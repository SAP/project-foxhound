/* -*- Mode: C++; tab-width: 8; indent-tabs-mode: nil; c-basic-offset: 4 -*-
 * vim: set ts=8 sts=4 et sw=4 tw=99:
 * This Source Code Form is subject to the terms of the Mozilla Public
 * License, v. 2.0. If a copy of the MPL was not distributed with this
 * file, You can obtain one at http://mozilla.org/MPL/2.0/. */

#include "vm/Debugger-inl.h"

#include "mozilla/DebugOnly.h"
#include "mozilla/ScopeExit.h"
#include "mozilla/Sprintf.h"
#include "mozilla/TypeTraits.h"

#include "jscntxt.h"
#include "jscompartment.h"
#include "jsfriendapi.h"
#include "jshashutil.h"
#include "jsnum.h"
#include "jsobj.h"
#include "jsprf.h"
#include "jswrapper.h"

#include "asmjs/WasmInstance.h"
#include "frontend/BytecodeCompiler.h"
#include "frontend/Parser.h"
#include "gc/Marking.h"
#include "gc/Policy.h"
#include "jit/BaselineDebugModeOSR.h"
#include "jit/BaselineJIT.h"
#include "js/Date.h"
#include "js/GCAPI.h"
#include "js/UbiNodeBreadthFirst.h"
#include "js/Vector.h"
#include "proxy/ScriptedProxyHandler.h"
#include "vm/ArgumentsObject.h"
#include "vm/DebuggerMemory.h"
#include "vm/SPSProfiler.h"
#include "vm/TraceLogging.h"
#include "vm/WrapperObject.h"

#include "jsgcinlines.h"
#include "jsobjinlines.h"
#include "jsopcodeinlines.h"
#include "jsscriptinlines.h"

#include "vm/NativeObject-inl.h"
#include "vm/Stack-inl.h"

using namespace js;

using JS::dbg::AutoEntryMonitor;
using JS::dbg::Builder;
using js::frontend::IsIdentifier;
using mozilla::ArrayLength;
using mozilla::DebugOnly;
using mozilla::MakeScopeExit;
using mozilla::Maybe;
using mozilla::Some;
using mozilla::Nothing;
using mozilla::Variant;
using mozilla::AsVariant;


/*** Forward declarations, ClassOps and Classes **************************************************/

static void DebuggerFrame_finalize(FreeOp* fop, JSObject* obj);
static void DebuggerEnv_trace(JSTracer* trc, JSObject* obj);
static void DebuggerObject_trace(JSTracer* trc, JSObject* obj);
static void DebuggerScript_trace(JSTracer* trc, JSObject* obj);
static void DebuggerSource_trace(JSTracer* trc, JSObject* obj);

enum {
    JSSLOT_DEBUGFRAME_OWNER,
    JSSLOT_DEBUGFRAME_ARGUMENTS,
    JSSLOT_DEBUGFRAME_ONSTEP_HANDLER,
    JSSLOT_DEBUGFRAME_ONPOP_HANDLER,
    JSSLOT_DEBUGFRAME_COUNT
};

const ClassOps DebuggerFrame::classOps_ = {
    nullptr,    /* addProperty */
    nullptr,    /* delProperty */
    nullptr,    /* getProperty */
    nullptr,    /* setProperty */
    nullptr,    /* enumerate   */
    nullptr,    /* resolve     */
    nullptr,    /* mayResolve  */
    DebuggerFrame_finalize,
    nullptr,    /* call        */
    nullptr,    /* hasInstance */
    nullptr,    /* construct   */
    nullptr,    /* trace   */
};

const Class DebuggerFrame::class_ = {
    "Frame",
    JSCLASS_HAS_PRIVATE |
    JSCLASS_HAS_RESERVED_SLOTS(JSSLOT_DEBUGFRAME_COUNT) |
    JSCLASS_BACKGROUND_FINALIZE,
    &DebuggerFrame::classOps_
};

enum {
    JSSLOT_DEBUGARGUMENTS_FRAME,
    JSSLOT_DEBUGARGUMENTS_COUNT
};

static const Class DebuggerArguments_class = {
    "Arguments",
    JSCLASS_HAS_RESERVED_SLOTS(JSSLOT_DEBUGARGUMENTS_COUNT)
};

const ClassOps DebuggerEnvironment::classOps_ = {
    nullptr,    /* addProperty */
    nullptr,    /* delProperty */
    nullptr,    /* getProperty */
    nullptr,    /* setProperty */
    nullptr,    /* enumerate   */
    nullptr,    /* resolve     */
    nullptr,    /* mayResolve  */
    nullptr,    /* finalize    */
    nullptr,    /* call        */
    nullptr,    /* hasInstance */
    nullptr,    /* construct   */
    DebuggerEnv_trace
};

const Class DebuggerEnvironment::class_ = {
    "Environment",
    JSCLASS_HAS_PRIVATE |
    JSCLASS_HAS_RESERVED_SLOTS(DebuggerEnvironment::RESERVED_SLOTS),
    &classOps_
};

enum {
    JSSLOT_DEBUGOBJECT_OWNER,
    JSSLOT_DEBUGOBJECT_COUNT
};

const ClassOps DebuggerObject::classOps_ = {
    nullptr,    /* addProperty */
    nullptr,    /* delProperty */
    nullptr,    /* getProperty */
    nullptr,    /* setProperty */
    nullptr,    /* enumerate   */
    nullptr,    /* resolve     */
    nullptr,    /* mayResolve  */
    nullptr,    /* finalize    */
    nullptr,    /* call        */
    nullptr,    /* hasInstance */
    nullptr,    /* construct   */
    DebuggerObject_trace
};

const Class DebuggerObject::class_ = {
    "Object",
    JSCLASS_HAS_PRIVATE |
    JSCLASS_HAS_RESERVED_SLOTS(RESERVED_SLOTS),
    &classOps_
};

enum {
    JSSLOT_DEBUGSCRIPT_OWNER,
    JSSLOT_DEBUGSCRIPT_COUNT
};

static const ClassOps DebuggerScript_classOps = {
    nullptr,    /* addProperty */
    nullptr,    /* delProperty */
    nullptr,    /* getProperty */
    nullptr,    /* setProperty */
    nullptr,    /* enumerate   */
    nullptr,    /* resolve     */
    nullptr,    /* mayResolve  */
    nullptr,    /* finalize    */
    nullptr,    /* call        */
    nullptr,    /* hasInstance */
    nullptr,    /* construct   */
    DebuggerScript_trace
};

static const Class DebuggerScript_class = {
    "Script",
    JSCLASS_HAS_PRIVATE |
    JSCLASS_HAS_RESERVED_SLOTS(JSSLOT_DEBUGSCRIPT_COUNT),
    &DebuggerScript_classOps
};

enum {
    JSSLOT_DEBUGSOURCE_OWNER,
    JSSLOT_DEBUGSOURCE_TEXT,
    JSSLOT_DEBUGSOURCE_COUNT
};

static const ClassOps DebuggerSource_classOps = {
    nullptr,    /* addProperty */
    nullptr,    /* delProperty */
    nullptr,    /* getProperty */
    nullptr,    /* setProperty */
    nullptr,    /* enumerate   */
    nullptr,    /* resolve     */
    nullptr,    /* mayResolve  */
    nullptr,    /* finalize    */
    nullptr,    /* call        */
    nullptr,    /* hasInstance */
    nullptr,    /* construct   */
    DebuggerSource_trace
};

static const Class DebuggerSource_class = {
    "Source",
    JSCLASS_HAS_PRIVATE |
    JSCLASS_HAS_RESERVED_SLOTS(JSSLOT_DEBUGSOURCE_COUNT),
    &DebuggerSource_classOps
};


/*** Utils ***************************************************************************************/

static inline bool
EnsureFunctionHasScript(JSContext* cx, HandleFunction fun)
{
    if (fun->isInterpretedLazy()) {
        AutoCompartment ac(cx, fun);
        return !!fun->getOrCreateScript(cx);
    }
    return true;
}

static inline JSScript*
GetOrCreateFunctionScript(JSContext* cx, HandleFunction fun)
{
    MOZ_ASSERT(fun->isInterpreted());
    if (!EnsureFunctionHasScript(cx, fun))
        return nullptr;
    return fun->nonLazyScript();
}

static bool
ValueToIdentifier(JSContext* cx, HandleValue v, MutableHandleId id)
{
    if (!ValueToId<CanGC>(cx, v, id))
        return false;
    if (!JSID_IS_ATOM(id) || !IsIdentifier(JSID_TO_ATOM(id))) {
        RootedValue val(cx, v);
        ReportValueErrorFlags(cx, JSREPORT_ERROR, JSMSG_UNEXPECTED_TYPE,
                              JSDVG_SEARCH_STACK, val, nullptr, "not an identifier",
                              nullptr);
        return false;
    }
    return true;
}

class AutoRestoreCompartmentDebugMode
{
    JSCompartment* comp_;
    unsigned bits_;

  public:
    explicit AutoRestoreCompartmentDebugMode(JSCompartment* comp)
      : comp_(comp), bits_(comp->debugModeBits)
    {
        MOZ_ASSERT(comp_);
    }

    ~AutoRestoreCompartmentDebugMode() {
        if (comp_)
            comp_->debugModeBits = bits_;
    }

    void release() {
        comp_ = nullptr;
    }
};

// Given a Debugger instance dbg, if it is enabled, prevents all its debuggee
// compartments from executing scripts. Attempts to run script will throw an
// instance of Debugger.DebuggeeWouldRun from the topmost locked Debugger's
// compartment.
class MOZ_RAII js::EnterDebuggeeNoExecute
{
    friend class js::LeaveDebuggeeNoExecute;

    Debugger& dbg_;
    EnterDebuggeeNoExecute** stack_;
    EnterDebuggeeNoExecute* prev_;

    // Non-nullptr when unlocked temporarily by a LeaveDebuggeeNoExecute.
    LeaveDebuggeeNoExecute* unlocked_;

    // When DebuggeeWouldRun is a warning instead of an error, whether we've
    // reported a warning already.
    bool reported_;

  public:
    explicit EnterDebuggeeNoExecute(JSContext* cx, Debugger& dbg)
      : dbg_(dbg),
        unlocked_(nullptr),
        reported_(false)
    {
        stack_ = &cx->runtime()->noExecuteDebuggerTop;
        prev_ = *stack_;
        *stack_ = this;
    }

    ~EnterDebuggeeNoExecute() {
        MOZ_ASSERT(*stack_ == this);
        *stack_ = prev_;
    }

    Debugger& debugger() const {
        return dbg_;
    }

#ifdef DEBUG
    static bool isLockedInStack(JSContext* cx, Debugger& dbg) {
        JSRuntime* rt = cx->runtime();
        for (EnterDebuggeeNoExecute* it = rt->noExecuteDebuggerTop; it; it = it->prev_) {
            if (&it->debugger() == &dbg)
                return !it->unlocked_;
        }
        return false;
    }
#endif

    // Given a JSContext entered into a debuggee compartment, find the lock
    // that locks it. Returns nullptr if not found.
    static EnterDebuggeeNoExecute* findInStack(JSContext* cx) {
        JSRuntime* rt = cx->runtime();
        JSCompartment* debuggee = cx->compartment();
        for (EnterDebuggeeNoExecute* it = rt->noExecuteDebuggerTop; it; it = it->prev_) {
            Debugger& dbg = it->debugger();
            if (!it->unlocked_ && dbg.isEnabled() && dbg.observesGlobal(debuggee->maybeGlobal()))
                return it;
        }
        return nullptr;
    }

    // Given a JSContext entered into a debuggee compartment, report a
    // warning or an error if there is a lock that locks it.
    static bool reportIfFoundInStack(JSContext* cx, HandleScript script) {
        if (EnterDebuggeeNoExecute* nx = findInStack(cx)) {
            bool warning = !cx->options().throwOnDebuggeeWouldRun();
            if (!warning || !nx->reported_) {
                AutoCompartment ac(cx, nx->debugger().toJSObject());
                nx->reported_ = true;
                if (cx->options().dumpStackOnDebuggeeWouldRun()) {
                    fprintf(stdout, "Dumping stack for DebuggeeWouldRun:\n");
                    DumpBacktrace(cx);
                }
                const char* filename = script->filename() ? script->filename() : "(none)";
                char linenoStr[15];
                SprintfLiteral(linenoStr, "%" PRIuSIZE, script->lineno());
                unsigned flags = warning ? JSREPORT_WARNING : JSREPORT_ERROR;
                return JS_ReportErrorFlagsAndNumber(cx, flags, GetErrorMessage, nullptr,
                                                    JSMSG_DEBUGGEE_WOULD_RUN,
                                                    filename, linenoStr);
            }
        }
        return true;
    }
};

// Given a JSContext entered into a debuggee compartment, if it is in
// an NX section, unlock the topmost EnterDebuggeeNoExecute instance.
//
// Does nothing if debuggee is not in an NX section. For example, this
// situation arises when invocation functions are called without entering
// Debugger code, e.g., calling D.O.p.executeInGlobal or D.O.p.apply.
class MOZ_RAII js::LeaveDebuggeeNoExecute
{
    EnterDebuggeeNoExecute* prevLocked_;

  public:
    explicit LeaveDebuggeeNoExecute(JSContext* cx)
      : prevLocked_(EnterDebuggeeNoExecute::findInStack(cx))
    {
        if (prevLocked_) {
            MOZ_ASSERT(!prevLocked_->unlocked_);
            prevLocked_->unlocked_ = this;
        }
    }

    ~LeaveDebuggeeNoExecute() {
        if (prevLocked_) {
            MOZ_ASSERT(prevLocked_->unlocked_ == this);
            prevLocked_->unlocked_ = nullptr;
        }
    }
};

/* static */ bool
Debugger::slowPathCheckNoExecute(JSContext* cx, HandleScript script)
{
    MOZ_ASSERT(cx->compartment()->isDebuggee());
    MOZ_ASSERT(cx->runtime()->noExecuteDebuggerTop);
    return EnterDebuggeeNoExecute::reportIfFoundInStack(cx, script);
}

static inline void
NukeDebuggerWrapper(NativeObject *wrapper)
{
    // In some OOM failure cases, we need to destroy the edge to the referent,
    // to avoid trying to trace it during untimely collections.
    wrapper->setPrivate(nullptr);
}

static bool
ValueToStableChars(JSContext* cx, const char *fnname, HandleValue value,
                   AutoStableStringChars& stableChars)
{
    if (!value.isString()) {
        JS_ReportErrorNumber(cx, GetErrorMessage, nullptr, JSMSG_NOT_EXPECTED_TYPE,
                             fnname, "string", InformalValueTypeName(value));
        return false;
    }
    RootedLinearString linear(cx, value.toString()->ensureLinear(cx));
    if (!linear)
        return false;
    if (!stableChars.initTwoByte(cx, linear))
        return false;
    return true;
}

EvalOptions::~EvalOptions()
{
    js_free(const_cast<char*>(filename_));
}

bool
EvalOptions::setFilename(JSContext* cx, const char* filename)
{
    char* copy = nullptr;
    if (filename) {
        copy = JS_strdup(cx, filename);
        if (!copy)
            return false;
    }

    // EvalOptions always owns filename_, so this cast is okay.
    js_free(const_cast<char*>(filename_));

    filename_ = copy;
    return true;
}

static bool
ParseEvalOptions(JSContext* cx, HandleValue value, EvalOptions& options)
{
    if (!value.isObject())
        return true;

    RootedObject opts(cx, &value.toObject());

    RootedValue v(cx);
    if (!JS_GetProperty(cx, opts, "url", &v))
        return false;
    if (!v.isUndefined()) {
        RootedString url_str(cx, ToString<CanGC>(cx, v));
        if (!url_str)
            return false;
        JSAutoByteString url_bytes(cx, url_str);
        if (!url_bytes)
            return false;
        if (!options.setFilename(cx, url_bytes.ptr()))
            return false;
    }

    if (!JS_GetProperty(cx, opts, "lineNumber", &v))
        return false;
    if (!v.isUndefined()) {
        uint32_t lineno;
        if (!ToUint32(cx, v, &lineno))
            return false;
        options.setLineno(lineno);
    }

    return true;
}

static bool
RequireGlobalObject(JSContext* cx, HandleValue dbgobj, HandleObject referent)
{
    RootedObject obj(cx, referent);

    if (!obj->is<GlobalObject>()) {
        const char* isWrapper = "";
        const char* isWindowProxy = "";

        /* Help the poor programmer by pointing out wrappers around globals... */
        if (obj->is<WrapperObject>()) {
            obj = js::UncheckedUnwrap(obj);
            isWrapper = "a wrapper around ";
        }

        /* ... and WindowProxies around Windows. */
        if (IsWindowProxy(obj)) {
            obj = ToWindowIfWindowProxy(obj);
            isWindowProxy = "a WindowProxy referring to ";
        }

        if (obj->is<GlobalObject>()) {
            ReportValueErrorFlags(cx, JSREPORT_ERROR, JSMSG_DEBUG_WRAPPER_IN_WAY,
                                  JSDVG_SEARCH_STACK, dbgobj, nullptr,
                                  isWrapper, isWindowProxy);
        } else {
            ReportValueErrorFlags(cx, JSREPORT_ERROR, JSMSG_DEBUG_BAD_REFERENT,
                                  JSDVG_SEARCH_STACK, dbgobj, nullptr,
                                  "a global object", nullptr);
        }
        return false;
    }

    return true;
}


/*** Breakpoints *********************************************************************************/

BreakpointSite::BreakpointSite(JSScript* script, jsbytecode* pc)
  : script(script), pc(pc), enabledCount(0)
{
    MOZ_ASSERT(!script->hasBreakpointsAt(pc));
    JS_INIT_CLIST(&breakpoints);
}

void
BreakpointSite::recompile(FreeOp* fop)
{
    if (script->hasBaselineScript())
        script->baselineScript()->toggleDebugTraps(script, pc);
}

void
BreakpointSite::inc(FreeOp* fop)
{
    enabledCount++;
    if (enabledCount == 1)
        recompile(fop);
}

void
BreakpointSite::dec(FreeOp* fop)
{
    MOZ_ASSERT(enabledCount > 0);
    enabledCount--;
    if (enabledCount == 0)
        recompile(fop);
}

void
BreakpointSite::destroyIfEmpty(FreeOp* fop)
{
    if (JS_CLIST_IS_EMPTY(&breakpoints))
        script->destroyBreakpointSite(fop, pc);
}

Breakpoint*
BreakpointSite::firstBreakpoint() const
{
    if (JS_CLIST_IS_EMPTY(&breakpoints))
        return nullptr;
    return Breakpoint::fromSiteLinks(JS_NEXT_LINK(&breakpoints));
}

bool
BreakpointSite::hasBreakpoint(Breakpoint* bp)
{
    for (Breakpoint* p = firstBreakpoint(); p; p = p->nextInSite())
        if (p == bp)
            return true;
    return false;
}

Breakpoint::Breakpoint(Debugger* debugger, BreakpointSite* site, JSObject* handler)
    : debugger(debugger), site(site), handler(handler)
{
    MOZ_ASSERT(handler->compartment() == debugger->object->compartment());
    JS_APPEND_LINK(&debuggerLinks, &debugger->breakpoints);
    JS_APPEND_LINK(&siteLinks, &site->breakpoints);
}

Breakpoint*
Breakpoint::fromDebuggerLinks(JSCList* links)
{
    return (Breakpoint*) ((unsigned char*) links - offsetof(Breakpoint, debuggerLinks));
}

Breakpoint*
Breakpoint::fromSiteLinks(JSCList* links)
{
    return (Breakpoint*) ((unsigned char*) links - offsetof(Breakpoint, siteLinks));
}

void
Breakpoint::destroy(FreeOp* fop)
{
    if (debugger->enabled)
        site->dec(fop);
    JS_REMOVE_LINK(&debuggerLinks);
    JS_REMOVE_LINK(&siteLinks);
    site->destroyIfEmpty(fop);
    fop->delete_(this);
}

Breakpoint*
Breakpoint::nextInDebugger()
{
    JSCList* link = JS_NEXT_LINK(&debuggerLinks);
    return (link == &debugger->breakpoints) ? nullptr : fromDebuggerLinks(link);
}

Breakpoint*
Breakpoint::nextInSite()
{
    JSCList* link = JS_NEXT_LINK(&siteLinks);
    return (link == &site->breakpoints) ? nullptr : fromSiteLinks(link);
}


/*** Debugger hook dispatch **********************************************************************/

Debugger::Debugger(JSContext* cx, NativeObject* dbg)
  : object(dbg),
    debuggees(cx->runtime()),
    uncaughtExceptionHook(nullptr),
    enabled(true),
    allowUnobservedAsmJS(false),
    collectCoverageInfo(false),
    observedGCs(cx->runtime()),
    allocationsLog(cx),
    trackingAllocationSites(false),
    allocationSamplingProbability(1.0),
    maxAllocationsLogLength(DEFAULT_MAX_LOG_LENGTH),
    allocationsLogOverflowed(false),
    frames(cx->runtime()),
    scripts(cx),
    sources(cx),
    objects(cx),
    environments(cx),
    wasmInstanceScripts(cx),
    wasmInstanceSources(cx),
#ifdef NIGHTLY_BUILD
    traceLoggerLastDrainedSize(0),
    traceLoggerLastDrainedIteration(0),
#endif
    traceLoggerScriptedCallsLastDrainedSize(0),
    traceLoggerScriptedCallsLastDrainedIteration(0)
{
    assertSameCompartment(cx, dbg);

    JS_INIT_CLIST(&breakpoints);
    JS_INIT_CLIST(&onNewGlobalObjectWatchersLink);

#ifdef JS_TRACE_LOGGING
    TraceLoggerThread* logger = TraceLoggerForMainThread(cx->runtime());
    if (logger) {
#ifdef NIGHTLY_BUILD
        logger->getIterationAndSize(&traceLoggerLastDrainedIteration, &traceLoggerLastDrainedSize);
#endif
        logger->getIterationAndSize(&traceLoggerScriptedCallsLastDrainedIteration,
                                    &traceLoggerScriptedCallsLastDrainedSize);
    }
#endif
}

Debugger::~Debugger()
{
    MOZ_ASSERT_IF(debuggees.initialized(), debuggees.empty());
    allocationsLog.clear();

    /*
     * Since the inactive state for this link is a singleton cycle, it's always
     * safe to apply JS_REMOVE_LINK to it, regardless of whether we're in the list or not.
     *
     * We don't have to worry about locking here since Debugger is not
     * background finalized.
     */
    JS_REMOVE_LINK(&onNewGlobalObjectWatchersLink);
}

bool
Debugger::init(JSContext* cx)
{
    if (!debuggees.init() ||
        !debuggeeZones.init() ||
        !frames.init() ||
        !scripts.init() ||
        !sources.init() ||
        !objects.init() ||
        !observedGCs.init() ||
        !environments.init() ||
        !wasmInstanceScripts.init() ||
        !wasmInstanceSources.init())
    {
        ReportOutOfMemory(cx);
        return false;
    }

    cx->runtime()->debuggerList.insertBack(this);
    return true;
}

JS_STATIC_ASSERT(unsigned(JSSLOT_DEBUGFRAME_OWNER) == unsigned(JSSLOT_DEBUGSCRIPT_OWNER));
JS_STATIC_ASSERT(unsigned(JSSLOT_DEBUGFRAME_OWNER) == unsigned(JSSLOT_DEBUGSOURCE_OWNER));
JS_STATIC_ASSERT(unsigned(JSSLOT_DEBUGFRAME_OWNER) == unsigned(JSSLOT_DEBUGOBJECT_OWNER));
JS_STATIC_ASSERT(unsigned(JSSLOT_DEBUGFRAME_OWNER) == unsigned(DebuggerEnvironment::OWNER_SLOT));

/* static */ Debugger*
Debugger::fromChildJSObject(JSObject* obj)
{
    MOZ_ASSERT(obj->getClass() == &DebuggerFrame::class_ ||
               obj->getClass() == &DebuggerScript_class ||
               obj->getClass() == &DebuggerSource_class ||
               obj->getClass() == &DebuggerObject::class_ ||
               obj->getClass() == &DebuggerEnvironment::class_);
    JSObject* dbgobj = &obj->as<NativeObject>().getReservedSlot(JSSLOT_DEBUGOBJECT_OWNER).toObject();
    return fromJSObject(dbgobj);
}

bool
Debugger::hasMemory() const
{
    return object->getReservedSlot(JSSLOT_DEBUG_MEMORY_INSTANCE).isObject();
}

DebuggerMemory&
Debugger::memory() const
{
    MOZ_ASSERT(hasMemory());
    return object->getReservedSlot(JSSLOT_DEBUG_MEMORY_INSTANCE).toObject().as<DebuggerMemory>();
}

bool
Debugger::getScriptFrameWithIter(JSContext* cx, AbstractFramePtr referent,
                                 const ScriptFrameIter* maybeIter, MutableHandleValue vp)
{
    RootedDebuggerFrame result(cx);
    if (!Debugger::getScriptFrameWithIter(cx, referent, maybeIter, &result))
        return false;

    vp.setObject(*result);
    return true;
}

bool
Debugger::getScriptFrameWithIter(JSContext* cx, AbstractFramePtr referent,
                                 const ScriptFrameIter* maybeIter,
                                 MutableHandleDebuggerFrame result)
{
    MOZ_ASSERT_IF(maybeIter, maybeIter->abstractFramePtr() == referent);
    MOZ_ASSERT(!referent.script()->selfHosted());

    if (!referent.script()->ensureHasAnalyzedArgsUsage(cx))
        return false;

    FrameMap::AddPtr p = frames.lookupForAdd(referent);
    if (!p) {
        /* Create and populate the Debugger.Frame object. */
        RootedObject proto(cx, &object->getReservedSlot(JSSLOT_DEBUG_FRAME_PROTO).toObject());
        RootedNativeObject debugger(cx, object);

        RootedDebuggerFrame frame(cx, DebuggerFrame::create(cx, proto, referent, maybeIter,
                                                            debugger));
        if (!frame)
            return false;

        if (!ensureExecutionObservabilityOfFrame(cx, referent))
            return false;

        if (!frames.add(p, referent, frame)) {
            ReportOutOfMemory(cx);
            return false;
        }
    }

    result.set(&p->value()->as<DebuggerFrame>());
    return true;
}

/* static */ bool
Debugger::hasLiveHook(GlobalObject* global, Hook which)
{
    if (GlobalObject::DebuggerVector* debuggers = global->getDebuggers()) {
        for (auto p = debuggers->begin(); p != debuggers->end(); p++) {
            Debugger* dbg = *p;
            if (dbg->enabled && dbg->getHook(which))
                return true;
        }
    }
    return false;
}

JSObject*
Debugger::getHook(Hook hook) const
{
    MOZ_ASSERT(hook >= 0 && hook < HookCount);
    const Value& v = object->getReservedSlot(JSSLOT_DEBUG_HOOK_START + hook);
    return v.isUndefined() ? nullptr : &v.toObject();
}

bool
Debugger::hasAnyLiveHooks() const
{
    if (!enabled)
        return false;

    if (getHook(OnDebuggerStatement) ||
        getHook(OnExceptionUnwind) ||
        getHook(OnNewScript) ||
        getHook(OnEnterFrame))
    {
        return true;
    }

    /* If any breakpoints are in live scripts, return true. */
    for (Breakpoint* bp = firstBreakpoint(); bp; bp = bp->nextInDebugger()) {
        if (IsMarkedUnbarriered(&bp->site->script))
            return true;
    }

    for (FrameMap::Range r = frames.all(); !r.empty(); r.popFront()) {
        NativeObject* frameObj = r.front().value();
        if (!frameObj->getReservedSlot(JSSLOT_DEBUGFRAME_ONSTEP_HANDLER).isUndefined() ||
            !frameObj->getReservedSlot(JSSLOT_DEBUGFRAME_ONPOP_HANDLER).isUndefined())
            return true;
    }

    return false;
}

/* static */ JSTrapStatus
Debugger::slowPathOnEnterFrame(JSContext* cx, AbstractFramePtr frame)
{
    RootedValue rval(cx);
    JSTrapStatus status = dispatchHook(
        cx,
        [frame](Debugger* dbg) -> bool {
            return dbg->observesFrame(frame) && dbg->observesEnterFrame();
        },
        [&](Debugger* dbg) -> JSTrapStatus {
            return dbg->fireEnterFrame(cx, &rval);
        });

    switch (status) {
      case JSTRAP_CONTINUE:
        break;

      case JSTRAP_THROW:
        cx->setPendingException(rval);
        break;

      case JSTRAP_ERROR:
        cx->clearPendingException();
        break;

      case JSTRAP_RETURN:
        frame.setReturnValue(rval);
        break;

      default:
        MOZ_CRASH("bad Debugger::onEnterFrame JSTrapStatus value");
    }

    return status;
}

static void
DebuggerFrame_maybeDecrementFrameScriptStepModeCount(FreeOp* fop, AbstractFramePtr frame,
                                                     NativeObject* frameobj);

static void
DebuggerFrame_freeScriptFrameIterData(FreeOp* fop, JSObject* obj);

/*
 * Handle leaving a frame with debuggers watching. |frameOk| indicates whether
 * the frame is exiting normally or abruptly. Set |cx|'s exception and/or
 * |cx->fp()|'s return value, and return a new success value.
 */
/* static */ bool
Debugger::slowPathOnLeaveFrame(JSContext* cx, AbstractFramePtr frame, jsbytecode* pc, bool frameOk)
{
    mozilla::DebugOnly<Handle<GlobalObject*>> debuggeeGlobal = cx->global();

    auto frameMapsGuard = MakeScopeExit([&] {
        // Clean up all Debugger.Frame instances.
        removeFromFrameMapsAndClearBreakpointsIn(cx, frame);
    });

    // The onPop handler and associated clean up logic should not run multiple
    // times on the same frame. If slowPathOnLeaveFrame has already been
    // called, the frame will not be present in the Debugger frame maps.
    Rooted<DebuggerFrameVector> frames(cx, DebuggerFrameVector(cx));
    if (!getDebuggerFrames(frame, &frames))
        return false;
    if (frames.empty())
        return frameOk;

    /* Save the frame's completion value. */
    JSTrapStatus status;
    RootedValue value(cx);
    Debugger::resultToCompletion(cx, frameOk, frame.returnValue(), &status, &value);

    // This path can be hit via unwinding the stack due to over-recursion or
    // OOM. In those cases, don't fire the frames' onPop handlers, because
    // invoking JS will only trigger the same condition. See
    // slowPathOnExceptionUnwind.
    if (!cx->isThrowingOverRecursed() && !cx->isThrowingOutOfMemory()) {
        /* For each Debugger.Frame, fire its onPop handler, if any. */
        for (size_t i = 0; i < frames.length(); i++) {
            HandleDebuggerFrame frameobj = frames[i];
            Debugger* dbg = Debugger::fromChildJSObject(frameobj);
            EnterDebuggeeNoExecute nx(cx, *dbg);

            if (dbg->enabled &&
                !frameobj->getReservedSlot(JSSLOT_DEBUGFRAME_ONPOP_HANDLER).isUndefined())
            {
                RootedValue handler(cx, frameobj->getReservedSlot(JSSLOT_DEBUGFRAME_ONPOP_HANDLER));

                Maybe<AutoCompartment> ac;
                ac.emplace(cx, dbg->object);

                RootedValue wrappedValue(cx, value);
                RootedValue completion(cx);
                if (!dbg->wrapDebuggeeValue(cx, &wrappedValue) ||
                    !dbg->newCompletionValue(cx, status, wrappedValue, &completion))
                {
                    status = dbg->reportUncaughtException(ac);
                    break;
                }

                /* Call the onPop handler. */
                RootedValue rval(cx);
                bool hookOk = js::Call(cx, handler, frameobj, completion, &rval);
                RootedValue nextValue(cx);
                JSTrapStatus nextStatus = dbg->processHandlerResult(ac, hookOk, rval,
                                                                    frame, pc, &nextValue);

                /*
                 * At this point, we are back in the debuggee compartment, and any error has
                 * been wrapped up as a completion value.
                 */
                MOZ_ASSERT(cx->compartment() == debuggeeGlobal->compartment());
                MOZ_ASSERT(!cx->isExceptionPending());

                /* JSTRAP_CONTINUE means "make no change". */
                if (nextStatus != JSTRAP_CONTINUE) {
                    status = nextStatus;
                    value = nextValue;
                }
            }
        }
    }

    /* Establish (status, value) as our resumption value. */
    switch (status) {
      case JSTRAP_RETURN:
        frame.setReturnValue(value);
        return true;

      case JSTRAP_THROW:
        cx->setPendingException(value);
        return false;

      case JSTRAP_ERROR:
        MOZ_ASSERT(!cx->isExceptionPending());
        return false;

      default:
        MOZ_CRASH("bad final trap status");
    }
}

/* static */ JSTrapStatus
Debugger::slowPathOnDebuggerStatement(JSContext* cx, AbstractFramePtr frame)
{
    RootedValue rval(cx);
    JSTrapStatus status = dispatchHook(
        cx,
        [](Debugger* dbg) -> bool { return dbg->getHook(OnDebuggerStatement); },
        [&](Debugger* dbg) -> JSTrapStatus {
            return dbg->fireDebuggerStatement(cx, &rval);
        });

    switch (status) {
      case JSTRAP_CONTINUE:
      case JSTRAP_ERROR:
        break;

      case JSTRAP_RETURN:
        frame.setReturnValue(rval);
        break;

      case JSTRAP_THROW:
        cx->setPendingException(rval);
        break;

      default:
        MOZ_CRASH("Invalid onDebuggerStatement trap status");
    }

    return status;
}

/* static */ JSTrapStatus
Debugger::slowPathOnExceptionUnwind(JSContext* cx, AbstractFramePtr frame)
{
    // Invoking more JS on an over-recursed stack or after OOM is only going
    // to result in more of the same error.
    if (cx->isThrowingOverRecursed() || cx->isThrowingOutOfMemory())
        return JSTRAP_CONTINUE;

    // The Debugger API mustn't muck with frames from self-hosted scripts.
    if (frame.script()->selfHosted())
        return JSTRAP_CONTINUE;

    RootedValue rval(cx);
    JSTrapStatus status = dispatchHook(
        cx,
        [](Debugger* dbg) -> bool { return dbg->getHook(OnExceptionUnwind); },
        [&](Debugger* dbg) -> JSTrapStatus {
            return dbg->fireExceptionUnwind(cx, &rval);
        });

    switch (status) {
      case JSTRAP_CONTINUE:
        break;

      case JSTRAP_THROW:
        cx->setPendingException(rval);
        break;

      case JSTRAP_ERROR:
        cx->clearPendingException();
        break;

      case JSTRAP_RETURN:
        cx->clearPendingException();
        frame.setReturnValue(rval);
        break;

      default:
        MOZ_CRASH("Invalid onExceptionUnwind trap status");
    }

    return status;
}

// TODO: Remove Remove this function when all properties/methods returning a
///      DebuggerEnvironment have been given a C++ interface (bug 1271649).
bool
Debugger::wrapEnvironment(JSContext* cx, Handle<Env*> env, MutableHandleValue rval)
{
    if (!env) {
        rval.setNull();
        return true;
    }

    RootedDebuggerEnvironment envobj(cx);

    if (!wrapEnvironment(cx, env, &envobj))
        return false;

    rval.setObject(*envobj);
    return true;
}

bool
Debugger::wrapEnvironment(JSContext* cx, Handle<Env*> env,
                          MutableHandleDebuggerEnvironment result)
{
    MOZ_ASSERT(env);

    /*
     * DebuggerEnv should only wrap a debug scope chain obtained (transitively)
     * from GetDebugEnvironmentFor(Frame|Function).
     */
    MOZ_ASSERT(!IsSyntacticEnvironment(env));

    DependentAddPtr<ObjectWeakMap> p(cx, environments, env);
    if (p) {
        result.set(&p->value()->as<DebuggerEnvironment>());
    } else {
        /* Create a new Debugger.Environment for env. */
        RootedObject proto(cx, &object->getReservedSlot(JSSLOT_DEBUG_ENV_PROTO).toObject());
        RootedNativeObject debugger(cx, object);

        RootedDebuggerEnvironment envobj(cx,
            DebuggerEnvironment::create(cx, proto, env, debugger));
        if (!envobj)
            return false;

        if (!p.add(cx, environments, env, envobj)) {
            NukeDebuggerWrapper(envobj);
            return false;
        }

        CrossCompartmentKey key(object, env, CrossCompartmentKey::DebuggerEnvironment);
        if (!object->compartment()->putWrapper(cx, key, ObjectValue(*envobj))) {
            NukeDebuggerWrapper(envobj);
            environments.remove(env);
            return false;
        }

        result.set(envobj);
    }

    return true;
}

bool
Debugger::wrapDebuggeeValue(JSContext* cx, MutableHandleValue vp)
{
    assertSameCompartment(cx, object.get());

    if (vp.isObject()) {
        RootedObject obj(cx, &vp.toObject());
        RootedDebuggerObject dobj(cx);

        if (!wrapDebuggeeObject(cx, obj, &dobj))
            return false;

        vp.setObject(*dobj);
    } else if (vp.isMagic()) {
        RootedPlainObject optObj(cx, NewBuiltinClassInstance<PlainObject>(cx));
        if (!optObj)
            return false;

        // We handle three sentinel values: missing arguments (overloading
        // JS_OPTIMIZED_ARGUMENTS), optimized out slots (JS_OPTIMIZED_OUT),
        // and uninitialized bindings (JS_UNINITIALIZED_LEXICAL).
        //
        // Other magic values should not have escaped.
        PropertyName* name;
        switch (vp.whyMagic()) {
          case JS_OPTIMIZED_ARGUMENTS:   name = cx->names().missingArguments; break;
          case JS_OPTIMIZED_OUT:         name = cx->names().optimizedOut; break;
          case JS_UNINITIALIZED_LEXICAL: name = cx->names().uninitialized; break;
          default: MOZ_CRASH("Unsupported magic value escaped to Debugger");
        }

        RootedValue trueVal(cx, BooleanValue(true));
        if (!DefineProperty(cx, optObj, name, trueVal))
            return false;

        vp.setObject(*optObj);
    } else if (!cx->compartment()->wrap(cx, vp)) {
        vp.setUndefined();
        return false;
    }

    return true;
}

bool
Debugger::wrapDebuggeeObject(JSContext* cx, HandleObject obj,
                             MutableHandleDebuggerObject result)
{
    MOZ_ASSERT(obj);

    if (obj->is<JSFunction>()) {
        MOZ_ASSERT(!IsInternalFunctionObject(*obj));
        RootedFunction fun(cx, &obj->as<JSFunction>());
        if (!EnsureFunctionHasScript(cx, fun))
            return false;
    }

    DependentAddPtr<ObjectWeakMap> p(cx, objects, obj);
    if (p) {
        result.set(&p->value()->as<DebuggerObject>());
    } else {
        /* Create a new Debugger.Object for obj. */
        RootedNativeObject debugger(cx, object);
        RootedObject proto(cx, &object->getReservedSlot(JSSLOT_DEBUG_OBJECT_PROTO).toObject());
        RootedDebuggerObject dobj(cx, DebuggerObject::create(cx, proto, obj, debugger));
        if (!dobj)
            return false;

        if (!p.add(cx, objects, obj, dobj)) {
            NukeDebuggerWrapper(dobj);
            return false;
        }

        if (obj->compartment() != object->compartment()) {
            CrossCompartmentKey key(object, obj, CrossCompartmentKey::DebuggerObject);
            if (!object->compartment()->putWrapper(cx, key, ObjectValue(*dobj))) {
                NukeDebuggerWrapper(dobj);
                objects.remove(obj);
                ReportOutOfMemory(cx);
                return false;
            }
        }

        result.set(dobj);
    }

    return true;
}

static NativeObject*
ToNativeDebuggerObject(JSContext* cx, MutableHandleObject obj)
{
    if (obj->getClass() != &DebuggerObject::class_) {
        JS_ReportErrorNumber(cx, GetErrorMessage, nullptr,
                             JSMSG_NOT_EXPECTED_TYPE, "Debugger",
                             "Debugger.Object", obj->getClass()->name);
        return nullptr;
    }

    NativeObject* ndobj = &obj->as<NativeObject>();

    Value owner = ndobj->getReservedSlot(JSSLOT_DEBUGOBJECT_OWNER);
    if (owner.isUndefined()) {
        JS_ReportErrorNumber(cx, GetErrorMessage, nullptr,
                             JSMSG_DEBUG_OBJECT_PROTO);
        return nullptr;
    }

    return ndobj;
}

bool
Debugger::unwrapDebuggeeObject(JSContext* cx, MutableHandleObject obj)
{
    NativeObject* ndobj = ToNativeDebuggerObject(cx, obj);
    if (!ndobj)
        return false;

    Value owner = ndobj->getReservedSlot(JSSLOT_DEBUGOBJECT_OWNER);
    if (&owner.toObject() != object) {
        JS_ReportErrorNumber(cx, GetErrorMessage, nullptr,
                             JSMSG_DEBUG_OBJECT_WRONG_OWNER);
        return false;
    }

    obj.set(static_cast<JSObject*>(ndobj->getPrivate()));
    return true;
}

bool
Debugger::unwrapDebuggeeValue(JSContext* cx, MutableHandleValue vp)
{
    assertSameCompartment(cx, object.get(), vp);
    if (vp.isObject()) {
        RootedObject dobj(cx, &vp.toObject());
        if (!unwrapDebuggeeObject(cx, &dobj))
            return false;
        vp.setObject(*dobj);
    }
    return true;
}

static bool
CheckArgCompartment(JSContext* cx, JSObject* obj, JSObject* arg,
                    const char* methodname, const char* propname)
{
    if (arg->compartment() != obj->compartment()) {
        JS_ReportErrorNumber(cx, GetErrorMessage, nullptr, JSMSG_DEBUG_COMPARTMENT_MISMATCH,
                             methodname, propname);
        return false;
    }
    return true;
}

static bool
CheckArgCompartment(JSContext* cx, JSObject* obj, HandleValue v,
                    const char* methodname, const char* propname)
{
    if (v.isObject())
        return CheckArgCompartment(cx, obj, &v.toObject(), methodname, propname);
    return true;
}

bool
Debugger::unwrapPropertyDescriptor(JSContext* cx, HandleObject obj,
                                   MutableHandle<PropertyDescriptor> desc)
{
    if (desc.hasValue()) {
        RootedValue value(cx, desc.value());
        if (!unwrapDebuggeeValue(cx, &value) ||
            !CheckArgCompartment(cx, obj, value, "defineProperty", "value"))
        {
            return false;
        }
        desc.setValue(value);
    }

    if (desc.hasGetterObject()) {
        RootedObject get(cx, desc.getterObject());
        if (get) {
            if (!unwrapDebuggeeObject(cx, &get))
                return false;
            if (!CheckArgCompartment(cx, obj, get, "defineProperty", "get"))
                return false;
        }
        desc.setGetterObject(get);
    }

    if (desc.hasSetterObject()) {
        RootedObject set(cx, desc.setterObject());
        if (set) {
            if (!unwrapDebuggeeObject(cx, &set))
                return false;
            if (!CheckArgCompartment(cx, obj, set, "defineProperty", "set"))
                return false;
        }
        desc.setSetterObject(set);
    }

    return true;
}

namespace {
class MOZ_STACK_CLASS ReportExceptionClosure : public ScriptEnvironmentPreparer::Closure
{
public:
    explicit ReportExceptionClosure(RootedValue& exn)
        : exn_(exn)
    {
    }

    bool operator()(JSContext* cx) override
    {
        cx->setPendingException(exn_);
        return false;
    }

private:
    RootedValue& exn_;
};
} // anonymous namespace

JSTrapStatus
Debugger::reportUncaughtException(Maybe<AutoCompartment>& ac)
{
    JSContext* cx = ac->context()->asJSContext();

    // Uncaught exceptions arise from Debugger code, and so we must already be
    // in an NX section.
    MOZ_ASSERT(EnterDebuggeeNoExecute::isLockedInStack(cx, *this));

    if (cx->isExceptionPending()) {
        /*
         * We want to report the pending exception, but we want to let the
         * embedding handle it however it wants to.  So pretend like we're
         * starting a new script execution on our current compartment (which
         * is the debugger compartment, so reported errors won't get
         * reported to various onerror handlers in debuggees) and as part of
         * that "execution" simply throw our exception so the embedding can
         * deal.
         */
        RootedValue exn(cx);
        if (cx->getPendingException(&exn)) {
            /*
             * Clear the exception, because
             * PrepareScriptEnvironmentAndInvoke will assert that we don't
             * have one.
             */
            cx->clearPendingException();
            ReportExceptionClosure reportExn(exn);
            PrepareScriptEnvironmentAndInvoke(cx, cx->global(), reportExn);
        }
        /*
         * And if not, or if PrepareScriptEnvironmentAndInvoke somehow left
         * an exception on cx (which it totally shouldn't do), just give
         * up.
         */
        cx->clearPendingException();
    }

    ac.reset();
    return JSTRAP_ERROR;
}

JSTrapStatus
Debugger::handleUncaughtExceptionHelper(Maybe<AutoCompartment>& ac, MutableHandleValue* vp,
                                        const Maybe<HandleValue>& thisVForCheck,
                                        AbstractFramePtr frame)
{
    JSContext* cx = ac->context()->asJSContext();

    // Uncaught exceptions arise from Debugger code, and so we must already be
    // in an NX section.
    MOZ_ASSERT(EnterDebuggeeNoExecute::isLockedInStack(cx, *this));

    if (cx->isExceptionPending()) {
        if (uncaughtExceptionHook) {
            RootedValue exc(cx);
            if (!cx->getPendingException(&exc))
                return JSTRAP_ERROR;
            cx->clearPendingException();

            RootedValue fval(cx, ObjectValue(*uncaughtExceptionHook));
            RootedValue rv(cx);
            if (js::Call(cx, fval, object, exc, &rv)) {
                if (vp) {
                    JSTrapStatus status = JSTRAP_CONTINUE;
                    if (processResumptionValue(ac, frame, thisVForCheck, rv, status, *vp))
                        return status;
                } else {
                    return JSTRAP_CONTINUE;
                }
            }
        }

        return reportUncaughtException(ac);
    }

    ac.reset();
    return JSTRAP_ERROR;
}

JSTrapStatus
Debugger::handleUncaughtException(Maybe<AutoCompartment>& ac, MutableHandleValue vp,
                                  const Maybe<HandleValue>& thisVForCheck, AbstractFramePtr frame)
{
    return handleUncaughtExceptionHelper(ac, &vp, thisVForCheck, frame);
}

JSTrapStatus
Debugger::handleUncaughtException(Maybe<AutoCompartment>& ac)
{
    return handleUncaughtExceptionHelper(ac, nullptr, mozilla::Nothing(), NullFramePtr());
}

/* static */ void
Debugger::resultToCompletion(JSContext* cx, bool ok, const Value& rv,
                             JSTrapStatus* status, MutableHandleValue value)
{
    MOZ_ASSERT_IF(ok, !cx->isExceptionPending());

    if (ok) {
        *status = JSTRAP_RETURN;
        value.set(rv);
    } else if (cx->isExceptionPending()) {
        *status = JSTRAP_THROW;
        if (!cx->getPendingException(value))
            *status = JSTRAP_ERROR;
        cx->clearPendingException();
    } else {
        *status = JSTRAP_ERROR;
        value.setUndefined();
    }
}

bool
Debugger::newCompletionValue(JSContext* cx, JSTrapStatus status, Value value_,
                             MutableHandleValue result)
{
    /*
     * We must be in the debugger's compartment, since that's where we want
     * to construct the completion value.
     */
    assertSameCompartment(cx, object.get());
    assertSameCompartment(cx, value_);

    RootedId key(cx);
    RootedValue value(cx, value_);

    switch (status) {
      case JSTRAP_RETURN:
        key = NameToId(cx->names().return_);
        break;

      case JSTRAP_THROW:
        key = NameToId(cx->names().throw_);
        break;

      case JSTRAP_ERROR:
        result.setNull();
        return true;

      default:
        MOZ_CRASH("bad status passed to Debugger::newCompletionValue");
    }

    /* Common tail for JSTRAP_RETURN and JSTRAP_THROW. */
    RootedPlainObject obj(cx, NewBuiltinClassInstance<PlainObject>(cx));
    if (!obj ||
        !NativeDefineProperty(cx, obj, key, value, nullptr, nullptr, JSPROP_ENUMERATE))
    {
        return false;
    }

    result.setObject(*obj);
    return true;
}

bool
Debugger::receiveCompletionValue(Maybe<AutoCompartment>& ac, bool ok,
                                 HandleValue val,
                                 MutableHandleValue vp)
{
    JSContext* cx = ac->context()->asJSContext();

    JSTrapStatus status;
    RootedValue value(cx);
    resultToCompletion(cx, ok, val, &status, &value);
    ac.reset();
    return wrapDebuggeeValue(cx, &value) &&
           newCompletionValue(cx, status, value, vp);
}

static bool
GetStatusProperty(JSContext* cx, HandleObject obj, HandlePropertyName name, JSTrapStatus status,
                  JSTrapStatus& statusp, MutableHandleValue vp, int* hits)
{
    bool found;
    if (!HasProperty(cx, obj, name, &found))
        return false;
    if (found) {
        ++*hits;
        statusp = status;
        if (!GetProperty(cx, obj, obj, name, vp))
            return false;
    }
    return true;
}

static bool
ParseResumptionValueAsObject(JSContext* cx, HandleValue rv, JSTrapStatus& statusp,
                             MutableHandleValue vp)
{
    int hits = 0;
    if (rv.isObject()) {
        RootedObject obj(cx, &rv.toObject());
        if (!GetStatusProperty(cx, obj, cx->names().return_, JSTRAP_RETURN, statusp, vp, &hits))
            return false;
        if (!GetStatusProperty(cx, obj, cx->names().throw_, JSTRAP_THROW, statusp, vp, &hits))
            return false;
    }

    if (hits != 1) {
        JS_ReportErrorNumber(cx, GetErrorMessage, nullptr, JSMSG_DEBUG_BAD_RESUMPTION);
        return false;
    }
    return true;
}

static bool
ParseResumptionValue(JSContext* cx, HandleValue rval, JSTrapStatus& statusp, MutableHandleValue vp)
{
    if (rval.isUndefined()) {
        statusp = JSTRAP_CONTINUE;
        vp.setUndefined();
        return true;
    }
    if (rval.isNull()) {
        statusp = JSTRAP_ERROR;
        vp.setUndefined();
        return true;
    }
    return ParseResumptionValueAsObject(cx, rval, statusp, vp);
}

static bool
CheckResumptionValue(JSContext* cx, AbstractFramePtr frame, const Maybe<HandleValue>& maybeThisv,
                     JSTrapStatus status, MutableHandleValue vp)
{
    if (maybeThisv.isSome()) {
        const HandleValue& thisv = maybeThisv.ref();
        if (status == JSTRAP_RETURN && vp.isPrimitive()) {
            if (vp.isUndefined()) {
                if (thisv.isMagic(JS_UNINITIALIZED_LEXICAL))
                    return ThrowUninitializedThis(cx, frame);

                vp.set(thisv);
            } else {
                ReportValueError(cx, JSMSG_BAD_DERIVED_RETURN, JSDVG_IGNORE_STACK, vp, nullptr);
                return false;
            }
        }
    }
    return true;
}

static bool
GetThisValueForCheck(JSContext* cx, AbstractFramePtr frame, jsbytecode* pc,
                     MutableHandleValue thisv, Maybe<HandleValue>& maybeThisv)
{
    if (frame.debuggerNeedsCheckPrimitiveReturn()) {
        {
            AutoCompartment ac(cx, frame.environmentChain());
            if (!GetThisValueForDebuggerMaybeOptimizedOut(cx, frame, pc, thisv))
                return false;
        }

        if (!cx->compartment()->wrap(cx, thisv))
            return false;

        MOZ_ASSERT_IF(thisv.isMagic(), thisv.isMagic(JS_UNINITIALIZED_LEXICAL));
        maybeThisv.emplace(HandleValue(thisv));
    }

    return true;
}

bool
Debugger::processResumptionValue(Maybe<AutoCompartment>& ac, AbstractFramePtr frame,
                                 const Maybe<HandleValue>& maybeThisv, HandleValue rval,
                                 JSTrapStatus& statusp, MutableHandleValue vp)
{
    JSContext* cx = ac->context()->asJSContext();

    if (!ParseResumptionValue(cx, rval, statusp, vp) ||
        !unwrapDebuggeeValue(cx, vp) ||
        !CheckResumptionValue(cx, frame, maybeThisv, statusp, vp))
    {
        return false;
    }

    ac.reset();
    if (!cx->compartment()->wrap(cx, vp)) {
        statusp = JSTRAP_ERROR;
        vp.setUndefined();
    }

    return true;
}

JSTrapStatus
Debugger::processParsedHandlerResultHelper(Maybe<AutoCompartment>& ac, AbstractFramePtr frame,
                                           const Maybe<HandleValue>& maybeThisv, bool success,
                                           JSTrapStatus status, MutableHandleValue vp)
{
    if (!success)
        return handleUncaughtException(ac, vp, maybeThisv, frame);

    JSContext* cx = ac->context()->asJSContext();

    if (!unwrapDebuggeeValue(cx, vp) ||
        !CheckResumptionValue(cx, frame, maybeThisv, status, vp))
    {
        return handleUncaughtException(ac, vp, maybeThisv, frame);
    }

    ac.reset();
    if (!cx->compartment()->wrap(cx, vp)) {
        status = JSTRAP_ERROR;
        vp.setUndefined();
    }

    return status;
}

JSTrapStatus
Debugger::processParsedHandlerResult(Maybe<AutoCompartment>& ac, AbstractFramePtr frame,
                                     jsbytecode* pc, bool success, JSTrapStatus status,
                                     MutableHandleValue vp)
{
    JSContext* cx = ac->context()->asJSContext();

    RootedValue thisv(cx);
    Maybe<HandleValue> maybeThisv;
    if (!GetThisValueForCheck(cx, frame, pc, &thisv, maybeThisv)) {
        ac.reset();
        return JSTRAP_ERROR;
    }

    return processParsedHandlerResultHelper(ac, frame, maybeThisv, success, status, vp);
}

JSTrapStatus
Debugger::processHandlerResult(Maybe<AutoCompartment>& ac, bool success, const Value& rv,
                               AbstractFramePtr frame, jsbytecode* pc, MutableHandleValue vp)
{
    JSContext* cx = ac->context()->asJSContext();

    RootedValue thisv(cx);
    Maybe<HandleValue> maybeThisv;
    if (!GetThisValueForCheck(cx, frame, pc, &thisv, maybeThisv)) {
        ac.reset();
        return JSTRAP_ERROR;
    }

    if (!success)
        return handleUncaughtException(ac, vp, maybeThisv, frame);

    RootedValue rootRv(cx, rv);
    JSTrapStatus status = JSTRAP_CONTINUE;
    success = ParseResumptionValue(cx, rootRv, status, vp);

    return processParsedHandlerResultHelper(ac, frame, maybeThisv, success, status, vp);
}

static bool
CallMethodIfPresent(JSContext* cx, HandleObject obj, const char* name, size_t argc, Value* argv,
                    MutableHandleValue rval)
{
    rval.setUndefined();
    JSAtom* atom = Atomize(cx, name, strlen(name));
    if (!atom)
        return false;

    RootedId id(cx, AtomToId(atom));
    RootedValue fval(cx);
    if (!GetProperty(cx, obj, obj, id, &fval))
        return false;

    if (!IsCallable(fval))
        return true;

    InvokeArgs args(cx);
    if (!args.init(cx, argc))
        return false;

    for (size_t i = 0; i < argc; i++)
        args[i].set(argv[i]);

    rval.setObject(*obj); // overwritten by successful Call
    return js::Call(cx, fval, rval, args, rval);
}

JSTrapStatus
Debugger::fireDebuggerStatement(JSContext* cx, MutableHandleValue vp)
{
    RootedObject hook(cx, getHook(OnDebuggerStatement));
    MOZ_ASSERT(hook);
    MOZ_ASSERT(hook->isCallable());

    Maybe<AutoCompartment> ac;
    ac.emplace(cx, object);

    ScriptFrameIter iter(cx);
    RootedValue scriptFrame(cx);
    if (!getScriptFrame(cx, iter, &scriptFrame))
        return reportUncaughtException(ac);

    RootedValue fval(cx, ObjectValue(*hook));
    RootedValue rv(cx);
    bool ok = js::Call(cx, fval, object, scriptFrame, &rv);
    return processHandlerResult(ac, ok, rv, iter.abstractFramePtr(), iter.pc(), vp);
}

JSTrapStatus
Debugger::fireExceptionUnwind(JSContext* cx, MutableHandleValue vp)
{
    RootedObject hook(cx, getHook(OnExceptionUnwind));
    MOZ_ASSERT(hook);
    MOZ_ASSERT(hook->isCallable());

    RootedValue exc(cx);
    if (!cx->getPendingException(&exc))
        return JSTRAP_ERROR;
    cx->clearPendingException();

    Maybe<AutoCompartment> ac;
    ac.emplace(cx, object);

    RootedValue scriptFrame(cx);
    RootedValue wrappedExc(cx, exc);

    ScriptFrameIter iter(cx);
    if (!getScriptFrame(cx, iter, &scriptFrame) || !wrapDebuggeeValue(cx, &wrappedExc))
        return reportUncaughtException(ac);

    RootedValue fval(cx, ObjectValue(*hook));
    RootedValue rv(cx);
    bool ok = js::Call(cx, fval, object, scriptFrame, wrappedExc, &rv);
    JSTrapStatus st = processHandlerResult(ac, ok, rv, iter.abstractFramePtr(), iter.pc(), vp);
    if (st == JSTRAP_CONTINUE)
        cx->setPendingException(exc);
    return st;
}

JSTrapStatus
Debugger::fireEnterFrame(JSContext* cx, MutableHandleValue vp)
{
    RootedObject hook(cx, getHook(OnEnterFrame));
    MOZ_ASSERT(hook);
    MOZ_ASSERT(hook->isCallable());

    Maybe<AutoCompartment> ac;
    ac.emplace(cx, object);

    RootedValue scriptFrame(cx);

    ScriptFrameIter iter(cx);
    if (!getScriptFrame(cx, iter, &scriptFrame))
        return reportUncaughtException(ac);

    RootedValue fval(cx, ObjectValue(*hook));
    RootedValue rv(cx);
    bool ok = js::Call(cx, fval, object, scriptFrame, &rv);

    return processHandlerResult(ac, ok, rv, iter.abstractFramePtr(), iter.pc(), vp);
}

void
Debugger::fireNewScript(JSContext* cx, Handle<DebuggerScriptReferent> scriptReferent)
{
    RootedObject hook(cx, getHook(OnNewScript));
    MOZ_ASSERT(hook);
    MOZ_ASSERT(hook->isCallable());

    Maybe<AutoCompartment> ac;
    ac.emplace(cx, object);

    JSObject* dsobj = wrapVariantReferent(cx, scriptReferent);
    if (!dsobj) {
        reportUncaughtException(ac);
        return;
    }

    RootedValue fval(cx, ObjectValue(*hook));
    RootedValue dsval(cx, ObjectValue(*dsobj));
    RootedValue rv(cx);
    if (!js::Call(cx, fval, object, dsval, &rv))
        handleUncaughtException(ac);
}

void
Debugger::fireOnGarbageCollectionHook(JSContext* cx,
                                      const JS::dbg::GarbageCollectionEvent::Ptr& gcData)
{
    MOZ_ASSERT(observedGC(gcData->majorGCNumber()));
    observedGCs.remove(gcData->majorGCNumber());

    RootedObject hook(cx, getHook(OnGarbageCollection));
    MOZ_ASSERT(hook);
    MOZ_ASSERT(hook->isCallable());

    Maybe<AutoCompartment> ac;
    ac.emplace(cx, object);

    JSObject* dataObj = gcData->toJSObject(cx);
    if (!dataObj) {
        reportUncaughtException(ac);
        return;
    }

    RootedValue fval(cx, ObjectValue(*hook));
    RootedValue dataVal(cx, ObjectValue(*dataObj));
    RootedValue rv(cx);
    if (!js::Call(cx, fval, object, dataVal, &rv))
        handleUncaughtException(ac);
}

template <typename HookIsEnabledFun /* bool (Debugger*) */,
          typename FireHookFun /* JSTrapStatus (Debugger*) */>
/* static */ JSTrapStatus
Debugger::dispatchHook(JSContext* cx, HookIsEnabledFun hookIsEnabled, FireHookFun fireHook)
{
    /*
     * Determine which debuggers will receive this event, and in what order.
     * Make a copy of the list, since the original is mutable and we will be
     * calling into arbitrary JS.
     *
     * Note: In the general case, 'triggered' contains references to objects in
     * different compartments--every compartment *except* this one.
     */
    AutoValueVector triggered(cx);
    Handle<GlobalObject*> global = cx->global();
    if (GlobalObject::DebuggerVector* debuggers = global->getDebuggers()) {
        for (auto p = debuggers->begin(); p != debuggers->end(); p++) {
            Debugger* dbg = *p;
            if (dbg->enabled && hookIsEnabled(dbg)) {
                if (!triggered.append(ObjectValue(*dbg->toJSObject())))
                    return JSTRAP_ERROR;
            }
        }
    }

    /*
     * Deliver the event to each debugger, checking again to make sure it
     * should still be delivered.
     */
    for (Value* p = triggered.begin(); p != triggered.end(); p++) {
        Debugger* dbg = Debugger::fromJSObject(&p->toObject());
        EnterDebuggeeNoExecute nx(cx, *dbg);
        if (dbg->debuggees.has(global) && dbg->enabled && hookIsEnabled(dbg)) {
            JSTrapStatus st = fireHook(dbg);
            if (st != JSTRAP_CONTINUE)
                return st;
        }
    }
    return JSTRAP_CONTINUE;
}

void
Debugger::slowPathOnNewScript(JSContext* cx, HandleScript script)
{
    JSTrapStatus status = dispatchHook(
        cx,
        [script](Debugger* dbg) -> bool {
            return dbg->observesNewScript() && dbg->observesScript(script);
        },
        [&](Debugger* dbg) -> JSTrapStatus {
            Rooted<DebuggerScriptReferent> scriptReferent(cx, script.get());
            dbg->fireNewScript(cx, scriptReferent);
            return JSTRAP_CONTINUE;
        });

    if (status == JSTRAP_ERROR)
        return;

    MOZ_ASSERT(status == JSTRAP_CONTINUE);
}

void
Debugger::slowPathOnNewWasmInstance(JSContext* cx, Handle<WasmInstanceObject*> wasmInstance)
{
    JSTrapStatus status = dispatchHook(
        cx,
        [wasmInstance](Debugger* dbg) -> bool {
            return dbg->observesNewScript() && dbg->observesGlobal(&wasmInstance->global());
        },
        [&](Debugger* dbg) -> JSTrapStatus {
            Rooted<DebuggerScriptReferent> scriptReferent(cx, wasmInstance.get());
            dbg->fireNewScript(cx, scriptReferent);
            return JSTRAP_CONTINUE;
        });

    if (status == JSTRAP_ERROR)
        return;

    MOZ_ASSERT(status == JSTRAP_CONTINUE);
}

/* static */ JSTrapStatus
Debugger::onTrap(JSContext* cx, MutableHandleValue vp)
{
    ScriptFrameIter iter(cx);
    RootedScript script(cx, iter.script());
    MOZ_ASSERT(script->isDebuggee());
    Rooted<GlobalObject*> scriptGlobal(cx, &script->global());
    jsbytecode* pc = iter.pc();
    BreakpointSite* site = script->getBreakpointSite(pc);
    JSOp op = JSOp(*pc);

    /* Build list of breakpoint handlers. */
    Vector<Breakpoint*> triggered(cx);
    for (Breakpoint* bp = site->firstBreakpoint(); bp; bp = bp->nextInSite()) {
        if (!triggered.append(bp))
            return JSTRAP_ERROR;
    }

    for (Breakpoint** p = triggered.begin(); p != triggered.end(); p++) {
        Breakpoint* bp = *p;

        /* Handlers can clear breakpoints. Check that bp still exists. */
        if (!site || !site->hasBreakpoint(bp))
            continue;

        /*
         * There are two reasons we have to check whether dbg is enabled and
         * debugging scriptGlobal.
         *
         * One is just that one breakpoint handler can disable other Debuggers
         * or remove debuggees.
         *
         * The other has to do with non-compile-and-go scripts, which have no
         * specific global--until they are executed. Only now do we know which
         * global the script is running against.
         */
        Debugger* dbg = bp->debugger;
        bool hasDebuggee = dbg->enabled && dbg->debuggees.has(scriptGlobal);
        if (hasDebuggee) {
            Maybe<AutoCompartment> ac;
            ac.emplace(cx, dbg->object);
            EnterDebuggeeNoExecute nx(cx, *dbg);

            RootedValue scriptFrame(cx);
            if (!dbg->getScriptFrame(cx, iter, &scriptFrame))
                return dbg->reportUncaughtException(ac);
            RootedValue rv(cx);
            Rooted<JSObject*> handler(cx, bp->handler);
            bool ok = CallMethodIfPresent(cx, handler, "hit", 1, scriptFrame.address(), &rv);
            JSTrapStatus st = dbg->processHandlerResult(ac, ok, rv,  iter.abstractFramePtr(),
                                                        iter.pc(), vp);
            if (st != JSTRAP_CONTINUE)
                return st;

            /* Calling JS code invalidates site. Reload it. */
            site = script->getBreakpointSite(pc);
        }
    }

    /* By convention, return the true op to the interpreter in vp. */
    vp.setInt32(op);
    return JSTRAP_CONTINUE;
}

/* static */ JSTrapStatus
Debugger::onSingleStep(JSContext* cx, MutableHandleValue vp)
{
    ScriptFrameIter iter(cx);

    /*
     * We may be stepping over a JSOP_EXCEPTION, that pushes the context's
     * pending exception for a 'catch' clause to handle. Don't let the
     * onStep handlers mess with that (other than by returning a resumption
     * value).
     */
    RootedValue exception(cx, UndefinedValue());
    bool exceptionPending = cx->isExceptionPending();
    if (exceptionPending) {
        if (!cx->getPendingException(&exception))
            return JSTRAP_ERROR;
        cx->clearPendingException();
    }

    /*
     * Build list of Debugger.Frame instances referring to this frame with
     * onStep handlers.
     */
    Rooted<DebuggerFrameVector> frames(cx, DebuggerFrameVector(cx));
    if (!getDebuggerFrames(iter.abstractFramePtr(), &frames))
        return JSTRAP_ERROR;

#ifdef DEBUG
    /*
     * Validate the single-step count on this frame's script, to ensure that
     * we're not receiving traps we didn't ask for. Even when frames is
     * non-empty (and thus we know this trap was requested), do the check
     * anyway, to make sure the count has the correct non-zero value.
     *
     * The converse --- ensuring that we do receive traps when we should --- can
     * be done with unit tests.
     */
    {
        uint32_t stepperCount = 0;
        JSScript* trappingScript = iter.script();
        GlobalObject* global = cx->global();
        if (GlobalObject::DebuggerVector* debuggers = global->getDebuggers()) {
            for (auto p = debuggers->begin(); p != debuggers->end(); p++) {
                Debugger* dbg = *p;
                for (FrameMap::Range r = dbg->frames.all(); !r.empty(); r.popFront()) {
                    AbstractFramePtr frame = r.front().key();
                    NativeObject* frameobj = r.front().value();
                    if (frame.script() == trappingScript &&
                        !frameobj->getReservedSlot(JSSLOT_DEBUGFRAME_ONSTEP_HANDLER).isUndefined())
                    {
                        stepperCount++;
                    }
                }
            }
        }
        MOZ_ASSERT(stepperCount == trappingScript->stepModeCount());
    }
#endif

    // Call onStep for frames that have the handler set.
    for (size_t i = 0; i < frames.length(); i++) {
        HandleDebuggerFrame frame = frames[i];
        if (frame->getReservedSlot(JSSLOT_DEBUGFRAME_ONSTEP_HANDLER).isUndefined())
            continue;

        Debugger* dbg = Debugger::fromChildJSObject(frame);
        EnterDebuggeeNoExecute nx(cx, *dbg);

        Maybe<AutoCompartment> ac;
        ac.emplace(cx, dbg->object);

        RootedValue fval(cx, frame->getReservedSlot(JSSLOT_DEBUGFRAME_ONSTEP_HANDLER));
        RootedValue rval(cx);
        bool ok = js::Call(cx, fval, frame, &rval);
        JSTrapStatus st = dbg->processHandlerResult(ac, ok, rval, iter.abstractFramePtr(),
                                                    iter.pc(), vp);
        if (st != JSTRAP_CONTINUE)
            return st;
    }

    vp.setUndefined();
    if (exceptionPending)
        cx->setPendingException(exception);
    return JSTRAP_CONTINUE;
}

JSTrapStatus
Debugger::fireNewGlobalObject(JSContext* cx, Handle<GlobalObject*> global, MutableHandleValue vp)
{
    RootedObject hook(cx, getHook(OnNewGlobalObject));
    MOZ_ASSERT(hook);
    MOZ_ASSERT(hook->isCallable());

    Maybe<AutoCompartment> ac;
    ac.emplace(cx, object);

    RootedValue wrappedGlobal(cx, ObjectValue(*global));
    if (!wrapDebuggeeValue(cx, &wrappedGlobal))
        return reportUncaughtException(ac);

    // onNewGlobalObject is infallible, and thus is only allowed to return
    // undefined as a resumption value. If it returns anything else, we throw.
    // And if that happens, or if the hook itself throws, we invoke the
    // uncaughtExceptionHook so that we never leave an exception pending on the
    // cx. This allows JS_NewGlobalObject to avoid handling failures from debugger
    // hooks.
    RootedValue rv(cx);
    RootedValue fval(cx, ObjectValue(*hook));
    bool ok = js::Call(cx, fval, object, wrappedGlobal, &rv);
    if (ok && !rv.isUndefined()) {
        JS_ReportErrorNumber(cx, GetErrorMessage, nullptr,
                             JSMSG_DEBUG_RESUMPTION_VALUE_DISALLOWED);
        ok = false;
    }
    // NB: Even though we don't care about what goes into it, we have to pass vp
    // to handleUncaughtException so that it parses resumption values from the
    // uncaughtExceptionHook and tells the caller whether we should execute the
    // rest of the onNewGlobalObject hooks or not.
    JSTrapStatus status = ok ? JSTRAP_CONTINUE
                             : handleUncaughtException(ac, vp);
    MOZ_ASSERT(!cx->isExceptionPending());
    return status;
}

void
Debugger::slowPathOnNewGlobalObject(JSContext* cx, Handle<GlobalObject*> global)
{
    MOZ_ASSERT(!JS_CLIST_IS_EMPTY(&cx->runtime()->onNewGlobalObjectWatchers));
    if (global->compartment()->creationOptions().invisibleToDebugger())
        return;

    /*
     * Make a copy of the runtime's onNewGlobalObjectWatchers before running the
     * handlers. Since one Debugger's handler can disable another's, the list
     * can be mutated while we're walking it.
     */
    AutoObjectVector watchers(cx);
    for (JSCList* link = JS_LIST_HEAD(&cx->runtime()->onNewGlobalObjectWatchers);
         link != &cx->runtime()->onNewGlobalObjectWatchers;
         link = JS_NEXT_LINK(link))
    {
        Debugger* dbg = fromOnNewGlobalObjectWatchersLink(link);
        MOZ_ASSERT(dbg->observesNewGlobalObject());
        JSObject* obj = dbg->object;
        JS::ExposeObjectToActiveJS(obj);
        if (!watchers.append(obj)) {
            if (cx->isExceptionPending())
                cx->clearPendingException();
            return;
        }
    }

    JSTrapStatus status = JSTRAP_CONTINUE;
    RootedValue value(cx);

    for (size_t i = 0; i < watchers.length(); i++) {
        Debugger* dbg = fromJSObject(watchers[i]);
        EnterDebuggeeNoExecute nx(cx, *dbg);

        // We disallow resumption values from onNewGlobalObject hooks, because we
        // want the debugger hooks for global object creation to be infallible.
        // But if an onNewGlobalObject hook throws, and the uncaughtExceptionHook
        // decides to raise an error, we want to at least avoid invoking the rest
        // of the onNewGlobalObject handlers in the list (not for any super
        // compelling reason, just because it seems like the right thing to do).
        // So we ignore whatever comes out in |value|, but break out of the loop
        // if a non-success trap status is returned.
        if (dbg->observesNewGlobalObject()) {
            status = dbg->fireNewGlobalObject(cx, global, &value);
            if (status != JSTRAP_CONTINUE && status != JSTRAP_RETURN)
                break;
        }
    }
    MOZ_ASSERT(!cx->isExceptionPending());
}

/* static */ bool
Debugger::slowPathOnLogAllocationSite(JSContext* cx, HandleObject obj, HandleSavedFrame frame,
                                      double when, GlobalObject::DebuggerVector& dbgs)
{
    MOZ_ASSERT(!dbgs.empty());
    mozilla::DebugOnly<ReadBarriered<Debugger*>*> begin = dbgs.begin();

    // Root all the Debuggers while we're iterating over them;
    // appendAllocationSite calls JSCompartment::wrap, and thus can GC.
    //
    // SpiderMonkey protocol is generally for the caller to prove that it has
    // rooted the stuff it's asking you to operate on (i.e. by passing a
    // Handle), but in this case, we're iterating over a global's list of
    // Debuggers, and globals only hold their Debuggers weakly.
    Rooted<GCVector<JSObject*>> activeDebuggers(cx, GCVector<JSObject*>(cx));
    for (auto dbgp = dbgs.begin(); dbgp < dbgs.end(); dbgp++) {
        if (!activeDebuggers.append((*dbgp)->object))
            return false;
    }

    for (auto dbgp = dbgs.begin(); dbgp < dbgs.end(); dbgp++) {
        // The set of debuggers had better not change while we're iterating,
        // such that the vector gets reallocated.
        MOZ_ASSERT(dbgs.begin() == begin);

        if ((*dbgp)->trackingAllocationSites &&
            (*dbgp)->enabled &&
            !(*dbgp)->appendAllocationSite(cx, obj, frame, when))
        {
            return false;
        }
    }

    return true;
}

bool
Debugger::isDebuggeeUnbarriered(const JSCompartment* compartment) const
{
    MOZ_ASSERT(compartment);
    return compartment->isDebuggee() && debuggees.has(compartment->unsafeUnbarrieredMaybeGlobal());
}

bool
Debugger::appendAllocationSite(JSContext* cx, HandleObject obj, HandleSavedFrame frame,
                               double when)
{
    MOZ_ASSERT(trackingAllocationSites && enabled);

    AutoCompartment ac(cx, object);
    RootedObject wrappedFrame(cx, frame);
    if (!cx->compartment()->wrap(cx, &wrappedFrame))
        return false;

    RootedAtom ctorName(cx);
    {
        AutoCompartment ac(cx, obj);
        if (!obj->constructorDisplayAtom(cx, &ctorName))
            return false;
    }

    auto className = obj->getClass()->name;
    auto size = JS::ubi::Node(obj.get()).size(cx->runtime()->debuggerMallocSizeOf);
    auto inNursery = gc::IsInsideNursery(obj);

    if (!allocationsLog.emplaceBack(wrappedFrame, when, className, ctorName, size, inNursery)) {
        ReportOutOfMemory(cx);
        return false;
    }

    if (allocationsLog.length() > maxAllocationsLogLength) {
        if (!allocationsLog.popFront()) {
            ReportOutOfMemory(cx);
            return false;
        }
        MOZ_ASSERT(allocationsLog.length() == maxAllocationsLogLength);
        allocationsLogOverflowed = true;
    }

    return true;
}

JSTrapStatus
Debugger::firePromiseHook(JSContext* cx, Hook hook, HandleObject promise, MutableHandleValue vp)
{
    MOZ_ASSERT(hook == OnNewPromise || hook == OnPromiseSettled);

    RootedObject hookObj(cx, getHook(hook));
    MOZ_ASSERT(hookObj);
    MOZ_ASSERT(hookObj->isCallable());

    Maybe<AutoCompartment> ac;
    ac.emplace(cx, object);

    RootedValue dbgObj(cx, ObjectValue(*promise));
    if (!wrapDebuggeeValue(cx, &dbgObj))
        return reportUncaughtException(ac);

    // Like onNewGlobalObject, the Promise hooks are infallible and the comments
    // in |Debugger::fireNewGlobalObject| apply here as well.
    RootedValue fval(cx, ObjectValue(*hookObj));
    RootedValue rv(cx);
    bool ok = js::Call(cx, fval, object, dbgObj, &rv);
    if (ok && !rv.isUndefined()) {
        JS_ReportErrorNumber(cx, GetErrorMessage, nullptr,
                             JSMSG_DEBUG_RESUMPTION_VALUE_DISALLOWED);
        ok = false;
    }

    JSTrapStatus status = ok ? JSTRAP_CONTINUE
                             : handleUncaughtException(ac, vp);
    MOZ_ASSERT(!cx->isExceptionPending());
    return status;
}

/* static */ void
Debugger::slowPathPromiseHook(JSContext* cx, Hook hook, HandleObject promise)
{
    MOZ_ASSERT(hook == OnNewPromise || hook == OnPromiseSettled);
    RootedValue rval(cx);

    JSTrapStatus status = dispatchHook(
        cx,
        [hook](Debugger* dbg) -> bool { return dbg->getHook(hook); },
        [&](Debugger* dbg) -> JSTrapStatus {
            (void) dbg->firePromiseHook(cx, hook, promise, &rval);
            return JSTRAP_CONTINUE;
        });

    if (status == JSTRAP_ERROR) {
        // The dispatch hook function might fail to append into the list of
        // Debuggers which are watching for the hook.
        cx->clearPendingException();
        return;
    }

    // Promise hooks are infallible and we ignore errors from uncaught
    // exceptions by design.
    MOZ_ASSERT(status == JSTRAP_CONTINUE);
}


/*** Debugger code invalidation for observing execution ******************************************/

class MOZ_RAII ExecutionObservableCompartments : public Debugger::ExecutionObservableSet
{
    HashSet<JSCompartment*> compartments_;
    HashSet<Zone*> zones_;

  public:
    explicit ExecutionObservableCompartments(JSContext* cx
                                             MOZ_GUARD_OBJECT_NOTIFIER_PARAM)
      : compartments_(cx),
        zones_(cx)
    {
        MOZ_GUARD_OBJECT_NOTIFIER_INIT;
    }

    bool init() { return compartments_.init() && zones_.init(); }
    bool add(JSCompartment* comp) { return compartments_.put(comp) && zones_.put(comp->zone()); }

    typedef HashSet<JSCompartment*>::Range CompartmentRange;
    const HashSet<JSCompartment*>* compartments() const { return &compartments_; }

    const HashSet<Zone*>* zones() const { return &zones_; }
    bool shouldRecompileOrInvalidate(JSScript* script) const {
        return script->hasBaselineScript() && compartments_.has(script->compartment());
    }
    bool shouldMarkAsDebuggee(ScriptFrameIter& iter) const {
        // AbstractFramePtr can't refer to non-remateralized Ion frames, so if
        // iter refers to one such, we know we don't match.
        return iter.hasUsableAbstractFramePtr() && compartments_.has(iter.compartment());
    }

    MOZ_DECL_USE_GUARD_OBJECT_NOTIFIER
};

// Given a particular AbstractFramePtr F that has become observable, this
// represents the stack frames that need to be bailed out or marked as
// debuggees, and the scripts that need to be recompiled, taking inlining into
// account.
class MOZ_RAII ExecutionObservableFrame : public Debugger::ExecutionObservableSet
{
    AbstractFramePtr frame_;

  public:
    explicit ExecutionObservableFrame(AbstractFramePtr frame
                                      MOZ_GUARD_OBJECT_NOTIFIER_PARAM)
      : frame_(frame)
    {
        MOZ_GUARD_OBJECT_NOTIFIER_INIT;
    }

    Zone* singleZone() const {
        // We never inline across compartments, let alone across zones, so
        // frames_'s script's zone is the only one of interest.
        return frame_.script()->compartment()->zone();
    }

    JSScript* singleScriptForZoneInvalidation() const {
        MOZ_CRASH("ExecutionObservableFrame shouldn't need zone-wide invalidation.");
        return nullptr;
    }

    bool shouldRecompileOrInvalidate(JSScript* script) const {
        // Normally, *this represents exactly one script: the one frame_ is
        // running.
        //
        // However, debug-mode OSR uses *this for both invalidating Ion frames,
        // and recompiling the Baseline scripts that those Ion frames will bail
        // out into. Suppose frame_ is an inline frame, executing a copy of its
        // JSScript, S_inner, that has been inlined into the IonScript of some
        // other JSScript, S_outer. We must match S_outer, to decide which Ion
        // frame to invalidate; and we must match S_inner, to decide which
        // Baseline script to recompile.
        //
        // Note that this does not, by design, invalidate *all* inliners of
        // frame_.script(), as only frame_ is made observable, not
        // frame_.script().
        if (!script->hasBaselineScript())
            return false;

        if (script == frame_.script())
            return true;

        return frame_.isRematerializedFrame() &&
               script == frame_.asRematerializedFrame()->outerScript();
    }

    bool shouldMarkAsDebuggee(ScriptFrameIter& iter) const {
        // AbstractFramePtr can't refer to non-remateralized Ion frames, so if
        // iter refers to one such, we know we don't match.
        //
        // We never use this 'has' overload for frame invalidation, only for
        // frame debuggee marking; so this overload doesn't need a parallel to
        // the just-so inlining logic above.
        return iter.hasUsableAbstractFramePtr() && iter.abstractFramePtr() == frame_;
    }

    MOZ_DECL_USE_GUARD_OBJECT_NOTIFIER
};

class MOZ_RAII ExecutionObservableScript : public Debugger::ExecutionObservableSet
{
    RootedScript script_;

  public:
    ExecutionObservableScript(JSContext* cx, JSScript* script
                              MOZ_GUARD_OBJECT_NOTIFIER_PARAM)
      : script_(cx, script)
    {
        MOZ_GUARD_OBJECT_NOTIFIER_INIT;
    }

    Zone* singleZone() const { return script_->compartment()->zone(); }
    JSScript* singleScriptForZoneInvalidation() const { return script_; }
    bool shouldRecompileOrInvalidate(JSScript* script) const {
        return script->hasBaselineScript() && script == script_;
    }
    bool shouldMarkAsDebuggee(ScriptFrameIter& iter) const {
        // AbstractFramePtr can't refer to non-remateralized Ion frames, and
        // while a non-rematerialized Ion frame may indeed be running script_,
        // we cannot mark them as debuggees until they bail out.
        //
        // Upon bailing out, any newly constructed Baseline frames that came
        // from Ion frames with scripts that are isDebuggee() is marked as
        // debuggee. This is correct in that the only other way a frame may be
        // marked as debuggee is via Debugger.Frame reflection, which would
        // have rematerialized any Ion frames.
        return iter.hasUsableAbstractFramePtr() && iter.abstractFramePtr().script() == script_;
    }

    MOZ_DECL_USE_GUARD_OBJECT_NOTIFIER
};

/* static */ bool
Debugger::updateExecutionObservabilityOfFrames(JSContext* cx, const ExecutionObservableSet& obs,
                                               IsObserving observing)
{
    AutoSuppressProfilerSampling suppressProfilerSampling(cx);

    {
        jit::JitContext jctx(cx, nullptr);
        if (!jit::RecompileOnStackBaselineScriptsForDebugMode(cx, obs, observing)) {
            ReportOutOfMemory(cx);
            return false;
        }
    }

    AbstractFramePtr oldestEnabledFrame;
    for (ScriptFrameIter iter(cx);
         !iter.done();
         ++iter)
    {
        if (obs.shouldMarkAsDebuggee(iter)) {
            if (observing) {
                if (!iter.abstractFramePtr().isDebuggee()) {
                    oldestEnabledFrame = iter.abstractFramePtr();
                    oldestEnabledFrame.setIsDebuggee();
                }
            } else {
#ifdef DEBUG
                // Debugger.Frame lifetimes are managed by the debug epilogue,
                // so in general it's unsafe to unmark a frame if it has a
                // Debugger.Frame associated with it.
                MOZ_ASSERT(!inFrameMaps(iter.abstractFramePtr()));
#endif
                iter.abstractFramePtr().unsetIsDebuggee();
            }
        }
    }

    // See comment in unsetPrevUpToDateUntil.
    if (oldestEnabledFrame) {
        AutoCompartment ac(cx, oldestEnabledFrame.compartment());
        DebugEnvironments::unsetPrevUpToDateUntil(cx, oldestEnabledFrame);
    }

    return true;
}

static inline void
MarkBaselineScriptActiveIfObservable(JSScript* script, const Debugger::ExecutionObservableSet& obs)
{
    if (obs.shouldRecompileOrInvalidate(script))
        script->baselineScript()->setActive();
}

static bool
AppendAndInvalidateScript(JSContext* cx, Zone* zone, JSScript* script, Vector<JSScript*>& scripts)
{
    // Enter the script's compartment as addPendingRecompile attempts to
    // cancel off-thread compilations, whose books are kept on the
    // script's compartment.
    MOZ_ASSERT(script->compartment()->zone() == zone);
    AutoCompartment ac(cx, script->compartment());
    zone->types.addPendingRecompile(cx, script);
    return scripts.append(script);
}

static bool
UpdateExecutionObservabilityOfScriptsInZone(JSContext* cx, Zone* zone,
                                            const Debugger::ExecutionObservableSet& obs,
                                            Debugger::IsObserving observing)
{
    using namespace js::jit;

    AutoSuppressProfilerSampling suppressProfilerSampling(cx);

    JSRuntime* rt = cx->runtime();
    FreeOp* fop = cx->runtime()->defaultFreeOp();

    Vector<JSScript*> scripts(cx);

    // Iterate through observable scripts, invalidating their Ion scripts and
    // appending them to a vector for discarding their baseline scripts later.
    {
        AutoEnterAnalysis enter(fop, zone);
        if (JSScript* script = obs.singleScriptForZoneInvalidation()) {
            if (obs.shouldRecompileOrInvalidate(script)) {
                if (!AppendAndInvalidateScript(cx, zone, script, scripts))
                    return false;
            }
        } else {
            for (auto iter = zone->cellIter<JSScript>(); !iter.done(); iter.next()) {
                JSScript* script = iter;
                if (obs.shouldRecompileOrInvalidate(script) &&
                    !gc::IsAboutToBeFinalizedUnbarriered(&script))
                {
                    if (!AppendAndInvalidateScript(cx, zone, script, scripts))
                        return false;
                }
            }
        }
    }

    // Code below this point must be infallible to ensure the active bit of
    // BaselineScripts is in a consistent state.
    //
    // Mark active baseline scripts in the observable set so that they don't
    // get discarded. They will be recompiled.
    for (JitActivationIterator actIter(rt); !actIter.done(); ++actIter) {
        if (actIter->compartment()->zone() != zone)
            continue;

        for (JitFrameIterator iter(actIter); !iter.done(); ++iter) {
            switch (iter.type()) {
              case JitFrame_BaselineJS:
                MarkBaselineScriptActiveIfObservable(iter.script(), obs);
                break;
              case JitFrame_IonJS:
                MarkBaselineScriptActiveIfObservable(iter.script(), obs);
                for (InlineFrameIterator inlineIter(rt, &iter); inlineIter.more(); ++inlineIter)
                    MarkBaselineScriptActiveIfObservable(inlineIter.script(), obs);
                break;
              default:;
            }
        }
    }

    // Iterate through the scripts again and finish discarding
    // BaselineScripts. This must be done as a separate phase as we can only
    // discard the BaselineScript on scripts that have no IonScript.
    for (size_t i = 0; i < scripts.length(); i++) {
        MOZ_ASSERT_IF(scripts[i]->isDebuggee(), observing);
        FinishDiscardBaselineScript(fop, scripts[i]);
    }

    return true;
}

/* static */ bool
Debugger::updateExecutionObservabilityOfScripts(JSContext* cx, const ExecutionObservableSet& obs,
                                                IsObserving observing)
{
    if (Zone* zone = obs.singleZone())
        return UpdateExecutionObservabilityOfScriptsInZone(cx, zone, obs, observing);

    typedef ExecutionObservableSet::ZoneRange ZoneRange;
    for (ZoneRange r = obs.zones()->all(); !r.empty(); r.popFront()) {
        if (!UpdateExecutionObservabilityOfScriptsInZone(cx, r.front(), obs, observing))
            return false;
    }

    return true;
}

template <typename FrameFn>
/* static */ void
Debugger::forEachDebuggerFrame(AbstractFramePtr frame, FrameFn fn)
{
    GlobalObject* global = &frame.script()->global();
    if (GlobalObject::DebuggerVector* debuggers = global->getDebuggers()) {
        for (auto p = debuggers->begin(); p != debuggers->end(); p++) {
            Debugger* dbg = *p;
            if (FrameMap::Ptr entry = dbg->frames.lookup(frame))
                fn(entry->value());
        }
    }
}

/* static */ bool
Debugger::getDebuggerFrames(AbstractFramePtr frame, MutableHandle<DebuggerFrameVector> frames)
{
    bool hadOOM = false;
    forEachDebuggerFrame(frame, [&](DebuggerFrame* frameobj) {
        if (!hadOOM && !frames.append(frameobj))
            hadOOM = true;
    });
    return !hadOOM;
}

/* static */ bool
Debugger::updateExecutionObservability(JSContext* cx, ExecutionObservableSet& obs,
                                       IsObserving observing)
{
    if (!obs.singleZone() && obs.zones()->empty())
        return true;

    // Invalidate scripts first so we can set the needsArgsObj flag on scripts
    // before patching frames.
    return updateExecutionObservabilityOfScripts(cx, obs, observing) &&
           updateExecutionObservabilityOfFrames(cx, obs, observing);
}

/* static */ bool
Debugger::ensureExecutionObservabilityOfScript(JSContext* cx, JSScript* script)
{
    if (script->isDebuggee())
        return true;
    ExecutionObservableScript obs(cx, script);
    return updateExecutionObservability(cx, obs, Observing);
}

/* static */ bool
Debugger::ensureExecutionObservabilityOfOsrFrame(JSContext* cx, InterpreterFrame* frame)
{
    MOZ_ASSERT(frame->isDebuggee());
    if (frame->script()->hasBaselineScript() &&
        frame->script()->baselineScript()->hasDebugInstrumentation())
    {
        return true;
    }
    ExecutionObservableFrame obs(frame);
    return updateExecutionObservabilityOfFrames(cx, obs, Observing);
}

/* static */ bool
Debugger::ensureExecutionObservabilityOfFrame(JSContext* cx, AbstractFramePtr frame)
{
    MOZ_ASSERT_IF(frame.script()->isDebuggee(), frame.isDebuggee());
    if (frame.isDebuggee())
        return true;
    ExecutionObservableFrame obs(frame);
    return updateExecutionObservabilityOfFrames(cx, obs, Observing);
}

/* static */ bool
Debugger::ensureExecutionObservabilityOfCompartment(JSContext* cx, JSCompartment* comp)
{
    if (comp->debuggerObservesAllExecution())
        return true;
    ExecutionObservableCompartments obs(cx);
    if (!obs.init() || !obs.add(comp))
        return false;
    comp->updateDebuggerObservesAllExecution();
    return updateExecutionObservability(cx, obs, Observing);
}

/* static */ bool
Debugger::hookObservesAllExecution(Hook which)
{
    return which == OnEnterFrame;
}

Debugger::IsObserving
Debugger::observesAllExecution() const
{
    if (enabled && !!getHook(OnEnterFrame))
        return Observing;
    return NotObserving;
}

Debugger::IsObserving
Debugger::observesAsmJS() const
{
    if (enabled && !allowUnobservedAsmJS)
        return Observing;
    return NotObserving;
}

Debugger::IsObserving
Debugger::observesCoverage() const
{
    if (enabled && collectCoverageInfo)
        return Observing;
    return NotObserving;
}

// Toggle whether this Debugger's debuggees observe all execution. This is
// called when a hook that observes all execution is set or unset. See
// hookObservesAllExecution.
bool
Debugger::updateObservesAllExecutionOnDebuggees(JSContext* cx, IsObserving observing)
{
    ExecutionObservableCompartments obs(cx);
    if (!obs.init())
        return false;

    for (WeakGlobalObjectSet::Range r = debuggees.all(); !r.empty(); r.popFront()) {
        GlobalObject* global = r.front();
        JSCompartment* comp = global->compartment();

        if (comp->debuggerObservesAllExecution() == observing)
            continue;

        // It's expensive to eagerly invalidate and recompile a compartment,
        // so add the compartment to the set only if we are observing.
        if (observing && !obs.add(comp))
            return false;
    }

    if (!updateExecutionObservability(cx, obs, observing))
        return false;

    typedef ExecutionObservableCompartments::CompartmentRange CompartmentRange;
    for (CompartmentRange r = obs.compartments()->all(); !r.empty(); r.popFront())
        r.front()->updateDebuggerObservesAllExecution();

    return true;
}

bool
Debugger::updateObservesCoverageOnDebuggees(JSContext* cx, IsObserving observing)
{
    ExecutionObservableCompartments obs(cx);
    if (!obs.init())
        return false;

    for (WeakGlobalObjectSet::Range r = debuggees.all(); !r.empty(); r.popFront()) {
        GlobalObject* global = r.front();
        JSCompartment* comp = global->compartment();

        if (comp->debuggerObservesCoverage() == observing)
            continue;

        // Invalidate and recompile a compartment to add or remove PCCounts
        // increments. We have to eagerly invalidate, as otherwise we might have
        // dangling pointers to freed PCCounts.
        if (!obs.add(comp))
            return false;
    }

    // If any frame on the stack belongs to the debuggee, then we cannot update
    // the ScriptCounts, because this would imply to invalidate a Debugger.Frame
    // to recompile it with/without ScriptCount support.
    for (ScriptFrameIter iter(cx);
         !iter.done();
         ++iter)
    {
        if (obs.shouldMarkAsDebuggee(iter)) {
            JS_ReportErrorNumber(cx, GetErrorMessage, nullptr, JSMSG_DEBUG_NOT_IDLE);
            return false;
        }
    }

    if (!updateExecutionObservability(cx, obs, observing))
        return false;

    // All compartments can safely be toggled, and all scripts will be
    // recompiled. Thus we can update each compartment accordingly.
    typedef ExecutionObservableCompartments::CompartmentRange CompartmentRange;
    for (CompartmentRange r = obs.compartments()->all(); !r.empty(); r.popFront())
        r.front()->updateDebuggerObservesCoverage();

    return true;
}

void
Debugger::updateObservesAsmJSOnDebuggees(IsObserving observing)
{
    for (WeakGlobalObjectSet::Range r = debuggees.all(); !r.empty(); r.popFront()) {
        GlobalObject* global = r.front();
        JSCompartment* comp = global->compartment();

        if (comp->debuggerObservesAsmJS() == observing)
            continue;

        comp->updateDebuggerObservesAsmJS();
    }
}


/*** Allocations Tracking *************************************************************************/

/* static */ bool
Debugger::cannotTrackAllocations(const GlobalObject& global)
{
    auto existingCallback = global.compartment()->getAllocationMetadataBuilder();
    return existingCallback && existingCallback != &SavedStacks::metadataBuilder;
}

/* static */ bool
Debugger::isObservedByDebuggerTrackingAllocations(const GlobalObject& debuggee)
{
    if (auto* v = debuggee.getDebuggers()) {
        for (auto p = v->begin(); p != v->end(); p++) {
            if ((*p)->trackingAllocationSites && (*p)->enabled) {
                return true;
            }
        }
    }

    return false;
}

/* static */ bool
Debugger::addAllocationsTracking(JSContext* cx, Handle<GlobalObject*> debuggee)
{
    // Precondition: the given global object is being observed by at least one
    // Debugger that is tracking allocations.
    MOZ_ASSERT(isObservedByDebuggerTrackingAllocations(*debuggee));

    if (Debugger::cannotTrackAllocations(*debuggee)) {
        JS_ReportErrorNumber(cx, GetErrorMessage, nullptr,
                             JSMSG_OBJECT_METADATA_CALLBACK_ALREADY_SET);
        return false;
    }

    debuggee->compartment()->setAllocationMetadataBuilder(&SavedStacks::metadataBuilder);
    debuggee->compartment()->chooseAllocationSamplingProbability();
    return true;
}

/* static */ void
Debugger::removeAllocationsTracking(GlobalObject& global)
{
    // If there are still Debuggers that are observing allocations, we cannot
    // remove the metadata callback yet. Recompute the sampling probability
    // based on the remaining debuggers' needs.
    if (isObservedByDebuggerTrackingAllocations(global)) {
        global.compartment()->chooseAllocationSamplingProbability();
        return;
    }

    global.compartment()->forgetAllocationMetadataBuilder();
}

bool
Debugger::addAllocationsTrackingForAllDebuggees(JSContext* cx)
{
    MOZ_ASSERT(trackingAllocationSites);

    // We don't want to end up in a state where we added allocations
    // tracking to some of our debuggees, but failed to do so for
    // others. Before attempting to start tracking allocations in *any* of
    // our debuggees, ensure that we will be able to track allocations for
    // *all* of our debuggees.
    for (WeakGlobalObjectSet::Range r = debuggees.all(); !r.empty(); r.popFront()) {
        if (Debugger::cannotTrackAllocations(*r.front().get())) {
            JS_ReportErrorNumber(cx, GetErrorMessage, nullptr,
                                 JSMSG_OBJECT_METADATA_CALLBACK_ALREADY_SET);
            return false;
        }
    }

    Rooted<GlobalObject*> g(cx);
    for (WeakGlobalObjectSet::Range r = debuggees.all(); !r.empty(); r.popFront()) {
        // This should always succeed, since we already checked for the
        // error case above.
        g = r.front().get();
        MOZ_ALWAYS_TRUE(Debugger::addAllocationsTracking(cx, g));
    }

    return true;
}

void
Debugger::removeAllocationsTrackingForAllDebuggees()
{
    for (WeakGlobalObjectSet::Range r = debuggees.all(); !r.empty(); r.popFront())
        Debugger::removeAllocationsTracking(*r.front().get());

    allocationsLog.clear();
}



/*** Debugger JSObjects **************************************************************************/

void
Debugger::markCrossCompartmentEdges(JSTracer* trc)
{
    objects.markCrossCompartmentEdges<DebuggerObject_trace>(trc);
    environments.markCrossCompartmentEdges<DebuggerEnv_trace>(trc);
    scripts.markCrossCompartmentEdges<DebuggerScript_trace>(trc);
    sources.markCrossCompartmentEdges<DebuggerSource_trace>(trc);
    wasmInstanceScripts.markCrossCompartmentEdges<DebuggerScript_trace>(trc);
    wasmInstanceSources.markCrossCompartmentEdges<DebuggerSource_trace>(trc);
}

/*
 * Ordinarily, WeakMap keys and values are marked because at some point it was
 * discovered that the WeakMap was live; that is, some object containing the
 * WeakMap was marked during mark phase.
 *
 * However, during zone GC, we have to do something about cross-compartment
 * edges in non-GC'd compartments. Since the source may be live, we
 * conservatively assume it is and mark the edge.
 *
 * Each Debugger object keeps four cross-compartment WeakMaps: objects, scripts,
 * script source objects, and environments. They have the property that all
 * their values are in the same compartment as the Debugger object, but we have
 * to mark the keys and the private pointer in the wrapper object.
 *
 * We must scan all Debugger objects regardless of whether they *currently* have
 * any debuggees in a compartment being GC'd, because the WeakMap entries
 * persist even when debuggees are removed.
 *
 * This happens during the initial mark phase, not iterative marking, because
 * all the edges being reported here are strong references.
 *
 * This method is also used during compacting GC to update cross compartment
 * pointers in zones that are not currently being compacted.
 */
/* static */ void
Debugger::markIncomingCrossCompartmentEdges(JSTracer* trc)
{
    JSRuntime* rt = trc->runtime();
    gc::State state = rt->gc.state();
    MOZ_ASSERT(state == gc::State::MarkRoots || state == gc::State::Compact);

    for (Debugger* dbg : rt->debuggerList) {
        Zone* zone = MaybeForwarded(dbg->object.get())->zone();
        if ((state == gc::State::MarkRoots && !zone->isCollecting()) ||
            (state == gc::State::Compact && !zone->isGCCompacting()))
        {
            dbg->markCrossCompartmentEdges(trc);
        }
    }
}

/*
 * This method has two tasks:
 *   1. Mark Debugger objects that are unreachable except for debugger hooks that
 *      may yet be called.
 *   2. Mark breakpoint handlers.
 *
 * This happens during the iterative part of the GC mark phase. This method
 * returns true if it has to mark anything; GC calls it repeatedly until it
 * returns false.
 */
/* static */ bool
Debugger::markAllIteratively(GCMarker* trc)
{
    bool markedAny = false;

    /*
     * Find all Debugger objects in danger of GC. This code is a little
     * convoluted since the easiest way to find them is via their debuggees.
     */
    JSRuntime* rt = trc->runtime();
    for (CompartmentsIter c(rt, SkipAtoms); !c.done(); c.next()) {
        if (c->isDebuggee()) {
            GlobalObject* global = c->unsafeUnbarrieredMaybeGlobal();
            if (!IsMarkedUnbarriered(&global))
                continue;

            /*
             * Every debuggee has at least one debugger, so in this case
             * getDebuggers can't return nullptr.
             */
            const GlobalObject::DebuggerVector* debuggers = global->getDebuggers();
            MOZ_ASSERT(debuggers);
            for (auto p = debuggers->begin(); p != debuggers->end(); p++) {
                Debugger* dbg = *p;

                /*
                 * dbg is a Debugger with at least one debuggee. Check three things:
                 *   - dbg is actually in a compartment that is being marked
                 *   - it isn't already marked
                 *   - it actually has hooks that might be called
                 */
                GCPtrNativeObject& dbgobj = dbg->toJSObjectRef();
                if (!dbgobj->zone()->isGCMarking())
                    continue;

                bool dbgMarked = IsMarked(&dbgobj);
                if (!dbgMarked && dbg->hasAnyLiveHooks()) {
                    /*
                     * obj could be reachable only via its live, enabled
                     * debugger hooks, which may yet be called.
                     */
                    TraceEdge(trc, &dbgobj, "enabled Debugger");
                    markedAny = true;
                    dbgMarked = true;
                }

                if (dbgMarked) {
                    /* Search for breakpoints to mark. */
                    for (Breakpoint* bp = dbg->firstBreakpoint(); bp; bp = bp->nextInDebugger()) {
                        if (IsMarkedUnbarriered(&bp->site->script)) {
                            /*
                             * The debugger and the script are both live.
                             * Therefore the breakpoint handler is live.
                             */
                            if (!IsMarked(&bp->getHandlerRef())) {
                                TraceEdge(trc, &bp->getHandlerRef(), "breakpoint handler");
                                markedAny = true;
                            }
                        }
                    }
                }
            }
        }
    }
    return markedAny;
}

/*
 * Mark all debugger-owned GC things unconditionally. This is used by the minor
 * GC: the minor GC cannot apply the weak constraints of the full GC because it
 * visits only part of the heap.
 */
/* static */ void
Debugger::markAll(JSTracer* trc)
{
    JSRuntime* rt = trc->runtime();
    for (Debugger* dbg : rt->debuggerList) {
        for (WeakGlobalObjectSet::Enum e(dbg->debuggees); !e.empty(); e.popFront())
            TraceManuallyBarrieredEdge(trc, e.mutableFront().unsafeGet(), "Global Object");

        GCPtrNativeObject& dbgobj = dbg->toJSObjectRef();
        TraceEdge(trc, &dbgobj, "Debugger Object");

        dbg->scripts.trace(trc);
        dbg->sources.trace(trc);
        dbg->objects.trace(trc);
        dbg->environments.trace(trc);
        dbg->wasmInstanceScripts.trace(trc);
        dbg->wasmInstanceSources.trace(trc);

        for (Breakpoint* bp = dbg->firstBreakpoint(); bp; bp = bp->nextInDebugger()) {
            TraceManuallyBarrieredEdge(trc, &bp->site->script, "breakpoint script");
            TraceEdge(trc, &bp->getHandlerRef(), "breakpoint handler");
        }
    }
}

/* static */ void
Debugger::traceObject(JSTracer* trc, JSObject* obj)
{
    if (Debugger* dbg = Debugger::fromJSObject(obj))
        dbg->trace(trc);
}

void
Debugger::trace(JSTracer* trc)
{
    TraceNullableEdge(trc, &uncaughtExceptionHook, "hooks");

    /*
     * Mark Debugger.Frame objects. These are all reachable from JS, because the
     * corresponding JS frames are still on the stack.
     *
     * (Once we support generator frames properly, we will need
     * weakly-referenced Debugger.Frame objects as well, for suspended generator
     * frames.)
     */
    for (FrameMap::Range r = frames.all(); !r.empty(); r.popFront()) {
        HeapPtr<DebuggerFrame*>& frameobj = r.front().value();
        MOZ_ASSERT(MaybeForwarded(frameobj.get())->getPrivate());
        TraceEdge(trc, &frameobj, "live Debugger.Frame");
    }

    allocationsLog.trace(trc);

    /* Trace the weak map from JSScript instances to Debugger.Script objects. */
    scripts.trace(trc);

    /* Trace the referent -> Debugger.Source weak map */
    sources.trace(trc);

    /* Trace the referent -> Debugger.Object weak map. */
    objects.trace(trc);

    /* Trace the referent -> Debugger.Environment weak map. */
    environments.trace(trc);

    /* Trace the WasmInstanceObject -> synthesized Debugger.Script weak map. */
    wasmInstanceScripts.trace(trc);

    /* Trace the WasmInstanceObject -> synthesized Debugger.Source weak map. */
    wasmInstanceSources.trace(trc);
}

/* static */ void
Debugger::sweepAll(FreeOp* fop)
{
    JSRuntime* rt = fop->runtime();

    for (Debugger* dbg : rt->debuggerList) {
        if (IsAboutToBeFinalized(&dbg->object)) {
            /*
             * dbg is being GC'd. Detach it from its debuggees. The debuggee
             * might be GC'd too. Since detaching requires access to both
             * objects, this must be done before finalize time.
             */
            for (WeakGlobalObjectSet::Enum e(dbg->debuggees); !e.empty(); e.popFront())
                dbg->removeDebuggeeGlobal(fop, e.front().unbarrieredGet(), &e);
        }
    }
}

/* static */ void
Debugger::detachAllDebuggersFromGlobal(FreeOp* fop, GlobalObject* global)
{
    const GlobalObject::DebuggerVector* debuggers = global->getDebuggers();
    MOZ_ASSERT(!debuggers->empty());
    while (!debuggers->empty())
        debuggers->back()->removeDebuggeeGlobal(fop, global, nullptr);
}

/* static */ void
Debugger::findZoneEdges(Zone* zone, js::gc::ZoneComponentFinder& finder)
{
    /*
     * For debugger cross compartment wrappers, add edges in the opposite
     * direction to those already added by JSCompartment::findOutgoingEdges.
     * This ensure that debuggers and their debuggees are finalized in the same
     * group.
     */
    for (Debugger* dbg : zone->runtimeFromMainThread()->debuggerList) {
        Zone* w = dbg->object->zone();
        if (w == zone || !w->isGCMarking())
            continue;
        if (dbg->debuggeeZones.has(zone) ||
            dbg->scripts.hasKeyInZone(zone) ||
            dbg->sources.hasKeyInZone(zone) ||
            dbg->objects.hasKeyInZone(zone) ||
            dbg->environments.hasKeyInZone(zone) ||
            dbg->wasmInstanceScripts.hasKeyInZone(zone) ||
            dbg->wasmInstanceSources.hasKeyInZone(zone))
        {
            finder.addEdgeTo(w);
        }
    }
}

/* static */ void
Debugger::finalize(FreeOp* fop, JSObject* obj)
{
    MOZ_ASSERT(fop->onMainThread());

    Debugger* dbg = fromJSObject(obj);
    if (!dbg)
        return;
    fop->delete_(dbg);
}

const ClassOps Debugger::classOps_ = {
    nullptr,    /* addProperty */
    nullptr,    /* delProperty */
    nullptr,    /* getProperty */
    nullptr,    /* setProperty */
    nullptr,    /* enumerate   */
    nullptr,    /* resolve     */
    nullptr,    /* mayResolve  */
    Debugger::finalize,
    nullptr,    /* call        */
    nullptr,    /* hasInstance */
    nullptr,    /* construct   */
    Debugger::traceObject
};

const Class Debugger::class_ = {
    "Debugger",
    JSCLASS_HAS_PRIVATE |
    JSCLASS_HAS_RESERVED_SLOTS(JSSLOT_DEBUG_COUNT) |
    JSCLASS_FOREGROUND_FINALIZE,
    &Debugger::classOps_
};

/* static */ Debugger*
Debugger::fromThisValue(JSContext* cx, const CallArgs& args, const char* fnname)
{
    JSObject* thisobj = NonNullObject(cx, args.thisv());
    if (!thisobj)
        return nullptr;
    if (thisobj->getClass() != &Debugger::class_) {
        JS_ReportErrorNumber(cx, GetErrorMessage, nullptr, JSMSG_INCOMPATIBLE_PROTO,
                             "Debugger", fnname, thisobj->getClass()->name);
        return nullptr;
    }

    /*
     * Forbid Debugger.prototype, which is of the Debugger JSClass but isn't
     * really a Debugger object. The prototype object is distinguished by
     * having a nullptr private value.
     */
    Debugger* dbg = fromJSObject(thisobj);
    if (!dbg) {
        JS_ReportErrorNumber(cx, GetErrorMessage, nullptr, JSMSG_INCOMPATIBLE_PROTO,
                             "Debugger", fnname, "prototype object");
    }
    return dbg;
}

#define THIS_DEBUGGER(cx, argc, vp, fnname, args, dbg)                       \
    CallArgs args = CallArgsFromVp(argc, vp);                                \
    Debugger* dbg = Debugger::fromThisValue(cx, args, fnname);               \
    if (!dbg)                                                                \
        return false

/* static */ bool
Debugger::getEnabled(JSContext* cx, unsigned argc, Value* vp)
{
    THIS_DEBUGGER(cx, argc, vp, "get enabled", args, dbg);
    args.rval().setBoolean(dbg->enabled);
    return true;
}

/* static */ bool
Debugger::setEnabled(JSContext* cx, unsigned argc, Value* vp)
{
    THIS_DEBUGGER(cx, argc, vp, "set enabled", args, dbg);
    if (!args.requireAtLeast(cx, "Debugger.set enabled", 1))
        return false;

    bool wasEnabled = dbg->enabled;
    dbg->enabled = ToBoolean(args[0]);

    if (wasEnabled != dbg->enabled) {
        if (dbg->trackingAllocationSites) {
            if (wasEnabled) {
                dbg->removeAllocationsTrackingForAllDebuggees();
            } else {
                if (!dbg->addAllocationsTrackingForAllDebuggees(cx)) {
                    dbg->enabled = false;
                    return false;
                }
            }
        }

        for (Breakpoint* bp = dbg->firstBreakpoint(); bp; bp = bp->nextInDebugger()) {
            if (!wasEnabled)
                bp->site->inc(cx->runtime()->defaultFreeOp());
            else
                bp->site->dec(cx->runtime()->defaultFreeOp());
        }

        /*
         * Add or remove ourselves from the runtime's list of Debuggers
         * that care about new globals.
         */
        if (dbg->getHook(OnNewGlobalObject)) {
            if (!wasEnabled) {
                /* If we were not enabled, the link should be a singleton list. */
                MOZ_ASSERT(JS_CLIST_IS_EMPTY(&dbg->onNewGlobalObjectWatchersLink));
                JS_APPEND_LINK(&dbg->onNewGlobalObjectWatchersLink,
                               &cx->runtime()->onNewGlobalObjectWatchers);
            } else {
                /* If we were enabled, the link should be inserted in the list. */
                MOZ_ASSERT(!JS_CLIST_IS_EMPTY(&dbg->onNewGlobalObjectWatchersLink));
                JS_REMOVE_AND_INIT_LINK(&dbg->onNewGlobalObjectWatchersLink);
            }
        }

        // Ensure the compartment is observable if we are re-enabling a
        // Debugger with hooks that observe all execution.
        if (!dbg->updateObservesAllExecutionOnDebuggees(cx, dbg->observesAllExecution()))
            return false;

        // Note: To toogle code coverage, we currently need to have no live
        // stack frame, thus the coverage does not depend on the enabled flag.

        dbg->updateObservesAsmJSOnDebuggees(dbg->observesAsmJS());
    }

    args.rval().setUndefined();
    return true;
}

/* static */ bool
Debugger::getHookImpl(JSContext* cx, CallArgs& args, Debugger& dbg, Hook which)
{
    MOZ_ASSERT(which >= 0 && which < HookCount);
    args.rval().set(dbg.object->getReservedSlot(JSSLOT_DEBUG_HOOK_START + which));
    return true;
}

/* static */ bool
Debugger::setHookImpl(JSContext* cx, CallArgs& args, Debugger& dbg, Hook which)
{
    MOZ_ASSERT(which >= 0 && which < HookCount);
    if (!args.requireAtLeast(cx, "Debugger.setHook", 1))
        return false;
    if (args[0].isObject()) {
        if (!args[0].toObject().isCallable())
            return ReportIsNotFunction(cx, args[0], args.length() - 1);
    } else if (!args[0].isUndefined()) {
        JS_ReportErrorNumber(cx, GetErrorMessage, nullptr, JSMSG_NOT_CALLABLE_OR_UNDEFINED);
        return false;
    }
    uint32_t slot = JSSLOT_DEBUG_HOOK_START + which;
    RootedValue oldHook(cx, dbg.object->getReservedSlot(slot));
    dbg.object->setReservedSlot(slot, args[0]);
    if (hookObservesAllExecution(which)) {
        if (!dbg.updateObservesAllExecutionOnDebuggees(cx, dbg.observesAllExecution())) {
            dbg.object->setReservedSlot(slot, oldHook);
            return false;
        }
    }
    args.rval().setUndefined();
    return true;
}

/* static */ bool
Debugger::getOnDebuggerStatement(JSContext* cx, unsigned argc, Value* vp)
{
    THIS_DEBUGGER(cx, argc, vp, "(get onDebuggerStatement)", args, dbg);
    return getHookImpl(cx, args, *dbg, OnDebuggerStatement);
}

/* static */ bool
Debugger::setOnDebuggerStatement(JSContext* cx, unsigned argc, Value* vp)
{
    THIS_DEBUGGER(cx, argc, vp, "(set onDebuggerStatement)", args, dbg);
    return setHookImpl(cx, args, *dbg, OnDebuggerStatement);
}

/* static */ bool
Debugger::getOnExceptionUnwind(JSContext* cx, unsigned argc, Value* vp)
{
    THIS_DEBUGGER(cx, argc, vp, "(get onExceptionUnwind)", args, dbg);
    return getHookImpl(cx, args, *dbg, OnExceptionUnwind);
}

/* static */ bool
Debugger::setOnExceptionUnwind(JSContext* cx, unsigned argc, Value* vp)
{
    THIS_DEBUGGER(cx, argc, vp, "(set onExceptionUnwind)", args, dbg);
    return setHookImpl(cx, args, *dbg, OnExceptionUnwind);
}

/* static */ bool
Debugger::getOnNewScript(JSContext* cx, unsigned argc, Value* vp)
{
    THIS_DEBUGGER(cx, argc, vp, "(get onNewScript)", args, dbg);
    return getHookImpl(cx, args, *dbg, OnNewScript);
}

/* static */ bool
Debugger::setOnNewScript(JSContext* cx, unsigned argc, Value* vp)
{
    THIS_DEBUGGER(cx, argc, vp, "(set onNewScript)", args, dbg);
    return setHookImpl(cx, args, *dbg, OnNewScript);
}

/* static */ bool
Debugger::getOnNewPromise(JSContext* cx, unsigned argc, Value* vp)
{
    THIS_DEBUGGER(cx, argc, vp, "(get onNewPromise)", args, dbg);
    return getHookImpl(cx, args, *dbg, OnNewPromise);
}

/* static */ bool
Debugger::setOnNewPromise(JSContext* cx, unsigned argc, Value* vp)
{
    THIS_DEBUGGER(cx, argc, vp, "(set onNewPromise)", args, dbg);
    return setHookImpl(cx, args, *dbg, OnNewPromise);
}

/* static */ bool
Debugger::getOnPromiseSettled(JSContext* cx, unsigned argc, Value* vp)
{
    THIS_DEBUGGER(cx, argc, vp, "(get onPromiseSettled)", args, dbg);
    return getHookImpl(cx, args, *dbg, OnPromiseSettled);
}

/* static */ bool
Debugger::setOnPromiseSettled(JSContext* cx, unsigned argc, Value* vp)
{
    THIS_DEBUGGER(cx, argc, vp, "(set onPromiseSettled)", args, dbg);
    return setHookImpl(cx, args, *dbg, OnPromiseSettled);
}

/* static */ bool
Debugger::getOnEnterFrame(JSContext* cx, unsigned argc, Value* vp)
{
    THIS_DEBUGGER(cx, argc, vp, "(get onEnterFrame)", args, dbg);
    return getHookImpl(cx, args, *dbg, OnEnterFrame);
}

/* static */ bool
Debugger::setOnEnterFrame(JSContext* cx, unsigned argc, Value* vp)
{
    THIS_DEBUGGER(cx, argc, vp, "(set onEnterFrame)", args, dbg);
    return setHookImpl(cx, args, *dbg, OnEnterFrame);
}

/* static */ bool
Debugger::getOnNewGlobalObject(JSContext* cx, unsigned argc, Value* vp)
{
    THIS_DEBUGGER(cx, argc, vp, "(get onNewGlobalObject)", args, dbg);
    return getHookImpl(cx, args, *dbg, OnNewGlobalObject);
}

/* static */ bool
Debugger::setOnNewGlobalObject(JSContext* cx, unsigned argc, Value* vp)
{
    THIS_DEBUGGER(cx, argc, vp, "setOnNewGlobalObject", args, dbg);
    RootedObject oldHook(cx, dbg->getHook(OnNewGlobalObject));

    if (!setHookImpl(cx, args, *dbg, OnNewGlobalObject))
        return false;

    /*
     * Add or remove ourselves from the runtime's list of Debuggers that
     * care about new globals.
     */
    if (dbg->enabled) {
        JSObject* newHook = dbg->getHook(OnNewGlobalObject);
        if (!oldHook && newHook) {
            /* If we didn't have a hook, the link should be a singleton list. */
            MOZ_ASSERT(JS_CLIST_IS_EMPTY(&dbg->onNewGlobalObjectWatchersLink));
            JS_APPEND_LINK(&dbg->onNewGlobalObjectWatchersLink,
                           &cx->runtime()->onNewGlobalObjectWatchers);
        } else if (oldHook && !newHook) {
            /* If we did have a hook, the link should be inserted in the list. */
            MOZ_ASSERT(!JS_CLIST_IS_EMPTY(&dbg->onNewGlobalObjectWatchersLink));
            JS_REMOVE_AND_INIT_LINK(&dbg->onNewGlobalObjectWatchersLink);
        }
    }

    return true;
}

/* static */ bool
Debugger::getUncaughtExceptionHook(JSContext* cx, unsigned argc, Value* vp)
{
    THIS_DEBUGGER(cx, argc, vp, "get uncaughtExceptionHook", args, dbg);
    args.rval().setObjectOrNull(dbg->uncaughtExceptionHook);
    return true;
}

/* static */ bool
Debugger::setUncaughtExceptionHook(JSContext* cx, unsigned argc, Value* vp)
{
    THIS_DEBUGGER(cx, argc, vp, "set uncaughtExceptionHook", args, dbg);
    if (!args.requireAtLeast(cx, "Debugger.set uncaughtExceptionHook", 1))
        return false;
    if (!args[0].isNull() && (!args[0].isObject() || !args[0].toObject().isCallable())) {
        JS_ReportErrorNumber(cx, GetErrorMessage, nullptr, JSMSG_ASSIGN_FUNCTION_OR_NULL,
                             "uncaughtExceptionHook");
        return false;
    }
    dbg->uncaughtExceptionHook = args[0].toObjectOrNull();
    args.rval().setUndefined();
    return true;
}

/* static */ bool
Debugger::getAllowUnobservedAsmJS(JSContext* cx, unsigned argc, Value* vp)
{
    THIS_DEBUGGER(cx, argc, vp, "get allowUnobservedAsmJS", args, dbg);
    args.rval().setBoolean(dbg->allowUnobservedAsmJS);
    return true;
}

/* static */ bool
Debugger::setAllowUnobservedAsmJS(JSContext* cx, unsigned argc, Value* vp)
{
    THIS_DEBUGGER(cx, argc, vp, "set allowUnobservedAsmJS", args, dbg);
    if (!args.requireAtLeast(cx, "Debugger.set allowUnobservedAsmJS", 1))
        return false;
    dbg->allowUnobservedAsmJS = ToBoolean(args[0]);

    for (WeakGlobalObjectSet::Range r = dbg->debuggees.all(); !r.empty(); r.popFront()) {
        GlobalObject* global = r.front();
        JSCompartment* comp = global->compartment();
        comp->updateDebuggerObservesAsmJS();
    }

    args.rval().setUndefined();
    return true;
}

/* static */ bool
Debugger::getCollectCoverageInfo(JSContext* cx, unsigned argc, Value* vp)
{
    THIS_DEBUGGER(cx, argc, vp, "get collectCoverageInfo", args, dbg);
    args.rval().setBoolean(dbg->collectCoverageInfo);
    return true;
}

/* static */ bool
Debugger::setCollectCoverageInfo(JSContext* cx, unsigned argc, Value* vp)
{
    THIS_DEBUGGER(cx, argc, vp, "set collectCoverageInfo", args, dbg);
    if (!args.requireAtLeast(cx, "Debugger.set collectCoverageInfo", 1))
        return false;
    dbg->collectCoverageInfo = ToBoolean(args[0]);

    IsObserving observing = dbg->collectCoverageInfo ? Observing : NotObserving;
    if (!dbg->updateObservesCoverageOnDebuggees(cx, observing))
        return false;

    args.rval().setUndefined();
    return true;
}

/* static */ bool
Debugger::getMemory(JSContext* cx, unsigned argc, Value* vp)
{
    THIS_DEBUGGER(cx, argc, vp, "get memory", args, dbg);
    Value memoryValue = dbg->object->getReservedSlot(JSSLOT_DEBUG_MEMORY_INSTANCE);

    if (!memoryValue.isObject()) {
        RootedObject memory(cx, DebuggerMemory::create(cx, dbg));
        if (!memory)
            return false;
        memoryValue = ObjectValue(*memory);
    }

    args.rval().set(memoryValue);
    return true;
}

/*
 * Given a value used to designate a global (there's quite a variety; see the
 * docs), return the actual designee.
 *
 * Note that this does not check whether the designee is marked "invisible to
 * Debugger" or not; different callers need to handle invisible-to-Debugger
 * globals in different ways.
 */
GlobalObject*
Debugger::unwrapDebuggeeArgument(JSContext* cx, const Value& v)
{
    if (!v.isObject()) {
        JS_ReportErrorNumber(cx, GetErrorMessage, nullptr, JSMSG_UNEXPECTED_TYPE,
                             "argument", "not a global object");
        return nullptr;
    }

    RootedObject obj(cx, &v.toObject());

    /* If it's a Debugger.Object belonging to this debugger, dereference that. */
    if (obj->getClass() == &DebuggerObject::class_) {
        RootedValue rv(cx, v);
        if (!unwrapDebuggeeValue(cx, &rv))
            return nullptr;
        obj = &rv.toObject();
    }

    /* If we have a cross-compartment wrapper, dereference as far as is secure. */
    obj = CheckedUnwrap(obj);
    if (!obj) {
        JS_ReportError(cx, "Permission denied to access object");
        return nullptr;
    }

    /* If that produced a WindowProxy, get the Window (global). */
    obj = ToWindowIfWindowProxy(obj);

    /* If that didn't produce a global object, it's an error. */
    if (!obj->is<GlobalObject>()) {
        JS_ReportErrorNumber(cx, GetErrorMessage, nullptr, JSMSG_UNEXPECTED_TYPE,
                             "argument", "not a global object");
        return nullptr;
    }

    return &obj->as<GlobalObject>();
}

/* static */ bool
Debugger::addDebuggee(JSContext* cx, unsigned argc, Value* vp)
{
    THIS_DEBUGGER(cx, argc, vp, "addDebuggee", args, dbg);
    if (!args.requireAtLeast(cx, "Debugger.addDebuggee", 1))
        return false;
    Rooted<GlobalObject*> global(cx, dbg->unwrapDebuggeeArgument(cx, args[0]));
    if (!global)
        return false;

    if (!dbg->addDebuggeeGlobal(cx, global))
        return false;

    RootedValue v(cx, ObjectValue(*global));
    if (!dbg->wrapDebuggeeValue(cx, &v))
        return false;
    args.rval().set(v);
    return true;
}

/* static */ bool
Debugger::addAllGlobalsAsDebuggees(JSContext* cx, unsigned argc, Value* vp)
{
    THIS_DEBUGGER(cx, argc, vp, "addAllGlobalsAsDebuggees", args, dbg);
    for (ZonesIter zone(cx->runtime(), SkipAtoms); !zone.done(); zone.next()) {
        for (CompartmentsInZoneIter c(zone); !c.done(); c.next()) {
            if (c == dbg->object->compartment() || c->creationOptions().invisibleToDebugger())
                continue;
            c->scheduledForDestruction = false;
            GlobalObject* global = c->maybeGlobal();
            if (global) {
                Rooted<GlobalObject*> rg(cx, global);
                if (!dbg->addDebuggeeGlobal(cx, rg))
                    return false;
            }
        }
    }

    args.rval().setUndefined();
    return true;
}

/* static */ bool
Debugger::removeDebuggee(JSContext* cx, unsigned argc, Value* vp)
{
    THIS_DEBUGGER(cx, argc, vp, "removeDebuggee", args, dbg);

    if (!args.requireAtLeast(cx, "Debugger.removeDebuggee", 1))
        return false;
    Rooted<GlobalObject*> global(cx, dbg->unwrapDebuggeeArgument(cx, args[0]));
    if (!global)
        return false;

    ExecutionObservableCompartments obs(cx);
    if (!obs.init())
        return false;

    if (dbg->debuggees.has(global)) {
        dbg->removeDebuggeeGlobal(cx->runtime()->defaultFreeOp(), global, nullptr);

        // Only update the compartment if there are no Debuggers left, as it's
        // expensive to check if no other Debugger has a live script or frame hook
        // on any of the current on-stack debuggee frames.
        if (global->getDebuggers()->empty() && !obs.add(global->compartment()))
            return false;
        if (!updateExecutionObservability(cx, obs, NotObserving))
            return false;
    }

    args.rval().setUndefined();
    return true;
}

/* static */ bool
Debugger::removeAllDebuggees(JSContext* cx, unsigned argc, Value* vp)
{
    THIS_DEBUGGER(cx, argc, vp, "removeAllDebuggees", args, dbg);

    ExecutionObservableCompartments obs(cx);
    if (!obs.init())
        return false;

    for (WeakGlobalObjectSet::Enum e(dbg->debuggees); !e.empty(); e.popFront()) {
        Rooted<GlobalObject*> global(cx, e.front());
        dbg->removeDebuggeeGlobal(cx->runtime()->defaultFreeOp(), global, &e);

        // See note about adding to the observable set in removeDebuggee.
        if (global->getDebuggers()->empty() && !obs.add(global->compartment()))
            return false;
    }

    if (!updateExecutionObservability(cx, obs, NotObserving))
        return false;

    args.rval().setUndefined();
    return true;
}

/* static */ bool
Debugger::hasDebuggee(JSContext* cx, unsigned argc, Value* vp)
{
    THIS_DEBUGGER(cx, argc, vp, "hasDebuggee", args, dbg);
    if (!args.requireAtLeast(cx, "Debugger.hasDebuggee", 1))
        return false;
    GlobalObject* global = dbg->unwrapDebuggeeArgument(cx, args[0]);
    if (!global)
        return false;
    args.rval().setBoolean(!!dbg->debuggees.lookup(global));
    return true;
}

/* static */ bool
Debugger::getDebuggees(JSContext* cx, unsigned argc, Value* vp)
{
    THIS_DEBUGGER(cx, argc, vp, "getDebuggees", args, dbg);

    // Obtain the list of debuggees before wrapping each debuggee, as a GC could
    // update the debuggees set while we are iterating it.
    unsigned count = dbg->debuggees.count();
    AutoValueVector debuggees(cx);
    if (!debuggees.resize(count))
        return false;
    unsigned i = 0;
    {
        JS::AutoCheckCannotGC nogc;
        for (WeakGlobalObjectSet::Enum e(dbg->debuggees); !e.empty(); e.popFront())
            debuggees[i++].setObject(*e.front().get());
    }

    RootedArrayObject arrobj(cx, NewDenseFullyAllocatedArray(cx, count));
    if (!arrobj)
        return false;
    arrobj->ensureDenseInitializedLength(cx, 0, count);
    for (i = 0; i < count; i++) {
        RootedValue v(cx, debuggees[i]);
        if (!dbg->wrapDebuggeeValue(cx, &v))
            return false;
        arrobj->setDenseElement(i, v);
    }

    args.rval().setObject(*arrobj);
    return true;
}

/* static */ bool
Debugger::getNewestFrame(JSContext* cx, unsigned argc, Value* vp)
{
    THIS_DEBUGGER(cx, argc, vp, "getNewestFrame", args, dbg);

    /* Since there may be multiple contexts, use AllScriptFramesIter. */
    for (AllScriptFramesIter i(cx); !i.done(); ++i) {
        if (dbg->observesFrame(i)) {
            // Ensure that Ion frames are rematerialized. Only rematerialized
            // Ion frames may be used as AbstractFramePtrs.
            if (i.isIon() && !i.ensureHasRematerializedFrame(cx))
                return false;
            AbstractFramePtr frame = i.abstractFramePtr();
            ScriptFrameIter iter(i.activation()->cx());
            while (!iter.hasUsableAbstractFramePtr() || iter.abstractFramePtr() != frame)
                ++iter;
            return dbg->getScriptFrame(cx, iter, args.rval());
        }
    }
    args.rval().setNull();
    return true;
}

/* static */ bool
Debugger::clearAllBreakpoints(JSContext* cx, unsigned argc, Value* vp)
{
    THIS_DEBUGGER(cx, argc, vp, "clearAllBreakpoints", args, dbg);
    for (WeakGlobalObjectSet::Range r = dbg->debuggees.all(); !r.empty(); r.popFront())
        r.front()->compartment()->clearBreakpointsIn(cx->runtime()->defaultFreeOp(),
                                                     dbg, nullptr);
    return true;
}

/* static */ bool
Debugger::construct(JSContext* cx, unsigned argc, Value* vp)
{
    CallArgs args = CallArgsFromVp(argc, vp);

    /* Check that the arguments, if any, are cross-compartment wrappers. */
    for (unsigned i = 0; i < args.length(); i++) {
        JSObject* argobj = NonNullObject(cx, args[i]);
        if (!argobj)
            return false;
        if (!argobj->is<CrossCompartmentWrapperObject>()) {
            JS_ReportErrorNumber(cx, GetErrorMessage, nullptr, JSMSG_DEBUG_CCW_REQUIRED,
                                 "Debugger");
            return false;
        }
    }

    /* Get Debugger.prototype. */
    RootedValue v(cx);
    RootedObject callee(cx, &args.callee());
    if (!GetProperty(cx, callee, callee, cx->names().prototype, &v))
        return false;
    RootedNativeObject proto(cx, &v.toObject().as<NativeObject>());
    MOZ_ASSERT(proto->getClass() == &Debugger::class_);
    /*
     * Make the new Debugger object. Each one has a reference to
     * Debugger.{Frame,Object,Script,Memory}.prototype in reserved slots. The
     * rest of the reserved slots are for hooks; they default to undefined.
     */
    RootedNativeObject obj(cx, NewNativeObjectWithGivenProto(cx, &Debugger::class_, proto));
    if (!obj)
        return false;
    for (unsigned slot = JSSLOT_DEBUG_PROTO_START; slot < JSSLOT_DEBUG_PROTO_STOP; slot++)
        obj->setReservedSlot(slot, proto->getReservedSlot(slot));
    obj->setReservedSlot(JSSLOT_DEBUG_MEMORY_INSTANCE, NullValue());

    Debugger* debugger;
    {
        /* Construct the underlying C++ object. */
        auto dbg = cx->make_unique<Debugger>(cx, obj.get());
        if (!dbg || !dbg->init(cx))
            return false;

        debugger = dbg.release();
        obj->setPrivate(debugger); // owns the released pointer
    }

    /* Add the initial debuggees, if any. */
    for (unsigned i = 0; i < args.length(); i++) {
        Rooted<GlobalObject*>
            debuggee(cx, &args[i].toObject().as<ProxyObject>().private_().toObject().global());
        if (!debugger->addDebuggeeGlobal(cx, debuggee))
            return false;
    }

    args.rval().setObject(*obj);
    return true;
}

bool
Debugger::addDebuggeeGlobal(JSContext* cx, Handle<GlobalObject*> global)
{
    if (debuggees.has(global))
        return true;

    // Callers should generally be unable to get a reference to a debugger-
    // invisible global in order to pass it to addDebuggee. But this is possible
    // with certain testing aides we expose in the shell, so just make addDebuggee
    // throw in that case.
    JSCompartment* debuggeeCompartment = global->compartment();
    if (debuggeeCompartment->creationOptions().invisibleToDebugger()) {
        JS_ReportErrorNumber(cx, GetErrorMessage, nullptr,
                             JSMSG_DEBUG_CANT_DEBUG_GLOBAL);
        return false;
    }

    /*
     * Check for cycles. If global's compartment is reachable from this
     * Debugger object's compartment by following debuggee-to-debugger links,
     * then adding global would create a cycle. (Typically nobody is debugging
     * the debugger, in which case we zip through this code without looping.)
     */
    Vector<JSCompartment*> visited(cx);
    if (!visited.append(object->compartment()))
        return false;
    for (size_t i = 0; i < visited.length(); i++) {
        JSCompartment* c = visited[i];
        if (c == debuggeeCompartment) {
            JS_ReportErrorNumber(cx, GetErrorMessage, nullptr, JSMSG_DEBUG_LOOP);
            return false;
        }

        /*
         * Find all compartments containing debuggers debugging c's global
         * object. Add those compartments to visited.
         */
        if (c->isDebuggee()) {
            GlobalObject::DebuggerVector* v = c->maybeGlobal()->getDebuggers();
            for (auto p = v->begin(); p != v->end(); p++) {
                JSCompartment* next = (*p)->object->compartment();
                if (Find(visited, next) == visited.end() && !visited.append(next))
                    return false;
            }
        }
    }

    /*
     * For global to become this js::Debugger's debuggee:
     *
     * 1. this js::Debugger must be in global->getDebuggers(),
     * 2. global must be in this->debuggees,
     * 3. it must be in zone->getDebuggers(),
     * 4. the debuggee's zone must be in this->debuggeeZones,
     * 5. if we are tracking allocations, the SavedStacksMetadataBuilder must be
     *    installed for this compartment, and
     * 6. JSCompartment::isDebuggee()'s bit must be set.
     *
     * All six indications must be kept consistent.
     */

    AutoCompartment ac(cx, global);
    Zone* zone = global->zone();

    // (1)
    auto* globalDebuggers = GlobalObject::getOrCreateDebuggers(cx, global);
    if (!globalDebuggers)
        return false;
    if (!globalDebuggers->append(this)) {
        ReportOutOfMemory(cx);
        return false;
    }
    auto globalDebuggersGuard = MakeScopeExit([&] {
        globalDebuggers->popBack();
    });

    // (2)
    if (!debuggees.put(global)) {
        ReportOutOfMemory(cx);
        return false;
    }
    auto debuggeesGuard = MakeScopeExit([&] {
        debuggees.remove(global);
    });

    bool addingZoneRelation = !debuggeeZones.has(zone);

    // (3)
    auto* zoneDebuggers = zone->getOrCreateDebuggers(cx);
    if (!zoneDebuggers)
        return false;
    if (addingZoneRelation && !zoneDebuggers->append(this)) {
        ReportOutOfMemory(cx);
        return false;
    }
    auto zoneDebuggersGuard = MakeScopeExit([&] {
        if (addingZoneRelation)
            zoneDebuggers->popBack();
    });

    // (4)
    if (addingZoneRelation && !debuggeeZones.put(zone)) {
        ReportOutOfMemory(cx);
        return false;
    }
    auto debuggeeZonesGuard = MakeScopeExit([&] {
        if (addingZoneRelation)
            debuggeeZones.remove(zone);
    });

    // (5)
    if (trackingAllocationSites && enabled && !Debugger::addAllocationsTracking(cx, global))
        return false;

    auto allocationsTrackingGuard = MakeScopeExit([&] {
        if (trackingAllocationSites && enabled)
            Debugger::removeAllocationsTracking(*global);
    });

    // (6)
    AutoRestoreCompartmentDebugMode debugModeGuard(debuggeeCompartment);
    debuggeeCompartment->setIsDebuggee();
    debuggeeCompartment->updateDebuggerObservesAsmJS();
    debuggeeCompartment->updateDebuggerObservesCoverage();
    if (observesAllExecution() && !ensureExecutionObservabilityOfCompartment(cx, debuggeeCompartment))
        return false;

    globalDebuggersGuard.release();
    debuggeesGuard.release();
    zoneDebuggersGuard.release();
    debuggeeZonesGuard.release();
    allocationsTrackingGuard.release();
    debugModeGuard.release();
    return true;
}

void
Debugger::recomputeDebuggeeZoneSet()
{
    AutoEnterOOMUnsafeRegion oomUnsafe;
    debuggeeZones.clear();
    for (auto range = debuggees.all(); !range.empty(); range.popFront()) {
        if (!debuggeeZones.put(range.front().unbarrieredGet()->zone()))
            oomUnsafe.crash("Debugger::removeDebuggeeGlobal");
    }
}

template <typename T>
static T*
findDebuggerInVector(Debugger* dbg, Vector<T, 0, js::SystemAllocPolicy>* vec)
{
    T* p;
    for (p = vec->begin(); p != vec->end(); p++) {
        if (*p == dbg)
            break;
    }
    MOZ_ASSERT(p != vec->end());
    return p;
}

void
Debugger::removeDebuggeeGlobal(FreeOp* fop, GlobalObject* global,
                               WeakGlobalObjectSet::Enum* debugEnum)
{
    /*
     * The caller might have found global by enumerating this->debuggees; if
     * so, use HashSet::Enum::removeFront rather than HashSet::remove below,
     * to avoid invalidating the live enumerator.
     */
    MOZ_ASSERT(debuggees.has(global));
    MOZ_ASSERT(debuggeeZones.has(global->zone()));
    MOZ_ASSERT_IF(debugEnum, debugEnum->front().unbarrieredGet() == global);

    /*
     * FIXME Debugger::slowPathOnLeaveFrame needs to kill all Debugger.Frame
     * objects referring to a particular JS stack frame. This is hard if
     * Debugger objects that are no longer debugging the relevant global might
     * have live Frame objects. So we take the easy way out and kill them here.
     * This is a bug, since it's observable and contrary to the spec. One
     * possible fix would be to put such objects into a compartment-wide bag
     * which slowPathOnLeaveFrame would have to examine.
     */
    for (FrameMap::Enum e(frames); !e.empty(); e.popFront()) {
        AbstractFramePtr frame = e.front().key();
        NativeObject* frameobj = e.front().value();
        if (&frame.script()->global() == global) {
            DebuggerFrame_freeScriptFrameIterData(fop, frameobj);
            DebuggerFrame_maybeDecrementFrameScriptStepModeCount(fop, frame, frameobj);
            e.removeFront();
        }
    }

    auto *globalDebuggersVector = global->getDebuggers();
    auto *zoneDebuggersVector = global->zone()->getDebuggers();

    /*
     * The relation must be removed from up to three places:
     * globalDebuggersVector and debuggees for sure, and possibly the
     * compartment's debuggee set.
     *
     * The debuggee zone set is recomputed on demand. This avoids refcounting
     * and in practice we have relatively few debuggees that tend to all be in
     * the same zone. If after recomputing the debuggee zone set, this global's
     * zone is not in the set, then we must remove ourselves from the zone's
     * vector of observing debuggers.
     */
    globalDebuggersVector->erase(findDebuggerInVector(this, globalDebuggersVector));

    if (debugEnum)
        debugEnum->removeFront();
    else
        debuggees.remove(global);

    recomputeDebuggeeZoneSet();

    if (!debuggeeZones.has(global->zone()))
        zoneDebuggersVector->erase(findDebuggerInVector(this, zoneDebuggersVector));

    /* Remove all breakpoints for the debuggee. */
    Breakpoint* nextbp;
    for (Breakpoint* bp = firstBreakpoint(); bp; bp = nextbp) {
        nextbp = bp->nextInDebugger();
        if (bp->site->script->compartment() == global->compartment())
            bp->destroy(fop);
    }
    MOZ_ASSERT_IF(debuggees.empty(), !firstBreakpoint());

    /*
     * If we are tracking allocation sites, we need to remove the object
     * metadata callback from this global's compartment.
     */
    if (trackingAllocationSites)
        Debugger::removeAllocationsTracking(*global);

    if (global->getDebuggers()->empty()) {
        global->compartment()->unsetIsDebuggee();
    } else {
        global->compartment()->updateDebuggerObservesAllExecution();
        global->compartment()->updateDebuggerObservesAsmJS();
        global->compartment()->updateDebuggerObservesCoverage();
    }
}


static inline DebuggerSourceReferent GetSourceReferent(JSObject* obj);

/*
 * A class for parsing 'findScripts' query arguments and searching for
 * scripts that match the criteria they represent.
 */
class MOZ_STACK_CLASS Debugger::ScriptQuery
{
  public:
    /* Construct a ScriptQuery to use matching scripts for |dbg|. */
    ScriptQuery(JSContext* cx, Debugger* dbg):
        cx(cx),
        debugger(dbg),
        iterMarker(&cx->runtime()->gc),
        compartments(cx->runtime()),
        url(cx),
        displayURLString(cx),
        hasSource(false),
        source(cx, AsVariant(static_cast<ScriptSourceObject*>(nullptr))),
        innermostForCompartment(cx->runtime()),
        vector(cx, ScriptVector(cx)),
        wasmInstanceVector(cx, WasmInstanceObjectVector(cx))
    {}

    /*
     * Initialize this ScriptQuery. Raise an error and return false if we
     * haven't enough memory.
     */
    bool init() {
        if (!compartments.init() ||
            !innermostForCompartment.init())
        {
            ReportOutOfMemory(cx);
            return false;
        }

        return true;
    }

    /*
     * Parse the query object |query|, and prepare to match only the scripts
     * it specifies.
     */
    bool parseQuery(HandleObject query) {
        /*
         * Check for a 'global' property, which limits the results to those
         * scripts scoped to a particular global object.
         */
        RootedValue global(cx);
        if (!GetProperty(cx, query, query, cx->names().global, &global))
            return false;
        if (global.isUndefined()) {
            if (!matchAllDebuggeeGlobals())
                return false;
        } else {
            GlobalObject* globalObject = debugger->unwrapDebuggeeArgument(cx, global);
            if (!globalObject)
                return false;

            /*
             * If the given global isn't a debuggee, just leave the set of
             * acceptable globals empty; we'll return no scripts.
             */
            if (debugger->debuggees.has(globalObject)) {
                if (!matchSingleGlobal(globalObject))
                    return false;
            }
        }

        /* Check for a 'url' property. */
        if (!GetProperty(cx, query, query, cx->names().url, &url))
            return false;
        if (!url.isUndefined() && !url.isString()) {
            JS_ReportErrorNumber(cx, GetErrorMessage, nullptr, JSMSG_UNEXPECTED_TYPE,
                                 "query object's 'url' property", "neither undefined nor a string");
            return false;
        }

        /* Check for a 'source' property */
        RootedValue debuggerSource(cx);
        if (!GetProperty(cx, query, query, cx->names().source, &debuggerSource))
            return false;
        if (!debuggerSource.isUndefined()) {
            if (!debuggerSource.isObject() ||
                debuggerSource.toObject().getClass() != &DebuggerSource_class) {
                JS_ReportErrorNumber(cx, GetErrorMessage, nullptr, JSMSG_UNEXPECTED_TYPE,
                                     "query object's 'source' property",
                                     "not undefined nor a Debugger.Source object");
                return false;
            }

            hasSource = true;
            source = GetSourceReferent(&debuggerSource.toObject());
        }

        /* Check for a 'displayURL' property. */
        RootedValue displayURL(cx);
        if (!GetProperty(cx, query, query, cx->names().displayURL, &displayURL))
            return false;
        if (!displayURL.isUndefined() && !displayURL.isString()) {
            JS_ReportErrorNumber(cx, GetErrorMessage, nullptr, JSMSG_UNEXPECTED_TYPE,
                                 "query object's 'displayURL' property",
                                 "neither undefined nor a string");
            return false;
        }

        if (displayURL.isString()) {
            displayURLString = displayURL.toString()->ensureLinear(cx);
            if (!displayURLString)
                return false;
        }

        /* Check for a 'line' property. */
        RootedValue lineProperty(cx);
        if (!GetProperty(cx, query, query, cx->names().line, &lineProperty))
            return false;
        if (lineProperty.isUndefined()) {
            hasLine = false;
        } else if (lineProperty.isNumber()) {
            if (displayURL.isUndefined() && url.isUndefined() && !hasSource) {
                JS_ReportErrorNumber(cx, GetErrorMessage, nullptr,
                                     JSMSG_QUERY_LINE_WITHOUT_URL);
                return false;
            }
            double doubleLine = lineProperty.toNumber();
            if (doubleLine <= 0 || (unsigned int) doubleLine != doubleLine) {
                JS_ReportErrorNumber(cx, GetErrorMessage, nullptr, JSMSG_DEBUG_BAD_LINE);
                return false;
            }
            hasLine = true;
            line = doubleLine;
        } else {
            JS_ReportErrorNumber(cx, GetErrorMessage, nullptr, JSMSG_UNEXPECTED_TYPE,
                                 "query object's 'line' property",
                                 "neither undefined nor an integer");
            return false;
        }

        /* Check for an 'innermost' property. */
        PropertyName* innermostName = cx->names().innermost;
        RootedValue innermostProperty(cx);
        if (!GetProperty(cx, query, query, innermostName, &innermostProperty))
            return false;
        innermost = ToBoolean(innermostProperty);
        if (innermost) {
            /* Technically, we need only check hasLine, but this is clearer. */
            if ((displayURL.isUndefined() && url.isUndefined() && !hasSource) || !hasLine) {
                JS_ReportErrorNumber(cx, GetErrorMessage, nullptr,
                                     JSMSG_QUERY_INNERMOST_WITHOUT_LINE_URL);
                return false;
            }
        }

        return true;
    }

    /* Set up this ScriptQuery appropriately for a missing query argument. */
    bool omittedQuery() {
        url.setUndefined();
        hasLine = false;
        innermost = false;
        displayURLString = nullptr;
        return matchAllDebuggeeGlobals();
    }

    /*
     * Search all relevant compartments and the stack for scripts matching
     * this query, and append the matching scripts to |vector|.
     */
    bool findScripts() {
        if (!prepareQuery() || !delazifyScripts())
            return false;

        JSCompartment* singletonComp = nullptr;
        if (compartments.count() == 1)
            singletonComp = compartments.all().front();

        /* Search each compartment for debuggee scripts. */
        MOZ_ASSERT(vector.empty());
        oom = false;
        IterateScripts(cx, singletonComp, this, considerScript);
        if (oom) {
            ReportOutOfMemory(cx);
            return false;
        }

        /* We cannot touch the gray bits while isHeapBusy, so do this now. */
        for (JSScript** i = vector.begin(); i != vector.end(); ++i)
            JS::ExposeScriptToActiveJS(*i);

        /*
         * For most queries, we just accumulate results in 'vector' as we find
         * them. But if this is an 'innermost' query, then we've accumulated the
         * results in the 'innermostForCompartment' map. In that case, we now need to
         * walk that map and populate 'vector'.
         */
        if (innermost) {
            for (CompartmentToScriptMap::Range r = innermostForCompartment.all();
                 !r.empty();
                 r.popFront())
            {
                JS::ExposeScriptToActiveJS(r.front().value());
                if (!vector.append(r.front().value())) {
                    ReportOutOfMemory(cx);
                    return false;
                }
            }
        }

        // TODOshu: Until such time that wasm modules are real ES6 modules,
        // unconditionally consider all wasm toplevel instance scripts.
        for (WeakGlobalObjectSet::Range r = debugger->allDebuggees(); !r.empty(); r.popFront()) {
            for (wasm::Instance* instance : r.front()->compartment()->wasm.instances())
                consider(instance->object());
        }

        return true;
    }

    Handle<ScriptVector> foundScripts() const {
        return vector;
    }

    Handle<WasmInstanceObjectVector> foundWasmInstances() const {
        return wasmInstanceVector;
    }

  private:
    /* The context in which we should do our work. */
    JSContext* cx;

    /* The debugger for which we conduct queries. */
    Debugger* debugger;

    /* Require the set of compartments to stay fixed while the ScriptQuery is alive. */
    gc::AutoEnterIteration iterMarker;

    typedef HashSet<JSCompartment*, DefaultHasher<JSCompartment*>, RuntimeAllocPolicy>
        CompartmentSet;

    /* A script must be in one of these compartments to match the query. */
    CompartmentSet compartments;

    /* If this is a string, matching scripts have urls equal to it. */
    RootedValue url;

    /* url as a C string. */
    JSAutoByteString urlCString;

    /* If this is a string, matching scripts' sources have displayURLs equal to
     * it. */
    RootedLinearString displayURLString;

    /*
     * If this is a source referent, matching scripts will have sources equal
     * to this instance. Ideally we'd use a Maybe here, but Maybe interacts
     * very badly with Rooted's LIFO invariant.
     */
    bool hasSource;
    Rooted<DebuggerSourceReferent> source;

    /* True if the query contained a 'line' property. */
    bool hasLine;

    /* The line matching scripts must cover. */
    unsigned int line;

    /* True if the query has an 'innermost' property whose value is true. */
    bool innermost;

    typedef HashMap<JSCompartment*, JSScript*, DefaultHasher<JSCompartment*>, RuntimeAllocPolicy>
        CompartmentToScriptMap;

    /*
     * For 'innermost' queries, a map from compartments to the innermost script
     * we've seen so far in that compartment. (Template instantiation code size
     * explosion ho!)
     */
    CompartmentToScriptMap innermostForCompartment;

    /*
     * Accumulate the scripts in an Rooted<ScriptVector>, instead of creating
     * the JS array as we go, because we mustn't allocate JS objects or GC
     * while we use the CellIter.
     */
    Rooted<ScriptVector> vector;

    /*
     * Like above, but for wasm modules.
     */
    Rooted<WasmInstanceObjectVector> wasmInstanceVector;

    /* Indicates whether OOM has occurred while matching. */
    bool oom;

    bool addCompartment(JSCompartment* comp) {
        return compartments.put(comp);
    }

    /* Arrange for this ScriptQuery to match only scripts that run in |global|. */
    bool matchSingleGlobal(GlobalObject* global) {
        MOZ_ASSERT(compartments.count() == 0);
        if (!addCompartment(global->compartment())) {
            ReportOutOfMemory(cx);
            return false;
        }
        return true;
    }

    /*
     * Arrange for this ScriptQuery to match all scripts running in debuggee
     * globals.
     */
    bool matchAllDebuggeeGlobals() {
        MOZ_ASSERT(compartments.count() == 0);
        /* Build our compartment set from the debugger's set of debuggee globals. */
        for (WeakGlobalObjectSet::Range r = debugger->debuggees.all(); !r.empty(); r.popFront()) {
            if (!addCompartment(r.front()->compartment())) {
                ReportOutOfMemory(cx);
                return false;
            }
        }
        return true;
    }

    /*
     * Given that parseQuery or omittedQuery has been called, prepare to match
     * scripts. Set urlCString and displayURLChars as appropriate.
     */
    bool prepareQuery() {
        /* Compute urlCString and displayURLChars, if a url or displayURL was
         * given respectively. */
        if (url.isString()) {
            if (!urlCString.encodeLatin1(cx, url.toString()))
                return false;
        }

        return true;
    }

    bool delazifyScripts() {
        // All scripts in debuggee compartments must be visible, so delazify
        // everything.
        for (auto r = compartments.all(); !r.empty(); r.popFront()) {
            JSCompartment* comp = r.front();
            AutoCompartment ac(cx, comp);
            if (!comp->ensureDelazifyScriptsForDebugger(cx))
                return false;
        }
        return true;
    }

    static void considerScript(JSRuntime* rt, void* data, JSScript* script) {
        ScriptQuery* self = static_cast<ScriptQuery*>(data);
        self->consider(script);
    }

    /*
     * If |script| matches this query, append it to |vector| or place it in
     * |innermostForCompartment|, as appropriate. Set |oom| if an out of memory
     * condition occurred.
     */
    void consider(JSScript* script) {
        // We check for presence of script->code() because it is possible that
        // the script was created and thus exposed to GC, but *not* fully
        // initialized from fullyInit{FromEmitter,Trivial} due to errors.
        if (oom || script->selfHosted() || !script->code())
            return;
        JSCompartment* compartment = script->compartment();
        if (!compartments.has(compartment))
            return;
        if (urlCString.ptr()) {
            bool gotFilename = false;
            if (script->filename() && strcmp(script->filename(), urlCString.ptr()) == 0)
                gotFilename = true;

            bool gotSourceURL = false;
            if (!gotFilename && script->scriptSource()->introducerFilename() &&
                strcmp(script->scriptSource()->introducerFilename(), urlCString.ptr()) == 0)
            {
                gotSourceURL = true;
            }
            if (!gotFilename && !gotSourceURL)
                return;
        }
        if (hasLine) {
            if (line < script->lineno() || script->lineno() + GetScriptLineExtent(script) < line)
                return;
        }
        if (displayURLString) {
            if (!script->scriptSource() || !script->scriptSource()->hasDisplayURL())
                return;

            const char16_t* s = script->scriptSource()->displayURL();
            if (CompareChars(s, js_strlen(s), displayURLString) != 0)
                return;
        }
        if (hasSource && !(source.is<ScriptSourceObject*>() &&
                           source.as<ScriptSourceObject*>()->source() == script->scriptSource()))
        {
            return;
        }

        if (innermost) {
            /*
             * For 'innermost' queries, we don't place scripts in |vector| right
             * away; we may later find another script that is nested inside this
             * one. Instead, we record the innermost script we've found so far
             * for each compartment in innermostForCompartment, and only
             * populate |vector| at the bottom of findScripts, when we've
             * traversed all the scripts.
             *
             * So: check this script against the innermost one we've found so
             * far (if any), as recorded in innermostForCompartment, and replace
             * that if it's better.
             */
            CompartmentToScriptMap::AddPtr p = innermostForCompartment.lookupForAdd(compartment);
            if (p) {
                /* Is our newly found script deeper than the last one we found? */
                JSScript* incumbent = p->value();
                if (script->innermostScope()->chainLength() >
                    incumbent->innermostScope()->chainLength())
                {
                    p->value() = script;
                }
            } else {
                /*
                 * This is the first matching script we've encountered for this
                 * compartment, so it is thus the innermost such script.
                 */
                if (!innermostForCompartment.add(p, compartment, script)) {
                    oom = true;
                    return;
                }
            }
        } else {
            /* Record this matching script in the results vector. */
            if (!vector.append(script)) {
                oom = true;
                return;
            }
        }

        return;
    }

    /*
     * If |instanceObject| matches this query, append it to |wasmInstanceVector|.
     * Set |oom| if an out of memory condition occurred.
     */
    void consider(WasmInstanceObject* instanceObject) {
        if (oom)
            return;

        if (hasSource && source != AsVariant(instanceObject))
            return;

        if (!wasmInstanceVector.append(instanceObject))
            oom = true;
    }
};

/* static */ bool
Debugger::findScripts(JSContext* cx, unsigned argc, Value* vp)
{
    THIS_DEBUGGER(cx, argc, vp, "findScripts", args, dbg);

    ScriptQuery query(cx, dbg);
    if (!query.init())
        return false;

    if (args.length() >= 1) {
        RootedObject queryObject(cx, NonNullObject(cx, args[0]));
        if (!queryObject || !query.parseQuery(queryObject))
            return false;
    } else {
        if (!query.omittedQuery())
            return false;
    }

    if (!query.findScripts())
        return false;

    Handle<ScriptVector> scripts(query.foundScripts());
    Handle<WasmInstanceObjectVector> wasmInstances(query.foundWasmInstances());

    size_t resultLength = scripts.length() + wasmInstances.length();
    RootedArrayObject result(cx, NewDenseFullyAllocatedArray(cx, resultLength));
    if (!result)
        return false;

    result->ensureDenseInitializedLength(cx, 0, resultLength);

    for (size_t i = 0; i < scripts.length(); i++) {
        JSObject* scriptObject = dbg->wrapScript(cx, scripts[i]);
        if (!scriptObject)
            return false;
        result->setDenseElement(i, ObjectValue(*scriptObject));
    }

    size_t wasmStart = scripts.length();
    for (size_t i = 0; i < wasmInstances.length(); i++) {
        JSObject* scriptObject = dbg->wrapWasmScript(cx, wasmInstances[i]);
        if (!scriptObject)
            return false;
        result->setDenseElement(wasmStart + i, ObjectValue(*scriptObject));
    }

    args.rval().setObject(*result);
    return true;
}

/*
 * A class for parsing 'findObjects' query arguments and searching for objects
 * that match the criteria they represent.
 */
class MOZ_STACK_CLASS Debugger::ObjectQuery
{
  public:
    /* Construct an ObjectQuery to use matching scripts for |dbg|. */
    ObjectQuery(JSContext* cx, Debugger* dbg) :
        objects(cx), cx(cx), dbg(dbg), className(cx)
    { }

    /* The vector that we are accumulating results in. */
    AutoObjectVector objects;

    /*
     * Parse the query object |query|, and prepare to match only the objects it
     * specifies.
     */
    bool parseQuery(HandleObject query) {
        /* Check for the 'class' property */
        RootedValue cls(cx);
        if (!GetProperty(cx, query, query, cx->names().class_, &cls))
            return false;
        if (!cls.isUndefined()) {
            if (!cls.isString()) {
                JS_ReportErrorNumber(cx, GetErrorMessage, nullptr, JSMSG_UNEXPECTED_TYPE,
                                     "query object's 'class' property",
                                     "neither undefined nor a string");
                return false;
            }
            className = cls;
        }
        return true;
    }

    /* Set up this ObjectQuery appropriately for a missing query argument. */
    void omittedQuery() {
        className.setUndefined();
    }

    /*
     * Traverse the heap to find all relevant objects and add them to the
     * provided vector.
     */
    bool findObjects() {
        if (!prepareQuery())
            return false;

        {
            /*
             * We can't tolerate the GC moving things around while we're
             * searching the heap. Check that nothing we do causes a GC.
             */
            Maybe<JS::AutoCheckCannotGC> maybeNoGC;
            RootedObject dbgObj(cx, dbg->object);
            JS::ubi::RootList rootList(cx, maybeNoGC);
            if (!rootList.init(dbgObj)) {
                ReportOutOfMemory(cx);
                return false;
            }

            Traversal traversal(cx, *this, maybeNoGC.ref());
            if (!traversal.init()) {
                ReportOutOfMemory(cx);
                return false;
            }
            traversal.wantNames = false;

            return traversal.addStart(JS::ubi::Node(&rootList)) &&
                   traversal.traverse();
        }
    }

    /*
     * |ubi::Node::BreadthFirst| interface.
     */
    class NodeData {};
    typedef JS::ubi::BreadthFirst<ObjectQuery> Traversal;
    bool operator() (Traversal& traversal, JS::ubi::Node origin, const JS::ubi::Edge& edge,
                     NodeData*, bool first)
    {
        if (!first)
            return true;

        JS::ubi::Node referent = edge.referent;
        /*
         * Only follow edges within our set of debuggee compartments; we don't
         * care about the heap's subgraphs outside of our debuggee compartments,
         * so we abandon the referent. Either (1) there is not a path from this
         * non-debuggee node back to a node in our debuggee compartments, and we
         * don't need to follow edges to or from this node, or (2) there does
         * exist some path from this non-debuggee node back to a node in our
         * debuggee compartments. However, if that were true, then the incoming
         * cross compartment edge back into a debuggee compartment is already
         * listed as an edge in the RootList we started traversal with, and
         * therefore we don't need to follow edges to or from this non-debuggee
         * node.
         */
        JSCompartment* comp = referent.compartment();
        if (comp && !dbg->isDebuggeeUnbarriered(comp)) {
            traversal.abandonReferent();
            return true;
        }

        /*
         * If the referent is an object and matches our query's restrictions,
         * add it to the vector accumulating results. Skip objects that should
         * never be exposed to JS, like EnvironmentObjects and internal
         * functions.
         */

        if (!referent.is<JSObject>() || referent.exposeToJS().isUndefined())
            return true;

        JSObject* obj = referent.as<JSObject>();

        if (!className.isUndefined()) {
            const char* objClassName = obj->getClass()->name;
            if (strcmp(objClassName, classNameCString.ptr()) != 0)
                return true;
        }

        return objects.append(obj);
    }

  private:
    /* The context in which we should do our work. */
    JSContext* cx;

    /* The debugger for which we conduct queries. */
    Debugger* dbg;

    /*
     * If this is non-null, matching objects will have a class whose name is
     * this property.
     */
    RootedValue className;

    /* The className member, as a C string. */
    JSAutoByteString classNameCString;

    /*
     * Given that either omittedQuery or parseQuery has been called, prepare the
     * query for matching objects.
     */
    bool prepareQuery() {
        if (className.isString()) {
            if (!classNameCString.encodeLatin1(cx, className.toString()))
                return false;
        }

        return true;
    }
};

bool
Debugger::findObjects(JSContext* cx, unsigned argc, Value* vp)
{
    THIS_DEBUGGER(cx, argc, vp, "findObjects", args, dbg);

    ObjectQuery query(cx, dbg);

    if (args.length() >= 1) {
        RootedObject queryObject(cx, NonNullObject(cx, args[0]));
        if (!queryObject || !query.parseQuery(queryObject))
            return false;
    } else {
        query.omittedQuery();
    }

    if (!query.findObjects())
        return false;

    size_t length = query.objects.length();
    RootedArrayObject result(cx, NewDenseFullyAllocatedArray(cx, length));
    if (!result)
        return false;

    result->ensureDenseInitializedLength(cx, 0, length);

    for (size_t i = 0; i < length; i++) {
        RootedValue debuggeeVal(cx, ObjectValue(*query.objects[i]));
        if (!dbg->wrapDebuggeeValue(cx, &debuggeeVal))
            return false;
        result->setDenseElement(i, debuggeeVal);
    }

    args.rval().setObject(*result);
    return true;
}

/* static */ bool
Debugger::findAllGlobals(JSContext* cx, unsigned argc, Value* vp)
{
    THIS_DEBUGGER(cx, argc, vp, "findAllGlobals", args, dbg);

    AutoObjectVector globals(cx);

    {
        // Accumulate the list of globals before wrapping them, because
        // wrapping can GC and collect compartments from under us, while
        // iterating.
        JS::AutoCheckCannotGC nogc;

        for (CompartmentsIter c(cx->runtime(), SkipAtoms); !c.done(); c.next()) {
            if (c->creationOptions().invisibleToDebugger())
                continue;

            c->scheduledForDestruction = false;

            GlobalObject* global = c->maybeGlobal();

            if (cx->runtime()->isSelfHostingGlobal(global))
                continue;

            if (global) {
                /*
                 * We pulled |global| out of nowhere, so it's possible that it was
                 * marked gray by XPConnect. Since we're now exposing it to JS code,
                 * we need to mark it black.
                 */
                JS::ExposeObjectToActiveJS(global);
                if (!globals.append(global))
                    return false;
            }
        }
    }

    RootedObject result(cx, NewDenseEmptyArray(cx));
    if (!result)
        return false;

    for (size_t i = 0; i < globals.length(); i++) {
        RootedValue globalValue(cx, ObjectValue(*globals[i]));
        if (!dbg->wrapDebuggeeValue(cx, &globalValue))
            return false;
        if (!NewbornArrayPush(cx, result, globalValue))
            return false;
    }

    args.rval().setObject(*result);
    return true;
}

/* static */ bool
Debugger::makeGlobalObjectReference(JSContext* cx, unsigned argc, Value* vp)
{
    THIS_DEBUGGER(cx, argc, vp, "makeGlobalObjectReference", args, dbg);
    if (!args.requireAtLeast(cx, "Debugger.makeGlobalObjectReference", 1))
        return false;

    Rooted<GlobalObject*> global(cx, dbg->unwrapDebuggeeArgument(cx, args[0]));
    if (!global)
        return false;

    // If we create a D.O referring to a global in an invisible compartment,
    // then from it we can reach function objects, scripts, environments, etc.,
    // none of which we're ever supposed to see.
    JSCompartment* globalCompartment = global->compartment();
    if (globalCompartment->creationOptions().invisibleToDebugger()) {
        JS_ReportErrorNumber(cx, GetErrorMessage, nullptr,
                             JSMSG_DEBUG_INVISIBLE_COMPARTMENT);
        return false;
    }

    args.rval().setObject(*global);
    return dbg->wrapDebuggeeValue(cx, args.rval());
}

static bool
DefineProperty(JSContext* cx, HandleObject obj, HandleId id, const char* value, size_t n)
{
    JSString* text = JS_NewStringCopyN(cx, value, n);
    if (!text)
        return false;

    RootedValue str(cx, StringValue(text));
    return JS_DefinePropertyById(cx, obj, id, str, JSPROP_ENUMERATE);
}

#ifdef JS_TRACE_LOGGING
# ifdef NIGHTLY_BUILD
bool
Debugger::setupTraceLogger(JSContext* cx, unsigned argc, Value* vp)
{
    THIS_DEBUGGER(cx, argc, vp, "setupTraceLogger", args, dbg);
    if (!args.requireAtLeast(cx, "Debugger.setupTraceLogger", 1))
        return false;

    RootedObject obj(cx, ToObject(cx, args[0]));
    if (!obj)
        return false;

    AutoIdVector ids(cx);
    if (!GetPropertyKeys(cx, obj, JSITER_OWNONLY, &ids))
        return false;

    if (ids.length() == 0) {
        args.rval().setBoolean(true);
        return true;
    }

    Vector<uint32_t> textIds(cx);
    if (!textIds.reserve(ids.length()))
        return false;

    Vector<bool> values(cx);
    if (!values.reserve(ids.length()))
        return false;

    for (size_t i = 0; i < ids.length(); i++) {
        if (!JSID_IS_STRING(ids[i])) {
            args.rval().setBoolean(false);
            return true;
        }

        JSString* id = JSID_TO_STRING(ids[i]);
        JSLinearString* linear = id->ensureLinear(cx);
        if (!linear)
            return false;

        uint32_t textId = TLStringToTextId(linear);

        if (!TLTextIdIsTogglable(textId)) {
            args.rval().setBoolean(false);
            return true;
        }

        RootedValue v(cx);
        if (!GetProperty(cx, obj, obj, ids[i], &v))
            return false;

        textIds.infallibleAppend(textId);
        values.infallibleAppend(ToBoolean(v));
    }

    MOZ_ASSERT(ids.length() == textIds.length());
    MOZ_ASSERT(textIds.length() == values.length());

    for (size_t i = 0; i < textIds.length(); i++) {
        if (values[i])
            TraceLogEnableTextId(cx, textIds[i]);
        else
            TraceLogDisableTextId(cx, textIds[i]);
    }

    args.rval().setBoolean(true);
    return true;
}

bool
Debugger::drainTraceLogger(JSContext* cx, unsigned argc, Value* vp)
{
    THIS_DEBUGGER(cx, argc, vp, "drainTraceLogger", args, dbg);

    TraceLoggerThread* logger = TraceLoggerForMainThread(cx->runtime());
    bool lostEvents = logger->lostEvents(dbg->traceLoggerLastDrainedIteration,
                                         dbg->traceLoggerLastDrainedSize);

    size_t numEvents;
    EventEntry* events = logger->getEventsStartingAt(&dbg->traceLoggerLastDrainedIteration,
                                                     &dbg->traceLoggerLastDrainedSize,
                                                     &numEvents);

    RootedObject array(cx, NewDenseEmptyArray(cx));
    if (!array)
        return false;

    JSAtom* dataAtom = Atomize(cx, "data", strlen("data"));
    if (!dataAtom)
        return false;

    RootedId dataId(cx, AtomToId(dataAtom));

    /* Add all events to the array. */
    uint32_t index = 0;
    for (EventEntry* eventItem = events; eventItem < events + numEvents; eventItem++, index++) {
        RootedObject item(cx, NewObjectWithGivenProto(cx, &PlainObject::class_, nullptr));
        if (!item)
            return false;

        const char* eventText = logger->eventText(eventItem->textId);
        if (!DefineProperty(cx, item, dataId, eventText, strlen(eventText)))
            return false;

        RootedValue obj(cx, ObjectValue(*item));
        if (!JS_DefineElement(cx, array, index, obj, JSPROP_ENUMERATE))
            return false;
    }

    /* Add "lostEvents" indicating if there are events that were lost. */
    RootedValue lost(cx, BooleanValue(lostEvents));
    if (!JS_DefineProperty(cx, array, "lostEvents", lost, JSPROP_ENUMERATE))
        return false;

    args.rval().setObject(*array);

    return true;
}
# endif // NIGHTLY_BUILD

bool
Debugger::setupTraceLoggerScriptCalls(JSContext* cx, unsigned argc, Value* vp)
{
    THIS_DEBUGGER(cx, argc, vp, "setupTraceLoggerScriptCalls", args, dbg);
    if (!args.requireAtLeast(cx, "Debugger.setupTraceLoggerScriptCalls", 0))
        return false;

    TraceLogEnableTextId(cx, TraceLogger_Scripts);
    TraceLogEnableTextId(cx, TraceLogger_InlinedScripts);
    TraceLogDisableTextId(cx, TraceLogger_AnnotateScripts);

    args.rval().setBoolean(true);

    return true;
}

bool
Debugger::startTraceLogger(JSContext* cx, unsigned argc, Value* vp)
{
    THIS_DEBUGGER(cx, argc, vp, "startTraceLogger", args, dbg);
    if (!args.requireAtLeast(cx, "Debugger.startTraceLogger", 0))
        return false;

    TraceLoggerThread* logger = TraceLoggerForMainThread(cx->runtime());
    if (!TraceLoggerEnable(logger, cx))
        return false;

    args.rval().setUndefined();

    return true;
}

bool
Debugger::endTraceLogger(JSContext* cx, unsigned argc, Value* vp)
{
    THIS_DEBUGGER(cx, argc, vp, "endTraceLogger", args, dbg);
    if (!args.requireAtLeast(cx, "Debugger.endTraceLogger", 0))
        return false;

    TraceLoggerThread* logger = TraceLoggerForMainThread(cx->runtime());
    TraceLoggerDisable(logger);

    args.rval().setUndefined();

    return true;
}

bool
Debugger::isCompilableUnit(JSContext* cx, unsigned argc, Value* vp)
{
    CallArgs args = CallArgsFromVp(argc, vp);

    if (!args.requireAtLeast(cx, "Debugger.isCompilableUnit", 1))
        return false;

    if (!args[0].isString()) {
        JS_ReportErrorNumber(cx, GetErrorMessage, nullptr,
                             JSMSG_NOT_EXPECTED_TYPE, "Debugger.isCompilableUnit",
                             "string", InformalValueTypeName(args[0]));
        return false;
    }

    JSString* str = args[0].toString();
    size_t length = GetStringLength(str);

    AutoStableStringChars chars(cx);
    if (!chars.initTwoByte(cx, str))
        return false;

    bool result = true;

    CompileOptions options(cx);
    frontend::UsedNameTracker usedNames(cx);
    if (!usedNames.init())
        return false;
    frontend::Parser<frontend::FullParseHandler> parser(cx, cx->tempLifoAlloc(),
                                                        options, chars.twoByteChars(),
<<<<<<< HEAD
                                                        length, str->taint(),
                                                        /* foldConstants = */ true,
                                                        nullptr, nullptr);
    JSErrorReporter older = JS_SetErrorReporter(cx->runtime(), nullptr);
=======
                                                        length, /* foldConstants = */ true,
                                                        usedNames, nullptr, nullptr);
    JS::WarningReporter older = JS::SetWarningReporter(cx, nullptr);
>>>>>>> 9849e384
    if (!parser.checkOptions() || !parser.parse()) {
        // We ran into an error. If it was because we ran out of memory we report
        // it in the usual way.
        if (cx->isThrowingOutOfMemory()) {
            JS::SetWarningReporter(cx, older);
            return false;
        }

        // If it was because we ran out of source, we return false so our caller
        // knows to try to collect more [source].
        if (parser.isUnexpectedEOF())
            result = false;

        cx->clearPendingException();
    }
    JS::SetWarningReporter(cx, older);
    args.rval().setBoolean(result);
    return true;
}


bool
Debugger::drainTraceLoggerScriptCalls(JSContext* cx, unsigned argc, Value* vp)
{
    THIS_DEBUGGER(cx, argc, vp, "drainTraceLoggerScriptCalls", args, dbg);

    TraceLoggerThread* logger = TraceLoggerForMainThread(cx->runtime());
    bool lostEvents = logger->lostEvents(dbg->traceLoggerScriptedCallsLastDrainedIteration,
                                         dbg->traceLoggerScriptedCallsLastDrainedSize);

    size_t numEvents;
    EventEntry* events = logger->getEventsStartingAt(
                                         &dbg->traceLoggerScriptedCallsLastDrainedIteration,
                                         &dbg->traceLoggerScriptedCallsLastDrainedSize,
                                         &numEvents);

    RootedObject array(cx, NewDenseEmptyArray(cx));
    if (!array)
        return false;

    JSAtom* logTypeAtom = Atomize(cx, "logType", strlen("logType"));
    if (!logTypeAtom)
        return false;

    RootedId fileNameId(cx, AtomToId(cx->names().fileName));
    RootedId lineNumberId(cx, AtomToId(cx->names().lineNumber));
    RootedId columnNumberId(cx, AtomToId(cx->names().columnNumber));
    RootedId logTypeId(cx, AtomToId(logTypeAtom));

    /* Add all events to the array. */
    uint32_t index = 0;
    for (EventEntry* eventItem = events; eventItem < events + numEvents; eventItem++) {
        RootedObject item(cx, NewObjectWithGivenProto(cx, &PlainObject::class_, nullptr));
        if (!item)
            return false;

        // Filter out internal time.
        uint32_t textId = eventItem->textId;
        if (textId == TraceLogger_Internal) {
            eventItem++;
            MOZ_ASSERT(eventItem->textId == TraceLogger_Stop);
            continue;
        }

        if (textId != TraceLogger_Stop && !logger->textIdIsScriptEvent(textId))
            continue;

        const char* type = (textId == TraceLogger_Stop) ? "Stop" : "Script";
        if (!DefineProperty(cx, item, logTypeId, type, strlen(type)))
            return false;

        if (textId != TraceLogger_Stop) {
            const char* filename;
            const char* lineno;
            const char* colno;
            size_t filename_len, lineno_len, colno_len;
            logger->extractScriptDetails(textId, &filename, &filename_len, &lineno, &lineno_len,
                                         &colno, &colno_len);

            if (!DefineProperty(cx, item, fileNameId, filename, filename_len))
                return false;
            if (!DefineProperty(cx, item, lineNumberId, lineno, lineno_len))
                return false;
            if (!DefineProperty(cx, item, columnNumberId, colno, colno_len))
                return false;
        }

        RootedValue obj(cx, ObjectValue(*item));
        if (!JS_DefineElement(cx, array, index, obj, JSPROP_ENUMERATE))
            return false;

        index++;
    }

    /* Add "lostEvents" indicating if there are events that were lost. */
    RootedValue lost(cx, BooleanValue(lostEvents));
    if (!JS_DefineProperty(cx, array, "lostEvents", lost, JSPROP_ENUMERATE))
        return false;

    args.rval().setObject(*array);

    return true;
}
#endif

bool
Debugger::adoptDebuggeeValue(JSContext* cx, unsigned argc, Value* vp)
{
    THIS_DEBUGGER(cx, argc, vp, "adoptDebuggeeValue", args, dbg);
    if (!args.requireAtLeast(cx, "Debugger.adoptDebuggeeValue", 1))
        return false;

    RootedValue v(cx, args[0]);
    if (v.isObject()) {
        RootedObject obj(cx, &v.toObject());
        NativeObject* ndobj = ToNativeDebuggerObject(cx, &obj);
        if (!ndobj) {
            return false;
        }

        obj.set(static_cast<JSObject*>(ndobj->getPrivate()));
        v = ObjectValue(*obj);

        if (!dbg->wrapDebuggeeValue(cx, &v)) {
            return false;
        }
    }

    args.rval().set(v);
    return true;
}

const JSPropertySpec Debugger::properties[] = {
    JS_PSGS("enabled", Debugger::getEnabled, Debugger::setEnabled, 0),
    JS_PSGS("onDebuggerStatement", Debugger::getOnDebuggerStatement,
            Debugger::setOnDebuggerStatement, 0),
    JS_PSGS("onExceptionUnwind", Debugger::getOnExceptionUnwind,
            Debugger::setOnExceptionUnwind, 0),
    JS_PSGS("onNewScript", Debugger::getOnNewScript, Debugger::setOnNewScript, 0),
    JS_PSGS("onNewPromise", Debugger::getOnNewPromise, Debugger::setOnNewPromise, 0),
    JS_PSGS("onPromiseSettled", Debugger::getOnPromiseSettled, Debugger::setOnPromiseSettled, 0),
    JS_PSGS("onEnterFrame", Debugger::getOnEnterFrame, Debugger::setOnEnterFrame, 0),
    JS_PSGS("onNewGlobalObject", Debugger::getOnNewGlobalObject, Debugger::setOnNewGlobalObject, 0),
    JS_PSGS("uncaughtExceptionHook", Debugger::getUncaughtExceptionHook,
            Debugger::setUncaughtExceptionHook, 0),
    JS_PSGS("allowUnobservedAsmJS", Debugger::getAllowUnobservedAsmJS,
            Debugger::setAllowUnobservedAsmJS, 0),
    JS_PSGS("collectCoverageInfo", Debugger::getCollectCoverageInfo,
            Debugger::setCollectCoverageInfo, 0),
    JS_PSG("memory", Debugger::getMemory, 0),
    JS_PS_END
};

const JSFunctionSpec Debugger::methods[] = {
    JS_FN("addDebuggee", Debugger::addDebuggee, 1, 0),
    JS_FN("addAllGlobalsAsDebuggees", Debugger::addAllGlobalsAsDebuggees, 0, 0),
    JS_FN("removeDebuggee", Debugger::removeDebuggee, 1, 0),
    JS_FN("removeAllDebuggees", Debugger::removeAllDebuggees, 0, 0),
    JS_FN("hasDebuggee", Debugger::hasDebuggee, 1, 0),
    JS_FN("getDebuggees", Debugger::getDebuggees, 0, 0),
    JS_FN("getNewestFrame", Debugger::getNewestFrame, 0, 0),
    JS_FN("clearAllBreakpoints", Debugger::clearAllBreakpoints, 0, 0),
    JS_FN("findScripts", Debugger::findScripts, 1, 0),
    JS_FN("findObjects", Debugger::findObjects, 1, 0),
    JS_FN("findAllGlobals", Debugger::findAllGlobals, 0, 0),
    JS_FN("makeGlobalObjectReference", Debugger::makeGlobalObjectReference, 1, 0),
#ifdef JS_TRACE_LOGGING
    JS_FN("setupTraceLoggerScriptCalls", Debugger::setupTraceLoggerScriptCalls, 0, 0),
    JS_FN("drainTraceLoggerScriptCalls", Debugger::drainTraceLoggerScriptCalls, 0, 0),
    JS_FN("startTraceLogger", Debugger::startTraceLogger, 0, 0),
    JS_FN("endTraceLogger", Debugger::endTraceLogger, 0, 0),
# ifdef NIGHTLY_BUILD
    JS_FN("setupTraceLogger", Debugger::setupTraceLogger, 1, 0),
    JS_FN("drainTraceLogger", Debugger::drainTraceLogger, 0, 0),
# endif
#endif
    JS_FN("adoptDebuggeeValue", Debugger::adoptDebuggeeValue, 1, 0),
    JS_FS_END
};

const JSFunctionSpec Debugger::static_methods[] {
    JS_FN("isCompilableUnit", Debugger::isCompilableUnit, 1, 0),
    JS_FS_END
};

/*** Debugger.Script *****************************************************************************/

// Get the Debugger.Script referent as bare Cell. This should only be used for
// GC operations like tracing. Please use GetScriptReferent below.
static inline gc::Cell*
GetScriptReferentCell(JSObject* obj)
{
    MOZ_ASSERT(obj->getClass() == &DebuggerScript_class);
    return static_cast<gc::Cell*>(obj->as<NativeObject>().getPrivate());
}

static inline DebuggerScriptReferent
GetScriptReferent(JSObject* obj)
{
    MOZ_ASSERT(obj->getClass() == &DebuggerScript_class);
    if (gc::Cell* cell = GetScriptReferentCell(obj)) {
        if (cell->getTraceKind() == JS::TraceKind::Script)
            return AsVariant(static_cast<JSScript*>(cell));
        MOZ_ASSERT(cell->getTraceKind() == JS::TraceKind::Object);
        return AsVariant(&static_cast<NativeObject*>(cell)->as<WasmInstanceObject>());
    }
    return AsVariant(static_cast<JSScript*>(nullptr));
}

void
DebuggerScript_trace(JSTracer* trc, JSObject* obj)
{
    /* This comes from a private pointer, so no barrier needed. */
    gc::Cell* cell = GetScriptReferentCell(obj);
    if (cell) {
        if (cell->getTraceKind() == JS::TraceKind::Script) {
            JSScript* script = static_cast<JSScript*>(cell);
            TraceManuallyBarrieredCrossCompartmentEdge(trc, obj, &script,
                                                       "Debugger.Script script referent");
            obj->as<NativeObject>().setPrivateUnbarriered(script);
        } else {
            JSObject* wasm = static_cast<JSObject*>(cell);
            TraceManuallyBarrieredCrossCompartmentEdge(trc, obj, &wasm,
                                                       "Debugger.Script wasm referent");
            MOZ_ASSERT(wasm->is<WasmInstanceObject>());
            obj->as<NativeObject>().setPrivateUnbarriered(wasm);
        }
    }
}

class DebuggerScriptSetPrivateMatcher
{
    NativeObject* obj_;
  public:
    explicit DebuggerScriptSetPrivateMatcher(NativeObject* obj) : obj_(obj) { }
    using ReturnType = void;
    ReturnType match(HandleScript script) { obj_->setPrivateGCThing(script); }
    ReturnType match(Handle<WasmInstanceObject*> instance) { obj_->setPrivateGCThing(instance); }
};

NativeObject*
Debugger::newDebuggerScript(JSContext* cx, Handle<DebuggerScriptReferent> referent)
{
    assertSameCompartment(cx, object.get());

    RootedObject proto(cx, &object->getReservedSlot(JSSLOT_DEBUG_SCRIPT_PROTO).toObject());
    MOZ_ASSERT(proto);
    NativeObject* scriptobj = NewNativeObjectWithGivenProto(cx, &DebuggerScript_class,
                                                            proto, TenuredObject);
    if (!scriptobj)
        return nullptr;
    scriptobj->setReservedSlot(JSSLOT_DEBUGSCRIPT_OWNER, ObjectValue(*object));
    DebuggerScriptSetPrivateMatcher matcher(scriptobj);
    referent.match(matcher);

    return scriptobj;
}

template <typename ReferentVariant, typename Referent, typename Map>
JSObject*
Debugger::wrapVariantReferent(JSContext* cx, Map& map, Handle<CrossCompartmentKey> key,
                              Handle<ReferentVariant> referent)
{
    assertSameCompartment(cx, object);

    Handle<Referent> untaggedReferent = referent.template as<Referent>();
    MOZ_ASSERT(cx->compartment() != untaggedReferent->compartment());

    DependentAddPtr<Map> p(cx, map, untaggedReferent);
    if (!p) {
        NativeObject* wrapper = newVariantWrapper(cx, referent);
        if (!wrapper)
            return nullptr;

        if (!p.add(cx, map, untaggedReferent, wrapper)) {
            NukeDebuggerWrapper(wrapper);
            return nullptr;
        }

        if (!object->compartment()->putWrapper(cx, key, ObjectValue(*wrapper))) {
            NukeDebuggerWrapper(wrapper);
            map.remove(untaggedReferent);
            ReportOutOfMemory(cx);
            return nullptr;
        }

    }

    return p->value();
}

JSObject*
Debugger::wrapVariantReferent(JSContext* cx, Handle<DebuggerScriptReferent> referent)
{
    JSObject* obj;
    if (referent.is<JSScript*>()) {
        Handle<JSScript*> untaggedReferent = referent.template as<JSScript*>();
        Rooted<CrossCompartmentKey> key(cx, CrossCompartmentKey(object, untaggedReferent));
        obj = wrapVariantReferent<DebuggerScriptReferent, JSScript*, ScriptWeakMap>(
            cx, scripts, key, referent);
    } else {
        Handle<WasmInstanceObject*> untaggedReferent = referent.template as<WasmInstanceObject*>();
        Rooted<CrossCompartmentKey> key(cx, CrossCompartmentKey(object, untaggedReferent,
                                        CrossCompartmentKey::DebuggerObjectKind::DebuggerWasmScript));
        obj = wrapVariantReferent<DebuggerScriptReferent, WasmInstanceObject*, WasmInstanceWeakMap>(
            cx, wasmInstanceScripts, key, referent);
    }
    MOZ_ASSERT_IF(obj, GetScriptReferent(obj) == referent);
    return obj;
}

JSObject*
Debugger::wrapScript(JSContext* cx, HandleScript script)
{
    Rooted<DebuggerScriptReferent> referent(cx, script.get());
    return wrapVariantReferent(cx, referent);
}

JSObject*
Debugger::wrapWasmScript(JSContext* cx, Handle<WasmInstanceObject*> wasmInstance)
{
    Rooted<DebuggerScriptReferent> referent(cx, wasmInstance.get());
    return wrapVariantReferent(cx, referent);
}

static JSObject*
DebuggerScript_check(JSContext* cx, const Value& v, const char* fnname)
{
    JSObject* thisobj = NonNullObject(cx, v);
    if (!thisobj)
        return nullptr;
    if (thisobj->getClass() != &DebuggerScript_class) {
        JS_ReportErrorNumber(cx, GetErrorMessage, nullptr, JSMSG_INCOMPATIBLE_PROTO,
                             "Debugger.Script", fnname, thisobj->getClass()->name);
        return nullptr;
    }

    /*
     * Check for Debugger.Script.prototype, which is of class DebuggerScript_class
     * but whose script is null.
     */
    if (!GetScriptReferentCell(thisobj)) {
        JS_ReportErrorNumber(cx, GetErrorMessage, nullptr, JSMSG_INCOMPATIBLE_PROTO,
                             "Debugger.Script", fnname, "prototype object");
        return nullptr;
    }

    return thisobj;
}

template <typename ReferentT>
static JSObject*
DebuggerScript_checkThis(JSContext* cx, const CallArgs& args, const char* fnname,
                         const char* refname)
{
    JSObject* thisobj = DebuggerScript_check(cx, args.thisv(), fnname);
    if (!thisobj)
        return nullptr;

    if (!GetScriptReferent(thisobj).is<ReferentT>()) {
        ReportValueErrorFlags(cx, JSREPORT_ERROR, JSMSG_DEBUG_BAD_REFERENT,
                              JSDVG_SEARCH_STACK, args.thisv(), nullptr,
                              refname, nullptr);
        return nullptr;
    }

    return thisobj;
}

#define THIS_DEBUGSCRIPT_REFERENT(cx, argc, vp, fnname, args, obj, referent)        \
    CallArgs args = CallArgsFromVp(argc, vp);                                       \
    RootedObject obj(cx, DebuggerScript_check(cx, args.thisv(), fnname));           \
    if (!obj)                                                                       \
        return false;                                                               \
    Rooted<DebuggerScriptReferent> referent(cx, GetScriptReferent(obj))

#define THIS_DEBUGSCRIPT_SCRIPT(cx, argc, vp, fnname, args, obj, script)            \
    CallArgs args = CallArgsFromVp(argc, vp);                                       \
    RootedObject obj(cx, DebuggerScript_checkThis<JSScript*>(cx, args, fnname,      \
                                                             "a JS script"));       \
    if (!obj)                                                                       \
        return false;                                                               \
    RootedScript script(cx, GetScriptReferent(obj).as<JSScript*>())

static bool
DebuggerScript_getDisplayName(JSContext* cx, unsigned argc, Value* vp)
{
    THIS_DEBUGSCRIPT_SCRIPT(cx, argc, vp, "(get displayName)", args, obj, script);
    Debugger* dbg = Debugger::fromChildJSObject(obj);

    JSFunction* func = script->functionNonDelazifying();
    JSString* name = func ? func->displayAtom() : nullptr;
    if (!name) {
        args.rval().setUndefined();
        return true;
    }

    RootedValue namev(cx, StringValue(name));
    if (!dbg->wrapDebuggeeValue(cx, &namev))
        return false;
    args.rval().set(namev);
    return true;
}

static bool
DebuggerScript_getUrl(JSContext* cx, unsigned argc, Value* vp)
{
    THIS_DEBUGSCRIPT_SCRIPT(cx, argc, vp, "(get url)", args, obj, script);

    if (script->filename()) {
        JSString* str;
        if (script->scriptSource()->introducerFilename())
            str = NewStringCopyZ<CanGC>(cx, script->scriptSource()->introducerFilename());
        else
            str = NewStringCopyZ<CanGC>(cx, script->filename());
        if (!str)
            return false;
        args.rval().setString(str);
    } else {
        args.rval().setNull();
    }
    return true;
}

static bool
DebuggerScript_getStartLine(JSContext* cx, unsigned argc, Value* vp)
{
    THIS_DEBUGSCRIPT_SCRIPT(cx, argc, vp, "(get startLine)", args, obj, script);
    args.rval().setNumber(uint32_t(script->lineno()));
    return true;
}

static bool
DebuggerScript_getLineCount(JSContext* cx, unsigned argc, Value* vp)
{
    THIS_DEBUGSCRIPT_SCRIPT(cx, argc, vp, "(get lineCount)", args, obj, script);

    unsigned maxLine = GetScriptLineExtent(script);
    args.rval().setNumber(double(maxLine));
    return true;
}

class DebuggerScriptGetSourceMatcher
{
    JSContext* cx_;
    Debugger* dbg_;

  public:
    DebuggerScriptGetSourceMatcher(JSContext* cx, Debugger* dbg)
      : cx_(cx), dbg_(dbg)
    { }

    using ReturnType = JSObject*;

    ReturnType match(HandleScript script) {
        RootedScriptSource source(cx_,
            &UncheckedUnwrap(script->sourceObject())->as<ScriptSourceObject>());
        return dbg_->wrapSource(cx_, source);
    }

    ReturnType match(Handle<WasmInstanceObject*> wasmInstance) {
        return dbg_->wrapWasmSource(cx_, wasmInstance);
    }
};

static bool
DebuggerScript_getSource(JSContext* cx, unsigned argc, Value* vp)
{
    THIS_DEBUGSCRIPT_REFERENT(cx, argc, vp, "(get source)", args, obj, referent);
    Debugger* dbg = Debugger::fromChildJSObject(obj);

    DebuggerScriptGetSourceMatcher matcher(cx, dbg);
    RootedObject sourceObject(cx, referent.match(matcher));
    if (!sourceObject)
        return false;

    args.rval().setObject(*sourceObject);
    return true;
}

static bool
DebuggerScript_getSourceStart(JSContext* cx, unsigned argc, Value* vp)
{
    THIS_DEBUGSCRIPT_SCRIPT(cx, argc, vp, "(get sourceStart)", args, obj, script);
    args.rval().setNumber(uint32_t(script->sourceStart()));
    return true;
}

static bool
DebuggerScript_getSourceLength(JSContext* cx, unsigned argc, Value* vp)
{
    THIS_DEBUGSCRIPT_SCRIPT(cx, argc, vp, "(get sourceEnd)", args, obj, script);
    args.rval().setNumber(uint32_t(script->sourceEnd() - script->sourceStart()));
    return true;
}

static bool
DebuggerScript_getGlobal(JSContext* cx, unsigned argc, Value* vp)
{
    THIS_DEBUGSCRIPT_SCRIPT(cx, argc, vp, "(get global)", args, obj, script);
    Debugger* dbg = Debugger::fromChildJSObject(obj);

    RootedValue v(cx, ObjectValue(script->global()));
    if (!dbg->wrapDebuggeeValue(cx, &v))
        return false;
    args.rval().set(v);
    return true;
}

class DebuggerScriptGetFormatMatcher
{
    const JSAtomState& names_;
  public:
    explicit DebuggerScriptGetFormatMatcher(const JSAtomState& names) : names_(names) { }
    using ReturnType = JSAtom*;
    ReturnType match(HandleScript script) { return names_.js; }
    ReturnType match(Handle<WasmInstanceObject*> wasmInstance) { return names_.wasm; }
};

static bool
DebuggerScript_getFormat(JSContext* cx, unsigned argc, Value* vp)
{
    THIS_DEBUGSCRIPT_REFERENT(cx, argc, vp, "(get format)", args, obj, referent);
    DebuggerScriptGetFormatMatcher matcher(cx->names());
    args.rval().setString(referent.match(matcher));
    return true;
}

static bool
DebuggerScript_getChildScripts(JSContext* cx, unsigned argc, Value* vp)
{
    THIS_DEBUGSCRIPT_SCRIPT(cx, argc, vp, "getChildScripts", args, obj, script);
    Debugger* dbg = Debugger::fromChildJSObject(obj);

    RootedObject result(cx, NewDenseEmptyArray(cx));
    if (!result)
        return false;
    if (script->hasObjects()) {
        /*
         * script->savedCallerFun indicates that this is a direct eval script
         * and the calling function is stored as script->objects()->vector[0].
         * It is not really a child script of this script, so skip it using
         * innerObjectsStart().
         */
        ObjectArray* objects = script->objects();
        RootedFunction fun(cx);
        RootedScript funScript(cx);
        RootedObject obj(cx), s(cx);
        for (uint32_t i = 0; i < objects->length; i++) {
            obj = objects->vector[i];
            if (obj->is<JSFunction>()) {
                fun = &obj->as<JSFunction>();
                // The inner function could be an asm.js native.
                if (fun->isNative())
                    continue;
                funScript = GetOrCreateFunctionScript(cx, fun);
                if (!funScript)
                    return false;
                s = dbg->wrapScript(cx, funScript);
                if (!s || !NewbornArrayPush(cx, result, ObjectValue(*s)))
                    return false;
            }
        }
    }
    args.rval().setObject(*result);
    return true;
}

static bool
ScriptOffset(JSContext* cx, JSScript* script, const Value& v, size_t* offsetp)
{
    double d;
    size_t off;

    bool ok = v.isNumber();
    if (ok) {
        d = v.toNumber();
        off = size_t(d);
    }
    if (!ok || off != d || !IsValidBytecodeOffset(cx, script, off)) {
        JS_ReportErrorNumber(cx, GetErrorMessage, nullptr, JSMSG_DEBUG_BAD_OFFSET);
        return false;
    }
    *offsetp = off;
    return true;
}

namespace {

class BytecodeRangeWithPosition : private BytecodeRange
{
  public:
    using BytecodeRange::empty;
    using BytecodeRange::frontPC;
    using BytecodeRange::frontOpcode;
    using BytecodeRange::frontOffset;

    BytecodeRangeWithPosition(JSContext* cx, JSScript* script)
      : BytecodeRange(cx, script), lineno(script->lineno()), column(0),
        sn(script->notes()), snpc(script->code()), isEntryPoint(false),
        wasArtifactEntryPoint(false)
    {
        if (!SN_IS_TERMINATOR(sn))
            snpc += SN_DELTA(sn);
        updatePosition();
        while (frontPC() != script->main())
            popFront();

        if (frontOpcode() != JSOP_JUMPTARGET)
            isEntryPoint = true;
        else
            wasArtifactEntryPoint =  true;
    }

    void popFront() {
        BytecodeRange::popFront();
        if (empty())
            isEntryPoint = false;
        else
            updatePosition();

        // The following conditions are handling artifacts introduced by the
        // bytecode emitter, such that we do not add breakpoints on empty
        // statements of the source code of the user.
        if (wasArtifactEntryPoint) {
            wasArtifactEntryPoint = false;
            isEntryPoint = true;
        }

        if (isEntryPoint && frontOpcode() == JSOP_JUMPTARGET) {
            wasArtifactEntryPoint = isEntryPoint;
            isEntryPoint = false;
        }
    }

    size_t frontLineNumber() const { return lineno; }
    size_t frontColumnNumber() const { return column; }

    // Entry points are restricted to bytecode offsets that have an
    // explicit mention in the line table.  This restriction avoids a
    // number of failing cases caused by some instructions not having
    // sensible (to the user) line numbers, and it is one way to
    // implement the idea that the bytecode emitter should tell the
    // debugger exactly which offsets represent "interesting" (to the
    // user) places to stop.
    bool frontIsEntryPoint() const { return isEntryPoint; }

  private:
    void updatePosition() {
        /*
         * Determine the current line number by reading all source notes up to
         * and including the current offset.
         */
        jsbytecode *lastLinePC = nullptr;
        while (!SN_IS_TERMINATOR(sn) && snpc <= frontPC()) {
            SrcNoteType type = (SrcNoteType) SN_TYPE(sn);
            if (type == SRC_COLSPAN) {
                ptrdiff_t colspan = SN_OFFSET_TO_COLSPAN(GetSrcNoteOffset(sn, 0));
                MOZ_ASSERT(ptrdiff_t(column) + colspan >= 0);
                column += colspan;
                lastLinePC = snpc;
            } else if (type == SRC_SETLINE) {
                lineno = size_t(GetSrcNoteOffset(sn, 0));
                column = 0;
                lastLinePC = snpc;
            } else if (type == SRC_NEWLINE) {
                lineno++;
                column = 0;
                lastLinePC = snpc;
            }

            sn = SN_NEXT(sn);
            snpc += SN_DELTA(sn);
        }
        isEntryPoint = lastLinePC == frontPC();
    }

    size_t lineno;
    size_t column;
    jssrcnote* sn;
    jsbytecode* snpc;
    bool isEntryPoint;
    bool wasArtifactEntryPoint;
};

/*
 * FlowGraphSummary::populate(cx, script) computes a summary of script's
 * control flow graph used by DebuggerScript_{getAllOffsets,getLineOffsets}.
 *
 * An instruction on a given line is an entry point for that line if it can be
 * reached from (an instruction on) a different line. We distinguish between the
 * following cases:
 *   - hasNoEdges:
 *       The instruction cannot be reached, so the instruction is not an entry
 *       point for the line it is on.
 *   - hasSingleEdge:
 *   - hasMultipleEdgesFromSingleLine:
 *       The instruction can be reached from a single line. If this line is
 *       different from the line the instruction is on, the instruction is an
 *       entry point for that line.
 *   - hasMultipleEdgesFromMultipleLines:
 *       The instruction can be reached from multiple lines. At least one of
 *       these lines is guaranteed to be different from the line the instruction
 *       is on, so the instruction is an entry point for that line.
 *
 * Similarly, an instruction on a given position (line/column pair) is an
 * entry point for that position if it can be reached from (an instruction on) a
 * different position. Again, we distinguish between the following cases:
 *   - hasNoEdges:
 *       The instruction cannot be reached, so the instruction is not an entry
 *       point for the position it is on.
 *   - hasSingleEdge:
 *       The instruction can be reached from a single position. If this line is
 *       different from the position the instruction is on, the instruction is
 *       an entry point for that position.
 *   - hasMultipleEdgesFromSingleLine:
 *   - hasMultipleEdgesFromMultipleLines:
 *       The instruction can be reached from multiple positions. At least one
 *       of these positions is guaranteed to be different from the position the
 *       instruction is on, so the instruction is an entry point for that
 *       position.
 */
class FlowGraphSummary {
  public:
    class Entry {
      public:
        static Entry createWithNoEdges() {
            return Entry(SIZE_MAX, 0);
        }

        static Entry createWithSingleEdge(size_t lineno, size_t column) {
            return Entry(lineno, column);
        }

        static Entry createWithMultipleEdgesFromSingleLine(size_t lineno) {
            return Entry(lineno, SIZE_MAX);
        }

        static Entry createWithMultipleEdgesFromMultipleLines() {
            return Entry(SIZE_MAX, SIZE_MAX);
        }

        Entry() : lineno_(SIZE_MAX), column_(0) {}

        bool hasNoEdges() const {
            return lineno_ == SIZE_MAX && column_ != SIZE_MAX;
        }

        bool hasSingleEdge() const {
            return lineno_ != SIZE_MAX && column_ != SIZE_MAX;
        }

        bool hasMultipleEdgesFromSingleLine() const {
            return lineno_ != SIZE_MAX && column_ == SIZE_MAX;
        }

        bool hasMultipleEdgesFromMultipleLines() const {
            return lineno_ == SIZE_MAX && column_ == SIZE_MAX;
        }

        bool operator==(const Entry& other) const {
            return lineno_ == other.lineno_ && column_ == other.column_;
        }

        bool operator!=(const Entry& other) const {
            return lineno_ != other.lineno_ || column_ != other.column_;
        }

        size_t lineno() const {
            return lineno_;
        }

        size_t column() const {
            return column_;
        }

      private:
        Entry(size_t lineno, size_t column) : lineno_(lineno), column_(column) {}

        size_t lineno_;
        size_t column_;
    };

    explicit FlowGraphSummary(JSContext* cx) : entries_(cx) {}

    Entry& operator[](size_t index) {
        return entries_[index];
    }

    bool populate(JSContext* cx, JSScript* script) {
        if (!entries_.growBy(script->length()))
            return false;
        unsigned mainOffset = script->pcToOffset(script->main());
        entries_[mainOffset] = Entry::createWithMultipleEdgesFromMultipleLines();

        size_t prevLineno = script->lineno();
        size_t prevColumn = 0;
        JSOp prevOp = JSOP_NOP;
        for (BytecodeRangeWithPosition r(cx, script); !r.empty(); r.popFront()) {
            size_t lineno = prevLineno;
            size_t column = prevColumn;
            JSOp op = r.frontOpcode();

            if (FlowsIntoNext(prevOp))
                addEdge(prevLineno, prevColumn, r.frontOffset());

            if (BytecodeIsJumpTarget(op)) {
                lineno = entries_[r.frontOffset()].lineno();
                column = entries_[r.frontOffset()].column();
            }

            if (r.frontIsEntryPoint()) {
                lineno = r.frontLineNumber();
                column = r.frontColumnNumber();
            }

            if (CodeSpec[op].type() == JOF_JUMP) {
                addEdge(lineno, column, r.frontOffset() + GET_JUMP_OFFSET(r.frontPC()));
            } else if (op == JSOP_TABLESWITCH) {
                jsbytecode* pc = r.frontPC();
                size_t offset = r.frontOffset();
                ptrdiff_t step = JUMP_OFFSET_LEN;
                size_t defaultOffset = offset + GET_JUMP_OFFSET(pc);
                pc += step;
                addEdge(lineno, column, defaultOffset);

                int32_t low = GET_JUMP_OFFSET(pc);
                pc += JUMP_OFFSET_LEN;
                int ncases = GET_JUMP_OFFSET(pc) - low + 1;
                pc += JUMP_OFFSET_LEN;

                for (int i = 0; i < ncases; i++) {
                    size_t target = offset + GET_JUMP_OFFSET(pc);
                    addEdge(lineno, column, target);
                    pc += step;
                }
            } else if (op == JSOP_TRY) {
                // As there is no literal incoming edge into the catch block, we
                // make a fake one by copying the JSOP_TRY location, as-if this
                // was an incoming edge of the catch block. This is needed
                // because we only report offsets of entry points which have
                // valid incoming edges.
                JSTryNote* tn = script->trynotes()->vector;
                JSTryNote* tnlimit = tn + script->trynotes()->length;
                for (; tn < tnlimit; tn++) {
                    uint32_t startOffset = script->mainOffset() + tn->start;
                    if (startOffset == r.frontOffset() + 1) {
                        uint32_t catchOffset = startOffset + tn->length;
                        if (tn->kind == JSTRY_CATCH || tn->kind == JSTRY_FINALLY)
                            addEdge(lineno, column, catchOffset);
                    }
                }
            }

            prevLineno = lineno;
            prevColumn = column;
            prevOp = op;
        }

        return true;
    }

  private:
    void addEdge(size_t sourceLineno, size_t sourceColumn, size_t targetOffset) {
        if (entries_[targetOffset].hasNoEdges())
            entries_[targetOffset] = Entry::createWithSingleEdge(sourceLineno, sourceColumn);
        else if (entries_[targetOffset].lineno() != sourceLineno)
            entries_[targetOffset] = Entry::createWithMultipleEdgesFromMultipleLines();
        else if (entries_[targetOffset].column() != sourceColumn)
            entries_[targetOffset] = Entry::createWithMultipleEdgesFromSingleLine(sourceLineno);
    }

    Vector<Entry> entries_;
};

} /* anonymous namespace */

static bool
DebuggerScript_getOffsetLocation(JSContext* cx, unsigned argc, Value* vp)
{
    THIS_DEBUGSCRIPT_SCRIPT(cx, argc, vp, "getOffsetLocation", args, obj, script);
    if (!args.requireAtLeast(cx, "Debugger.Script.getOffsetLocation", 1))
        return false;
    size_t offset;
    if (!ScriptOffset(cx, script, args[0], &offset))
        return false;

    FlowGraphSummary flowData(cx);
    if (!flowData.populate(cx, script))
        return false;

    RootedPlainObject result(cx, NewBuiltinClassInstance<PlainObject>(cx));
    if (!result)
        return false;

    BytecodeRangeWithPosition r(cx, script);
    while (!r.empty() && r.frontOffset() < offset)
        r.popFront();

    offset = r.frontOffset();
    bool isEntryPoint = r.frontIsEntryPoint();

    // Line numbers are only correctly defined on entry points. Thus looks
    // either for the next valid offset in the flowData, being the last entry
    // point flowing into the current offset, or for the next valid entry point.
    while (!r.frontIsEntryPoint() && !flowData[r.frontOffset()].hasSingleEdge()) {
        r.popFront();
        MOZ_ASSERT(!r.empty());
    }

    // If this is an entry point, take the line number associated with the entry
    // point, otherwise settle on the next instruction and take the incoming
    // edge position.
    size_t lineno;
    size_t column;
    if (r.frontIsEntryPoint()) {
        lineno = r.frontLineNumber();
        column = r.frontColumnNumber();
    } else {
        MOZ_ASSERT(flowData[r.frontOffset()].hasSingleEdge());
        lineno = flowData[r.frontOffset()].lineno();
        column = flowData[r.frontOffset()].column();
    }

    RootedId id(cx, NameToId(cx->names().lineNumber));
    RootedValue value(cx, NumberValue(lineno));
    if (!DefineProperty(cx, result, id, value))
        return false;

    value = NumberValue(column);
    if (!DefineProperty(cx, result, cx->names().columnNumber, value))
        return false;

    // The same entry point test that is used by getAllColumnOffsets.
    isEntryPoint = (isEntryPoint &&
                    !flowData[offset].hasNoEdges() &&
                    (flowData[offset].lineno() != r.frontLineNumber() ||
                     flowData[offset].column() != r.frontColumnNumber()));
    value.setBoolean(isEntryPoint);
    if (!DefineProperty(cx, result, cx->names().isEntryPoint, value))
        return false;

    args.rval().setObject(*result);
    return true;
}

static bool
DebuggerScript_getAllOffsets(JSContext* cx, unsigned argc, Value* vp)
{
    THIS_DEBUGSCRIPT_SCRIPT(cx, argc, vp, "getAllOffsets", args, obj, script);

    /*
     * First pass: determine which offsets in this script are jump targets and
     * which line numbers jump to them.
     */
    FlowGraphSummary flowData(cx);
    if (!flowData.populate(cx, script))
        return false;

    /* Second pass: build the result array. */
    RootedObject result(cx, NewDenseEmptyArray(cx));
    if (!result)
        return false;
    for (BytecodeRangeWithPosition r(cx, script); !r.empty(); r.popFront()) {
        if (!r.frontIsEntryPoint())
            continue;

        size_t offset = r.frontOffset();
        size_t lineno = r.frontLineNumber();

        /* Make a note, if the current instruction is an entry point for the current line. */
        if (!flowData[offset].hasNoEdges() && flowData[offset].lineno() != lineno) {
            /* Get the offsets array for this line. */
            RootedObject offsets(cx);
            RootedValue offsetsv(cx);

            RootedId id(cx, INT_TO_JSID(lineno));

            bool found;
            if (!HasOwnProperty(cx, result, id, &found))
                return false;
            if (found && !GetProperty(cx, result, result, id, &offsetsv))
                return false;

            if (offsetsv.isObject()) {
                offsets = &offsetsv.toObject();
            } else {
                MOZ_ASSERT(offsetsv.isUndefined());

                /*
                 * Create an empty offsets array for this line.
                 * Store it in the result array.
                 */
                RootedId id(cx);
                RootedValue v(cx, NumberValue(lineno));
                offsets = NewDenseEmptyArray(cx);
                if (!offsets ||
                    !ValueToId<CanGC>(cx, v, &id))
                {
                    return false;
                }

                RootedValue value(cx, ObjectValue(*offsets));
                if (!DefineProperty(cx, result, id, value))
                    return false;
            }

            /* Append the current offset to the offsets array. */
            if (!NewbornArrayPush(cx, offsets, NumberValue(offset)))
                return false;
        }
    }

    args.rval().setObject(*result);
    return true;
}

static bool
DebuggerScript_getAllColumnOffsets(JSContext* cx, unsigned argc, Value* vp)
{
    THIS_DEBUGSCRIPT_SCRIPT(cx, argc, vp, "getAllColumnOffsets", args, obj, script);

    /*
     * First pass: determine which offsets in this script are jump targets and
     * which positions jump to them.
     */
    FlowGraphSummary flowData(cx);
    if (!flowData.populate(cx, script))
        return false;

    /* Second pass: build the result array. */
    RootedObject result(cx, NewDenseEmptyArray(cx));
    if (!result)
        return false;
    for (BytecodeRangeWithPosition r(cx, script); !r.empty(); r.popFront()) {
        size_t lineno = r.frontLineNumber();
        size_t column = r.frontColumnNumber();
        size_t offset = r.frontOffset();

        /* Make a note, if the current instruction is an entry point for the current position. */
        if (r.frontIsEntryPoint() &&
            !flowData[offset].hasNoEdges() &&
            (flowData[offset].lineno() != lineno ||
             flowData[offset].column() != column)) {
            RootedPlainObject entry(cx, NewBuiltinClassInstance<PlainObject>(cx));
            if (!entry)
                return false;

            RootedId id(cx, NameToId(cx->names().lineNumber));
            RootedValue value(cx, NumberValue(lineno));
            if (!DefineProperty(cx, entry, id, value))
                return false;

            value = NumberValue(column);
            if (!DefineProperty(cx, entry, cx->names().columnNumber, value))
                return false;

            id = NameToId(cx->names().offset);
            value = NumberValue(offset);
            if (!DefineProperty(cx, entry, id, value))
                return false;

            if (!NewbornArrayPush(cx, result, ObjectValue(*entry)))
                return false;
        }
    }

    args.rval().setObject(*result);
    return true;
}

class DebuggerScriptGetLineOffsetsMatcher
{
    JSContext* cx_;
    size_t lineno_;
    RootedObject result_;

  public:
    explicit DebuggerScriptGetLineOffsetsMatcher(JSContext* cx, size_t lineno)
      : cx_(cx), lineno_(lineno), result_(cx, NewDenseEmptyArray(cx)) { }
    using ReturnType = bool;
    ReturnType match(HandleScript script) {
        if (!result_)
            return false;

        /*
         * First pass: determine which offsets in this script are jump targets and
         * which line numbers jump to them.
         */
        FlowGraphSummary flowData(cx_);
        if (!flowData.populate(cx_, script))
            return false;

        /* Second pass: build the result array. */
        for (BytecodeRangeWithPosition r(cx_, script); !r.empty(); r.popFront()) {
            if (!r.frontIsEntryPoint())
                continue;

            size_t offset = r.frontOffset();

            /* If the op at offset is an entry point, append offset to result. */
            if (r.frontLineNumber() == lineno_ &&
                !flowData[offset].hasNoEdges() &&
                flowData[offset].lineno() != lineno_)
            {
                if (!NewbornArrayPush(cx_, result_, NumberValue(offset)))
                    return false;
            }
        }

        return true;
    }

    ReturnType match(Handle<WasmInstanceObject*> instance) {
        if (!result_)
            return false;

        Vector<uint32_t> offsets(cx_);
        if (!instance->instance().code().getLineOffsets(lineno_, offsets))
            return false;
        for (uint32_t i = 0; i < offsets.length(); i++) {
            if (!NewbornArrayPush(cx_, result_, NumberValue(offsets[i])))
                return false;
        }
        return true;
    }

    RootedObject& result() { return result_; }
};

static bool
DebuggerScript_getLineOffsets(JSContext* cx, unsigned argc, Value* vp)
{
    THIS_DEBUGSCRIPT_REFERENT(cx, argc, vp, "getLineOffsets", args, obj, referent);
    if (!args.requireAtLeast(cx, "Debugger.Script.getLineOffsets", 1))
        return false;

    /* Parse lineno argument. */
    RootedValue linenoValue(cx, args[0]);
    size_t lineno;
    if (!ToNumber(cx, &linenoValue))
        return false;
    {
        double d = linenoValue.toNumber();
        lineno = size_t(d);
        if (lineno != d) {
            JS_ReportErrorNumber(cx,  GetErrorMessage, nullptr, JSMSG_DEBUG_BAD_LINE);
            return false;
        }
    }

    DebuggerScriptGetLineOffsetsMatcher matcher(cx, lineno);
    if (!referent.match(matcher))
        return false;

    args.rval().setObject(*matcher.result());
    return true;
}

bool
Debugger::observesFrame(AbstractFramePtr frame) const
{
    return observesScript(frame.script());
}

bool
Debugger::observesFrame(const FrameIter& iter) const
{
    // Skip frames not yet fully initialized during their prologue.
    if (iter.isInterp() && iter.isFunctionFrame()) {
        const Value& thisVal = iter.interpFrame()->thisArgument();
        if (thisVal.isMagic() && thisVal.whyMagic() == JS_IS_CONSTRUCTING)
            return false;
    }
    if (iter.isWasm())
        return false;
    return observesScript(iter.script());
}

bool
Debugger::observesScript(JSScript* script) const
{
    if (!enabled)
        return false;
    // Don't ever observe self-hosted scripts: the Debugger API can break
    // self-hosted invariants.
    return observesGlobal(&script->global()) && !script->selfHosted();
}

/* static */ bool
Debugger::replaceFrameGuts(JSContext* cx, AbstractFramePtr from, AbstractFramePtr to,
                           ScriptFrameIter& iter)
{
    auto removeFromDebuggerFramesOnExit = MakeScopeExit([&] {
        // Remove any remaining old entries on exit, as the 'from' frame will
        // be gone. This is only done in the failure case. On failure, the
        // removeToDebuggerFramesOnExit lambda below will rollback any frames
        // that were replaced, resulting in !frameMaps(to). On success, the
        // range will be empty, as all from Frame.Debugger instances will have
        // been removed.
        MOZ_ASSERT_IF(inFrameMaps(to), !inFrameMaps(from));
        removeFromFrameMapsAndClearBreakpointsIn(cx, from);

        // Rekey missingScopes to maintain Debugger.Environment identity and
        // forward liveScopes to point to the new frame.
        DebugEnvironments::forwardLiveFrame(cx, from, to);
    });

    // Forward live Debugger.Frame objects.
    Rooted<DebuggerFrameVector> frames(cx, DebuggerFrameVector(cx));
    if (!getDebuggerFrames(from, &frames)) {
        // An OOM here means that all Debuggers' frame maps still contain
        // entries for 'from' and no entries for 'to'. Since the 'from' frame
        // will be gone, they are removed by removeFromDebuggerFramesOnExit
        // above.
        return false;
    }

    // If during the loop below we hit an OOM, we must also rollback any of
    // the frames that were successfully replaced. For OSR frames, OOM here
    // means those frames will pop from the OSR trampoline, which does not
    // call Debugger::onLeaveFrame.
    auto removeToDebuggerFramesOnExit = MakeScopeExit([&] {
        removeFromFrameMapsAndClearBreakpointsIn(cx, to);
    });

    for (size_t i = 0; i < frames.length(); i++) {
        HandleDebuggerFrame frameobj = frames[i];
        Debugger* dbg = Debugger::fromChildJSObject(frameobj);

        // Update frame object's ScriptFrameIter::data pointer.
        DebuggerFrame_freeScriptFrameIterData(cx->runtime()->defaultFreeOp(), frameobj);
        ScriptFrameIter::Data* data = iter.copyData();
        if (!data) {
            // An OOM here means that some Debuggers' frame maps may still
            // contain entries for 'from' and some Debuggers' frame maps may
            // also contain entries for 'to'. Thus both
            // removeFromDebuggerFramesOnExit and
            // removeToDebuggerFramesOnExit must both run.
            //
            // The current frameobj in question is still in its Debugger's
            // frame map keyed by 'from', so it will be covered by
            // removeFromDebuggerFramesOnExit.
            return false;
        }
        frameobj->setPrivate(data);

        // Remove old frame.
        dbg->frames.remove(from);

        // Add the frame object with |to| as key.
        if (!dbg->frames.putNew(to, frameobj)) {
            // This OOM is subtle. At this point, both
            // removeFromDebuggerFramesOnExit and removeToDebuggerFramesOnExit
            // must both run for the same reason given above.
            //
            // The difference is that the current frameobj is no longer in its
            // Debugger's frame map, so it will not be cleaned up by neither
            // lambda. Manually clean it up here.
            FreeOp* fop = cx->runtime()->defaultFreeOp();
            DebuggerFrame_freeScriptFrameIterData(fop, frameobj);
            DebuggerFrame_maybeDecrementFrameScriptStepModeCount(fop, to, frameobj);

            ReportOutOfMemory(cx);
            return false;
        }
    }

    // All frames successfuly replaced, cancel the rollback.
    removeToDebuggerFramesOnExit.release();

    return true;
}

/* static */ bool
Debugger::inFrameMaps(AbstractFramePtr frame)
{
    bool foundAny = false;
    forEachDebuggerFrame(frame, [&](NativeObject* frameobj) { foundAny = true; });
    return foundAny;
}

/* static */ void
Debugger::removeFromFrameMapsAndClearBreakpointsIn(JSContext* cx, AbstractFramePtr frame)
{
    forEachDebuggerFrame(frame, [&](NativeObject* frameobj) {
        Debugger* dbg = Debugger::fromChildJSObject(frameobj);

        FreeOp* fop = cx->runtime()->defaultFreeOp();
        DebuggerFrame_freeScriptFrameIterData(fop, frameobj);
        DebuggerFrame_maybeDecrementFrameScriptStepModeCount(fop, frame, frameobj);

        dbg->frames.remove(frame);
    });

    /*
     * If this is an eval frame, then from the debugger's perspective the
     * script is about to be destroyed. Remove any breakpoints in it.
     */
    if (frame.isEvalFrame()) {
        RootedScript script(cx, frame.script());
        script->clearBreakpointsIn(cx->runtime()->defaultFreeOp(), nullptr, nullptr);
    }
}

/* static */ bool
Debugger::handleBaselineOsr(JSContext* cx, InterpreterFrame* from, jit::BaselineFrame* to)
{
    ScriptFrameIter iter(cx);
    MOZ_ASSERT(iter.abstractFramePtr() == to);
    return replaceFrameGuts(cx, from, to, iter);
}

/* static */ bool
Debugger::handleIonBailout(JSContext* cx, jit::RematerializedFrame* from, jit::BaselineFrame* to)
{
    // When we return to a bailed-out Ion real frame, we must update all
    // Debugger.Frames that refer to its inline frames. However, since we
    // can't pop individual inline frames off the stack (we can only pop the
    // real frame that contains them all, as a unit), we cannot assume that
    // the frame we're dealing with is the top frame. Advance the iterator
    // across any inlined frames younger than |to|, the baseline frame
    // reconstructed during bailout from the Ion frame corresponding to
    // |from|.
    ScriptFrameIter iter(cx);
    while (iter.abstractFramePtr() != to)
        ++iter;
    return replaceFrameGuts(cx, from, to, iter);
}

/* static */ void
Debugger::handleUnrecoverableIonBailoutError(JSContext* cx, jit::RematerializedFrame* frame)
{
    // Ion bailout can fail due to overrecursion. In such cases we cannot
    // honor any further Debugger hooks on the frame, and need to ensure that
    // its Debugger.Frame entry is cleaned up.
    removeFromFrameMapsAndClearBreakpointsIn(cx, frame);
}

/* static */ void
Debugger::propagateForcedReturn(JSContext* cx, AbstractFramePtr frame, HandleValue rval)
{
    // Invoking the interrupt handler is considered a step and invokes the
    // youngest frame's onStep handler, if any. However, we cannot handle
    // { return: ... } resumption values straightforwardly from the interrupt
    // handler. Instead, we set the intended return value in the frame's rval
    // slot and set the propagating-forced-return flag on the JSContext.
    //
    // The interrupt handler then returns false with no exception set,
    // signaling an uncatchable exception. In the exception handlers, we then
    // check for the special propagating-forced-return flag.
    MOZ_ASSERT(!cx->isExceptionPending());
    cx->setPropagatingForcedReturn();
    frame.setReturnValue(rval);
}

static bool
DebuggerScript_setBreakpoint(JSContext* cx, unsigned argc, Value* vp)
{
    THIS_DEBUGSCRIPT_SCRIPT(cx, argc, vp, "setBreakpoint", args, obj, script);
    if (!args.requireAtLeast(cx, "Debugger.Script.setBreakpoint", 2))
        return false;
    Debugger* dbg = Debugger::fromChildJSObject(obj);

    if (!dbg->observesScript(script)) {
        JS_ReportErrorNumber(cx, GetErrorMessage, nullptr, JSMSG_DEBUG_NOT_DEBUGGING);
        return false;
    }

    size_t offset;
    if (!ScriptOffset(cx, script, args[0], &offset))
        return false;

    RootedObject handler(cx, NonNullObject(cx, args[1]));
    if (!handler)
        return false;

    // Ensure observability *before* setting the breakpoint. If the script is
    // not already a debuggee, trying to ensure observability after setting
    // the breakpoint (and thus marking the script as a debuggee) will skip
    // actually ensuring observability.
    if (!dbg->ensureExecutionObservabilityOfScript(cx, script))
        return false;

    jsbytecode* pc = script->offsetToPC(offset);
    BreakpointSite* site = script->getOrCreateBreakpointSite(cx, pc);
    if (!site)
        return false;
    site->inc(cx->runtime()->defaultFreeOp());
    if (cx->runtime()->new_<Breakpoint>(dbg, site, handler)) {
        args.rval().setUndefined();
        return true;
    }
    site->dec(cx->runtime()->defaultFreeOp());
    site->destroyIfEmpty(cx->runtime()->defaultFreeOp());
    return false;
}

static bool
DebuggerScript_getBreakpoints(JSContext* cx, unsigned argc, Value* vp)
{
    THIS_DEBUGSCRIPT_SCRIPT(cx, argc, vp, "getBreakpoints", args, obj, script);
    Debugger* dbg = Debugger::fromChildJSObject(obj);

    jsbytecode* pc;
    if (args.length() > 0) {
        size_t offset;
        if (!ScriptOffset(cx, script, args[0], &offset))
            return false;
        pc = script->offsetToPC(offset);
    } else {
        pc = nullptr;
    }

    RootedObject arr(cx, NewDenseEmptyArray(cx));
    if (!arr)
        return false;

    for (unsigned i = 0; i < script->length(); i++) {
        BreakpointSite* site = script->getBreakpointSite(script->offsetToPC(i));
        if (site && (!pc || site->pc == pc)) {
            for (Breakpoint* bp = site->firstBreakpoint(); bp; bp = bp->nextInSite()) {
                if (bp->debugger == dbg &&
                    !NewbornArrayPush(cx, arr, ObjectValue(*bp->getHandler())))
                {
                    return false;
                }
            }
        }
    }
    args.rval().setObject(*arr);
    return true;
}

static bool
DebuggerScript_clearBreakpoint(JSContext* cx, unsigned argc, Value* vp)
{
    THIS_DEBUGSCRIPT_SCRIPT(cx, argc, vp, "clearBreakpoint", args, obj, script);
    if (!args.requireAtLeast(cx, "Debugger.Script.clearBreakpoint", 1))
        return false;
    Debugger* dbg = Debugger::fromChildJSObject(obj);

    JSObject* handler = NonNullObject(cx, args[0]);
    if (!handler)
        return false;

    script->clearBreakpointsIn(cx->runtime()->defaultFreeOp(), dbg, handler);
    args.rval().setUndefined();
    return true;
}

static bool
DebuggerScript_clearAllBreakpoints(JSContext* cx, unsigned argc, Value* vp)
{
    THIS_DEBUGSCRIPT_SCRIPT(cx, argc, vp, "clearAllBreakpoints", args, obj, script);
    Debugger* dbg = Debugger::fromChildJSObject(obj);
    script->clearBreakpointsIn(cx->runtime()->defaultFreeOp(), dbg, nullptr);
    args.rval().setUndefined();
    return true;
}

static bool
DebuggerScript_isInCatchScope(JSContext* cx, unsigned argc, Value* vp)
{
    THIS_DEBUGSCRIPT_SCRIPT(cx, argc, vp, "isInCatchScope", args, obj, script);
    if (!args.requireAtLeast(cx, "Debugger.Script.isInCatchScope", 1))
        return false;

    size_t offset;
    if (!ScriptOffset(cx, script, args[0], &offset))
        return false;

    /*
     * Try note ranges are relative to the mainOffset of the script, so adjust
     * offset accordingly.
     */
    offset -= script->mainOffset();

    args.rval().setBoolean(false);
    if (script->hasTrynotes()) {
        JSTryNote* tnBegin = script->trynotes()->vector;
        JSTryNote* tnEnd = tnBegin + script->trynotes()->length;
        while (tnBegin != tnEnd) {
            if (tnBegin->start <= offset &&
                offset <= tnBegin->start + tnBegin->length &&
                tnBegin->kind == JSTRY_CATCH)
            {
                args.rval().setBoolean(true);
                break;
            }
            ++tnBegin;
        }
    }
    return true;
}

static bool
DebuggerScript_getOffsetsCoverage(JSContext* cx, unsigned argc, Value* vp)
{
    THIS_DEBUGSCRIPT_SCRIPT(cx, argc, vp, "getOffsetsCoverage", args, obj, script);

    // If the script has no coverage information, then skip this and return null
    // instead.
    if (!script->hasScriptCounts()) {
        args.rval().setNull();
        return true;
    }

    ScriptCounts* sc = &script->getScriptCounts();

    // If the main ever got visited, then assume that any code before main got
    // visited once.
    uint64_t hits = 0;
    const PCCounts* counts = sc->maybeGetPCCounts(script->pcToOffset(script->main()));
    if (counts->numExec())
        hits = 1;

    // Build an array of objects which are composed of 4 properties:
    //  - offset          PC offset of the current opcode.
    //  - lineNumber      Line of the current opcode.
    //  - columnNumber    Column of the current opcode.
    //  - count           Number of times the instruction got executed.
    RootedObject result(cx, NewDenseEmptyArray(cx));
    if (!result)
        return false;

    RootedId offsetId(cx, AtomToId(cx->names().offset));
    RootedId lineNumberId(cx, AtomToId(cx->names().lineNumber));
    RootedId columnNumberId(cx, AtomToId(cx->names().columnNumber));
    RootedId countId(cx, AtomToId(cx->names().count));

    RootedObject item(cx);
    RootedValue offsetValue(cx);
    RootedValue lineNumberValue(cx);
    RootedValue columnNumberValue(cx);
    RootedValue countValue(cx);

    // Iterate linearly over the bytecode.
    for (BytecodeRangeWithPosition r(cx, script); !r.empty(); r.popFront()) {
        size_t offset = r.frontOffset();

        // The beginning of each non-branching sequences of instruction set the
        // number of execution of the current instruction and any following
        // instruction.
        counts = sc->maybeGetPCCounts(offset);
        if (counts)
            hits = counts->numExec();

        offsetValue.setNumber(double(offset));
        lineNumberValue.setNumber(double(r.frontLineNumber()));
        columnNumberValue.setNumber(double(r.frontColumnNumber()));
        countValue.setNumber(double(hits));

        // Create a new object with the offset, line number, column number, the
        // number of hit counts, and append it to the array.
        item = NewObjectWithGivenProto<PlainObject>(cx, nullptr);
        if (!item ||
            !DefineProperty(cx, item, offsetId, offsetValue) ||
            !DefineProperty(cx, item, lineNumberId, lineNumberValue) ||
            !DefineProperty(cx, item, columnNumberId, columnNumberValue) ||
            !DefineProperty(cx, item, countId, countValue) ||
            !NewbornArrayPush(cx, result, ObjectValue(*item)))
        {
            return false;
        }

        // If the current instruction has thrown, then decrement the hit counts
        // with the number of throws.
        counts = sc->maybeGetThrowCounts(offset);
        if (counts)
            hits -= counts->numExec();
    }

    args.rval().setObject(*result);
    return true;
}

static bool
DebuggerScript_construct(JSContext* cx, unsigned argc, Value* vp)
{
    JS_ReportErrorNumber(cx, GetErrorMessage, nullptr, JSMSG_NO_CONSTRUCTOR,
                         "Debugger.Script");
    return false;
}

static const JSPropertySpec DebuggerScript_properties[] = {
    JS_PSG("displayName", DebuggerScript_getDisplayName, 0),
    JS_PSG("url", DebuggerScript_getUrl, 0),
    JS_PSG("startLine", DebuggerScript_getStartLine, 0),
    JS_PSG("lineCount", DebuggerScript_getLineCount, 0),
    JS_PSG("source", DebuggerScript_getSource, 0),
    JS_PSG("sourceStart", DebuggerScript_getSourceStart, 0),
    JS_PSG("sourceLength", DebuggerScript_getSourceLength, 0),
    JS_PSG("global", DebuggerScript_getGlobal, 0),
    JS_PSG("format", DebuggerScript_getFormat, 0),
    JS_PS_END
};

static const JSFunctionSpec DebuggerScript_methods[] = {
    JS_FN("getChildScripts", DebuggerScript_getChildScripts, 0, 0),
    JS_FN("getAllOffsets", DebuggerScript_getAllOffsets, 0, 0),
    JS_FN("getAllColumnOffsets", DebuggerScript_getAllColumnOffsets, 0, 0),
    JS_FN("getLineOffsets", DebuggerScript_getLineOffsets, 1, 0),
    JS_FN("getOffsetLocation", DebuggerScript_getOffsetLocation, 0, 0),
    JS_FN("setBreakpoint", DebuggerScript_setBreakpoint, 2, 0),
    JS_FN("getBreakpoints", DebuggerScript_getBreakpoints, 1, 0),
    JS_FN("clearBreakpoint", DebuggerScript_clearBreakpoint, 1, 0),
    JS_FN("clearAllBreakpoints", DebuggerScript_clearAllBreakpoints, 0, 0),
    JS_FN("isInCatchScope", DebuggerScript_isInCatchScope, 1, 0),
    JS_FN("getOffsetsCoverage", DebuggerScript_getOffsetsCoverage, 0, 0),
    JS_FS_END
};


/*** Debugger.Source *****************************************************************************/

// For internal use only.
static inline NativeObject*
GetSourceReferentRawObject(JSObject* obj)
{
    MOZ_ASSERT(obj->getClass() == &DebuggerSource_class);
    return static_cast<NativeObject*>(obj->as<NativeObject>().getPrivate());
}

static inline DebuggerSourceReferent
GetSourceReferent(JSObject* obj)
{
    if (NativeObject* referent = GetSourceReferentRawObject(obj)) {
        if (referent->is<ScriptSourceObject>())
            return AsVariant(&referent->as<ScriptSourceObject>());
        return AsVariant(&referent->as<WasmInstanceObject>());
    }
    return AsVariant(static_cast<ScriptSourceObject*>(nullptr));
}

void
DebuggerSource_trace(JSTracer* trc, JSObject* obj)
{
    /*
     * There is a barrier on private pointers, so the Unbarriered marking
     * is okay.
     */
    if (JSObject *referent = GetSourceReferentRawObject(obj)) {
        TraceManuallyBarrieredCrossCompartmentEdge(trc, obj, &referent,
                                                   "Debugger.Source referent");
        obj->as<NativeObject>().setPrivateUnbarriered(referent);
    }
}

class SetDebuggerSourcePrivateMatcher
{
    NativeObject* obj_;
  public:
    explicit SetDebuggerSourcePrivateMatcher(NativeObject* obj) : obj_(obj) { }
    using ReturnType = void;
    ReturnType match(HandleScriptSource source) { obj_->setPrivateGCThing(source); }
    ReturnType match(Handle<WasmInstanceObject*> instance) { obj_->setPrivateGCThing(instance); }
};

NativeObject*
Debugger::newDebuggerSource(JSContext* cx, Handle<DebuggerSourceReferent> referent)
{
    assertSameCompartment(cx, object.get());

    RootedObject proto(cx, &object->getReservedSlot(JSSLOT_DEBUG_SOURCE_PROTO).toObject());
    MOZ_ASSERT(proto);
    NativeObject* sourceobj = NewNativeObjectWithGivenProto(cx, &DebuggerSource_class,
                                                            proto, TenuredObject);
    if (!sourceobj)
        return nullptr;
    sourceobj->setReservedSlot(JSSLOT_DEBUGSOURCE_OWNER, ObjectValue(*object));
    SetDebuggerSourcePrivateMatcher matcher(sourceobj);
    referent.match(matcher);

    return sourceobj;
}

JSObject*
Debugger::wrapVariantReferent(JSContext* cx, Handle<DebuggerSourceReferent> referent)
{
    JSObject* obj;
    if (referent.is<ScriptSourceObject*>()) {
        Handle<ScriptSourceObject*> untaggedReferent = referent.template as<ScriptSourceObject*>();
        Rooted<CrossCompartmentKey> key(cx, CrossCompartmentKey(object, untaggedReferent,
                                    CrossCompartmentKey::DebuggerObjectKind::DebuggerSource));
        obj = wrapVariantReferent<DebuggerSourceReferent, ScriptSourceObject*, SourceWeakMap>(
            cx, sources, key, referent);
    } else {
        Handle<WasmInstanceObject*> untaggedReferent = referent.template as<WasmInstanceObject*>();
        Rooted<CrossCompartmentKey> key(cx, CrossCompartmentKey(object, untaggedReferent,
                                    CrossCompartmentKey::DebuggerObjectKind::DebuggerWasmSource));
        obj = wrapVariantReferent<DebuggerSourceReferent, WasmInstanceObject*, WasmInstanceWeakMap>(
            cx, wasmInstanceSources, key, referent);
    }
    MOZ_ASSERT_IF(obj, GetSourceReferent(obj) == referent);
    return obj;
}

JSObject*
Debugger::wrapSource(JSContext* cx, HandleScriptSource source)
{
    Rooted<DebuggerSourceReferent> referent(cx, source.get());
    return wrapVariantReferent(cx, referent);
}

JSObject*
Debugger::wrapWasmSource(JSContext* cx, Handle<WasmInstanceObject*> wasmInstance)
{
    Rooted<DebuggerSourceReferent> referent(cx, wasmInstance.get());
    return wrapVariantReferent(cx, referent);
}

static bool
DebuggerSource_construct(JSContext* cx, unsigned argc, Value* vp)
{
    JS_ReportErrorNumber(cx, GetErrorMessage, nullptr, JSMSG_NO_CONSTRUCTOR,
                         "Debugger.Source");
    return false;
}

static NativeObject*
DebuggerSource_check(JSContext* cx, HandleValue thisv, const char* fnname)
{
    JSObject* thisobj = NonNullObject(cx, thisv);
    if (!thisobj)
        return nullptr;
    if (thisobj->getClass() != &DebuggerSource_class) {
        JS_ReportErrorNumber(cx, GetErrorMessage, nullptr, JSMSG_INCOMPATIBLE_PROTO,
                             "Debugger.Source", fnname, thisobj->getClass()->name);
        return nullptr;
    }

    NativeObject* nthisobj = &thisobj->as<NativeObject>();

    if (!GetSourceReferentRawObject(thisobj)) {
        JS_ReportErrorNumber(cx, GetErrorMessage, nullptr, JSMSG_INCOMPATIBLE_PROTO,
                             "Debugger.Frame", fnname, "prototype object");
        return nullptr;
    }

    return nthisobj;
}

template <typename ReferentT>
static NativeObject*
DebuggerSource_checkThis(JSContext* cx, const CallArgs& args, const char* fnname,
                         const char* refname)
{
    NativeObject* thisobj = DebuggerSource_check(cx, args.thisv(), fnname);
    if (!thisobj)
        return nullptr;

    if (!GetSourceReferent(thisobj).is<ReferentT>()) {
        ReportValueErrorFlags(cx, JSREPORT_ERROR, JSMSG_DEBUG_BAD_REFERENT,
                              JSDVG_SEARCH_STACK, args.thisv(), nullptr,
                              refname, nullptr);
        return nullptr;
    }

    return thisobj;
}

#define THIS_DEBUGSOURCE_REFERENT(cx, argc, vp, fnname, args, obj, referent)        \
    CallArgs args = CallArgsFromVp(argc, vp);                                       \
    RootedNativeObject obj(cx, DebuggerSource_check(cx, args.thisv(), fnname));     \
    if (!obj)                                                                       \
        return false;                                                               \
    Rooted<DebuggerSourceReferent> referent(cx, GetSourceReferent(obj))

#define THIS_DEBUGSOURCE_SOURCE(cx, argc, vp, fnname, args, obj, sourceObject)      \
    CallArgs args = CallArgsFromVp(argc, vp);                                       \
    RootedNativeObject obj(cx,                                                      \
        DebuggerSource_checkThis<ScriptSourceObject*>(cx, args, fnname,             \
                                                      "a JS source"));              \
    if (!obj)                                                                       \
        return false;                                                               \
    RootedScriptSource sourceObject(cx, GetSourceReferent(obj).as<ScriptSourceObject*>())

class DebuggerSourceGetTextMatcher
{
    JSContext* cx_;

  public:
    explicit DebuggerSourceGetTextMatcher(JSContext* cx) : cx_(cx) { }

    using ReturnType = JSString*;

    ReturnType match(HandleScriptSource sourceObject) {
        ScriptSource* ss = sourceObject->source();
        bool hasSourceData = ss->hasSourceData();
        if (!ss->hasSourceData() && !JSScript::loadSource(cx_, ss, &hasSourceData))
            return nullptr;
        return hasSourceData ? ss->substring(cx_, 0, ss->length())
                             : NewStringCopyZ<CanGC>(cx_, "[no source]");
    }

    ReturnType match(Handle<WasmInstanceObject*> wasmInstance) {
        return wasmInstance->instance().code().createText(cx_);
    }
};

static bool
DebuggerSource_getText(JSContext* cx, unsigned argc, Value* vp)
{
    THIS_DEBUGSOURCE_REFERENT(cx, argc, vp, "(get text)", args, obj, referent);
    Value textv = obj->getReservedSlot(JSSLOT_DEBUGSOURCE_TEXT);
    if (!textv.isUndefined()) {
        MOZ_ASSERT(textv.isString());
        args.rval().set(textv);
        return true;
    }

    DebuggerSourceGetTextMatcher matcher(cx);
    JSString* str = referent.match(matcher);
    if (!str)
        return false;

    args.rval().setString(str);
    obj->setReservedSlot(JSSLOT_DEBUGSOURCE_TEXT, args.rval());
    return true;
}

class DebuggerSourceGetURLMatcher
{
    JSContext* cx_;

  public:
    explicit DebuggerSourceGetURLMatcher(JSContext* cx) : cx_(cx) { }

    using ReturnType = Maybe<JSString*>;

    ReturnType match(HandleScriptSource sourceObject) {
        ScriptSource* ss = sourceObject->source();
        MOZ_ASSERT(ss);
        if (ss->filename()) {
            JSString* str = NewStringCopyZ<CanGC>(cx_, ss->filename());
            return Some(str);
        }
        return Nothing();
    }
    ReturnType match(Handle<WasmInstanceObject*> wasmInstance) {
        // TODOshu: Until wasm modules have real URLs, append "> wasm" to the
        // end to prevent them from being blacklisted by devtools by having
        // the same value as a source mapped URL.
        char* buf = JS_smprintf("%s > wasm", wasmInstance->instance().metadata().filename.get());
        if (!buf)
            return Nothing();
        JSString* str = NewStringCopyZ<CanGC>(cx_, buf);
        JS_smprintf_free(buf);
        return Some(str);
    }
};

static bool
DebuggerSource_getURL(JSContext* cx, unsigned argc, Value* vp)
{
    THIS_DEBUGSOURCE_REFERENT(cx, argc, vp, "(get url)", args, obj, referent);

    DebuggerSourceGetURLMatcher matcher(cx);
    Maybe<JSString*> str = referent.match(matcher);
    if (str.isSome()) {
        if (!*str)
            return false;
        args.rval().setString(*str);
    } else {
        args.rval().setNull();
    }
    return true;
}

struct DebuggerSourceGetDisplayURLMatcher
{
    using ReturnType = const char16_t*;
    ReturnType match(HandleScriptSource sourceObject) {
        ScriptSource* ss = sourceObject->source();
        MOZ_ASSERT(ss);
        return ss->hasDisplayURL() ? ss->displayURL() : nullptr;
    }
    ReturnType match(Handle<WasmInstanceObject*> wasmInstance) {
        return wasmInstance->instance().metadata().displayURL();
    }
};

static bool
DebuggerSource_getDisplayURL(JSContext* cx, unsigned argc, Value* vp)
{
    THIS_DEBUGSOURCE_REFERENT(cx, argc, vp, "(get url)", args, obj, referent);

    DebuggerSourceGetDisplayURLMatcher matcher;
    if (const char16_t* displayURL = referent.match(matcher)) {
        JSString* str = JS_NewUCStringCopyZ(cx, displayURL);
        if (!str)
            return false;
        args.rval().setString(str);
    } else {
        args.rval().setNull();
    }
    return true;
}

struct DebuggerSourceGetElementMatcher
{
    using ReturnType = JSObject*;
    ReturnType match(HandleScriptSource sourceObject) {
        return sourceObject->element();
    }
    ReturnType match(Handle<WasmInstanceObject*> wasmInstance) {
        return nullptr;
    }
};

static bool
DebuggerSource_getElement(JSContext* cx, unsigned argc, Value* vp)
{
    THIS_DEBUGSOURCE_REFERENT(cx, argc, vp, "(get element)", args, obj, referent);

    DebuggerSourceGetElementMatcher matcher;
    if (JSObject* element = referent.match(matcher)) {
        args.rval().setObjectOrNull(element);
        if (!Debugger::fromChildJSObject(obj)->wrapDebuggeeValue(cx, args.rval()))
            return false;
    } else {
        args.rval().setUndefined();
    }
    return true;
}

struct DebuggerSourceGetElementPropertyMatcher
{
    using ReturnType = Value;
    ReturnType match(HandleScriptSource sourceObject) {
        return sourceObject->elementAttributeName();
    }
    ReturnType match(Handle<WasmInstanceObject*> wasmInstance) {
        return UndefinedValue();
    }
};

static bool
DebuggerSource_getElementProperty(JSContext* cx, unsigned argc, Value* vp)
{
    THIS_DEBUGSOURCE_REFERENT(cx, argc, vp, "(get elementAttributeName)", args, obj, referent);
    DebuggerSourceGetElementPropertyMatcher matcher;
    args.rval().set(referent.match(matcher));
    return Debugger::fromChildJSObject(obj)->wrapDebuggeeValue(cx, args.rval());
}

class DebuggerSourceGetIntroductionScriptMatcher
{
    JSContext* cx_;
    Debugger* dbg_;
    MutableHandleValue rval_;

  public:
    DebuggerSourceGetIntroductionScriptMatcher(JSContext* cx, Debugger* dbg,
                                               MutableHandleValue rval)
      : cx_(cx),
        dbg_(dbg),
        rval_(rval)
    { }

    using ReturnType = bool;

    ReturnType match(HandleScriptSource sourceObject) {
        RootedScript script(cx_, sourceObject->introductionScript());
        if (script) {
            RootedObject scriptDO(cx_, dbg_->wrapScript(cx_, script));
            if (!scriptDO)
                return false;
            rval_.setObject(*scriptDO);
        } else {
            rval_.setUndefined();
        }
        return true;
    }

    ReturnType match(Handle<WasmInstanceObject*> wasmInstance) {
        RootedObject ds(cx_, dbg_->wrapWasmScript(cx_, wasmInstance));
        if (!ds)
            return false;
        rval_.setObject(*ds);
        return true;
    }
};

static bool
DebuggerSource_getIntroductionScript(JSContext* cx, unsigned argc, Value* vp)
{
    THIS_DEBUGSOURCE_REFERENT(cx, argc, vp, "(get introductionScript)", args, obj, referent);
    Debugger* dbg = Debugger::fromChildJSObject(obj);
    DebuggerSourceGetIntroductionScriptMatcher matcher(cx, dbg, args.rval());
    return referent.match(matcher);
}

struct DebuggerGetIntroductionOffsetMatcher
{
    using ReturnType = Value;
    ReturnType match(HandleScriptSource sourceObject) {
        // Regardless of what's recorded in the ScriptSourceObject and
        // ScriptSource, only hand out the introduction offset if we also have
        // the script within which it applies.
        ScriptSource* ss = sourceObject->source();
        if (ss->hasIntroductionOffset() && sourceObject->introductionScript())
            return Int32Value(ss->introductionOffset());
        return UndefinedValue();
    }
    ReturnType match(Handle<WasmInstanceObject*> wasmInstance) {
        return UndefinedValue();
    }
};

static bool
DebuggerSource_getIntroductionOffset(JSContext* cx, unsigned argc, Value* vp)
{
    THIS_DEBUGSOURCE_REFERENT(cx, argc, vp, "(get introductionOffset)", args, obj, referent);
    DebuggerGetIntroductionOffsetMatcher matcher;
    args.rval().set(referent.match(matcher));
    return true;
}

struct DebuggerSourceGetIntroductionTypeMatcher
{
    using ReturnType = const char*;
    ReturnType match(HandleScriptSource sourceObject) {
        ScriptSource* ss = sourceObject->source();
        MOZ_ASSERT(ss);
        return ss->hasIntroductionType() ? ss->introductionType() : nullptr;
    }
    ReturnType match(Handle<WasmInstanceObject*> wasmInstance) {
        return "wasm";
    }
};

static bool
DebuggerSource_getIntroductionType(JSContext* cx, unsigned argc, Value* vp)
{
    THIS_DEBUGSOURCE_REFERENT(cx, argc, vp, "(get introductionType)", args, obj, referent);

    DebuggerSourceGetIntroductionTypeMatcher matcher;
    if (const char* introductionType = referent.match(matcher)) {
        JSString* str = NewStringCopyZ<CanGC>(cx, introductionType);
        if (!str)
            return false;
        args.rval().setString(str);
    } else {
        args.rval().setUndefined();
    }

    return true;
}

static bool
DebuggerSource_setSourceMapURL(JSContext* cx, unsigned argc, Value* vp)
{
    THIS_DEBUGSOURCE_SOURCE(cx, argc, vp, "sourceMapURL", args, obj, sourceObject);
    ScriptSource* ss = sourceObject->source();
    MOZ_ASSERT(ss);

    JSString* str = ToString<CanGC>(cx, args[0]);
    if (!str)
        return false;

    AutoStableStringChars stableChars(cx);
    if (!stableChars.initTwoByte(cx, str))
        return false;

    ss->setSourceMapURL(cx, stableChars.twoByteChars());
    args.rval().setUndefined();
    return true;
}

struct DebuggerSourceGetSourceMapURLMatcher
{
    using ReturnType = const char16_t*;
    ReturnType match(HandleScriptSource sourceObject) {
        ScriptSource* ss = sourceObject->source();
        MOZ_ASSERT(ss);
        return ss->hasSourceMapURL() ? ss->sourceMapURL() : nullptr;
    }
    ReturnType match(Handle<WasmInstanceObject*> wasmInstance) {
        return nullptr;
    }
};

static bool
DebuggerSource_getSourceMapURL(JSContext* cx, unsigned argc, Value* vp)
{
    THIS_DEBUGSOURCE_REFERENT(cx, argc, vp, "(get sourceMapURL)", args, obj, referent);

    DebuggerSourceGetSourceMapURLMatcher matcher;
    if (const char16_t* sourceMapURL = referent.match(matcher)) {
        JSString* str = JS_NewUCStringCopyZ(cx, sourceMapURL);
        if (!str)
            return false;
        args.rval().setString(str);
    } else {
        args.rval().setNull();
    }
    return true;
}

static bool
DebuggerSource_getCanonicalId(JSContext* cx, unsigned argc, Value* vp)
{
    THIS_DEBUGSOURCE_SOURCE(cx, argc, vp, "(get sourceMapURL)", args, obj, sourceObject);

    ScriptSource* ss = sourceObject->source();
    MOZ_ASSERT(ss);

    static_assert(!mozilla::IsBaseOf<gc::Cell, ScriptSource>::value,
                  "We rely on ScriptSource* pointers to be stable, and not move in memory. "
                  "Currently, this holds true because ScriptSource is not managed by the GC. If "
                  "that changes, it doesn't necessarily mean that it will start moving, but we "
                  "will need a new assertion here. If we do start moving ScriptSources in memory, "
                  "then DebuggerSource_getCanonicalId will need to be reworked!");
    auto id = uintptr_t(ss);

    // IEEE 754 doubles can precisely store integers of up 53 bits. On 32 bit
    // platforms, pointers trivially fit. On 64 bit platforms, pointers only use
    // 48 bits so we are still good.
    MOZ_ASSERT(Value::isNumberRepresentable(id));

    args.rval().set(NumberValue(id));
    return true;
}

static const JSPropertySpec DebuggerSource_properties[] = {
    JS_PSG("text", DebuggerSource_getText, 0),
    JS_PSG("url", DebuggerSource_getURL, 0),
    JS_PSG("element", DebuggerSource_getElement, 0),
    JS_PSG("displayURL", DebuggerSource_getDisplayURL, 0),
    JS_PSG("introductionScript", DebuggerSource_getIntroductionScript, 0),
    JS_PSG("introductionOffset", DebuggerSource_getIntroductionOffset, 0),
    JS_PSG("introductionType", DebuggerSource_getIntroductionType, 0),
    JS_PSG("elementAttributeName", DebuggerSource_getElementProperty, 0),
    JS_PSGS("sourceMapURL", DebuggerSource_getSourceMapURL, DebuggerSource_setSourceMapURL, 0),
    JS_PSG("canonicalId", DebuggerSource_getCanonicalId, 0),
    JS_PS_END
};

static const JSFunctionSpec DebuggerSource_methods[] = {
    JS_FS_END
};


/*** Debugger.Frame ******************************************************************************/

/* static */ NativeObject*
DebuggerFrame::initClass(JSContext* cx, HandleObject dbgCtor, HandleObject obj)
{
    Rooted<GlobalObject*> global(cx, &obj->as<GlobalObject>());
    RootedObject objProto(cx, global->getOrCreateObjectPrototype(cx));

    return InitClass(cx, dbgCtor, objProto, &class_, construct, 0, properties_,
                     methods_, nullptr, nullptr);
}

/* static */ DebuggerFrame*
DebuggerFrame::create(JSContext* cx, HandleObject proto, AbstractFramePtr referent,
                      const ScriptFrameIter* maybeIter, HandleNativeObject debugger)
{
  JSObject* obj = NewObjectWithGivenProto(cx, &DebuggerFrame::class_, proto);
  if (!obj)
      return nullptr;

  DebuggerFrame& frame = obj->as<DebuggerFrame>();

  // Eagerly copy ScriptFrameIter data if we've already walked the stack.
  if (maybeIter) {
      AbstractFramePtr data = maybeIter->copyDataAsAbstractFramePtr();
      if (!data)
          return nullptr;
      frame.setPrivate(data.raw());
  } else {
      frame.setPrivate(referent.raw());
  }

  frame.setReservedSlot(JSSLOT_DEBUGFRAME_OWNER, ObjectValue(*debugger));

  return &frame;
}

/* static */ bool
DebuggerFrame::getCallee(JSContext* cx, HandleDebuggerFrame frame,
                         MutableHandleDebuggerObject result)
{
    MOZ_ASSERT(frame->isLive());

    AbstractFramePtr referent = DebuggerFrame::getReferent(frame);
    if (!referent.isFunctionFrame()) {
        result.set(nullptr);
        return true;
    }

    Debugger* dbg = frame->owner();

    RootedObject callee(cx, referent.callee());
    return dbg->wrapDebuggeeObject(cx, callee, result);
}

/* static */ bool
DebuggerFrame::getIsConstructing(JSContext* cx, HandleDebuggerFrame frame, bool& result)
{
    MOZ_ASSERT(frame->isLive());

    Maybe<ScriptFrameIter> maybeIter;
    if (!DebuggerFrame::getScriptFrameIter(cx, frame, maybeIter))
        return false;
    ScriptFrameIter& iter = *maybeIter;

    result = iter.isFunctionFrame() && iter.isConstructing();
    return true;
}

static void
UpdateFrameIterPc(FrameIter& iter)
{
    if (iter.abstractFramePtr().isRematerializedFrame()) {
#ifdef DEBUG
        // Rematerialized frames don't need their pc updated. The reason we
        // need to update pc is because we might get the same Debugger.Frame
        // object for multiple re-entries into debugger code from debuggee
        // code. This reentrancy is not possible with rematerialized frames,
        // because when returning to debuggee code, we would have bailed out
        // to baseline.
        //
        // We walk the stack to assert that it doesn't need updating.
        jit::RematerializedFrame* frame = iter.abstractFramePtr().asRematerializedFrame();
        jit::JitFrameLayout* jsFrame = (jit::JitFrameLayout*)frame->top();
        jit::JitActivation* activation = iter.activation()->asJit();

        ActivationIterator activationIter(activation->cx()->runtime());
        while (activationIter.activation() != activation)
            ++activationIter;

        jit::JitFrameIterator jitIter(activationIter);
        while (!jitIter.isIonJS() || jitIter.jsFrame() != jsFrame)
            ++jitIter;

        jit::InlineFrameIterator ionInlineIter(activation->cx(), &jitIter);
        while (ionInlineIter.frameNo() != frame->frameNo())
            ++ionInlineIter;

        MOZ_ASSERT(ionInlineIter.pc() == iter.pc());
#endif
        return;
    }

    iter.updatePcQuadratic();
}

/* static */ bool
DebuggerFrame::getEnvironment(JSContext* cx, HandleDebuggerFrame frame,
                              MutableHandleDebuggerEnvironment result)
{
    MOZ_ASSERT(frame->isLive());

    Debugger* dbg = frame->owner();

    Maybe<ScriptFrameIter> maybeIter;
    if (!DebuggerFrame::getScriptFrameIter(cx, frame, maybeIter))
        return false;
    ScriptFrameIter& iter = *maybeIter;

    Rooted<Env*> env(cx);
    {
        AutoCompartment ac(cx, iter.abstractFramePtr().environmentChain());
        UpdateFrameIterPc(iter);
        env = GetDebugEnvironmentForFrame(cx, iter.abstractFramePtr(), iter.pc());
        if (!env)
            return false;
    }

    return dbg->wrapEnvironment(cx, env, result);
}

/* static */ bool
DebuggerFrame::getIsGenerator(HandleDebuggerFrame frame)
{
    return DebuggerFrame::getReferent(frame).script()->isGenerator();
}

/* static */ bool
DebuggerFrame::getOffset(JSContext* cx, HandleDebuggerFrame frame, size_t& result)
{
    MOZ_ASSERT(frame->isLive());

    Maybe<ScriptFrameIter> maybeIter;
    if (!DebuggerFrame::getScriptFrameIter(cx, frame, maybeIter))
        return false;
    ScriptFrameIter& iter = *maybeIter;

    JSScript* script = iter.script();
    UpdateFrameIterPc(iter);
    jsbytecode* pc = iter.pc();
    result = script->pcToOffset(pc);
    return true;
}

/* static */ bool
DebuggerFrame::getOlder(JSContext* cx, HandleDebuggerFrame frame,
                        MutableHandleDebuggerFrame result)
{
    MOZ_ASSERT(frame->isLive());

    Debugger* dbg = frame->owner();

    Maybe<ScriptFrameIter> maybeIter;
    if (!DebuggerFrame::getScriptFrameIter(cx, frame, maybeIter))
        return false;
    ScriptFrameIter& iter = *maybeIter;

    for (++iter; !iter.done(); ++iter) {
        if (dbg->observesFrame(iter)) {
            if (iter.isIon() && !iter.ensureHasRematerializedFrame(cx))
                return false;
            return dbg->getScriptFrame(cx, iter, result);
        }
    }

    result.set(nullptr);
    return true;
}

/* static */ bool
DebuggerFrame::getThis(JSContext* cx, HandleDebuggerFrame frame, MutableHandleValue result)
{
    MOZ_ASSERT(frame->isLive());

    Debugger* dbg = frame->owner();

    Maybe<ScriptFrameIter> maybeIter;
    if (!DebuggerFrame::getScriptFrameIter(cx, frame, maybeIter))
        return false;
    ScriptFrameIter& iter = *maybeIter;

    {
        AbstractFramePtr frame = iter.abstractFramePtr();
        AutoCompartment ac(cx, frame.environmentChain());

        UpdateFrameIterPc(iter);

        if (!GetThisValueForDebuggerMaybeOptimizedOut(cx, frame, iter.pc(), result))
            return false;
    }

    return dbg->wrapDebuggeeValue(cx, result);
}

/* static */ DebuggerFrameType
DebuggerFrame::getType(HandleDebuggerFrame frame)
{
    AbstractFramePtr referent = DebuggerFrame::getReferent(frame);

    /*
     * Indirect eval frames are both isGlobalFrame() and isEvalFrame(), so the
     * order of checks here is significant.
     */
    if (referent.isEvalFrame())
        return DebuggerFrameType::Eval;
    else if (referent.isGlobalFrame())
        return DebuggerFrameType::Global;
    else if (referent.isFunctionFrame())
        return DebuggerFrameType::Call;
    else if (referent.isModuleFrame())
        return DebuggerFrameType::Module;
    MOZ_CRASH("Unknown frame type");
}

/* static */ DebuggerFrameImplementation
DebuggerFrame::getImplementation(HandleDebuggerFrame frame)
{
    AbstractFramePtr referent = DebuggerFrame::getReferent(frame);

    if (referent.isBaselineFrame())
        return DebuggerFrameImplementation::Baseline;
    else if (referent.isRematerializedFrame())
        return DebuggerFrameImplementation::Ion;
    return DebuggerFrameImplementation::Interpreter;
}

/*
 * Evaluate |chars[0..length-1]| in the environment |env|, treating that
 * source as appearing starting at |lineno| in |filename|. Store the return
 * value in |*rval|. Use |thisv| as the 'this' value.
 *
 * If |frame| is non-nullptr, evaluate as for a direct eval in that frame; |env|
 * must be either |frame|'s DebugScopeObject, or some extension of that
 * environment; either way, |frame|'s scope is where newly declared variables
 * go. In this case, |frame| must have a computed 'this' value, equal to |thisv|.
 */
static bool
EvaluateInEnv(JSContext* cx, Handle<Env*> env, AbstractFramePtr frame,
              jsbytecode* pc, mozilla::Range<const char16_t> chars, const char* filename,
              unsigned lineno, MutableHandleValue rval)
{
    assertSameCompartment(cx, env, frame);
    MOZ_ASSERT_IF(frame, pc);

    CompileOptions options(cx);
    options.setIsRunOnce(true)
           .setNoScriptRval(false)
           .setFileAndLine(filename, lineno)
           .setCanLazilyParse(false)
           .setIntroductionType("debugger eval")
           .maybeMakeStrictMode(frame ? frame.script()->strict() : false);
    RootedScript callerScript(cx, frame ? frame.script() : nullptr);
    SourceBufferHolder srcBuf(chars.start().get(), chars.length(), SourceBufferHolder::NoOwnership);
    RootedScript script(cx);

    ScopeKind scopeKind;
    if (IsGlobalLexicalEnvironment(env))
        scopeKind = ScopeKind::Global;
    else
        scopeKind = ScopeKind::NonSyntactic;

    if (frame) {
        MOZ_ASSERT(scopeKind == ScopeKind::NonSyntactic);
        RootedScope scope(cx, GlobalScope::createEmpty(cx, ScopeKind::NonSyntactic));
        if (!scope)
            return false;
        script = frontend::CompileEvalScript(cx, cx->tempLifoAlloc(), env, scope,
                                             options, srcBuf);
        if (script)
            script->setActiveEval();
    } else {
        // Do not consider executeInGlobal{WithBindings} as an eval, but instead
        // as executing a series of statements at the global level. This is to
        // circumvent the fresh lexical scope that all eval have, so that the
        // users of executeInGlobal, like the web console, may add new bindings to
        // the global scope.
        script = frontend::CompileGlobalScript(cx, cx->tempLifoAlloc(), scopeKind, options,
                                               srcBuf);
    }

    if (!script)
        return false;

    return ExecuteKernel(cx, script, *env, NullValue(), frame, rval.address());
}

static bool
DebuggerGenericEval(JSContext* cx, const mozilla::Range<const char16_t> chars,
                    HandleObject bindings, const EvalOptions& options,
                    JSTrapStatus& status, MutableHandleValue value,
                    Debugger* dbg, HandleObject envArg, ScriptFrameIter* iter)
{
    /* Either we're specifying the frame, or a global. */
    MOZ_ASSERT_IF(iter, !envArg);
    MOZ_ASSERT_IF(!iter, envArg && IsGlobalLexicalEnvironment(envArg));

    /*
     * Gather keys and values of bindings, if any. This must be done in the
     * debugger compartment, since that is where any exceptions must be
     * thrown.
     */
    AutoIdVector keys(cx);
    AutoValueVector values(cx);
    if (bindings) {
        if (!GetPropertyKeys(cx, bindings, JSITER_OWNONLY, &keys) ||
            !values.growBy(keys.length()))
        {
            return false;
        }
        for (size_t i = 0; i < keys.length(); i++) {
            MutableHandleValue valp = values[i];
            if (!GetProperty(cx, bindings, bindings, keys[i], valp) ||
                !dbg->unwrapDebuggeeValue(cx, valp))
            {
                return false;
            }
        }
    }

    Maybe<AutoCompartment> ac;
    if (iter)
        ac.emplace(cx, iter->environmentChain(cx));
    else
        ac.emplace(cx, envArg);

    Rooted<Env*> env(cx);
    if (iter) {
        env = GetDebugEnvironmentForFrame(cx, iter->abstractFramePtr(), iter->pc());
        if (!env)
            return false;
    } else {
        env = envArg;
    }

    /* If evalWithBindings, create the inner environment. */
    if (bindings) {
        RootedPlainObject nenv(cx, NewObjectWithGivenProto<PlainObject>(cx, nullptr));
        if (!nenv)
            return false;
        RootedId id(cx);
        for (size_t i = 0; i < keys.length(); i++) {
            id = keys[i];
            MutableHandleValue val = values[i];
            if (!cx->compartment()->wrap(cx, val) ||
                !NativeDefineProperty(cx, nenv, id, val, nullptr, nullptr, 0))
            {
                return false;
            }
        }

        AutoObjectVector envChain(cx);
        if (!envChain.append(nenv))
            return false;

        RootedObject newEnv(cx);
        if (!CreateObjectsForEnvironmentChain(cx, envChain, env, &newEnv))
            return false;

        env = newEnv;
    }

    /* Run the code and produce the completion value. */
    LeaveDebuggeeNoExecute nnx(cx);
    RootedValue rval(cx);
    AbstractFramePtr frame = iter ? iter->abstractFramePtr() : NullFramePtr();
    jsbytecode* pc = iter ? iter->pc() : nullptr;

    bool ok = EvaluateInEnv(cx, env, frame, pc, chars,
                            options.filename() ? options.filename() : "debugger eval code",
                            options.lineno(), &rval);
    Debugger::resultToCompletion(cx, ok, rval, &status, value);
    ac.reset();
    return dbg->wrapDebuggeeValue(cx, value);
}

/* static */ bool
DebuggerFrame::eval(JSContext* cx, HandleDebuggerFrame frame, mozilla::Range<const char16_t> chars,
                    HandleObject bindings, const EvalOptions& options, JSTrapStatus& status,
                    MutableHandleValue value)
{
    MOZ_ASSERT(frame->isLive());

    Debugger* dbg = frame->owner();

    Maybe<ScriptFrameIter> maybeIter;
    if (!DebuggerFrame::getScriptFrameIter(cx, frame, maybeIter))
        return false;
    ScriptFrameIter& iter = *maybeIter;

    UpdateFrameIterPc(iter);

    return DebuggerGenericEval(cx, chars, bindings, options, status, value, dbg, nullptr, &iter);
}

/* statuc */ bool
DebuggerFrame::isLive() const
{
    return !!getPrivate();
}

/* static */ bool
DebuggerFrame::requireLive(JSContext* cx, HandleDebuggerFrame frame)
{
    if (!frame->isLive()) {
        JS_ReportErrorNumber(cx, GetErrorMessage, nullptr, JSMSG_DEBUG_NOT_LIVE,
                             "Debugger.Frame");
        return false;
    }

    return true;
}

/* static */ AbstractFramePtr
DebuggerFrame::getReferent(HandleDebuggerFrame frame)
{
    AbstractFramePtr referent = AbstractFramePtr::FromRaw(frame->getPrivate());
    if (referent.isScriptFrameIterData()) {
        ScriptFrameIter iter(*(ScriptFrameIter::Data*)(referent.raw()));
        referent = iter.abstractFramePtr();
    }
    return referent;
}

/* static */ bool
DebuggerFrame::getScriptFrameIter(JSContext* cx, HandleDebuggerFrame frame,
                                  Maybe<ScriptFrameIter>& result)
{
    AbstractFramePtr referent = AbstractFramePtr::FromRaw(frame->getPrivate());
    if (referent.isScriptFrameIterData()) {
        result.emplace(*reinterpret_cast<ScriptFrameIter::Data*>(referent.raw()));
    } else {
        result.emplace(cx, ScriptFrameIter::IGNORE_DEBUGGER_EVAL_PREV_LINK);
        ScriptFrameIter& iter = *result;
        while (!iter.hasUsableAbstractFramePtr() || iter.abstractFramePtr() != referent)
            ++iter;
        AbstractFramePtr data = iter.copyDataAsAbstractFramePtr();
        if (!data)
            return false;
        frame->setPrivate(data.raw());
    }
    return true;
}

static void
DebuggerFrame_freeScriptFrameIterData(FreeOp* fop, JSObject* obj)
{
    AbstractFramePtr frame = AbstractFramePtr::FromRaw(obj->as<NativeObject>().getPrivate());
    if (frame.isScriptFrameIterData())
        fop->delete_((ScriptFrameIter::Data*) frame.raw());
    obj->as<NativeObject>().setPrivate(nullptr);
}

static void
DebuggerFrame_maybeDecrementFrameScriptStepModeCount(FreeOp* fop, AbstractFramePtr frame,
                                                     NativeObject* frameobj)
{
    /* If this frame has an onStep handler, decrement the script's count. */
    if (!frameobj->getReservedSlot(JSSLOT_DEBUGFRAME_ONSTEP_HANDLER).isUndefined())
        frame.script()->decrementStepModeCount(fop);
}

static void
DebuggerFrame_finalize(FreeOp* fop, JSObject* obj)
{
    MOZ_ASSERT(fop->maybeOffMainThread());
    DebuggerFrame_freeScriptFrameIterData(fop, obj);
}

/* static */ DebuggerFrame*
DebuggerFrame::checkThis(JSContext* cx, const CallArgs& args, const char* fnname, bool checkLive)
{
    JSObject* thisobj = NonNullObject(cx, args.thisv());
    if (!thisobj)
        return nullptr;
    if (thisobj->getClass() != &DebuggerFrame::class_) {
        JS_ReportErrorNumber(cx, GetErrorMessage, nullptr, JSMSG_INCOMPATIBLE_PROTO,
                             "Debugger.Frame", fnname, thisobj->getClass()->name);
        return nullptr;
    }

    RootedDebuggerFrame frame(cx, &thisobj->as<DebuggerFrame>());

    /*
     * Forbid Debugger.Frame.prototype, which is of class DebuggerFrame::class_
     * but isn't really a working Debugger.Frame object. The prototype object
     * is distinguished by having a nullptr private value. Also, forbid popped
     * frames.
     */
    if (!frame->getPrivate() &&
        frame->getReservedSlot(JSSLOT_DEBUGFRAME_OWNER).isUndefined())
    {
        JS_ReportErrorNumber(cx, GetErrorMessage, nullptr, JSMSG_INCOMPATIBLE_PROTO,
                             "Debugger.Frame", fnname, "prototype object");
        return nullptr;
    }

    if (checkLive && !DebuggerFrame::requireLive(cx, frame))
        return nullptr;

    return frame;
}

/*
 * To make frequently fired hooks like onEnterFrame more performant,
 * Debugger.Frame methods should not create a ScriptFrameIter unless it
 * absolutely needs to. That is, unless the method has to call a method on
 * ScriptFrameIter that's otherwise not available on AbstractFramePtr.
 *
 * When a Debugger.Frame is first created, its private slot is set to the
 * AbstractFramePtr itself. The first time the users asks for a
 * ScriptFrameIter, we construct one, have it settle on the frame pointed to
 * by the AbstractFramePtr and cache its internal Data in the Debugger.Frame
 * object's private slot. Subsequent uses of the Debugger.Frame object will
 * always create a ScriptFrameIter from the cached Data.
 *
 * Methods that only need the AbstractFramePtr should use THIS_FRAME.
 * Methods that need a ScriptFrameIterator should use THIS_FRAME_ITER.
 */

#define THIS_DEBUGGER_FRAME(cx, argc, vp, fnname, args, frame)                          \
    CallArgs args = CallArgsFromVp(argc, vp);                                           \
    RootedDebuggerFrame frame(cx, DebuggerFrame::checkThis(cx, args, fnname, true)); \
    if (!frame)                                                                         \
        return false;

#define THIS_FRAME_THISOBJ(cx, argc, vp, fnname, args, thisobj)                       \
    CallArgs args = CallArgsFromVp(argc, vp);                                         \
    RootedNativeObject thisobj(cx, DebuggerFrame::checkThis(cx, args, fnname, true)); \
    if (!thisobj)                                                                     \
        return false

#define THIS_FRAME(cx, argc, vp, fnname, args, thisobj, frame)                 \
    THIS_FRAME_THISOBJ(cx, argc, vp, fnname, args, thisobj);                   \
    AbstractFramePtr frame = AbstractFramePtr::FromRaw(thisobj->getPrivate()); \
    if (frame.isScriptFrameIterData()) {                                       \
        ScriptFrameIter iter(*(ScriptFrameIter::Data*)(frame.raw()));          \
        frame = iter.abstractFramePtr();                                       \
    }

#define THIS_FRAME_ITER(cx, argc, vp, fnname, args, thisobj, maybeIter, iter)  \
    THIS_FRAME_THISOBJ(cx, argc, vp, fnname, args, thisobj);                   \
    Maybe<ScriptFrameIter> maybeIter;                                          \
    {                                                                          \
        AbstractFramePtr f = AbstractFramePtr::FromRaw(thisobj->getPrivate()); \
        if (f.isScriptFrameIterData()) {                                       \
            maybeIter.emplace(*(ScriptFrameIter::Data*)(f.raw()));             \
        } else {                                                               \
            maybeIter.emplace(cx, ScriptFrameIter::IGNORE_DEBUGGER_EVAL_PREV_LINK); \
            ScriptFrameIter& iter = *maybeIter;                                \
            while (!iter.hasUsableAbstractFramePtr() || iter.abstractFramePtr() != f) \
                ++iter;                                                        \
            AbstractFramePtr data = iter.copyDataAsAbstractFramePtr();         \
            if (!data)                                                         \
                return false;                                                  \
            thisobj->setPrivate(data.raw());                                   \
        }                                                                      \
    }                                                                          \
    ScriptFrameIter& iter = *maybeIter

#define THIS_FRAME_OWNER(cx, argc, vp, fnname, args, thisobj, frame, dbg)      \
    THIS_FRAME(cx, argc, vp, fnname, args, thisobj, frame);                    \
    Debugger* dbg = Debugger::fromChildJSObject(thisobj)

#define THIS_FRAME_OWNER_ITER(cx, argc, vp, fnname, args, thisobj, maybeIter, iter, dbg) \
    THIS_FRAME_ITER(cx, argc, vp, fnname, args, thisobj, maybeIter, iter);               \
    Debugger* dbg = Debugger::fromChildJSObject(thisobj)

/* static */ bool
DebuggerFrame::typeGetter(JSContext* cx, unsigned argc, Value* vp)
{
    THIS_DEBUGGER_FRAME(cx, argc, vp, "get type", args, frame);

    DebuggerFrameType type = DebuggerFrame::getType(frame);

    JSString* str;
    switch (type) {
      case DebuggerFrameType::Eval:
        str = cx->names().eval;
        break;
      case DebuggerFrameType::Global:
        str = cx->names().global;
        break;
      case DebuggerFrameType::Call:
        str = cx->names().call;
        break;
      case DebuggerFrameType::Module:
        str = cx->names().module;
        break;
      default:
        MOZ_CRASH("bad DebuggerFrameType value");
    }

    args.rval().setString(str);
    return true;
}

/* static */ bool
DebuggerFrame::implementationGetter(JSContext* cx, unsigned argc, Value* vp)
{
    THIS_DEBUGGER_FRAME(cx, argc, vp, "get implementation", args, frame);

    DebuggerFrameImplementation implementation = DebuggerFrame::getImplementation(frame);

    const char* s;
    switch (implementation) {
      case DebuggerFrameImplementation::Baseline:
        s = "baseline";
        break;
      case DebuggerFrameImplementation::Ion:
        s = "ion";
        break;
      case DebuggerFrameImplementation::Interpreter:
        s = "interpreter";
        break;
      default:
        MOZ_CRASH("bad DebuggerFrameImplementation value");
    }

    JSAtom* str = Atomize(cx, s, strlen(s));
    if (!str)
        return false;

    args.rval().setString(str);
    return true;
}

/* static */ bool
DebuggerFrame::environmentGetter(JSContext* cx, unsigned argc, Value* vp)
{
    THIS_DEBUGGER_FRAME(cx, argc, vp, "get environment", args, frame);

    RootedDebuggerEnvironment result(cx);
    if (!DebuggerFrame::getEnvironment(cx, frame, &result))
        return false;

    args.rval().setObject(*result);
    return true;
}

/* static */ bool
DebuggerFrame::calleeGetter(JSContext* cx, unsigned argc, Value* vp)
{
    THIS_DEBUGGER_FRAME(cx, argc, vp, "get callee", args, frame);

    RootedDebuggerObject result(cx);
    if (!DebuggerFrame::getCallee(cx, frame, &result))
        return false;

    args.rval().setObjectOrNull(result);
    return true;
}

/* static */ bool
DebuggerFrame::generatorGetter(JSContext* cx, unsigned argc, Value* vp)
{
    THIS_DEBUGGER_FRAME(cx, argc, vp, "get callee", args, frame);

    args.rval().setBoolean(DebuggerFrame::getIsGenerator(frame));
    return true;
}

/* static */ bool
DebuggerFrame::constructingGetter(JSContext* cx, unsigned argc, Value* vp)
{
    THIS_DEBUGGER_FRAME(cx, argc, vp, "get callee", args, frame);

    bool result;
    if (!DebuggerFrame::getIsConstructing(cx, frame, result))
        return false;

    args.rval().setBoolean(result);
    return true;
}

/* static */ bool
DebuggerFrame::thisGetter(JSContext* cx, unsigned argc, Value* vp)
{
    THIS_DEBUGGER_FRAME(cx, argc, vp, "get this", args, frame);

    return DebuggerFrame::getThis(cx, frame, args.rval());
}

/* static */ bool
DebuggerFrame::olderGetter(JSContext* cx, unsigned argc, Value* vp)
{
    THIS_DEBUGGER_FRAME(cx, argc, vp, "get older", args, frame);

    RootedDebuggerFrame result(cx);
    if (!DebuggerFrame::getOlder(cx, frame, &result))
        return false;

    args.rval().setObjectOrNull(result);
    return true;
}

/* The getter used for each element of frame.arguments. See DebuggerFrame_getArguments. */
static bool
DebuggerArguments_getArg(JSContext* cx, unsigned argc, Value* vp)
{
    CallArgs args = CallArgsFromVp(argc, vp);
    int32_t i = args.callee().as<JSFunction>().getExtendedSlot(0).toInt32();

    /* Check that the this value is an Arguments object. */
    RootedObject argsobj(cx, NonNullObject(cx, args.thisv()));
    if (!argsobj)
        return false;
    if (argsobj->getClass() != &DebuggerArguments_class) {
        JS_ReportErrorNumber(cx, GetErrorMessage, nullptr, JSMSG_INCOMPATIBLE_PROTO,
                             "Arguments", "getArgument", argsobj->getClass()->name);
        return false;
    }

    /*
     * Put the Debugger.Frame into the this-value slot, then use THIS_FRAME
     * to check that it is still live and get the fp.
     */
    args.setThis(argsobj->as<NativeObject>().getReservedSlot(JSSLOT_DEBUGARGUMENTS_FRAME));
    THIS_FRAME(cx, argc, vp, "get argument", ca2, thisobj, frame);

    /*
     * Since getters can be extracted and applied to other objects,
     * there is no guarantee this object has an ith argument.
     */
    MOZ_ASSERT(i >= 0);
    RootedValue arg(cx);
    RootedScript script(cx);
    if (unsigned(i) < frame.numActualArgs()) {
        script = frame.script();
        {
            AutoCompartment ac(cx, script->compartment());
            if (!script->ensureHasAnalyzedArgsUsage(cx))
                return false;
        }
        if (unsigned(i) < frame.numFormalArgs()) {
            for (PositionalFormalParameterIter fi(script); fi; fi++) {
                if (fi.argumentSlot() == unsigned(i)) {
                    // We might've been called before the CallObject was
                    // created.
                    if (fi.closedOver() && frame.hasInitialEnvironment())
                        arg = frame.callObj().aliasedBinding(fi);
                    else
                        arg = frame.unaliasedActual(i, DONT_CHECK_ALIASING);
                    break;
                }
            }
        } else if (script->argsObjAliasesFormals() && frame.hasArgsObj()) {
            arg = frame.argsObj().arg(i);
        } else {
            arg = frame.unaliasedActual(i, DONT_CHECK_ALIASING);
        }
    } else {
        arg.setUndefined();
    }

    if (!Debugger::fromChildJSObject(thisobj)->wrapDebuggeeValue(cx, &arg))
        return false;
    args.rval().set(arg);
    return true;
}

static bool
DebuggerFrame_getArguments(JSContext* cx, unsigned argc, Value* vp)
{
    THIS_FRAME(cx, argc, vp, "get arguments", args, thisobj, frame);
    Value argumentsv = thisobj->getReservedSlot(JSSLOT_DEBUGFRAME_ARGUMENTS);
    if (!argumentsv.isUndefined()) {
        MOZ_ASSERT(argumentsv.isObjectOrNull());
        args.rval().set(argumentsv);
        return true;
    }

    RootedNativeObject argsobj(cx);
    if (frame.hasArgs()) {
        /* Create an arguments object. */
        Rooted<GlobalObject*> global(cx, &args.callee().global());
        RootedObject proto(cx, GlobalObject::getOrCreateArrayPrototype(cx, global));
        if (!proto)
            return false;
        argsobj = NewNativeObjectWithGivenProto(cx, &DebuggerArguments_class, proto);
        if (!argsobj)
            return false;
        SetReservedSlot(argsobj, JSSLOT_DEBUGARGUMENTS_FRAME, ObjectValue(*thisobj));

        MOZ_ASSERT(frame.numActualArgs() <= 0x7fffffff);
        unsigned fargc = frame.numActualArgs();
        RootedValue fargcVal(cx, Int32Value(fargc));
        if (!NativeDefineProperty(cx, argsobj, cx->names().length, fargcVal, nullptr, nullptr,
                                  JSPROP_PERMANENT | JSPROP_READONLY))
        {
            return false;
        }

        Rooted<jsid> id(cx);
        for (unsigned i = 0; i < fargc; i++) {
            RootedFunction getobj(cx);
            getobj = NewNativeFunction(cx, DebuggerArguments_getArg, 0, nullptr,
                                       gc::AllocKind::FUNCTION_EXTENDED);
            if (!getobj)
                return false;
            id = INT_TO_JSID(i);
            if (!getobj ||
                !NativeDefineProperty(cx, argsobj, id, UndefinedHandleValue,
                                      JS_DATA_TO_FUNC_PTR(GetterOp, getobj.get()), nullptr,
                                      JSPROP_ENUMERATE | JSPROP_SHARED | JSPROP_GETTER))
            {
                return false;
            }
            getobj->setExtendedSlot(0, Int32Value(i));
        }
    } else {
        argsobj = nullptr;
    }
    args.rval().setObjectOrNull(argsobj);
    thisobj->setReservedSlot(JSSLOT_DEBUGFRAME_ARGUMENTS, args.rval());
    return true;
}

static bool
DebuggerFrame_getScript(JSContext* cx, unsigned argc, Value* vp)
{
    THIS_FRAME(cx, argc, vp, "get script", args, thisobj, frame);
    Debugger* debug = Debugger::fromChildJSObject(thisobj);

    RootedObject scriptObject(cx);
    if (frame.isFunctionFrame()) {
        RootedFunction callee(cx, frame.callee());
        if (callee->isInterpreted()) {
            RootedScript script(cx, callee->nonLazyScript());
            scriptObject = debug->wrapScript(cx, script);
            if (!scriptObject)
                return false;
        }
    } else {
        /*
         * We got eval, JS_Evaluate*, or JS_ExecuteScript non-function script
         * frames.
         */
        RootedScript script(cx, frame.script());
        scriptObject = debug->wrapScript(cx, script);
        if (!scriptObject)
            return false;
    }
    args.rval().setObjectOrNull(scriptObject);
    return true;
}

/* static */ bool
DebuggerFrame::offsetGetter(JSContext* cx, unsigned argc, Value* vp)
{
    THIS_DEBUGGER_FRAME(cx, argc, vp, "get offset", args, frame);

    size_t result;
    if (!DebuggerFrame::getOffset(cx, frame, result))
        return false;

    args.rval().setNumber(double(result));
    return true;
}

/* static */ bool
DebuggerFrame::liveGetter(JSContext* cx, unsigned argc, Value* vp)
{
    CallArgs args = CallArgsFromVp(argc, vp);
    RootedDebuggerFrame frame(cx, DebuggerFrame::checkThis(cx, args, "get live", false));
    if (!frame)
        return false;

    args.rval().setBoolean(frame->isLive());
    return true;
}

static bool
IsValidHook(const Value& v)
{
    return v.isUndefined() || (v.isObject() && v.toObject().isCallable());
}

static bool
DebuggerFrame_getOnStep(JSContext* cx, unsigned argc, Value* vp)
{
    THIS_FRAME(cx, argc, vp, "get onStep", args, thisobj, frame);
    (void) frame;  // Silence GCC warning
    RootedValue handler(cx, thisobj->getReservedSlot(JSSLOT_DEBUGFRAME_ONSTEP_HANDLER));
    MOZ_ASSERT(IsValidHook(handler));
    args.rval().set(handler);
    return true;
}

static bool
DebuggerFrame_setOnStep(JSContext* cx, unsigned argc, Value* vp)
{
    THIS_FRAME(cx, argc, vp, "set onStep", args, thisobj, frame);
    if (!args.requireAtLeast(cx, "Debugger.Frame.set onStep", 1))
        return false;
    if (!IsValidHook(args[0])) {
        JS_ReportErrorNumber(cx, GetErrorMessage, nullptr, JSMSG_NOT_CALLABLE_OR_UNDEFINED);
        return false;
    }

    Value prior = thisobj->getReservedSlot(JSSLOT_DEBUGFRAME_ONSTEP_HANDLER);
    if (!args[0].isUndefined() && prior.isUndefined()) {
        // Single stepping toggled off->on.
        AutoCompartment ac(cx, frame.environmentChain());
        // Ensure observability *before* incrementing the step mode
        // count. Calling this function after calling incrementStepModeCount
        // will make it a no-op.
        Debugger* dbg = Debugger::fromChildJSObject(thisobj);
        if (!dbg->ensureExecutionObservabilityOfScript(cx, frame.script()))
            return false;
        if (!frame.script()->incrementStepModeCount(cx))
            return false;
    } else if (args[0].isUndefined() && !prior.isUndefined()) {
        // Single stepping toggled on->off.
        frame.script()->decrementStepModeCount(cx->runtime()->defaultFreeOp());
    }

    /* Now that the step mode switch has succeeded, we can install the handler. */
    thisobj->setReservedSlot(JSSLOT_DEBUGFRAME_ONSTEP_HANDLER, args[0]);
    args.rval().setUndefined();
    return true;
}

static bool
DebuggerFrame_getOnPop(JSContext* cx, unsigned argc, Value* vp)
{
    THIS_FRAME(cx, argc, vp, "get onPop", args, thisobj, frame);
    (void) frame;  // Silence GCC warning
    RootedValue handler(cx, thisobj->getReservedSlot(JSSLOT_DEBUGFRAME_ONPOP_HANDLER));
    MOZ_ASSERT(IsValidHook(handler));
    args.rval().set(handler);
    return true;
}

static bool
DebuggerFrame_setOnPop(JSContext* cx, unsigned argc, Value* vp)
{
    THIS_FRAME(cx, argc, vp, "set onPop", args, thisobj, frame);
    if (!args.requireAtLeast(cx, "Debugger.Frame.set onPop", 1))
        return false;
    (void) frame;  // Silence GCC warning
    if (!IsValidHook(args[0])) {
        JS_ReportErrorNumber(cx, GetErrorMessage, nullptr, JSMSG_NOT_CALLABLE_OR_UNDEFINED);
        return false;
    }

    thisobj->setReservedSlot(JSSLOT_DEBUGFRAME_ONPOP_HANDLER, args[0]);
    args.rval().setUndefined();
    return true;
}

/* static */ bool
DebuggerFrame::evalMethod(JSContext* cx, unsigned argc, Value* vp)
{
    THIS_DEBUGGER_FRAME(cx, argc, vp, "eval", args, frame);
    if (!args.requireAtLeast(cx, "Debugger.Frame.prototype.eval", 1))
        return false;

    AutoStableStringChars stableChars(cx);
    if (!ValueToStableChars(cx, "Debugger.Frame.prototype.eval", args[0], stableChars))
        return false;
    mozilla::Range<const char16_t> chars = stableChars.twoByteRange();

    EvalOptions options;
   if (!ParseEvalOptions(cx, args.get(1), options))
        return false;

    JSTrapStatus status;
    RootedValue value(cx);
    if (!DebuggerFrame::eval(cx, frame, chars, nullptr, options, status, &value))
        return false;

    return frame->owner()->newCompletionValue(cx, status, value, args.rval());
}

/* static */ bool
DebuggerFrame::evalWithBindingsMethod(JSContext* cx, unsigned argc, Value* vp)
{
    THIS_DEBUGGER_FRAME(cx, argc, vp, "evalWithBindings", args, frame);
    if (!args.requireAtLeast(cx, "Debugger.Frame.prototype.evalWithBindings", 2))
        return false;

    AutoStableStringChars stableChars(cx);
    if (!ValueToStableChars(cx, "Debugger.Frame.prototype.evalWithBindings", args[0],
                            stableChars))
    {
        return false;
    }
    mozilla::Range<const char16_t> chars = stableChars.twoByteRange();

    RootedObject bindings(cx, NonNullObject(cx, args[1]));
    if (!bindings)
        return false;

    EvalOptions options;
    if (!ParseEvalOptions(cx, args.get(2), options))
        return false;

    JSTrapStatus status;
    RootedValue value(cx);
    if (!DebuggerFrame::eval(cx, frame, chars, bindings, options, status, &value))
        return false;

    return frame->owner()->newCompletionValue(cx, status, value, args.rval());
}

/* static */ bool
DebuggerFrame::construct(JSContext* cx, unsigned argc, Value* vp)
{
    JS_ReportErrorNumber(cx, GetErrorMessage, nullptr, JSMSG_NO_CONSTRUCTOR,
                         "Debugger.Frame");
    return false;
}

const JSPropertySpec DebuggerFrame::properties_[] = {
    JS_PSG("arguments", DebuggerFrame_getArguments, 0),
    JS_PSG("callee", DebuggerFrame::calleeGetter, 0),
    JS_PSG("constructing", DebuggerFrame::constructingGetter, 0),
    JS_PSG("environment", DebuggerFrame::environmentGetter, 0),
    JS_PSG("generator", DebuggerFrame::generatorGetter, 0),
    JS_PSG("live", DebuggerFrame::liveGetter, 0),
    JS_PSG("offset", DebuggerFrame::offsetGetter, 0),
    JS_PSG("older", DebuggerFrame::olderGetter, 0),
    JS_PSG("script", DebuggerFrame_getScript, 0),
    JS_PSG("this", DebuggerFrame::thisGetter, 0),
    JS_PSG("type", DebuggerFrame::typeGetter, 0),
    JS_PSG("implementation", DebuggerFrame::implementationGetter, 0),
    JS_PSGS("onStep", DebuggerFrame_getOnStep, DebuggerFrame_setOnStep, 0),
    JS_PSGS("onPop", DebuggerFrame_getOnPop, DebuggerFrame_setOnPop, 0),
    JS_PS_END
};

const JSFunctionSpec DebuggerFrame::methods_[] = {
    JS_FN("eval", DebuggerFrame::evalMethod, 1, 0),
    JS_FN("evalWithBindings", DebuggerFrame::evalWithBindingsMethod, 1, 0),
    JS_FS_END
};


/*** Debugger.Object *****************************************************************************/

void
DebuggerObject_trace(JSTracer* trc, JSObject* obj)
{
    /*
     * There is a barrier on private pointers, so the Unbarriered marking
     * is okay.
     */
    if (JSObject* referent = (JSObject*) obj->as<NativeObject>().getPrivate()) {
        TraceManuallyBarrieredCrossCompartmentEdge(trc, obj, &referent,
                                                   "Debugger.Object referent");
        obj->as<NativeObject>().setPrivateUnbarriered(referent);
    }
}

/* static */ DebuggerObject*
DebuggerObject::checkThis(JSContext* cx, const CallArgs& args, const char* fnname)
{
    JSObject* thisobj = NonNullObject(cx, args.thisv());
    if (!thisobj)
        return nullptr;
    if (thisobj->getClass() != &DebuggerObject::class_) {
        JS_ReportErrorNumber(cx, GetErrorMessage, nullptr, JSMSG_INCOMPATIBLE_PROTO,
                             "Debugger.Object", fnname, thisobj->getClass()->name);
        return nullptr;
    }

    /*
     * Forbid Debugger.Object.prototype, which is of class DebuggerObject::class_
     * but isn't a real working Debugger.Object. The prototype object is
     * distinguished by having no referent.
     */
    DebuggerObject* nthisobj = &thisobj->as<DebuggerObject>();
    if (!nthisobj->getPrivate()) {
        JS_ReportErrorNumber(cx, GetErrorMessage, nullptr, JSMSG_INCOMPATIBLE_PROTO,
                             "Debugger.Object", fnname, "prototype object");
        return nullptr;
    }
    return nthisobj;
}

#define THIS_DEBUGOBJECT(cx, argc, vp, fnname, args, object)                         \
    CallArgs args = CallArgsFromVp(argc, vp);                                        \
    RootedDebuggerObject object(cx, DebuggerObject::checkThis(cx, args, fnname)); \
    if (!object)                                                                     \
        return false;                                                                \

#define THIS_DEBUGOBJECT_REFERENT(cx, argc, vp, fnname, args, obj)     \
    CallArgs args = CallArgsFromVp(argc, vp);                          \
    RootedObject obj(cx, DebuggerObject::checkThis(cx, args, fnname)); \
    if (!obj)                                                          \
        return false;                                                  \
    obj = (JSObject*) obj->as<NativeObject>().getPrivate();            \
    MOZ_ASSERT(obj)

#define THIS_DEBUGOBJECT_OWNER_REFERENT(cx, argc, vp, fnname, args, dbg, obj) \
    CallArgs args = CallArgsFromVp(argc, vp);                                 \
    RootedObject obj(cx, DebuggerObject::checkThis(cx, args, fnname));        \
    if (!obj)                                                                 \
        return false;                                                         \
    Debugger* dbg = Debugger::fromChildJSObject(obj);                         \
    obj = (JSObject*) obj->as<NativeObject>().getPrivate();                   \
    MOZ_ASSERT(obj)

#define THIS_DEBUGOBJECT_PROMISE(cx, argc, vp, fnname, args, obj)                   \
   THIS_DEBUGOBJECT_REFERENT(cx, argc, vp, fnname, args, obj);                      \
   obj = CheckedUnwrap(obj);                                                        \
   if (!obj) {                                                                      \
       JS_ReportError(cx, "Permission denied to access object");                    \
       return false;                                                                \
   }                                                                                \
   if (!obj->is<PromiseObject>()) {                                                 \
       JS_ReportErrorNumber(cx, GetErrorMessage, nullptr, JSMSG_NOT_EXPECTED_TYPE,  \
                            "Debugger", "Promise", obj->getClass()->name);          \
       return false;                                                                \
   }                                                                                \
   Rooted<PromiseObject*> promise(cx, &obj->as<PromiseObject>());

#define THIS_DEBUGOBJECT_OWNER_PROMISE(cx, argc, vp, fnname, args, dbg, obj)        \
   THIS_DEBUGOBJECT_OWNER_REFERENT(cx, argc, vp, fnname, args, dbg, obj);           \
   obj = CheckedUnwrap(obj);                                                        \
   if (!obj) {                                                                      \
       JS_ReportError(cx, "Permission denied to access object");                    \
       return false;                                                                \
   }                                                                                \
   if (!obj->is<PromiseObject>()) {                                                 \
       JS_ReportErrorNumber(cx, GetErrorMessage, nullptr, JSMSG_NOT_EXPECTED_TYPE,  \
                            "Debugger", "Promise", obj->getClass()->name);          \
       return false;                                                                \
   }                                                                                \
   Rooted<PromiseObject*> promise(cx, &obj->as<PromiseObject>());

/* static */ bool
DebuggerObject::construct(JSContext* cx, unsigned argc, Value* vp)
{
    JS_ReportErrorNumber(cx, GetErrorMessage, nullptr, JSMSG_NO_CONSTRUCTOR,
                         "Debugger.Object");
    return false;
}

/* static */ bool
DebuggerObject::callableGetter(JSContext* cx, unsigned argc, Value* vp)
{
    THIS_DEBUGOBJECT(cx, argc, vp, "get callable", args, object)

    args.rval().setBoolean(object->isCallable());
    return true;
}

/* static */ bool
DebuggerObject::isBoundFunctionGetter(JSContext* cx, unsigned argc, Value* vp)
{
    THIS_DEBUGOBJECT(cx, argc, vp, "get isBoundFunction", args, object)

    if (!object->isDebuggeeFunction()) {
        args.rval().setUndefined();
        return true;
    }

    args.rval().setBoolean(object->isBoundFunction());
    return true;
}

/* static */ bool
DebuggerObject::isArrowFunctionGetter(JSContext* cx, unsigned argc, Value* vp)
{
    THIS_DEBUGOBJECT(cx, argc, vp, "get isArrowFunction", args, object)

    if (!object->isDebuggeeFunction()) {
        args.rval().setUndefined();
        return true;
    }

    args.rval().setBoolean(object->isArrowFunction());
    return true;
}

/* static */ bool
DebuggerObject::protoGetter(JSContext* cx, unsigned argc, Value* vp)
{
    THIS_DEBUGOBJECT(cx, argc, vp, "get proto", args, object)

    RootedDebuggerObject result(cx);
    if (!DebuggerObject::getPrototypeOf(cx, object, &result))
        return false;

    args.rval().setObjectOrNull(result);
    return true;
}

/* static */ bool
DebuggerObject::classGetter(JSContext* cx, unsigned argc, Value* vp)
{
    THIS_DEBUGOBJECT(cx, argc, vp, "get class", args, object)

    RootedString result(cx);
    if (!DebuggerObject::getClassName(cx, object, &result))
        return false;

    args.rval().setString(result);
    return true;
}

/* static */ bool
DebuggerObject::nameGetter(JSContext* cx, unsigned argc, Value* vp)
{
    THIS_DEBUGOBJECT(cx, argc, vp, "get name", args, object)

    if (!object->isFunction()) {
        args.rval().setUndefined();
        return true;
    }

    RootedString result(cx, object->name());
    if (result)
        args.rval().setString(result);
    else
        args.rval().setUndefined();
    return true;
}

/* static */ bool
DebuggerObject::displayNameGetter(JSContext* cx, unsigned argc, Value* vp)
{
    THIS_DEBUGOBJECT(cx, argc, vp, "get displayName", args, object)

    if (!object->isFunction()) {
        args.rval().setUndefined();
        return true;
    }

    RootedString result(cx, object->displayName());
    if (result)
        args.rval().setString(result);
    else
        args.rval().setUndefined();
    return true;
}

/* static */ bool
DebuggerObject::parameterNamesGetter(JSContext* cx, unsigned argc, Value* vp)
{
    THIS_DEBUGOBJECT(cx, argc, vp, "get parameterNames", args, object)

    if (!object->isDebuggeeFunction()) {
        args.rval().setUndefined();
        return true;
    }

    Rooted<StringVector> names(cx, StringVector(cx));
    if (!DebuggerObject::getParameterNames(cx, object, &names))
        return false;

    RootedArrayObject obj(cx, NewDenseFullyAllocatedArray(cx, names.length()));
    if (!obj)
        return false;

    obj->ensureDenseInitializedLength(cx, 0, names.length());
    for (size_t i = 0; i < names.length(); ++i) {
        Value v;
        if (names[i])
            v = StringValue(names[i]);
        else
            v = UndefinedValue();
        obj->setDenseElement(i, v);
    }

    args.rval().setObject(*obj);
    return true;
}

/* static */ bool
DebuggerObject::scriptGetter(JSContext* cx, unsigned argc, Value* vp)
{
    THIS_DEBUGOBJECT_OWNER_REFERENT(cx, argc, vp, "get script", args, dbg, obj);

    if (!obj->is<JSFunction>()) {
        args.rval().setUndefined();
        return true;
    }

    RootedFunction fun(cx, &obj->as<JSFunction>());
    if (!fun->isInterpreted()) {
        args.rval().setUndefined();
        return true;
    }

    RootedScript script(cx, GetOrCreateFunctionScript(cx, fun));
    if (!script)
        return false;

    /* Only hand out debuggee scripts. */
    if (!dbg->observesScript(script)) {
        args.rval().setNull();
        return true;
    }

    RootedObject scriptObject(cx, dbg->wrapScript(cx, script));
    if (!scriptObject)
        return false;

    args.rval().setObject(*scriptObject);
    return true;
}

/* static */ bool
DebuggerObject::environmentGetter(JSContext* cx, unsigned argc, Value* vp)
{
    THIS_DEBUGOBJECT_OWNER_REFERENT(cx, argc, vp, "get environment", args, dbg, obj);

    /* Don't bother switching compartments just to check obj's type and get its env. */
    if (!obj->is<JSFunction>() || !obj->as<JSFunction>().isInterpreted()) {
        args.rval().setUndefined();
        return true;
    }

    /* Only hand out environments of debuggee functions. */
    if (!dbg->observesGlobal(&obj->global())) {
        args.rval().setNull();
        return true;
    }

    Rooted<Env*> env(cx);
    {
        AutoCompartment ac(cx, obj);
        RootedFunction fun(cx, &obj->as<JSFunction>());
        env = GetDebugEnvironmentForFunction(cx, fun);
        if (!env)
            return false;
    }

    return dbg->wrapEnvironment(cx, env, args.rval());
}

/* static */ bool
DebuggerObject::boundTargetFunctionGetter(JSContext* cx, unsigned argc, Value* vp)
{
    THIS_DEBUGOBJECT(cx, argc, vp, "get boundTargetFunction", args, object)

    if (!object->isDebuggeeFunction() || !object->isBoundFunction()) {
        args.rval().setUndefined();
        return true;
    }

    RootedDebuggerObject result(cx);
    if (!DebuggerObject::getBoundTargetFunction(cx, object, &result))
        return false;

    args.rval().setObject(*result);
    return true;
}

/* static */ bool
DebuggerObject::boundThisGetter(JSContext* cx, unsigned argc, Value* vp)
{
    THIS_DEBUGOBJECT(cx, argc, vp, "get boundThis", args, object)

    if (!object->isDebuggeeFunction() || !object->isBoundFunction()) {
        args.rval().setUndefined();
        return true;
    }

    return DebuggerObject::getBoundThis(cx, object, args.rval());
}

/* static */ bool
DebuggerObject::boundArgumentsGetter(JSContext* cx, unsigned argc, Value* vp)
{
    THIS_DEBUGOBJECT(cx, argc, vp, "get boundArguments", args, object)

    if (!object->isDebuggeeFunction() || !object->isBoundFunction()) {
        args.rval().setUndefined();
        return true;
    }

    Rooted<ValueVector> result(cx, ValueVector(cx));
    if (!DebuggerObject::getBoundArguments(cx, object, &result))
        return false;

    RootedObject obj(cx, NewDenseCopiedArray(cx, result.length(), result.begin()));
    if (!obj)
        return false;

    args.rval().setObject(*obj);
    return true;
}

/* static */ bool
DebuggerObject::globalGetter(JSContext* cx, unsigned argc, Value* vp)
{
    THIS_DEBUGOBJECT(cx, argc, vp, "get global", args, object)

    RootedDebuggerObject result(cx);
    if (!DebuggerObject::getGlobal(cx, object, &result))
        return false;

    args.rval().setObject(*result);
    return true;
}

/* static */ bool
DebuggerObject::allocationSiteGetter(JSContext* cx, unsigned argc, Value* vp)
{
    THIS_DEBUGOBJECT(cx, argc, vp, "get allocationSite", args, object)

    RootedObject result(cx);
    if (!DebuggerObject::getAllocationSite(cx, object, &result))
        return false;

    args.rval().setObjectOrNull(result);
    return true;
}

// Returns the "name" field (see js.msg), which may be used as a unique
// identifier, for any error object with a JSErrorReport or undefined
// if the object has no JSErrorReport.
/* static */ bool
DebuggerObject::errorMessageNameGetter(JSContext *cx, unsigned argc, Value* vp)
{
    THIS_DEBUGOBJECT(cx, argc, vp, "get errorMessageName", args, object)

    RootedString result(cx);
    if (!DebuggerObject::getErrorMessageName(cx, object, &result))
        return false;

    if (result)
        args.rval().setString(result);
    else
        args.rval().setUndefined();
    return true;
}

/* static */ bool
DebuggerObject::isProxyGetter(JSContext* cx, unsigned argc, Value* vp)
{
    THIS_DEBUGOBJECT(cx, argc, vp, "get isProxy", args, object)

    args.rval().setBoolean(object->isScriptedProxy());
    return true;
}

/* static */ bool
DebuggerObject::proxyTargetGetter(JSContext* cx, unsigned argc, Value* vp)
{
    THIS_DEBUGOBJECT(cx, argc, vp, "get proxyTarget", args, object)

    if (!object->isScriptedProxy()) {
        args.rval().setUndefined();
        return true;
    }

    Rooted<DebuggerObject*> result(cx);
    if (!DebuggerObject::getScriptedProxyTarget(cx, object, &result))
        return false;

    args.rval().setObjectOrNull(result);
    return true;
}

/* static */ bool
DebuggerObject::proxyHandlerGetter(JSContext* cx, unsigned argc, Value* vp)
{
    THIS_DEBUGOBJECT(cx, argc, vp, "get proxyHandler", args, object)

    if (!object->isScriptedProxy()) {
        args.rval().setUndefined();
        return true;
    }
    Rooted<DebuggerObject*> result(cx);
    if (!DebuggerObject::getScriptedProxyHandler(cx, object, &result))
        return false;

    args.rval().setObjectOrNull(result);
    return true;
}

#ifdef SPIDERMONKEY_PROMISE
/* static */ bool
DebuggerObject::isPromiseGetter(JSContext* cx, unsigned argc, Value* vp)
{
    THIS_DEBUGOBJECT(cx, argc, vp, "get isPromise", args, object)

    args.rval().setBoolean(object->isPromise());
    return true;
}

/* static */ bool
DebuggerObject::promiseStateGetter(JSContext* cx, unsigned argc, Value* vp)
{
    THIS_DEBUGOBJECT(cx, argc, vp, "get promiseState", args, object);

    if (!DebuggerObject::requirePromise(cx, object))
        return false;

    RootedValue result(cx);
    switch (object->promiseState()) {
      case JS::PromiseState::Pending:
        result.setString(cx->names().pending);
        break;
      case JS::PromiseState::Fulfilled:
        result.setString(cx->names().fulfilled);
        break;
      case JS::PromiseState::Rejected:
        result.setString(cx->names().rejected);
        break;
    }

    args.rval().set(result);
    return true;
}

/* static */ bool
DebuggerObject::promiseValueGetter(JSContext* cx, unsigned argc, Value* vp)
{
    THIS_DEBUGOBJECT(cx, argc, vp, "get promiseValue", args, object);

    if (!DebuggerObject::requirePromise(cx, object))
        return false;

    if (object->promiseState() != JS::PromiseState::Fulfilled) {
        JS_ReportErrorNumber(cx, GetErrorMessage, nullptr, JSMSG_DEBUG_PROMISE_NOT_FULFILLED);
        return false;
    }

    return DebuggerObject::getPromiseValue(cx, object, args.rval());;
}

/* static */ bool
DebuggerObject::promiseReasonGetter(JSContext* cx, unsigned argc, Value* vp)
{
    THIS_DEBUGOBJECT(cx, argc, vp, "get promiseReason", args, object);

    if (!DebuggerObject::requirePromise(cx, object))
        return false;

    if (object->promiseState() != JS::PromiseState::Rejected) {
        JS_ReportErrorNumber(cx, GetErrorMessage, nullptr, JSMSG_DEBUG_PROMISE_NOT_REJECTED);
        return false;
    }

    return DebuggerObject::getPromiseReason(cx, object, args.rval());;
}

/* static */ bool
DebuggerObject::promiseLifetimeGetter(JSContext* cx, unsigned argc, Value* vp)
{
    THIS_DEBUGOBJECT(cx, argc, vp, "get promiseLifetime", args, object);

    if (!DebuggerObject::requirePromise(cx, object))
        return false;

    args.rval().setNumber(object->promiseLifetime());
    return true;
}

/* static */ bool
DebuggerObject::promiseTimeToResolutionGetter(JSContext* cx, unsigned argc, Value* vp)
{
    THIS_DEBUGOBJECT(cx, argc, vp, "get promiseTimeToResolution", args, object);

    if (!DebuggerObject::requirePromise(cx, object))
        return false;

    if (object->promiseState() == JS::PromiseState::Pending) {
        JS_ReportErrorNumber(cx, GetErrorMessage, nullptr, JSMSG_DEBUG_PROMISE_NOT_RESOLVED);
        return false;
    }

    args.rval().setNumber(object->promiseTimeToResolution());
    return true;
}

/* static */ bool
DebuggerObject::promiseAllocationSiteGetter(JSContext* cx, unsigned argc, Value* vp)
{
    THIS_DEBUGOBJECT_PROMISE(cx, argc, vp, "get promiseAllocationSite", args, refobj);

    RootedObject allocSite(cx, promise->allocationSite());
    if (!allocSite) {
        args.rval().setNull();
        return true;
    }

    if (!cx->compartment()->wrap(cx, &allocSite))
        return false;
    args.rval().set(ObjectValue(*allocSite));
    return true;
}

/* static */ bool
DebuggerObject::promiseResolutionSiteGetter(JSContext* cx, unsigned argc, Value* vp)
{
    THIS_DEBUGOBJECT_PROMISE(cx, argc, vp, "get promiseResolutionSite", args, refobj);

    if (promise->state() == JS::PromiseState::Pending) {
        JS_ReportErrorNumber(cx, GetErrorMessage, nullptr, JSMSG_DEBUG_PROMISE_NOT_RESOLVED);
        return false;
    }

    RootedObject resolutionSite(cx, promise->resolutionSite());
    if (!resolutionSite) {
        args.rval().setNull();
        return true;
    }

    if (!cx->compartment()->wrap(cx, &resolutionSite))
        return false;
    args.rval().set(ObjectValue(*resolutionSite));
    return true;
}

/* static */ bool
DebuggerObject::promiseIDGetter(JSContext* cx, unsigned argc, Value* vp)
{
    THIS_DEBUGOBJECT_PROMISE(cx, argc, vp, "get promiseID", args, refobj);

    args.rval().setNumber(double(promise->getID()));
    return true;
}

/* static */ bool
DebuggerObject::promiseDependentPromisesGetter(JSContext* cx, unsigned argc, Value* vp)
{
    THIS_DEBUGOBJECT_OWNER_PROMISE(cx, argc, vp, "get promiseDependentPromises", args, dbg, refobj);

    Rooted<GCVector<Value>> values(cx, GCVector<Value>(cx));
    {
        JSAutoCompartment ac(cx, promise);
        if (!promise->dependentPromises(cx, &values))
            return false;
    }
    for (size_t i = 0; i < values.length(); i++) {
        if (!dbg->wrapDebuggeeValue(cx, values[i]))
            return false;
    }
    RootedArrayObject promises(cx);
    if (values.length() == 0)
        promises = NewDenseEmptyArray(cx);
    else
        promises = NewDenseCopiedArray(cx, values.length(), values[0].address());
    if (!promises)
        return false;
    args.rval().setObject(*promises);
    return true;
}
#endif // SPIDERMONKEY_PROMISE

/* static */ bool
DebuggerObject::isExtensibleMethod(JSContext* cx, unsigned argc, Value* vp)
{
    THIS_DEBUGOBJECT(cx, argc, vp, "isExtensible", args, object)

    bool result;
    if (!DebuggerObject::isExtensible(cx, object, result))
        return false;

    args.rval().setBoolean(result);
    return true;
}

/* static */ bool
DebuggerObject::isSealedMethod(JSContext* cx, unsigned argc, Value* vp)
{
    THIS_DEBUGOBJECT(cx, argc, vp, "isSealed", args, object)

    bool result;
    if (!DebuggerObject::isSealed(cx, object, result))
        return false;

    args.rval().setBoolean(result);
    return true;
}

/* static */ bool
DebuggerObject::isFrozenMethod(JSContext* cx, unsigned argc, Value* vp)
{
    THIS_DEBUGOBJECT(cx, argc, vp, "isFrozen", args, object)

    bool result;
    if (!DebuggerObject::isFrozen(cx, object, result))
        return false;

    args.rval().setBoolean(result);
    return true;
}

static JSObject*
IdVectorToArray(JSContext* cx, Handle<IdVector> ids)
{
    Rooted<ValueVector> vals(cx, ValueVector(cx));
    if (!vals.growBy(ids.length()))
        return nullptr;

    for (size_t i = 0, len = ids.length(); i < len; i++) {
         jsid id = ids[i];
         if (JSID_IS_INT(id)) {
             JSString* str = Int32ToString<CanGC>(cx, JSID_TO_INT(id));
             if (!str)
                 return nullptr;
             vals[i].setString(str);
         } else if (JSID_IS_ATOM(id)) {
             vals[i].setString(JSID_TO_STRING(id));
         } else if (JSID_IS_SYMBOL(id)) {
             vals[i].setSymbol(JSID_TO_SYMBOL(id));
         } else {
             MOZ_ASSERT_UNREACHABLE("IdVector must contain only string, int, and Symbol jsids");
         }
    }

    return NewDenseCopiedArray(cx, vals.length(), vals.begin());
}

/* static */ bool
DebuggerObject::getOwnPropertyNamesMethod(JSContext* cx, unsigned argc, Value* vp)
{
    THIS_DEBUGOBJECT(cx, argc, vp, "getOwnPropertyNames", args, object)

    Rooted<IdVector> ids(cx, IdVector(cx));
    if (!DebuggerObject::getOwnPropertyNames(cx, object, &ids))
        return false;

    RootedObject obj(cx, IdVectorToArray(cx, ids));
    if (!obj)
        return false;

    args.rval().setObject(*obj);
    return true;
}

/* static */ bool
DebuggerObject::getOwnPropertySymbolsMethod(JSContext* cx, unsigned argc, Value* vp)
{
    THIS_DEBUGOBJECT(cx, argc, vp, "getOwnPropertySymbols", args, object)

    Rooted<IdVector> ids(cx, IdVector(cx));
    if (!DebuggerObject::getOwnPropertySymbols(cx, object, &ids))
        return false;

    RootedObject obj(cx, IdVectorToArray(cx, ids));
    if (!obj)
        return false;

    args.rval().setObject(*obj);
    return true;
}

/* static */ bool
DebuggerObject::getOwnPropertyDescriptorMethod(JSContext* cx, unsigned argc, Value* vp)
{
    THIS_DEBUGOBJECT(cx, argc, vp, "getOwnPropertyDescriptor", args, object)

    RootedId id(cx);
    if (!ValueToId<CanGC>(cx, args.get(0), &id))
        return false;

    Rooted<PropertyDescriptor> desc(cx);
    if (!DebuggerObject::getOwnPropertyDescriptor(cx, object, id, &desc))
      return false;

    return JS::FromPropertyDescriptor(cx, desc, args.rval());
}

/* static */ bool
DebuggerObject::preventExtensionsMethod(JSContext* cx, unsigned argc, Value* vp)
{
    THIS_DEBUGOBJECT(cx, argc, vp, "preventExtensions", args, object)

    if (!DebuggerObject::preventExtensions(cx, object))
        return false;

    args.rval().setUndefined();
    return true;
}

/* static */ bool
DebuggerObject::sealMethod(JSContext* cx, unsigned argc, Value* vp)
{
    THIS_DEBUGOBJECT(cx, argc, vp, "seal", args, object)

    if (!DebuggerObject::seal(cx, object))
        return false;

    args.rval().setUndefined();
    return true;
}

/* static */ bool
DebuggerObject::freezeMethod(JSContext* cx, unsigned argc, Value* vp)
{
    THIS_DEBUGOBJECT(cx, argc, vp, "freeze", args, object)

    if (!DebuggerObject::freeze(cx, object))
        return false;

    args.rval().setUndefined();
    return true;
}

/* static */ bool
DebuggerObject::definePropertyMethod(JSContext* cx, unsigned argc, Value* vp)
{
    THIS_DEBUGOBJECT(cx, argc, vp, "defineProperty", args, object)
    if (!args.requireAtLeast(cx, "Debugger.Object.defineProperty", 2))
        return false;

    RootedId id(cx);
    if (!ValueToId<CanGC>(cx, args[0], &id))
        return false;

    Rooted<PropertyDescriptor> desc(cx);
    if (!ToPropertyDescriptor(cx, args[1], false, &desc))
        return false;

    if (!DebuggerObject::defineProperty(cx, object, id, desc))
        return false;

    args.rval().setUndefined();
    return true;
}

/* static */ bool
DebuggerObject::definePropertiesMethod(JSContext* cx, unsigned argc, Value* vp)
{
    THIS_DEBUGOBJECT(cx, argc, vp, "defineProperties", args, object);
    if (!args.requireAtLeast(cx, "Debugger.Object.defineProperties", 1))
        return false;

    RootedValue arg(cx, args[0]);
    RootedObject props(cx, ToObject(cx, arg));
    if (!props)
        return false;
    AutoIdVector ids(cx);
    Rooted<PropertyDescriptorVector> descs(cx, PropertyDescriptorVector(cx));
    if (!ReadPropertyDescriptors(cx, props, false, &ids, &descs))
        return false;
    Rooted<IdVector> ids2(cx, IdVector(cx));
    if (!ids2.append(ids.begin(), ids.end()))
       return false;

    if (!DebuggerObject::defineProperties(cx, object, ids2, descs))
        return false;

    args.rval().setUndefined();
    return true;
}

/*
 * This does a non-strict delete, as a matter of API design. The case where the
 * property is non-configurable isn't necessarily exceptional here.
 */
/* static */ bool
DebuggerObject::deletePropertyMethod(JSContext* cx, unsigned argc, Value* vp)
{
    THIS_DEBUGOBJECT(cx, argc, vp, "deleteProperty", args, object)

    RootedId id(cx);
    if (!ValueToId<CanGC>(cx, args.get(0), &id))
        return false;

    ObjectOpResult result;
    if (!DebuggerObject::deleteProperty(cx, object, id, result))
        return false;

    args.rval().setBoolean(result.ok());
    return true;
}

/* static */ bool
DebuggerObject::callMethod(JSContext* cx, unsigned argc, Value* vp)
{
    THIS_DEBUGOBJECT(cx, argc, vp, "call", callArgs, object);

    RootedValue thisv(cx, callArgs.get(0));

    Rooted<ValueVector> args(cx, ValueVector(cx));
    if (callArgs.length() >= 2) {
        if (!args.growBy(callArgs.length() - 1))
            return false;
        for (size_t i = 1; i < callArgs.length(); ++i)
            args[i - 1].set(callArgs[i]);
    }

    return object->call(cx, object, thisv, args, callArgs.rval());
}

/* static */ bool
DebuggerObject::applyMethod(JSContext* cx, unsigned argc, Value* vp)
{
    THIS_DEBUGOBJECT(cx, argc, vp, "apply", callArgs, object);

    RootedValue thisv(cx, callArgs.get(0));

    Rooted<ValueVector> args(cx, ValueVector(cx));
    if (callArgs.length() >= 2 && !callArgs[1].isNullOrUndefined()) {
        if (!callArgs[1].isObject()) {
            JS_ReportErrorNumber(cx, GetErrorMessage, nullptr, JSMSG_BAD_APPLY_ARGS,
                                 js_apply_str);
            return false;
        }

        RootedObject argsobj(cx, &callArgs[1].toObject());

        unsigned argc = 0;
        if (!GetLengthProperty(cx, argsobj, &argc))
            return false;
        argc = unsigned(Min(argc, ARGS_LENGTH_MAX));

        if (!args.growBy(argc) || !GetElements(cx, argsobj, argc, args.begin()))
            return false;
    }

    return object->call(cx, object, thisv, args, callArgs.rval());
}

/* static */ bool
DebuggerObject::asEnvironmentMethod(JSContext* cx, unsigned argc, Value* vp)
{
    THIS_DEBUGOBJECT_OWNER_REFERENT(cx, argc, vp, "asEnvironment", args, dbg, referent);
    if (!RequireGlobalObject(cx, args.thisv(), referent))
        return false;

    Rooted<Env*> env(cx);
    {
        AutoCompartment ac(cx, referent);
        env = GetDebugEnvironmentForGlobalLexicalEnvironment(cx);
        if (!env)
            return false;
    }

    return dbg->wrapEnvironment(cx, env, args.rval());
}

// Lookup a binding on the referent's global scope and change it to undefined
// if it is an uninitialized lexical, otherwise do nothing. The method's
// JavaScript return value is true _only_ when an uninitialized lexical has been
// altered, otherwise it is false.
/* static */ bool
DebuggerObject::forceLexicalInitializationByNameMethod(JSContext *cx, unsigned argc, Value* vp)
{
    THIS_DEBUGOBJECT(cx, argc, vp, "forceLexicalInitializationByName", args, object)
    if (!args.requireAtLeast(cx, "Debugger.Object.prototype.forceLexicalInitializationByName", 1))
        return false;

    if (!DebuggerObject::requireGlobal(cx, object))
        return false;

    RootedId id(cx);
    if (!ValueToIdentifier(cx, args[0], &id))
        return false;

    bool result;
    if (!DebuggerObject::forceLexicalInitializationByName(cx, object, id, result))
        return false;

    args.rval().setBoolean(result);
    return true;
}

/* static */ bool
DebuggerObject::executeInGlobalMethod(JSContext* cx, unsigned argc, Value* vp)
{
    THIS_DEBUGOBJECT(cx, argc, vp, "executeInGlobal", args, object);
    if (!args.requireAtLeast(cx, "Debugger.Object.prototype.executeInGlobal", 1))
        return false;

    if (!DebuggerObject::requireGlobal(cx, object))
        return false;

    AutoStableStringChars stableChars(cx);
    if (!ValueToStableChars(cx, "Debugger.Object.prototype.executeInGlobal", args[0],
                            stableChars))
    {
        return false;
    }
    mozilla::Range<const char16_t> chars = stableChars.twoByteRange();

    EvalOptions options;
    if (!ParseEvalOptions(cx, args.get(1), options))
        return false;

    JSTrapStatus status;
    RootedValue value(cx);
    if (!DebuggerObject::executeInGlobal(cx, object, chars, nullptr, options, status, &value))
        return false;

    return object->owner()->newCompletionValue(cx, status, value, args.rval());
}

/* static */ bool
DebuggerObject::executeInGlobalWithBindingsMethod(JSContext* cx, unsigned argc, Value* vp)
{
    THIS_DEBUGOBJECT(cx, argc, vp, "executeInGlobalWithBindings", args, object);
    if (!args.requireAtLeast(cx, "Debugger.Object.prototype.executeInGlobalWithBindings", 2))
        return false;

    if (!DebuggerObject::requireGlobal(cx, object))
        return false;

    AutoStableStringChars stableChars(cx);
    if (!ValueToStableChars(cx, "Debugger.Object.prototype.executeInGlobalWithBindings", args[0],
                            stableChars))
    {
        return false;
    }
    mozilla::Range<const char16_t> chars = stableChars.twoByteRange();

    RootedObject bindings(cx, NonNullObject(cx, args[1]));
    if (!bindings)
        return false;

    EvalOptions options;
    if (!ParseEvalOptions(cx, args.get(2), options))
        return false;

    JSTrapStatus status;
    RootedValue value(cx);
    if (!DebuggerObject::executeInGlobal(cx, object, chars, bindings, options, status, &value))
        return false;

    return object->owner()->newCompletionValue(cx, status, value, args.rval());
}

/* static */ bool
DebuggerObject::makeDebuggeeValueMethod(JSContext* cx, unsigned argc, Value* vp)
{
    THIS_DEBUGOBJECT(cx, argc, vp, "makeDebuggeeValue", args, object);
    if (!args.requireAtLeast(cx, "Debugger.Object.prototype.makeDebuggeeValue", 1))
        return false;

    return DebuggerObject::makeDebuggeeValue(cx, object, args[0], args.rval());
}

/* static */ bool
DebuggerObject::unsafeDereferenceMethod(JSContext* cx, unsigned argc, Value* vp)
{
    THIS_DEBUGOBJECT(cx, argc, vp, "unsafeDereference", args, object);

    RootedObject result(cx);
    if (!DebuggerObject::unsafeDereference(cx, object, &result))
       return false;

    args.rval().setObject(*result);
    return true;
}

/* static */ bool
DebuggerObject::unwrapMethod(JSContext* cx, unsigned argc, Value* vp)
{
    THIS_DEBUGOBJECT(cx, argc, vp, "unwrap", args, object);

    RootedDebuggerObject result(cx);
    if (!DebuggerObject::unwrap(cx, object, &result))
        return false;

    args.rval().setObjectOrNull(result);
    return true;
}

const JSPropertySpec DebuggerObject::properties_[] = {
    JS_PSG("callable", DebuggerObject::callableGetter, 0),
    JS_PSG("isBoundFunction", DebuggerObject::isBoundFunctionGetter, 0),
    JS_PSG("isArrowFunction", DebuggerObject::isArrowFunctionGetter, 0),
    JS_PSG("proto", DebuggerObject::protoGetter, 0),
    JS_PSG("class", DebuggerObject::classGetter, 0),
    JS_PSG("name", DebuggerObject::nameGetter, 0),
    JS_PSG("displayName", DebuggerObject::displayNameGetter, 0),
    JS_PSG("parameterNames", DebuggerObject::parameterNamesGetter, 0),
    JS_PSG("script", DebuggerObject::scriptGetter, 0),
    JS_PSG("environment", DebuggerObject::environmentGetter, 0),
    JS_PSG("boundTargetFunction", DebuggerObject::boundTargetFunctionGetter, 0),
    JS_PSG("boundThis", DebuggerObject::boundThisGetter, 0),
    JS_PSG("boundArguments", DebuggerObject::boundArgumentsGetter, 0),
    JS_PSG("global", DebuggerObject::globalGetter, 0),
    JS_PSG("allocationSite", DebuggerObject::allocationSiteGetter, 0),
    JS_PSG("errorMessageName", DebuggerObject::errorMessageNameGetter, 0),
    JS_PSG("isProxy", DebuggerObject::isProxyGetter, 0),
    JS_PSG("proxyTarget", DebuggerObject::proxyTargetGetter, 0),
    JS_PSG("proxyHandler", DebuggerObject::proxyHandlerGetter, 0),
    JS_PS_END
};

#ifdef SPIDERMONKEY_PROMISE
const JSPropertySpec DebuggerObject::promiseProperties_[] = {
    JS_PSG("isPromise", DebuggerObject::isPromiseGetter, 0),
    JS_PSG("promiseState", DebuggerObject::promiseStateGetter, 0),
    JS_PSG("promiseValue", DebuggerObject::promiseValueGetter, 0),
    JS_PSG("promiseReason", DebuggerObject::promiseReasonGetter, 0),
    JS_PSG("promiseLifetime", DebuggerObject::promiseLifetimeGetter, 0),
    JS_PSG("promiseTimeToResolution", DebuggerObject::promiseTimeToResolutionGetter, 0),
    JS_PSG("promiseAllocationSite", DebuggerObject::promiseAllocationSiteGetter, 0),
    JS_PSG("promiseResolutionSite", DebuggerObject::promiseResolutionSiteGetter, 0),
    JS_PSG("promiseID", DebuggerObject::promiseIDGetter, 0),
    JS_PSG("promiseDependentPromises", DebuggerObject::promiseDependentPromisesGetter, 0),
    JS_PS_END
};
#endif // SPIDERMONKEY_PROMISE

const JSFunctionSpec DebuggerObject::methods_[] = {
    JS_FN("isExtensible", DebuggerObject::isExtensibleMethod, 0, 0),
    JS_FN("isSealed", DebuggerObject::isSealedMethod, 0, 0),
    JS_FN("isFrozen", DebuggerObject::isFrozenMethod, 0, 0),
    JS_FN("getOwnPropertyNames", DebuggerObject::getOwnPropertyNamesMethod, 0, 0),
    JS_FN("getOwnPropertySymbols", DebuggerObject::getOwnPropertySymbolsMethod, 0, 0),
    JS_FN("getOwnPropertyDescriptor", DebuggerObject::getOwnPropertyDescriptorMethod, 1, 0),
    JS_FN("preventExtensions", DebuggerObject::preventExtensionsMethod, 0, 0),
    JS_FN("seal", DebuggerObject::sealMethod, 0, 0),
    JS_FN("freeze", DebuggerObject::freezeMethod, 0, 0),
    JS_FN("defineProperty", DebuggerObject::definePropertyMethod, 2, 0),
    JS_FN("defineProperties", DebuggerObject::definePropertiesMethod, 1, 0),
    JS_FN("deleteProperty", DebuggerObject::deletePropertyMethod, 1, 0),
    JS_FN("call", DebuggerObject::callMethod, 0, 0),
    JS_FN("apply", DebuggerObject::applyMethod, 0, 0),
    JS_FN("asEnvironment", DebuggerObject::asEnvironmentMethod, 0, 0),
    JS_FN("forceLexicalInitializationByName", DebuggerObject::forceLexicalInitializationByNameMethod, 1, 0),
    JS_FN("executeInGlobal", DebuggerObject::executeInGlobalMethod, 1, 0),
    JS_FN("executeInGlobalWithBindings", DebuggerObject::executeInGlobalWithBindingsMethod, 2, 0),
    JS_FN("makeDebuggeeValue", DebuggerObject::makeDebuggeeValueMethod, 1, 0),
    JS_FN("unsafeDereference", DebuggerObject::unsafeDereferenceMethod, 0, 0),
    JS_FN("unwrap", DebuggerObject::unwrapMethod, 0, 0),
    JS_FS_END
};

/* static */ NativeObject*
DebuggerObject::initClass(JSContext* cx, HandleObject obj, HandleObject debugCtor)
{
    Rooted<GlobalObject*> global(cx, &obj->as<GlobalObject>());
    RootedObject objProto(cx, global->getOrCreateObjectPrototype(cx));

    RootedNativeObject objectProto(cx, InitClass(cx, debugCtor, objProto, &class_,
                                                 construct, 0, properties_,
                                                 methods_, nullptr, nullptr));

    if (!objectProto)
        return nullptr;

#ifdef SPIDERMONKEY_PROMISE
    if (!DefinePropertiesAndFunctions(cx, objectProto, promiseProperties_, nullptr))
        return nullptr;
#endif // SPIDERMONKEY_PROMISE

    return objectProto;
}

/* static */ DebuggerObject*
DebuggerObject::create(JSContext* cx, HandleObject proto, HandleObject referent,
                       HandleNativeObject debugger)
{
  NewObjectKind newKind = IsInsideNursery(referent) ? GenericObject : TenuredObject;
  JSObject* obj = NewObjectWithGivenProto(cx, &DebuggerObject::class_, proto, newKind);
  if (!obj)
    return nullptr;

  DebuggerObject& object = obj->as<DebuggerObject>();
  object.setPrivateGCThing(referent);
  object.setReservedSlot(JSSLOT_DEBUGOBJECT_OWNER, ObjectValue(*debugger));

  return &object;
}

bool
DebuggerObject::isCallable() const
{
    return referent()->isCallable();
}

bool
DebuggerObject::isFunction() const
{
    return referent()->is<JSFunction>();
}

bool
DebuggerObject::isDebuggeeFunction() const
{
    return referent()->is<JSFunction>() &&
           owner()->observesGlobal(&referent()->as<JSFunction>().global());
}

bool
DebuggerObject::isBoundFunction() const
{
    MOZ_ASSERT(isDebuggeeFunction());

    return referent()->isBoundFunction();
}

bool
DebuggerObject::isArrowFunction() const
{
    MOZ_ASSERT(isDebuggeeFunction());

    return referent()->as<JSFunction>().isArrow();
}

bool
DebuggerObject::isGlobal() const
{
    return referent()->is<GlobalObject>();
}

bool
DebuggerObject::isScriptedProxy() const
{
    return js::IsScriptedProxy(referent());
}

#ifdef SPIDERMONKEY_PROMISE
bool
DebuggerObject::isPromise() const
{
    JSObject* referent = this->referent();

    if (IsCrossCompartmentWrapper(referent)) {
        referent = CheckedUnwrap(referent);
        if (!referent)
            return false;
    }

    return referent->is<PromiseObject>();
}
#endif // SPIDERMONKEY_PROMISE

/* static */ bool
DebuggerObject::getClassName(JSContext* cx, HandleDebuggerObject object,
                             MutableHandleString result)
{
    RootedObject referent(cx, object->referent());

    const char* className;
    {
        AutoCompartment ac(cx, referent);
        className = GetObjectClassName(cx, referent);
    }

    JSAtom* str = Atomize(cx, className, strlen(className));
    if (!str)
        return false;

    result.set(str);
    return true;
}

/* static */ bool
DebuggerObject::getGlobal(JSContext* cx, HandleDebuggerObject object,
                          MutableHandleDebuggerObject result)
{
    RootedObject referent(cx, object->referent());
    Debugger* dbg = object->owner();

    RootedObject global(cx, &referent->global());
    return dbg->wrapDebuggeeObject(cx, global, result);
}

JSAtom*
DebuggerObject::name() const
{
    MOZ_ASSERT(isFunction());

    return referent()->as<JSFunction>().name();
}

JSAtom*
DebuggerObject::displayName() const
{
    MOZ_ASSERT(isFunction());

    return referent()->as<JSFunction>().displayAtom();
}

JS::PromiseState
DebuggerObject::promiseState() const
{
    return promise()->state();
}

double
DebuggerObject::promiseLifetime() const
{
    return promise()->lifetime();
}

double
DebuggerObject::promiseTimeToResolution() const
{
    MOZ_ASSERT(promiseState() != JS::PromiseState::Pending);

    return promise()->timeToResolution();
}

/* static */ bool
DebuggerObject::getParameterNames(JSContext* cx, HandleDebuggerObject object,
                                  MutableHandle<StringVector> result)
{
    MOZ_ASSERT(object->isDebuggeeFunction());

    RootedFunction referent(cx, &object->referent()->as<JSFunction>());

    if (!result.growBy(referent->nargs()))
        return false;
    if (referent->isInterpreted()) {
        RootedScript script(cx, GetOrCreateFunctionScript(cx, referent));
        if (!script)
            return false;

        MOZ_ASSERT(referent->nargs() == script->numArgs());

        if (referent->nargs() > 0) {
            PositionalFormalParameterIter fi(script);
            for (size_t i = 0; i < referent->nargs(); i++, fi++) {
                MOZ_ASSERT(fi.argumentSlot() == i);
                result[i].set(fi.name());
            }
        }
    } else {
        for (size_t i = 0; i < referent->nargs(); i++)
            result[i].set(nullptr);
    }

    return true;
}

/* static */ bool
DebuggerObject::getBoundTargetFunction(JSContext* cx, HandleDebuggerObject object,
                                       MutableHandleDebuggerObject result)
{
    MOZ_ASSERT(object->isBoundFunction());

    RootedFunction referent(cx, &object->referent()->as<JSFunction>());
    Debugger* dbg = object->owner();

    RootedObject target(cx, referent->getBoundFunctionTarget());
    return dbg->wrapDebuggeeObject(cx, target, result);
}

/* static */ bool
DebuggerObject::getBoundThis(JSContext* cx, HandleDebuggerObject object,
                             MutableHandleValue result)
{
    MOZ_ASSERT(object->isBoundFunction());

    RootedFunction referent(cx, &object->referent()->as<JSFunction>());
    Debugger* dbg = object->owner();

    result.set(referent->getBoundFunctionThis());
    return dbg->wrapDebuggeeValue(cx, result);
}

/* static */ bool
DebuggerObject::getBoundArguments(JSContext* cx, HandleDebuggerObject object,
                                  MutableHandle<ValueVector> result)
{
    MOZ_ASSERT(object->isBoundFunction());

    RootedFunction referent(cx, &object->referent()->as<JSFunction>());
    Debugger* dbg = object->owner();

    size_t length = referent->getBoundFunctionArgumentCount();
    if (!result.resize(length))
        return false;
    for (size_t i = 0; i < length; i++) {
        result[i].set(referent->getBoundFunctionArgument(cx, i));
        if (!dbg->wrapDebuggeeValue(cx, result[i]))
            return false;
    }
    return true;
}

/* static */ SavedFrame*
Debugger::getObjectAllocationSite(JSObject& obj)
{
    JSObject* metadata = GetAllocationMetadata(&obj);
    if (!metadata)
        return nullptr;

    MOZ_ASSERT(!metadata->is<WrapperObject>());
    return SavedFrame::isSavedFrameAndNotProto(*metadata)
        ? &metadata->as<SavedFrame>()
        : nullptr;
}

/* static */ bool
DebuggerObject::getAllocationSite(JSContext* cx, HandleDebuggerObject object,
                                  MutableHandleObject result)
{
    RootedObject referent(cx, object->referent());

    RootedObject allocSite(cx, Debugger::getObjectAllocationSite(*referent));
    if (!cx->compartment()->wrap(cx, &allocSite))
        return false;

    result.set(allocSite);
    return true;
}

/* static */ bool
DebuggerObject::getErrorMessageName(JSContext* cx, HandleDebuggerObject object,
                                    MutableHandleString result)
{
    RootedObject referent(cx, object->referent());

    JSObject* obj = referent;
    if (IsCrossCompartmentWrapper(obj))
        obj = CheckedUnwrap(obj);

    if (!obj) {
        JS_ReportError(cx, "Permission denied to access object");
        return false;
    }

    if (obj->is<ErrorObject>()) {
        JSErrorReport* report = obj->as<ErrorObject>().getErrorReport();
        if (report) {
            const JSErrorFormatString* efs = GetErrorMessage(nullptr, report->errorNumber);
            if (efs) {
                RootedString str(cx, JS_NewStringCopyZ(cx, efs->name));
                if (!cx->compartment()->wrap(cx, &str))
                    return false;

                result.set(str);
                return true;
            }
        }
    }

    result.set(nullptr);
    return true;
}

#ifdef SPIDERMONKEY_PROMISE
/* static */ bool
DebuggerObject::getPromiseValue(JSContext* cx, HandleDebuggerObject object,
                                MutableHandleValue result)
{
    MOZ_ASSERT(object->promiseState() == JS::PromiseState::Fulfilled);

    result.set(object->promise()->value());
    return object->owner()->wrapDebuggeeValue(cx, result);
}

/* static */ bool
DebuggerObject::getPromiseReason(JSContext* cx, HandleDebuggerObject object,
                                 MutableHandleValue result)
{
    MOZ_ASSERT(object->promiseState() == JS::PromiseState::Rejected);

    result.set(object->promise()->reason());
    return object->owner()->wrapDebuggeeValue(cx, result);
}
#endif // SPIDERMONKEY_PROMISE

/* static */ bool
DebuggerObject::isExtensible(JSContext* cx, HandleDebuggerObject object, bool& result)
{
    RootedObject referent(cx, object->referent());

    Maybe<AutoCompartment> ac;
    ac.emplace(cx, referent);
    ErrorCopier ec(ac);
    return IsExtensible(cx, referent, &result);
}

/* static */ bool
DebuggerObject::isSealed(JSContext* cx, HandleDebuggerObject object, bool& result)
{
    RootedObject referent(cx, object->referent());

    Maybe<AutoCompartment> ac;
    ac.emplace(cx, referent);

    ErrorCopier ec(ac);
    return TestIntegrityLevel(cx, referent, IntegrityLevel::Sealed, &result);
}

/* static */ bool
DebuggerObject::isFrozen(JSContext* cx, HandleDebuggerObject object, bool& result)
{
    RootedObject referent(cx, object->referent());

    Maybe<AutoCompartment> ac;
    ac.emplace(cx, referent);

    ErrorCopier ec(ac);
    return TestIntegrityLevel(cx, referent, IntegrityLevel::Frozen, &result);
}

/* static */ bool
DebuggerObject::getPrototypeOf(JSContext* cx, HandleDebuggerObject object,
                               MutableHandleDebuggerObject result)
{
    RootedObject referent(cx, object->referent());
    Debugger* dbg = object->owner();

    RootedObject proto(cx);
    {
        AutoCompartment ac(cx, referent);
        if (!GetPrototype(cx, referent, &proto))
            return false;
    }

    if (!proto) {
        result.set(nullptr);
        return true;
    }

    return dbg->wrapDebuggeeObject(cx, proto, result);
}

/* static */ bool
DebuggerObject::getOwnPropertyNames(JSContext* cx, HandleDebuggerObject object,
                                    MutableHandle<IdVector> result)
{
    RootedObject referent(cx, object->referent());

    AutoIdVector ids(cx);
    {
        Maybe<AutoCompartment> ac;
        ac.emplace(cx, referent);

        ErrorCopier ec(ac);
        if (!GetPropertyKeys(cx, referent, JSITER_OWNONLY | JSITER_HIDDEN, &ids))
            return false;
    }

    return result.append(ids.begin(), ids.end());
}

/* static */ bool
DebuggerObject::getOwnPropertySymbols(JSContext* cx, HandleDebuggerObject object,
                                      MutableHandle<IdVector> result)
{
    RootedObject referent(cx, object->referent());

    AutoIdVector ids(cx);
    {
        Maybe<AutoCompartment> ac;
        ac.emplace(cx, referent);

        ErrorCopier ec(ac);
        if (!GetPropertyKeys(cx, referent,
                             JSITER_OWNONLY | JSITER_HIDDEN | JSITER_SYMBOLS | JSITER_SYMBOLSONLY,
                             &ids))
            return false;
    }

    return result.append(ids.begin(), ids.end());
}

/* static */ bool
DebuggerObject::getOwnPropertyDescriptor(JSContext* cx, HandleDebuggerObject object,
                                         HandleId id, MutableHandle<PropertyDescriptor> desc)
{
    RootedObject referent(cx, object->referent());
    Debugger* dbg = object->owner();

    /* Bug: This can cause the debuggee to run! */
    {
        Maybe<AutoCompartment> ac;
        ac.emplace(cx, referent);

        ErrorCopier ec(ac);
        if (!GetOwnPropertyDescriptor(cx, referent, id, desc))
            return false;
    }

    if (desc.object()) {
        /* Rewrap the debuggee values in desc for the debugger. */
        if (!dbg->wrapDebuggeeValue(cx, desc.value()))
            return false;

        if (desc.hasGetterObject()) {
            RootedValue get(cx, ObjectOrNullValue(desc.getterObject()));
            if (!dbg->wrapDebuggeeValue(cx, &get))
                return false;
            desc.setGetterObject(get.toObjectOrNull());
        }
        if (desc.hasSetterObject()) {
            RootedValue set(cx, ObjectOrNullValue(desc.setterObject()));
            if (!dbg->wrapDebuggeeValue(cx, &set))
                return false;
            desc.setSetterObject(set.toObjectOrNull());
        }

        // Avoid tripping same-compartment assertions in JS::FromPropertyDescriptor().
        desc.object().set(object);
    }

    return true;
}

/* static */ bool
DebuggerObject::preventExtensions(JSContext* cx, HandleDebuggerObject object)
{
    RootedObject referent(cx, object->referent());

    Maybe<AutoCompartment> ac;
    ac.emplace(cx, referent);

    ErrorCopier ec(ac);
    return PreventExtensions(cx, referent);
}

/* static */ bool
DebuggerObject::seal(JSContext* cx, HandleDebuggerObject object)
{
    RootedObject referent(cx, object->referent());

    Maybe<AutoCompartment> ac;
    ac.emplace(cx, referent);

    ErrorCopier ec(ac);
    return SetIntegrityLevel(cx, referent, IntegrityLevel::Sealed);
}

/* static */ bool
DebuggerObject::freeze(JSContext* cx, HandleDebuggerObject object)
{
    RootedObject referent(cx, object->referent());

    Maybe<AutoCompartment> ac;
    ac.emplace(cx, referent);

    ErrorCopier ec(ac);
    return SetIntegrityLevel(cx, referent, IntegrityLevel::Frozen);
}

/* static */ bool
DebuggerObject::defineProperty(JSContext* cx, HandleDebuggerObject object, HandleId id,
                               Handle<PropertyDescriptor> desc_)
{
    RootedObject referent(cx, object->referent());
    Debugger* dbg = object->owner();

    Rooted<PropertyDescriptor> desc(cx, desc_);
    if (!dbg->unwrapPropertyDescriptor(cx, referent, &desc))
        return false;
    if (!CheckPropertyDescriptorAccessors(cx, desc))
        return false;

    Maybe<AutoCompartment> ac;
    ac.emplace(cx, referent);
    if (!cx->compartment()->wrap(cx, &desc))
        return false;

    ErrorCopier ec(ac);
    if (!DefineProperty(cx, referent, id, desc))
        return false;

    return true;
}

/* static */ bool
DebuggerObject::defineProperties(JSContext* cx, HandleDebuggerObject object,
                                 Handle<IdVector> ids,
                                 Handle<PropertyDescriptorVector> descs_)
{
    RootedObject referent(cx, object->referent());
    Debugger* dbg = object->owner();

    Rooted<PropertyDescriptorVector> descs(cx, PropertyDescriptorVector(cx));
    if (!descs.append(descs_.begin(), descs_.end()))
        return false;
    for (size_t i = 0; i < descs.length(); i++) {
        if (!dbg->unwrapPropertyDescriptor(cx, referent, descs[i]))
            return false;
        if (!CheckPropertyDescriptorAccessors(cx, descs[i]))
            return false;
    }

    Maybe<AutoCompartment> ac;
    ac.emplace(cx, referent);
    for (size_t i = 0; i < descs.length(); i++) {
        if (!cx->compartment()->wrap(cx, descs[i]))
            return false;
    }

    ErrorCopier ec(ac);
    for (size_t i = 0; i < descs.length(); i++) {
        if (!DefineProperty(cx, referent, ids[i], descs[i]))
            return false;
    }

    return true;
}

/* static */ bool
DebuggerObject::deleteProperty(JSContext* cx, HandleDebuggerObject object, HandleId id,
                               ObjectOpResult& result)
{
    RootedObject referent(cx, object->referent());

    Maybe<AutoCompartment> ac;
    ac.emplace(cx, referent);

    ErrorCopier ec(ac);
    return DeleteProperty(cx, referent, id, result);
}

/* static */ bool
DebuggerObject::call(JSContext* cx, HandleDebuggerObject object, HandleValue thisv_,
                     Handle<ValueVector> args, MutableHandleValue result)
{
    RootedObject referent(cx, object->referent());
    Debugger* dbg = object->owner();

    if (!referent->isCallable()) {
        JS_ReportErrorNumber(cx, GetErrorMessage, nullptr, JSMSG_INCOMPATIBLE_PROTO,
                             "Debugger.Object", "call", referent->getClass()->name);
        return false;
    }

    RootedValue calleev(cx, ObjectValue(*referent));

    /*
     * Unwrap Debugger.Objects. This happens in the debugger's compartment since
     * that is where any exceptions must be reported.
     */
    RootedValue thisv(cx, thisv_);
    if (!dbg->unwrapDebuggeeValue(cx, &thisv))
        return false;
    Rooted<ValueVector> args2(cx, ValueVector(cx));
    if (!args2.append(args.begin(), args.end()))
        return false;
    for (unsigned i = 0; i < args2.length(); ++i) {
        if (!dbg->unwrapDebuggeeValue(cx, args2[i]))
            return false;
    }

    /*
     * Enter the debuggee compartment and rewrap all input value for that compartment.
     * (Rewrapping always takes place in the destination compartment.)
     */
    Maybe<AutoCompartment> ac;
    ac.emplace(cx, referent);
    if (!cx->compartment()->wrap(cx, &calleev) || !cx->compartment()->wrap(cx, &thisv))
        return false;
    for (unsigned i = 0; i < args2.length(); ++i) {
        if (!cx->compartment()->wrap(cx, args2[i]))
             return false;
    }

    /*
     * Call the function. Use receiveCompletionValue to return to the debugger
     * compartment and populate args.rval().
     */
    LeaveDebuggeeNoExecute nnx(cx);

    bool ok;
    {
        InvokeArgs invokeArgs(cx);

        ok = invokeArgs.init(cx, args2.length());
        if (ok) {
            for (size_t i = 0; i < args2.length(); ++i)
                invokeArgs[i].set(args2[i]);

            ok = js::Call(cx, calleev, thisv, invokeArgs, result);
        }
    }

    return dbg->receiveCompletionValue(ac, ok, result, result);
}

/* static */ bool
DebuggerObject::forceLexicalInitializationByName(JSContext* cx, HandleDebuggerObject object,
                                                 HandleId id, bool& result)
{
    if (!JSID_IS_STRING(id)) {
        JS_ReportErrorNumber(cx, GetErrorMessage, nullptr,
                             JSMSG_NOT_EXPECTED_TYPE, "Debugger.Object.prototype.forceLexicalInitializationByName",
                             "string", InformalValueTypeName(IdToValue(id)));
        return false;
    }

    MOZ_ASSERT(object->isGlobal());

    Rooted<GlobalObject*> referent(cx, &object->referent()->as<GlobalObject>());

    RootedObject globalLexical(cx, &referent->lexicalEnvironment());
    RootedObject pobj(cx);
    RootedShape shape(cx);
    if (!LookupProperty(cx, globalLexical, id, &pobj, &shape))
        return false;

    result = false;
    if (shape) {
        Value v = globalLexical->as<NativeObject>().getSlot(shape->slot());
        if (shape->hasSlot() && v.isMagic() && v.whyMagic() == JS_UNINITIALIZED_LEXICAL) {
            globalLexical->as<NativeObject>().setSlot(shape->slot(), UndefinedValue());
            result = true;
        }
    }

    return true;
}

/* static */ bool
DebuggerObject::executeInGlobal(JSContext* cx, HandleDebuggerObject object,
                                mozilla::Range<const char16_t> chars, HandleObject bindings,
                                const EvalOptions& options, JSTrapStatus& status,
                                MutableHandleValue value)
{
    MOZ_ASSERT(object->isGlobal());

    Rooted<GlobalObject*> referent(cx, &object->referent()->as<GlobalObject>());
    Debugger* dbg = object->owner();

    RootedObject globalLexical(cx, &referent->lexicalEnvironment());
    return DebuggerGenericEval(cx, chars, bindings, options, status, value, dbg, globalLexical,
                               nullptr);
}

/* static */ bool
DebuggerObject::makeDebuggeeValue(JSContext* cx, HandleDebuggerObject object,
                                  HandleValue value_, MutableHandleValue result)
{
    RootedObject referent(cx, object->referent());
    Debugger* dbg = object->owner();

    RootedValue value(cx, value_);

    /* Non-objects are already debuggee values. */
    if (value.isObject()) {
        // Enter this Debugger.Object's referent's compartment, and wrap the
        // argument as appropriate for references from there.
        {
            AutoCompartment ac(cx, referent);
            if (!cx->compartment()->wrap(cx, &value))
                return false;
        }

        // Back in the debugger's compartment, produce a new Debugger.Object
        // instance referring to the wrapped argument.
        if (!dbg->wrapDebuggeeValue(cx, &value))
            return false;
    }

    result.set(value);
    return true;
}

/* static */ bool
DebuggerObject::unsafeDereference(JSContext* cx, HandleDebuggerObject object,
                                  MutableHandleObject result)
{
    RootedObject referent(cx, object->referent());

    if (!cx->compartment()->wrap(cx, &referent))
        return false;

    // Wrapping should return the WindowProxy.
    MOZ_ASSERT(!IsWindow(referent));

    result.set(referent);
    return true;
}

/* static */ bool
DebuggerObject::unwrap(JSContext* cx, HandleDebuggerObject object,
                       MutableHandleDebuggerObject result)
{
    RootedObject referent(cx, object->referent());
    Debugger* dbg = object->owner();

    RootedObject unwrapped(cx, UnwrapOneChecked(referent));
    if (!unwrapped) {
        result.set(nullptr);
        return true;
    }

    // Don't allow unwrapping to create a D.O whose referent is in an
    // invisible-to-Debugger global. (If our referent is a *wrapper* to such,
    // and the wrapper is in a visible compartment, that's fine.)
    JSCompartment* unwrappedCompartment = unwrapped->compartment();
    if (unwrappedCompartment->creationOptions().invisibleToDebugger()) {
        JS_ReportErrorNumber(cx, GetErrorMessage, nullptr,
                             JSMSG_DEBUG_INVISIBLE_COMPARTMENT);
        return false;
    }

    return dbg->wrapDebuggeeObject(cx, unwrapped, result);
}

/* static */ bool
DebuggerObject::requireGlobal(JSContext* cx, HandleDebuggerObject object)
{
    if (!object->isGlobal()) {
        RootedObject referent(cx, object->referent());

        const char* isWrapper = "";
        const char* isWindowProxy = "";

        /* Help the poor programmer by pointing out wrappers around globals... */
        if (referent->is<WrapperObject>()) {
            referent = js::UncheckedUnwrap(referent);
            isWrapper = "a wrapper around ";
        }

        /* ... and WindowProxies around Windows. */
        if (IsWindowProxy(referent)) {
            referent = ToWindowIfWindowProxy(referent);
            isWindowProxy = "a WindowProxy referring to ";
        }

        RootedValue dbgobj(cx, ObjectValue(*object));
        if (referent->is<GlobalObject>()) {
            ReportValueErrorFlags(cx, JSREPORT_ERROR, JSMSG_DEBUG_WRAPPER_IN_WAY,
                                  JSDVG_SEARCH_STACK, dbgobj, nullptr,
                                  isWrapper, isWindowProxy);
        } else {
            ReportValueErrorFlags(cx, JSREPORT_ERROR, JSMSG_DEBUG_BAD_REFERENT,
                                  JSDVG_SEARCH_STACK, dbgobj, nullptr,
                                  "a global object", nullptr);
        }
        return false;
    }

    return true;
}

#ifdef SPIDERMONKEY_PROMISE
/* static */ bool
DebuggerObject::requirePromise(JSContext* cx, HandleDebuggerObject object)
{
   RootedObject referent(cx, object->referent());

   if (IsCrossCompartmentWrapper(referent)) {
       referent = CheckedUnwrap(referent);
       if (!referent) {
           JS_ReportError(cx, "Permission denied to access object");
           return false;
       }
   }

   if (!referent->is<PromiseObject>()) {
      JS_ReportErrorNumber(cx, GetErrorMessage, nullptr, JSMSG_NOT_EXPECTED_TYPE,
                           "Debugger", "Promise", object->getClass()->name);
      return false;
   }

   return true;
}
#endif // SPIDERMONKEY_PROMISE

/* static */ bool
DebuggerObject::getScriptedProxyTarget(JSContext* cx, HandleDebuggerObject object,
                                       MutableHandleDebuggerObject result)
{
    MOZ_ASSERT(object->isScriptedProxy());
    RootedObject referent(cx, object->referent());
    Debugger* dbg = object->owner();
    RootedObject unwrapped(cx, js::GetProxyTargetObject(referent));
    if(!unwrapped) {
      result.set(nullptr);
      return true;
    }
    return dbg->wrapDebuggeeObject(cx, unwrapped, result);
}

/* static */ bool
DebuggerObject::getScriptedProxyHandler(JSContext* cx, HandleDebuggerObject object,
                                        MutableHandleDebuggerObject result)
{
    MOZ_ASSERT(object->isScriptedProxy());
    RootedObject referent(cx, object->referent());
    Debugger* dbg = object->owner();
    RootedObject unwrapped(cx, ScriptedProxyHandler::handlerObject(referent));
    if(!unwrapped) {
      result.set(nullptr);
      return true;
    }
    return dbg->wrapDebuggeeObject(cx, unwrapped, result);
}


/*** Debugger.Environment ************************************************************************/

void
DebuggerEnv_trace(JSTracer* trc, JSObject* obj)
{
    /*
     * There is a barrier on private pointers, so the Unbarriered marking
     * is okay.
     */
    if (Env* referent = (JSObject*) obj->as<NativeObject>().getPrivate()) {
        TraceManuallyBarrieredCrossCompartmentEdge(trc, obj, &referent,
                                                   "Debugger.Environment referent");
        obj->as<NativeObject>().setPrivateUnbarriered(referent);
    }
}

/* static */ DebuggerEnvironment*
DebuggerEnvironment::checkThis(JSContext* cx, const CallArgs& args, const char* fnname,
                               bool requireDebuggee)
{
    JSObject* thisobj = NonNullObject(cx, args.thisv());
    if (!thisobj)
        return nullptr;
    if (thisobj->getClass() != &DebuggerEnvironment::class_) {
        JS_ReportErrorNumber(cx, GetErrorMessage, nullptr, JSMSG_INCOMPATIBLE_PROTO,
                             "Debugger.Environment", fnname, thisobj->getClass()->name);
        return nullptr;
    }

    /*
     * Forbid Debugger.Environment.prototype, which is of class DebuggerEnvironment::class_
     * but isn't a real working Debugger.Environment. The prototype object is
     * distinguished by having no referent.
     */
    DebuggerEnvironment* nthisobj = &thisobj->as<DebuggerEnvironment>();
    if (!nthisobj->getPrivate()) {
        JS_ReportErrorNumber(cx, GetErrorMessage, nullptr, JSMSG_INCOMPATIBLE_PROTO,
                             "Debugger.Environment", fnname, "prototype object");
        return nullptr;
    }

    /*
     * Forbid access to Debugger.Environment objects that are not debuggee
     * environments.
     */
    if (requireDebuggee) {
        Rooted<Env*> env(cx, static_cast<Env*>(nthisobj->getPrivate()));
        if (!Debugger::fromChildJSObject(nthisobj)->observesGlobal(&env->global())) {
            JS_ReportErrorNumber(cx, GetErrorMessage, nullptr, JSMSG_DEBUG_NOT_DEBUGGEE,
                                 "Debugger.Environment", "environment");
            return nullptr;
        }
    }

    return nthisobj;
}

#define THIS_DEBUGGER_ENVIRONMENT(cx, argc, vp, fnname, args, environment)                                 \
    CallArgs args = CallArgsFromVp(argc, vp);                                                              \
    Rooted<DebuggerEnvironment*> environment(cx, DebuggerEnvironment::checkThis(cx, args, fnname, false)); \
    if (!environment)                                                                                      \
        return false;                                                                                      \

/* static */ bool
DebuggerEnvironment::construct(JSContext* cx, unsigned argc, Value* vp)
{
    JS_ReportErrorNumber(cx, GetErrorMessage, nullptr, JSMSG_NO_CONSTRUCTOR,
                         "Debugger.Environment");
    return false;
}

static bool
IsDeclarative(Env* env)
{
    return env->is<DebugEnvironmentProxy>() &&
           env->as<DebugEnvironmentProxy>().isForDeclarative();
}

template <typename T>
static bool
IsDebugEnvironmentWrapper(Env* env)
{
    return env->is<DebugEnvironmentProxy>() &&
           env->as<DebugEnvironmentProxy>().environment().is<T>();
}

bool
DebuggerEnvironment::typeGetter(JSContext* cx, unsigned argc, Value* vp)
{
    THIS_DEBUGGER_ENVIRONMENT(cx, argc, vp, "get type", args, environment);

    if (!environment->requireDebuggee(cx))
        return false;

    DebuggerEnvironmentType type = environment->type();

    const char* s;
    switch (type) {
      case DebuggerEnvironmentType::Declarative:
        s = "declarative";
        break;
      case DebuggerEnvironmentType::With:
        s = "with";
        break;
      case DebuggerEnvironmentType::Object:
        s = "object";
        break;
    }

    JSAtom* str = Atomize(cx, s, strlen(s), PinAtom);
    if (!str)
        return false;

    args.rval().setString(str);
    return true;
}

/* static */ bool
DebuggerEnvironment::parentGetter(JSContext* cx, unsigned argc, Value* vp)
{
    THIS_DEBUGGER_ENVIRONMENT(cx, argc, vp, "get type", args, environment);

    if (!environment->requireDebuggee(cx))
        return false;

    RootedDebuggerEnvironment result(cx);
    if (!environment->getParent(cx, &result))
        return false;

    args.rval().setObjectOrNull(result);
    return true;
}

/* static */ bool
DebuggerEnvironment::objectGetter(JSContext* cx, unsigned argc, Value* vp)
{
    THIS_DEBUGGER_ENVIRONMENT(cx, argc, vp, "get type", args, environment);

    if (!environment->requireDebuggee(cx))
        return false;

    if (environment->type() == DebuggerEnvironmentType::Declarative) {
        JS_ReportErrorNumber(cx, GetErrorMessage, nullptr, JSMSG_DEBUG_NO_ENV_OBJECT);
        return false;
    }

    RootedDebuggerObject result(cx);
    if (!environment->getObject(cx, &result))
        return false;

    args.rval().setObject(*result);
    return true;
}

/* static */ bool
DebuggerEnvironment::calleeGetter(JSContext* cx, unsigned argc, Value* vp)
{
    THIS_DEBUGGER_ENVIRONMENT(cx, argc, vp, "get callee", args, environment);

    if (!environment->requireDebuggee(cx))
        return false;

    RootedDebuggerObject result(cx);
    if (!environment->getCallee(cx, &result))
        return false;

    args.rval().setObjectOrNull(result);
    return true;
}

/* static */ bool
DebuggerEnvironment::inspectableGetter(JSContext* cx, unsigned argc, Value* vp)
{
    THIS_DEBUGGER_ENVIRONMENT(cx, argc, vp, "get inspectable", args, environment);

    args.rval().setBoolean(environment->isDebuggee());
    return true;
}

/* static */ bool
DebuggerEnvironment::optimizedOutGetter(JSContext* cx, unsigned argc, Value* vp)
{
    THIS_DEBUGGER_ENVIRONMENT(cx, argc, vp, "get optimizedOut", args, environment);

    args.rval().setBoolean(environment->isOptimized());
    return true;
}

/* static */ bool
DebuggerEnvironment::namesMethod(JSContext* cx, unsigned argc, Value* vp)
{
    THIS_DEBUGGER_ENVIRONMENT(cx, argc, vp, "names", args, environment);

    if (!environment->requireDebuggee(cx))
        return false;

    Rooted<IdVector> ids(cx, IdVector(cx));
    if (!DebuggerEnvironment::getNames(cx, environment, &ids))
        return false;

    RootedObject obj(cx, IdVectorToArray(cx, ids));
    if (!obj)
        return false;

    args.rval().setObject(*obj);
    return true;
}

/* static */ bool
DebuggerEnvironment::findMethod(JSContext* cx, unsigned argc, Value* vp)
{
    THIS_DEBUGGER_ENVIRONMENT(cx, argc, vp, "find", args, environment);
    if (!args.requireAtLeast(cx, "Debugger.Environment.find", 1))
        return false;

    if (!environment->requireDebuggee(cx))
        return false;

    RootedId id(cx);
    if (!ValueToIdentifier(cx, args[0], &id))
        return false;

    RootedDebuggerEnvironment result(cx);
    if (!DebuggerEnvironment::find(cx, environment, id, &result))
        return false;

    args.rval().setObjectOrNull(result);
    return true;
}

/* static */ bool
DebuggerEnvironment::getVariableMethod(JSContext* cx, unsigned argc, Value* vp)
{
    THIS_DEBUGGER_ENVIRONMENT(cx, argc, vp, "getVariable", args, environment);
    if (!args.requireAtLeast(cx, "Debugger.Environment.getVariable", 1))
        return false;

    if (!environment->requireDebuggee(cx))
        return false;

    RootedId id(cx);
    if (!ValueToIdentifier(cx, args[0], &id))
        return false;

    return DebuggerEnvironment::getVariable(cx, environment, id, args.rval());
}

/* static */ bool
DebuggerEnvironment::setVariableMethod(JSContext* cx, unsigned argc, Value* vp)
{
    THIS_DEBUGGER_ENVIRONMENT(cx, argc, vp, "setVariable", args, environment);
    if (!args.requireAtLeast(cx, "Debugger.Environment.setVariable", 2))
        return false;

    if (!environment->requireDebuggee(cx))
        return false;

    RootedId id(cx);
    if (!ValueToIdentifier(cx, args[0], &id))
        return false;

    if (!DebuggerEnvironment::setVariable(cx, environment, id, args[1]))
        return false;

    args.rval().setUndefined();
    return true;
}

bool
DebuggerEnvironment::requireDebuggee(JSContext* cx) const
{
    if (!isDebuggee()) {
        JS_ReportErrorNumber(cx, GetErrorMessage, nullptr, JSMSG_DEBUG_NOT_DEBUGGEE,
                             "Debugger.Environment", "environment");

        return false;
    }

    return true;
}

const JSPropertySpec DebuggerEnvironment::properties_[] = {
    JS_PSG("type", DebuggerEnvironment::typeGetter, 0),
    JS_PSG("parent", DebuggerEnvironment::parentGetter, 0),
    JS_PSG("object", DebuggerEnvironment::objectGetter, 0),
    JS_PSG("callee", DebuggerEnvironment::calleeGetter, 0),
    JS_PSG("inspectable", DebuggerEnvironment::inspectableGetter, 0),
    JS_PSG("optimizedOut", DebuggerEnvironment::optimizedOutGetter, 0),
    JS_PS_END
};

const JSFunctionSpec DebuggerEnvironment::methods_[] = {
    JS_FN("names", DebuggerEnvironment::namesMethod, 0, 0),
    JS_FN("find", DebuggerEnvironment::findMethod, 1, 0),
    JS_FN("getVariable", DebuggerEnvironment::getVariableMethod, 1, 0),
    JS_FN("setVariable", DebuggerEnvironment::setVariableMethod, 2, 0),
    JS_FS_END
};

/* static */ NativeObject*
DebuggerEnvironment::initClass(JSContext* cx, HandleObject dbgCtor, HandleObject obj)
{
    Rooted<GlobalObject*> global(cx, &obj->as<GlobalObject>());
    RootedObject objProto(cx, global->getOrCreateObjectPrototype(cx));

    return InitClass(cx, dbgCtor, objProto, &DebuggerEnvironment::class_, construct, 0,
                     properties_, methods_, nullptr, nullptr);
}

/* static */ DebuggerEnvironment*
DebuggerEnvironment::create(JSContext* cx, HandleObject proto, HandleObject referent,
                            HandleNativeObject debugger)
{
    NewObjectKind newKind = IsInsideNursery(referent) ? GenericObject : TenuredObject;
    RootedObject obj(cx, NewObjectWithGivenProto(cx, &DebuggerEnvironment::class_, proto, newKind));
    if (!obj)
        return nullptr;

    DebuggerEnvironment& environment = obj->as<DebuggerEnvironment>();
    environment.setPrivateGCThing(referent);
    environment.setReservedSlot(OWNER_SLOT, ObjectValue(*debugger));

    return &environment;
}

/* static */ DebuggerEnvironmentType
DebuggerEnvironment::type() const
{
    /* Don't bother switching compartments just to check env's type. */
    if (IsDeclarative(referent()))
        return DebuggerEnvironmentType::Declarative;
    if (IsDebugEnvironmentWrapper<WithEnvironmentObject>(referent()))
        return DebuggerEnvironmentType::With;
    return DebuggerEnvironmentType::Object;
}

bool
DebuggerEnvironment::getParent(JSContext* cx, MutableHandleDebuggerEnvironment result) const
{
    /* Don't bother switching compartments just to get env's parent. */
    Rooted<Env*> parent(cx, referent()->enclosingEnvironment());
    if (!parent) {
        result.set(nullptr);
        return true;
    }

    return owner()->wrapEnvironment(cx, parent, result);
}

bool
DebuggerEnvironment::getObject(JSContext* cx, MutableHandleDebuggerObject result) const
{
    MOZ_ASSERT(type() != DebuggerEnvironmentType::Declarative);

    /* Don't bother switching compartments just to get env's object. */
    RootedObject object(cx);
    if (IsDebugEnvironmentWrapper<WithEnvironmentObject>(referent())) {
        object.set(&referent()->as<DebugEnvironmentProxy>()
                   .environment().as<WithEnvironmentObject>().object());
    } else if (IsDebugEnvironmentWrapper<NonSyntacticVariablesObject>(referent())) {
        object.set(&referent()->as<DebugEnvironmentProxy>()
                   .environment().as<NonSyntacticVariablesObject>());
    } else {
        object.set(referent());
        MOZ_ASSERT(!object->is<DebugEnvironmentProxy>());
    }

    return owner()->wrapDebuggeeObject(cx, object, result);
}

bool
DebuggerEnvironment::getCallee(JSContext* cx, MutableHandleDebuggerObject result) const
{
    if (!referent()->is<DebugEnvironmentProxy>()) {
        result.set(nullptr);
        return true;
    }

    JSObject& scope = referent()->as<DebugEnvironmentProxy>().environment();
    if (!scope.is<CallObject>()) {
        result.set(nullptr);
        return true;
    }

    RootedObject callee(cx, &scope.as<CallObject>().callee());
    if (IsInternalFunctionObject(*callee)) {
        result.set(nullptr);
        return true;
    }

    return owner()->wrapDebuggeeObject(cx, callee, result);
}

bool
DebuggerEnvironment::isDebuggee() const
{
    MOZ_ASSERT(referent());
    MOZ_ASSERT(!referent()->is<EnvironmentObject>());

    return owner()->observesGlobal(&referent()->global());
}

bool
DebuggerEnvironment::isOptimized() const
{
    return referent()->is<DebugEnvironmentProxy>() &&
           referent()->as<DebugEnvironmentProxy>().isOptimizedOut();
}

/* static */ bool
DebuggerEnvironment::getNames(JSContext* cx, HandleDebuggerEnvironment environment,
                              MutableHandle<IdVector> result)
{
    MOZ_ASSERT(environment->isDebuggee());

    Rooted<Env*> referent(cx, environment->referent());

    AutoIdVector ids(cx);
    {
        Maybe<AutoCompartment> ac;
        ac.emplace(cx, referent);

        ErrorCopier ec(ac);
        if (!GetPropertyKeys(cx, referent, JSITER_HIDDEN, &ids))
            return false;
    }

    for (size_t i = 0; i < ids.length(); ++i) {
        jsid id = ids[i];
        if (JSID_IS_ATOM(id) && IsIdentifier(JSID_TO_ATOM(id))) {
            if (!result.append(id))
                return false;
        }
    }

    return true;
}

/* static */ bool
DebuggerEnvironment::find(JSContext* cx, HandleDebuggerEnvironment environment, HandleId id,
                          MutableHandleDebuggerEnvironment result)
{
    MOZ_ASSERT(environment->isDebuggee());

    Rooted<Env*> env(cx, environment->referent());
    Debugger* dbg = environment->owner();

    {
        Maybe<AutoCompartment> ac;
        ac.emplace(cx, env);

        /* This can trigger resolve hooks. */
        ErrorCopier ec(ac);
        for (; env; env = env->enclosingEnvironment()) {
            bool found;
            if (!HasProperty(cx, env, id, &found))
                return false;
            if (found)
                break;
        }
    }

    if (!env) {
        result.set(nullptr);
        return true;
    }

    return dbg->wrapEnvironment(cx, env, result);
}

/* static */ bool
DebuggerEnvironment::getVariable(JSContext* cx, HandleDebuggerEnvironment environment,
                                 HandleId id, MutableHandleValue result)
{
    MOZ_ASSERT(environment->isDebuggee());

    Rooted<Env*> referent(cx, environment->referent());
    Debugger* dbg = environment->owner();

    {
        Maybe<AutoCompartment> ac;
        ac.emplace(cx, referent);

        /* This can trigger getters. */
        ErrorCopier ec(ac);

        bool found;
        if (!HasProperty(cx, referent, id, &found))
            return false;
        if (!found) {
            result.setUndefined();
            return true;
        }

        // For DebugEnvironmentProxys, we get sentinel values for optimized out
        // slots and arguments instead of throwing (the default behavior).
        //
        // See wrapDebuggeeValue for how the sentinel values are wrapped.
        if (referent->is<DebugEnvironmentProxy>()) {
            if (!referent->as<DebugEnvironmentProxy>().getMaybeSentinelValue(cx, id, result))
                return false;
        } else {
            if (!GetProperty(cx, referent, referent, id, result))
                return false;
        }
    }

    // When we've faked up scope chain objects for optimized-out scopes,
    // declarative environments may contain internal JSFunction objects, which
    // we shouldn't expose to the user.
    if (result.isObject()) {
        RootedObject obj(cx, &result.toObject());
        if (obj->is<JSFunction>() &&
            IsInternalFunctionObject(obj->as<JSFunction>()))
            result.setMagic(JS_OPTIMIZED_OUT);
    }

    return dbg->wrapDebuggeeValue(cx, result);
}

/* static */ bool
DebuggerEnvironment::setVariable(JSContext* cx, HandleDebuggerEnvironment environment,
                                 HandleId id, HandleValue value_)
{
    MOZ_ASSERT(environment->isDebuggee());

    Rooted<Env*> referent(cx, environment->referent());
    Debugger* dbg = environment->owner();

    RootedValue value(cx, value_);
    if (!dbg->unwrapDebuggeeValue(cx, &value))
        return false;

    {
        Maybe<AutoCompartment> ac;
        ac.emplace(cx, referent);
        if (!cx->compartment()->wrap(cx, &value))
            return false;

        /* This can trigger setters. */
        ErrorCopier ec(ac);

        /* Make sure the environment actually has the specified binding. */
        bool found;
        if (!HasProperty(cx, referent, id, &found))
            return false;
        if (!found) {
            JS_ReportErrorNumber(cx, GetErrorMessage, nullptr, JSMSG_DEBUG_VARIABLE_NOT_FOUND);
            return false;
        }

        /* Just set the property. */
        if (!SetProperty(cx, referent, id, value))
            return false;
    }

    return true;
}


/*** JS::dbg::Builder ****************************************************************************/

Builder::Builder(JSContext* cx, js::Debugger* debugger)
  : debuggerObject(cx, debugger->toJSObject().get()),
    debugger(debugger)
{ }


#if DEBUG
void
Builder::assertBuilt(JSObject* obj)
{
    // We can't use assertSameCompartment here, because that is always keyed to
    // some JSContext's current compartment, whereas BuiltThings can be
    // constructed and assigned to without respect to any particular context;
    // the only constraint is that they should be in their debugger's compartment.
    MOZ_ASSERT_IF(obj, debuggerObject->compartment() == obj->compartment());
}
#endif

bool
Builder::Object::definePropertyToTrusted(JSContext* cx, const char* name,
                                         JS::MutableHandleValue trusted)
{
    // We should have checked for false Objects before calling this.
    MOZ_ASSERT(value);

    JSAtom* atom = Atomize(cx, name, strlen(name));
    if (!atom)
        return false;
    RootedId id(cx, AtomToId(atom));

    return DefineProperty(cx, value, id, trusted);
}

bool
Builder::Object::defineProperty(JSContext* cx, const char* name, JS::HandleValue propval_)
{
    AutoCompartment ac(cx, debuggerObject());

    RootedValue propval(cx, propval_);
    if (!debugger()->wrapDebuggeeValue(cx, &propval))
        return false;

    return definePropertyToTrusted(cx, name, &propval);
}

bool
Builder::Object::defineProperty(JSContext* cx, const char* name, JS::HandleObject propval_)
{
    RootedValue propval(cx, ObjectOrNullValue(propval_));
    return defineProperty(cx, name, propval);
}

bool
Builder::Object::defineProperty(JSContext* cx, const char* name, Builder::Object& propval_)
{
    AutoCompartment ac(cx, debuggerObject());

    RootedValue propval(cx, ObjectOrNullValue(propval_.value));
    return definePropertyToTrusted(cx, name, &propval);
}

Builder::Object
Builder::newObject(JSContext* cx)
{
    AutoCompartment ac(cx, debuggerObject);

    RootedPlainObject obj(cx, NewBuiltinClassInstance<PlainObject>(cx));

    // If the allocation failed, this will return a false Object, as the spec promises.
    return Object(cx, *this, obj);
}


/*** JS::dbg::AutoEntryMonitor ******************************************************************/

AutoEntryMonitor::AutoEntryMonitor(JSContext* cx)
  : runtime_(cx->runtime()),
    savedMonitor_(cx->runtime()->entryMonitor)
{
    runtime_->entryMonitor = this;
}

AutoEntryMonitor::~AutoEntryMonitor()
{
    runtime_->entryMonitor = savedMonitor_;
}


/*** Glue ****************************************************************************************/

extern JS_PUBLIC_API(bool)
JS_DefineDebuggerObject(JSContext* cx, HandleObject obj)
{
    RootedNativeObject
        objProto(cx),
        debugCtor(cx),
        debugProto(cx),
        frameProto(cx),
        scriptProto(cx),
        sourceProto(cx),
        objectProto(cx),
        envProto(cx),
        memoryProto(cx);
    RootedObject debuggeeWouldRunProto(cx);
    RootedValue debuggeeWouldRunCtor(cx);
    Rooted<GlobalObject*> global(cx, &obj->as<GlobalObject>());

    objProto = global->getOrCreateObjectPrototype(cx);
    if (!objProto)
        return false;
    debugProto = InitClass(cx, obj,
                           objProto, &Debugger::class_, Debugger::construct,
                           1, Debugger::properties, Debugger::methods, nullptr,
                           Debugger::static_methods, debugCtor.address());
    if (!debugProto)
        return false;

    frameProto = DebuggerFrame::initClass(cx, debugCtor, obj);
    if (!frameProto)
        return false;

    scriptProto = InitClass(cx, debugCtor, objProto, &DebuggerScript_class,
                            DebuggerScript_construct, 0,
                            DebuggerScript_properties, DebuggerScript_methods,
                            nullptr, nullptr);
    if (!scriptProto)
        return false;

    sourceProto = InitClass(cx, debugCtor, sourceProto, &DebuggerSource_class,
                            DebuggerSource_construct, 0,
                            DebuggerSource_properties, DebuggerSource_methods,
                            nullptr, nullptr);
    if (!sourceProto)
        return false;

    objectProto = DebuggerObject::initClass(cx, obj, debugCtor);
    if (!objectProto)
        return false;

    envProto = DebuggerEnvironment::initClass(cx, debugCtor, obj);
    if (!envProto)
        return false;

    memoryProto = InitClass(cx, debugCtor, objProto, &DebuggerMemory::class_,
                            DebuggerMemory::construct, 0, DebuggerMemory::properties,
                            DebuggerMemory::methods, nullptr, nullptr);
    if (!memoryProto)
        return false;

    debuggeeWouldRunProto =
        GlobalObject::getOrCreateCustomErrorPrototype(cx, global, JSEXN_DEBUGGEEWOULDRUN);
    if (!debuggeeWouldRunProto)
        return false;
    debuggeeWouldRunCtor = global->getConstructor(JSProto_DebuggeeWouldRun);
    RootedId debuggeeWouldRunId(cx, NameToId(ClassName(JSProto_DebuggeeWouldRun, cx)));
    if (!DefineProperty(cx, debugCtor, debuggeeWouldRunId, debuggeeWouldRunCtor,
                        nullptr, nullptr, 0))
    {
        return false;
    }

    debugProto->setReservedSlot(Debugger::JSSLOT_DEBUG_FRAME_PROTO, ObjectValue(*frameProto));
    debugProto->setReservedSlot(Debugger::JSSLOT_DEBUG_OBJECT_PROTO, ObjectValue(*objectProto));
    debugProto->setReservedSlot(Debugger::JSSLOT_DEBUG_SCRIPT_PROTO, ObjectValue(*scriptProto));
    debugProto->setReservedSlot(Debugger::JSSLOT_DEBUG_SOURCE_PROTO, ObjectValue(*sourceProto));
    debugProto->setReservedSlot(Debugger::JSSLOT_DEBUG_ENV_PROTO, ObjectValue(*envProto));
    debugProto->setReservedSlot(Debugger::JSSLOT_DEBUG_MEMORY_PROTO, ObjectValue(*memoryProto));
    return true;
}

static inline void
AssertIsPromise(JSContext* cx, HandleObject promise)
{
    MOZ_ASSERT(promise);
    assertSameCompartment(cx, promise);
    MOZ_ASSERT(strcmp(promise->getClass()->name, "Promise") == 0);
}

JS_PUBLIC_API(void)
JS::dbg::onNewPromise(JSContext* cx, HandleObject promise_)
{
    RootedObject promise(cx, promise_);
    if (IsWrapper(promise))
        promise = UncheckedUnwrap(promise);
    AutoCompartment ac(cx, promise);
    AssertIsPromise(cx, promise);
    Debugger::slowPathPromiseHook(cx, Debugger::OnNewPromise, promise);
}

JS_PUBLIC_API(void)
JS::dbg::onPromiseSettled(JSContext* cx, HandleObject promise)
{
    AssertIsPromise(cx, promise);
    Debugger::slowPathPromiseHook(cx, Debugger::OnPromiseSettled, promise);
}

JS_PUBLIC_API(bool)
JS::dbg::IsDebugger(JSObject& obj)
{
    JSObject* unwrapped = CheckedUnwrap(&obj);
    return unwrapped &&
           js::GetObjectClass(unwrapped) == &Debugger::class_ &&
           js::Debugger::fromJSObject(unwrapped) != nullptr;
}

JS_PUBLIC_API(bool)
JS::dbg::GetDebuggeeGlobals(JSContext* cx, JSObject& dbgObj, AutoObjectVector& vector)
{
    MOZ_ASSERT(IsDebugger(dbgObj));
    js::Debugger* dbg = js::Debugger::fromJSObject(CheckedUnwrap(&dbgObj));

    if (!vector.reserve(vector.length() + dbg->debuggees.count())) {
        JS_ReportOutOfMemory(cx);
        return false;
    }

    for (WeakGlobalObjectSet::Range r = dbg->allDebuggees(); !r.empty(); r.popFront())
        vector.infallibleAppend(static_cast<JSObject*>(r.front()));

    return true;
}


/*** JS::dbg::GarbageCollectionEvent **************************************************************/

namespace JS {
namespace dbg {

/* static */ GarbageCollectionEvent::Ptr
GarbageCollectionEvent::Create(JSRuntime* rt, ::js::gcstats::Statistics& stats, uint64_t gcNumber)
{
    auto data = rt->make_unique<GarbageCollectionEvent>(gcNumber);
    if (!data)
        return nullptr;

    data->nonincrementalReason = stats.nonincrementalReason();

    for (auto range = stats.sliceRange(); !range.empty(); range.popFront()) {
        if (!data->reason) {
            // There is only one GC reason for the whole cycle, but for legacy
            // reasons this data is stored and replicated on each slice. Each
            // slice used to have its own GCReason, but now they are all the
            // same.
            data->reason = gcreason::ExplainReason(range.front().reason);
            MOZ_ASSERT(data->reason);
        }

        if (!data->collections.growBy(1))
            return nullptr;

        data->collections.back().startTimestamp = range.front().startTimestamp;
        data->collections.back().endTimestamp = range.front().endTimestamp;
    }


    return data;
}

static bool
DefineStringProperty(JSContext* cx, HandleObject obj, PropertyName* propName, const char* strVal)
{
    RootedValue val(cx, UndefinedValue());
    if (strVal) {
        JSAtom* atomized = Atomize(cx, strVal, strlen(strVal));
        if (!atomized)
            return false;
        val = StringValue(atomized);
    }
    return DefineProperty(cx, obj, propName, val);
}

JSObject*
GarbageCollectionEvent::toJSObject(JSContext* cx) const
{
    RootedObject obj(cx, NewBuiltinClassInstance<PlainObject>(cx));
    RootedValue gcCycleNumberVal(cx, NumberValue(majorGCNumber_));
    if (!obj ||
        !DefineStringProperty(cx, obj, cx->names().nonincrementalReason, nonincrementalReason) ||
        !DefineStringProperty(cx, obj, cx->names().reason, reason) ||
        !DefineProperty(cx, obj, cx->names().gcCycleNumber, gcCycleNumberVal))
    {
        return nullptr;
    }

    RootedArrayObject slicesArray(cx, NewDenseEmptyArray(cx));
    if (!slicesArray)
        return nullptr;

    size_t idx = 0;
    for (auto range = collections.all(); !range.empty(); range.popFront()) {
        RootedPlainObject collectionObj(cx, NewBuiltinClassInstance<PlainObject>(cx));
        if (!collectionObj)
            return nullptr;

        RootedValue start(cx, NumberValue(range.front().startTimestamp));
        RootedValue end(cx, NumberValue(range.front().endTimestamp));
        if (!DefineProperty(cx, collectionObj, cx->names().startTimestamp, start) ||
            !DefineProperty(cx, collectionObj, cx->names().endTimestamp, end))
        {
            return nullptr;
        }

        RootedValue collectionVal(cx, ObjectValue(*collectionObj));
        if (!DefineElement(cx, slicesArray, idx++, collectionVal))
            return nullptr;
    }

    RootedValue slicesValue(cx, ObjectValue(*slicesArray));
    if (!DefineProperty(cx, obj, cx->names().collections, slicesValue))
        return nullptr;

    return obj;
}

JS_PUBLIC_API(bool)
FireOnGarbageCollectionHook(JSContext* cx, JS::dbg::GarbageCollectionEvent::Ptr&& data)
{
    AutoObjectVector triggered(cx);

    {
        // We had better not GC (and potentially get a dangling Debugger
        // pointer) while finding all Debuggers observing a debuggee that
        // participated in this GC.
        AutoCheckCannotGC noGC;

        for (Debugger* dbg : cx->runtime()->debuggerList) {
            if (dbg->enabled &&
                dbg->observedGC(data->majorGCNumber()) &&
                dbg->getHook(Debugger::OnGarbageCollection))
            {
                if (!triggered.append(dbg->object)) {
                    JS_ReportOutOfMemory(cx);
                    return false;
                }
            }
        }
    }

    for ( ; !triggered.empty(); triggered.popBack()) {
        Debugger* dbg = Debugger::fromJSObject(triggered.back());
        dbg->fireOnGarbageCollectionHook(cx, data);
        MOZ_ASSERT(!cx->isExceptionPending());
    }

    return true;
}

} // namespace dbg
} // namespace JS<|MERGE_RESOLUTION|>--- conflicted
+++ resolved
@@ -5051,16 +5051,9 @@
         return false;
     frontend::Parser<frontend::FullParseHandler> parser(cx, cx->tempLifoAlloc(),
                                                         options, chars.twoByteChars(),
-<<<<<<< HEAD
-                                                        length, str->taint(),
-                                                        /* foldConstants = */ true,
-                                                        nullptr, nullptr);
-    JSErrorReporter older = JS_SetErrorReporter(cx->runtime(), nullptr);
-=======
-                                                        length, /* foldConstants = */ true,
+                                                        length, str->taint(), /* foldConstants = */ true,
                                                         usedNames, nullptr, nullptr);
     JS::WarningReporter older = JS::SetWarningReporter(cx, nullptr);
->>>>>>> 9849e384
     if (!parser.checkOptions() || !parser.parse()) {
         // We ran into an error. If it was because we ran out of memory we report
         // it in the usual way.
