--- conflicted
+++ resolved
@@ -290,14 +290,10 @@
 MOZ_ALWAYS_INLINE char16_t *
 JSInlineString::initTwoByte(size_t length)
 {
-<<<<<<< HEAD
-    JS_ASSERT(twoByteLengthFits(length));
-#if _TAINT_ON_
-    TAINT_STR_INIT;
-#endif
-=======
     MOZ_ASSERT(twoByteLengthFits(length));
->>>>>>> 87a3c62a
+#if _TAINT_ON_
+    TAINT_STR_INIT;
+#endif
     d.u1.length = length;
     d.u1.flags = INIT_INLINE_FLAGS;
     return d.inlineStorageTwoByte;
@@ -306,14 +302,10 @@
 MOZ_ALWAYS_INLINE JS::Latin1Char *
 JSInlineString::initLatin1(size_t length)
 {
-<<<<<<< HEAD
-    JS_ASSERT(latin1LengthFits(length));
-#if _TAINT_ON_
-    TAINT_STR_INIT;
-#endif
-=======
     MOZ_ASSERT(latin1LengthFits(length));
->>>>>>> 87a3c62a
+#if _TAINT_ON_
+    TAINT_STR_INIT;
+#endif
     d.u1.length = length;
     d.u1.flags = INIT_INLINE_FLAGS | LATIN1_CHARS_BIT;
     return d.inlineStorageLatin1;
@@ -322,14 +314,10 @@
 MOZ_ALWAYS_INLINE char16_t *
 JSFatInlineString::initTwoByte(size_t length)
 {
-<<<<<<< HEAD
-    JS_ASSERT(twoByteLengthFits(length));
-#if _TAINT_ON_
-    TAINT_STR_INIT;
-#endif
-=======
     MOZ_ASSERT(twoByteLengthFits(length));
->>>>>>> 87a3c62a
+#if _TAINT_ON_
+    TAINT_STR_INIT;
+#endif
     d.u1.length = length;
     d.u1.flags = INIT_FAT_INLINE_FLAGS;
     return d.inlineStorageTwoByte;
@@ -338,14 +326,10 @@
 MOZ_ALWAYS_INLINE JS::Latin1Char *
 JSFatInlineString::initLatin1(size_t length)
 {
-<<<<<<< HEAD
-    JS_ASSERT(latin1LengthFits(length));
-#if _TAINT_ON_
-    TAINT_STR_INIT;
-#endif
-=======
     MOZ_ASSERT(latin1LengthFits(length));
->>>>>>> 87a3c62a
+#if _TAINT_ON_
+    TAINT_STR_INIT;
+#endif
     d.u1.length = length;
     d.u1.flags = INIT_FAT_INLINE_FLAGS | LATIN1_CHARS_BIT;
     return d.inlineStorageLatin1;
@@ -389,16 +373,11 @@
 MOZ_ALWAYS_INLINE void
 JSExternalString::init(const char16_t *chars, size_t length, const JSStringFinalizer *fin)
 {
-<<<<<<< HEAD
-    JS_ASSERT(fin);
-    JS_ASSERT(fin->finalize);
-#if _TAINT_ON_
-    TAINT_STR_INIT;
-#endif
-=======
     MOZ_ASSERT(fin);
     MOZ_ASSERT(fin->finalize);
->>>>>>> 87a3c62a
+#if _TAINT_ON_
+    TAINT_STR_INIT;
+#endif
     d.u1.length = length;
     d.u1.flags = EXTERNAL_FLAGS;
     d.s.u2.nonInlineCharsTwoByte = chars;
