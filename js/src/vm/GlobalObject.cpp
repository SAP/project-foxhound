--- conflicted
+++ resolved
@@ -634,13 +634,8 @@
         return false;
       }
     }
-<<<<<<< HEAD
-
-    return true;
-=======
   }
   return true;
->>>>>>> 030f2d6b
 }
 
 /**
