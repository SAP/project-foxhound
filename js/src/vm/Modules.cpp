/* -*- Mode: C++; tab-width: 8; indent-tabs-mode: nil; c-basic-offset: 2 -*-
 * vim: set ts=8 sts=2 et sw=2 tw=80:
 * This Source Code Form is subject to the terms of the Mozilla Public
 * License, v. 2.0. If a copy of the MPL was not distributed with this
 * file, You can obtain one at http://mozilla.org/MPL/2.0/. */

/* JavaScript modules (as in, the syntactic construct) implementation. */

#include "vm/Modules.h"

#include "mozilla/Assertions.h"  // MOZ_ASSERT
#include "mozilla/ScopeExit.h"
#include "mozilla/Utf8.h"  // mozilla::Utf8Unit

#include <stdint.h>  // uint32_t

#include "jstypes.h"  // JS_PUBLIC_API

#include "builtin/JSON.h"  // js::ParseJSONWithReviver
#include "builtin/ModuleObject.h"  // js::FinishDynamicModuleImport, js::{,Requested}ModuleObject
#include "builtin/Promise.h"  // js::CreatePromiseObjectForAsync, js::AsyncFunctionReturned
#include "ds/Sort.h"
#include "frontend/BytecodeCompiler.h"  // js::frontend::CompileModule
#include "frontend/FrontendContext.h"   // js::AutoReportFrontendContext
#include "js/ColumnNumber.h"            // JS::ColumnNumberOneOrigin
#include "js/Context.h"                 // js::AssertHeapIsIdle
#include "js/ErrorReport.h"             // JSErrorBase
#include "js/RootingAPI.h"              // JS::MutableHandle
#include "js/Value.h"                   // JS::Value
#include "vm/EnvironmentObject.h"       // js::ModuleEnvironmentObject
#include "vm/JSAtomUtils.h"             // AtomizeString
#include "vm/JSContext.h"               // CHECK_THREAD, JSContext
#include "vm/JSObject.h"                // JSObject
#include "vm/JSONParser.h"              // JSONParser
#include "vm/List.h"                    // ListObject
#include "vm/Runtime.h"                 // JSRuntime

#include "vm/JSAtomUtils-inl.h"  // AtomToId
#include "vm/JSContext-inl.h"    // JSContext::{c,releaseC}heck
#include "vm/JSObject-inl.h"
#include "vm/NativeObject-inl.h"

using namespace js;

using mozilla::Utf8Unit;

static bool ModuleLink(JSContext* cx, Handle<ModuleObject*> module);
static bool ModuleEvaluate(JSContext* cx, Handle<ModuleObject*> module,
                           MutableHandle<Value> rval);
static bool SyntheticModuleEvaluate(JSContext* cx, Handle<ModuleObject*> module,
                                    MutableHandle<Value> rval);

////////////////////////////////////////////////////////////////////////////////
// Public API
JS_PUBLIC_API JS::ModuleResolveHook JS::GetModuleResolveHook(JSRuntime* rt) {
  AssertHeapIsIdle();

  return rt->moduleResolveHook;
}

JS_PUBLIC_API void JS::SetModuleResolveHook(JSRuntime* rt,
                                            ModuleResolveHook func) {
  AssertHeapIsIdle();

  rt->moduleResolveHook = func;
}

JS_PUBLIC_API JS::ModuleMetadataHook JS::GetModuleMetadataHook(JSRuntime* rt) {
  AssertHeapIsIdle();

  return rt->moduleMetadataHook;
}

JS_PUBLIC_API void JS::SetModuleMetadataHook(JSRuntime* rt,
                                             ModuleMetadataHook func) {
  AssertHeapIsIdle();

  rt->moduleMetadataHook = func;
}

JS_PUBLIC_API JS::ModuleDynamicImportHook JS::GetModuleDynamicImportHook(
    JSRuntime* rt) {
  AssertHeapIsIdle();

  return rt->moduleDynamicImportHook;
}

JS_PUBLIC_API void JS::SetModuleDynamicImportHook(
    JSRuntime* rt, ModuleDynamicImportHook func) {
  AssertHeapIsIdle();

  rt->moduleDynamicImportHook = func;
}

JS_PUBLIC_API bool JS::FinishDynamicModuleImport(
    JSContext* cx, Handle<JSObject*> evaluationPromise,
    Handle<Value> referencingPrivate, Handle<JSObject*> moduleRequest,
    Handle<JSObject*> promise) {
  AssertHeapIsIdle();
  CHECK_THREAD(cx);
  cx->check(referencingPrivate, promise);

  return js::FinishDynamicModuleImport(
      cx, evaluationPromise, referencingPrivate, moduleRequest, promise);
}

template <typename Unit>
static JSObject* CompileModuleHelper(JSContext* cx,
                                     const JS::ReadOnlyCompileOptions& options,
                                     JS::SourceText<Unit>& srcBuf) {
  MOZ_ASSERT(!cx->zone()->isAtomsZone());
  AssertHeapIsIdle();
  CHECK_THREAD(cx);

  JS::Rooted<JSObject*> mod(cx);
  {
    AutoReportFrontendContext fc(cx);
    mod = frontend::CompileModule(cx, &fc, options, srcBuf);
  }
  return mod;
}

JS_PUBLIC_API JSObject* JS::CompileModule(JSContext* cx,
                                          const ReadOnlyCompileOptions& options,
                                          SourceText<char16_t>& srcBuf) {
  return CompileModuleHelper(cx, options, srcBuf);
}

JS_PUBLIC_API JSObject* JS::CompileModule(JSContext* cx,
                                          const ReadOnlyCompileOptions& options,
                                          SourceText<Utf8Unit>& srcBuf) {
  return CompileModuleHelper(cx, options, srcBuf);
}

JS_PUBLIC_API JSObject* JS::CompileJsonModule(
    JSContext* cx, const ReadOnlyCompileOptions& options,
    SourceText<mozilla::Utf8Unit>& srcBuf) {
  size_t length = srcBuf.length();
  auto chars =
      UniqueTwoByteChars(UTF8CharsToNewTwoByteCharsZ(
                             cx, JS::UTF8Chars(srcBuf.get(), srcBuf.length()),
                             &length, js::MallocArena)
                             .get());
  if (!chars) {
    return nullptr;
  }

  JS::SourceText<char16_t> source;
  if (!source.init(cx, std::move(chars), length)) {
    return nullptr;
  }

  return CompileJsonModule(cx, options, source);
}

JS_PUBLIC_API JSObject* JS::CompileJsonModule(
    JSContext* cx, const ReadOnlyCompileOptions& options,
    SourceText<char16_t>& srcBuf) {
  MOZ_ASSERT(!cx->zone()->isAtomsZone());
  AssertHeapIsIdle();
  CHECK_THREAD(cx);

  auto charRange =
      mozilla::Range<const char16_t>(srcBuf.get(), srcBuf.length());
<<<<<<< HEAD
  if (!js::ParseJSONWithReviver(cx, charRange, NullHandleValue, &jsonValue, EmptyTaint)) {
=======
  Rooted<JSONParser<char16_t>> parser(
      cx, cx, charRange, JSONParser<char16_t>::ParseType::JSONParse);

  parser.reportLineNumbersFromParsedData(true);
  parser.setFilename(options.filename());

  JS::RootedValue jsonValue(cx);
  if (!parser.parse(&jsonValue)) {
>>>>>>> 4764531b
    return nullptr;
  }

  Rooted<ExportNameVector> exportNames(cx);
  if (!exportNames.reserve(1)) {
    return nullptr;
  }
  exportNames.infallibleAppend(cx->names().default_);

  Rooted<ModuleObject*> moduleObject(
      cx, ModuleObject::createSynthetic(cx, &exportNames));
  if (!moduleObject) {
    return nullptr;
  }

  Rooted<GCVector<Value>> exportValues(cx, GCVector<Value>(cx));
  if (!exportValues.reserve(1)) {
    return nullptr;
  }
  exportValues.infallibleAppend(jsonValue);

  if (!ModuleObject::createSyntheticEnvironment(cx, moduleObject,
                                                exportValues)) {
    return nullptr;
  }

  return moduleObject;
}

JS_PUBLIC_API void JS::SetModulePrivate(JSObject* module, const Value& value) {
  JSRuntime* rt = module->zone()->runtimeFromMainThread();
  module->as<ModuleObject>().scriptSourceObject()->setPrivate(rt, value);
}

JS_PUBLIC_API void JS::ClearModulePrivate(JSObject* module) {
  // |module| may be gray, be careful not to create edges to it.
  JSRuntime* rt = module->zone()->runtimeFromMainThread();
  module->as<ModuleObject>().scriptSourceObject()->clearPrivate(rt);
}

JS_PUBLIC_API JS::Value JS::GetModulePrivate(JSObject* module) {
  return module->as<ModuleObject>().scriptSourceObject()->getPrivate();
}

JS_PUBLIC_API bool JS::IsCyclicModule(JSObject* module) {
  return module->as<ModuleObject>().hasCyclicModuleFields();
}

JS_PUBLIC_API bool JS::ModuleLink(JSContext* cx, Handle<JSObject*> moduleArg) {
  AssertHeapIsIdle();
  CHECK_THREAD(cx);
  cx->releaseCheck(moduleArg);

  return ::ModuleLink(cx, moduleArg.as<ModuleObject>());
}

JS_PUBLIC_API bool JS::ModuleEvaluate(JSContext* cx,
                                      Handle<JSObject*> moduleRecord,
                                      MutableHandle<JS::Value> rval) {
  AssertHeapIsIdle();
  CHECK_THREAD(cx);
  cx->releaseCheck(moduleRecord);

  cx->isEvaluatingModule++;
  auto guard = mozilla::MakeScopeExit([cx] {
    MOZ_ASSERT(cx->isEvaluatingModule != 0);
    cx->isEvaluatingModule--;
  });

  if (moduleRecord.as<ModuleObject>()->hasSyntheticModuleFields()) {
    return SyntheticModuleEvaluate(cx, moduleRecord.as<ModuleObject>(), rval);
  }

  return ::ModuleEvaluate(cx, moduleRecord.as<ModuleObject>(), rval);
}

JS_PUBLIC_API bool JS::ThrowOnModuleEvaluationFailure(
    JSContext* cx, Handle<JSObject*> evaluationPromise,
    ModuleErrorBehaviour errorBehaviour) {
  AssertHeapIsIdle();
  CHECK_THREAD(cx);
  cx->releaseCheck(evaluationPromise);

  return OnModuleEvaluationFailure(cx, evaluationPromise, errorBehaviour);
}

JS_PUBLIC_API uint32_t
JS::GetRequestedModulesCount(JSContext* cx, Handle<JSObject*> moduleRecord) {
  AssertHeapIsIdle();
  CHECK_THREAD(cx);
  cx->check(moduleRecord);

  return moduleRecord->as<ModuleObject>().requestedModules().Length();
}

JS_PUBLIC_API JSString* JS::GetRequestedModuleSpecifier(
    JSContext* cx, Handle<JSObject*> moduleRecord, uint32_t index) {
  AssertHeapIsIdle();
  CHECK_THREAD(cx);
  cx->check(moduleRecord);

  auto* moduleRequest = moduleRecord->as<ModuleObject>()
                            .requestedModules()[index]
                            .moduleRequest();

  // This implements step 7.1.1 in HostLoadImportedModule.
  // https://html.spec.whatwg.org/multipage/webappapis.html#hostloadimportedmodule
  //
  // If moduleRequest.[[Attributes]] contains a Record entry such that
  // entry.[[Key]] is not "type",
  if (moduleRequest->hasFirstUnsupportedAttributeKey()) {
    UniqueChars printableKey = AtomToPrintableString(
        cx, moduleRequest->getFirstUnsupportedAttributeKey());
    JS_ReportErrorNumberASCII(
        cx, GetErrorMessage, nullptr,
        JSMSG_IMPORT_ATTRIBUTES_STATIC_IMPORT_UNSUPPORTED_ATTRIBUTE,
        printableKey ? printableKey.get() : "");
    return nullptr;
  }

  // This implements step 7.1.5 in HostLoadImportedModule.
  // https://html.spec.whatwg.org/multipage/webappapis.html#validate-requested-module-specifiers
  //
  // If the result of running the module type allowed steps given moduleType and
  // settings is false.
  if (moduleRequest->moduleType() == JS::ModuleType::Unknown) {
    JS_ReportErrorNumberASCII(cx, js::GetErrorMessage, nullptr,
                              JSMSG_BAD_MODULE_TYPE);
    return nullptr;
  }

  return moduleRequest->specifier();
}

JS_PUBLIC_API void JS::GetRequestedModuleSourcePos(
    JSContext* cx, Handle<JSObject*> moduleRecord, uint32_t index,
    uint32_t* lineNumber, JS::ColumnNumberOneOrigin* columnNumber) {
  AssertHeapIsIdle();
  CHECK_THREAD(cx);
  cx->check(moduleRecord);
  MOZ_ASSERT(lineNumber);
  MOZ_ASSERT(columnNumber);

  auto& module = moduleRecord->as<ModuleObject>();
  *lineNumber = module.requestedModules()[index].lineNumber();
  *columnNumber = module.requestedModules()[index].columnNumber();
}

JS_PUBLIC_API JS::ModuleType JS::GetRequestedModuleType(
    JSContext* cx, Handle<JSObject*> moduleRecord, uint32_t index) {
  AssertHeapIsIdle();
  CHECK_THREAD(cx);
  cx->check(moduleRecord);

  auto& module = moduleRecord->as<ModuleObject>();
  return module.requestedModules()[index].moduleRequest()->moduleType();
}

JS_PUBLIC_API JSScript* JS::GetModuleScript(JS::HandleObject moduleRecord) {
  AssertHeapIsIdle();

  auto& module = moduleRecord->as<ModuleObject>();

  // A synthetic module does not have a script associated with it.
  if (module.hasSyntheticModuleFields()) {
    return nullptr;
  }

  return module.script();
}

JS_PUBLIC_API JSObject* JS::GetModuleObject(HandleScript moduleScript) {
  AssertHeapIsIdle();
  MOZ_ASSERT(moduleScript->isModule());

  return moduleScript->module();
}

JS_PUBLIC_API JSObject* JS::GetModuleNamespace(JSContext* cx,
                                               HandleObject moduleRecord) {
  AssertHeapIsIdle();
  CHECK_THREAD(cx);
  cx->check(moduleRecord);
  MOZ_ASSERT(moduleRecord->is<ModuleObject>());

  return GetOrCreateModuleNamespace(cx, moduleRecord.as<ModuleObject>());
}

JS_PUBLIC_API JSObject* JS::GetModuleForNamespace(
    JSContext* cx, HandleObject moduleNamespace) {
  AssertHeapIsIdle();
  CHECK_THREAD(cx);
  cx->check(moduleNamespace);
  MOZ_ASSERT(moduleNamespace->is<ModuleNamespaceObject>());

  return &moduleNamespace->as<ModuleNamespaceObject>().module();
}

JS_PUBLIC_API JSObject* JS::GetModuleEnvironment(JSContext* cx,
                                                 Handle<JSObject*> moduleObj) {
  AssertHeapIsIdle();
  CHECK_THREAD(cx);
  cx->check(moduleObj);
  MOZ_ASSERT(moduleObj->is<ModuleObject>());

  return moduleObj->as<ModuleObject>().environment();
}

JS_PUBLIC_API JSObject* JS::CreateModuleRequest(JSContext* cx,
                                                Handle<JSString*> specifierArg,
                                                JS::ModuleType moduleType) {
  AssertHeapIsIdle();
  CHECK_THREAD(cx);

  Rooted<JSAtom*> specifierAtom(cx, AtomizeString(cx, specifierArg));
  if (!specifierAtom) {
    return nullptr;
  }

  return ModuleRequestObject::create(cx, specifierAtom, moduleType);
}

JS_PUBLIC_API JSString* JS::GetModuleRequestSpecifier(
    JSContext* cx, Handle<JSObject*> moduleRequestArg) {
  AssertHeapIsIdle();
  CHECK_THREAD(cx);
  cx->check(moduleRequestArg);

  return moduleRequestArg->as<ModuleRequestObject>().specifier();
}

JS_PUBLIC_API JS::ModuleType JS::GetModuleRequestType(
    JSContext* cx, Handle<JSObject*> moduleRequestArg) {
  AssertHeapIsIdle();
  CHECK_THREAD(cx);
  cx->check(moduleRequestArg);

  return moduleRequestArg->as<ModuleRequestObject>().moduleType();
}

JS_PUBLIC_API void JS::ClearModuleEnvironment(JSObject* moduleObj) {
  MOZ_ASSERT(moduleObj);
  AssertHeapIsIdle();

  js::ModuleEnvironmentObject* env =
      moduleObj->as<js::ModuleObject>().environment();
  if (!env) {
    return;
  }

  const JSClass* clasp = env->getClass();
  uint32_t numReserved = JSCLASS_RESERVED_SLOTS(clasp);
  uint32_t numSlots = env->slotSpan();
  for (uint32_t i = numReserved; i < numSlots; i++) {
    env->setSlot(i, UndefinedValue());
  }
}

JS_PUBLIC_API bool JS::ModuleIsLinked(JSObject* moduleObj) {
  AssertHeapIsIdle();
  return moduleObj->as<ModuleObject>().status() != ModuleStatus::Unlinked;
}

////////////////////////////////////////////////////////////////////////////////
// Internal implementation

class ResolveSetEntry {
  ModuleObject* module_;
  JSAtom* exportName_;

 public:
  ResolveSetEntry(ModuleObject* module, JSAtom* exportName)
      : module_(module), exportName_(exportName) {}

  ModuleObject* module() const { return module_; }
  JSAtom* exportName() const { return exportName_; }

  void trace(JSTracer* trc) {
    TraceRoot(trc, &module_, "ResolveSetEntry::module_");
    TraceRoot(trc, &exportName_, "ResolveSetEntry::exportName_");
  }
};

using ResolveSet = GCVector<ResolveSetEntry, 0, SystemAllocPolicy>;

using ModuleSet =
    GCHashSet<ModuleObject*, DefaultHasher<ModuleObject*>, SystemAllocPolicy>;

static ModuleObject* HostResolveImportedModule(
    JSContext* cx, Handle<ModuleObject*> module,
    Handle<ModuleRequestObject*> moduleRequest,
    ModuleStatus expectedMinimumStatus);
static bool CyclicModuleResolveExport(JSContext* cx,
                                      Handle<ModuleObject*> module,
                                      Handle<JSAtom*> exportName,
                                      MutableHandle<ResolveSet> resolveSet,
                                      MutableHandle<Value> result,
                                      ModuleErrorInfo* errorInfoOut = nullptr);
static bool SyntheticModuleResolveExport(JSContext* cx,
                                         Handle<ModuleObject*> module,
                                         Handle<JSAtom*> exportName,
                                         MutableHandle<Value> result,
                                         ModuleErrorInfo* errorInfoOut);
static ModuleNamespaceObject* ModuleNamespaceCreate(
    JSContext* cx, Handle<ModuleObject*> module,
    MutableHandle<UniquePtr<ExportNameVector>> exports);
static bool InnerModuleLinking(JSContext* cx, Handle<ModuleObject*> module,
                               MutableHandle<ModuleVector> stack, size_t index,
                               size_t* indexOut);
static bool InnerModuleEvaluation(JSContext* cx, Handle<ModuleObject*> module,
                                  MutableHandle<ModuleVector> stack,
                                  size_t index, size_t* indexOut);
static bool ExecuteAsyncModule(JSContext* cx, Handle<ModuleObject*> module);
static bool GatherAvailableModuleAncestors(
    JSContext* cx, Handle<ModuleObject*> module,
    MutableHandle<ModuleVector> execList);

static const char* ModuleStatusName(ModuleStatus status) {
  switch (status) {
    case ModuleStatus::Unlinked:
      return "Unlinked";
    case ModuleStatus::Linking:
      return "Linking";
    case ModuleStatus::Linked:
      return "Linked";
    case ModuleStatus::Evaluating:
      return "Evaluating";
    case ModuleStatus::EvaluatingAsync:
      return "EvaluatingAsync";
    case ModuleStatus::Evaluated:
      return "Evaluated";
    default:
      MOZ_CRASH("Unexpected ModuleStatus");
  }
}

static bool ContainsElement(const ExportNameVector& list, JSAtom* atom) {
  for (JSAtom* a : list) {
    if (a == atom) {
      return true;
    }
  }

  return false;
}

static bool ContainsElement(Handle<ModuleVector> stack, ModuleObject* module) {
  for (ModuleObject* m : stack) {
    if (m == module) {
      return true;
    }
  }

  return false;
}

#ifdef DEBUG
static size_t CountElements(Handle<ModuleVector> stack, ModuleObject* module) {
  size_t count = 0;
  for (ModuleObject* m : stack) {
    if (m == module) {
      count++;
    }
  }

  return count;
}
#endif

// https://tc39.es/proposal-json-modules/#sec-smr-getexportednames
static bool SyntheticModuleGetExportedNames(
    JSContext* cx, Handle<ModuleObject*> module,
    MutableHandle<ExportNameVector> exportedNames) {
  MOZ_ASSERT(exportedNames.empty());

  if (!exportedNames.appendAll(module->syntheticExportNames())) {
    ReportOutOfMemory(cx);
    return false;
  }

  return true;
}

// https://tc39.es/ecma262/#sec-getexportednames
// ES2023 16.2.1.6.2 GetExportedNames
static bool ModuleGetExportedNames(
    JSContext* cx, Handle<ModuleObject*> module,
    MutableHandle<ModuleSet> exportStarSet,
    MutableHandle<ExportNameVector> exportedNames) {
  // Step 4. Let exportedNames be a new empty List.
  MOZ_ASSERT(exportedNames.empty());

  if (module->hasSyntheticModuleFields()) {
    return SyntheticModuleGetExportedNames(cx, module, exportedNames);
  }

  // Step 2. If exportStarSet contains module, then:
  if (exportStarSet.has(module)) {
    // Step 2.a. We've reached the starting point of an export * circularity.
    // Step 2.b. Return a new empty List.
    return true;
  }

  // Step 3. Append module to exportStarSet.
  if (!exportStarSet.put(module)) {
    ReportOutOfMemory(cx);
    return false;
  }

  // Step 5. For each ExportEntry Record e of module.[[LocalExportEntries]], do:
  for (const ExportEntry& e : module->localExportEntries()) {
    // Step 5.a. Assert: module provides the direct binding for this export.
    // Step 5.b. Append e.[[ExportName]] to exportedNames.
    if (!exportedNames.append(e.exportName())) {
      ReportOutOfMemory(cx);
      return false;
    }
  }

  // Step 6. For each ExportEntry Record e of module.[[IndirectExportEntries]],
  //         do:
  for (const ExportEntry& e : module->indirectExportEntries()) {
    // Step 6.a. Assert: module imports a specific binding for this export.
    // Step 6.b. Append e.[[ExportName]] to exportedNames.
    if (!exportedNames.append(e.exportName())) {
      ReportOutOfMemory(cx);
      return false;
    }
  }

  // Step 7. For each ExportEntry Record e of module.[[StarExportEntries]], do:
  Rooted<ModuleRequestObject*> moduleRequest(cx);
  Rooted<ModuleObject*> requestedModule(cx);
  Rooted<JSAtom*> name(cx);
  for (const ExportEntry& e : module->starExportEntries()) {
    // Step 7.a. Let requestedModule be ? HostResolveImportedModule(module,
    //           e.[[ModuleRequest]]).
    moduleRequest = e.moduleRequest();
    requestedModule = HostResolveImportedModule(cx, module, moduleRequest,
                                                ModuleStatus::Unlinked);
    if (!requestedModule) {
      return false;
    }

    // Step 7.b. Let starNames be ?
    //           requestedModule.GetExportedNames(exportStarSet).
    Rooted<ExportNameVector> starNames(cx);
    if (!ModuleGetExportedNames(cx, requestedModule, exportStarSet,
                                &starNames)) {
      return false;
    }

    // Step 7.c. For each element n of starNames, do:
    for (JSAtom* name : starNames) {
      // Step 7.c.i. If SameValue(n, "default") is false, then:
      if (name != cx->names().default_) {
        // Step 7.c.i.1. If n is not an element of exportedNames, then:
        if (!ContainsElement(exportedNames, name)) {
          // Step 7.c.i.1.a. Append n to exportedNames.
          if (!exportedNames.append(name)) {
            ReportOutOfMemory(cx);
            return false;
          }
        }
      }
    }
  }

  // Step 8. Return exportedNames.
  return true;
}

static void ThrowUnexpectedModuleStatus(JSContext* cx, ModuleStatus status) {
  JS_ReportErrorNumberUTF8(cx, GetErrorMessage, nullptr,
                           JSMSG_BAD_MODULE_STATUS, ModuleStatusName(status));
}

static ModuleObject* HostResolveImportedModule(
    JSContext* cx, Handle<ModuleObject*> module,
    Handle<ModuleRequestObject*> moduleRequest,
    ModuleStatus expectedMinimumStatus) {
  MOZ_ASSERT(module);
  MOZ_ASSERT(moduleRequest);

  Rooted<Value> referencingPrivate(cx, JS::GetModulePrivate(module));
  Rooted<ModuleObject*> requestedModule(cx);
  requestedModule =
      CallModuleResolveHook(cx, referencingPrivate, moduleRequest);
  if (!requestedModule) {
    return nullptr;
  }
  if (requestedModule->status() < expectedMinimumStatus) {
    ThrowUnexpectedModuleStatus(cx, requestedModule->status());
    return nullptr;
  }
  return requestedModule;
}

// https://tc39.es/ecma262/#sec-resolveexport
// ES2023 16.2.1.6.3 ResolveExport
//
// Returns an value describing the location of the resolved export or indicating
// a failure.
//
// On success this returns a resolved binding record: { module, bindingName }
//
// There are two failure cases:
//
//  - If no definition was found or the request is found to be circular, *null*
//    is returned.
//
//  - If the request is found to be ambiguous, the string `"ambiguous"` is
//    returned.
//
static bool ModuleResolveExport(JSContext* cx, Handle<ModuleObject*> module,
                                Handle<JSAtom*> exportName,
                                MutableHandle<Value> result,
                                ModuleErrorInfo* errorInfoOut = nullptr) {
  if (module->hasSyntheticModuleFields()) {
    return SyntheticModuleResolveExport(cx, module, exportName, result,
                                        errorInfoOut);
  }

  // Step 1. If resolveSet is not present, set resolveSet to a new empty List.
  Rooted<ResolveSet> resolveSet(cx);

  return CyclicModuleResolveExport(cx, module, exportName, &resolveSet, result,
                                   errorInfoOut);
}

static bool CreateResolvedBindingObject(JSContext* cx,
                                        Handle<ModuleObject*> module,
                                        Handle<JSAtom*> bindingName,
                                        MutableHandle<Value> result) {
  Rooted<ResolvedBindingObject*> obj(
      cx, ResolvedBindingObject::create(cx, module, bindingName));
  if (!obj) {
    return false;
  }

  result.setObject(*obj);
  return true;
}

static bool CyclicModuleResolveExport(JSContext* cx,
                                      Handle<ModuleObject*> module,
                                      Handle<JSAtom*> exportName,
                                      MutableHandle<ResolveSet> resolveSet,
                                      MutableHandle<Value> result,
                                      ModuleErrorInfo* errorInfoOut) {
  // Step 2. For each Record { [[Module]], [[ExportName]] } r of resolveSet, do:
  for (const auto& entry : resolveSet) {
    // Step 2.a. If module and r.[[Module]] are the same Module Record and
    //           SameValue(exportName, r.[[ExportName]]) is true, then:
    if (entry.module() == module && entry.exportName() == exportName) {
      // Step 2.a.i. Assert: This is a circular import request.
      // Step 2.a.ii. Return null.
      result.setNull();
      if (errorInfoOut) {
        errorInfoOut->setCircularImport(cx, module);
      }
      return true;
    }
  }

  // Step 3. Append the Record { [[Module]]: module, [[ExportName]]: exportName
  // } to resolveSet.
  if (!resolveSet.emplaceBack(module, exportName)) {
    ReportOutOfMemory(cx);
    return false;
  }

  // Step 4. For each ExportEntry Record e of module.[[LocalExportEntries]], do:
  for (const ExportEntry& e : module->localExportEntries()) {
    // Step 4.a. If SameValue(exportName, e.[[ExportName]]) is true, then:
    if (exportName == e.exportName()) {
      // Step 4.a.i. Assert: module provides the direct binding for this export.
      // Step 4.a.ii. Return ResolvedBinding Record { [[Module]]: module,
      //              [[BindingName]]: e.[[LocalName]] }.
      Rooted<JSAtom*> localName(cx, e.localName());
      return CreateResolvedBindingObject(cx, module, localName, result);
    }
  }

  // Step 5. For each ExportEntry Record e of module.[[IndirectExportEntries]],
  //         do:
  Rooted<ModuleRequestObject*> moduleRequest(cx);
  Rooted<ModuleObject*> importedModule(cx);
  Rooted<JSAtom*> name(cx);
  for (const ExportEntry& e : module->indirectExportEntries()) {
    // Step 5.a. If SameValue(exportName, e.[[ExportName]]) is true, then:
    if (exportName == e.exportName()) {
      // Step 5.a.i. Let importedModule be ? HostResolveImportedModule(module,
      //             e.[[ModuleRequest]]).
      moduleRequest = e.moduleRequest();
      importedModule = HostResolveImportedModule(cx, module, moduleRequest,
                                                 ModuleStatus::Unlinked);
      if (!importedModule) {
        return false;
      }

      // Step 5.a.ii. If e.[[ImportName]] is all, then:
      if (!e.importName()) {
        // Step 5.a.ii.1. Assert: module does not provide the direct binding for
        //                this export.
        // Step 5.a.ii.2. Return ResolvedBinding Record { [[Module]]:
        //                importedModule, [[BindingName]]: namespace }.
        name = cx->names().star_namespace_star_;
        return CreateResolvedBindingObject(cx, importedModule, name, result);
      } else {
        // Step 5.a.iii.1. Assert: module imports a specific binding for this
        //                 export.
        // Step 5.a.iii.2. Return ?
        // importedModule.ResolveExport(e.[[ImportName]],
        //                 resolveSet).
        name = e.importName();
        return CyclicModuleResolveExport(cx, importedModule, name, resolveSet,
                                         result, errorInfoOut);
      }
    }
  }

  // Step 6. If SameValue(exportName, "default") is true, then:
  if (exportName == cx->names().default_) {
    // Step 6.a. Assert: A default export was not explicitly defined by this
    //           module.
    // Step 6.b. Return null.
    // Step 6.c. NOTE: A default export cannot be provided by an export * from
    //           "mod" declaration.
    result.setNull();
    if (errorInfoOut) {
      errorInfoOut->setImportedModule(cx, module);
    }
    return true;
  }

  // Step 7. Let starResolution be null.
  Rooted<ResolvedBindingObject*> starResolution(cx);

  // Step 8. For each ExportEntry Record e of module.[[StarExportEntries]], do:
  Rooted<Value> resolution(cx);
  Rooted<ResolvedBindingObject*> binding(cx);
  for (const ExportEntry& e : module->starExportEntries()) {
    // Step 8.a. Let importedModule be ? HostResolveImportedModule(module,
    //           e.[[ModuleRequest]]).
    moduleRequest = e.moduleRequest();
    importedModule = HostResolveImportedModule(cx, module, moduleRequest,
                                               ModuleStatus::Unlinked);
    if (!importedModule) {
      return false;
    }

    // Step 8.b. Let resolution be ? importedModule.ResolveExport(exportName,
    //           resolveSet).
    if (!CyclicModuleResolveExport(cx, importedModule, exportName, resolveSet,
                                   &resolution, errorInfoOut)) {
      return false;
    }

    // Step 8.c. If resolution is ambiguous, return ambiguous.
    if (resolution == StringValue(cx->names().ambiguous)) {
      result.set(resolution);
      return true;
    }

    // Step 8.d. If resolution is not null, then:
    if (!resolution.isNull()) {
      // Step 8.d.i. Assert: resolution is a ResolvedBinding Record.
      binding = &resolution.toObject().as<ResolvedBindingObject>();

      // Step 8.d.ii. If starResolution is null, set starResolution to
      // resolution.
      if (!starResolution) {
        starResolution = binding;
      } else {
        // Step 8.d.iii. Else:
        // Step 8.d.iii.1. Assert: There is more than one * import that includes
        //                 the requested name.
        // Step 8.d.iii.2. If resolution.[[Module]] and
        //                 starResolution.[[Module]] are not the same Module
        //                 Record, return ambiguous.
        // Step 8.d.iii.3. If resolution.[[BindingName]] is namespace and
        //                 starResolution.[[BindingName]] is not namespace, or
        //                 if resolution.[[BindingName]] is not namespace and
        //                 starResolution.[[BindingName]] is namespace, return
        //                 ambiguous.
        // Step 8.d.iii.4. If resolution.[[BindingName]] is a String,
        //                 starResolution.[[BindingName]] is a String, and
        //                 SameValue(resolution.[[BindingName]],
        //                 starResolution.[[BindingName]]) is false, return
        //                 ambiguous.
        if (binding->module() != starResolution->module() ||
            binding->bindingName() != starResolution->bindingName()) {
          result.set(StringValue(cx->names().ambiguous));

          if (errorInfoOut) {
            Rooted<ModuleObject*> module1(cx, starResolution->module());
            Rooted<ModuleObject*> module2(cx, binding->module());
            errorInfoOut->setForAmbiguousImport(cx, module, module1, module2);
          }
          return true;
        }
      }
    }
  }

  // Step 9. Return starResolution.
  result.setObjectOrNull(starResolution);
  if (!starResolution && errorInfoOut) {
    errorInfoOut->setImportedModule(cx, module);
  }
  return true;
}

// https://tc39.es/proposal-json-modules/#sec-smr-resolveexport
static bool SyntheticModuleResolveExport(JSContext* cx,
                                         Handle<ModuleObject*> module,
                                         Handle<JSAtom*> exportName,
                                         MutableHandle<Value> result,
                                         ModuleErrorInfo* errorInfoOut) {
  // Step 2. If module.[[ExportNames]] does not contain exportName, return null.
  if (!ContainsElement(module->syntheticExportNames(), exportName)) {
    result.setNull();
    if (errorInfoOut) {
      errorInfoOut->setImportedModule(cx, module);
    }
    return true;
  }

  // Step 3. Return ResolvedBinding Record { [[Module]]: module,
  // [[BindingName]]: exportName }.
  return CreateResolvedBindingObject(cx, module, exportName, result);
}

// https://tc39.es/ecma262/#sec-getmodulenamespace
// ES2023 16.2.1.10 GetModuleNamespace
ModuleNamespaceObject* js::GetOrCreateModuleNamespace(
    JSContext* cx, Handle<ModuleObject*> module) {
  // Step 1. Assert: If module is a Cyclic Module Record, then module.[[Status]]
  //         is not unlinked.
  MOZ_ASSERT(module->status() != ModuleStatus::Unlinked);

  // Step 2. Let namespace be module.[[Namespace]].
  Rooted<ModuleNamespaceObject*> ns(cx, module->namespace_());

  // Step 3. If namespace is empty, then:
  if (!ns) {
    // Step 3.a. Let exportedNames be ? module.GetExportedNames().
    Rooted<ModuleSet> exportStarSet(cx);
    Rooted<ExportNameVector> exportedNames(cx);
    if (!ModuleGetExportedNames(cx, module, &exportStarSet, &exportedNames)) {
      return nullptr;
    }

    // Step 3.b. Let unambiguousNames be a new empty List.
    Rooted<UniquePtr<ExportNameVector>> unambiguousNames(
        cx, cx->make_unique<ExportNameVector>());
    if (!unambiguousNames) {
      return nullptr;
    }

    // Step 3.c. For each element name of exportedNames, do:
    Rooted<JSAtom*> name(cx);
    Rooted<Value> resolution(cx);
    for (JSAtom* atom : exportedNames) {
      name = atom;

      // Step 3.c.i. Let resolution be ? module.ResolveExport(name).
      if (!ModuleResolveExport(cx, module, name, &resolution)) {
        return nullptr;
      }

      // Step 3.c.ii. If resolution is a ResolvedBinding Record, append name to
      //              unambiguousNames.
      if (resolution.isObject() && !unambiguousNames->append(name)) {
        ReportOutOfMemory(cx);
        return nullptr;
      }
    }

    // Step 3.d. Set namespace to ModuleNamespaceCreate(module,
    //           unambiguousNames).
    ns = ModuleNamespaceCreate(cx, module, &unambiguousNames);
  }

  // Step 4. Return namespace.
  return ns;
}

static bool IsResolvedBinding(JSContext* cx, Handle<Value> resolution) {
  MOZ_ASSERT(resolution.isObjectOrNull() ||
             resolution.toString() == cx->names().ambiguous);
  return resolution.isObject();
}

static void InitNamespaceBinding(JSContext* cx,
                                 Handle<ModuleEnvironmentObject*> env,
                                 Handle<JSAtom*> name,
                                 Handle<ModuleNamespaceObject*> ns) {
  // The property already exists in the evironment but is not writable, so set
  // the slot directly.
  RootedId id(cx, AtomToId(name));
  mozilla::Maybe<PropertyInfo> prop = env->lookup(cx, id);
  MOZ_ASSERT(prop.isSome());
  env->setSlot(prop->slot(), ObjectValue(*ns));
}

struct AtomComparator {
  bool operator()(JSAtom* a, JSAtom* b, bool* lessOrEqualp) {
    int32_t result = CompareStrings(a, b);
    *lessOrEqualp = (result <= 0);
    return true;
  }
};

// https://tc39.es/ecma262/#sec-modulenamespacecreate
// ES2023 10.4.6.12 ModuleNamespaceCreate
static ModuleNamespaceObject* ModuleNamespaceCreate(
    JSContext* cx, Handle<ModuleObject*> module,
    MutableHandle<UniquePtr<ExportNameVector>> exports) {
  // Step 1. Assert: module.[[Namespace]] is empty.
  MOZ_ASSERT(!module->namespace_());

  // Step 6. Let sortedExports be a List whose elements are the elements of
  //         exports ordered as if an Array of the same values had been sorted
  //         using %Array.prototype.sort% using undefined as comparefn.
  ExportNameVector scratch;
  if (!scratch.resize(exports->length())) {
    ReportOutOfMemory(cx);
    return nullptr;
  }
  MOZ_ALWAYS_TRUE(MergeSort(exports->begin(), exports->length(),
                            scratch.begin(), AtomComparator()));

  // Steps 2 - 5.
  Rooted<ModuleNamespaceObject*> ns(
      cx, ModuleObject::createNamespace(cx, module, exports));
  if (!ns) {
    return nullptr;
  }

  // Pre-compute all binding mappings now instead of on each access.
  // See:
  // https://tc39.es/ecma262/#sec-module-namespace-exotic-objects-get-p-receiver
  // ES2023 10.4.6.8 Module Namespace Exotic Object [[Get]]
  Rooted<JSAtom*> name(cx);
  Rooted<Value> resolution(cx);
  Rooted<ResolvedBindingObject*> binding(cx);
  Rooted<ModuleObject*> importedModule(cx);
  Rooted<ModuleNamespaceObject*> importedNamespace(cx);
  Rooted<JSAtom*> bindingName(cx);
  for (JSAtom* atom : ns->exports()) {
    name = atom;

    if (!ModuleResolveExport(cx, module, name, &resolution)) {
      return nullptr;
    }

    MOZ_ASSERT(IsResolvedBinding(cx, resolution));
    binding = &resolution.toObject().as<ResolvedBindingObject>();
    importedModule = binding->module();
    bindingName = binding->bindingName();

    if (bindingName == cx->names().star_namespace_star_) {
      importedNamespace = GetOrCreateModuleNamespace(cx, importedModule);
      if (!importedNamespace) {
        return nullptr;
      }

      // The spec uses an immutable binding here but we have already generated
      // bytecode for an indirect binding. Instead, use an indirect binding to
      // "*namespace*" slot of the target environment.
      Rooted<ModuleEnvironmentObject*> env(
          cx, &importedModule->initialEnvironment());
      InitNamespaceBinding(cx, env, bindingName, importedNamespace);
    }

    if (!ns->addBinding(cx, name, importedModule, bindingName)) {
      return nullptr;
    }
  }

  // Step 10. Return M.
  return ns;
}

void ModuleErrorInfo::setImportedModule(JSContext* cx,
                                        ModuleObject* importedModule) {
  imported = importedModule->filename();
}

void ModuleErrorInfo::setCircularImport(JSContext* cx,
                                        ModuleObject* importedModule) {
  setImportedModule(cx, importedModule);
  isCircular = true;
}

void ModuleErrorInfo::setForAmbiguousImport(JSContext* cx,
                                            ModuleObject* importedModule,
                                            ModuleObject* module1,
                                            ModuleObject* module2) {
  setImportedModule(cx, importedModule);
  entry1 = module1->filename();
  entry2 = module2->filename();
}

static void CreateErrorNumberMessageUTF8(JSContext* cx, unsigned errorNumber,
                                         JSErrorReport* reportOut, ...) {
  va_list ap;
  va_start(ap, reportOut);
  AutoReportFrontendContext fc(cx);
  if (!ExpandErrorArgumentsVA(&fc, GetErrorMessage, nullptr, errorNumber,
                              ArgumentsAreUTF8, reportOut, ap)) {
    ReportOutOfMemory(cx);
    return;
  }

  va_end(ap);
}

static void ThrowResolutionError(JSContext* cx, Handle<ModuleObject*> module,
                                 Handle<Value> resolution, Handle<JSAtom*> name,
                                 ModuleErrorInfo* errorInfo) {
  MOZ_ASSERT(errorInfo);
  auto chars = StringToNewUTF8CharsZ(cx, *name);
  if (!chars) {
    ReportOutOfMemory(cx);
    return;
  }

  bool isAmbiguous = resolution == StringValue(cx->names().ambiguous);

  unsigned errorNumber;
  if (errorInfo->isCircular) {
    errorNumber = JSMSG_MODULE_CIRCULAR_IMPORT;
  } else if (isAmbiguous) {
    errorNumber = JSMSG_MODULE_AMBIGUOUS;
  } else {
    errorNumber = JSMSG_MODULE_NO_EXPORT;
  }

  JSErrorReport report;
  report.isWarning_ = false;
  report.errorNumber = errorNumber;

  if (errorNumber == JSMSG_MODULE_AMBIGUOUS) {
    CreateErrorNumberMessageUTF8(cx, errorNumber, &report, errorInfo->imported,
                                 chars.get(), errorInfo->entry1,
                                 errorInfo->entry2);
  } else {
    CreateErrorNumberMessageUTF8(cx, errorNumber, &report, errorInfo->imported,
                                 chars.get());
  }

  Rooted<JSString*> message(cx, report.newMessageString(cx));
  if (!message) {
    ReportOutOfMemory(cx);
    return;
  }

  const char* file = module->filename();
  RootedString filename(
      cx, JS_NewStringCopyUTF8Z(cx, JS::ConstUTF8CharsZ(file, strlen(file))));
  if (!filename) {
    ReportOutOfMemory(cx);
    return;
  }

  RootedValue error(cx);
  if (!JS::CreateError(cx, JSEXN_SYNTAXERR, nullptr, filename,
                       errorInfo->lineNumber, errorInfo->columnNumber, nullptr,
                       message, JS::NothingHandleValue, &error)) {
    ReportOutOfMemory(cx);
    return;
  }

  cx->setPendingException(error, nullptr);
}

// https://tc39.es/ecma262/#sec-source-text-module-record-initialize-environment
// ES2023 16.2.1.6.4 InitializeEnvironment
static bool ModuleInitializeEnvironment(JSContext* cx,
                                        Handle<ModuleObject*> module) {
  MOZ_ASSERT(module->status() == ModuleStatus::Linking);

  // Step 1. For each ExportEntry Record e of module.[[IndirectExportEntries]],
  //         do:
  Rooted<JSAtom*> exportName(cx);
  Rooted<Value> resolution(cx);
  for (const ExportEntry& e : module->indirectExportEntries()) {
    // Step 1.a. Assert: e.[[ExportName]] is not null.
    MOZ_ASSERT(e.exportName());

    // Step 1.b. Let resolution be ? module.ResolveExport(e.[[ExportName]]).
    exportName = e.exportName();
    ModuleErrorInfo errorInfo{e.lineNumber(), e.columnNumber()};
    if (!ModuleResolveExport(cx, module, exportName, &resolution, &errorInfo)) {
      return false;
    }

    // Step 1.c. If resolution is either null or AMBIGUOUS, throw a SyntaxError
    //           exception.
    if (!IsResolvedBinding(cx, resolution)) {
      ThrowResolutionError(cx, module, resolution, exportName, &errorInfo);
      return false;
    }
  }

  // Step 5. Let env be NewModuleEnvironment(realm.[[GlobalEnv]]).
  // Step 6. Set module.[[Environment]] to env.
  // Note that we have already created the environment by this point.
  Rooted<ModuleEnvironmentObject*> env(cx, &module->initialEnvironment());

  // Step 7. For each ImportEntry Record in of module.[[ImportEntries]], do:
  Rooted<ModuleRequestObject*> moduleRequest(cx);
  Rooted<ModuleObject*> importedModule(cx);
  Rooted<JSAtom*> importName(cx);
  Rooted<JSAtom*> localName(cx);
  Rooted<ModuleObject*> sourceModule(cx);
  Rooted<JSAtom*> bindingName(cx);
  for (const ImportEntry& in : module->importEntries()) {
    // Step 7.a. Let importedModule be ! HostResolveImportedModule(module,
    //           in.[[ModuleRequest]]).
    moduleRequest = in.moduleRequest();
    importedModule = HostResolveImportedModule(cx, module, moduleRequest,
                                               ModuleStatus::Linking);
    if (!importedModule) {
      return false;
    }

    localName = in.localName();
    importName = in.importName();

    // Step 7.c. If in.[[ImportName]] is namespace-object, then:
    if (!importName) {
      // Step 7.c.i. Let namespace be ? GetModuleNamespace(importedModule).
      Rooted<ModuleNamespaceObject*> ns(
          cx, GetOrCreateModuleNamespace(cx, importedModule));
      if (!ns) {
        return false;
      }

      // Step 7.c.ii. Perform ! env.CreateImmutableBinding(in.[[LocalName]],
      // true). This happens when the environment is created.

      // Step 7.c.iii. Perform ! env.InitializeBinding(in.[[LocalName]],
      // namespace).
      InitNamespaceBinding(cx, env, localName, ns);
    } else {
      // Step 7.d. Else:
      // Step 7.d.i. Let resolution be ?
      // importedModule.ResolveExport(in.[[ImportName]]).
      ModuleErrorInfo errorInfo{in.lineNumber(), in.columnNumber()};
      if (!ModuleResolveExport(cx, importedModule, importName, &resolution,
                               &errorInfo)) {
        return false;
      }

      // Step 7.d.ii. If resolution is null or ambiguous, throw a SyntaxError
      //              exception.
      if (!IsResolvedBinding(cx, resolution)) {
        ThrowResolutionError(cx, module, resolution, importName, &errorInfo);
        return false;
      }

      auto* binding = &resolution.toObject().as<ResolvedBindingObject>();
      sourceModule = binding->module();
      bindingName = binding->bindingName();

      // Step 7.d.iii. If resolution.[[BindingName]] is namespace, then:
      if (bindingName == cx->names().star_namespace_star_) {
        // Step 7.d.iii.1. Let namespace be ?
        //                 GetModuleNamespace(resolution.[[Module]]).
        Rooted<ModuleNamespaceObject*> ns(
            cx, GetOrCreateModuleNamespace(cx, sourceModule));
        if (!ns) {
          return false;
        }

        // Step 7.d.iii.2. Perform !
        //                 env.CreateImmutableBinding(in.[[LocalName]], true).
        // Step 7.d.iii.3. Perform ! env.InitializeBinding(in.[[LocalName]],
        //                 namespace).
        //
        // This should be InitNamespaceBinding, but we have already generated
        // bytecode assuming an indirect binding. Instead, ensure a special
        // "*namespace*"" binding exists on the target module's environment. We
        // then generate an indirect binding to this synthetic binding.
        Rooted<ModuleEnvironmentObject*> sourceEnv(
            cx, &sourceModule->initialEnvironment());
        InitNamespaceBinding(cx, sourceEnv, bindingName, ns);
        if (!env->createImportBinding(cx, localName, sourceModule,
                                      bindingName)) {
          return false;
        }
      } else {
        // Step 7.d.iv. Else:
        // Step 7.d.iv.1. 1. Perform env.CreateImportBinding(in.[[LocalName]],
        //                   resolution.[[Module]], resolution.[[BindingName]]).
        if (!env->createImportBinding(cx, localName, sourceModule,
                                      bindingName)) {
          return false;
        }
      }
    }
  }

  // Steps 8-26.
  //
  // Some of these do not need to happen for practical purposes. For steps
  // 21-23, the bindings that can be handled in a similar way to regulars
  // scripts are done separately. Function Declarations are special due to
  // hoisting and are handled within this function. See ModuleScope and
  // ModuleEnvironmentObject for further details.

  // Step 24. For each element d of lexDeclarations, do:
  // Step 24.a. For each element dn of the BoundNames of d, do:
  // Step 24.a.iii. If d is a FunctionDeclaration, a GeneratorDeclaration, an
  //                AsyncFunctionDeclaration, or an AsyncGeneratorDeclaration,
  //                then:
  // Step 24.a.iii.1 Let fo be InstantiateFunctionObject of d with arguments env
  //                 and privateEnv.
  // Step 24.a.iii.2. Perform ! env.InitializeBinding(dn, fo).
  return ModuleObject::instantiateFunctionDeclarations(cx, module);
}

// https://tc39.es/ecma262/#sec-moduledeclarationlinking
// ES2023 16.2.1.5.1 Link
static bool ModuleLink(JSContext* cx, Handle<ModuleObject*> module) {
  // Step 1. Assert: module.[[Status]] is not linking or evaluating.
  ModuleStatus status = module->status();
  if (status == ModuleStatus::Linking || status == ModuleStatus::Evaluating) {
    ThrowUnexpectedModuleStatus(cx, status);
    return false;
  }

  // Step 2. Let stack be a new empty List.
  Rooted<ModuleVector> stack(cx);

  // Step 3. Let result be Completion(InnerModuleLinking(module, stack, 0)).
  size_t ignored;
  bool ok = InnerModuleLinking(cx, module, &stack, 0, &ignored);

  // Step 4. If result is an abrupt completion, then:
  if (!ok) {
    // Step 4.a. For each Cyclic Module Record m of stack, do:
    for (ModuleObject* m : stack) {
      // Step 4.a.i. Assert: m.[[Status]] is linking.
      MOZ_ASSERT(m->status() == ModuleStatus::Linking);
      // Step 4.a.ii. Set m.[[Status]] to unlinked.
      m->setStatus(ModuleStatus::Unlinked);
      m->clearDfsIndexes();
    }

    // Step 4.b. Assert: module.[[Status]] is unlinked.
    MOZ_ASSERT(module->status() == ModuleStatus::Unlinked);

    // Step 4.c.
    return false;
  }

  // Step 5. Assert: module.[[Status]] is linked, evaluating-async, or
  //         evaluated.
  MOZ_ASSERT(module->status() == ModuleStatus::Linked ||
             module->status() == ModuleStatus::EvaluatingAsync ||
             module->status() == ModuleStatus::Evaluated);

  // Step 6. Assert: stack is empty.
  MOZ_ASSERT(stack.empty());

  // Step 7. Return unused.
  return true;
}

// https://tc39.es/ecma262/#sec-InnerModuleLinking
// ES2023 16.2.1.5.1.1 InnerModuleLinking
static bool InnerModuleLinking(JSContext* cx, Handle<ModuleObject*> module,
                               MutableHandle<ModuleVector> stack, size_t index,
                               size_t* indexOut) {
  // Step 1. If module is not a Cyclic Module Record, then
  if (!module->hasCyclicModuleFields()) {
    // Step 1.a. Perform ? module.Link(). (Skipped)
    // Step 2.b. Return index.
    *indexOut = index;
    return true;
  }

  // Step 2. If module.[[Status]] is linking, linked, evaluating-async, or
  //         evaluated, then:
  if (module->status() == ModuleStatus::Linking ||
      module->status() == ModuleStatus::Linked ||
      module->status() == ModuleStatus::EvaluatingAsync ||
      module->status() == ModuleStatus::Evaluated) {
    // Step 2.a. Return index.
    *indexOut = index;
    return true;
  }

  // Step 3. Assert: module.[[Status]] is unlinked.
  if (module->status() != ModuleStatus::Unlinked) {
    ThrowUnexpectedModuleStatus(cx, module->status());
    return false;
  }

  // Step 8. Append module to stack.
  // Do this before changing the status so that we can recover on failure.
  if (!stack.append(module)) {
    ReportOutOfMemory(cx);
    return false;
  }

  // Step 4. Set module.[[Status]] to linking.
  module->setStatus(ModuleStatus::Linking);

  // Step 5. Set module.[[DFSIndex]] to index.
  module->setDfsIndex(index);

  // Step 6. Set module.[[DFSAncestorIndex]] to index.
  module->setDfsAncestorIndex(index);

  // Step 7. Set index to index + 1.
  index++;

  // Step 9. For each String required that is an element of
  //         module.[[RequestedModules]], do:
  Rooted<ModuleRequestObject*> moduleRequest(cx);
  Rooted<ModuleObject*> requiredModule(cx);
  for (const RequestedModule& request : module->requestedModules()) {
    moduleRequest = request.moduleRequest();

    // According to the spec, this should be in InnerModuleLoading, but
    // currently, our module code is not aligned with the spec text.
    // https://bugzilla.mozilla.org/show_bug.cgi?id=1894729
    if (moduleRequest->hasFirstUnsupportedAttributeKey()) {
      UniqueChars printableKey = AtomToPrintableString(
          cx, moduleRequest->getFirstUnsupportedAttributeKey());
      JS_ReportErrorNumberASCII(
          cx, GetErrorMessage, nullptr,
          JSMSG_IMPORT_ATTRIBUTES_STATIC_IMPORT_UNSUPPORTED_ATTRIBUTE,
          printableKey ? printableKey.get() : "");

      return false;
    }

    // Step 9.a. Let requiredModule be ? HostResolveImportedModule(module,
    //           required).
    requiredModule = HostResolveImportedModule(cx, module, moduleRequest,
                                               ModuleStatus::Unlinked);
    if (!requiredModule) {
      return false;
    }

    // Step 9.b. Set index to ? InnerModuleLinking(requiredModule, stack,
    //           index).
    if (!InnerModuleLinking(cx, requiredModule, stack, index, &index)) {
      return false;
    }

    // Step 9.c. If requiredModule is a Cyclic Module Record, then:
    if (requiredModule->hasCyclicModuleFields()) {
      // Step 9.c.i. Assert: requiredModule.[[Status]] is either linking,
      // linked,
      //             evaluating-async, or evaluated.
      MOZ_ASSERT(requiredModule->status() == ModuleStatus::Linking ||
                 requiredModule->status() == ModuleStatus::Linked ||
                 requiredModule->status() == ModuleStatus::EvaluatingAsync ||
                 requiredModule->status() == ModuleStatus::Evaluated);

      // Step 9.c.ii. Assert: requiredModule.[[Status]] is linking if and only
      // if
      //              requiredModule is in stack.
      MOZ_ASSERT((requiredModule->status() == ModuleStatus::Linking) ==
                 ContainsElement(stack, requiredModule));

      // Step 9.c.iii. If requiredModule.[[Status]] is linking, then:
      if (requiredModule->status() == ModuleStatus::Linking) {
        // Step 9.c.iii.1. Set module.[[DFSAncestorIndex]] to
        //                 min(module.[[DFSAncestorIndex]],
        //                 requiredModule.[[DFSAncestorIndex]]).
        module->setDfsAncestorIndex(std::min(
            module->dfsAncestorIndex(), requiredModule->dfsAncestorIndex()));
      }
    }
  }

  // Step 10. Perform ? module.InitializeEnvironment().
  if (!ModuleInitializeEnvironment(cx, module)) {
    return false;
  }

  // Step 11. Assert: module occurs exactly once in stack.
  MOZ_ASSERT(CountElements(stack, module) == 1);

  // Step 12. Assert: module.[[DFSAncestorIndex]] <= module.[[DFSIndex]].
  MOZ_ASSERT(module->dfsAncestorIndex() <= module->dfsIndex());

  // Step 13. If module.[[DFSAncestorIndex]] = module.[[DFSIndex]], then
  if (module->dfsAncestorIndex() == module->dfsIndex()) {
    // Step 13.a.
    bool done = false;

    // Step 13.b. Repeat, while done is false:
    while (!done) {
      // Step 13.b.i. Let requiredModule be the last element in stack.
      // Step 13.b.ii. Remove the last element of stack.
      requiredModule = stack.popCopy();

      // Step 13.b.iv. Set requiredModule.[[Status]] to linked.
      requiredModule->setStatus(ModuleStatus::Linked);

      // Step 13.b.v. If requiredModule and module are the same Module Record,
      //              set done to true.
      done = requiredModule == module;
    }
  }

  // Step 14. Return index.
  *indexOut = index;
  return true;
}

static bool SyntheticModuleEvaluate(JSContext* cx,
                                    Handle<ModuleObject*> moduleArg,
                                    MutableHandle<Value> rval) {
  // Steps 1-12 happen elsewhere in the engine.

  // Step 13. Let pc be ! NewPromiseCapability(%Promise%).
  Rooted<PromiseObject*> resultPromise(cx, CreatePromiseObjectForAsync(cx));
  if (!resultPromise) {
    return false;
  }

  // Since the only synthetic modules we support are JSON modules, result is
  // always |undefined|.

  // Step 14. IfAbruptRejectPromise(result, pc) (Skipped)

  // 15. Perform ! pc.[[Resolve]](result).
  if (!AsyncFunctionReturned(cx, resultPromise, JS::UndefinedHandleValue)) {
    return false;
  }

  // 16. Return pc.[[Promise]].
  rval.set(ObjectValue(*resultPromise));
  return true;
}

// https://tc39.es/ecma262/#sec-moduleevaluation
// ES2023 16.2.1.5.2 Evaluate
static bool ModuleEvaluate(JSContext* cx, Handle<ModuleObject*> moduleArg,
                           MutableHandle<Value> result) {
  Rooted<ModuleObject*> module(cx, moduleArg);

  // Step 2. Assert: module.[[Status]] is linked, evaluating-async, or
  //         evaluated.
  ModuleStatus status = module->status();
  if (status != ModuleStatus::Linked &&
      status != ModuleStatus::EvaluatingAsync &&
      status != ModuleStatus::Evaluated) {
    ThrowUnexpectedModuleStatus(cx, status);
    return false;
  }

  // Note: we return early in the error case, as the spec assumes we can get the
  // cycle root of |module| which may not be available.
  if (module->hadEvaluationError()) {
    Rooted<PromiseObject*> capability(cx);
    if (!module->hasTopLevelCapability()) {
      capability = ModuleObject::createTopLevelCapability(cx, module);
      if (!capability) {
        return false;
      }

      Rooted<Value> error(cx, module->evaluationError());
      if (!ModuleObject::topLevelCapabilityReject(cx, module, error)) {
        return false;
      }
    }

    capability = module->topLevelCapability();
    MOZ_ASSERT(JS::GetPromiseState(capability) == JS::PromiseState::Rejected);
    MOZ_ASSERT(JS::GetPromiseResult(capability) == module->evaluationError());
    result.set(ObjectValue(*capability));
    return true;
  }

  // Step 3. If module.[[Status]] is evaluating-async or evaluated, set module
  //         to module.[[CycleRoot]].
  if (module->status() == ModuleStatus::EvaluatingAsync ||
      module->status() == ModuleStatus::Evaluated) {
    module = module->getCycleRoot();
  }

  // Step 4. If module.[[TopLevelCapability]] is not empty, then:
  if (module->hasTopLevelCapability()) {
    // Step 4.a. Return module.[[TopLevelCapability]].[[Promise]].
    result.set(ObjectValue(*module->topLevelCapability()));
    return true;
  }

  // Step 5. Let stack be a new empty List.
  Rooted<ModuleVector> stack(cx);

  // Step 6. Let capability be ! NewPromiseCapability(%Promise%).
  // Step 7. Set module.[[TopLevelCapability]] to capability.
  Rooted<PromiseObject*> capability(
      cx, ModuleObject::createTopLevelCapability(cx, module));
  if (!capability) {
    return false;
  }

  // Step 8. Let result be Completion(InnerModuleEvaluation(module, stack, 0)).
  size_t ignored;
  bool ok = InnerModuleEvaluation(cx, module, &stack, 0, &ignored);

  // Step 9. f result is an abrupt completion, then:
  if (!ok) {
    // Attempt to take any pending exception, but make sure we still handle
    // uncatchable exceptions.
    Rooted<Value> error(cx);
    if (cx->isExceptionPending()) {
      std::ignore = cx->getPendingException(&error);
      cx->clearPendingException();
    }

    // Step 9.a. For each Cyclic Module Record m of stack, do
    for (ModuleObject* m : stack) {
      // Step 9.a.i. Assert: m.[[Status]] is evaluating.
      MOZ_ASSERT(m->status() == ModuleStatus::Evaluating);

      // Step 9.a.ii. Set m.[[Status]] to evaluated.
      // Step 9.a.iii. Set m.[[EvaluationError]] to result.
      m->setEvaluationError(error);
    }

    // Handle OOM when appending to the stack or over-recursion errors.
    if (stack.empty() && !module->hadEvaluationError()) {
      module->setEvaluationError(error);
    }

    // Step 9.b. Assert: module.[[Status]] is evaluated.
    MOZ_ASSERT(module->status() == ModuleStatus::Evaluated);

    // Step 9.c. Assert: module.[[EvaluationError]] is result.
    MOZ_ASSERT(module->evaluationError() == error);

    // Step 9.d. Perform ! Call(capability.[[Reject]], undefined,
    //           result.[[Value]]).
    if (!ModuleObject::topLevelCapabilityReject(cx, module, error)) {
      return false;
    }
  } else {
    // Step 10. Else:
    // Step 10.a. Assert: module.[[Status]] is evaluating-async or evaluated.
    MOZ_ASSERT(module->status() == ModuleStatus::EvaluatingAsync ||
               module->status() == ModuleStatus::Evaluated);

    // Step 10.b. Assert: module.[[EvaluationError]] is empty.
    MOZ_ASSERT(!module->hadEvaluationError());

    // Step 10.c. If module.[[AsyncEvaluation]] is false, then:
    if (module->status() == ModuleStatus::Evaluated) {
      // Step 10.c.ii. Perform ! Call(capability.[[Resolve]], undefined,
      //               undefined).
      if (!ModuleObject::topLevelCapabilityResolve(cx, module)) {
        return false;
      }
    }

    // Step 10.d. Assert: stack is empty.
    MOZ_ASSERT(stack.empty());
  }

  // Step 11. Return capability.[[Promise]].
  result.set(ObjectValue(*capability));
  return true;
}

// https://tc39.es/ecma262/#sec-innermoduleevaluation
// 16.2.1.5.2.1 InnerModuleEvaluation
static bool InnerModuleEvaluation(JSContext* cx, Handle<ModuleObject*> module,
                                  MutableHandle<ModuleVector> stack,
                                  size_t index, size_t* indexOut) {
  // Step 1: If module is not a Cyclic Module Record, then
  if (!module->hasCyclicModuleFields()) {
    // Step 1.a. Let promise be ! module.Evaluate(). (Skipped)
    // Step 1.b. Assert: promise.[[PromiseState]] is not pending. (Skipped)
    // Step 1.c. If promise.[[PromiseState]] is rejected, then (Skipped)
    //   Step 1.c.i Return ThrowCompletion(promise.[[PromiseResult]]). (Skipped)
    // Step 1.d. Return index.
    *indexOut = index;
    return true;
  }

  // Step 2. If module.[[Status]] is evaluating-async or evaluated, then:
  if (module->status() == ModuleStatus::EvaluatingAsync ||
      module->status() == ModuleStatus::Evaluated) {
    // Step 2.a. If module.[[EvaluationError]] is empty, return index.
    if (!module->hadEvaluationError()) {
      *indexOut = index;
      return true;
    }

    // Step 2.b. Otherwise, return ? module.[[EvaluationError]].
    Rooted<Value> error(cx, module->evaluationError());
    cx->setPendingException(error, ShouldCaptureStack::Maybe);
    return false;
  }

  // Step 3. If module.[[Status]] is evaluating, return index.
  if (module->status() == ModuleStatus::Evaluating) {
    *indexOut = index;
    return true;
  }

  // Step 4. Assert: module.[[Status]] is linked.
  MOZ_ASSERT(module->status() == ModuleStatus::Linked);

  // Step 10. Append module to stack.
  // Do this before changing the status so that we can recover on failure.
  if (!stack.append(module)) {
    ReportOutOfMemory(cx);
    return false;
  }

  // Step 5. Set module.[[Status]] to evaluating.
  module->setStatus(ModuleStatus::Evaluating);

  // Step 6. Set module.[[DFSIndex]] to index.
  module->setDfsIndex(index);

  // Step 7. Set module.[[DFSAncestorIndex]] to index.
  module->setDfsAncestorIndex(index);

  // Step 8. Set module.[[PendingAsyncDependencies]] to 0.
  module->setPendingAsyncDependencies(0);

  // Step 9. Set index to index + 1.
  index++;

  // Step 11. For each String required of module.[[RequestedModules]], do:
  Rooted<ModuleRequestObject*> required(cx);
  Rooted<ModuleObject*> requiredModule(cx);
  for (const RequestedModule& request : module->requestedModules()) {
    required = request.moduleRequest();

    // Step 11.a. Let requiredModule be ! HostResolveImportedModule(module,
    //            required).
    // Step 11.b. NOTE: Link must be completed successfully prior to invoking
    //            this method, so every requested module is guaranteed to
    //            resolve successfully.
    requiredModule =
        HostResolveImportedModule(cx, module, required, ModuleStatus::Linked);
    if (!requiredModule) {
      return false;
    }

    // Step 11.c. Set index to ? InnerModuleEvaluation(requiredModule, stack,
    //            index).
    if (!InnerModuleEvaluation(cx, requiredModule, stack, index, &index)) {
      return false;
    }

    // Step 11.d. If requiredModule is a Cyclic Module Record, then:
    if (requiredModule->hasCyclicModuleFields()) {
      // Step 11.d.i. Assert: requiredModule.[[Status]] is either evaluating,
      //              evaluating-async, or evaluated.
      MOZ_ASSERT(requiredModule->status() == ModuleStatus::Evaluating ||
                 requiredModule->status() == ModuleStatus::EvaluatingAsync ||
                 requiredModule->status() == ModuleStatus::Evaluated);

      // Step 11.d.ii. Assert: requiredModule.[[Status]] is evaluating if and
      //               only if requiredModule is in stack.
      MOZ_ASSERT((requiredModule->status() == ModuleStatus::Evaluating) ==
                 ContainsElement(stack, requiredModule));

      // Step 11.d.iii. If requiredModule.[[Status]] is evaluating, then:
      if (requiredModule->status() == ModuleStatus::Evaluating) {
        // Step 11.d.iii.1. Set module.[[DFSAncestorIndex]] to
        //                  min(module.[[DFSAncestorIndex]],
        //                  requiredModule.[[DFSAncestorIndex]]).
        module->setDfsAncestorIndex(std::min(
            module->dfsAncestorIndex(), requiredModule->dfsAncestorIndex()));
      } else {
        // Step 11.d.iv. Else:
        // Step 11.d.iv.1. Set requiredModule to requiredModule.[[CycleRoot]].
        requiredModule = requiredModule->getCycleRoot();

        // Step 11.d.iv.2. Assert: requiredModule.[[Status]] is evaluating-async
        //                 or evaluated.
        MOZ_ASSERT(requiredModule->status() >= ModuleStatus::EvaluatingAsync ||
                   requiredModule->status() == ModuleStatus::Evaluated);

        // Step 11.d.iv.3. If requiredModule.[[EvaluationError]] is not empty,
        //                 return ? requiredModule.[[EvaluationError]].
        if (requiredModule->hadEvaluationError()) {
          Rooted<Value> error(cx, requiredModule->evaluationError());
          cx->setPendingException(error, ShouldCaptureStack::Maybe);
          return false;
        }
      }

      // Step 11.d.v. If requiredModule.[[AsyncEvaluation]] is true, then:
      if (requiredModule->isAsyncEvaluating() &&
          requiredModule->status() != ModuleStatus::Evaluated) {
        // Step 11.d.v.2. Append module to
        // requiredModule.[[AsyncParentModules]].
        if (!ModuleObject::appendAsyncParentModule(cx, requiredModule,
                                                   module)) {
          return false;
        }

        // Step 11.d.v.1. Set module.[[PendingAsyncDependencies]] to
        //                module.[[PendingAsyncDependencies]] + 1.
        module->setPendingAsyncDependencies(module->pendingAsyncDependencies() +
                                            1);
      }
    }
  }

  // Step 12. If module.[[PendingAsyncDependencies]] > 0 or module.[[HasTLA]] is
  //          true, then:
  if (module->pendingAsyncDependencies() > 0 || module->hasTopLevelAwait()) {
    // Step 12.a. Assert: module.[[AsyncEvaluation]] is false and was never
    //            previously set to true.
    MOZ_ASSERT(!module->isAsyncEvaluating());

    // Step 12.b. Set module.[[AsyncEvaluation]] to true.
    // Step 12.c. NOTE: The order in which module records have their
    //            [[AsyncEvaluation]] fields transition to true is
    //            significant. (See 16.2.1.5.2.4.)
    module->setAsyncEvaluating();

    // Step 12.d. If module.[[PendingAsyncDependencies]] is 0, perform
    //            ExecuteAsyncModule(module).
    if (module->pendingAsyncDependencies() == 0) {
      if (!ExecuteAsyncModule(cx, module)) {
        return false;
      }
    }
  } else {
    // Step 13. Otherwise, perform ? module.ExecuteModule().
    if (!ModuleObject::execute(cx, module)) {
      return false;
    }
  }

  // Step 14. Assert: module occurs exactly once in stack.
  MOZ_ASSERT(CountElements(stack, module) == 1);

  // Step 15. Assert: module.[[DFSAncestorIndex]] <= module.[[DFSIndex]].
  MOZ_ASSERT(module->dfsAncestorIndex() <= module->dfsIndex());

  // Step 16. If module.[[DFSAncestorIndex]] = module.[[DFSIndex]], then:
  if (module->dfsAncestorIndex() == module->dfsIndex()) {
    // Step 16.a. Let done be false.
    bool done = false;

    // Step 16.b. Repeat, while done is false:
    while (!done) {
      // Step 16.b.i. Let requiredModule be the last element in stack.
      // Step 16.b.ii. Remove the last element of stack.
      requiredModule = stack.popCopy();

      // Step 16.b.iv. If requiredModule.[[AsyncEvaluation]] is false, set
      //               requiredModule.[[Status]] to evaluated.
      if (!requiredModule->isAsyncEvaluating()) {
        requiredModule->setStatus(ModuleStatus::Evaluated);
      } else {
        // Step 16.b.v. Otherwise, set requiredModule.[[Status]] to
        //              evaluating-async.
        requiredModule->setStatus(ModuleStatus::EvaluatingAsync);
      }

      // Step 16.b.vi. If requiredModule and module are the same Module Record,
      //               set done to true.
      done = requiredModule == module;

      // Step 16.b.vii. Set requiredModule.[[CycleRoot]] to module.
      requiredModule->setCycleRoot(module);
    }
  }

  // Step 17. Return index.
  *indexOut = index;
  return true;
}

// https://tc39.es/ecma262/#sec-execute-async-module
// ES2023 16.2.1.5.2.2 ExecuteAsyncModule
static bool ExecuteAsyncModule(JSContext* cx, Handle<ModuleObject*> module) {
  // Step 1. Assert: module.[[Status]] is evaluating or evaluating-async.
  MOZ_ASSERT(module->status() == ModuleStatus::Evaluating ||
             module->status() == ModuleStatus::EvaluatingAsync);

  // Step 2. Assert: module.[[HasTLA]] is true.
  MOZ_ASSERT(module->hasTopLevelAwait());

  // Steps 3 - 8 are performed by the AsyncAwait opcode.

  // Step 9. Perform ! module.ExecuteModule(capability).
  // Step 10. Return unused.
  return ModuleObject::execute(cx, module);
}

// https://tc39.es/ecma262/#sec-gather-available-ancestors
// ES2023 16.2.1.5.2.3 GatherAvailableAncestors
static bool GatherAvailableModuleAncestors(
    JSContext* cx, Handle<ModuleObject*> module,
    MutableHandle<ModuleVector> execList) {
  MOZ_ASSERT(module->status() == ModuleStatus::EvaluatingAsync);

  // Step 1. For each Cyclic Module Record m of module.[[AsyncParentModules]],
  //         do:
  Rooted<ListObject*> asyncParentModules(cx, module->asyncParentModules());
  Rooted<ModuleObject*> m(cx);
  for (uint32_t i = 0; i != asyncParentModules->length(); i++) {
    m = &asyncParentModules->getDenseElement(i).toObject().as<ModuleObject>();

    // Step 1.a. If execList does not contain m and
    //           m.[[CycleRoot]].[[EvaluationError]] is empty, then:
    //
    // Note: we also check whether m.[[EvaluationError]] is empty since an error
    // in synchronous execution can prevent the CycleRoot field from being set.
    if (!m->hadEvaluationError() && !m->getCycleRoot()->hadEvaluationError() &&
        !ContainsElement(execList, m)) {
      // Step 1.a.i. Assert: m.[[Status]] is evaluating-async.
      MOZ_ASSERT(m->status() == ModuleStatus::EvaluatingAsync);

      // Step 1.a.ii. Assert: m.[[EvaluationError]] is empty.
      MOZ_ASSERT(!m->hadEvaluationError());

      // Step 1.a.iii. Assert: m.[[AsyncEvaluation]] is true.
      MOZ_ASSERT(m->isAsyncEvaluating());

      // Step 1.a.iv. Assert: m.[[PendingAsyncDependencies]] > 0.
      MOZ_ASSERT(m->pendingAsyncDependencies() > 0);

      // Step 1.a.v. Set m.[[PendingAsyncDependencies]] to
      // m.[[PendingAsyncDependencies]] - 1.
      m->setPendingAsyncDependencies(m->pendingAsyncDependencies() - 1);

      // Step 1.a.vi. If m.[[PendingAsyncDependencies]] = 0, then:
      if (m->pendingAsyncDependencies() == 0) {
        // Step 1.a.vi.1. Append m to execList.
        if (!execList.append(m)) {
          return false;
        }

        // Step 1.a.vi.2. If m.[[HasTLA]] is false, perform
        //                GatherAvailableAncestors(m, execList).
        if (!m->hasTopLevelAwait() &&
            !GatherAvailableModuleAncestors(cx, m, execList)) {
          return false;
        }
      }
    }
  }

  // Step 2. Return unused.
  return true;
}

struct EvalOrderComparator {
  bool operator()(ModuleObject* a, ModuleObject* b, bool* lessOrEqualp) {
    int32_t result = int32_t(a->getAsyncEvaluatingPostOrder()) -
                     int32_t(b->getAsyncEvaluatingPostOrder());
    *lessOrEqualp = (result <= 0);
    return true;
  }
};

static void RejectExecutionWithPendingException(JSContext* cx,
                                                Handle<ModuleObject*> module) {
  // If there is no exception pending then we have been interrupted or have
  // OOM'd and all bets are off. We reject the execution by throwing
  // undefined. Not much more we can do.
  RootedValue exception(cx);
  if (cx->isExceptionPending()) {
    std::ignore = cx->getPendingException(&exception);
  }
  cx->clearPendingException();
  AsyncModuleExecutionRejected(cx, module, exception);
}

// https://tc39.es/ecma262/#sec-async-module-execution-fulfilled
// ES2023 16.2.1.5.2.4 AsyncModuleExecutionFulfilled
void js::AsyncModuleExecutionFulfilled(JSContext* cx,
                                       Handle<ModuleObject*> module) {
  // Step 1. If module.[[Status]] is evaluated, then:
  if (module->status() == ModuleStatus::Evaluated) {
    // Step 1.a. Assert: module.[[EvaluationError]] is not empty.
    MOZ_ASSERT(module->hadEvaluationError());

    // Step 1.b. Return unused.
    return;
  }

  // Step 2. Assert: module.[[Status]] is evaluating-async.
  MOZ_ASSERT(module->status() == ModuleStatus::EvaluatingAsync);

  // Step 3. Assert: module.[[AsyncEvaluation]] is true.
  MOZ_ASSERT(module->isAsyncEvaluating());

  // Step 4. Assert: module.[[EvaluationError]] is empty.
  MOZ_ASSERT(!module->hadEvaluationError());

  // The following steps are performed in a different order from the
  // spec. Gather available module ancestors before mutating the module object
  // as this can fail in our implementation.

  // Step 8. Let execList be a new empty List.
  Rooted<ModuleVector> execList(cx);

  // Step 9. Perform GatherAvailableAncestors(module, execList).
  if (!GatherAvailableModuleAncestors(cx, module, &execList)) {
    RejectExecutionWithPendingException(cx, module);
    return;
  }

  // Step 10. Let sortedExecList be a List whose elements are the elements of
  //          execList, in the order in which they had their [[AsyncEvaluation]]
  //          fields set to true in InnerModuleEvaluation.

  Rooted<ModuleVector> scratch(cx);
  if (!scratch.resize(execList.length())) {
    ReportOutOfMemory(cx);
    RejectExecutionWithPendingException(cx, module);
    return;
  }

  MOZ_ALWAYS_TRUE(MergeSort(execList.begin(), execList.length(),
                            scratch.begin(), EvalOrderComparator()));

  // Step 11. Assert: All elements of sortedExecList have their
  //          [[AsyncEvaluation]] field set to true,
  //          [[PendingAsyncDependencies]] field set to 0, and
  //          [[EvaluationError]] field set to empty.
#ifdef DEBUG
  for (ModuleObject* m : execList) {
    MOZ_ASSERT(m->isAsyncEvaluating());
    MOZ_ASSERT(m->pendingAsyncDependencies() == 0);
    MOZ_ASSERT(!m->hadEvaluationError());
  }
#endif

  // Return to original order of steps.

  ModuleObject::onTopLevelEvaluationFinished(module);

  // Step 6. Set module.[[Status]] to evaluated.
  module->setStatus(ModuleStatus::Evaluated);
  module->clearAsyncEvaluatingPostOrder();

  // Step 7. If module.[[TopLevelCapability]] is not empty, then:
  if (module->hasTopLevelCapability()) {
    // Step 7.a. Assert: module.[[CycleRoot]] is module.
    MOZ_ASSERT(module->getCycleRoot() == module);

    // Step 7.b. Perform ! Call(module.[[TopLevelCapability]].[[Resolve]],
    //           undefined, undefined).
    if (!ModuleObject::topLevelCapabilityResolve(cx, module)) {
      // If Resolve fails, there's nothing more we can do here.
      cx->clearPendingException();
    }
  }

  // Step 12. For each Cyclic Module Record m of sortedExecList, do:
  Rooted<ModuleObject*> m(cx);
  for (ModuleObject* obj : execList) {
    m = obj;

    // Step 12.a. If m.[[Status]] is evaluated, then:
    if (m->status() == ModuleStatus::Evaluated) {
      // Step 12.a.i. Assert: m.[[EvaluationError]] is not empty.
      MOZ_ASSERT(m->hadEvaluationError());
    } else if (m->hasTopLevelAwait()) {
      // Step 12.b. Else if m.[[HasTLA]] is true, then:
      // Step 12.b.i. Perform ExecuteAsyncModule(m).
      if (!ExecuteAsyncModule(cx, m)) {
        MOZ_ASSERT(cx->isThrowingOutOfMemory() || cx->isThrowingOverRecursed());
        cx->clearPendingException();
      }
    } else {
      // Step 12.c. Else:
      // Step 12.c.i. Let result be m.ExecuteModule().
      bool ok = ModuleObject::execute(cx, m);

      // Step 12.c.ii. If result is an abrupt completion, then:
      if (!ok) {
        // Step 12.c.ii.1. Perform AsyncModuleExecutionRejected(m,
        //                 result.[[Value]]).
        RejectExecutionWithPendingException(cx, m);
      } else {
        // Step 12.c.iii. Else:
        // Step 12.c.iii.1. Set m.[[Status]] to evaluated.
        m->setStatus(ModuleStatus::Evaluated);
        m->clearAsyncEvaluatingPostOrder();

        // Step 12.c.iii.2. If m.[[TopLevelCapability]] is not empty, then:
        if (m->hasTopLevelCapability()) {
          // Step 12.c.iii.2.a. Assert: m.[[CycleRoot]] is m.
          MOZ_ASSERT(m->getCycleRoot() == m);

          // Step 12.c.iii.2.b. Perform !
          //                    Call(m.[[TopLevelCapability]].[[Resolve]],
          //                    undefined, undefined).
          if (!ModuleObject::topLevelCapabilityResolve(cx, m)) {
            // If Resolve fails, there's nothing more we can do here.
            cx->clearPendingException();
          }
        }
      }
    }
  }

  // Step 13. Return unused.
}

// https://tc39.es/ecma262/#sec-async-module-execution-rejected
// ES2023 16.2.1.5.2.5 AsyncModuleExecutionRejected
void js::AsyncModuleExecutionRejected(JSContext* cx,
                                      Handle<ModuleObject*> module,
                                      HandleValue error) {
  // Step 1. If module.[[Status]] is evaluated, then:
  if (module->status() == ModuleStatus::Evaluated) {
    // Step 1.a. Assert: module.[[EvaluationError]] is not empty
    MOZ_ASSERT(module->hadEvaluationError());

    // Step 1.b. Return unused.
    return;
  }

  // Step 2. Assert: module.[[Status]] is evaluating-async.
  MOZ_ASSERT(module->status() == ModuleStatus::EvaluatingAsync);

  // Step 3. Assert: module.[[AsyncEvaluation]] is true.
  MOZ_ASSERT(module->isAsyncEvaluating());

  // Step 4. 4. Assert: module.[[EvaluationError]] is empty.
  MOZ_ASSERT(!module->hadEvaluationError());

  ModuleObject::onTopLevelEvaluationFinished(module);

  // Step 5. Set module.[[EvaluationError]] to ThrowCompletion(error).
  module->setEvaluationError(error);

  // Step 6. Set module.[[Status]] to evaluated.
  MOZ_ASSERT(module->status() == ModuleStatus::Evaluated);

  module->clearAsyncEvaluatingPostOrder();

  // Step 7. For each Cyclic Module Record m of module.[[AsyncParentModules]],
  //         do:
  Rooted<ListObject*> parents(cx, module->asyncParentModules());
  Rooted<ModuleObject*> parent(cx);
  for (uint32_t i = 0; i < parents->length(); i++) {
    parent = &parents->get(i).toObject().as<ModuleObject>();

    // Step 7.a. Perform AsyncModuleExecutionRejected(m, error).
    AsyncModuleExecutionRejected(cx, parent, error);
  }

  // Step 8. If module.[[TopLevelCapability]] is not empty, then:
  if (module->hasTopLevelCapability()) {
    // Step 8.a. Assert: module.[[CycleRoot]] is module.
    MOZ_ASSERT(module->getCycleRoot() == module);

    // Step 8.b. Perform ! Call(module.[[TopLevelCapability]].[[Reject]],
    //           undefined, error).
    if (!ModuleObject::topLevelCapabilityReject(cx, module, error)) {
      // If Reject fails, there's nothing more we can do here.
      cx->clearPendingException();
    }
  }

  // Step 9. Return unused.
}<|MERGE_RESOLUTION|>--- conflicted
+++ resolved
@@ -162,9 +162,6 @@
 
   auto charRange =
       mozilla::Range<const char16_t>(srcBuf.get(), srcBuf.length());
-<<<<<<< HEAD
-  if (!js::ParseJSONWithReviver(cx, charRange, NullHandleValue, &jsonValue, EmptyTaint)) {
-=======
   Rooted<JSONParser<char16_t>> parser(
       cx, cx, charRange, JSONParser<char16_t>::ParseType::JSONParse);
 
@@ -172,8 +169,7 @@
   parser.setFilename(options.filename());
 
   JS::RootedValue jsonValue(cx);
-  if (!parser.parse(&jsonValue)) {
->>>>>>> 4764531b
+  if (!parser.parse(&jsonValue, EmptyTaint)) {
     return nullptr;
   }
 
