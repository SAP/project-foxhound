--- conflicted
+++ resolved
@@ -230,17 +230,10 @@
    */
   StringTaint taint = baseArg->taint().subtaint(start, start + length);
   if (baseArg->isDependent()) {
-<<<<<<< HEAD
-    if (mozilla::Maybe<size_t> offset = baseArg->asDependent().baseOffset()) {
-      start += *offset;
-      // Taintfox: taint lost if the base is followed and is untainted
-      // We ensure taint is propagated in NewDependentString function
-      baseArg = baseArg->asDependent().base();
-    }
-=======
+    // Taintfox: taint lost if the base is followed and is untainted
+    // We ensure taint is propagated in NewDependentString function
     start += baseArg->asDependent().baseOffset();
     baseArg = baseArg->asDependent().base();
->>>>>>> 1b133f0e
   }
 
   MOZ_ASSERT(start + length <= baseArg->length());
@@ -425,15 +418,10 @@
   MOZ_ASSERT(callbacks);
   setLengthAndFlags(length, EXTERNAL_FLAGS);
   d.s.u2.nonInlineCharsTwoByte = chars;
-<<<<<<< HEAD
-  d.s.u3.externalFinalizer = fin;
-
-  // TaintFox
-  initTaint();
-
-=======
   d.s.u3.externalCallbacks = callbacks;
->>>>>>> 1b133f0e
+
+  // TaintFox
+  initTaint();
 }
 
 MOZ_ALWAYS_INLINE JSExternalString* JSExternalString::new_(
@@ -526,15 +514,10 @@
   size_t nbytes = length() * sizeof(char16_t);
   fop->removeCellMemory(this, nbytes, js::MemoryUse::StringContents);
 
-<<<<<<< HEAD
-  const JSStringFinalizer* fin = externalFinalizer();
-  fin->finalize(fin, const_cast<char16_t*>(rawTwoByteChars()));
+  callbacks()->finalize(const_cast<char16_t*>(rawTwoByteChars()));
 
   // TaintFox
   clearTaint();
-=======
-  callbacks()->finalize(const_cast<char16_t*>(rawTwoByteChars()));
->>>>>>> 1b133f0e
 }
 
 #endif /* vm_StringType_inl_h */