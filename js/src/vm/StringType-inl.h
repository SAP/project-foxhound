/* -*- Mode: C++; tab-width: 8; indent-tabs-mode: nil; c-basic-offset: 2 -*-
 * vim: set ts=8 sts=2 et sw=2 tw=80:
 * This Source Code Form is subject to the terms of the Mozilla Public
 * License, v. 2.0. If a copy of the MPL was not distributed with this
 * file, You can obtain one at http://mozilla.org/MPL/2.0/. */
/*
 * Modifications Copyright SAP SE. 2019-2021.  All rights reserved.
 */

#ifndef vm_StringType_inl_h
#define vm_StringType_inl_h

#include "vm/StringType.h"

#include "mozilla/PodOperations.h"
#include "mozilla/Range.h"

#include "gc/GCEnum.h"
#include "gc/MaybeRooted.h"
#include "gc/StoreBuffer.h"
#include "js/UniquePtr.h"
#include "vm/StaticStrings.h"

#include "gc/GCContext-inl.h"
#include "gc/StoreBuffer-inl.h"
#include "vm/JSContext-inl.h"


namespace js {

// Allocate a thin inline string if possible, and a fat inline string if not.
template <AllowGC allowGC, typename CharT>
static MOZ_ALWAYS_INLINE JSInlineString* AllocateInlineString(
    JSContext* cx, size_t len, CharT** chars, js::gc::Heap heap) {
  MOZ_ASSERT(JSInlineString::lengthFits<CharT>(len));

  if (JSThinInlineString::lengthFits<CharT>(len)) {
    return cx->newCell<JSThinInlineString, allowGC>(heap, len, chars);
  }
  return cx->newCell<JSFatInlineString, allowGC>(heap, len, chars);
}

template <typename CharT>
static MOZ_ALWAYS_INLINE JSAtom* AllocateInlineAtom(JSContext* cx, size_t len,
                                                    CharT** chars,
                                                    js::HashNumber hash) {
  MOZ_ASSERT(JSInlineString::lengthFits<CharT>(len));

  if (JSThinInlineString::lengthFits<CharT>(len)) {
    return cx->newCell<js::NormalAtom, js::NoGC>(len, chars, hash);
  }
  return cx->newCell<js::FatInlineAtom, js::NoGC>(len, chars, hash);
}

// Create a thin inline string if possible, and a fat inline string if not.
template <AllowGC allowGC, typename CharT>
static MOZ_ALWAYS_INLINE JSInlineString* NewInlineString(
    JSContext* cx, mozilla::Range<const CharT> chars,
    js::gc::Heap heap = js::gc::Heap::Default) {
  /*
   * Don't bother trying to find a static atom; measurement shows that not
   * many get here (for one, Atomize is catching them).
   */

  size_t len = chars.length();
  CharT* storage;
  JSInlineString* str = AllocateInlineString<allowGC>(cx, len, &storage, heap);
  if (!str) {
    return nullptr;
  }

  // TaintFox: Init taint information.
  str->initTaint();

  mozilla::PodCopy(storage, chars.begin().get(), len);
  return str;
}

// Create a thin inline string if possible, and a fat inline string if not.
template <AllowGC allowGC, typename CharT, size_t N>
static MOZ_ALWAYS_INLINE JSInlineString* NewInlineString(
    JSContext* cx, const CharT (&chars)[N], size_t len,
    js::gc::Heap heap = js::gc::Heap::Default) {
  MOZ_ASSERT(len <= N);

  /*
   * Don't bother trying to find a static atom; measurement shows that not
   * many get here (for one, Atomize is catching them).
   */

  CharT* storage;
  JSInlineString* str = AllocateInlineString<allowGC>(cx, len, &storage, heap);
  if (!str) {
    return nullptr;
  }

  if (JSThinInlineString::lengthFits<CharT>(len)) {
    constexpr size_t MaxLength = std::is_same_v<CharT, Latin1Char>
                                     ? JSThinInlineString::MAX_LENGTH_LATIN1
                                     : JSThinInlineString::MAX_LENGTH_TWO_BYTE;

    // memcpy with a constant length can be optimized more easily by compilers.
    constexpr size_t toCopy = std::min(N, MaxLength) * sizeof(CharT);
    std::memcpy(storage, chars, toCopy);
  } else {
    constexpr size_t MaxLength = std::is_same_v<CharT, Latin1Char>
                                     ? JSFatInlineString::MAX_LENGTH_LATIN1
                                     : JSFatInlineString::MAX_LENGTH_TWO_BYTE;

    // memcpy with a constant length can be optimized more easily by compilers.
    constexpr size_t toCopy = std::min(N, MaxLength) * sizeof(CharT);
    std::memcpy(storage, chars, toCopy);
  }
  return str;
}

template <typename CharT>
static MOZ_ALWAYS_INLINE JSAtom* NewInlineAtom(JSContext* cx,
                                               const CharT* chars,
                                               size_t length,
                                               js::HashNumber hash) {
  CharT* storage;
  JSAtom* str = AllocateInlineAtom(cx, length, &storage, hash);
  if (!str) {
    return nullptr;
  }

  // TaintFox: Init taint information.
  str->initTaint();

  mozilla::PodCopy(storage, chars, length);
  return str;
}

// Create a thin inline string if possible, and a fat inline string if not.
template <typename CharT>
static MOZ_ALWAYS_INLINE JSInlineString* NewInlineString(
    JSContext* cx, Handle<JSLinearString*> base, size_t start, size_t length,
    const StringTaint* optTaint, js::gc::Heap heap) {
  MOZ_ASSERT(JSInlineString::lengthFits<CharT>(length));

  CharT* chars;
  JSInlineString* s = AllocateInlineString<CanGC>(cx, length, &chars, heap);
  if (!s) {
    return nullptr;
  }

  // TaintFox: Copy taint information.
  s->initTaint();
  if (optTaint != nullptr) {
    s->setTaint(*optTaint);
  } else if (base->isTainted()) {
    SafeStringTaint newTaint = base->taint().safeSubTaint(start, start + length);
    s->setTaint(newTaint);
  }

  JS::AutoCheckCannotGC nogc;
  mozilla::PodCopy(chars, base->chars<CharT>(nogc) + start, length);
  return s;
}

template <typename CharT>
static MOZ_ALWAYS_INLINE JSLinearString* TryEmptyOrStaticString(
    JSContext* cx, const CharT* chars, size_t n) {
  // Measurements on popular websites indicate empty strings are pretty common
  // and most strings with length 1 or 2 are in the StaticStrings table. For
  // length 3 strings that's only about 1%, so we check n <= 2.
  // Taintfox: TODO: check whether we should disable this function
  if (n <= 2) {
    if (n == 0) {
      return cx->emptyString();
    }

    if (JSLinearString* str = cx->staticStrings().lookup(chars, n)) {
      return str;
    }
  }

  return nullptr;
}

} /* namespace js */

MOZ_ALWAYS_INLINE bool JSString::validateLength(JSContext* maybecx,
                                                size_t length) {
  return validateLengthInternal<js::CanGC>(maybecx, length);
}

template <js::AllowGC allowGC>
MOZ_ALWAYS_INLINE bool JSString::validateLengthInternal(JSContext* maybecx,
                                                        size_t length) {
  if (MOZ_UNLIKELY(length > JSString::MAX_LENGTH)) {
    if constexpr (allowGC) {
      js::ReportOversizedAllocation(maybecx, JSMSG_ALLOC_OVERFLOW);
    }
    return false;
  }

  return true;
}

template <>
MOZ_ALWAYS_INLINE const char16_t* JSString::nonInlineCharsRaw() const {
  return d.s.u2.nonInlineCharsTwoByte;
}

template <>
MOZ_ALWAYS_INLINE const JS::Latin1Char* JSString::nonInlineCharsRaw() const {
  return d.s.u2.nonInlineCharsLatin1;
}

inline JSRope::JSRope(JSString* left, JSString* right, size_t length) {
  // JITs expect rope children aren't empty.
  MOZ_ASSERT(!left->empty() && !right->empty());

  // |length| must be the sum of the length of both child nodes.
  MOZ_ASSERT(left->length() + right->length() == length);

  bool isLatin1 = left->hasLatin1Chars() && right->hasLatin1Chars();

  // Do not try to make a rope that could fit inline.
  MOZ_ASSERT_IF(!isLatin1, !JSInlineString::lengthFits<char16_t>(length));
  MOZ_ASSERT_IF(isLatin1, !JSInlineString::lengthFits<JS::Latin1Char>(length));

  if (isLatin1) {
    setLengthAndFlags(length, INIT_ROPE_FLAGS | LATIN1_CHARS_BIT);
  } else {
    setLengthAndFlags(length, INIT_ROPE_FLAGS);
  }
  d.s.u2.left = left;
  d.s.u3.right = right;

  // TaintFox: Construct new taint information.
  initTaint();
  if (left->isTainted() || right->isTainted()) {
    taint() = left->taint();
    taint().concat(right->taint(), left->length());
  }
  // Post-barrier by inserting into the whole cell buffer if either
  // this -> left or this -> right is a tenured -> nursery edge.
  if (isTenured()) {
    js::gc::StoreBuffer* sb = left->storeBuffer();
    if (!sb) {
      sb = right->storeBuffer();
    }
    if (sb) {
      sb->putWholeCell(this);
    }
  }
}

template <js::AllowGC allowGC>
MOZ_ALWAYS_INLINE JSRope* JSRope::new_(
    JSContext* cx,
    typename js::MaybeRooted<JSString*, allowGC>::HandleType left,
    typename js::MaybeRooted<JSString*, allowGC>::HandleType right,
    size_t length, js::gc::Heap heap) {
  if (MOZ_UNLIKELY(!validateLengthInternal<allowGC>(cx, length))) {
    return nullptr;
  }
  return cx->newCell<JSRope, allowGC>(heap, left, right, length);
}

inline JSDependentString::JSDependentString(JSLinearString* base, size_t start,
                                            size_t length, const StringTaint* optTaint) {
  MOZ_ASSERT(start + length <= base->length());
  JS::AutoCheckCannotGC nogc;
  if (base->hasLatin1Chars()) {
    setLengthAndFlags(length, INIT_DEPENDENT_FLAGS | LATIN1_CHARS_BIT);
    d.s.u2.nonInlineCharsLatin1 = base->latin1Chars(nogc) + start;
  } else {
    setLengthAndFlags(length, INIT_DEPENDENT_FLAGS);
    d.s.u2.nonInlineCharsTwoByte = base->twoByteChars(nogc) + start;
  }
  d.s.u3.base = base;
  if (isTenured() && !base->isTenured()) {
    base->storeBuffer()->putWholeCell(this);
  }

  // TaintFox: copy taint information from the base string.
  this->initTaint();
  if (optTaint != nullptr) {
    this->setTaint(*optTaint);
  } else if (base->isTainted()) {
    this->setTaint(base->taint().safeSubTaint(start, start + length));
  }
}

MOZ_ALWAYS_INLINE JSLinearString* JSDependentString::new_(
    JSContext* cx, JSLinearString* baseArg, size_t start, size_t length,
    js::gc::Heap heap) {
  // Do not try to make a dependent string that could fit inline.
  MOZ_ASSERT_IF(baseArg->hasTwoByteChars(),
                !JSInlineString::lengthFits<char16_t>(length));
  MOZ_ASSERT_IF(!baseArg->hasTwoByteChars(),
                !JSInlineString::lengthFits<JS::Latin1Char>(length));

  /*
   * Try to avoid long chains of dependent strings. We can't avoid these
   * entirely, however, due to how ropes are flattened.
   */
  SafeStringTaint taint = baseArg->taint().safeSubTaint(start, start + length);
  if (baseArg->isDependent()) {
    // Taintfox: taint lost if the base is followed and is untainted
    // We ensure taint is propagated in NewDependentString function
    start += baseArg->asDependent().baseOffset();
    baseArg = baseArg->asDependent().base();
  }

  MOZ_ASSERT(start + length <= baseArg->length());

<<<<<<< HEAD
  /*
   * Do not create a string dependent on inline chars from another string,
   * both to avoid the awkward moving-GC hazard this introduces and because it
   * is more efficient to immediately undepend here.
   */
  bool useInline = baseArg->hasTwoByteChars()
                       ? JSInlineString::lengthFits<char16_t>(length)
                       : JSInlineString::lengthFits<JS::Latin1Char>(length);
  if (useInline) {
    JS::Rooted<JSLinearString*> base(cx, baseArg);
    return baseArg->hasLatin1Chars()
      ? js::NewInlineString<JS::Latin1Char>(cx, base, start, length, &taint, heap)
      : js::NewInlineString<char16_t>(cx, base, start, length, &taint, heap);
  }

=======
>>>>>>> a32b8662
  JSDependentString* str =
      cx->newCell<JSDependentString, js::NoGC>(heap, baseArg, start, length, &taint);
  if (str) {
    return str;
  }

  JS::Rooted<JSLinearString*> base(cx, baseArg);
  return cx->newCell<JSDependentString>(heap, base, start, length, &taint);
}

inline JSLinearString::JSLinearString(const char16_t* chars, size_t length) {
  setLengthAndFlags(length, INIT_LINEAR_FLAGS);
  // Check that the new buffer is located in the StringBufferArena
  checkStringCharsArena(chars);
  d.s.u2.nonInlineCharsTwoByte = chars;

  // TaintFox
  initTaint();
}

inline JSLinearString::JSLinearString(const JS::Latin1Char* chars,
                                      size_t length) {
  setLengthAndFlags(length, INIT_LINEAR_FLAGS | LATIN1_CHARS_BIT);
  // Check that the new buffer is located in the StringBufferArena
  checkStringCharsArena(chars);
  d.s.u2.nonInlineCharsLatin1 = chars;

  // TaintFox
  initTaint();
}

void JSLinearString::disownCharsBecauseError() {
  setLengthAndFlags(0, INIT_LINEAR_FLAGS | LATIN1_CHARS_BIT);
  d.s.u2.nonInlineCharsLatin1 = nullptr;
}

template <js::AllowGC allowGC, typename CharT>
MOZ_ALWAYS_INLINE JSLinearString* JSLinearString::new_(
    JSContext* cx, js::UniquePtr<CharT[], JS::FreePolicy> chars, size_t length,
    js::gc::Heap heap) {
  if (MOZ_UNLIKELY(!validateLengthInternal<allowGC>(cx, length))) {
    return nullptr;
  }

  return newValidLength<allowGC>(cx, std::move(chars), length, heap);
}

template <js::AllowGC allowGC, typename CharT>
MOZ_ALWAYS_INLINE JSLinearString* JSLinearString::newValidLength(
    JSContext* cx, js::UniquePtr<CharT[], JS::FreePolicy> chars, size_t length,
    js::gc::Heap heap) {
  MOZ_ASSERT(!cx->zone()->isAtomsZone());
  MOZ_ASSERT(!JSInlineString::lengthFits<CharT>(length));

  JSLinearString* str =
      cx->newCell<JSLinearString, allowGC>(heap, chars.get(), length);
  if (!str) {
    return nullptr;
  }

  if (!str->isTenured()) {
    // If the following registration fails, the string is partially initialized
    // and must be made valid, or its finalizer may attempt to free
    // uninitialized memory.
    if (!cx->runtime()->gc.nursery().registerMallocedBuffer(
            chars.get(), length * sizeof(CharT))) {
      str->disownCharsBecauseError();
      if (allowGC) {
        ReportOutOfMemory(cx);
      }
      return nullptr;
    }
  } else {
    cx->zone()->addCellMemory(str, length * sizeof(CharT),
                              js::MemoryUse::StringContents);
  }

  (void)chars.release();
  return str;
}

template <typename CharT>
MOZ_ALWAYS_INLINE JSAtom* JSAtom::newValidLength(
    JSContext* cx, js::UniquePtr<CharT[], JS::FreePolicy> chars, size_t length,
    js::HashNumber hash) {
  MOZ_ASSERT(validateLength(cx, length));
  MOZ_ASSERT(cx->zone()->isAtomsZone());
  JSAtom* str =
      cx->newCell<js::NormalAtom, js::NoGC>(chars.get(), length, hash);
  if (!str) {
    return nullptr;
  }
  (void)chars.release();

  MOZ_ASSERT(str->isTenured());
  cx->zone()->addCellMemory(str, length * sizeof(CharT),
                            js::MemoryUse::StringContents);

  return str;
}

inline js::PropertyName* JSLinearString::toPropertyName(JSContext* cx) {
#ifdef DEBUG
  uint32_t dummy;
  MOZ_ASSERT(!isIndex(&dummy));
#endif
  if (isAtom()) {
    return asAtom().asPropertyName();
  }
  JSAtom* atom = js::AtomizeString(cx, this);
  if (!atom) {
    return nullptr;
  }
  return atom->asPropertyName();
}

template <js::AllowGC allowGC>
MOZ_ALWAYS_INLINE JSThinInlineString* JSThinInlineString::new_(
    JSContext* cx, js::gc::Heap heap) {
  MOZ_ASSERT(!cx->zone()->isAtomsZone());
  return cx->newCell<JSThinInlineString, allowGC>(heap);
}

template <js::AllowGC allowGC>
MOZ_ALWAYS_INLINE JSFatInlineString* JSFatInlineString::new_(
    JSContext* cx, js::gc::Heap heap) {
  MOZ_ASSERT(!cx->zone()->isAtomsZone());
  return cx->newCell<JSFatInlineString, allowGC>(heap);
}

inline JSThinInlineString::JSThinInlineString(size_t length,
                                              JS::Latin1Char** chars) {
  MOZ_ASSERT(lengthFits<JS::Latin1Char>(length));
  setLengthAndFlags(length, INIT_THIN_INLINE_FLAGS | LATIN1_CHARS_BIT);

  // TaintFox
  initTaint();

  *chars = d.inlineStorageLatin1;
}

inline JSThinInlineString::JSThinInlineString(size_t length, char16_t** chars) {
  MOZ_ASSERT(lengthFits<char16_t>(length));
  setLengthAndFlags(length, INIT_THIN_INLINE_FLAGS);

  // TaintFox
  initTaint();

  *chars = d.inlineStorageTwoByte;
}

inline JSFatInlineString::JSFatInlineString(size_t length,
                                            JS::Latin1Char** chars) {
  MOZ_ASSERT(lengthFits<JS::Latin1Char>(length));
  setLengthAndFlags(length, INIT_FAT_INLINE_FLAGS | LATIN1_CHARS_BIT);

  // TaintFox
  initTaint();

  *chars = d.inlineStorageLatin1;
}

inline JSFatInlineString::JSFatInlineString(size_t length, char16_t** chars) {
  MOZ_ASSERT(lengthFits<char16_t>(length));
  setLengthAndFlags(length, INIT_FAT_INLINE_FLAGS);

  // TaintFox
  initTaint();

  *chars = d.inlineStorageTwoByte;
}

inline JSExternalString::JSExternalString(
    const char16_t* chars, size_t length,
    const JSExternalStringCallbacks* callbacks) {
  MOZ_ASSERT(callbacks);
  setLengthAndFlags(length, EXTERNAL_FLAGS);
  d.s.u2.nonInlineCharsTwoByte = chars;
  d.s.u3.externalCallbacks = callbacks;

  // TaintFox
  initTaint();
}

MOZ_ALWAYS_INLINE JSExternalString* JSExternalString::new_(
    JSContext* cx, const char16_t* chars, size_t length,
    const JSExternalStringCallbacks* callbacks) {
  if (MOZ_UNLIKELY(!validateLength(cx, length))) {
    return nullptr;
  }
  auto* str = cx->newCell<JSExternalString>(chars, length, callbacks);
  if (!str) {
    return nullptr;
  }
  size_t nbytes = length * sizeof(char16_t);

  MOZ_ASSERT(str->isTenured());
  js::AddCellMemory(str, nbytes, js::MemoryUse::StringContents);

  return str;
}

inline js::NormalAtom::NormalAtom(size_t length, JS::Latin1Char** chars,
                                  js::HashNumber hash)
    : hash_(hash) {
  MOZ_ASSERT(JSInlineString::lengthFits<JS::Latin1Char>(length));
  setLengthAndFlags(length,
                    INIT_THIN_INLINE_FLAGS | LATIN1_CHARS_BIT | ATOM_BIT);
  *chars = d.inlineStorageLatin1;

  // TaintFox
  initTaint();
}

inline js::NormalAtom::NormalAtom(size_t length, char16_t** chars,
                                  js::HashNumber hash)
    : hash_(hash) {
  MOZ_ASSERT(JSInlineString::lengthFits<char16_t>(length));
  setLengthAndFlags(length, INIT_THIN_INLINE_FLAGS | ATOM_BIT);
  *chars = d.inlineStorageTwoByte;

  // TaintFox
  initTaint();
}

inline js::NormalAtom::NormalAtom(const char16_t* chars, size_t length,
                                  js::HashNumber hash)
    : hash_(hash) {
  setLengthAndFlags(length, INIT_LINEAR_FLAGS | ATOM_BIT);
  // Check that the new buffer is located in the StringBufferArena
  checkStringCharsArena(chars);
  d.s.u2.nonInlineCharsTwoByte = chars;

  // TaintFox
  initTaint();
}

inline js::NormalAtom::NormalAtom(const JS::Latin1Char* chars, size_t length,
                                  js::HashNumber hash)
    : hash_(hash) {
  setLengthAndFlags(length, INIT_LINEAR_FLAGS | LATIN1_CHARS_BIT | ATOM_BIT);
  // Check that the new buffer is located in the StringBufferArena
  checkStringCharsArena(chars);
  d.s.u2.nonInlineCharsLatin1 = chars;

  // TaintFox
  initTaint();
}

inline js::FatInlineAtom::FatInlineAtom(size_t length, JS::Latin1Char** chars,
                                        js::HashNumber hash)
    : hash_(hash) {
  MOZ_ASSERT(JSFatInlineString::lengthFits<JS::Latin1Char>(length));
  setLengthAndFlags(length,
                    INIT_FAT_INLINE_FLAGS | LATIN1_CHARS_BIT | ATOM_BIT);
  *chars = d.inlineStorageLatin1;

  // TaintFox
  initTaint();
}

inline js::FatInlineAtom::FatInlineAtom(size_t length, char16_t** chars,
                                        js::HashNumber hash)
    : hash_(hash) {
  MOZ_ASSERT(JSFatInlineString::lengthFits<char16_t>(length));
  setLengthAndFlags(length, INIT_FAT_INLINE_FLAGS | ATOM_BIT);
  *chars = d.inlineStorageTwoByte;

  // TaintFox
  initTaint();
}

inline JSLinearString* js::StaticStrings::getUnitString(JSContext* cx,
                                                        char16_t c) {
  if (c < UNIT_STATIC_LIMIT) {
    return getUnit(c);
  }
  return js::NewInlineString<CanGC>(cx, {c}, 1);
}

inline JSLinearString* js::StaticStrings::getUnitStringForElement(
    JSContext* cx, JSString* str, size_t index) {
  MOZ_ASSERT(index < str->length());

  char16_t c;
  if (!str->getChar(cx, index, &c)) {
    return nullptr;
  }
  return getUnitString(cx, c);
}

inline JSLinearString* js::StaticStrings::getUnitStringForElement(
    JSContext* cx, JSLinearString* str, size_t index) {
  MOZ_ASSERT(index < str->length());

  char16_t c = str->latin1OrTwoByteChar(index);
  return getUnitString(cx, c);
}

MOZ_ALWAYS_INLINE void JSString::finalize(JS::GCContext* gcx) {
  /* FatInline strings are in a different arena. */
  MOZ_ASSERT(getAllocKind() != js::gc::AllocKind::FAT_INLINE_STRING);
  MOZ_ASSERT(getAllocKind() != js::gc::AllocKind::FAT_INLINE_ATOM);

  if (isLinear()) {
    asLinear().finalize(gcx);
  } else {
    MOZ_ASSERT(isRope());
  }

  // TaintFox
  clearTaint();
}

inline void JSLinearString::finalize(JS::GCContext* gcx) {
  MOZ_ASSERT(getAllocKind() != js::gc::AllocKind::FAT_INLINE_STRING);
  MOZ_ASSERT(getAllocKind() != js::gc::AllocKind::FAT_INLINE_ATOM);

  if (!isInline() && !isDependent()) {
    gcx->free_(this, nonInlineCharsRaw(), allocSize(),
               js::MemoryUse::StringContents);
  }

  // TaintFox
  clearTaint();
}

inline void JSFatInlineString::finalize(JS::GCContext* gcx) {
  MOZ_ASSERT(getAllocKind() == js::gc::AllocKind::FAT_INLINE_STRING);
  MOZ_ASSERT(isInline());

  // TaintFox
  clearTaint();
}

inline void js::FatInlineAtom::finalize(JS::GCContext* gcx) {
  MOZ_ASSERT(JSString::isAtom());
  MOZ_ASSERT(getAllocKind() == js::gc::AllocKind::FAT_INLINE_ATOM);

  // Nothing to do.
  // TaintFox
  clearTaint();
}

inline void JSExternalString::finalize(JS::GCContext* gcx) {
  MOZ_ASSERT(JSString::isExternal());

  size_t nbytes = length() * sizeof(char16_t);
  gcx->removeCellMemory(this, nbytes, js::MemoryUse::StringContents);

  callbacks()->finalize(const_cast<char16_t*>(rawTwoByteChars()));

  // TaintFox
  clearTaint();
}

#endif /* vm_StringType_inl_h */<|MERGE_RESOLUTION|>--- conflicted
+++ resolved
@@ -309,24 +309,6 @@
 
   MOZ_ASSERT(start + length <= baseArg->length());
 
-<<<<<<< HEAD
-  /*
-   * Do not create a string dependent on inline chars from another string,
-   * both to avoid the awkward moving-GC hazard this introduces and because it
-   * is more efficient to immediately undepend here.
-   */
-  bool useInline = baseArg->hasTwoByteChars()
-                       ? JSInlineString::lengthFits<char16_t>(length)
-                       : JSInlineString::lengthFits<JS::Latin1Char>(length);
-  if (useInline) {
-    JS::Rooted<JSLinearString*> base(cx, baseArg);
-    return baseArg->hasLatin1Chars()
-      ? js::NewInlineString<JS::Latin1Char>(cx, base, start, length, &taint, heap)
-      : js::NewInlineString<char16_t>(cx, base, start, length, &taint, heap);
-  }
-
-=======
->>>>>>> a32b8662
   JSDependentString* str =
       cx->newCell<JSDependentString, js::NoGC>(heap, baseArg, start, length, &taint);
   if (str) {
