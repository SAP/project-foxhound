/* -*- Mode: C++; tab-width: 8; indent-tabs-mode: nil; c-basic-offset: 2 -*-
 * vim: set ts=8 sts=2 et sw=2 tw=80:
 * This Source Code Form is subject to the terms of the Mozilla Public
 * License, v. 2.0. If a copy of the MPL was not distributed with this
 * file, You can obtain one at http://mozilla.org/MPL/2.0/. */
/*
 * Modifications Copyright SAP SE. 2019-2021.  All rights reserved.
 */

#ifndef vm_StringType_inl_h
#define vm_StringType_inl_h

#include "vm/StringType.h"

#include "mozilla/PodOperations.h"
#include "mozilla/Range.h"

#include "gc/Allocator.h"
#include "gc/MaybeRooted.h"
#include "gc/StoreBuffer.h"
#include "js/UniquePtr.h"
#include "vm/JSContext.h"
#include "vm/StaticStrings.h"

#include "gc/GCContext-inl.h"
#include "gc/StoreBuffer-inl.h"


namespace js {

// Allocate a thin inline string if possible, and a fat inline string if not.
template <AllowGC allowGC, typename CharT>
static MOZ_ALWAYS_INLINE JSInlineString* AllocateInlineString(
    JSContext* cx, size_t len, CharT** chars, js::gc::Heap heap) {
  MOZ_ASSERT(JSInlineString::lengthFits<CharT>(len));

  if (JSThinInlineString::lengthFits<CharT>(len)) {
    return cx->newCell<JSThinInlineString, allowGC>(heap, len, chars);
  }
  return cx->newCell<JSFatInlineString, allowGC>(heap, len, chars);
}

template <typename CharT>
static MOZ_ALWAYS_INLINE JSAtom* AllocateInlineAtom(JSContext* cx, size_t len,
                                                    CharT** chars,
                                                    js::HashNumber hash) {
  MOZ_ASSERT(JSInlineString::lengthFits<CharT>(len));

  if (JSThinInlineString::lengthFits<CharT>(len)) {
    return cx->newCell<js::NormalAtom, js::NoGC>(len, chars, hash);
  }
  return cx->newCell<js::FatInlineAtom, js::NoGC>(len, chars, hash);
}

// Create a thin inline string if possible, and a fat inline string if not.
template <AllowGC allowGC, typename CharT>
static MOZ_ALWAYS_INLINE JSInlineString* NewInlineString(
    JSContext* cx, mozilla::Range<const CharT> chars,
    js::gc::Heap heap = js::gc::Heap::Default) {
  /*
   * Don't bother trying to find a static atom; measurement shows that not
   * many get here (for one, Atomize is catching them).
   */

  size_t len = chars.length();
  CharT* storage;
  JSInlineString* str = AllocateInlineString<allowGC>(cx, len, &storage, heap);
  if (!str) {
    return nullptr;
  }

  // TaintFox: Init taint information.
  str->initTaint();

  mozilla::PodCopy(storage, chars.begin().get(), len);
  return str;
}

template <typename CharT>
static MOZ_ALWAYS_INLINE JSAtom* NewInlineAtom(JSContext* cx,
                                               const CharT* chars,
                                               size_t length,
                                               js::HashNumber hash) {
  CharT* storage;
  JSAtom* str = AllocateInlineAtom(cx, length, &storage, hash);
  if (!str) {
    return nullptr;
  }

  // TaintFox: Init taint information.
  str->initTaint();

  mozilla::PodCopy(storage, chars, length);
  return str;
}

// Create a thin inline string if possible, and a fat inline string if not.
template <typename CharT>
static MOZ_ALWAYS_INLINE JSInlineString* NewInlineString(
    JSContext* cx, Handle<JSLinearString*> base, size_t start, size_t length,
<<<<<<< HEAD
    const StringTaint* optTaint, js::gc::InitialHeap heap) {
=======
    js::gc::Heap heap) {
>>>>>>> fdbb8599
  MOZ_ASSERT(JSInlineString::lengthFits<CharT>(length));

  CharT* chars;
  JSInlineString* s = AllocateInlineString<CanGC>(cx, length, &chars, heap);
  if (!s) {
    return nullptr;
  }

  // TaintFox: Copy taint information.
  s->initTaint();
  if (optTaint != nullptr) {
    s->setTaint(*optTaint);
  } else if (base->isTainted()) {
    SafeStringTaint newTaint = base->taint().safeSubTaint(start, start + length);
    s->setTaint(newTaint);
  }

  JS::AutoCheckCannotGC nogc;
  mozilla::PodCopy(chars, base->chars<CharT>(nogc) + start, length);
  return s;
}

template <typename CharT>
static MOZ_ALWAYS_INLINE JSLinearString* TryEmptyOrStaticString(
    JSContext* cx, const CharT* chars, size_t n) {
  // Measurements on popular websites indicate empty strings are pretty common
  // and most strings with length 1 or 2 are in the StaticStrings table. For
  // length 3 strings that's only about 1%, so we check n <= 2.
  // Taintfox: TODO: check whether we should disable this function
  if (n <= 2) {
    if (n == 0) {
      return cx->emptyString();
    }

    if (JSLinearString* str = cx->staticStrings().lookup(chars, n)) {
      return str;
    }
  }

  return nullptr;
}

} /* namespace js */

MOZ_ALWAYS_INLINE bool JSString::validateLength(JSContext* maybecx,
                                                size_t length) {
  return validateLengthInternal<js::CanGC>(maybecx, length);
}

template <js::AllowGC allowGC>
MOZ_ALWAYS_INLINE bool JSString::validateLengthInternal(JSContext* maybecx,
                                                        size_t length) {
  if (MOZ_UNLIKELY(length > JSString::MAX_LENGTH)) {
    if constexpr (allowGC) {
      js::ReportOversizedAllocation(maybecx, JSMSG_ALLOC_OVERFLOW);
    }
    return false;
  }

  return true;
}

template <>
MOZ_ALWAYS_INLINE const char16_t* JSString::nonInlineCharsRaw() const {
  return d.s.u2.nonInlineCharsTwoByte;
}

template <>
MOZ_ALWAYS_INLINE const JS::Latin1Char* JSString::nonInlineCharsRaw() const {
  return d.s.u2.nonInlineCharsLatin1;
}

inline JSRope::JSRope(JSString* left, JSString* right, size_t length) {
  // JITs expect rope children aren't empty.
  MOZ_ASSERT(!left->empty() && !right->empty());

  if (left->hasLatin1Chars() && right->hasLatin1Chars()) {
    setLengthAndFlags(length, INIT_ROPE_FLAGS | LATIN1_CHARS_BIT);
  } else {
    setLengthAndFlags(length, INIT_ROPE_FLAGS);
  }
  d.s.u2.left = left;
  d.s.u3.right = right;

  // TaintFox: Construct new taint information.
  initTaint();
  if (left->isTainted() || right->isTainted()) {
    taint() = left->taint();
    taint().concat(right->taint(), left->length());
  }
  // Post-barrier by inserting into the whole cell buffer if either
  // this -> left or this -> right is a tenured -> nursery edge.
  if (isTenured()) {
    js::gc::StoreBuffer* sb = left->storeBuffer();
    if (!sb) {
      sb = right->storeBuffer();
    }
    if (sb) {
      sb->putWholeCell(this);
    }
  }
}

template <js::AllowGC allowGC>
MOZ_ALWAYS_INLINE JSRope* JSRope::new_(
    JSContext* cx,
    typename js::MaybeRooted<JSString*, allowGC>::HandleType left,
    typename js::MaybeRooted<JSString*, allowGC>::HandleType right,
    size_t length, js::gc::Heap heap) {
  if (MOZ_UNLIKELY(!validateLengthInternal<allowGC>(cx, length))) {
    return nullptr;
  }
  return cx->newCell<JSRope, allowGC>(heap, left, right, length);
}

inline JSDependentString::JSDependentString(JSLinearString* base, size_t start,
                                            size_t length, const StringTaint* optTaint) {
  MOZ_ASSERT(start + length <= base->length());
  JS::AutoCheckCannotGC nogc;
  if (base->hasLatin1Chars()) {
    setLengthAndFlags(length, INIT_DEPENDENT_FLAGS | LATIN1_CHARS_BIT);
    d.s.u2.nonInlineCharsLatin1 = base->latin1Chars(nogc) + start;
  } else {
    setLengthAndFlags(length, INIT_DEPENDENT_FLAGS);
    d.s.u2.nonInlineCharsTwoByte = base->twoByteChars(nogc) + start;
  }
  d.s.u3.base = base;
  if (isTenured() && !base->isTenured()) {
    base->storeBuffer()->putWholeCell(this);
  }

  // TaintFox: copy taint information from the base string.
  this->initTaint();
  if (optTaint != nullptr) {
    this->setTaint(*optTaint);
  } else if (base->isTainted()) {
    this->setTaint(base->taint().safeSubTaint(start, start + length));
  }
}

MOZ_ALWAYS_INLINE JSLinearString* JSDependentString::new_(
    JSContext* cx, JSLinearString* baseArg, size_t start, size_t length,
    js::gc::Heap heap) {
  /*
   * Try to avoid long chains of dependent strings. We can't avoid these
   * entirely, however, due to how ropes are flattened.
   */
  SafeStringTaint taint = baseArg->taint().safeSubTaint(start, start + length);
  if (baseArg->isDependent()) {
    // Taintfox: taint lost if the base is followed and is untainted
    // We ensure taint is propagated in NewDependentString function
    start += baseArg->asDependent().baseOffset();
    baseArg = baseArg->asDependent().base();
  }

  MOZ_ASSERT(start + length <= baseArg->length());

  /*
   * Do not create a string dependent on inline chars from another string,
   * both to avoid the awkward moving-GC hazard this introduces and because it
   * is more efficient to immediately undepend here.
   */
  bool useInline = baseArg->hasTwoByteChars()
                       ? JSInlineString::lengthFits<char16_t>(length)
                       : JSInlineString::lengthFits<JS::Latin1Char>(length);
  if (useInline) {
    JS::Rooted<JSLinearString*> base(cx, baseArg);
    return baseArg->hasLatin1Chars()
      ? js::NewInlineString<JS::Latin1Char>(cx, base, start, length, &taint, heap)
      : js::NewInlineString<char16_t>(cx, base, start, length, &taint, heap);
  }

  JSDependentString* str =
      cx->newCell<JSDependentString, js::NoGC>(heap, baseArg, start, length, &taint);
  if (str) {
    return str;
  }

  JS::Rooted<JSLinearString*> base(cx, baseArg);
  return cx->newCell<JSDependentString>(heap, base, start, length, &taint);
}

inline JSLinearString::JSLinearString(const char16_t* chars, size_t length) {
  setLengthAndFlags(length, INIT_LINEAR_FLAGS);
  // Check that the new buffer is located in the StringBufferArena
  checkStringCharsArena(chars);
  d.s.u2.nonInlineCharsTwoByte = chars;

  // TaintFox
  initTaint();
}

inline JSLinearString::JSLinearString(const JS::Latin1Char* chars,
                                      size_t length) {
  setLengthAndFlags(length, INIT_LINEAR_FLAGS | LATIN1_CHARS_BIT);
  // Check that the new buffer is located in the StringBufferArena
  checkStringCharsArena(chars);
  d.s.u2.nonInlineCharsLatin1 = chars;

  // TaintFox
  initTaint();
}

void JSLinearString::disownCharsBecauseError() {
  setLengthAndFlags(0, INIT_LINEAR_FLAGS | LATIN1_CHARS_BIT);
  d.s.u2.nonInlineCharsLatin1 = nullptr;
}

template <js::AllowGC allowGC, typename CharT>
MOZ_ALWAYS_INLINE JSLinearString* JSLinearString::new_(
    JSContext* cx, js::UniquePtr<CharT[], JS::FreePolicy> chars, size_t length,
    js::gc::Heap heap) {
  if (MOZ_UNLIKELY(!validateLengthInternal<allowGC>(cx, length))) {
    return nullptr;
  }

  return newValidLength<allowGC>(cx, std::move(chars), length, heap);
}

template <js::AllowGC allowGC, typename CharT>
MOZ_ALWAYS_INLINE JSLinearString* JSLinearString::newValidLength(
    JSContext* cx, js::UniquePtr<CharT[], JS::FreePolicy> chars, size_t length,
    js::gc::Heap heap) {
  MOZ_ASSERT(!cx->zone()->isAtomsZone());
  JSLinearString* str =
      cx->newCell<JSLinearString, allowGC>(heap, chars.get(), length);
  if (!str) {
    return nullptr;
  }

  if (!str->isTenured()) {
    // If the following registration fails, the string is partially initialized
    // and must be made valid, or its finalizer may attempt to free
    // uninitialized memory.
    if (!cx->runtime()->gc.nursery().registerMallocedBuffer(
            chars.get(), length * sizeof(CharT))) {
      str->disownCharsBecauseError();
      if (allowGC) {
        ReportOutOfMemory(cx);
      }
      return nullptr;
    }
  } else {
    // This can happen off the main thread for the atoms zone.
    cx->zone()->addCellMemory(str, length * sizeof(CharT),
                              js::MemoryUse::StringContents);
  }

  (void)chars.release();
  return str;
}

template <typename CharT>
MOZ_ALWAYS_INLINE JSAtom* JSAtom::newValidLength(
    JSContext* cx, js::UniquePtr<CharT[], JS::FreePolicy> chars, size_t length,
    js::HashNumber hash) {
  MOZ_ASSERT(validateLength(cx, length));
  MOZ_ASSERT(cx->zone()->isAtomsZone());
  JSAtom* str =
      cx->newCell<js::NormalAtom, js::NoGC>(chars.get(), length, hash);
  if (!str) {
    return nullptr;
  }
  (void)chars.release();

  MOZ_ASSERT(str->isTenured());
  cx->zone()->addCellMemory(str, length * sizeof(CharT),
                            js::MemoryUse::StringContents);

  return str;
}

inline js::PropertyName* JSLinearString::toPropertyName(JSContext* cx) {
#ifdef DEBUG
  uint32_t dummy;
  MOZ_ASSERT(!isIndex(&dummy));
#endif
  if (isAtom()) {
    return asAtom().asPropertyName();
  }
  JSAtom* atom = js::AtomizeString(cx, this);
  if (!atom) {
    return nullptr;
  }
  return atom->asPropertyName();
}

template <js::AllowGC allowGC>
MOZ_ALWAYS_INLINE JSThinInlineString* JSThinInlineString::new_(
    JSContext* cx, js::gc::Heap heap) {
  MOZ_ASSERT(!cx->zone()->isAtomsZone());
  return cx->newCell<JSThinInlineString, allowGC>(heap);
}

template <js::AllowGC allowGC>
MOZ_ALWAYS_INLINE JSFatInlineString* JSFatInlineString::new_(
    JSContext* cx, js::gc::Heap heap) {
  MOZ_ASSERT(!cx->zone()->isAtomsZone());
  return cx->newCell<JSFatInlineString, allowGC>(heap);
}

inline JSThinInlineString::JSThinInlineString(size_t length,
                                              JS::Latin1Char** chars) {
  MOZ_ASSERT(lengthFits<JS::Latin1Char>(length));
  setLengthAndFlags(length, INIT_THIN_INLINE_FLAGS | LATIN1_CHARS_BIT);

  // TaintFox
  initTaint();

  *chars = d.inlineStorageLatin1;
}

inline JSThinInlineString::JSThinInlineString(size_t length, char16_t** chars) {
  MOZ_ASSERT(lengthFits<char16_t>(length));
  setLengthAndFlags(length, INIT_THIN_INLINE_FLAGS);

  // TaintFox
  initTaint();

  *chars = d.inlineStorageTwoByte;
}

inline JSFatInlineString::JSFatInlineString(size_t length,
                                            JS::Latin1Char** chars) {
  MOZ_ASSERT(lengthFits<JS::Latin1Char>(length));
  setLengthAndFlags(length, INIT_FAT_INLINE_FLAGS | LATIN1_CHARS_BIT);

  // TaintFox
  initTaint();

  *chars = d.inlineStorageLatin1;
}

inline JSFatInlineString::JSFatInlineString(size_t length, char16_t** chars) {
  MOZ_ASSERT(lengthFits<char16_t>(length));
  setLengthAndFlags(length, INIT_FAT_INLINE_FLAGS);

  // TaintFox
  initTaint();

  *chars = d.inlineStorageTwoByte;
}

inline JSExternalString::JSExternalString(
    const char16_t* chars, size_t length,
    const JSExternalStringCallbacks* callbacks) {
  MOZ_ASSERT(callbacks);
  setLengthAndFlags(length, EXTERNAL_FLAGS);
  d.s.u2.nonInlineCharsTwoByte = chars;
  d.s.u3.externalCallbacks = callbacks;

  // TaintFox
  initTaint();
}

MOZ_ALWAYS_INLINE JSExternalString* JSExternalString::new_(
    JSContext* cx, const char16_t* chars, size_t length,
    const JSExternalStringCallbacks* callbacks) {
  if (MOZ_UNLIKELY(!validateLength(cx, length))) {
    return nullptr;
  }
  auto* str = cx->newCell<JSExternalString>(chars, length, callbacks);
  if (!str) {
    return nullptr;
  }
  size_t nbytes = length * sizeof(char16_t);

  MOZ_ASSERT(str->isTenured());
  js::AddCellMemory(str, nbytes, js::MemoryUse::StringContents);

  return str;
}

inline js::NormalAtom::NormalAtom(size_t length, JS::Latin1Char** chars,
                                  js::HashNumber hash)
    : hash_(hash) {
  MOZ_ASSERT(JSInlineString::lengthFits<JS::Latin1Char>(length));
  setLengthAndFlags(length,
                    INIT_THIN_INLINE_FLAGS | LATIN1_CHARS_BIT | ATOM_BIT);
  *chars = d.inlineStorageLatin1;

  // TaintFox
  initTaint();
}

inline js::NormalAtom::NormalAtom(size_t length, char16_t** chars,
                                  js::HashNumber hash)
    : hash_(hash) {
  MOZ_ASSERT(JSInlineString::lengthFits<char16_t>(length));
  setLengthAndFlags(length, INIT_THIN_INLINE_FLAGS | ATOM_BIT);
  *chars = d.inlineStorageTwoByte;

  // TaintFox
  initTaint();
}

inline js::NormalAtom::NormalAtom(const char16_t* chars, size_t length,
                                  js::HashNumber hash)
    : hash_(hash) {
  setLengthAndFlags(length, INIT_LINEAR_FLAGS | ATOM_BIT);
  // Check that the new buffer is located in the StringBufferArena
  checkStringCharsArena(chars);
  d.s.u2.nonInlineCharsTwoByte = chars;

  // TaintFox
  initTaint();
}

inline js::NormalAtom::NormalAtom(const JS::Latin1Char* chars, size_t length,
                                  js::HashNumber hash)
    : hash_(hash) {
  setLengthAndFlags(length, INIT_LINEAR_FLAGS | LATIN1_CHARS_BIT | ATOM_BIT);
  // Check that the new buffer is located in the StringBufferArena
  checkStringCharsArena(chars);
  d.s.u2.nonInlineCharsLatin1 = chars;

  // TaintFox
  initTaint();
}

inline js::FatInlineAtom::FatInlineAtom(size_t length, JS::Latin1Char** chars,
                                        js::HashNumber hash)
    : hash_(hash) {
  MOZ_ASSERT(JSFatInlineString::lengthFits<JS::Latin1Char>(length));
  setLengthAndFlags(length,
                    INIT_FAT_INLINE_FLAGS | LATIN1_CHARS_BIT | ATOM_BIT);
  *chars = d.inlineStorageLatin1;

  // TaintFox
  initTaint();
}

inline js::FatInlineAtom::FatInlineAtom(size_t length, char16_t** chars,
                                        js::HashNumber hash)
    : hash_(hash) {
  MOZ_ASSERT(JSFatInlineString::lengthFits<char16_t>(length));
  setLengthAndFlags(length, INIT_FAT_INLINE_FLAGS | ATOM_BIT);
  *chars = d.inlineStorageTwoByte;

  // TaintFox
  initTaint();
}

inline JSLinearString* js::StaticStrings::getUnitStringForElement(
    JSContext* cx, JSString* str, size_t index) {
  MOZ_ASSERT(index < str->length());

  char16_t c;
  if (!str->getChar(cx, index, &c)) {
    return nullptr;
  }
  if (c < UNIT_STATIC_LIMIT) {
    return getUnit(c);
  }
  return js::NewInlineString<CanGC>(cx, mozilla::Range<const char16_t>(&c, 1),
                                    js::gc::Heap::Default);
}

MOZ_ALWAYS_INLINE void JSString::finalize(JS::GCContext* gcx) {
  /* FatInline strings are in a different arena. */
  MOZ_ASSERT(getAllocKind() != js::gc::AllocKind::FAT_INLINE_STRING);
  MOZ_ASSERT(getAllocKind() != js::gc::AllocKind::FAT_INLINE_ATOM);

  if (isLinear()) {
    asLinear().finalize(gcx);
  } else {
    MOZ_ASSERT(isRope());
  }

  // TaintFox
  clearTaint();
}

inline void JSLinearString::finalize(JS::GCContext* gcx) {
  MOZ_ASSERT(getAllocKind() != js::gc::AllocKind::FAT_INLINE_STRING);
  MOZ_ASSERT(getAllocKind() != js::gc::AllocKind::FAT_INLINE_ATOM);

  if (!isInline() && !isDependent()) {
    gcx->free_(this, nonInlineCharsRaw(), allocSize(),
               js::MemoryUse::StringContents);
  }

  // TaintFox
  clearTaint();
}

inline void JSFatInlineString::finalize(JS::GCContext* gcx) {
  MOZ_ASSERT(getAllocKind() == js::gc::AllocKind::FAT_INLINE_STRING);
  MOZ_ASSERT(isInline());

  // TaintFox
  clearTaint();
}

inline void js::FatInlineAtom::finalize(JS::GCContext* gcx) {
  MOZ_ASSERT(JSString::isAtom());
  MOZ_ASSERT(getAllocKind() == js::gc::AllocKind::FAT_INLINE_ATOM);

  // Nothing to do.
  // TaintFox
  clearTaint();
}

inline void JSExternalString::finalize(JS::GCContext* gcx) {
  MOZ_ASSERT(JSString::isExternal());

  size_t nbytes = length() * sizeof(char16_t);
  gcx->removeCellMemory(this, nbytes, js::MemoryUse::StringContents);

  callbacks()->finalize(const_cast<char16_t*>(rawTwoByteChars()));

  // TaintFox
  clearTaint();
}

#endif /* vm_StringType_inl_h */<|MERGE_RESOLUTION|>--- conflicted
+++ resolved
@@ -98,11 +98,7 @@
 template <typename CharT>
 static MOZ_ALWAYS_INLINE JSInlineString* NewInlineString(
     JSContext* cx, Handle<JSLinearString*> base, size_t start, size_t length,
-<<<<<<< HEAD
-    const StringTaint* optTaint, js::gc::InitialHeap heap) {
-=======
-    js::gc::Heap heap) {
->>>>>>> fdbb8599
+    const StringTaint* optTaint, js::gc::Heap heap) {
   MOZ_ASSERT(JSInlineString::lengthFits<CharT>(length));
 
   CharT* chars;
