--- conflicted
+++ resolved
@@ -770,25 +770,6 @@
                                   js::HashNumber hash)
     : hash_(hash) {
   // Check that the new buffer is located in the StringBufferArena
-<<<<<<< HEAD
-  checkStringCharsArena(chars);
-  d.s.u2.nonInlineCharsTwoByte = chars;
-
-  // TaintFox
-  initTaint();
-}
-
-inline js::NormalAtom::NormalAtom(const JS::Latin1Char* chars, size_t length,
-                                  js::HashNumber hash)
-    : hash_(hash) {
-  setLengthAndFlags(length, INIT_LINEAR_FLAGS | LATIN1_CHARS_BIT | ATOM_BIT);
-  // Check that the new buffer is located in the StringBufferArena
-  checkStringCharsArena(chars);
-  d.s.u2.nonInlineCharsLatin1 = chars;
-
-  // TaintFox
-  initTaint();
-=======
   checkStringCharsArena(chars.data(), chars.hasStringBuffer());
 
   uint32_t flags = INIT_LINEAR_FLAGS | ATOM_BIT;
@@ -803,7 +784,9 @@
     setLengthAndFlags(chars.length(), flags | LATIN1_CHARS_BIT);
     d.s.u2.nonInlineCharsLatin1 = chars.data();
   }
->>>>>>> bc78b980
+
+  // TaintFox
+  initTaint();
 }
 
 #ifndef JS_64BIT
