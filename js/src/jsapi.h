/* -*- Mode: C++; tab-width: 8; indent-tabs-mode: nil; c-basic-offset: 2 -*-
 * vim: set ts=8 sts=2 et sw=2 tw=80:
 * This Source Code Form is subject to the terms of the Mozilla Public
 * License, v. 2.0. If a copy of the MPL was not distributed with this
 * file, You can obtain one at http://mozilla.org/MPL/2.0/. */
/*
 * Modifications Copyright SAP SE. 2019-2021.  All rights reserved.
 */

/* JavaScript API. */

#ifndef jsapi_h
#define jsapi_h

#include "mozilla/AlreadyAddRefed.h"
#include "mozilla/FloatingPoint.h"
#include "mozilla/Maybe.h"
#include "mozilla/MemoryReporting.h"
#include "mozilla/RangedPtr.h"
#include "mozilla/RefPtr.h"
#include "mozilla/TimeStamp.h"
#include "mozilla/Utf8.h"
#include "mozilla/Variant.h"

#include <stdarg.h>
#include <stddef.h>
#include <stdint.h>
#include <stdio.h>

#include "jspubtd.h"
#include "Taint.h"

#include "js/AllocPolicy.h"
#include "js/CallAndConstruct.h"  // JS::Call, JS_CallFunction, JS_CallFunctionName, JS_CallFunctionValue
#include "js/CallArgs.h"
#include "js/CharacterEncoding.h"
#include "js/Class.h"
#include "js/CompileOptions.h"
#include "js/Context.h"
#include "js/Debug.h"
#include "js/ErrorInterceptor.h"
#include "js/ErrorReport.h"
#include "js/Exception.h"
#include "js/GCAPI.h"
#include "js/GCVector.h"
#include "js/GlobalObject.h"
#include "js/HashTable.h"
#include "js/Id.h"
#include "js/Interrupt.h"
#include "js/MapAndSet.h"
#include "js/MemoryCallbacks.h"
#include "js/MemoryFunctions.h"
#include "js/OffThreadScriptCompilation.h"
#include "js/Principals.h"
#include "js/PropertyAndElement.h"  // JS_Enumerate
#include "js/PropertyDescriptor.h"
#include "js/PropertySpec.h"
#include "js/Realm.h"
#include "js/RealmIterators.h"
#include "js/RealmOptions.h"
#include "js/RefCounted.h"
#include "js/RootingAPI.h"
#include "js/ScriptPrivate.h"
#include "js/Stack.h"
#include "js/StreamConsumer.h"
#include "js/String.h"
#include "js/TelemetryTimers.h"
#include "js/TracingAPI.h"
#include "js/Transcoding.h"
#include "js/UniquePtr.h"
#include "js/Utility.h"
#include "js/Value.h"
#include "js/ValueArray.h"
#include "js/Vector.h"
#include "js/WaitCallbacks.h"
#include "js/WeakMap.h"
#include "js/WrapperCallbacks.h"
#include "js/Zone.h"

/************************************************************************/

namespace JS {
/**
 * Tell JS engine whether to use fdlibm for Math.sin, Math.cos, and Math.tan.
 * Using fdlibm ensures that we don't expose a math fingerprint.
 */
extern JS_PUBLIC_API void SetUseFdlibmForSinCosTan(bool value);
}  // namespace JS

/************************************************************************/

struct JSFunctionSpec;
struct JSPropertySpec;

namespace JS {

template <typename UnitT>
class SourceText;

class TwoByteChars;

using ValueVector = JS::GCVector<JS::Value>;
using IdVector = JS::GCVector<jsid>;
using ScriptVector = JS::GCVector<JSScript*>;
using StringVector = JS::GCVector<JSString*>;

} /* namespace JS */

/************************************************************************/

static MOZ_ALWAYS_INLINE JS::Value JS_NumberValue(double d) {
  int32_t i;
  d = JS::CanonicalizeNaN(d);
  if (mozilla::NumberIsInt32(d, &i)) {
    return JS::Int32Value(i);
  }
  return JS::DoubleValue(d);
}

/************************************************************************/

JS_PUBLIC_API bool JS_StringHasBeenPinned(JSContext* cx, JSString* str);

/************************************************************************/

/** Microseconds since the epoch, midnight, January 1, 1970 UTC. */
extern JS_PUBLIC_API int64_t JS_Now(void);

extern JS_PUBLIC_API bool JS_ValueToObject(JSContext* cx, JS::HandleValue v,
                                           JS::MutableHandleObject objp);

extern JS_PUBLIC_API JSFunction* JS_ValueToFunction(JSContext* cx,
                                                    JS::HandleValue v);

extern JS_PUBLIC_API JSFunction* JS_ValueToConstructor(JSContext* cx,
                                                       JS::HandleValue v);

extern JS_PUBLIC_API JSString* JS_ValueToSource(JSContext* cx,
                                                JS::Handle<JS::Value> v);

extern JS_PUBLIC_API bool JS_DoubleIsInt32(double d, int32_t* ip);

extern JS_PUBLIC_API JSType JS_TypeOfValue(JSContext* cx,
                                           JS::Handle<JS::Value> v);

namespace JS {

extern JS_PUBLIC_API const char* InformalValueTypeName(const JS::Value& v);

} /* namespace JS */

/** True iff fun is the global eval function. */
extern JS_PUBLIC_API bool JS_IsBuiltinEvalFunction(JSFunction* fun);

/** True iff fun is the Function constructor. */
extern JS_PUBLIC_API bool JS_IsBuiltinFunctionConstructor(JSFunction* fun);

extern JS_PUBLIC_API const char* JS_GetImplementationVersion(void);

extern JS_PUBLIC_API void JS_SetWrapObjectCallbacks(
    JSContext* cx, const JSWrapObjectCallbacks* callbacks);

// Examine a value to determine if it is one of the built-in Error types.
// If so, return the error type.
extern JS_PUBLIC_API mozilla::Maybe<JSExnType> JS_GetErrorType(
    const JS::Value& val);

extern JS_PUBLIC_API bool JS_WrapObject(JSContext* cx,
                                        JS::MutableHandleObject objp);

extern JS_PUBLIC_API bool JS_WrapValue(JSContext* cx,
                                       JS::MutableHandleValue vp);

extern JS_PUBLIC_API JSObject* JS_TransplantObject(JSContext* cx,
                                                   JS::HandleObject origobj,
                                                   JS::HandleObject target);

/**
 * Resolve id, which must contain either a string or an int, to a standard
 * class name in obj if possible, defining the class's constructor and/or
 * prototype and storing true in *resolved.  If id does not name a standard
 * class or a top-level property induced by initializing a standard class,
 * store false in *resolved and just return true.  Return false on error,
 * as usual for bool result-typed API entry points.
 *
 * This API can be called directly from a global object class's resolve op,
 * to define standard classes lazily. The class should either have an enumerate
 * hook that calls JS_EnumerateStandardClasses, or a newEnumerate hook that
 * calls JS_NewEnumerateStandardClasses. newEnumerate is preferred because it's
 * faster (does not define all standard classes).
 */
extern JS_PUBLIC_API bool JS_ResolveStandardClass(JSContext* cx,
                                                  JS::HandleObject obj,
                                                  JS::HandleId id,
                                                  bool* resolved);

extern JS_PUBLIC_API bool JS_MayResolveStandardClass(const JSAtomState& names,
                                                     jsid id,
                                                     JSObject* maybeObj);

extern JS_PUBLIC_API bool JS_EnumerateStandardClasses(JSContext* cx,
                                                      JS::HandleObject obj);

/**
 * Fill "properties" with a list of standard class names that have not yet been
 * resolved on "obj".  This can be used as (part of) a newEnumerate class hook
 * on a global.  Already-resolved things are excluded because they might have
 * been deleted by script after being resolved and enumeration considers
 * already-defined properties anyway.
 */
extern JS_PUBLIC_API bool JS_NewEnumerateStandardClasses(
    JSContext* cx, JS::HandleObject obj, JS::MutableHandleIdVector properties,
    bool enumerableOnly);

/**
 * Fill "properties" with a list of standard class names.  This can be used for
 * proxies that want to define behavior that looks like enumerating a global
 * without touching the global itself.
 */
extern JS_PUBLIC_API bool JS_NewEnumerateStandardClassesIncludingResolved(
    JSContext* cx, JS::HandleObject obj, JS::MutableHandleIdVector properties,
    bool enumerableOnly);

extern JS_PUBLIC_API bool JS_GetClassObject(JSContext* cx, JSProtoKey key,
                                            JS::MutableHandle<JSObject*> objp);

extern JS_PUBLIC_API bool JS_GetClassPrototype(
    JSContext* cx, JSProtoKey key, JS::MutableHandle<JSObject*> objp);

namespace JS {

/*
 * Determine if the given object is an instance/prototype/constructor for a
 * standard class. If so, return the associated JSProtoKey. If not, return
 * JSProto_Null.
 */

extern JS_PUBLIC_API JSProtoKey IdentifyStandardInstance(JSObject* obj);

extern JS_PUBLIC_API JSProtoKey IdentifyStandardPrototype(JSObject* obj);

extern JS_PUBLIC_API JSProtoKey
IdentifyStandardInstanceOrPrototype(JSObject* obj);

extern JS_PUBLIC_API JSProtoKey IdentifyStandardConstructor(JSObject* obj);

extern JS_PUBLIC_API void ProtoKeyToId(JSContext* cx, JSProtoKey key,
                                       JS::MutableHandleId idp);

} /* namespace JS */

extern JS_PUBLIC_API JSProtoKey JS_IdToProtoKey(JSContext* cx, JS::HandleId id);

extern JS_PUBLIC_API JSObject* JS_GlobalLexicalEnvironment(JSObject* obj);

extern JS_PUBLIC_API bool JS_HasExtensibleLexicalEnvironment(JSObject* obj);

extern JS_PUBLIC_API JSObject* JS_ExtensibleLexicalEnvironment(JSObject* obj);

/**
 * Add 'Reflect.parse', a SpiderMonkey extension, to the Reflect object on the
 * given global.
 */
extern JS_PUBLIC_API bool JS_InitReflectParse(JSContext* cx,
                                              JS::HandleObject global);

/**
 * Add various profiling-related functions as properties of the given object.
 * Defined in builtin/Profilers.cpp.
 */
extern JS_PUBLIC_API bool JS_DefineProfilingFunctions(JSContext* cx,
                                                      JS::HandleObject obj);

namespace JS {

/**
 * Tell JS engine whether Profile Timeline Recording is enabled or not.
 * If Profile Timeline Recording is enabled, data shown there like stack won't
 * be optimized out.
 * This is global state and not associated with specific runtime or context.
 */
extern JS_PUBLIC_API void SetProfileTimelineRecordingEnabled(bool enabled);

extern JS_PUBLIC_API bool IsProfileTimelineRecordingEnabled();

}  // namespace JS

/************************************************************************/

extern JS_PUBLIC_API bool JS_ValueToId(JSContext* cx, JS::HandleValue v,
                                       JS::MutableHandleId idp);

extern JS_PUBLIC_API bool JS_StringToId(JSContext* cx, JS::HandleString s,
                                        JS::MutableHandleId idp);

extern JS_PUBLIC_API bool JS_IdToValue(JSContext* cx, jsid id,
                                       JS::MutableHandle<JS::Value> vp);

namespace JS {

/**
 * Convert obj to a primitive value. On success, store the result in vp and
 * return true.
 *
 * The hint argument must be JSTYPE_STRING, JSTYPE_NUMBER, or
 * JSTYPE_UNDEFINED (no hint).
 *
 * Implements: ES6 7.1.1 ToPrimitive(input, [PreferredType]).
 */
extern JS_PUBLIC_API bool ToPrimitive(JSContext* cx, JS::HandleObject obj,
                                      JSType hint, JS::MutableHandleValue vp);

/**
 * If args.get(0) is one of the strings "string", "number", or "default", set
 * result to JSTYPE_STRING, JSTYPE_NUMBER, or JSTYPE_UNDEFINED accordingly and
 * return true. Otherwise, return false with a TypeError pending.
 *
 * This can be useful in implementing a @@toPrimitive method.
 */
extern JS_PUBLIC_API bool GetFirstArgumentAsTypeHint(JSContext* cx,
                                                     CallArgs args,
                                                     JSType* result);

} /* namespace JS */

extern JS_PUBLIC_API JSObject* JS_InitClass(
    JSContext* cx, JS::HandleObject obj, JS::HandleObject parent_proto,
    const JSClass* clasp, JSNative constructor, unsigned nargs,
    const JSPropertySpec* ps, const JSFunctionSpec* fs,
    const JSPropertySpec* static_ps, const JSFunctionSpec* static_fs);

/**
 * Set up ctor.prototype = proto and proto.constructor = ctor with the
 * right property flags.
 */
extern JS_PUBLIC_API bool JS_LinkConstructorAndPrototype(
    JSContext* cx, JS::Handle<JSObject*> ctor, JS::Handle<JSObject*> proto);

extern JS_PUBLIC_API bool JS_InstanceOf(JSContext* cx,
                                        JS::Handle<JSObject*> obj,
                                        const JSClass* clasp,
                                        JS::CallArgs* args);

extern JS_PUBLIC_API bool JS_HasInstance(JSContext* cx,
                                         JS::Handle<JSObject*> obj,
                                         JS::Handle<JS::Value> v, bool* bp);

namespace JS {

// Implementation of
// http://www.ecma-international.org/ecma-262/6.0/#sec-ordinaryhasinstance.  If
// you're looking for the equivalent of "instanceof", you want JS_HasInstance,
// not this function.
extern JS_PUBLIC_API bool OrdinaryHasInstance(JSContext* cx,
                                              HandleObject objArg,
                                              HandleValue v, bool* bp);

// Implementation of
// https://www.ecma-international.org/ecma-262/6.0/#sec-instanceofoperator
// This is almost identical to JS_HasInstance, except the latter may call a
// custom hasInstance class op instead of InstanceofOperator.
extern JS_PUBLIC_API bool InstanceofOperator(JSContext* cx, HandleObject obj,
                                             HandleValue v, bool* bp);

}  // namespace JS

extern JS_PUBLIC_API JSObject* JS_GetConstructor(JSContext* cx,
                                                 JS::Handle<JSObject*> proto);

extern JS_PUBLIC_API JSObject* JS_NewObject(JSContext* cx,
                                            const JSClass* clasp);

extern JS_PUBLIC_API bool JS_IsNative(JSObject* obj);

/**
 * Unlike JS_NewObject, JS_NewObjectWithGivenProto does not compute a default
 * proto. If proto is nullptr, the JS object will have `null` as [[Prototype]].
 */
extern JS_PUBLIC_API JSObject* JS_NewObjectWithGivenProto(
    JSContext* cx, const JSClass* clasp, JS::Handle<JSObject*> proto);

/**
 * Creates a new plain object, like `new Object()`, with Object.prototype as
 * [[Prototype]].
 */
extern JS_PUBLIC_API JSObject* JS_NewPlainObject(JSContext* cx);

/**
 * Freeze obj, and all objects it refers to, recursively. This will not recurse
 * through non-extensible objects, on the assumption that those are already
 * deep-frozen.
 */
extern JS_PUBLIC_API bool JS_DeepFreezeObject(JSContext* cx,
                                              JS::Handle<JSObject*> obj);

/**
 * Freezes an object; see ES5's Object.freeze(obj) method.
 */
extern JS_PUBLIC_API bool JS_FreezeObject(JSContext* cx,
                                          JS::Handle<JSObject*> obj);

/*** Standard internal methods **********************************************
 *
 * The functions below are the fundamental operations on objects.
 *
 * ES6 specifies 14 internal methods that define how objects behave.  The
 * standard is actually quite good on this topic, though you may have to read
 * it a few times. See ES6 sections 6.1.7.2 and 6.1.7.3.
 *
 * When 'obj' is an ordinary object, these functions have boring standard
 * behavior as specified by ES6 section 9.1; see the section about internal
 * methods in js/src/vm/NativeObject.h.
 *
 * Proxies override the behavior of internal methods. So when 'obj' is a proxy,
 * any one of the functions below could do just about anything. See
 * js/public/Proxy.h.
 */

/**
 * Get the prototype of |obj|, storing it in |proto|.
 *
 * Implements: ES6 [[GetPrototypeOf]] internal method.
 */
extern JS_PUBLIC_API bool JS_GetPrototype(JSContext* cx, JS::HandleObject obj,
                                          JS::MutableHandleObject result);

/**
 * If |obj| (underneath any functionally-transparent wrapper proxies) has as
 * its [[GetPrototypeOf]] trap the ordinary [[GetPrototypeOf]] behavior defined
 * for ordinary objects, set |*isOrdinary = true| and store |obj|'s prototype
 * in |result|.  Otherwise set |*isOrdinary = false|.  In case of error, both
 * outparams have unspecified value.
 */
extern JS_PUBLIC_API bool JS_GetPrototypeIfOrdinary(
    JSContext* cx, JS::HandleObject obj, bool* isOrdinary,
    JS::MutableHandleObject result);

/**
 * Change the prototype of obj.
 *
 * Implements: ES6 [[SetPrototypeOf]] internal method.
 *
 * In cases where ES6 [[SetPrototypeOf]] returns false without an exception,
 * JS_SetPrototype throws a TypeError and returns false.
 *
 * Performance warning: JS_SetPrototype is very bad for performance. It may
 * cause compiled jit-code to be invalidated. It also causes not only obj but
 * all other objects in the same "group" as obj to be permanently deoptimized.
 * It's better to create the object with the right prototype from the start.
 */
extern JS_PUBLIC_API bool JS_SetPrototype(JSContext* cx, JS::HandleObject obj,
                                          JS::HandleObject proto);

/**
 * Determine whether obj is extensible. Extensible objects can have new
 * properties defined on them. Inextensible objects can't, and their
 * [[Prototype]] slot is fixed as well.
 *
 * Implements: ES6 [[IsExtensible]] internal method.
 */
extern JS_PUBLIC_API bool JS_IsExtensible(JSContext* cx, JS::HandleObject obj,
                                          bool* extensible);

/**
 * Attempt to make |obj| non-extensible.
 *
 * Not all failures are treated as errors. See the comment on
 * JS::ObjectOpResult in js/public/Class.h.
 *
 * Implements: ES6 [[PreventExtensions]] internal method.
 */
extern JS_PUBLIC_API bool JS_PreventExtensions(JSContext* cx,
                                               JS::HandleObject obj,
                                               JS::ObjectOpResult& result);

/**
 * Attempt to make the [[Prototype]] of |obj| immutable, such that any attempt
 * to modify it will fail.  If an error occurs during the attempt, return false
 * (with a pending exception set, depending upon the nature of the error).  If
 * no error occurs, return true with |*succeeded| set to indicate whether the
 * attempt successfully made the [[Prototype]] immutable.
 *
 * This is a nonstandard internal method.
 */
extern JS_PUBLIC_API bool JS_SetImmutablePrototype(JSContext* cx,
                                                   JS::HandleObject obj,
                                                   bool* succeeded);

/**
 * Equivalent to `Object.assign(target, src)`: Copies the properties from the
 * `src` object (which must not be null) to `target` (which also must not be
 * null).
 */
extern JS_PUBLIC_API bool JS_AssignObject(JSContext* cx,
                                          JS::HandleObject target,
                                          JS::HandleObject src);

namespace JS {

/**
 * On success, returns true, setting |*isMap| to true if |obj| is a Map object
 * or a wrapper around one, or to false if not.  Returns false on failure.
 *
 * This method returns true with |*isMap == false| when passed an ES6 proxy
 * whose target is a Map, or when passed a revoked proxy.
 */
extern JS_PUBLIC_API bool IsMapObject(JSContext* cx, JS::HandleObject obj,
                                      bool* isMap);

/**
 * On success, returns true, setting |*isSet| to true if |obj| is a Set object
 * or a wrapper around one, or to false if not.  Returns false on failure.
 *
 * This method returns true with |*isSet == false| when passed an ES6 proxy
 * whose target is a Set, or when passed a revoked proxy.
 */
extern JS_PUBLIC_API bool IsSetObject(JSContext* cx, JS::HandleObject obj,
                                      bool* isSet);

} /* namespace JS */

/**
 * Assign 'undefined' to all of the object's non-reserved slots. Note: this is
 * done for all slots, regardless of the associated property descriptor.
 */
JS_PUBLIC_API void JS_SetAllNonReservedSlotsToUndefined(JS::HandleObject obj);

extern JS_PUBLIC_API void JS_SetReservedSlot(JSObject* obj, uint32_t index,
                                             const JS::Value& v);

extern JS_PUBLIC_API void JS_InitReservedSlot(JSObject* obj, uint32_t index,
                                              void* ptr, size_t nbytes,
                                              JS::MemoryUse use);

template <typename T>
void JS_InitReservedSlot(JSObject* obj, uint32_t index, T* ptr,
                         JS::MemoryUse use) {
  JS_InitReservedSlot(obj, index, ptr, sizeof(T), use);
}

/************************************************************************/

/* native that can be called as a ctor */
static constexpr unsigned JSFUN_CONSTRUCTOR = 0x400;

/* | of all the JSFUN_* flags */
static constexpr unsigned JSFUN_FLAGS_MASK = 0x400;

static_assert((JSPROP_FLAGS_MASK & JSFUN_FLAGS_MASK) == 0,
              "JSFUN_* flags do not overlap JSPROP_* flags, because bits from "
              "the two flag-sets appear in the same flag in some APIs");

/*
 * Functions and scripts.
 */
extern JS_PUBLIC_API JSFunction* JS_NewFunction(JSContext* cx, JSNative call,
                                                unsigned nargs, unsigned flags,
                                                const char* name);

namespace JS {

extern JS_PUBLIC_API JSFunction* GetSelfHostedFunction(
    JSContext* cx, const char* selfHostedName, HandleId id, unsigned nargs);

/**
 * Create a new function based on the given JSFunctionSpec, *fs.
 * id is the result of a successful call to
 * `PropertySpecNameToId(cx, fs->name, &id)` or
   `PropertySpecNameToPermanentId(cx, fs->name, &id)`.
 *
 * Unlike JS_DefineFunctions, this does not treat fs as an array.
 * *fs must not be JS_FS_END.
 */
extern JS_PUBLIC_API JSFunction* NewFunctionFromSpec(JSContext* cx,
                                                     const JSFunctionSpec* fs,
                                                     HandleId id);

/**
 * Same as above, but without an id arg, for callers who don't have
 * the id already.
 */
extern JS_PUBLIC_API JSFunction* NewFunctionFromSpec(JSContext* cx,
                                                     const JSFunctionSpec* fs);

} /* namespace JS */

extern JS_PUBLIC_API JSObject* JS_GetFunctionObject(JSFunction* fun);

/**
 * Return the function's identifier as a JSString, or null if fun is unnamed.
 * The returned string lives as long as fun, so you don't need to root a saved
 * reference to it if fun is well-connected or rooted, and provided you bound
 * the use of the saved reference by fun's lifetime.
 */
extern JS_PUBLIC_API JSString* JS_GetFunctionId(JSFunction* fun);

/**
 * Return a function's display name. This is the defined name if one was given
 * where the function was defined, or it could be an inferred name by the JS
 * engine in the case that the function was defined to be anonymous. This can
 * still return nullptr if a useful display name could not be inferred. The
 * same restrictions on rooting as those in JS_GetFunctionId apply.
 */
extern JS_PUBLIC_API JSString* JS_GetFunctionDisplayId(JSFunction* fun);

/*
 * Return the arity of fun, which includes default parameters and rest
 * parameter.  This can be used as `nargs` parameter for other functions.
 */
extern JS_PUBLIC_API uint16_t JS_GetFunctionArity(JSFunction* fun);

/*
 * Return the length of fun, which is the original value of .length property.
 */
JS_PUBLIC_API bool JS_GetFunctionLength(JSContext* cx, JS::HandleFunction fun,
                                        uint16_t* length);

/**
 * Infallible predicate to test whether obj is a function object (faster than
 * comparing obj's class name to "Function", but equivalent unless someone has
 * overwritten the "Function" identifier with a different constructor and then
 * created instances using that constructor that might be passed in as obj).
 */
extern JS_PUBLIC_API bool JS_ObjectIsFunction(JSObject* obj);

extern JS_PUBLIC_API bool JS_IsNativeFunction(JSObject* funobj, JSNative call);

/** Return whether the given function is a valid constructor. */
extern JS_PUBLIC_API bool JS_IsConstructor(JSFunction* fun);

extern JS_PUBLIC_API bool JS_IsFunctionBound(JSFunction* fun);

extern JS_PUBLIC_API JSObject* JS_GetBoundFunctionTarget(JSFunction* fun);

extern JS_PUBLIC_API JSObject* JS_GetGlobalFromScript(JSScript* script);

extern JS_PUBLIC_API const char* JS_GetScriptFilename(JSScript* script);

extern JS_PUBLIC_API unsigned JS_GetScriptBaseLineNumber(JSContext* cx,
                                                         JSScript* script);

extern JS_PUBLIC_API JSScript* JS_GetFunctionScript(JSContext* cx,
                                                    JS::HandleFunction fun);

extern JS_PUBLIC_API JSString* JS_DecompileScript(JSContext* cx,
                                                  JS::Handle<JSScript*> script);

extern JS_PUBLIC_API JSString* JS_DecompileFunction(
    JSContext* cx, JS::Handle<JSFunction*> fun);

namespace JS {

/**
 * Supply an alternative stack to incorporate into captured SavedFrame
 * backtraces as the imputed caller of asynchronous JavaScript calls, like async
 * function resumptions and DOM callbacks.
 *
 * When one async function awaits the result of another, it's natural to think
 * of that as a sort of function call: just as execution resumes from an
 * ordinary call expression when the callee returns, with the return value
 * providing the value of the call expression, execution resumes from an 'await'
 * expression after the awaited asynchronous function call returns, passing the
 * return value along.
 *
 * Call the two async functions in such a situation the 'awaiter' and the
 * 'awaitee'.
 *
 * As an async function, the awaitee contains 'await' expressions of its own.
 * Whenever it executes after its first 'await', there are never any actual
 * frames on the JavaScript stack under it; its awaiter is certainly not there.
 * An await expression's continuation is invoked as a promise callback, and
 * those are always called directly from the event loop in their own microtick.
 * (Ignore unusual cases like nested event loops.)
 *
 * But because await expressions bear such a strong resemblance to calls (and
 * deliberately so!), it would be unhelpful for stacks captured within the
 * awaitee to be empty; instead, they should present the awaiter as the caller.
 *
 * The AutoSetAsyncStackForNewCalls RAII class supplies a SavedFrame stack to
 * treat as the caller of any JavaScript invocations that occur within its
 * lifetime. Any SavedFrame stack captured during such an invocation uses the
 * SavedFrame passed to the constructor's 'stack' parameter as the 'asyncParent'
 * property of the SavedFrame for the invocation's oldest frame. Its 'parent'
 * property will be null, so stack-walking code can distinguish this
 * awaiter/awaitee transition from an ordinary caller/callee transition.
 *
 * The constructor's 'asyncCause' parameter supplies a string explaining what
 * sort of asynchronous call caused 'stack' to be spliced into the backtrace;
 * for example, async function resumptions use the string "async". This appears
 * as the 'asyncCause' property of the 'asyncParent' SavedFrame.
 *
 * Async callers are distinguished in the string form of a SavedFrame chain by
 * including the 'asyncCause' string in the frame. It appears before the
 * function name, with the two separated by a '*'.
 *
 * Note that, as each compartment has its own set of SavedFrames, the
 * 'asyncParent' may actually point to a copy of 'stack', rather than the exact
 * SavedFrame object passed.
 *
 * The youngest frame of 'stack' is not mutated to take the asyncCause string as
 * its 'asyncCause' property; SavedFrame objects are immutable. Rather, a fresh
 * clone of the frame is created with the needed 'asyncCause' property.
 *
 * The 'kind' argument specifies how aggressively 'stack' supplants any
 * JavaScript frames older than this AutoSetAsyncStackForNewCalls object. If
 * 'kind' is 'EXPLICIT', then all captured SavedFrame chains take on 'stack' as
 * their 'asyncParent' where the chain crosses this object's scope. If 'kind' is
 * 'IMPLICIT', then 'stack' is only included in captured chains if there are no
 * other JavaScript frames on the stack --- that is, only if the stack would
 * otherwise end at that point.
 *
 * AutoSetAsyncStackForNewCalls affects only SavedFrame chains; it does not
 * affect Debugger.Frame or js::FrameIter. SavedFrame chains are used for
 * Error.stack, allocation profiling, Promise debugging, and so on.
 *
 * See also `js/src/doc/SavedFrame/SavedFrame.md` for documentation on async
 * stack frames.
 */
class MOZ_STACK_CLASS JS_PUBLIC_API AutoSetAsyncStackForNewCalls {
  JSContext* cx;
  RootedObject oldAsyncStack;
  const char* oldAsyncCause;
  bool oldAsyncCallIsExplicit;

 public:
  enum class AsyncCallKind {
    // The ordinary kind of call, where we may apply an async
    // parent if there is no ordinary parent.
    IMPLICIT,
    // An explicit async parent, e.g., callFunctionWithAsyncStack,
    // where we always want to override any ordinary parent.
    EXPLICIT
  };

  // The stack parameter cannot be null by design, because it would be
  // ambiguous whether that would clear any scheduled async stack and make the
  // normal stack reappear in the new call, or just keep the async stack
  // already scheduled for the new call, if any.
  //
  // asyncCause is owned by the caller and its lifetime must outlive the
  // lifetime of the AutoSetAsyncStackForNewCalls object. It is strongly
  // encouraged that asyncCause be a string constant or similar statically
  // allocated string.
  AutoSetAsyncStackForNewCalls(JSContext* cx, HandleObject stack,
                               const char* asyncCause,
                               AsyncCallKind kind = AsyncCallKind::IMPLICIT);
  ~AutoSetAsyncStackForNewCalls();
};

}  // namespace JS

/************************************************************************/

namespace JS {

JS_PUBLIC_API bool PropertySpecNameEqualsId(JSPropertySpec::Name name,
                                            HandleId id);

/**
 * Create a jsid that does not need to be marked for GC.
 *
 * 'name' is a JSPropertySpec::name or JSFunctionSpec::name value. The
 * resulting jsid, on success, is either an interned string or a well-known
 * symbol; either way it is immune to GC so there is no need to visit *idp
 * during GC marking.
 */
JS_PUBLIC_API bool PropertySpecNameToPermanentId(JSContext* cx,
                                                 JSPropertySpec::Name name,
                                                 jsid* idp);

} /* namespace JS */

/************************************************************************/

<<<<<<< HEAD
/*
 * Error reporting.
 *
 * There are four encoding variants for the error reporting API:
 *   UTF-8
 *     JSAPI's default encoding for error handling.  Use this when the encoding
 *     of the error message, format string, and arguments is UTF-8.
 *   ASCII
 *     Equivalent to UTF-8, but also asserts that the error message, format
 *     string, and arguments are all ASCII.  Because ASCII is a subset of UTF-8,
 *     any use of this encoding variant *could* be replaced with use of the
 *     UTF-8 variant.  This variant exists solely to double-check the
 *     developer's assumption that all these strings truly are ASCII, given that
 *     UTF-8 and ASCII strings regrettably have the same C++ type.
 *   UC = UTF-16
 *     Use this when arguments are UTF-16.  The format string must be UTF-8.
 *   Latin1 (planned to be removed)
 *     In this variant, all strings are interpreted byte-for-byte as the
 *     corresponding Unicode codepoint.  This encoding may *safely* be used on
 *     any null-terminated string, regardless of its encoding.  (You shouldn't
 *     *actually* be uncertain, but in the real world, a string's encoding -- if
 *     promised at all -- may be more...aspirational...than reality.)  This
 *     encoding variant will eventually be removed -- work to convert your uses
 *     to UTF-8 as you're able.
 */

namespace JS {
const uint16_t MaxNumErrorArguments = 10;
};

/**
 * Report an exception represented by the sprintf-like conversion of format
 * and its arguments.
 */
extern JS_PUBLIC_API void JS_ReportErrorASCII(JSContext* cx, const char* format,
                                              ...) MOZ_FORMAT_PRINTF(2, 3);

extern JS_PUBLIC_API void JS_ReportErrorLatin1(JSContext* cx,
                                               const char* format, ...)
    MOZ_FORMAT_PRINTF(2, 3);

extern JS_PUBLIC_API void JS_ReportErrorUTF8(JSContext* cx, const char* format,
                                             ...) MOZ_FORMAT_PRINTF(2, 3);

/*
 * Use an errorNumber to retrieve the format string, args are char*
 */
extern JS_PUBLIC_API void JS_ReportErrorNumberASCII(
    JSContext* cx, JSErrorCallback errorCallback, void* userRef,
    const unsigned errorNumber, ...);

extern JS_PUBLIC_API void JS_ReportErrorNumberASCIIVA(
    JSContext* cx, JSErrorCallback errorCallback, void* userRef,
    const unsigned errorNumber, va_list ap);

extern JS_PUBLIC_API void JS_ReportErrorNumberLatin1(
    JSContext* cx, JSErrorCallback errorCallback, void* userRef,
    const unsigned errorNumber, ...);

#ifdef va_start
extern JS_PUBLIC_API void JS_ReportErrorNumberLatin1VA(
    JSContext* cx, JSErrorCallback errorCallback, void* userRef,
    const unsigned errorNumber, va_list ap);
#endif

extern JS_PUBLIC_API void JS_ReportErrorNumberUTF8(
    JSContext* cx, JSErrorCallback errorCallback, void* userRef,
    const unsigned errorNumber, ...);

#ifdef va_start
extern JS_PUBLIC_API void JS_ReportErrorNumberUTF8VA(
    JSContext* cx, JSErrorCallback errorCallback, void* userRef,
    const unsigned errorNumber, va_list ap);
#endif

/*
 * args is null-terminated.  That is, a null char* means there are no
 * more args.  The number of args must match the number expected for
 * errorNumber for the given JSErrorCallback.
 */
extern JS_PUBLIC_API void JS_ReportErrorNumberUTF8Array(
    JSContext* cx, JSErrorCallback errorCallback, void* userRef,
    const unsigned errorNumber, const char** args);

/*
 * Use an errorNumber to retrieve the format string, args are char16_t*
 */
extern JS_PUBLIC_API void JS_ReportErrorNumberUC(JSContext* cx,
                                                 JSErrorCallback errorCallback,
                                                 void* userRef,
                                                 const unsigned errorNumber,
                                                 ...);

extern JS_PUBLIC_API void JS_ReportErrorNumberUCArray(
    JSContext* cx, JSErrorCallback errorCallback, void* userRef,
    const unsigned errorNumber, const char16_t** args);

/**
 * As above, but report a warning instead (JSREPORT_IS_WARNING(report.flags)).
 * Return true if there was no error trying to issue the warning, and if the
 * warning was not converted into an error due to the JSOPTION_WERROR option
 * being set, false otherwise.
 */
extern JS_PUBLIC_API bool JS_ReportWarningASCII(JSContext* cx,
                                                const char* format, ...)
    MOZ_FORMAT_PRINTF(2, 3);

extern JS_PUBLIC_API bool JS_ReportWarningLatin1(JSContext* cx,
                                                 const char* format, ...)
    MOZ_FORMAT_PRINTF(2, 3);

extern JS_PUBLIC_API bool JS_ReportWarningUTF8(JSContext* cx,
                                               const char* format, ...)
    MOZ_FORMAT_PRINTF(2, 3);

/**
 * Complain when out of memory.
 */
extern MOZ_COLD JS_PUBLIC_API void JS_ReportOutOfMemory(JSContext* cx);

extern JS_PUBLIC_API bool JS_ExpandErrorArgumentsASCII(
    JSContext* cx, JSErrorCallback errorCallback, const unsigned errorNumber,
    JSErrorReport* reportp, ...);

/**
 * Complain when an allocation size overflows the maximum supported limit.
 */
extern JS_PUBLIC_API void JS_ReportAllocationOverflow(JSContext* cx);

namespace JS {

extern JS_PUBLIC_API bool CreateError(
    JSContext* cx, JSExnType type, HandleObject stack, HandleString fileName,
    uint32_t lineNumber, uint32_t columnNumber, JSErrorReport* report,
    HandleString message, MutableHandleValue rval);

/************************************************************************/

/*
 * Weak Maps.
 */

extern JS_PUBLIC_API JSObject* NewWeakMapObject(JSContext* cx);

extern JS_PUBLIC_API bool IsWeakMapObject(JSObject* obj);

extern JS_PUBLIC_API bool GetWeakMapEntry(JSContext* cx,
                                          JS::HandleObject mapObj,
                                          JS::HandleObject key,
                                          JS::MutableHandleValue val);

extern JS_PUBLIC_API bool SetWeakMapEntry(JSContext* cx,
                                          JS::HandleObject mapObj,
                                          JS::HandleObject key,
                                          JS::HandleValue val);

/*
 * Map
 */
extern JS_PUBLIC_API JSObject* NewMapObject(JSContext* cx);

extern JS_PUBLIC_API uint32_t MapSize(JSContext* cx, HandleObject obj);

extern JS_PUBLIC_API bool MapGet(JSContext* cx, HandleObject obj,
                                 HandleValue key, MutableHandleValue rval);

extern JS_PUBLIC_API bool MapHas(JSContext* cx, HandleObject obj,
                                 HandleValue key, bool* rval);

extern JS_PUBLIC_API bool MapSet(JSContext* cx, HandleObject obj,
                                 HandleValue key, HandleValue val);

extern JS_PUBLIC_API bool MapDelete(JSContext* cx, HandleObject obj,
                                    HandleValue key, bool* rval);

extern JS_PUBLIC_API bool MapClear(JSContext* cx, HandleObject obj);

extern JS_PUBLIC_API bool MapKeys(JSContext* cx, HandleObject obj,
                                  MutableHandleValue rval);

extern JS_PUBLIC_API bool MapValues(JSContext* cx, HandleObject obj,
                                    MutableHandleValue rval);

extern JS_PUBLIC_API bool MapEntries(JSContext* cx, HandleObject obj,
                                     MutableHandleValue rval);

extern JS_PUBLIC_API bool MapForEach(JSContext* cx, HandleObject obj,
                                     HandleValue callbackFn,
                                     HandleValue thisVal);

/*
 * Set
 */
extern JS_PUBLIC_API JSObject* NewSetObject(JSContext* cx);

extern JS_PUBLIC_API uint32_t SetSize(JSContext* cx, HandleObject obj);

extern JS_PUBLIC_API bool SetHas(JSContext* cx, HandleObject obj,
                                 HandleValue key, bool* rval);

extern JS_PUBLIC_API bool SetDelete(JSContext* cx, HandleObject obj,
                                    HandleValue key, bool* rval);

extern JS_PUBLIC_API bool SetAdd(JSContext* cx, HandleObject obj,
                                 HandleValue key);

extern JS_PUBLIC_API bool SetClear(JSContext* cx, HandleObject obj);

extern JS_PUBLIC_API bool SetKeys(JSContext* cx, HandleObject obj,
                                  MutableHandleValue rval);

extern JS_PUBLIC_API bool SetValues(JSContext* cx, HandleObject obj,
                                    MutableHandleValue rval);

extern JS_PUBLIC_API bool SetEntries(JSContext* cx, HandleObject obj,
                                     MutableHandleValue rval);

extern JS_PUBLIC_API bool SetForEach(JSContext* cx, HandleObject obj,
                                     HandleValue callbackFn,
                                     HandleValue thisVal);

} /* namespace JS */

/************************************************************************/

extern JS_PUBLIC_API bool JS_IsExceptionPending(JSContext* cx);

extern JS_PUBLIC_API bool JS_IsThrowingOutOfMemory(JSContext* cx);

extern JS_PUBLIC_API bool JS_GetPendingException(JSContext* cx,
                                                 JS::MutableHandleValue vp);

namespace JS {

enum class ExceptionStackBehavior : bool {
  // Do not capture any stack.
  DoNotCapture,

  // Capture the current JS stack when setting the exception. It may be
  // retrieved by JS::GetPendingExceptionStack.
  Capture
};

}  // namespace JS

extern JS_PUBLIC_API void JS_SetPendingException(
    JSContext* cx, JS::HandleValue v,
    JS::ExceptionStackBehavior behavior = JS::ExceptionStackBehavior::Capture);

extern JS_PUBLIC_API void JS_ClearPendingException(JSContext* cx);

namespace JS {

/**
 * Save and later restore the current exception state of a given JSContext.
 * This is useful for implementing behavior in C++ that's like try/catch
 * or try/finally in JS.
 *
 * Typical usage:
 *
 *     bool ok = JS::Evaluate(cx, ...);
 *     AutoSaveExceptionState savedExc(cx);
 *     ... cleanup that might re-enter JS ...
 *     return ok;
 */
class JS_PUBLIC_API AutoSaveExceptionState {
 private:
  JSContext* context;
  bool wasPropagatingForcedReturn;
  bool wasOverRecursed;
  bool wasThrowing;
  RootedValue exceptionValue;
  RootedObject exceptionStack;

 public:
  /*
   * Take a snapshot of cx's current exception state. Then clear any current
   * pending exception in cx.
   */
  explicit AutoSaveExceptionState(JSContext* cx);

  /*
   * If neither drop() nor restore() was called, restore the exception
   * state only if no exception is currently pending on cx.
   */
  ~AutoSaveExceptionState();

  /*
   * Discard any stored exception state.
   * If this is called, the destructor is a no-op.
   */
  void drop();

  /*
   * Replace cx's exception state with the stored exception state. Then
   * discard the stored exception state. If this is called, the
   * destructor is a no-op.
   */
  void restore();
};

} /* namespace JS */

/**
 * If the given object is an exception object, the exception will have (or be
 * able to lazily create) an error report struct, and this function will return
 * the address of that struct.  Otherwise, it returns nullptr. The lifetime
 * of the error report struct that might be returned is the same as the
 * lifetime of the exception object.
 */
extern JS_PUBLIC_API JSErrorReport* JS_ErrorFromException(JSContext* cx,
                                                          JS::HandleObject obj);

namespace JS {
/**
 * If the given object is an exception object (or an unwrappable
 * cross-compartment wrapper for one), return the stack for that exception, if
 * any.  Will return null if the given object is not an exception object
 * (including if it's null or a security wrapper that can't be unwrapped) or if
 * the exception has no stack.
 */
extern JS_PUBLIC_API JSObject* ExceptionStackOrNull(JS::HandleObject obj);

} /* namespace JS */

=======
>>>>>>> 713683b4
/**
 * A JS context always has an "owner thread". The owner thread is set when the
 * context is created (to the current thread) and practically all entry points
 * into the JS engine check that a context (or anything contained in the
 * context: runtime, compartment, object, etc) is only touched by its owner
 * thread. Embeddings may check this invariant outside the JS engine by calling
 * JS_AbortIfWrongThread (which will abort if not on the owner thread, even for
 * non-debug builds).
 */

extern JS_PUBLIC_API void JS_AbortIfWrongThread(JSContext* cx);

/************************************************************************/

/**
 * A constructor can request that the JS engine create a default new 'this'
 * object of the given class, using the callee to determine parentage and
 * [[Prototype]].
 */
extern JS_PUBLIC_API JSObject* JS_NewObjectForConstructor(
    JSContext* cx, const JSClass* clasp, const JS::CallArgs& args);

/************************************************************************/

extern JS_PUBLIC_API void JS_SetParallelParsingEnabled(JSContext* cx,
                                                       bool enabled);

extern JS_PUBLIC_API void JS_SetOffthreadIonCompilationEnabled(JSContext* cx,
                                                               bool enabled);

// clang-format off
#define JIT_COMPILER_OPTIONS(Register) \
  Register(BASELINE_INTERPRETER_WARMUP_TRIGGER, "blinterp.warmup.trigger") \
  Register(BASELINE_WARMUP_TRIGGER, "baseline.warmup.trigger") \
  Register(IC_FORCE_MEGAMORPHIC, "ic.force-megamorphic") \
  Register(ION_NORMAL_WARMUP_TRIGGER, "ion.warmup.trigger") \
  Register(ION_GVN_ENABLE, "ion.gvn.enable") \
  Register(ION_FORCE_IC, "ion.forceinlineCaches") \
  Register(ION_ENABLE, "ion.enable") \
  Register(JIT_TRUSTEDPRINCIPALS_ENABLE, "jit_trustedprincipals.enable") \
  Register(ION_CHECK_RANGE_ANALYSIS, "ion.check-range-analysis") \
  Register(ION_FREQUENT_BAILOUT_THRESHOLD, "ion.frequent-bailout-threshold") \
  Register(INLINING_BYTECODE_MAX_LENGTH, "inlining.bytecode-max-length") \
  Register(BASELINE_INTERPRETER_ENABLE, "blinterp.enable") \
  Register(BASELINE_ENABLE, "baseline.enable") \
  Register(OFFTHREAD_COMPILATION_ENABLE, "offthread-compilation.enable")  \
  Register(FULL_DEBUG_CHECKS, "jit.full-debug-checks") \
  Register(JUMP_THRESHOLD, "jump-threshold") \
  Register(NATIVE_REGEXP_ENABLE, "native_regexp.enable") \
  Register(SIMULATOR_ALWAYS_INTERRUPT, "simulator.always-interrupt")      \
  Register(SPECTRE_INDEX_MASKING, "spectre.index-masking") \
  Register(SPECTRE_OBJECT_MITIGATIONS, "spectre.object-mitigations") \
  Register(SPECTRE_STRING_MITIGATIONS, "spectre.string-mitigations") \
  Register(SPECTRE_VALUE_MASKING, "spectre.value-masking") \
  Register(SPECTRE_JIT_TO_CXX_CALLS, "spectre.jit-to-cxx-calls") \
  Register(WASM_FOLD_OFFSETS, "wasm.fold-offsets") \
  Register(WASM_DELAY_TIER2, "wasm.delay-tier2") \
  Register(WASM_JIT_BASELINE, "wasm.baseline") \
  Register(WASM_JIT_OPTIMIZING, "wasm.optimizing") \
// clang-format on

typedef enum JSJitCompilerOption {
#define JIT_COMPILER_DECLARE(key, str) JSJITCOMPILER_##key,

  JIT_COMPILER_OPTIONS(JIT_COMPILER_DECLARE)
#undef JIT_COMPILER_DECLARE

      JSJITCOMPILER_NOT_AN_OPTION
} JSJitCompilerOption;

extern JS_PUBLIC_API void JS_SetGlobalJitCompilerOption(JSContext* cx,
                                                        JSJitCompilerOption opt,
                                                        uint32_t value);
extern JS_PUBLIC_API bool JS_GetGlobalJitCompilerOption(JSContext* cx,
                                                        JSJitCompilerOption opt,
                                                        uint32_t* valueOut);

/**
 * Convert a uint32_t index into a jsid.
 */
extern JS_PUBLIC_API bool JS_IndexToId(JSContext* cx, uint32_t index,
                                       JS::MutableHandleId);

/**
 * Convert chars into a jsid.
 *
 * |chars| may not be an index.
 */
extern JS_PUBLIC_API bool JS_CharsToId(JSContext* cx, JS::TwoByteChars chars,
                                       JS::MutableHandleId);

/**
 *  Test if the given string is a valid ECMAScript identifier
 */
extern JS_PUBLIC_API bool JS_IsIdentifier(JSContext* cx, JS::HandleString str,
                                          bool* isIdentifier);

/**
 * Test whether the given chars + length are a valid ECMAScript identifier.
 * This version is infallible, so just returns whether the chars are an
 * identifier.
 */
extern JS_PUBLIC_API bool JS_IsIdentifier(const char16_t* chars, size_t length);

namespace js {
class ScriptSource;
}  // namespace js

namespace JS {

class MOZ_RAII JS_PUBLIC_API AutoFilename {
 private:
  js::ScriptSource* ss_;
  mozilla::Variant<const char*, UniqueChars> filename_;

  AutoFilename(const AutoFilename&) = delete;
  AutoFilename& operator=(const AutoFilename&) = delete;

 public:
  AutoFilename()
      : ss_(nullptr), filename_(mozilla::AsVariant<const char*>(nullptr)) {}

  ~AutoFilename() { reset(); }

  void reset();

  void setOwned(UniqueChars&& filename);
  void setUnowned(const char* filename);
  void setScriptSource(js::ScriptSource* ss);

  const char* get() const;
};

/**
 * Return the current filename, line number and column number of the most
 * currently running frame. Returns true if a scripted frame was found, false
 * otherwise.
 *
 * If a the embedding has hidden the scripted caller for the topmost activation
 * record, this will also return false.
 */
extern JS_PUBLIC_API bool DescribeScriptedCaller(
    JSContext* cx, AutoFilename* filename = nullptr, unsigned* lineno = nullptr,
    unsigned* column = nullptr);

extern JS_PUBLIC_API JSObject* GetScriptedCallerGlobal(JSContext* cx);

/**
 * Informs the JS engine that the scripted caller should be hidden. This can be
 * used by the embedding to maintain an override of the scripted caller in its
 * calculations, by hiding the scripted caller in the JS engine and pushing data
 * onto a separate stack, which it inspects when DescribeScriptedCaller returns
 * null.
 *
 * We maintain a counter on each activation record. Add() increments the counter
 * of the topmost activation, and Remove() decrements it. The count may never
 * drop below zero, and must always be exactly zero when the activation is
 * popped from the stack.
 */
extern JS_PUBLIC_API void HideScriptedCaller(JSContext* cx);

extern JS_PUBLIC_API void UnhideScriptedCaller(JSContext* cx);

class MOZ_RAII AutoHideScriptedCaller {
 public:
  explicit AutoHideScriptedCaller(JSContext* cx) : mContext(cx) {
    HideScriptedCaller(mContext);
  }
  ~AutoHideScriptedCaller() { UnhideScriptedCaller(mContext); }

 protected:
  JSContext* mContext;
};

<<<<<<< HEAD
} /* namespace JS */

namespace js {

enum class StackFormat { SpiderMonkey, V8, Default };

/*
 * Sets the format used for stringifying Error stacks.
 *
 * The default format is StackFormat::SpiderMonkey.  Use StackFormat::V8
 * in order to emulate V8's stack formatting.  StackFormat::Default can't be
 * used here.
 */
extern JS_PUBLIC_API void SetStackFormat(JSContext* cx, StackFormat format);

extern JS_PUBLIC_API StackFormat GetStackFormat(JSContext* cx);

}  // namespace js

// TaintFox: Get and set string taint information.
//
// We need this since JSStrings are opaque pointers outside the engine.
extern JS_PUBLIC_API const StringTaint&
JS_GetStringTaint(const JSString* str);

extern JS_PUBLIC_API const StringTaint&
JS_GetStringTaint(const JSLinearString* str);

extern JS_PUBLIC_API void
JS_SetStringTaint(JSContext* cx, JSString* str, const StringTaint& taint);

// Taintfox: Create new String Taint Location from the context
extern JS_PUBLIC_API TaintOperation
JS_GetTaintOperation(JSContext* cx, const char* name, JS::HandleValue args);

// Taintfox: Create new String Taint Location from the context
extern JS_PUBLIC_API TaintOperation
JS_GetTaintOperation(JSContext* cx, const char* name);

JS_PUBLIC_API void
JS_MarkTaintSource(JSContext* cx, JS::MutableHandle<JS::Value> aValue, const TaintOperation& op);

JS_PUBLIC_API void
JS_MarkTaintSource(JSContext* cx, JSString* str, const TaintOperation& operation);

// TaintFox: Report tainted flows into a sink.
//
// This will print to stdout and trigger a custom JavaScript event on the current page.
extern JS_PUBLIC_API void
JS_ReportTaintSink(JSContext* cx, JS::HandleString str, const char* sink, JS::HandleValue args);

extern JS_PUBLIC_API void
JS_ReportTaintSink(JSContext* cx, JS::HandleValue value, const char* sink, JS::HandleValue args);

extern JS_PUBLIC_API void
JS_ReportTaintSink(JSContext* cx, JS::HandleString str, const char* sink);

extern JS_PUBLIC_API void
JS_ReportTaintSink(JSContext* cx, JS::HandleValue val, const char* sink);

namespace JS {

=======
>>>>>>> 713683b4
/**
 * Attempt to disable Wasm's usage of reserving a large virtual memory
 * allocation to avoid bounds checking overhead. This must be called before any
 * Wasm module or memory is created in this process, or else this function will
 * fail.
 */
[[nodiscard]] extern JS_PUBLIC_API bool DisableWasmHugeMemory();

/**
 * Return true iff the given object is either a SavedFrame object or wrapper
 * around a SavedFrame object, and it is not the SavedFrame.prototype object.
 */
extern JS_PUBLIC_API bool IsMaybeWrappedSavedFrame(JSObject* obj);

/**
 * Return true iff the given object is a SavedFrame object and not the
 * SavedFrame.prototype object.
 */
extern JS_PUBLIC_API bool IsUnwrappedSavedFrame(JSObject* obj);

} /* namespace JS */

namespace js {

/**
 * Hint that we expect a crash. Currently, the only thing that cares is the
 * breakpad injector, which (if loaded) will suppress minidump generation.
 */
extern JS_PUBLIC_API void NoteIntentionalCrash();

} /* namespace js */

#ifdef DEBUG
namespace JS {

extern JS_PUBLIC_API void SetSupportDifferentialTesting(bool value);

}
#endif /* DEBUG */

#endif /* jsapi_h */<|MERGE_RESOLUTION|>--- conflicted
+++ resolved
@@ -771,335 +771,6 @@
 } /* namespace JS */
 
 /************************************************************************/
-
-<<<<<<< HEAD
-/*
- * Error reporting.
- *
- * There are four encoding variants for the error reporting API:
- *   UTF-8
- *     JSAPI's default encoding for error handling.  Use this when the encoding
- *     of the error message, format string, and arguments is UTF-8.
- *   ASCII
- *     Equivalent to UTF-8, but also asserts that the error message, format
- *     string, and arguments are all ASCII.  Because ASCII is a subset of UTF-8,
- *     any use of this encoding variant *could* be replaced with use of the
- *     UTF-8 variant.  This variant exists solely to double-check the
- *     developer's assumption that all these strings truly are ASCII, given that
- *     UTF-8 and ASCII strings regrettably have the same C++ type.
- *   UC = UTF-16
- *     Use this when arguments are UTF-16.  The format string must be UTF-8.
- *   Latin1 (planned to be removed)
- *     In this variant, all strings are interpreted byte-for-byte as the
- *     corresponding Unicode codepoint.  This encoding may *safely* be used on
- *     any null-terminated string, regardless of its encoding.  (You shouldn't
- *     *actually* be uncertain, but in the real world, a string's encoding -- if
- *     promised at all -- may be more...aspirational...than reality.)  This
- *     encoding variant will eventually be removed -- work to convert your uses
- *     to UTF-8 as you're able.
- */
-
-namespace JS {
-const uint16_t MaxNumErrorArguments = 10;
-};
-
-/**
- * Report an exception represented by the sprintf-like conversion of format
- * and its arguments.
- */
-extern JS_PUBLIC_API void JS_ReportErrorASCII(JSContext* cx, const char* format,
-                                              ...) MOZ_FORMAT_PRINTF(2, 3);
-
-extern JS_PUBLIC_API void JS_ReportErrorLatin1(JSContext* cx,
-                                               const char* format, ...)
-    MOZ_FORMAT_PRINTF(2, 3);
-
-extern JS_PUBLIC_API void JS_ReportErrorUTF8(JSContext* cx, const char* format,
-                                             ...) MOZ_FORMAT_PRINTF(2, 3);
-
-/*
- * Use an errorNumber to retrieve the format string, args are char*
- */
-extern JS_PUBLIC_API void JS_ReportErrorNumberASCII(
-    JSContext* cx, JSErrorCallback errorCallback, void* userRef,
-    const unsigned errorNumber, ...);
-
-extern JS_PUBLIC_API void JS_ReportErrorNumberASCIIVA(
-    JSContext* cx, JSErrorCallback errorCallback, void* userRef,
-    const unsigned errorNumber, va_list ap);
-
-extern JS_PUBLIC_API void JS_ReportErrorNumberLatin1(
-    JSContext* cx, JSErrorCallback errorCallback, void* userRef,
-    const unsigned errorNumber, ...);
-
-#ifdef va_start
-extern JS_PUBLIC_API void JS_ReportErrorNumberLatin1VA(
-    JSContext* cx, JSErrorCallback errorCallback, void* userRef,
-    const unsigned errorNumber, va_list ap);
-#endif
-
-extern JS_PUBLIC_API void JS_ReportErrorNumberUTF8(
-    JSContext* cx, JSErrorCallback errorCallback, void* userRef,
-    const unsigned errorNumber, ...);
-
-#ifdef va_start
-extern JS_PUBLIC_API void JS_ReportErrorNumberUTF8VA(
-    JSContext* cx, JSErrorCallback errorCallback, void* userRef,
-    const unsigned errorNumber, va_list ap);
-#endif
-
-/*
- * args is null-terminated.  That is, a null char* means there are no
- * more args.  The number of args must match the number expected for
- * errorNumber for the given JSErrorCallback.
- */
-extern JS_PUBLIC_API void JS_ReportErrorNumberUTF8Array(
-    JSContext* cx, JSErrorCallback errorCallback, void* userRef,
-    const unsigned errorNumber, const char** args);
-
-/*
- * Use an errorNumber to retrieve the format string, args are char16_t*
- */
-extern JS_PUBLIC_API void JS_ReportErrorNumberUC(JSContext* cx,
-                                                 JSErrorCallback errorCallback,
-                                                 void* userRef,
-                                                 const unsigned errorNumber,
-                                                 ...);
-
-extern JS_PUBLIC_API void JS_ReportErrorNumberUCArray(
-    JSContext* cx, JSErrorCallback errorCallback, void* userRef,
-    const unsigned errorNumber, const char16_t** args);
-
-/**
- * As above, but report a warning instead (JSREPORT_IS_WARNING(report.flags)).
- * Return true if there was no error trying to issue the warning, and if the
- * warning was not converted into an error due to the JSOPTION_WERROR option
- * being set, false otherwise.
- */
-extern JS_PUBLIC_API bool JS_ReportWarningASCII(JSContext* cx,
-                                                const char* format, ...)
-    MOZ_FORMAT_PRINTF(2, 3);
-
-extern JS_PUBLIC_API bool JS_ReportWarningLatin1(JSContext* cx,
-                                                 const char* format, ...)
-    MOZ_FORMAT_PRINTF(2, 3);
-
-extern JS_PUBLIC_API bool JS_ReportWarningUTF8(JSContext* cx,
-                                               const char* format, ...)
-    MOZ_FORMAT_PRINTF(2, 3);
-
-/**
- * Complain when out of memory.
- */
-extern MOZ_COLD JS_PUBLIC_API void JS_ReportOutOfMemory(JSContext* cx);
-
-extern JS_PUBLIC_API bool JS_ExpandErrorArgumentsASCII(
-    JSContext* cx, JSErrorCallback errorCallback, const unsigned errorNumber,
-    JSErrorReport* reportp, ...);
-
-/**
- * Complain when an allocation size overflows the maximum supported limit.
- */
-extern JS_PUBLIC_API void JS_ReportAllocationOverflow(JSContext* cx);
-
-namespace JS {
-
-extern JS_PUBLIC_API bool CreateError(
-    JSContext* cx, JSExnType type, HandleObject stack, HandleString fileName,
-    uint32_t lineNumber, uint32_t columnNumber, JSErrorReport* report,
-    HandleString message, MutableHandleValue rval);
-
-/************************************************************************/
-
-/*
- * Weak Maps.
- */
-
-extern JS_PUBLIC_API JSObject* NewWeakMapObject(JSContext* cx);
-
-extern JS_PUBLIC_API bool IsWeakMapObject(JSObject* obj);
-
-extern JS_PUBLIC_API bool GetWeakMapEntry(JSContext* cx,
-                                          JS::HandleObject mapObj,
-                                          JS::HandleObject key,
-                                          JS::MutableHandleValue val);
-
-extern JS_PUBLIC_API bool SetWeakMapEntry(JSContext* cx,
-                                          JS::HandleObject mapObj,
-                                          JS::HandleObject key,
-                                          JS::HandleValue val);
-
-/*
- * Map
- */
-extern JS_PUBLIC_API JSObject* NewMapObject(JSContext* cx);
-
-extern JS_PUBLIC_API uint32_t MapSize(JSContext* cx, HandleObject obj);
-
-extern JS_PUBLIC_API bool MapGet(JSContext* cx, HandleObject obj,
-                                 HandleValue key, MutableHandleValue rval);
-
-extern JS_PUBLIC_API bool MapHas(JSContext* cx, HandleObject obj,
-                                 HandleValue key, bool* rval);
-
-extern JS_PUBLIC_API bool MapSet(JSContext* cx, HandleObject obj,
-                                 HandleValue key, HandleValue val);
-
-extern JS_PUBLIC_API bool MapDelete(JSContext* cx, HandleObject obj,
-                                    HandleValue key, bool* rval);
-
-extern JS_PUBLIC_API bool MapClear(JSContext* cx, HandleObject obj);
-
-extern JS_PUBLIC_API bool MapKeys(JSContext* cx, HandleObject obj,
-                                  MutableHandleValue rval);
-
-extern JS_PUBLIC_API bool MapValues(JSContext* cx, HandleObject obj,
-                                    MutableHandleValue rval);
-
-extern JS_PUBLIC_API bool MapEntries(JSContext* cx, HandleObject obj,
-                                     MutableHandleValue rval);
-
-extern JS_PUBLIC_API bool MapForEach(JSContext* cx, HandleObject obj,
-                                     HandleValue callbackFn,
-                                     HandleValue thisVal);
-
-/*
- * Set
- */
-extern JS_PUBLIC_API JSObject* NewSetObject(JSContext* cx);
-
-extern JS_PUBLIC_API uint32_t SetSize(JSContext* cx, HandleObject obj);
-
-extern JS_PUBLIC_API bool SetHas(JSContext* cx, HandleObject obj,
-                                 HandleValue key, bool* rval);
-
-extern JS_PUBLIC_API bool SetDelete(JSContext* cx, HandleObject obj,
-                                    HandleValue key, bool* rval);
-
-extern JS_PUBLIC_API bool SetAdd(JSContext* cx, HandleObject obj,
-                                 HandleValue key);
-
-extern JS_PUBLIC_API bool SetClear(JSContext* cx, HandleObject obj);
-
-extern JS_PUBLIC_API bool SetKeys(JSContext* cx, HandleObject obj,
-                                  MutableHandleValue rval);
-
-extern JS_PUBLIC_API bool SetValues(JSContext* cx, HandleObject obj,
-                                    MutableHandleValue rval);
-
-extern JS_PUBLIC_API bool SetEntries(JSContext* cx, HandleObject obj,
-                                     MutableHandleValue rval);
-
-extern JS_PUBLIC_API bool SetForEach(JSContext* cx, HandleObject obj,
-                                     HandleValue callbackFn,
-                                     HandleValue thisVal);
-
-} /* namespace JS */
-
-/************************************************************************/
-
-extern JS_PUBLIC_API bool JS_IsExceptionPending(JSContext* cx);
-
-extern JS_PUBLIC_API bool JS_IsThrowingOutOfMemory(JSContext* cx);
-
-extern JS_PUBLIC_API bool JS_GetPendingException(JSContext* cx,
-                                                 JS::MutableHandleValue vp);
-
-namespace JS {
-
-enum class ExceptionStackBehavior : bool {
-  // Do not capture any stack.
-  DoNotCapture,
-
-  // Capture the current JS stack when setting the exception. It may be
-  // retrieved by JS::GetPendingExceptionStack.
-  Capture
-};
-
-}  // namespace JS
-
-extern JS_PUBLIC_API void JS_SetPendingException(
-    JSContext* cx, JS::HandleValue v,
-    JS::ExceptionStackBehavior behavior = JS::ExceptionStackBehavior::Capture);
-
-extern JS_PUBLIC_API void JS_ClearPendingException(JSContext* cx);
-
-namespace JS {
-
-/**
- * Save and later restore the current exception state of a given JSContext.
- * This is useful for implementing behavior in C++ that's like try/catch
- * or try/finally in JS.
- *
- * Typical usage:
- *
- *     bool ok = JS::Evaluate(cx, ...);
- *     AutoSaveExceptionState savedExc(cx);
- *     ... cleanup that might re-enter JS ...
- *     return ok;
- */
-class JS_PUBLIC_API AutoSaveExceptionState {
- private:
-  JSContext* context;
-  bool wasPropagatingForcedReturn;
-  bool wasOverRecursed;
-  bool wasThrowing;
-  RootedValue exceptionValue;
-  RootedObject exceptionStack;
-
- public:
-  /*
-   * Take a snapshot of cx's current exception state. Then clear any current
-   * pending exception in cx.
-   */
-  explicit AutoSaveExceptionState(JSContext* cx);
-
-  /*
-   * If neither drop() nor restore() was called, restore the exception
-   * state only if no exception is currently pending on cx.
-   */
-  ~AutoSaveExceptionState();
-
-  /*
-   * Discard any stored exception state.
-   * If this is called, the destructor is a no-op.
-   */
-  void drop();
-
-  /*
-   * Replace cx's exception state with the stored exception state. Then
-   * discard the stored exception state. If this is called, the
-   * destructor is a no-op.
-   */
-  void restore();
-};
-
-} /* namespace JS */
-
-/**
- * If the given object is an exception object, the exception will have (or be
- * able to lazily create) an error report struct, and this function will return
- * the address of that struct.  Otherwise, it returns nullptr. The lifetime
- * of the error report struct that might be returned is the same as the
- * lifetime of the exception object.
- */
-extern JS_PUBLIC_API JSErrorReport* JS_ErrorFromException(JSContext* cx,
-                                                          JS::HandleObject obj);
-
-namespace JS {
-/**
- * If the given object is an exception object (or an unwrappable
- * cross-compartment wrapper for one), return the stack for that exception, if
- * any.  Will return null if the given object is not an exception object
- * (including if it's null or a security wrapper that can't be unwrapped) or if
- * the exception has no stack.
- */
-extern JS_PUBLIC_API JSObject* ExceptionStackOrNull(JS::HandleObject obj);
-
-} /* namespace JS */
-
-=======
->>>>>>> 713683b4
 /**
  * A JS context always has an "owner thread". The owner thread is set when the
  * context is created (to the current thread) and practically all entry points
@@ -1274,25 +945,7 @@
   JSContext* mContext;
 };
 
-<<<<<<< HEAD
 } /* namespace JS */
-
-namespace js {
-
-enum class StackFormat { SpiderMonkey, V8, Default };
-
-/*
- * Sets the format used for stringifying Error stacks.
- *
- * The default format is StackFormat::SpiderMonkey.  Use StackFormat::V8
- * in order to emulate V8's stack formatting.  StackFormat::Default can't be
- * used here.
- */
-extern JS_PUBLIC_API void SetStackFormat(JSContext* cx, StackFormat format);
-
-extern JS_PUBLIC_API StackFormat GetStackFormat(JSContext* cx);
-
-}  // namespace js
 
 // TaintFox: Get and set string taint information.
 //
@@ -1337,8 +990,6 @@
 
 namespace JS {
 
-=======
->>>>>>> 713683b4
 /**
  * Attempt to disable Wasm's usage of reserving a large virtual memory
  * allocation to avoid bounds checking overhead. This must be called before any
