/* -*- Mode: C++; tab-width: 8; indent-tabs-mode: nil; c-basic-offset: 2 -*-
 * vim: set ts=8 sts=2 et sw=2 tw=80:
 * This Source Code Form is subject to the terms of the Mozilla Public
 * License, v. 2.0. If a copy of the MPL was not distributed with this
 * file, You can obtain one at http://mozilla.org/MPL/2.0/. */

/*
 * JavaScript API.
 */

#include "jsapi.h"

#include "mozilla/FloatingPoint.h"
#include "mozilla/Maybe.h"
#include "mozilla/PodOperations.h"
#include "mozilla/Sprintf.h"

#include <iostream>

#include <ctype.h>
#ifdef __linux__
#  include <dlfcn.h>
#endif
#include <stdarg.h>
#include <string.h>

#include "jsdate.h"
#include "jsexn.h"
#include "jsfriendapi.h"
#include "jsmath.h"
#include "jsnum.h"
#include "jstypes.h"
#include "jsutil.h"

#include "builtin/Array.h"
#include "builtin/AtomicsObject.h"
#include "builtin/Boolean.h"
#include "builtin/Eval.h"
#include "builtin/JSON.h"
#include "builtin/MapObject.h"
#include "builtin/Promise.h"
#include "builtin/RegExp.h"
#include "builtin/Stream.h"
#include "builtin/String.h"
#include "builtin/Symbol.h"
#ifdef ENABLE_BINARYDATA
#  include "builtin/TypedObject.h"
#endif
#include "frontend/BytecodeCompiler.h"
#include "gc/FreeOp.h"
#include "gc/Marking.h"
#include "gc/Policy.h"
#include "gc/PublicIterators.h"
#include "gc/WeakMap.h"
#include "jit/JitCommon.h"
#include "jit/JitSpewer.h"
#include "js/CharacterEncoding.h"
#include "js/CompilationAndEvaluation.h"
#include "js/CompileOptions.h"
#include "js/ContextOptions.h"  // JS::ContextOptions{,Ref}
#include "js/Conversions.h"
#include "js/Date.h"
#include "js/Initialization.h"
#include "js/JSON.h"
#include "js/LocaleSensitive.h"
#include "js/MemoryFunctions.h"
#include "js/PropertySpec.h"
#include "js/Proxy.h"
#include "js/SliceBudget.h"
#include "js/SourceText.h"
#include "js/StableStringChars.h"
#include "js/StructuredClone.h"
#include "js/Symbol.h"
#include "js/Utility.h"
#include "js/Wrapper.h"
#include "util/CompleteFile.h"
#include "util/StringBuffer.h"
#include "util/Text.h"
#include "vm/AsyncFunction.h"
#include "vm/AsyncIteration.h"
#include "vm/DateObject.h"
#include "vm/Debugger.h"
#include "vm/EnvironmentObject.h"
#include "vm/ErrorObject.h"
#include "vm/HelperThreads.h"
#include "vm/Interpreter.h"
#include "vm/Iteration.h"
#include "vm/JSAtom.h"
#include "vm/JSContext.h"
#include "vm/JSFunction.h"
#include "vm/JSObject.h"
#include "vm/JSScript.h"
#include "vm/RegExpStatics.h"
#include "vm/Runtime.h"
#include "vm/SavedStacks.h"
#include "vm/SelfHosting.h"
#include "vm/Shape.h"
#include "vm/StringType.h"
#include "vm/SymbolType.h"
#include "vm/WrapperObject.h"
#include "vm/Xdr.h"
#include "wasm/AsmJS.h"
#include "wasm/WasmModule.h"

#include "vm/Compartment-inl.h"
#include "vm/Interpreter-inl.h"
#include "vm/JSAtom-inl.h"
#include "vm/JSFunction-inl.h"
#include "vm/JSScript-inl.h"
#include "vm/NativeObject-inl.h"
#include "vm/SavedStacks-inl.h"
#include "vm/StringType-inl.h"

using namespace js;

using mozilla::Maybe;
using mozilla::PodCopy;
using mozilla::Some;

using JS::AutoStableStringChars;
using JS::CompileOptions;
using JS::ReadOnlyCompileOptions;
using JS::SourceText;

#ifdef HAVE_VA_LIST_AS_ARRAY
#  define JS_ADDRESSOF_VA_LIST(ap) ((va_list*)(ap))
#else
#  define JS_ADDRESSOF_VA_LIST(ap) (&(ap))
#endif

JS_PUBLIC_API void JS::CallArgs::reportMoreArgsNeeded(JSContext* cx,
                                                      const char* fnname,
                                                      unsigned required,
                                                      unsigned actual) {
  char requiredArgsStr[40];
  SprintfLiteral(requiredArgsStr, "%u", required);
  char actualArgsStr[40];
  SprintfLiteral(actualArgsStr, "%u", actual);
  JS_ReportErrorNumberASCII(cx, GetErrorMessage, nullptr,
                            JSMSG_MORE_ARGS_NEEDED, fnname, requiredArgsStr,
                            required == 1 ? "" : "s", actualArgsStr);
}

static bool ErrorTakesArguments(unsigned msg) {
  MOZ_ASSERT(msg < JSErr_Limit);
  unsigned argCount = js_ErrorFormatString[msg].argCount;
  MOZ_ASSERT(argCount <= 2);
  return argCount == 1 || argCount == 2;
}

static bool ErrorTakesObjectArgument(unsigned msg) {
  MOZ_ASSERT(msg < JSErr_Limit);
  unsigned argCount = js_ErrorFormatString[msg].argCount;
  MOZ_ASSERT(argCount <= 2);
  return argCount == 2;
}

JS_PUBLIC_API bool JS::ObjectOpResult::reportStrictErrorOrWarning(
    JSContext* cx, HandleObject obj, HandleId id, bool strict) {
  static_assert(unsigned(OkCode) == unsigned(JSMSG_NOT_AN_ERROR),
                "unsigned value of OkCode must not be an error code");
  MOZ_ASSERT(code_ != Uninitialized);
  MOZ_ASSERT(!ok());
  cx->check(obj);

  unsigned flags =
      strict ? JSREPORT_ERROR : (JSREPORT_WARNING | JSREPORT_STRICT);
  if (code_ == JSMSG_OBJECT_NOT_EXTENSIBLE) {
    RootedValue val(cx, ObjectValue(*obj));
    return ReportValueErrorFlags(cx, flags, code_, JSDVG_IGNORE_STACK, val,
                                 nullptr, nullptr, nullptr);
  }

  if (ErrorTakesArguments(code_)) {
    UniqueChars propName =
        IdToPrintableUTF8(cx, id, IdToPrintableBehavior::IdIsPropertyKey);
    if (!propName) {
      return false;
    }

    if (code_ == JSMSG_SET_NON_OBJECT_RECEIVER) {
      // We know that the original receiver was a primitive, so unbox it.
      RootedValue val(cx, ObjectValue(*obj));
      if (!obj->is<ProxyObject>()) {
        if (!Unbox(cx, obj, &val)) {
          return false;
        }
      }
      return ReportValueErrorFlags(cx, flags, code_, JSDVG_IGNORE_STACK, val,
                                   nullptr, propName.get(), nullptr);
    }

    if (ErrorTakesObjectArgument(code_)) {
      return JS_ReportErrorFlagsAndNumberUTF8(
          cx, flags, GetErrorMessage, nullptr, code_, obj->getClass()->name,
          propName.get());
    }

    return JS_ReportErrorFlagsAndNumberUTF8(cx, flags, GetErrorMessage, nullptr,
                                            code_, propName.get());
  }
  return JS_ReportErrorFlagsAndNumberASCII(cx, flags, GetErrorMessage, nullptr,
                                           code_);
}

JS_PUBLIC_API bool JS::ObjectOpResult::reportStrictErrorOrWarning(
    JSContext* cx, HandleObject obj, bool strict) {
  MOZ_ASSERT(code_ != Uninitialized);
  MOZ_ASSERT(!ok());
  MOZ_ASSERT(!ErrorTakesArguments(code_));
  cx->check(obj);

  unsigned flags =
      strict ? JSREPORT_ERROR : (JSREPORT_WARNING | JSREPORT_STRICT);
  return JS_ReportErrorFlagsAndNumberASCII(cx, flags, GetErrorMessage, nullptr,
                                           code_);
}

JS_PUBLIC_API bool JS::ObjectOpResult::failCantRedefineProp() {
  return fail(JSMSG_CANT_REDEFINE_PROP);
}

JS_PUBLIC_API bool JS::ObjectOpResult::failReadOnly() {
  return fail(JSMSG_READ_ONLY);
}

JS_PUBLIC_API bool JS::ObjectOpResult::failGetterOnly() {
  return fail(JSMSG_GETTER_ONLY);
}

JS_PUBLIC_API bool JS::ObjectOpResult::failCantDelete() {
  return fail(JSMSG_CANT_DELETE);
}

JS_PUBLIC_API bool JS::ObjectOpResult::failCantSetInterposed() {
  return fail(JSMSG_CANT_SET_INTERPOSED);
}

JS_PUBLIC_API bool JS::ObjectOpResult::failCantDefineWindowElement() {
  return fail(JSMSG_CANT_DEFINE_WINDOW_ELEMENT);
}

JS_PUBLIC_API bool JS::ObjectOpResult::failCantDeleteWindowElement() {
  return fail(JSMSG_CANT_DELETE_WINDOW_ELEMENT);
}

JS_PUBLIC_API bool JS::ObjectOpResult::failCantDeleteWindowNamedProperty() {
  return fail(JSMSG_CANT_DELETE_WINDOW_NAMED_PROPERTY);
}

JS_PUBLIC_API bool JS::ObjectOpResult::failCantDefineWindowNonConfigurable() {
  return fail(JSMSG_CANT_DEFINE_WINDOW_NC);
}

JS_PUBLIC_API bool JS::ObjectOpResult::failCantPreventExtensions() {
  return fail(JSMSG_CANT_PREVENT_EXTENSIONS);
}

JS_PUBLIC_API bool JS::ObjectOpResult::failCantSetProto() {
  return fail(JSMSG_CANT_SET_PROTO);
}

JS_PUBLIC_API bool JS::ObjectOpResult::failNoNamedSetter() {
  return fail(JSMSG_NO_NAMED_SETTER);
}

JS_PUBLIC_API bool JS::ObjectOpResult::failNoIndexedSetter() {
  return fail(JSMSG_NO_INDEXED_SETTER);
}

JS_PUBLIC_API bool JS::ObjectOpResult::failNotDataDescriptor() {
  return fail(JSMSG_NOT_DATA_DESCRIPTOR);
}

JS_PUBLIC_API int64_t JS_Now() { return PRMJ_Now(); }

JS_PUBLIC_API Value JS_GetNaNValue(JSContext* cx) {
  return cx->runtime()->NaNValue;
}

JS_PUBLIC_API Value JS_GetNegativeInfinityValue(JSContext* cx) {
  return cx->runtime()->negativeInfinityValue;
}

JS_PUBLIC_API Value JS_GetPositiveInfinityValue(JSContext* cx) {
  return cx->runtime()->positiveInfinityValue;
}

JS_PUBLIC_API Value JS_GetEmptyStringValue(JSContext* cx) {
  return StringValue(cx->runtime()->emptyString);
}

JS_PUBLIC_API JSString* JS_GetEmptyString(JSContext* cx) {
  MOZ_ASSERT(cx->emptyString());
  return cx->emptyString();
}

namespace js {

void AssertHeapIsIdle() { MOZ_ASSERT(!JS::RuntimeHeapIsBusy()); }

}  // namespace js

static void AssertHeapIsIdleOrIterating() {
  MOZ_ASSERT(!JS::RuntimeHeapIsCollecting());
}

static void AssertHeapIsIdleOrStringIsFlat(JSString* str) {
  /*
   * We allow some functions to be called during a GC as long as the argument
   * is a flat string, since that will not cause allocation.
   */
  MOZ_ASSERT_IF(JS::RuntimeHeapIsBusy(), str->isFlat());
}

JS_PUBLIC_API bool JS_ValueToObject(JSContext* cx, HandleValue value,
                                    MutableHandleObject objp) {
  AssertHeapIsIdle();
  CHECK_THREAD(cx);
  cx->check(value);
  if (value.isNullOrUndefined()) {
    objp.set(nullptr);
    return true;
  }
  JSObject* obj = ToObject(cx, value);
  if (!obj) {
    return false;
  }
  objp.set(obj);
  return true;
}

JS_PUBLIC_API JSFunction* JS_ValueToFunction(JSContext* cx, HandleValue value) {
  AssertHeapIsIdle();
  CHECK_THREAD(cx);
  cx->check(value);
  return ReportIfNotFunction(cx, value);
}

JS_PUBLIC_API JSFunction* JS_ValueToConstructor(JSContext* cx,
                                                HandleValue value) {
  AssertHeapIsIdle();
  CHECK_THREAD(cx);
  cx->check(value);
  return ReportIfNotFunction(cx, value);
}

JS_PUBLIC_API JSString* JS_ValueToSource(JSContext* cx, HandleValue value) {
  AssertHeapIsIdle();
  CHECK_THREAD(cx);
  cx->check(value);
  return ValueToSource(cx, value);
}

JS_PUBLIC_API bool JS_DoubleIsInt32(double d, int32_t* ip) {
  return mozilla::NumberIsInt32(d, ip);
}

JS_PUBLIC_API JSType JS_TypeOfValue(JSContext* cx, HandleValue value) {
  AssertHeapIsIdle();
  CHECK_THREAD(cx);
  cx->check(value);
  return TypeOfValue(value);
}

JS_PUBLIC_API bool JS_IsBuiltinEvalFunction(JSFunction* fun) {
  return IsAnyBuiltinEval(fun);
}

JS_PUBLIC_API bool JS_IsBuiltinFunctionConstructor(JSFunction* fun) {
  return fun->isBuiltinFunctionConstructor();
}

JS_PUBLIC_API bool JS_IsFunctionBound(JSFunction* fun) {
  return fun->isBoundFunction();
}

JS_PUBLIC_API JSObject* JS_GetBoundFunctionTarget(JSFunction* fun) {
  return fun->isBoundFunction() ? fun->getBoundFunctionTarget() : nullptr;
}

/************************************************************************/

JS_PUBLIC_API JSContext* JS_NewContext(uint32_t maxbytes,
                                       uint32_t maxNurseryBytes,
                                       JSRuntime* parentRuntime) {
  MOZ_ASSERT(JS::detail::libraryInitState == JS::detail::InitState::Running,
             "must call JS_Init prior to creating any JSContexts");

  // Make sure that all parent runtimes are the topmost parent.
  while (parentRuntime && parentRuntime->parentRuntime) {
    parentRuntime = parentRuntime->parentRuntime;
  }

  return NewContext(maxbytes, maxNurseryBytes, parentRuntime);
}

JS_PUBLIC_API JSContext* JS_NewCooperativeContext(JSContext* siblingContext) {
  MOZ_CRASH("Cooperative scheduling is unsupported");
}

JS_PUBLIC_API void JS_YieldCooperativeContext(JSContext* cx) {
  MOZ_CRASH("Cooperative scheduling is unsupported");
}

JS_PUBLIC_API void JS_ResumeCooperativeContext(JSContext* cx) {
  MOZ_CRASH("Cooperative scheduling is unsupported");
}

JS_PUBLIC_API void JS_DestroyContext(JSContext* cx) { DestroyContext(cx); }

JS_PUBLIC_API void* JS_GetContextPrivate(JSContext* cx) { return cx->data; }

JS_PUBLIC_API void JS_SetContextPrivate(JSContext* cx, void* data) {
  cx->data = data;
}

JS_PUBLIC_API void JS_SetFutexCanWait(JSContext* cx) {
  cx->fx.setCanWait(true);
}

JS_PUBLIC_API JSRuntime* JS_GetParentRuntime(JSContext* cx) {
  return cx->runtime()->parentRuntime ? cx->runtime()->parentRuntime
                                      : cx->runtime();
}

JS_PUBLIC_API JSRuntime* JS_GetRuntime(JSContext* cx) { return cx->runtime(); }

JS_PUBLIC_API JS::ContextOptions& JS::ContextOptionsRef(JSContext* cx) {
  return cx->options();
}

JS_PUBLIC_API bool JS::InitSelfHostedCode(JSContext* cx) {
  MOZ_RELEASE_ASSERT(!cx->runtime()->hasInitializedSelfHosting(),
                     "JS::InitSelfHostedCode() called more than once");

  AutoNoteSingleThreadedRegion anstr;

  JSRuntime* rt = cx->runtime();

  if (!rt->initializeAtoms(cx)) {
    return false;
  }

#ifndef JS_CODEGEN_NONE
  if (!rt->createJitRuntime(cx)) {
    return false;
  }
#endif

  if (!rt->initSelfHosting(cx)) {
    return false;
  }

  if (!rt->parentRuntime && !rt->initMainAtomsTables(cx)) {
    return false;
  }

  return true;
}

JS_PUBLIC_API const char* JS_GetImplementationVersion(void) {
  return "JavaScript-C" MOZILLA_VERSION;
}

JS_PUBLIC_API void JS_SetDestroyCompartmentCallback(
    JSContext* cx, JSDestroyCompartmentCallback callback) {
  cx->runtime()->destroyCompartmentCallback = callback;
}

JS_PUBLIC_API void JS_SetSizeOfIncludingThisCompartmentCallback(
    JSContext* cx, JSSizeOfIncludingThisCompartmentCallback callback) {
  cx->runtime()->sizeOfIncludingThisCompartmentCallback = callback;
}

#if defined(NIGHTLY_BUILD)
JS_PUBLIC_API void JS_SetErrorInterceptorCallback(
    JSRuntime* rt, JSErrorInterceptor* callback) {
  rt->errorInterception.interceptor = callback;
}

JS_PUBLIC_API JSErrorInterceptor* JS_GetErrorInterceptorCallback(
    JSRuntime* rt) {
  return rt->errorInterception.interceptor;
}

JS_PUBLIC_API Maybe<JSExnType> JS_GetErrorType(const JS::Value& val) {
  // All errors are objects.
  if (!val.isObject()) {
    return mozilla::Nothing();
  }

  const JSObject& obj = val.toObject();

  // All errors are `ErrorObject`.
  if (!obj.is<js::ErrorObject>()) {
    // Not one of the primitive errors.
    return mozilla::Nothing();
  }

  const js::ErrorObject& err = obj.as<js::ErrorObject>();
  return mozilla::Some(err.type());
}

#endif  // defined(NIGHTLY_BUILD)

JS_PUBLIC_API void JS_SetWrapObjectCallbacks(
    JSContext* cx, const JSWrapObjectCallbacks* callbacks) {
  cx->runtime()->wrapObjectCallbacks = callbacks;
}

JS_PUBLIC_API void JS_SetExternalStringSizeofCallback(
    JSContext* cx, JSExternalStringSizeofCallback callback) {
  cx->runtime()->externalStringSizeofCallback = callback;
}

JS_PUBLIC_API Realm* JS::EnterRealm(JSContext* cx, JSObject* target) {
  AssertHeapIsIdle();
  CHECK_THREAD(cx);

  MOZ_DIAGNOSTIC_ASSERT(!js::IsCrossCompartmentWrapper(target));

  Realm* oldRealm = cx->realm();
  cx->enterRealmOf(target);
  return oldRealm;
}

JS_PUBLIC_API void JS::LeaveRealm(JSContext* cx, JS::Realm* oldRealm) {
  AssertHeapIsIdle();
  CHECK_THREAD(cx);
  cx->leaveRealm(oldRealm);
}

JSAutoRealm::JSAutoRealm(
    JSContext* cx, JSObject* target MOZ_GUARD_OBJECT_NOTIFIER_PARAM_IN_IMPL)
    : cx_(cx), oldRealm_(cx->realm()) {
  MOZ_GUARD_OBJECT_NOTIFIER_INIT;
  MOZ_DIAGNOSTIC_ASSERT(!js::IsCrossCompartmentWrapper(target));
  AssertHeapIsIdleOrIterating();
  cx_->enterRealmOf(target);
}

JSAutoRealm::JSAutoRealm(
    JSContext* cx, JSScript* target MOZ_GUARD_OBJECT_NOTIFIER_PARAM_IN_IMPL)
    : cx_(cx), oldRealm_(cx->realm()) {
  MOZ_GUARD_OBJECT_NOTIFIER_INIT;
  AssertHeapIsIdleOrIterating();
  cx_->enterRealmOf(target);
}

JSAutoRealm::~JSAutoRealm() { cx_->leaveRealm(oldRealm_); }

JSAutoNullableRealm::JSAutoNullableRealm(
    JSContext* cx,
    JSObject* targetOrNull MOZ_GUARD_OBJECT_NOTIFIER_PARAM_IN_IMPL)
    : cx_(cx), oldRealm_(cx->realm()) {
  MOZ_GUARD_OBJECT_NOTIFIER_INIT;
  AssertHeapIsIdleOrIterating();
  if (targetOrNull) {
    MOZ_DIAGNOSTIC_ASSERT(!js::IsCrossCompartmentWrapper(targetOrNull));
    cx_->enterRealmOf(targetOrNull);
  } else {
    cx_->enterNullRealm();
  }
}

JSAutoNullableRealm::~JSAutoNullableRealm() { cx_->leaveRealm(oldRealm_); }

JS_PUBLIC_API void JS_SetCompartmentPrivate(JS::Compartment* compartment,
                                            void* data) {
  compartment->data = data;
}

JS_PUBLIC_API void* JS_GetCompartmentPrivate(JS::Compartment* compartment) {
  return compartment->data;
}

JS_PUBLIC_API void JS_MarkCrossZoneId(JSContext* cx, jsid id) {
  cx->markId(id);
}

JS_PUBLIC_API void JS_MarkCrossZoneIdValue(JSContext* cx, const Value& value) {
  cx->markAtomValue(value);
}

JS_PUBLIC_API void JS_SetZoneUserData(JS::Zone* zone, void* data) {
  zone->data = data;
}

JS_PUBLIC_API void* JS_GetZoneUserData(JS::Zone* zone) { return zone->data; }

JS_PUBLIC_API bool JS_WrapObject(JSContext* cx, MutableHandleObject objp) {
  AssertHeapIsIdle();
  CHECK_THREAD(cx);
  if (objp) {
    JS::ExposeObjectToActiveJS(objp);
  }
  return cx->compartment()->wrap(cx, objp);
}

JS_PUBLIC_API bool JS_WrapValue(JSContext* cx, MutableHandleValue vp) {
  AssertHeapIsIdle();
  CHECK_THREAD(cx);
  JS::ExposeValueToActiveJS(vp);
  return cx->compartment()->wrap(cx, vp);
}

static void ReleaseAssertObjectHasNoWrappers(JSContext* cx,
                                             HandleObject target) {
  RootedValue origv(cx, ObjectValue(*target));

  for (CompartmentsIter c(cx->runtime()); !c.done(); c.next()) {
    if (c->lookupWrapper(origv)) {
      MOZ_CRASH("wrapper found for target object");
    }
  }
}

/*
 * [SMDOC] Brain transplants.
 *
 * Not for beginners or the squeamish.
 *
 * Sometimes a web spec requires us to transplant an object from one
 * compartment to another, like when a DOM node is inserted into a document in
 * another window and thus gets "adopted". We cannot literally change the
 * `.compartment()` of a `JSObject`; that would break the compartment
 * invariants. However, as usual, we have a workaround using wrappers.
 *
 * Of all the wrapper-based workarounds we do, it's safe to say this is the
 * most spectacular and questionable.
 *
 * `JS_TransplantObject(cx, origobj, target)` changes `origobj` into a
 * simulacrum of `target`, using highly esoteric means. To JS code, the effect
 * is as if `origobj` magically "became" `target`, but most often what actually
 * happens is that `origobj` gets turned into a cross-compartment wrapper for
 * `target`. The old behavior and contents of `origobj` are overwritten or
 * discarded.
 *
 * Thus, to "transplant" an object from one compartment to another:
 *
 * 1.  Let `origobj` be the object that you want to move. First, create a
 *     clone of it, `target`, in the destination compartment.
 *
 *     In our DOM adoption example, `target` will be a Node of the same type as
 *     `origobj`, same content, but in the adopting document.  We're not done
 *     yet: the spec for DOM adoption requires that `origobj.ownerDocument`
 *     actually change. All we've done so far is make a copy.
 *
 * 2.  Call `JS_TransplantObject(cx, origobj, target)`. This typically turns
 *     `origobj` into a wrapper for `target`, so that any JS code that has a
 *     reference to `origobj` will observe it to have the behavior of `target`
 *     going forward. In addition, all existing wrappers for `origobj` are
 *     changed into wrappers for `target`, extending the illusion to those
 *     compartments as well.
 *
 * During navigation, we use the above technique to transplant the WindowProxy
 * into the new Window's compartment.
 *
 * A few rules:
 *
 * -   `origobj` and `target` must be two distinct objects of the same
 *     `JSClass`.  Some classes may not support transplantation; WindowProxy
 *     objects and DOM nodes are OK.
 *
 * -   `target` should be created specifically to be passed to this function.
 *     There must be no existing cross-compartment wrappers for it; ideally
 *     there shouldn't be any pointers to it at all, except the one passed in.
 *
 * -   `target` shouldn't be used afterwards. Instead, `JS_TransplantObject`
 *     returns a pointer to the transplanted object, which might be `target`
 *     but might be some other object in the same compartment. Use that.
 *
 * The reason for this last rule is that JS_TransplantObject does very strange
 * things in some cases, like swapping `target`'s brain with that of another
 * object. Leaving `target` behaving like its former self is not a goal.
 *
 * We don't have a good way to recover from failure in this function, so
 * we intentionally crash instead.
 */

JS_PUBLIC_API JSObject* JS_TransplantObject(JSContext* cx, HandleObject origobj,
                                            HandleObject target) {
  AssertHeapIsIdle();
  MOZ_ASSERT(origobj != target);
  MOZ_ASSERT(!origobj->is<CrossCompartmentWrapperObject>());
  MOZ_ASSERT(!target->is<CrossCompartmentWrapperObject>());
  MOZ_ASSERT(origobj->getClass() == target->getClass());
  ReleaseAssertObjectHasNoWrappers(cx, target);
  JS::AssertCellIsNotGray(target);

  RootedValue origv(cx, ObjectValue(*origobj));
  RootedObject newIdentity(cx);

  // Don't allow a compacting GC to observe any intermediate state.
  AutoDisableCompactingGC nocgc(cx);

  AutoDisableProxyCheck adpc;

  JS::Compartment* destination = target->compartment();

  if (origobj->compartment() == destination) {
    // If the original object is in the same compartment as the
    // destination, then we know that we won't find a wrapper in the
    // destination's cross compartment map and that the same
    // object will continue to work.
    AutoRealmUnchecked ar(cx, origobj->nonCCWRealm());
    JSObject::swap(cx, origobj, target);
    newIdentity = origobj;

    // |origobj| might be gray so unmark it to avoid returning a possibly-gray
    // object.
    JS::ExposeObjectToActiveJS(newIdentity);
  } else if (WrapperMap::Ptr p = destination->lookupWrapper(origv)) {
    // There might already be a wrapper for the original object in
    // the new compartment. If there is, we use its identity and swap
    // in the contents of |target|.
    newIdentity = &p->value().get().toObject();

    // When we remove origv from the wrapper map, its wrapper, newIdentity,
    // must immediately cease to be a cross-compartment wrapper. Nuke it.
    destination->removeWrapper(p);
    NukeCrossCompartmentWrapper(cx, newIdentity);

    AutoRealm ar(cx, newIdentity);
    JSObject::swap(cx, newIdentity, target);
  } else {
    // Otherwise, we use |target| for the new identity object.
    newIdentity = target;
  }

  // Now, iterate through other scopes looking for references to the old
  // object, and update the relevant cross-compartment wrappers. We do this
  // even if origobj is in the same compartment as target and thus
  // `newIdentity == origobj`, because this process also clears out any
  // cached wrapper state.
  if (!RemapAllWrappersForObject(cx, origobj, newIdentity)) {
    MOZ_CRASH();
  }

  // Lastly, update the original object to point to the new one.
  if (origobj->compartment() != destination) {
    RootedObject newIdentityWrapper(cx, newIdentity);
    AutoRealmUnchecked ar(cx, origobj->nonCCWRealm());
    if (!JS_WrapObject(cx, &newIdentityWrapper)) {
      MOZ_CRASH();
    }
    MOZ_ASSERT(Wrapper::wrappedObject(newIdentityWrapper) == newIdentity);
    JSObject::swap(cx, origobj, newIdentityWrapper);
    if (!origobj->compartment()->putWrapper(
            cx, CrossCompartmentKey(newIdentity), origv)) {
      MOZ_CRASH();
    }
  }

  // The new identity object might be one of several things. Return it to avoid
  // ambiguity.
  JS::AssertCellIsNotGray(newIdentity);
  return newIdentity;
}

/*
 * Recompute all cross-compartment wrappers for an object, resetting state.
 * Gecko uses this to clear Xray wrappers when doing a navigation that reuses
 * the inner window and global object.
 */
JS_PUBLIC_API bool JS_RefreshCrossCompartmentWrappers(JSContext* cx,
                                                      HandleObject obj) {
  return RemapAllWrappersForObject(cx, obj, obj);
}

typedef struct JSStdName {
  size_t atomOffset; /* offset of atom pointer in JSAtomState */
  JSProtoKey key;
  bool isDummy() const { return key == JSProto_Null; }
  bool isSentinel() const { return key == JSProto_LIMIT; }
} JSStdName;

static const JSStdName* LookupStdName(const JSAtomState& names, JSAtom* name,
                                      const JSStdName* table) {
  for (unsigned i = 0; !table[i].isSentinel(); i++) {
    if (table[i].isDummy()) {
      continue;
    }
    JSAtom* atom = AtomStateOffsetToName(names, table[i].atomOffset);
    MOZ_ASSERT(atom);
    if (name == atom) {
      return &table[i];
    }
  }

  return nullptr;
}

/*
 * Table of standard classes, indexed by JSProtoKey. For entries where the
 * JSProtoKey does not correspond to a class with a meaningful constructor, we
 * insert a null entry into the table.
 */
#define STD_NAME_ENTRY(name, init, clasp) {NAME_OFFSET(name), JSProto_##name},
#define STD_DUMMY_ENTRY(name, init, dummy) {0, JSProto_Null},
static const JSStdName standard_class_names[] = {
    JS_FOR_PROTOTYPES(STD_NAME_ENTRY, STD_DUMMY_ENTRY){0, JSProto_LIMIT}};

/*
 * Table of top-level function and constant names and the JSProtoKey of the
 * standard class that initializes them.
 */
static const JSStdName builtin_property_names[] = {
    {NAME_OFFSET(eval), JSProto_Object},

    /* Global properties and functions defined by the Number class. */
    {NAME_OFFSET(NaN), JSProto_Number},
    {NAME_OFFSET(Infinity), JSProto_Number},
    {NAME_OFFSET(isNaN), JSProto_Number},
    {NAME_OFFSET(isFinite), JSProto_Number},
    {NAME_OFFSET(parseFloat), JSProto_Number},
    {NAME_OFFSET(parseInt), JSProto_Number},

    /* String global functions. */
    {NAME_OFFSET(escape), JSProto_String},
    {NAME_OFFSET(unescape), JSProto_String},
    {NAME_OFFSET(decodeURI), JSProto_String},
    {NAME_OFFSET(encodeURI), JSProto_String},
    {NAME_OFFSET(decodeURIComponent), JSProto_String},
    {NAME_OFFSET(encodeURIComponent), JSProto_String},
    {NAME_OFFSET(uneval), JSProto_String},

    {0, JSProto_LIMIT}};

JS_PUBLIC_API bool JS_ResolveStandardClass(JSContext* cx, HandleObject obj,
                                           HandleId id, bool* resolved) {
  const JSStdName* stdnm;

  AssertHeapIsIdle();
  CHECK_THREAD(cx);
  cx->check(obj, id);

  Handle<GlobalObject*> global = obj.as<GlobalObject>();
  *resolved = false;

  if (!JSID_IS_ATOM(id)) {
    return true;
  }

  /* Check whether we're resolving 'undefined', and define it if so. */
  JSAtom* idAtom = JSID_TO_ATOM(id);
  if (idAtom == cx->names().undefined) {
    *resolved = true;
    return DefineDataProperty(
        cx, global, id, UndefinedHandleValue,
        JSPROP_PERMANENT | JSPROP_READONLY | JSPROP_RESOLVING);
  }

  // Resolve a "globalThis" self-referential property if necessary.
  if (idAtom == cx->names().globalThis) {
    return GlobalObject::maybeResolveGlobalThis(cx, global, resolved);
  }

  /* Try for class constructors/prototypes named by well-known atoms. */
  stdnm = LookupStdName(cx->names(), idAtom, standard_class_names);

  /* Try less frequently used top-level functions and constants. */
  if (!stdnm) {
    stdnm = LookupStdName(cx->names(), idAtom, builtin_property_names);
  }

  if (stdnm && GlobalObject::skipDeselectedConstructor(cx, stdnm->key)) {
    stdnm = nullptr;
  }

  // If this class is anonymous, then it doesn't exist as a global
  // property, so we won't resolve anything.
  JSProtoKey key = stdnm ? stdnm->key : JSProto_Null;
  if (key != JSProto_Null) {
    const Class* clasp = ProtoKeyToClass(key);
    if (!clasp || !(clasp->flags & JSCLASS_IS_ANONYMOUS)) {
      if (!GlobalObject::ensureConstructor(cx, global, key)) {
        return false;
      }

      *resolved = true;
      return true;
    }
  }

  // There is no such property to resolve. An ordinary resolve hook would
  // just return true at this point. But the global object is special in one
  // more way: its prototype chain is lazily initialized. That is,
  // global->getProto() might be null right now because we haven't created
  // Object.prototype yet. Force it now.
  return GlobalObject::getOrCreateObjectPrototype(cx, global);
}

JS_PUBLIC_API bool JS_MayResolveStandardClass(const JSAtomState& names, jsid id,
                                              JSObject* maybeObj) {
  MOZ_ASSERT_IF(maybeObj, maybeObj->is<GlobalObject>());

  // The global object's resolve hook is special: JS_ResolveStandardClass
  // initializes the prototype chain lazily. Only attempt to optimize here
  // if we know the prototype chain has been initialized.
  if (!maybeObj || !maybeObj->staticPrototype()) {
    return true;
  }

  if (!JSID_IS_ATOM(id)) {
    return false;
  }

  JSAtom* atom = JSID_TO_ATOM(id);

  // This will return true even for deselected constructors.  (To do
  // better, we need a JSContext here; it's fine as it is.)

  return atom == names.undefined || atom == names.globalThis ||
         LookupStdName(names, atom, standard_class_names) ||
         LookupStdName(names, atom, builtin_property_names);
}

JS_PUBLIC_API bool JS_EnumerateStandardClasses(JSContext* cx,
                                               HandleObject obj) {
  AssertHeapIsIdle();
  CHECK_THREAD(cx);
  cx->check(obj);
  Handle<GlobalObject*> global = obj.as<GlobalObject>();
  return GlobalObject::initStandardClasses(cx, global);
}

static bool EnumerateStandardClassesInTable(JSContext* cx,
                                            Handle<GlobalObject*> global,
                                            AutoIdVector& properties,
                                            const JSStdName* table,
                                            bool includeResolved) {
  for (unsigned i = 0; !table[i].isSentinel(); i++) {
    if (table[i].isDummy()) {
      continue;
    }

    JSProtoKey key = table[i].key;

    // If the standard class has been resolved, the properties have been
    // defined on the global so we don't need to add them here.
    if (!includeResolved && global->isStandardClassResolved(key)) {
      continue;
    }

    if (GlobalObject::skipDeselectedConstructor(cx, key)) {
      continue;
    }

    if (const Class* clasp = ProtoKeyToClass(key)) {
      if (clasp->flags & JSCLASS_IS_ANONYMOUS) {
        continue;
      }
      if (!clasp->specShouldDefineConstructor()) {
        continue;
      }
    }

    jsid id = NameToId(AtomStateOffsetToName(cx->names(), table[i].atomOffset));
    if (!properties.append(id)) {
      return false;
    }
  }

  return true;
}

static bool EnumerateStandardClasses(JSContext* cx, JS::HandleObject obj,
                                     JS::AutoIdVector& properties,
                                     bool enumerableOnly,
                                     bool includeResolved) {
  if (enumerableOnly) {
    // There are no enumerable standard classes and "undefined" is
    // not enumerable.
    return true;
  }

  Handle<GlobalObject*> global = obj.as<GlobalObject>();

  // It's fine to always append |undefined| here, it's non-configurable and
  // the enumeration code filters duplicates.
  if (!properties.append(NameToId(cx->names().undefined))) {
    return false;
  }

  if (!EnumerateStandardClassesInTable(cx, global, properties,
                                       standard_class_names, includeResolved)) {
    return false;
  }
  if (!EnumerateStandardClassesInTable(
          cx, global, properties, builtin_property_names, includeResolved)) {
    return false;
  }

  return true;
}

JS_PUBLIC_API bool JS_NewEnumerateStandardClasses(JSContext* cx,
                                                  JS::HandleObject obj,
                                                  JS::AutoIdVector& properties,
                                                  bool enumerableOnly) {
  return EnumerateStandardClasses(cx, obj, properties, enumerableOnly, false);
}

JS_PUBLIC_API bool JS_NewEnumerateStandardClassesIncludingResolved(
    JSContext* cx, JS::HandleObject obj, JS::AutoIdVector& properties,
    bool enumerableOnly) {
  return EnumerateStandardClasses(cx, obj, properties, enumerableOnly, true);
}

JS_PUBLIC_API bool JS_GetClassObject(JSContext* cx, JSProtoKey key,
                                     MutableHandleObject objp) {
  AssertHeapIsIdle();
  CHECK_THREAD(cx);
  JSObject* obj = GlobalObject::getOrCreateConstructor(cx, key);
  if (!obj) {
    return false;
  }
  objp.set(obj);
  return true;
}

JS_PUBLIC_API bool JS_GetClassPrototype(JSContext* cx, JSProtoKey key,
                                        MutableHandleObject objp) {
  AssertHeapIsIdle();
  CHECK_THREAD(cx);
  JSObject* proto = GlobalObject::getOrCreatePrototype(cx, key);
  if (!proto) {
    return false;
  }
  objp.set(proto);
  return true;
}

namespace JS {

JS_PUBLIC_API void ProtoKeyToId(JSContext* cx, JSProtoKey key,
                                MutableHandleId idp) {
  idp.set(NameToId(ClassName(key, cx)));
}

} /* namespace JS */

JS_PUBLIC_API JSProtoKey JS_IdToProtoKey(JSContext* cx, HandleId id) {
  AssertHeapIsIdle();
  CHECK_THREAD(cx);
  cx->check(id);

  if (!JSID_IS_ATOM(id)) {
    return JSProto_Null;
  }

  JSAtom* atom = JSID_TO_ATOM(id);
  const JSStdName* stdnm =
      LookupStdName(cx->names(), atom, standard_class_names);
  if (!stdnm) {
    return JSProto_Null;
  }

  if (GlobalObject::skipDeselectedConstructor(cx, stdnm->key)) {
    return JSProto_Null;
  }

  MOZ_ASSERT(MOZ_ARRAY_LENGTH(standard_class_names) == JSProto_LIMIT + 1);
  return static_cast<JSProtoKey>(stdnm - standard_class_names);
}

extern JS_PUBLIC_API bool JS_IsGlobalObject(JSObject* obj) {
  return obj->is<GlobalObject>();
}

extern JS_PUBLIC_API JSObject* JS_GlobalLexicalEnvironment(JSObject* obj) {
  return &obj->as<GlobalObject>().lexicalEnvironment();
}

extern JS_PUBLIC_API bool JS_HasExtensibleLexicalEnvironment(JSObject* obj) {
  return obj->is<GlobalObject>() ||
         ObjectRealm::get(obj).getNonSyntacticLexicalEnvironment(obj);
}

extern JS_PUBLIC_API JSObject* JS_ExtensibleLexicalEnvironment(JSObject* obj) {
  JSObject* lexical = nullptr;
  if (obj->is<GlobalObject>()) {
    lexical = JS_GlobalLexicalEnvironment(obj);
  } else {
    lexical = ObjectRealm::get(obj).getNonSyntacticLexicalEnvironment(obj);
  }
  MOZ_ASSERT(lexical);
  return lexical;
}

JS_PUBLIC_API JSObject* JS::CurrentGlobalOrNull(JSContext* cx) {
  AssertHeapIsIdleOrIterating();
  CHECK_THREAD(cx);
  if (!cx->realm()) {
    return nullptr;
  }
  return cx->global();
}

JS_PUBLIC_API JSObject* JS::GetNonCCWObjectGlobal(JSObject* obj) {
  AssertHeapIsIdleOrIterating();
  MOZ_DIAGNOSTIC_ASSERT(!IsCrossCompartmentWrapper(obj));
  return &obj->nonCCWGlobal();
}

JS_PUBLIC_API bool JS::detail::ComputeThis(JSContext* cx, Value* vp,
                                           MutableHandleObject thisObject) {
  AssertHeapIsIdle();
  cx->check(vp[0], vp[1]);

  MutableHandleValue thisv = MutableHandleValue::fromMarkedLocation(&vp[1]);
  if (!BoxNonStrictThis(cx, thisv, thisv)) {
    return false;
  }

  thisObject.set(&thisv.toObject());
  return true;
}

static bool gProfileTimelineRecordingEnabled = false;

JS_PUBLIC_API void JS::SetProfileTimelineRecordingEnabled(bool enabled) {
  gProfileTimelineRecordingEnabled = enabled;
}

JS_PUBLIC_API bool JS::IsProfileTimelineRecordingEnabled() {
  return gProfileTimelineRecordingEnabled;
}

JS_PUBLIC_API void* JS_malloc(JSContext* cx, size_t nbytes) {
  AssertHeapIsIdle();
  CHECK_THREAD(cx);
  return static_cast<void*>(cx->maybe_pod_malloc<uint8_t>(nbytes));
}

JS_PUBLIC_API void* JS_realloc(JSContext* cx, void* p, size_t oldBytes,
                               size_t newBytes) {
  AssertHeapIsIdle();
  CHECK_THREAD(cx);
  return static_cast<void*>(cx->maybe_pod_realloc<uint8_t>(
      static_cast<uint8_t*>(p), oldBytes, newBytes));
}

JS_PUBLIC_API void JS_free(JSContext* cx, void* p) { return js_free(p); }

JS_PUBLIC_API void JS_freeop(JSFreeOp* fop, void* p) {
  return FreeOp::get(fop)->free_(p);
}

JS_PUBLIC_API void JS_updateMallocCounter(JSContext* cx, size_t nbytes) {
  return cx->updateMallocCounter(nbytes);
}

#undef JS_AddRoot

JS_PUBLIC_API bool JS_AddExtraGCRootsTracer(JSContext* cx,
                                            JSTraceDataOp traceOp, void* data) {
  return cx->runtime()->gc.addBlackRootsTracer(traceOp, data);
}

JS_PUBLIC_API void JS_RemoveExtraGCRootsTracer(JSContext* cx,
                                               JSTraceDataOp traceOp,
                                               void* data) {
  return cx->runtime()->gc.removeBlackRootsTracer(traceOp, data);
}

JS_PUBLIC_API bool JS::IsIdleGCTaskNeeded(JSRuntime* rt) {
  // Currently, we only collect nursery during idle time.
  return rt->gc.nursery().needIdleTimeCollection();
}

JS_PUBLIC_API void JS::RunIdleTimeGCTask(JSRuntime* rt) {
  gc::GCRuntime& gc = rt->gc;
  if (gc.nursery().needIdleTimeCollection()) {
    gc.minorGC(JS::GCReason::IDLE_TIME_COLLECTION);
  }
}

JS_PUBLIC_API void JS_GC(JSContext* cx, JS::GCReason reason) {
  AssertHeapIsIdle();
  JS::PrepareForFullGC(cx);
  cx->runtime()->gc.gc(GC_NORMAL, reason);
}

JS_PUBLIC_API void JS_MaybeGC(JSContext* cx) {
  gc::GCRuntime& gc = cx->runtime()->gc;
  gc.maybeGC(cx->zone());
}

JS_PUBLIC_API void JS_SetGCCallback(JSContext* cx, JSGCCallback cb,
                                    void* data) {
  AssertHeapIsIdle();
  cx->runtime()->gc.setGCCallback(cb, data);
}

JS_PUBLIC_API void JS_SetObjectsTenuredCallback(JSContext* cx,
                                                JSObjectsTenuredCallback cb,
                                                void* data) {
  AssertHeapIsIdle();
  cx->runtime()->gc.setObjectsTenuredCallback(cb, data);
}

JS_PUBLIC_API bool JS_AddFinalizeCallback(JSContext* cx, JSFinalizeCallback cb,
                                          void* data) {
  AssertHeapIsIdle();
  return cx->runtime()->gc.addFinalizeCallback(cb, data);
}

JS_PUBLIC_API void JS_RemoveFinalizeCallback(JSContext* cx,
                                             JSFinalizeCallback cb) {
  cx->runtime()->gc.removeFinalizeCallback(cb);
}

JS_PUBLIC_API bool JS_AddWeakPointerZonesCallback(JSContext* cx,
                                                  JSWeakPointerZonesCallback cb,
                                                  void* data) {
  AssertHeapIsIdle();
  return cx->runtime()->gc.addWeakPointerZonesCallback(cb, data);
}

JS_PUBLIC_API void JS_RemoveWeakPointerZonesCallback(
    JSContext* cx, JSWeakPointerZonesCallback cb) {
  cx->runtime()->gc.removeWeakPointerZonesCallback(cb);
}

JS_PUBLIC_API bool JS_AddWeakPointerCompartmentCallback(
    JSContext* cx, JSWeakPointerCompartmentCallback cb, void* data) {
  AssertHeapIsIdle();
  return cx->runtime()->gc.addWeakPointerCompartmentCallback(cb, data);
}

JS_PUBLIC_API void JS_RemoveWeakPointerCompartmentCallback(
    JSContext* cx, JSWeakPointerCompartmentCallback cb) {
  cx->runtime()->gc.removeWeakPointerCompartmentCallback(cb);
}

JS_PUBLIC_API void JS_UpdateWeakPointerAfterGC(JS::Heap<JSObject*>* objp) {
  JS_UpdateWeakPointerAfterGCUnbarriered(objp->unsafeGet());
}

JS_PUBLIC_API void JS_UpdateWeakPointerAfterGCUnbarriered(JSObject** objp) {
  if (IsAboutToBeFinalizedUnbarriered(objp)) {
    *objp = nullptr;
  }
}

JS_PUBLIC_API void JS_SetGCParameter(JSContext* cx, JSGCParamKey key,
                                     uint32_t value) {
  cx->runtime()->gc.waitBackgroundSweepEnd();
  AutoLockGC lock(cx->runtime());
  MOZ_ALWAYS_TRUE(cx->runtime()->gc.setParameter(key, value, lock));
}

JS_PUBLIC_API void JS_ResetGCParameter(JSContext* cx, JSGCParamKey key) {
  cx->runtime()->gc.waitBackgroundSweepEnd();
  AutoLockGC lock(cx->runtime());
  cx->runtime()->gc.resetParameter(key, lock);
}

JS_PUBLIC_API uint32_t JS_GetGCParameter(JSContext* cx, JSGCParamKey key) {
  AutoLockGC lock(cx->runtime());
  return cx->runtime()->gc.getParameter(key, lock);
}

JS_PUBLIC_API void JS_SetGCParametersBasedOnAvailableMemory(JSContext* cx,
                                                            uint32_t availMem) {
  struct JSGCConfig {
    JSGCParamKey key;
    uint32_t value;
  };

  static const JSGCConfig minimal[] = {
      {JSGC_MAX_MALLOC_BYTES, 6 * 1024 * 1024},
      {JSGC_SLICE_TIME_BUDGET, 30},
      {JSGC_HIGH_FREQUENCY_TIME_LIMIT, 1500},
      {JSGC_HIGH_FREQUENCY_HIGH_LIMIT, 40},
      {JSGC_HIGH_FREQUENCY_LOW_LIMIT, 0},
      {JSGC_HIGH_FREQUENCY_HEAP_GROWTH_MAX, 300},
      {JSGC_HIGH_FREQUENCY_HEAP_GROWTH_MIN, 120},
      {JSGC_LOW_FREQUENCY_HEAP_GROWTH, 120},
      {JSGC_HIGH_FREQUENCY_TIME_LIMIT, 1500},
      {JSGC_HIGH_FREQUENCY_TIME_LIMIT, 1500},
      {JSGC_HIGH_FREQUENCY_TIME_LIMIT, 1500},
      {JSGC_ALLOCATION_THRESHOLD, 1},
      {JSGC_MODE, JSGC_MODE_INCREMENTAL}};

  static const JSGCConfig nominal[] = {
      {JSGC_MAX_MALLOC_BYTES, 6 * 1024 * 1024},
      {JSGC_SLICE_TIME_BUDGET, 30},
      {JSGC_HIGH_FREQUENCY_TIME_LIMIT, 1000},
      {JSGC_HIGH_FREQUENCY_HIGH_LIMIT, 500},
      {JSGC_HIGH_FREQUENCY_LOW_LIMIT, 100},
      {JSGC_HIGH_FREQUENCY_HEAP_GROWTH_MAX, 300},
      {JSGC_HIGH_FREQUENCY_HEAP_GROWTH_MIN, 150},
      {JSGC_LOW_FREQUENCY_HEAP_GROWTH, 150},
      {JSGC_HIGH_FREQUENCY_TIME_LIMIT, 1500},
      {JSGC_HIGH_FREQUENCY_TIME_LIMIT, 1500},
      {JSGC_HIGH_FREQUENCY_TIME_LIMIT, 1500},
      {JSGC_ALLOCATION_THRESHOLD, 30},
      {JSGC_MODE, JSGC_MODE_ZONE}};

  const auto& configSet = availMem > 512 ? nominal : minimal;
  for (const auto& config : configSet) {
    JS_SetGCParameter(cx, config.key, config.value);
  }
}

JS_PUBLIC_API JSString* JS_NewExternalString(JSContext* cx,
                                             const char16_t* chars,
                                             size_t length,
                                             const JSStringFinalizer* fin) {
  AssertHeapIsIdle();
  CHECK_THREAD(cx);
  JSString* s = JSExternalString::new_(cx, chars, length, fin);
  return s;
}

JS_PUBLIC_API JSString* JS_NewMaybeExternalString(JSContext* cx,
                                                  const char16_t* chars,
                                                  size_t length,
                                                  const JSStringFinalizer* fin,
                                                  bool* allocatedExternal) {
  AssertHeapIsIdle();
  CHECK_THREAD(cx);
  return NewMaybeExternalString(cx, chars, length, fin, allocatedExternal);
}

extern JS_PUBLIC_API bool JS_IsExternalString(JSString* str) {
  return str->isExternal();
}

extern JS_PUBLIC_API const JSStringFinalizer* JS_GetExternalStringFinalizer(
    JSString* str) {
  return str->asExternal().externalFinalizer();
}

static void SetNativeStackQuotaAndLimit(JSContext* cx, JS::StackKind kind,
                                        size_t stackSize) {
  cx->nativeStackQuota[kind] = stackSize;

#if JS_STACK_GROWTH_DIRECTION > 0
  if (stackSize == 0) {
    cx->nativeStackLimit[kind] = UINTPTR_MAX;
  } else {
    MOZ_ASSERT(cx->nativeStackBase <= size_t(-1) - stackSize);
    cx->nativeStackLimit[kind] = cx->nativeStackBase + stackSize - 1;
  }
#else
  if (stackSize == 0) {
    cx->nativeStackLimit[kind] = 0;
  } else {
    MOZ_ASSERT(cx->nativeStackBase >= stackSize);
    cx->nativeStackLimit[kind] = cx->nativeStackBase - (stackSize - 1);
  }
#endif
}

JS_PUBLIC_API void JS_SetNativeStackQuota(JSContext* cx,
                                          size_t systemCodeStackSize,
                                          size_t trustedScriptStackSize,
                                          size_t untrustedScriptStackSize) {
  MOZ_ASSERT(!cx->activation());

  if (!trustedScriptStackSize) {
    trustedScriptStackSize = systemCodeStackSize;
  } else {
    MOZ_ASSERT(trustedScriptStackSize < systemCodeStackSize);
  }

  if (!untrustedScriptStackSize) {
    untrustedScriptStackSize = trustedScriptStackSize;
  } else {
    MOZ_ASSERT(untrustedScriptStackSize < trustedScriptStackSize);
  }

  SetNativeStackQuotaAndLimit(cx, JS::StackForSystemCode, systemCodeStackSize);
  SetNativeStackQuotaAndLimit(cx, JS::StackForTrustedScript,
                              trustedScriptStackSize);
  SetNativeStackQuotaAndLimit(cx, JS::StackForUntrustedScript,
                              untrustedScriptStackSize);

  if (cx->isMainThreadContext()) {
    cx->initJitStackLimit();
  }
}

/************************************************************************/

JS_PUBLIC_API bool JS_ValueToId(JSContext* cx, HandleValue value,
                                MutableHandleId idp) {
  AssertHeapIsIdle();
  CHECK_THREAD(cx);
  cx->check(value);
  return ValueToId<CanGC>(cx, value, idp);
}

JS_PUBLIC_API bool JS_StringToId(JSContext* cx, HandleString string,
                                 MutableHandleId idp) {
  AssertHeapIsIdle();
  CHECK_THREAD(cx);
  cx->check(string);
  RootedValue value(cx, StringValue(string));
  return ValueToId<CanGC>(cx, value, idp);
}

JS_PUBLIC_API bool JS_IdToValue(JSContext* cx, jsid id, MutableHandleValue vp) {
  AssertHeapIsIdle();
  CHECK_THREAD(cx);
  cx->check(id);
  vp.set(IdToValue(id));
  cx->check(vp);
  return true;
}

JS_PUBLIC_API bool JS::ToPrimitive(JSContext* cx, HandleObject obj, JSType hint,
                                   MutableHandleValue vp) {
  AssertHeapIsIdle();
  CHECK_THREAD(cx);
  cx->check(obj);
  MOZ_ASSERT(obj != nullptr);
  MOZ_ASSERT(hint == JSTYPE_UNDEFINED || hint == JSTYPE_STRING ||
             hint == JSTYPE_NUMBER);
  vp.setObject(*obj);
  return ToPrimitiveSlow(cx, hint, vp);
}

JS_PUBLIC_API bool JS::GetFirstArgumentAsTypeHint(JSContext* cx, CallArgs args,
                                                  JSType* result) {
  if (!args.get(0).isString()) {
    JS_ReportErrorNumberASCII(cx, GetErrorMessage, nullptr,
                              JSMSG_NOT_EXPECTED_TYPE, "Symbol.toPrimitive",
                              "\"string\", \"number\", or \"default\"",
                              InformalValueTypeName(args.get(0)));
    return false;
  }

  RootedString str(cx, args.get(0).toString());
  bool match;

  if (!EqualStrings(cx, str, cx->names().default_, &match)) {
    return false;
  }
  if (match) {
    *result = JSTYPE_UNDEFINED;
    return true;
  }

  if (!EqualStrings(cx, str, cx->names().string, &match)) {
    return false;
  }
  if (match) {
    *result = JSTYPE_STRING;
    return true;
  }

  if (!EqualStrings(cx, str, cx->names().number, &match)) {
    return false;
  }
  if (match) {
    *result = JSTYPE_NUMBER;
    return true;
  }

  UniqueChars bytes;
  const char* source = ValueToSourceForError(cx, args.get(0), bytes);
  if (!source) {
    ReportOutOfMemory(cx);
    return false;
  }

  JS_ReportErrorNumberUTF8(cx, GetErrorMessage, nullptr,
                           JSMSG_NOT_EXPECTED_TYPE, "Symbol.toPrimitive",
                           "\"string\", \"number\", or \"default\"", source);
  return false;
}

JS_PUBLIC_API JSObject* JS_InitClass(JSContext* cx, HandleObject obj,
                                     HandleObject parent_proto,
                                     const JSClass* clasp, JSNative constructor,
                                     unsigned nargs, const JSPropertySpec* ps,
                                     const JSFunctionSpec* fs,
                                     const JSPropertySpec* static_ps,
                                     const JSFunctionSpec* static_fs) {
  AssertHeapIsIdle();
  CHECK_THREAD(cx);
  cx->check(obj, parent_proto);
  return InitClass(cx, obj, parent_proto, Valueify(clasp), constructor, nargs,
                   ps, fs, static_ps, static_fs);
}

JS_PUBLIC_API bool JS_LinkConstructorAndPrototype(JSContext* cx,
                                                  HandleObject ctor,
                                                  HandleObject proto) {
  return LinkConstructorAndPrototype(cx, ctor, proto);
}

JS_PUBLIC_API const JSClass* JS_GetClass(JSObject* obj) {
  return obj->getJSClass();
}

JS_PUBLIC_API bool JS_InstanceOf(JSContext* cx, HandleObject obj,
                                 const JSClass* clasp, CallArgs* args) {
  AssertHeapIsIdle();
  CHECK_THREAD(cx);
#ifdef DEBUG
  if (args) {
    cx->check(obj);
    cx->check(args->thisv(), args->calleev());
  }
#endif
  if (!obj || obj->getJSClass() != clasp) {
    if (args) {
      ReportIncompatibleMethod(cx, *args, Valueify(clasp));
    }
    return false;
  }
  return true;
}

JS_PUBLIC_API bool JS_HasInstance(JSContext* cx, HandleObject obj,
                                  HandleValue value, bool* bp) {
  AssertHeapIsIdle();
  cx->check(obj, value);
  return HasInstance(cx, obj, value, bp);
}

JS_PUBLIC_API void* JS_GetPrivate(JSObject* obj) {
  /* This function can be called by a finalizer. */
  return obj->as<NativeObject>().getPrivate();
}

JS_PUBLIC_API void JS_SetPrivate(JSObject* obj, void* data) {
  /* This function can be called by a finalizer. */
  obj->as<NativeObject>().setPrivate(data);
}

JS_PUBLIC_API void* JS_GetInstancePrivate(JSContext* cx, HandleObject obj,
                                          const JSClass* clasp,
                                          CallArgs* args) {
  if (!JS_InstanceOf(cx, obj, clasp, args)) {
    return nullptr;
  }
  return obj->as<NativeObject>().getPrivate();
}

JS_PUBLIC_API JSObject* JS_GetConstructor(JSContext* cx, HandleObject proto) {
  AssertHeapIsIdle();
  CHECK_THREAD(cx);
  cx->check(proto);

  RootedValue cval(cx);
  if (!GetProperty(cx, proto, proto, cx->names().constructor, &cval)) {
    return nullptr;
  }
  if (!IsFunctionObject(cval)) {
    JS_ReportErrorNumberASCII(cx, GetErrorMessage, nullptr,
                              JSMSG_NO_CONSTRUCTOR, proto->getClass()->name);
    return nullptr;
  }
  return &cval.toObject();
}

bool JS::RealmBehaviors::extraWarnings(JSContext* cx) const {
  return extraWarningsOverride_.get(cx->options().extraWarnings());
}

JS::RealmCreationOptions&
JS::RealmCreationOptions::setNewCompartmentInSystemZone() {
  compSpec_ = CompartmentSpecifier::NewCompartmentInSystemZone;
  comp_ = nullptr;
  return *this;
}

JS::RealmCreationOptions&
JS::RealmCreationOptions::setNewCompartmentInExistingZone(JSObject* obj) {
  compSpec_ = CompartmentSpecifier::NewCompartmentInExistingZone;
  zone_ = obj->zone();
  return *this;
}

JS::RealmCreationOptions& JS::RealmCreationOptions::setExistingCompartment(
    JSObject* obj) {
  compSpec_ = CompartmentSpecifier::ExistingCompartment;
  comp_ = obj->compartment();
  return *this;
}

JS::RealmCreationOptions& JS::RealmCreationOptions::setNewCompartmentAndZone() {
  compSpec_ = CompartmentSpecifier::NewCompartmentAndZone;
  comp_ = nullptr;
  return *this;
}

const JS::RealmCreationOptions& JS::RealmCreationOptionsRef(Realm* realm) {
  return realm->creationOptions();
}

const JS::RealmCreationOptions& JS::RealmCreationOptionsRef(JSContext* cx) {
  return cx->realm()->creationOptions();
}

bool JS::RealmCreationOptions::getSharedMemoryAndAtomicsEnabled() const {
  return sharedMemoryAndAtomics_;
}

JS::RealmCreationOptions&
JS::RealmCreationOptions::setSharedMemoryAndAtomicsEnabled(bool flag) {
  sharedMemoryAndAtomics_ = flag;
  return *this;
}

JS::RealmBehaviors& JS::RealmBehaviorsRef(JS::Realm* realm) {
  return realm->behaviors();
}

JS::RealmBehaviors& JS::RealmBehaviorsRef(JSContext* cx) {
  return cx->realm()->behaviors();
}

JS_PUBLIC_API JSObject* JS_NewGlobalObject(JSContext* cx, const JSClass* clasp,
                                           JSPrincipals* principals,
                                           JS::OnNewGlobalHookOption hookOption,
                                           const JS::RealmOptions& options) {
  MOZ_RELEASE_ASSERT(
      cx->runtime()->hasInitializedSelfHosting(),
      "Must call JS::InitSelfHostedCode() before creating a global");

  AssertHeapIsIdle();
  CHECK_THREAD(cx);

  return GlobalObject::new_(cx, Valueify(clasp), principals, hookOption,
                            options);
}

JS_PUBLIC_API void JS_GlobalObjectTraceHook(JSTracer* trc, JSObject* global) {
  GlobalObject* globalObj = &global->as<GlobalObject>();
  Realm* globalRealm = globalObj->realm();

  // Off thread parsing and compilation tasks create a dummy global which is
  // then merged back into the host realm. Since it used to be a global, it
  // will still have this trace hook, but it does not have a meaning relative
  // to its new realm. We can safely skip it.
  //
  // Similarly, if we GC when creating the global, we may not have set that
  // global's realm's global pointer yet. In this case, the realm will not yet
  // contain anything that needs to be traced.
  if (globalRealm->unsafeUnbarrieredMaybeGlobal() != globalObj) {
    return;
  }

  // Trace the realm for any GC things that should only stick around if we
  // know the global is live.
  globalRealm->traceGlobal(trc);

  if (JSTraceOp trace = globalRealm->creationOptions().getTrace()) {
    trace(trc, global);
  }
}

const JSClassOps JS::DefaultGlobalClassOps = {nullptr,  // addProperty
                                              nullptr,  // deleteProperty
                                              nullptr,  // enumerate
                                              JS_NewEnumerateStandardClasses,
                                              JS_ResolveStandardClass,
                                              JS_MayResolveStandardClass,
                                              nullptr,  // finalize
                                              nullptr,  // call
                                              nullptr,  // hasInstance
                                              nullptr,  // construct
                                              JS_GlobalObjectTraceHook};

JS_PUBLIC_API void JS_FireOnNewGlobalObject(JSContext* cx,
                                            JS::HandleObject global) {
  // This hook is infallible, because we don't really want arbitrary script
  // to be able to throw errors during delicate global creation routines.
  // This infallibility will eat OOM and slow script, but if that happens
  // we'll likely run up into them again soon in a fallible context.
  cx->check(global);
  Rooted<js::GlobalObject*> globalObject(cx, &global->as<GlobalObject>());
  Debugger::onNewGlobalObject(cx, globalObject);
}

JS_PUBLIC_API JSObject* JS_NewObject(JSContext* cx, const JSClass* jsclasp) {
  MOZ_ASSERT(!cx->zone()->isAtomsZone());
  AssertHeapIsIdle();
  CHECK_THREAD(cx);

  const Class* clasp = Valueify(jsclasp);
  if (!clasp) {
    clasp = &PlainObject::class_; /* default class is Object */
  }

  MOZ_ASSERT(clasp != &JSFunction::class_);
  MOZ_ASSERT(!(clasp->flags & JSCLASS_IS_GLOBAL));

  return NewBuiltinClassInstance(cx, clasp);
}

JS_PUBLIC_API JSObject* JS_NewObjectWithGivenProto(JSContext* cx,
                                                   const JSClass* jsclasp,
                                                   HandleObject proto) {
  MOZ_ASSERT(!cx->zone()->isAtomsZone());
  AssertHeapIsIdle();
  CHECK_THREAD(cx);
  cx->check(proto);

  const Class* clasp = Valueify(jsclasp);
  if (!clasp) {
    clasp = &PlainObject::class_; /* default class is Object */
  }

  MOZ_ASSERT(clasp != &JSFunction::class_);
  MOZ_ASSERT(!(clasp->flags & JSCLASS_IS_GLOBAL));

  return NewObjectWithGivenProto(cx, clasp, proto);
}

JS_PUBLIC_API JSObject* JS_NewPlainObject(JSContext* cx) {
  MOZ_ASSERT(!cx->zone()->isAtomsZone());
  AssertHeapIsIdle();
  CHECK_THREAD(cx);

  return NewBuiltinClassInstance<PlainObject>(cx);
}

JS_PUBLIC_API JSObject* JS_NewObjectForConstructor(JSContext* cx,
                                                   const JSClass* clasp,
                                                   const CallArgs& args) {
  AssertHeapIsIdle();
  CHECK_THREAD(cx);

  Value callee = args.calleev();
  cx->check(callee);
  RootedObject obj(cx, &callee.toObject());
  return CreateThis(cx, Valueify(clasp), obj);
}

JS_PUBLIC_API bool JS_IsNative(JSObject* obj) { return obj->isNative(); }

JS_PUBLIC_API void JS::AssertObjectBelongsToCurrentThread(JSObject* obj) {
  JSRuntime* rt = obj->compartment()->runtimeFromAnyThread();
  MOZ_RELEASE_ASSERT(CurrentThreadCanAccessRuntime(rt));
}

/*** Standard internal methods **********************************************/

JS_PUBLIC_API bool JS_GetPrototype(JSContext* cx, HandleObject obj,
                                   MutableHandleObject result) {
  cx->check(obj);
  return GetPrototype(cx, obj, result);
}

JS_PUBLIC_API bool JS_SetPrototype(JSContext* cx, HandleObject obj,
                                   HandleObject proto) {
  AssertHeapIsIdle();
  CHECK_THREAD(cx);
  cx->check(obj, proto);

  return SetPrototype(cx, obj, proto);
}

JS_PUBLIC_API bool JS_GetPrototypeIfOrdinary(JSContext* cx, HandleObject obj,
                                             bool* isOrdinary,
                                             MutableHandleObject result) {
  cx->check(obj);
  return GetPrototypeIfOrdinary(cx, obj, isOrdinary, result);
}

JS_PUBLIC_API bool JS_IsExtensible(JSContext* cx, HandleObject obj,
                                   bool* extensible) {
  cx->check(obj);
  return IsExtensible(cx, obj, extensible);
}

JS_PUBLIC_API bool JS_PreventExtensions(JSContext* cx, JS::HandleObject obj,
                                        ObjectOpResult& result) {
  cx->check(obj);
  return PreventExtensions(cx, obj, result);
}

JS_PUBLIC_API bool JS_SetImmutablePrototype(JSContext* cx, JS::HandleObject obj,
                                            bool* succeeded) {
  cx->check(obj);
  return SetImmutablePrototype(cx, obj, succeeded);
}

JS_PUBLIC_API bool JS_GetOwnPropertyDescriptorById(
    JSContext* cx, HandleObject obj, HandleId id,
    MutableHandle<PropertyDescriptor> desc) {
  AssertHeapIsIdle();
  CHECK_THREAD(cx);
  cx->check(obj, id);

  return GetOwnPropertyDescriptor(cx, obj, id, desc);
}

JS_PUBLIC_API bool JS_GetOwnPropertyDescriptor(
    JSContext* cx, HandleObject obj, const char* name,
    MutableHandle<PropertyDescriptor> desc) {
  JSAtom* atom = Atomize(cx, name, strlen(name));
  if (!atom) {
    return false;
  }
  RootedId id(cx, AtomToId(atom));
  return JS_GetOwnPropertyDescriptorById(cx, obj, id, desc);
}

JS_PUBLIC_API bool JS_GetOwnUCPropertyDescriptor(
    JSContext* cx, HandleObject obj, const char16_t* name, size_t namelen,
    MutableHandle<PropertyDescriptor> desc) {
  JSAtom* atom = AtomizeChars(cx, name, namelen);
  if (!atom) {
    return false;
  }
  RootedId id(cx, AtomToId(atom));
  return JS_GetOwnPropertyDescriptorById(cx, obj, id, desc);
}

JS_PUBLIC_API bool JS_GetPropertyDescriptorById(
    JSContext* cx, HandleObject obj, HandleId id,
    MutableHandle<PropertyDescriptor> desc) {
  cx->check(obj, id);
  return GetPropertyDescriptor(cx, obj, id, desc);
}

JS_PUBLIC_API bool JS_GetPropertyDescriptor(
    JSContext* cx, HandleObject obj, const char* name,
    MutableHandle<PropertyDescriptor> desc) {
  JSAtom* atom = Atomize(cx, name, strlen(name));
  if (!atom) {
    return false;
  }
  RootedId id(cx, AtomToId(atom));
  return JS_GetPropertyDescriptorById(cx, obj, id, desc);
}

JS_PUBLIC_API bool JS_GetUCPropertyDescriptor(
    JSContext* cx, HandleObject obj, const char16_t* name, size_t namelen,
    MutableHandle<PropertyDescriptor> desc) {
  JSAtom* atom = AtomizeChars(cx, name, namelen);
  if (!atom) {
    return false;
  }
  RootedId id(cx, AtomToId(atom));
  return JS_GetPropertyDescriptorById(cx, obj, id, desc);
}

static bool DefinePropertyByDescriptor(JSContext* cx, HandleObject obj,
                                       HandleId id,
                                       Handle<PropertyDescriptor> desc,
                                       ObjectOpResult& result) {
  AssertHeapIsIdle();
  CHECK_THREAD(cx);
  cx->check(obj, id, desc);
  return DefineProperty(cx, obj, id, desc, result);
}

JS_PUBLIC_API bool JS_DefinePropertyById(JSContext* cx, HandleObject obj,
                                         HandleId id,
                                         Handle<PropertyDescriptor> desc,
                                         ObjectOpResult& result) {
  return DefinePropertyByDescriptor(cx, obj, id, desc, result);
}

JS_PUBLIC_API bool JS_DefinePropertyById(JSContext* cx, HandleObject obj,
                                         HandleId id,
                                         Handle<PropertyDescriptor> desc) {
  ObjectOpResult result;
  return DefinePropertyByDescriptor(cx, obj, id, desc, result) &&
         result.checkStrict(cx, obj, id);
}

static bool DefineAccessorPropertyById(JSContext* cx, HandleObject obj,
                                       HandleId id, HandleObject getter,
                                       HandleObject setter, unsigned attrs) {
  MOZ_ASSERT_IF(getter, attrs & JSPROP_GETTER);
  MOZ_ASSERT_IF(setter, attrs & JSPROP_SETTER);

  // JSPROP_READONLY has no meaning when accessors are involved. Ideally we'd
  // throw if this happens, but we've accepted it for long enough that it's
  // not worth trying to make callers change their ways. Just flip it off on
  // its way through the API layer so that we can enforce this internally.
  if (attrs & (JSPROP_GETTER | JSPROP_SETTER)) {
    attrs &= ~JSPROP_READONLY;
  }

  AssertHeapIsIdle();
  CHECK_THREAD(cx);
  cx->check(obj, id, getter, setter);

  return js::DefineAccessorProperty(cx, obj, id, getter, setter, attrs);
}

static bool DefineAccessorPropertyById(JSContext* cx, HandleObject obj,
                                       HandleId id, const JSNativeWrapper& get,
                                       const JSNativeWrapper& set,
                                       unsigned attrs) {
  // Getter/setter are both possibly-null JSNatives. Wrap them in JSFunctions.

  MOZ_ASSERT(!(attrs & (JSPROP_GETTER | JSPROP_SETTER)));

  RootedFunction getter(cx);
  if (get.op) {
    RootedAtom atom(cx, IdToFunctionName(cx, id, FunctionPrefixKind::Get));
    if (!atom) {
      return false;
    }
    getter = NewNativeFunction(cx, get.op, 0, atom);
    if (!getter) {
      return false;
    }

    if (get.info) {
      getter->setJitInfo(get.info);
    }

    attrs |= JSPROP_GETTER;
  }

  RootedFunction setter(cx);
  if (set.op) {
    RootedAtom atom(cx, IdToFunctionName(cx, id, FunctionPrefixKind::Set));
    if (!atom) {
      return false;
    }
    setter = NewNativeFunction(cx, set.op, 1, atom);
    if (!setter) {
      return false;
    }

    if (set.info) {
      setter->setJitInfo(set.info);
    }

    attrs |= JSPROP_SETTER;
  }

  return DefineAccessorPropertyById(cx, obj, id, getter, setter, attrs);
}

static bool DefineDataPropertyById(JSContext* cx, HandleObject obj, HandleId id,
                                   HandleValue value, unsigned attrs) {
  MOZ_ASSERT(!(attrs & (JSPROP_GETTER | JSPROP_SETTER)));

  AssertHeapIsIdle();
  CHECK_THREAD(cx);
  cx->check(obj, id, value);

  return js::DefineDataProperty(cx, obj, id, value, attrs);
}

/*
 * Wrapper functions to create wrappers with no corresponding JSJitInfo from API
 * function arguments.
 */
static JSNativeWrapper NativeOpWrapper(Native native) {
  JSNativeWrapper ret;
  ret.op = native;
  ret.info = nullptr;
  return ret;
}

JS_PUBLIC_API bool JS_DefinePropertyById(JSContext* cx, HandleObject obj,
                                         HandleId id, HandleValue value,
                                         unsigned attrs) {
  return DefineDataPropertyById(cx, obj, id, value, attrs);
}

JS_PUBLIC_API bool JS_DefinePropertyById(JSContext* cx, HandleObject obj,
                                         HandleId id, Native getter,
                                         Native setter, unsigned attrs) {
  return DefineAccessorPropertyById(cx, obj, id, NativeOpWrapper(getter),
                                    NativeOpWrapper(setter), attrs);
}

JS_PUBLIC_API bool JS_DefinePropertyById(JSContext* cx, HandleObject obj,
                                         HandleId id, HandleObject getter,
                                         HandleObject setter, unsigned attrs) {
  return DefineAccessorPropertyById(cx, obj, id, getter, setter, attrs);
}

JS_PUBLIC_API bool JS_DefinePropertyById(JSContext* cx, HandleObject obj,
                                         HandleId id, HandleObject valueArg,
                                         unsigned attrs) {
  RootedValue value(cx, ObjectValue(*valueArg));
  return DefineDataPropertyById(cx, obj, id, value, attrs);
}

JS_PUBLIC_API bool JS_DefinePropertyById(JSContext* cx, HandleObject obj,
                                         HandleId id, HandleString valueArg,
                                         unsigned attrs) {
  RootedValue value(cx, StringValue(valueArg));
  return DefineDataPropertyById(cx, obj, id, value, attrs);
}

JS_PUBLIC_API bool JS_DefinePropertyById(JSContext* cx, HandleObject obj,
                                         HandleId id, int32_t valueArg,
                                         unsigned attrs) {
  Value value = Int32Value(valueArg);
  return DefineDataPropertyById(cx, obj, id,
                                HandleValue::fromMarkedLocation(&value), attrs);
}

JS_PUBLIC_API bool JS_DefinePropertyById(JSContext* cx, HandleObject obj,
                                         HandleId id, uint32_t valueArg,
                                         unsigned attrs) {
  Value value = NumberValue(valueArg);
  return DefineDataPropertyById(cx, obj, id,
                                HandleValue::fromMarkedLocation(&value), attrs);
}

JS_PUBLIC_API bool JS_DefinePropertyById(JSContext* cx, HandleObject obj,
                                         HandleId id, double valueArg,
                                         unsigned attrs) {
  Value value = NumberValue(valueArg);
  return DefineDataPropertyById(cx, obj, id,
                                HandleValue::fromMarkedLocation(&value), attrs);
}

static bool DefineDataProperty(JSContext* cx, HandleObject obj,
                               const char* name, HandleValue value,
                               unsigned attrs) {
  JSAtom* atom = Atomize(cx, name, strlen(name));
  if (!atom) {
    return false;
  }
  RootedId id(cx, AtomToId(atom));

  return DefineDataPropertyById(cx, obj, id, value, attrs);
}

JS_PUBLIC_API bool JS_DefineProperty(JSContext* cx, HandleObject obj,
                                     const char* name, HandleValue value,
                                     unsigned attrs) {
  return DefineDataProperty(cx, obj, name, value, attrs);
}

JS_PUBLIC_API bool JS_DefineProperty(JSContext* cx, HandleObject obj,
                                     const char* name, Native getter,
                                     Native setter, unsigned attrs) {
  JSAtom* atom = Atomize(cx, name, strlen(name));
  if (!atom) {
    return false;
  }
  RootedId id(cx, AtomToId(atom));
  return DefineAccessorPropertyById(cx, obj, id, NativeOpWrapper(getter),
                                    NativeOpWrapper(setter), attrs);
}

JS_PUBLIC_API bool JS_DefineProperty(JSContext* cx, HandleObject obj,
                                     const char* name, HandleObject getter,
                                     HandleObject setter, unsigned attrs) {
  JSAtom* atom = Atomize(cx, name, strlen(name));
  if (!atom) {
    return false;
  }
  RootedId id(cx, AtomToId(atom));

  return DefineAccessorPropertyById(cx, obj, id, getter, setter, attrs);
}

JS_PUBLIC_API bool JS_DefineProperty(JSContext* cx, HandleObject obj,
                                     const char* name, HandleObject valueArg,
                                     unsigned attrs) {
  RootedValue value(cx, ObjectValue(*valueArg));
  return DefineDataProperty(cx, obj, name, value, attrs);
}

JS_PUBLIC_API bool JS_DefineProperty(JSContext* cx, HandleObject obj,
                                     const char* name, HandleString valueArg,
                                     unsigned attrs) {
  RootedValue value(cx, StringValue(valueArg));
  return DefineDataProperty(cx, obj, name, value, attrs);
}

JS_PUBLIC_API bool JS_DefineProperty(JSContext* cx, HandleObject obj,
                                     const char* name, int32_t valueArg,
                                     unsigned attrs) {
  Value value = Int32Value(valueArg);
  return DefineDataProperty(cx, obj, name,
                            HandleValue::fromMarkedLocation(&value), attrs);
}

JS_PUBLIC_API bool JS_DefineProperty(JSContext* cx, HandleObject obj,
                                     const char* name, uint32_t valueArg,
                                     unsigned attrs) {
  Value value = NumberValue(valueArg);
  return DefineDataProperty(cx, obj, name,
                            HandleValue::fromMarkedLocation(&value), attrs);
}

JS_PUBLIC_API bool JS_DefineProperty(JSContext* cx, HandleObject obj,
                                     const char* name, double valueArg,
                                     unsigned attrs) {
  Value value = NumberValue(valueArg);
  return DefineDataProperty(cx, obj, name,
                            HandleValue::fromMarkedLocation(&value), attrs);
}

#define AUTO_NAMELEN(s, n) (((n) == (size_t)-1) ? js_strlen(s) : (n))

JS_PUBLIC_API bool JS_DefineUCProperty(JSContext* cx, HandleObject obj,
                                       const char16_t* name, size_t namelen,
                                       Handle<PropertyDescriptor> desc,
                                       ObjectOpResult& result) {
  JSAtom* atom = AtomizeChars(cx, name, AUTO_NAMELEN(name, namelen));
  if (!atom) {
    return false;
  }
  RootedId id(cx, AtomToId(atom));
  return DefinePropertyByDescriptor(cx, obj, id, desc, result);
}

JS_PUBLIC_API bool JS_DefineUCProperty(JSContext* cx, HandleObject obj,
                                       const char16_t* name, size_t namelen,
                                       Handle<PropertyDescriptor> desc) {
  JSAtom* atom = AtomizeChars(cx, name, AUTO_NAMELEN(name, namelen));
  if (!atom) {
    return false;
  }
  RootedId id(cx, AtomToId(atom));
  ObjectOpResult result;
  return DefinePropertyByDescriptor(cx, obj, id, desc, result) &&
         result.checkStrict(cx, obj, id);
}

static bool DefineUCDataProperty(JSContext* cx, HandleObject obj,
                                 const char16_t* name, size_t namelen,
                                 HandleValue value, unsigned attrs) {
  JSAtom* atom = AtomizeChars(cx, name, AUTO_NAMELEN(name, namelen));
  if (!atom) {
    return false;
  }
  RootedId id(cx, AtomToId(atom));
  return DefineDataPropertyById(cx, obj, id, value, attrs);
}

JS_PUBLIC_API bool JS_DefineUCProperty(JSContext* cx, HandleObject obj,
                                       const char16_t* name, size_t namelen,
                                       HandleValue value, unsigned attrs) {
  return DefineUCDataProperty(cx, obj, name, namelen, value, attrs);
}

JS_PUBLIC_API bool JS_DefineUCProperty(JSContext* cx, HandleObject obj,
                                       const char16_t* name, size_t namelen,
                                       HandleObject getter, HandleObject setter,
                                       unsigned attrs) {
  JSAtom* atom = AtomizeChars(cx, name, AUTO_NAMELEN(name, namelen));
  if (!atom) {
    return false;
  }
  RootedId id(cx, AtomToId(atom));
  return DefineAccessorPropertyById(cx, obj, id, getter, setter, attrs);
}

JS_PUBLIC_API bool JS_DefineUCProperty(JSContext* cx, HandleObject obj,
                                       const char16_t* name, size_t namelen,
                                       HandleObject valueArg, unsigned attrs) {
  RootedValue value(cx, ObjectValue(*valueArg));
  return DefineUCDataProperty(cx, obj, name, namelen, value, attrs);
}

JS_PUBLIC_API bool JS_DefineUCProperty(JSContext* cx, HandleObject obj,
                                       const char16_t* name, size_t namelen,
                                       HandleString valueArg, unsigned attrs) {
  RootedValue value(cx, StringValue(valueArg));
  return DefineUCDataProperty(cx, obj, name, namelen, value, attrs);
}

JS_PUBLIC_API bool JS_DefineUCProperty(JSContext* cx, HandleObject obj,
                                       const char16_t* name, size_t namelen,
                                       int32_t valueArg, unsigned attrs) {
  Value value = Int32Value(valueArg);
  return DefineUCDataProperty(cx, obj, name, namelen,
                              HandleValue::fromMarkedLocation(&value), attrs);
}

JS_PUBLIC_API bool JS_DefineUCProperty(JSContext* cx, HandleObject obj,
                                       const char16_t* name, size_t namelen,
                                       uint32_t valueArg, unsigned attrs) {
  Value value = NumberValue(valueArg);
  return DefineUCDataProperty(cx, obj, name, namelen,
                              HandleValue::fromMarkedLocation(&value), attrs);
}

JS_PUBLIC_API bool JS_DefineUCProperty(JSContext* cx, HandleObject obj,
                                       const char16_t* name, size_t namelen,
                                       double valueArg, unsigned attrs) {
  Value value = NumberValue(valueArg);
  return DefineUCDataProperty(cx, obj, name, namelen,
                              HandleValue::fromMarkedLocation(&value), attrs);
}

static bool DefineDataElement(JSContext* cx, HandleObject obj, uint32_t index,
                              HandleValue value, unsigned attrs) {
  cx->check(obj, value);
  AssertHeapIsIdle();
  CHECK_THREAD(cx);
  RootedId id(cx);
  if (!IndexToId(cx, index, &id)) {
    return false;
  }
  return DefineDataPropertyById(cx, obj, id, value, attrs);
}

JS_PUBLIC_API bool JS_DefineElement(JSContext* cx, HandleObject obj,
                                    uint32_t index, HandleValue value,
                                    unsigned attrs) {
  return ::DefineDataElement(cx, obj, index, value, attrs);
}

JS_PUBLIC_API bool JS_DefineElement(JSContext* cx, HandleObject obj,
                                    uint32_t index, HandleObject getter,
                                    HandleObject setter, unsigned attrs) {
  RootedId id(cx);
  if (!IndexToId(cx, index, &id)) {
    return false;
  }
  return DefineAccessorPropertyById(cx, obj, id, getter, setter, attrs);
}

JS_PUBLIC_API bool JS_DefineElement(JSContext* cx, HandleObject obj,
                                    uint32_t index, HandleObject valueArg,
                                    unsigned attrs) {
  RootedValue value(cx, ObjectValue(*valueArg));
  return ::DefineDataElement(cx, obj, index, value, attrs);
}

JS_PUBLIC_API bool JS_DefineElement(JSContext* cx, HandleObject obj,
                                    uint32_t index, HandleString valueArg,
                                    unsigned attrs) {
  RootedValue value(cx, StringValue(valueArg));
  return ::DefineDataElement(cx, obj, index, value, attrs);
}

JS_PUBLIC_API bool JS_DefineElement(JSContext* cx, HandleObject obj,
                                    uint32_t index, int32_t valueArg,
                                    unsigned attrs) {
  Value value = Int32Value(valueArg);
  return ::DefineDataElement(cx, obj, index,
                             HandleValue::fromMarkedLocation(&value), attrs);
}

JS_PUBLIC_API bool JS_DefineElement(JSContext* cx, HandleObject obj,
                                    uint32_t index, uint32_t valueArg,
                                    unsigned attrs) {
  Value value = NumberValue(valueArg);
  return ::DefineDataElement(cx, obj, index,
                             HandleValue::fromMarkedLocation(&value), attrs);
}

JS_PUBLIC_API bool JS_DefineElement(JSContext* cx, HandleObject obj,
                                    uint32_t index, double valueArg,
                                    unsigned attrs) {
  Value value = NumberValue(valueArg);
  return ::DefineDataElement(cx, obj, index,
                             HandleValue::fromMarkedLocation(&value), attrs);
}

JS_PUBLIC_API bool JS_HasPropertyById(JSContext* cx, HandleObject obj,
                                      HandleId id, bool* foundp) {
  AssertHeapIsIdle();
  CHECK_THREAD(cx);
  cx->check(obj, id);

  return HasProperty(cx, obj, id, foundp);
}

JS_PUBLIC_API bool JS_HasProperty(JSContext* cx, HandleObject obj,
                                  const char* name, bool* foundp) {
  JSAtom* atom = Atomize(cx, name, strlen(name));
  if (!atom) {
    return false;
  }
  RootedId id(cx, AtomToId(atom));
  return JS_HasPropertyById(cx, obj, id, foundp);
}

JS_PUBLIC_API bool JS_HasUCProperty(JSContext* cx, HandleObject obj,
                                    const char16_t* name, size_t namelen,
                                    bool* foundp) {
  JSAtom* atom = AtomizeChars(cx, name, AUTO_NAMELEN(name, namelen));
  if (!atom) {
    return false;
  }
  RootedId id(cx, AtomToId(atom));
  return JS_HasPropertyById(cx, obj, id, foundp);
}

JS_PUBLIC_API bool JS_HasElement(JSContext* cx, HandleObject obj,
                                 uint32_t index, bool* foundp) {
  AssertHeapIsIdle();
  CHECK_THREAD(cx);
  RootedId id(cx);
  if (!IndexToId(cx, index, &id)) {
    return false;
  }
  return JS_HasPropertyById(cx, obj, id, foundp);
}

JS_PUBLIC_API bool JS_HasOwnPropertyById(JSContext* cx, HandleObject obj,
                                         HandleId id, bool* foundp) {
  AssertHeapIsIdle();
  CHECK_THREAD(cx);
  cx->check(obj, id);

  return HasOwnProperty(cx, obj, id, foundp);
}

JS_PUBLIC_API bool JS_HasOwnProperty(JSContext* cx, HandleObject obj,
                                     const char* name, bool* foundp) {
  JSAtom* atom = Atomize(cx, name, strlen(name));
  if (!atom) {
    return false;
  }
  RootedId id(cx, AtomToId(atom));
  return JS_HasOwnPropertyById(cx, obj, id, foundp);
}

JS_PUBLIC_API bool JS_ForwardGetPropertyTo(JSContext* cx, HandleObject obj,
                                           HandleId id, HandleValue receiver,
                                           MutableHandleValue vp) {
  AssertHeapIsIdle();
  CHECK_THREAD(cx);
  cx->check(obj, id, receiver);

  return GetProperty(cx, obj, receiver, id, vp);
}

JS_PUBLIC_API bool JS_ForwardGetElementTo(JSContext* cx, HandleObject obj,
                                          uint32_t index, HandleObject receiver,
                                          MutableHandleValue vp) {
  AssertHeapIsIdle();
  CHECK_THREAD(cx);
  cx->check(obj);

  return GetElement(cx, obj, receiver, index, vp);
}

JS_PUBLIC_API bool JS_GetPropertyById(JSContext* cx, HandleObject obj,
                                      HandleId id, MutableHandleValue vp) {
  RootedValue receiver(cx, ObjectValue(*obj));
  return JS_ForwardGetPropertyTo(cx, obj, id, receiver, vp);
}

JS_PUBLIC_API bool JS_GetProperty(JSContext* cx, HandleObject obj,
                                  const char* name, MutableHandleValue vp) {
  JSAtom* atom = Atomize(cx, name, strlen(name));
  if (!atom) {
    return false;
  }
  RootedId id(cx, AtomToId(atom));
  return JS_GetPropertyById(cx, obj, id, vp);
}

JS_PUBLIC_API bool JS_GetUCProperty(JSContext* cx, HandleObject obj,
                                    const char16_t* name, size_t namelen,
                                    MutableHandleValue vp) {
  JSAtom* atom = AtomizeChars(cx, name, AUTO_NAMELEN(name, namelen));
  if (!atom) {
    return false;
  }
  RootedId id(cx, AtomToId(atom));
  return JS_GetPropertyById(cx, obj, id, vp);
}

JS_PUBLIC_API bool JS_GetElement(JSContext* cx, HandleObject objArg,
                                 uint32_t index, MutableHandleValue vp) {
  return JS_ForwardGetElementTo(cx, objArg, index, objArg, vp);
}

JS_PUBLIC_API bool JS_ForwardSetPropertyTo(JSContext* cx, HandleObject obj,
                                           HandleId id, HandleValue v,
                                           HandleValue receiver,
                                           ObjectOpResult& result) {
  AssertHeapIsIdle();
  CHECK_THREAD(cx);
  cx->check(obj, id, v, receiver);

  return SetProperty(cx, obj, id, v, receiver, result);
}

JS_PUBLIC_API bool JS_SetPropertyById(JSContext* cx, HandleObject obj,
                                      HandleId id, HandleValue v) {
  AssertHeapIsIdle();
  CHECK_THREAD(cx);
  cx->check(obj, id, v);

  RootedValue receiver(cx, ObjectValue(*obj));
  ObjectOpResult ignored;
  return SetProperty(cx, obj, id, v, receiver, ignored);
}

JS_PUBLIC_API bool JS_SetProperty(JSContext* cx, HandleObject obj,
                                  const char* name, HandleValue v) {
  JSAtom* atom = Atomize(cx, name, strlen(name));
  if (!atom) {
    return false;
  }
  RootedId id(cx, AtomToId(atom));
  return JS_SetPropertyById(cx, obj, id, v);
}

JS_PUBLIC_API bool JS_SetUCProperty(JSContext* cx, HandleObject obj,
                                    const char16_t* name, size_t namelen,
                                    HandleValue v) {
  JSAtom* atom = AtomizeChars(cx, name, AUTO_NAMELEN(name, namelen));
  if (!atom) {
    return false;
  }
  RootedId id(cx, AtomToId(atom));
  return JS_SetPropertyById(cx, obj, id, v);
}

static bool SetElement(JSContext* cx, HandleObject obj, uint32_t index,
                       HandleValue v) {
  AssertHeapIsIdle();
  CHECK_THREAD(cx);
  cx->check(obj, v);

  RootedValue receiver(cx, ObjectValue(*obj));
  ObjectOpResult ignored;
  return SetElement(cx, obj, index, v, receiver, ignored);
}

JS_PUBLIC_API bool JS_SetElement(JSContext* cx, HandleObject obj,
                                 uint32_t index, HandleValue v) {
  return SetElement(cx, obj, index, v);
}

JS_PUBLIC_API bool JS_SetElement(JSContext* cx, HandleObject obj,
                                 uint32_t index, HandleObject v) {
  RootedValue value(cx, ObjectOrNullValue(v));
  return SetElement(cx, obj, index, value);
}

JS_PUBLIC_API bool JS_SetElement(JSContext* cx, HandleObject obj,
                                 uint32_t index, HandleString v) {
  RootedValue value(cx, StringValue(v));
  return SetElement(cx, obj, index, value);
}

JS_PUBLIC_API bool JS_SetElement(JSContext* cx, HandleObject obj,
                                 uint32_t index, int32_t v) {
  RootedValue value(cx, NumberValue(v));
  return SetElement(cx, obj, index, value);
}

JS_PUBLIC_API bool JS_SetElement(JSContext* cx, HandleObject obj,
                                 uint32_t index, uint32_t v) {
  RootedValue value(cx, NumberValue(v));
  return SetElement(cx, obj, index, value);
}

JS_PUBLIC_API bool JS_SetElement(JSContext* cx, HandleObject obj,
                                 uint32_t index, double v) {
  RootedValue value(cx, NumberValue(v));
  return SetElement(cx, obj, index, value);
}

JS_PUBLIC_API bool JS_DeletePropertyById(JSContext* cx, HandleObject obj,
                                         HandleId id, ObjectOpResult& result) {
  AssertHeapIsIdle();
  CHECK_THREAD(cx);
  cx->check(obj, id);

  return DeleteProperty(cx, obj, id, result);
}

JS_PUBLIC_API bool JS_DeleteProperty(JSContext* cx, HandleObject obj,
                                     const char* name, ObjectOpResult& result) {
  CHECK_THREAD(cx);
  cx->check(obj);

  JSAtom* atom = Atomize(cx, name, strlen(name));
  if (!atom) {
    return false;
  }
  RootedId id(cx, AtomToId(atom));
  return DeleteProperty(cx, obj, id, result);
}

JS_PUBLIC_API bool JS_DeleteUCProperty(JSContext* cx, HandleObject obj,
                                       const char16_t* name, size_t namelen,
                                       ObjectOpResult& result) {
  CHECK_THREAD(cx);
  cx->check(obj);

  JSAtom* atom = AtomizeChars(cx, name, AUTO_NAMELEN(name, namelen));
  if (!atom) {
    return false;
  }
  RootedId id(cx, AtomToId(atom));
  return DeleteProperty(cx, obj, id, result);
}

JS_PUBLIC_API bool JS_DeleteElement(JSContext* cx, HandleObject obj,
                                    uint32_t index, ObjectOpResult& result) {
  AssertHeapIsIdle();
  CHECK_THREAD(cx);
  cx->check(obj);

  return DeleteElement(cx, obj, index, result);
}

JS_PUBLIC_API bool JS_DeletePropertyById(JSContext* cx, HandleObject obj,
                                         HandleId id) {
  ObjectOpResult ignored;
  return JS_DeletePropertyById(cx, obj, id, ignored);
}

JS_PUBLIC_API bool JS_DeleteProperty(JSContext* cx, HandleObject obj,
                                     const char* name) {
  ObjectOpResult ignored;
  return JS_DeleteProperty(cx, obj, name, ignored);
}

JS_PUBLIC_API bool JS_DeleteElement(JSContext* cx, HandleObject obj,
                                    uint32_t index) {
  ObjectOpResult ignored;
  return JS_DeleteElement(cx, obj, index, ignored);
}

JS_PUBLIC_API bool JS_Enumerate(JSContext* cx, HandleObject obj,
                                JS::MutableHandle<IdVector> props) {
  AssertHeapIsIdle();
  CHECK_THREAD(cx);
  cx->check(obj, props);
  MOZ_ASSERT(props.empty());

  AutoIdVector ids(cx);
  if (!GetPropertyKeys(cx, obj, JSITER_OWNONLY, &ids)) {
    return false;
  }

  return props.append(ids.begin(), ids.end());
}

JS_PUBLIC_API bool JS::IsCallable(JSObject* obj) { return obj->isCallable(); }

JS_PUBLIC_API bool JS::IsConstructor(JSObject* obj) {
  return obj->isConstructor();
}

JS_PUBLIC_API bool JS_CallFunctionValue(JSContext* cx, HandleObject obj,
                                        HandleValue fval,
                                        const HandleValueArray& args,
                                        MutableHandleValue rval) {
  MOZ_ASSERT(!cx->zone()->isAtomsZone());
  AssertHeapIsIdle();
  CHECK_THREAD(cx);
  cx->check(obj, fval, args);

  InvokeArgs iargs(cx);
  if (!FillArgumentsFromArraylike(cx, iargs, args)) {
    return false;
  }

  RootedValue thisv(cx, ObjectOrNullValue(obj));
  return Call(cx, fval, thisv, iargs, rval);
}

JS_PUBLIC_API bool JS_CallFunction(JSContext* cx, HandleObject obj,
                                   HandleFunction fun,
                                   const HandleValueArray& args,
                                   MutableHandleValue rval) {
  MOZ_ASSERT(!cx->zone()->isAtomsZone());
  AssertHeapIsIdle();
  CHECK_THREAD(cx);
  cx->check(obj, fun, args);

  InvokeArgs iargs(cx);
  if (!FillArgumentsFromArraylike(cx, iargs, args)) {
    return false;
  }

  RootedValue fval(cx, ObjectValue(*fun));
  RootedValue thisv(cx, ObjectOrNullValue(obj));
  return Call(cx, fval, thisv, iargs, rval);
}

JS_PUBLIC_API bool JS_CallFunctionName(JSContext* cx, HandleObject obj,
                                       const char* name,
                                       const HandleValueArray& args,
                                       MutableHandleValue rval) {
  MOZ_ASSERT(!cx->zone()->isAtomsZone());
  AssertHeapIsIdle();
  CHECK_THREAD(cx);
  cx->check(obj, args);

  JSAtom* atom = Atomize(cx, name, strlen(name));
  if (!atom) {
    return false;
  }

  RootedValue fval(cx);
  RootedId id(cx, AtomToId(atom));
  if (!GetProperty(cx, obj, obj, id, &fval)) {
    return false;
  }

  InvokeArgs iargs(cx);
  if (!FillArgumentsFromArraylike(cx, iargs, args)) {
    return false;
  }

  RootedValue thisv(cx, ObjectOrNullValue(obj));
  return Call(cx, fval, thisv, iargs, rval);
}

JS_PUBLIC_API bool JS::Call(JSContext* cx, HandleValue thisv, HandleValue fval,
                            const JS::HandleValueArray& args,
                            MutableHandleValue rval) {
  AssertHeapIsIdle();
  CHECK_THREAD(cx);
  cx->check(thisv, fval, args);

  InvokeArgs iargs(cx);
  if (!FillArgumentsFromArraylike(cx, iargs, args)) {
    return false;
  }

  return Call(cx, fval, thisv, iargs, rval);
}

JS_PUBLIC_API bool JS::Construct(JSContext* cx, HandleValue fval,
                                 HandleObject newTarget,
                                 const JS::HandleValueArray& args,
                                 MutableHandleObject objp) {
  AssertHeapIsIdle();
  CHECK_THREAD(cx);
  cx->check(fval, newTarget, args);

  if (!IsConstructor(fval)) {
    ReportValueError(cx, JSMSG_NOT_CONSTRUCTOR, JSDVG_IGNORE_STACK, fval,
                     nullptr);
    return false;
  }

  RootedValue newTargetVal(cx, ObjectValue(*newTarget));
  if (!IsConstructor(newTargetVal)) {
    ReportValueError(cx, JSMSG_NOT_CONSTRUCTOR, JSDVG_IGNORE_STACK,
                     newTargetVal, nullptr);
    return false;
  }

  ConstructArgs cargs(cx);
  if (!FillArgumentsFromArraylike(cx, cargs, args)) {
    return false;
  }

  return js::Construct(cx, fval, cargs, newTargetVal, objp);
}

JS_PUBLIC_API bool JS::Construct(JSContext* cx, HandleValue fval,
                                 const JS::HandleValueArray& args,
                                 MutableHandleObject objp) {
  AssertHeapIsIdle();
  CHECK_THREAD(cx);
  cx->check(fval, args);

  if (!IsConstructor(fval)) {
    ReportValueError(cx, JSMSG_NOT_CONSTRUCTOR, JSDVG_IGNORE_STACK, fval,
                     nullptr);
    return false;
  }

  ConstructArgs cargs(cx);
  if (!FillArgumentsFromArraylike(cx, cargs, args)) {
    return false;
  }

  return js::Construct(cx, fval, cargs, fval, objp);
}

/* * */

JS_PUBLIC_API bool JS_AlreadyHasOwnPropertyById(JSContext* cx, HandleObject obj,
                                                HandleId id, bool* foundp) {
  AssertHeapIsIdle();
  CHECK_THREAD(cx);
  cx->check(obj, id);

  if (!obj->isNative()) {
    return js::HasOwnProperty(cx, obj, id, foundp);
  }

  RootedNativeObject nativeObj(cx, &obj->as<NativeObject>());
  Rooted<PropertyResult> prop(cx);
  NativeLookupOwnPropertyNoResolve(cx, nativeObj, id, &prop);
  *foundp = prop.isFound();
  return true;
}

JS_PUBLIC_API bool JS_AlreadyHasOwnProperty(JSContext* cx, HandleObject obj,
                                            const char* name, bool* foundp) {
  JSAtom* atom = Atomize(cx, name, strlen(name));
  if (!atom) {
    return false;
  }
  RootedId id(cx, AtomToId(atom));
  return JS_AlreadyHasOwnPropertyById(cx, obj, id, foundp);
}

JS_PUBLIC_API bool JS_AlreadyHasOwnUCProperty(JSContext* cx, HandleObject obj,
                                              const char16_t* name,
                                              size_t namelen, bool* foundp) {
  JSAtom* atom = AtomizeChars(cx, name, AUTO_NAMELEN(name, namelen));
  if (!atom) {
    return false;
  }
  RootedId id(cx, AtomToId(atom));
  return JS_AlreadyHasOwnPropertyById(cx, obj, id, foundp);
}

JS_PUBLIC_API bool JS_AlreadyHasOwnElement(JSContext* cx, HandleObject obj,
                                           uint32_t index, bool* foundp) {
  AssertHeapIsIdle();
  CHECK_THREAD(cx);
  RootedId id(cx);
  if (!IndexToId(cx, index, &id)) {
    return false;
  }
  return JS_AlreadyHasOwnPropertyById(cx, obj, id, foundp);
}

JS_PUBLIC_API bool JS_FreezeObject(JSContext* cx, HandleObject obj) {
  AssertHeapIsIdle();
  CHECK_THREAD(cx);
  cx->check(obj);
  return FreezeObject(cx, obj);
}

static bool DeepFreezeSlot(JSContext* cx, const Value& v) {
  if (v.isPrimitive()) {
    return true;
  }
  RootedObject obj(cx, &v.toObject());
  return JS_DeepFreezeObject(cx, obj);
}

JS_PUBLIC_API bool JS_DeepFreezeObject(JSContext* cx, HandleObject obj) {
  AssertHeapIsIdle();
  CHECK_THREAD(cx);
  cx->check(obj);

  // Assume that non-extensible objects are already deep-frozen, to avoid
  // divergence.
  bool extensible;
  if (!IsExtensible(cx, obj, &extensible)) {
    return false;
  }
  if (!extensible) {
    return true;
  }

  if (!FreezeObject(cx, obj)) {
    return false;
  }

  // Walk slots in obj and if any value is a non-null object, seal it.
  if (obj->isNative()) {
    RootedNativeObject nobj(cx, &obj->as<NativeObject>());
    for (uint32_t i = 0, n = nobj->slotSpan(); i < n; ++i) {
      if (!DeepFreezeSlot(cx, nobj->getSlot(i))) {
        return false;
      }
    }
    for (uint32_t i = 0, n = nobj->getDenseInitializedLength(); i < n; ++i) {
      if (!DeepFreezeSlot(cx, nobj->getDenseElement(i))) {
        return false;
      }
    }
  }

  return true;
}

static bool DefineSelfHostedProperty(JSContext* cx, HandleObject obj,
                                     HandleId id, const char* getterName,
                                     const char* setterName, unsigned attrs) {
  JSAtom* getterNameAtom = Atomize(cx, getterName, strlen(getterName));
  if (!getterNameAtom) {
    return false;
  }
  RootedPropertyName getterNameName(cx, getterNameAtom->asPropertyName());

  RootedAtom name(cx, IdToFunctionName(cx, id));
  if (!name) {
    return false;
  }

  RootedValue getterValue(cx);
  if (!GlobalObject::getSelfHostedFunction(cx, cx->global(), getterNameName,
                                           name, 0, &getterValue)) {
    return false;
  }
  MOZ_ASSERT(getterValue.isObject() && getterValue.toObject().is<JSFunction>());
  RootedFunction getterFunc(cx, &getterValue.toObject().as<JSFunction>());

  RootedFunction setterFunc(cx);
  if (setterName) {
    JSAtom* setterNameAtom = Atomize(cx, setterName, strlen(setterName));
    if (!setterNameAtom) {
      return false;
    }
    RootedPropertyName setterNameName(cx, setterNameAtom->asPropertyName());

    RootedValue setterValue(cx);
    if (!GlobalObject::getSelfHostedFunction(cx, cx->global(), setterNameName,
                                             name, 0, &setterValue)) {
      return false;
    }
    MOZ_ASSERT(setterValue.isObject() &&
               setterValue.toObject().is<JSFunction>());
    setterFunc = &setterValue.toObject().as<JSFunction>();
  }

  return DefineAccessorPropertyById(cx, obj, id, getterFunc, setterFunc, attrs);
}

JS_PUBLIC_API JSObject* JS_DefineObject(JSContext* cx, HandleObject obj,
                                        const char* name,
                                        const JSClass* jsclasp,
                                        unsigned attrs) {
  AssertHeapIsIdle();
  CHECK_THREAD(cx);
  cx->check(obj);

  const Class* clasp = Valueify(jsclasp);
  if (!clasp) {
    clasp = &PlainObject::class_; /* default class is Object */
  }

  RootedObject nobj(cx, NewBuiltinClassInstance(cx, clasp));
  if (!nobj) {
    return nullptr;
  }

  RootedValue nobjValue(cx, ObjectValue(*nobj));
  if (!DefineDataProperty(cx, obj, name, nobjValue, attrs)) {
    return nullptr;
  }

  return nobj;
}

static inline Value ValueFromScalar(double x) { return DoubleValue(x); }
static inline Value ValueFromScalar(int32_t x) { return Int32Value(x); }

template <typename T>
static bool DefineConstScalar(JSContext* cx, HandleObject obj,
                              const JSConstScalarSpec<T>* cds) {
  AssertHeapIsIdle();
  CHECK_THREAD(cx);
  unsigned attrs = JSPROP_READONLY | JSPROP_PERMANENT;
  for (; cds->name; cds++) {
    RootedValue value(cx, ValueFromScalar(cds->val));
    if (!DefineDataProperty(cx, obj, cds->name, value, attrs)) {
      return false;
    }
  }
  return true;
}

JS_PUBLIC_API bool JS_DefineConstDoubles(JSContext* cx, HandleObject obj,
                                         const JSConstDoubleSpec* cds) {
  return DefineConstScalar(cx, obj, cds);
}
JS_PUBLIC_API bool JS_DefineConstIntegers(JSContext* cx, HandleObject obj,
                                          const JSConstIntegerSpec* cis) {
  return DefineConstScalar(cx, obj, cis);
}

JS_PUBLIC_API bool JSPropertySpec::getValue(JSContext* cx,
                                            MutableHandleValue vp) const {
  MOZ_ASSERT(!isAccessor());

  if (value.type == JSVAL_TYPE_STRING) {
    RootedAtom atom(cx, Atomize(cx, value.string, strlen(value.string)));
    if (!atom) {
      return false;
    }
    vp.setString(atom);
  } else {
    MOZ_ASSERT(value.type == JSVAL_TYPE_INT32);
    vp.setInt32(value.int32);
  }

  return true;
}

static JS::SymbolCode PropertySpecNameToSymbolCode(const char* name) {
  MOZ_ASSERT(JS::PropertySpecNameIsSymbol(name));
  uintptr_t u = reinterpret_cast<uintptr_t>(name);
  return JS::SymbolCode(u - 1);
}

bool PropertySpecNameToId(JSContext* cx, const char* name, MutableHandleId id,
                          js::PinningBehavior pin = js::DoNotPinAtom) {
  if (JS::PropertySpecNameIsSymbol(name)) {
    JS::SymbolCode which = PropertySpecNameToSymbolCode(name);
    id.set(SYMBOL_TO_JSID(cx->wellKnownSymbols().get(which)));
  } else {
    JSAtom* atom = Atomize(cx, name, strlen(name), pin);
    if (!atom) {
      return false;
    }
    id.set(AtomToId(atom));
  }
  return true;
}

JS_PUBLIC_API bool JS::PropertySpecNameToPermanentId(JSContext* cx,
                                                     const char* name,
                                                     jsid* idp) {
  // We are calling fromMarkedLocation(idp) even though idp points to a
  // location that will never be marked. This is OK because the whole point
  // of this API is to populate *idp with a jsid that does not need to be
  // marked.
  return PropertySpecNameToId(
      cx, name, MutableHandleId::fromMarkedLocation(idp), js::PinAtom);
}

JS_PUBLIC_API bool JS_DefineProperties(JSContext* cx, HandleObject obj,
                                       const JSPropertySpec* ps) {
  RootedId id(cx);

  for (; ps->name; ps++) {
    if (!PropertySpecNameToId(cx, ps->name, &id)) {
      return false;
    }

    if (ps->isAccessor()) {
      if (ps->isSelfHosted()) {
        if (!DefineSelfHostedProperty(
                cx, obj, id, ps->accessors.getter.selfHosted.funname,
                ps->accessors.setter.selfHosted.funname, ps->flags)) {
          return false;
        }
      } else {
        if (!DefineAccessorPropertyById(
                cx, obj, id, ps->accessors.getter.native,
                ps->accessors.setter.native, ps->flags)) {
          return false;
        }
      }
    } else {
      RootedValue v(cx);
      if (!ps->getValue(cx, &v)) {
        return false;
      }

      if (!DefineDataPropertyById(cx, obj, id, v,
                                  ps->flags & ~JSPROP_INTERNAL_USE_BIT)) {
        return false;
      }
    }
  }
  return true;
}

JS_PUBLIC_API bool JS::ObjectToCompletePropertyDescriptor(
    JSContext* cx, HandleObject obj, HandleValue descObj,
    MutableHandle<PropertyDescriptor> desc) {
  // |obj| can be in a different compartment here. The caller is responsible
  // for wrapping it (see JS_WrapPropertyDescriptor).
  cx->check(descObj);
  if (!ToPropertyDescriptor(cx, descObj, true, desc)) {
    return false;
  }
  CompletePropertyDescriptor(desc);
  desc.object().set(obj);
  return true;
}

JS_PUBLIC_API void JS_SetAllNonReservedSlotsToUndefined(JSContext* cx,
                                                        JSObject* objArg) {
  RootedObject obj(cx, objArg);
  AssertHeapIsIdle();
  CHECK_THREAD(cx);
  cx->check(obj);

  if (!obj->isNative()) {
    return;
  }

  const Class* clasp = obj->getClass();
  unsigned numReserved = JSCLASS_RESERVED_SLOTS(clasp);
  unsigned numSlots = obj->as<NativeObject>().slotSpan();
  for (unsigned i = numReserved; i < numSlots; i++) {
    obj->as<NativeObject>().setSlot(i, UndefinedValue());
  }
}

JS_PUBLIC_API Value JS_GetReservedSlot(JSObject* obj, uint32_t index) {
  return obj->as<NativeObject>().getReservedSlot(index);
}

JS_PUBLIC_API void JS_SetReservedSlot(JSObject* obj, uint32_t index,
                                      const Value& value) {
  obj->as<NativeObject>().setReservedSlot(index, value);
}

JS_PUBLIC_API JSObject* JS_NewArrayObject(
    JSContext* cx, const JS::HandleValueArray& contents) {
  MOZ_ASSERT(!cx->zone()->isAtomsZone());
  AssertHeapIsIdle();
  CHECK_THREAD(cx);

  cx->check(contents);
  return NewDenseCopiedArray(cx, contents.length(), contents.begin());
}

JS_PUBLIC_API JSObject* JS_NewArrayObject(JSContext* cx, size_t length) {
  MOZ_ASSERT(!cx->zone()->isAtomsZone());
  AssertHeapIsIdle();
  CHECK_THREAD(cx);

  return NewDenseFullyAllocatedArray(cx, length);
}

inline bool IsGivenTypeObject(JSContext* cx, JS::HandleObject obj,
                              const ESClass& typeClass, bool* isType) {
  cx->check(obj);

  ESClass cls;
  if (!GetBuiltinClass(cx, obj, &cls)) {
    return false;
  }

  *isType = cls == typeClass;
  return true;
}

JS_PUBLIC_API bool JS_IsArrayObject(JSContext* cx, JS::HandleObject obj,
                                    bool* isArray) {
  return IsGivenTypeObject(cx, obj, ESClass::Array, isArray);
}

JS_PUBLIC_API bool JS_IsArrayObject(JSContext* cx, JS::HandleValue value,
                                    bool* isArray) {
  if (!value.isObject()) {
    *isArray = false;
    return true;
  }

  RootedObject obj(cx, &value.toObject());
  return JS_IsArrayObject(cx, obj, isArray);
}

JS_PUBLIC_API bool JS_GetArrayLength(JSContext* cx, HandleObject obj,
                                     uint32_t* lengthp) {
  AssertHeapIsIdle();
  CHECK_THREAD(cx);
  cx->check(obj);
  return GetLengthProperty(cx, obj, lengthp);
}

JS_PUBLIC_API bool JS_SetArrayLength(JSContext* cx, HandleObject obj,
                                     uint32_t length) {
  AssertHeapIsIdle();
  CHECK_THREAD(cx);
  cx->check(obj);
  return SetLengthProperty(cx, obj, length);
}

JS_PUBLIC_API bool JS::IsMapObject(JSContext* cx, JS::HandleObject obj,
                                   bool* isMap) {
  return IsGivenTypeObject(cx, obj, ESClass::Map, isMap);
}

JS_PUBLIC_API bool JS::IsSetObject(JSContext* cx, JS::HandleObject obj,
                                   bool* isSet) {
  return IsGivenTypeObject(cx, obj, ESClass::Set, isSet);
}

JS_PUBLIC_API void JS_HoldPrincipals(JSPrincipals* principals) {
  ++principals->refcount;
}

JS_PUBLIC_API void JS_DropPrincipals(JSContext* cx, JSPrincipals* principals) {
  int rc = --principals->refcount;
  if (rc == 0) {
    JS::AutoSuppressGCAnalysis nogc;
    cx->runtime()->destroyPrincipals(principals);
  }
}

JS_PUBLIC_API void JS_SetSecurityCallbacks(JSContext* cx,
                                           const JSSecurityCallbacks* scb) {
  MOZ_ASSERT(scb != &NullSecurityCallbacks);
  cx->runtime()->securityCallbacks = scb ? scb : &NullSecurityCallbacks;
}

JS_PUBLIC_API const JSSecurityCallbacks* JS_GetSecurityCallbacks(
    JSContext* cx) {
  return (cx->runtime()->securityCallbacks != &NullSecurityCallbacks)
             ? cx->runtime()->securityCallbacks.ref()
             : nullptr;
}

JS_PUBLIC_API void JS_SetTrustedPrincipals(JSContext* cx, JSPrincipals* prin) {
  cx->runtime()->setTrustedPrincipals(prin);
}

extern JS_PUBLIC_API void JS_InitDestroyPrincipalsCallback(
    JSContext* cx, JSDestroyPrincipalsOp destroyPrincipals) {
  MOZ_ASSERT(destroyPrincipals);
  MOZ_ASSERT(!cx->runtime()->destroyPrincipals);
  cx->runtime()->destroyPrincipals = destroyPrincipals;
}

extern JS_PUBLIC_API void JS_InitReadPrincipalsCallback(
    JSContext* cx, JSReadPrincipalsOp read) {
  MOZ_ASSERT(read);
  MOZ_ASSERT(!cx->runtime()->readPrincipals);
  cx->runtime()->readPrincipals = read;
}

JS_PUBLIC_API JSFunction* JS_NewFunction(JSContext* cx, JSNative native,
                                         unsigned nargs, unsigned flags,
                                         const char* name) {
  MOZ_ASSERT(!cx->zone()->isAtomsZone());

  AssertHeapIsIdle();
  CHECK_THREAD(cx);

  RootedAtom atom(cx);
  if (name) {
    atom = Atomize(cx, name, strlen(name));
    if (!atom) {
      return nullptr;
    }
  }

  return (flags & JSFUN_CONSTRUCTOR)
             ? NewNativeConstructor(cx, native, nargs, atom)
             : NewNativeFunction(cx, native, nargs, atom);
}

JS_PUBLIC_API JSFunction* JS::GetSelfHostedFunction(JSContext* cx,
                                                    const char* selfHostedName,
                                                    HandleId id,
                                                    unsigned nargs) {
  MOZ_ASSERT(!cx->zone()->isAtomsZone());
  AssertHeapIsIdle();
  CHECK_THREAD(cx);
  cx->check(id);

  RootedAtom name(cx, IdToFunctionName(cx, id));
  if (!name) {
    return nullptr;
  }

  JSAtom* shAtom = Atomize(cx, selfHostedName, strlen(selfHostedName));
  if (!shAtom) {
    return nullptr;
  }
  RootedPropertyName shName(cx, shAtom->asPropertyName());
  RootedValue funVal(cx);
  if (!GlobalObject::getSelfHostedFunction(cx, cx->global(), shName, name,
                                           nargs, &funVal)) {
    return nullptr;
  }
  return &funVal.toObject().as<JSFunction>();
}

JS_PUBLIC_API JSFunction* JS::NewFunctionFromSpec(JSContext* cx,
                                                  const JSFunctionSpec* fs,
                                                  HandleId id) {
  cx->check(id);

  // Delay cloning self-hosted functions until they are called. This is
  // achieved by passing DefineFunction a nullptr JSNative which produces an
  // interpreted JSFunction where !hasScript. Interpreted call paths then
  // call InitializeLazyFunctionScript if !hasScript.
  if (fs->selfHostedName) {
    MOZ_ASSERT(!fs->call.op);
    MOZ_ASSERT(!fs->call.info);

    JSAtom* shAtom =
        Atomize(cx, fs->selfHostedName, strlen(fs->selfHostedName));
    if (!shAtom) {
      return nullptr;
    }
    RootedPropertyName shName(cx, shAtom->asPropertyName());
    RootedAtom name(cx, IdToFunctionName(cx, id));
    if (!name) {
      return nullptr;
    }
    RootedValue funVal(cx);
    if (!GlobalObject::getSelfHostedFunction(cx, cx->global(), shName, name,
                                             fs->nargs, &funVal)) {
      return nullptr;
    }
    return &funVal.toObject().as<JSFunction>();
  }

  RootedAtom atom(cx, IdToFunctionName(cx, id));
  if (!atom) {
    return nullptr;
  }

  JSFunction* fun;
  if (!fs->call.op) {
    fun =
        NewScriptedFunction(cx, fs->nargs, JSFunction::INTERPRETED_LAZY, atom);
  } else if (fs->flags & JSFUN_CONSTRUCTOR) {
    fun = NewNativeConstructor(cx, fs->call.op, fs->nargs, atom);
  } else {
    fun = NewNativeFunction(cx, fs->call.op, fs->nargs, atom);
  }
  if (!fun) {
    return nullptr;
  }

  if (fs->call.info) {
    fun->setJitInfo(fs->call.info);
  }
  return fun;
}

static bool IsFunctionCloneable(HandleFunction fun) {
  // If a function was compiled with non-global syntactic environments on
  // the environment chain, we could have baked in EnvironmentCoordinates
  // into the script. We cannot clone it without breaking the compiler's
  // assumptions.
  for (ScopeIter si(fun->nonLazyScript()->enclosingScope()); si; si++) {
    if (si.scope()->is<GlobalScope>()) {
      return true;
    }
    if (si.hasSyntacticEnvironment()) {
      return false;
    }
  }

  return true;
}

static JSObject* CloneFunctionObject(JSContext* cx, HandleObject funobj,
                                     HandleObject env, HandleScope scope) {
  AssertHeapIsIdle();
  CHECK_THREAD(cx);
  cx->check(env);
  MOZ_ASSERT(env);
  // Note that funobj can be in a different compartment.

  if (!funobj->is<JSFunction>()) {
    MOZ_RELEASE_ASSERT(!IsCrossCompartmentWrapper(funobj));
    AutoRealm ar(cx, funobj);
    RootedValue v(cx, ObjectValue(*funobj));
    ReportIsNotFunction(cx, v);
    return nullptr;
  }

  // Only allow cloning normal, interpreted functions.
  RootedFunction fun(cx, &funobj->as<JSFunction>());
  if (fun->isNative() || fun->isBoundFunction() ||
      fun->kind() != JSFunction::NormalFunction || fun->isExtended() ||
      fun->isSelfHostedBuiltin()) {
    JS_ReportErrorNumberASCII(cx, GetErrorMessage, nullptr,
                              JSMSG_CANT_CLONE_OBJECT);
    return nullptr;
  }

  if (fun->isInterpretedLazy()) {
    AutoRealm ar(cx, fun);
    if (!JSFunction::getOrCreateScript(cx, fun)) {
      return nullptr;
    }
  }
  RootedScript script(cx, fun->nonLazyScript());

  if (!IsFunctionCloneable(fun)) {
    JS_ReportErrorNumberASCII(cx, GetErrorMessage, nullptr,
                              JSMSG_BAD_CLONE_FUNOBJ_SCOPE);
    return nullptr;
  }

  if (CanReuseScriptForClone(cx->realm(), fun, env)) {
    return CloneFunctionReuseScript(cx, fun, env, fun->getAllocKind());
  }

  Rooted<ScriptSourceObject*> sourceObject(cx, script->sourceObject());
  if (cx->compartment() != sourceObject->compartment()) {
    sourceObject = ScriptSourceObject::clone(cx, sourceObject);
    if (!sourceObject) {
      return nullptr;
    }
  }

  JSFunction* clone = CloneFunctionAndScript(cx, fun, env, scope, sourceObject,
                                             fun->getAllocKind());

#ifdef DEBUG
  // The cloned function should itself be cloneable.
  RootedFunction cloneRoot(cx, clone);
  MOZ_ASSERT_IF(cloneRoot, IsFunctionCloneable(cloneRoot));
#endif

  return clone;
}

JS_PUBLIC_API JSObject* JS::CloneFunctionObject(JSContext* cx,
                                                HandleObject funobj) {
  RootedObject globalLexical(cx, &cx->global()->lexicalEnvironment());
  RootedScope emptyGlobalScope(cx, &cx->global()->emptyGlobalScope());
  return CloneFunctionObject(cx, funobj, globalLexical, emptyGlobalScope);
}

extern JS_PUBLIC_API JSObject* JS::CloneFunctionObject(
    JSContext* cx, HandleObject funobj, AutoObjectVector& envChain) {
  RootedObject env(cx);
  RootedScope scope(cx);
  if (!CreateNonSyntacticEnvironmentChain(cx, envChain, &env, &scope)) {
    return nullptr;
  }
  return CloneFunctionObject(cx, funobj, env, scope);
}

JS_PUBLIC_API JSObject* JS_GetFunctionObject(JSFunction* fun) { return fun; }

JS_PUBLIC_API JSString* JS_GetFunctionId(JSFunction* fun) {
  return fun->explicitName();
}

JS_PUBLIC_API JSString* JS_GetFunctionDisplayId(JSFunction* fun) {
  return fun->displayAtom();
}

JS_PUBLIC_API uint16_t JS_GetFunctionArity(JSFunction* fun) {
  return fun->nargs();
}

JS_PUBLIC_API bool JS_GetFunctionLength(JSContext* cx, HandleFunction fun,
                                        uint16_t* length) {
  cx->check(fun);
  return JSFunction::getLength(cx, fun, length);
}

JS_PUBLIC_API bool JS_ObjectIsFunction(JSContext* cx, JSObject* obj) {
  return obj->is<JSFunction>();
}

JS_PUBLIC_API bool JS_IsNativeFunction(JSObject* funobj, JSNative call) {
  if (!funobj->is<JSFunction>()) {
    return false;
  }
  JSFunction* fun = &funobj->as<JSFunction>();
  return fun->isNative() && fun->native() == call;
}

extern JS_PUBLIC_API bool JS_IsConstructor(JSFunction* fun) {
  return fun->isConstructor();
}

JS_PUBLIC_API bool JS_DefineFunctions(JSContext* cx, HandleObject obj,
                                      const JSFunctionSpec* fs) {
  MOZ_ASSERT(!cx->zone()->isAtomsZone());
  AssertHeapIsIdle();
  CHECK_THREAD(cx);
  cx->check(obj);

  return DefineFunctions(cx, obj, fs, NotIntrinsic);
}

JS_PUBLIC_API JSFunction* JS_DefineFunction(JSContext* cx, HandleObject obj,
                                            const char* name, JSNative call,
                                            unsigned nargs, unsigned attrs) {
  MOZ_ASSERT(!cx->zone()->isAtomsZone());
  AssertHeapIsIdle();
  CHECK_THREAD(cx);
  cx->check(obj);
  JSAtom* atom = Atomize(cx, name, strlen(name));
  if (!atom) {
    return nullptr;
  }
  Rooted<jsid> id(cx, AtomToId(atom));
  return DefineFunction(cx, obj, id, call, nargs, attrs);
}

JS_PUBLIC_API JSFunction* JS_DefineUCFunction(JSContext* cx, HandleObject obj,
                                              const char16_t* name,
                                              size_t namelen, JSNative call,
                                              unsigned nargs, unsigned attrs) {
  MOZ_ASSERT(!cx->zone()->isAtomsZone());
  AssertHeapIsIdle();
  CHECK_THREAD(cx);
  cx->check(obj);
  JSAtom* atom = AtomizeChars(cx, name, AUTO_NAMELEN(name, namelen));
  if (!atom) {
    return nullptr;
  }
  Rooted<jsid> id(cx, AtomToId(atom));
  return DefineFunction(cx, obj, id, call, nargs, attrs);
}

extern JS_PUBLIC_API JSFunction* JS_DefineFunctionById(
    JSContext* cx, HandleObject obj, HandleId id, JSNative call, unsigned nargs,
    unsigned attrs) {
  MOZ_ASSERT(!cx->zone()->isAtomsZone());
  AssertHeapIsIdle();
  CHECK_THREAD(cx);
  cx->check(obj, id);
  return DefineFunction(cx, obj, id, call, nargs, attrs);
}

void JS::TransitiveCompileOptions::copyPODTransitiveOptions(
    const TransitiveCompileOptions& rhs) {
  mutedErrors_ = rhs.mutedErrors_;
  selfHostingMode = rhs.selfHostingMode;
  canLazilyParse = rhs.canLazilyParse;
  strictOption = rhs.strictOption;
  extraWarningsOption = rhs.extraWarningsOption;
  werrorOption = rhs.werrorOption;
  asmJSOption = rhs.asmJSOption;
  throwOnAsmJSValidationFailureOption = rhs.throwOnAsmJSValidationFailureOption;
  forceAsync = rhs.forceAsync;
  sourceIsLazy = rhs.sourceIsLazy;
  introductionType = rhs.introductionType;
  introductionLineno = rhs.introductionLineno;
  introductionOffset = rhs.introductionOffset;
  hasIntroductionInfo = rhs.hasIntroductionInfo;
  isProbablySystemCode = rhs.isProbablySystemCode;
  hideScriptFromDebugger = rhs.hideScriptFromDebugger;
#ifdef ENABLE_BIGINT
  bigIntEnabledOption = rhs.bigIntEnabledOption;
#endif
};

void JS::ReadOnlyCompileOptions::copyPODOptions(
    const ReadOnlyCompileOptions& rhs) {
  copyPODTransitiveOptions(rhs);
  lineno = rhs.lineno;
  column = rhs.column;
  scriptSourceOffset = rhs.scriptSourceOffset;
  isRunOnce = rhs.isRunOnce;
  noScriptRval = rhs.noScriptRval;
  nonSyntacticScope = rhs.nonSyntacticScope;
}

JS::OwningCompileOptions::OwningCompileOptions(JSContext* cx)
    : ReadOnlyCompileOptions(),
      elementRoot(cx),
      elementAttributeNameRoot(cx),
      introductionScriptRoot(cx),
      scriptOrModuleRoot(cx) {}

JS::OwningCompileOptions::~OwningCompileOptions() {
  // OwningCompileOptions always owns these, so these casts are okay.
  js_free(const_cast<char*>(filename_));
  js_free(const_cast<char16_t*>(sourceMapURL_));
  js_free(const_cast<char*>(introducerFilename_));
}

size_t JS::OwningCompileOptions::sizeOfExcludingThis(
    mozilla::MallocSizeOf mallocSizeOf) const {
  return mallocSizeOf(filename_) + mallocSizeOf(sourceMapURL_) +
         mallocSizeOf(introducerFilename_);
}

bool JS::OwningCompileOptions::copy(JSContext* cx,
                                    const ReadOnlyCompileOptions& rhs) {
  copyPODOptions(rhs);

  setElement(rhs.element());
  setElementAttributeName(rhs.elementAttributeName());
  setIntroductionScript(rhs.introductionScript());
  setScriptOrModule(rhs.scriptOrModule());

  return setFileAndLine(cx, rhs.filename(), rhs.lineno) &&
         setSourceMapURL(cx, rhs.sourceMapURL()) &&
         setIntroducerFilename(cx, rhs.introducerFilename());
}

bool JS::OwningCompileOptions::setFile(JSContext* cx, const char* f) {
  char* copy = nullptr;
  if (f) {
    copy = DuplicateString(cx, f).release();
    if (!copy) {
      return false;
    }
  }

  // OwningCompileOptions always owns filename_, so this cast is okay.
  js_free(const_cast<char*>(filename_));

  filename_ = copy;
  return true;
}

bool JS::OwningCompileOptions::setFileAndLine(JSContext* cx, const char* f,
                                              unsigned l) {
  if (!setFile(cx, f)) {
    return false;
  }

  lineno = l;
  return true;
}

bool JS::OwningCompileOptions::setSourceMapURL(JSContext* cx,
                                               const char16_t* s) {
  UniqueTwoByteChars copy;
  if (s) {
    copy = DuplicateString(cx, s);
    if (!copy) {
      return false;
    }
  }

  // OwningCompileOptions always owns sourceMapURL_, so this cast is okay.
  js_free(const_cast<char16_t*>(sourceMapURL_));

  sourceMapURL_ = copy.release();
  return true;
}

bool JS::OwningCompileOptions::setIntroducerFilename(JSContext* cx,
                                                     const char* s) {
  char* copy = nullptr;
  if (s) {
    copy = DuplicateString(cx, s).release();
    if (!copy) {
      return false;
    }
  }

  // OwningCompileOptions always owns introducerFilename_, so this cast is okay.
  js_free(const_cast<char*>(introducerFilename_));

  introducerFilename_ = copy;
  return true;
}

JS::CompileOptions::CompileOptions(JSContext* cx)
    : ReadOnlyCompileOptions(),
      elementRoot(cx),
      elementAttributeNameRoot(cx),
      introductionScriptRoot(cx),
      scriptOrModuleRoot(cx) {
  strictOption = cx->options().strictMode();
  extraWarningsOption = cx->realm()->behaviors().extraWarnings(cx);
  isProbablySystemCode = cx->realm()->isProbablySystemCode();
  werrorOption = cx->options().werror();
  if (!cx->options().asmJS()) {
    asmJSOption = AsmJSOption::Disabled;
  } else if (cx->realm()->debuggerObservesAsmJS()) {
    asmJSOption = AsmJSOption::DisabledByDebugger;
  } else {
    asmJSOption = AsmJSOption::Enabled;
  }
  throwOnAsmJSValidationFailureOption =
      cx->options().throwOnAsmJSValidationFailure();
#ifdef ENABLE_BIGINT
  bigIntEnabledOption = cx->realm()->creationOptions().getBigIntEnabled();
#endif
}

CompileOptions& CompileOptions::setIntroductionInfoToCaller(
    JSContext* cx, const char* introductionType) {
  RootedScript maybeScript(cx);
  const char* filename;
  unsigned lineno;
  uint32_t pcOffset;
  bool mutedErrors;
  DescribeScriptedCallerForCompilation(cx, &maybeScript, &filename, &lineno,
                                       &pcOffset, &mutedErrors);
  if (filename) {
    return setIntroductionInfo(filename, introductionType, lineno, maybeScript,
                               pcOffset);
  } else {
    return setIntroductionType(introductionType);
  }
}

#if defined(JS_BUILD_BINAST)

JSScript* JS::DecodeBinAST(JSContext* cx, const ReadOnlyCompileOptions& options,
                           const uint8_t* buf, size_t length) {
  MOZ_ASSERT(!cx->zone()->isAtomsZone());
  AssertHeapIsIdle();
  CHECK_THREAD(cx);

  return frontend::CompileGlobalBinASTScript(cx, cx->tempLifoAlloc(), options,
                                             buf, length);
}

JSScript* JS::DecodeBinAST(JSContext* cx, const ReadOnlyCompileOptions& options,
                           FILE* file) {
  FileContents fileContents(cx);
  if (!ReadCompleteFile(cx, file, fileContents)) {
    return nullptr;
  }

  return DecodeBinAST(cx, options, fileContents.begin(), fileContents.length());
}

JS_PUBLIC_API bool JS::DecodeBinASTOffThread(
    JSContext* cx, const ReadOnlyCompileOptions& options, const uint8_t* buf,
    size_t length, OffThreadCompileCallback callback, void* callbackData) {
  return StartOffThreadDecodeBinAST(cx, options, buf, length, callback,
                                    callbackData);
}

JS_PUBLIC_API JSScript* JS::FinishOffThreadBinASTDecode(
    JSContext* cx, JS::OffThreadToken* token) {
  MOZ_ASSERT(cx);
  MOZ_ASSERT(CurrentThreadCanAccessRuntime(cx->runtime()));
  return HelperThreadState().finishBinASTDecodeTask(cx, token);
}
#endif

JS_PUBLIC_API JSObject* JS_GetGlobalFromScript(JSScript* script) {
  return &script->global();
}

JS_PUBLIC_API const char* JS_GetScriptFilename(JSScript* script) {
  // This is called from ThreadStackHelper which can be called from another
  // thread or inside a signal hander, so we need to be careful in case a
  // copmacting GC is currently moving things around.
  return script->maybeForwardedFilename();
}

JS_PUBLIC_API unsigned JS_GetScriptBaseLineNumber(JSContext* cx,
                                                  JSScript* script) {
  return script->lineno();
}

JS_PUBLIC_API JSScript* JS_GetFunctionScript(JSContext* cx,
                                             HandleFunction fun) {
  if (fun->isNative()) {
    return nullptr;
  }
  if (fun->isInterpretedLazy()) {
    AutoRealm ar(cx, fun);
    JSScript* script = JSFunction::getOrCreateScript(cx, fun);
    if (!script) {
      MOZ_CRASH();
    }
    return script;
  }
  return fun->nonLazyScript();
}

JS_PUBLIC_API JSString* JS_DecompileScript(JSContext* cx, HandleScript script) {
  MOZ_ASSERT(!cx->zone()->isAtomsZone());

  AssertHeapIsIdle();
  CHECK_THREAD(cx);
  script->ensureNonLazyCanonicalFunction();
  RootedFunction fun(cx, script->functionNonDelazifying());
  if (fun) {
    return JS_DecompileFunction(cx, fun);
  }
  bool haveSource = script->scriptSource()->hasSourceText();
  if (!haveSource &&
      !JSScript::loadSource(cx, script->scriptSource(), &haveSource)) {
    return nullptr;
  }
  return haveSource ? JSScript::sourceData(cx, script)
                    : NewStringCopyZ<CanGC>(cx, "[no source]");
}

JS_PUBLIC_API JSString* JS_DecompileFunction(JSContext* cx,
                                             HandleFunction fun) {
  MOZ_ASSERT(!cx->zone()->isAtomsZone());
  AssertHeapIsIdle();
  CHECK_THREAD(cx);
  cx->check(fun);
  return FunctionToString(cx, fun, /* isToSource = */ false);
}

JS_PUBLIC_API JS::ModuleResolveHook JS::GetModuleResolveHook(JSRuntime* rt) {
  AssertHeapIsIdle();
  return rt->moduleResolveHook;
}

JS_PUBLIC_API void JS::SetModuleResolveHook(JSRuntime* rt,
                                            JS::ModuleResolveHook func) {
  AssertHeapIsIdle();
  rt->moduleResolveHook = func;
}

JS_PUBLIC_API JS::ModuleMetadataHook JS::GetModuleMetadataHook(JSRuntime* rt) {
  AssertHeapIsIdle();
  return rt->moduleMetadataHook;
}

JS_PUBLIC_API void JS::SetModuleMetadataHook(JSRuntime* rt,
                                             JS::ModuleMetadataHook func) {
  AssertHeapIsIdle();
  rt->moduleMetadataHook = func;
}

JS_PUBLIC_API JS::ModuleDynamicImportHook JS::GetModuleDynamicImportHook(
    JSRuntime* rt) {
  AssertHeapIsIdle();
  return rt->moduleDynamicImportHook;
}

JS_PUBLIC_API void JS::SetModuleDynamicImportHook(
    JSRuntime* rt, JS::ModuleDynamicImportHook func) {
  AssertHeapIsIdle();
  rt->moduleDynamicImportHook = func;
}

JS_PUBLIC_API bool JS::FinishDynamicModuleImport(JSContext* cx,
                                                 HandleValue referencingPrivate,
                                                 HandleString specifier,
                                                 HandleObject promise) {
  AssertHeapIsIdle();
  CHECK_THREAD(cx);
  cx->check(referencingPrivate, promise);

  return js::FinishDynamicModuleImport(cx, referencingPrivate, specifier,
                                       promise);
}

JS_PUBLIC_API bool JS::CompileModule(JSContext* cx,
                                     const ReadOnlyCompileOptions& options,
                                     SourceText<char16_t>& srcBuf,
                                     JS::MutableHandleObject module) {
  MOZ_ASSERT(!cx->zone()->isAtomsZone());
  AssertHeapIsIdle();
  CHECK_THREAD(cx);

  module.set(frontend::CompileModule(cx, options, srcBuf));
  return !!module;
}

JS_PUBLIC_API void JS::SetModulePrivate(JSObject* module,
                                        const JS::Value& value) {
  JSRuntime* rt = module->zone()->runtimeFromMainThread();
  module->as<ModuleObject>().scriptSourceObject()->setPrivate(rt, value);
}

JS_PUBLIC_API JS::Value JS::GetModulePrivate(JSObject* module) {
  return module->as<ModuleObject>().scriptSourceObject()->canonicalPrivate();
}

JS_PUBLIC_API void JS::SetScriptPrivate(JSScript* script,
                                        const JS::Value& value) {
  JSRuntime* rt = script->zone()->runtimeFromMainThread();
  script->sourceObject()->setPrivate(rt, value);
}

JS_PUBLIC_API JS::Value JS::GetScriptPrivate(JSScript* script) {
  return script->sourceObject()->canonicalPrivate();
}

JS_PUBLIC_API JS::Value JS::GetScriptedCallerPrivate(JSContext* cx) {
  AssertHeapIsIdle();
  CHECK_THREAD(cx);

<<<<<<< HEAD
    CompileOptions options(cx);
    frontend::UsedNameTracker usedNames(cx);
    if (!usedNames.init())
        return false;
    frontend::Parser<frontend::FullParseHandler> parser(cx, cx->tempLifoAlloc(),
                                                        options, chars, length, EmptyTaint,
                                                        /* foldConstants = */ true,
                                                        usedNames, nullptr, nullptr);
    JS::WarningReporter older = JS::SetWarningReporter(cx, nullptr);
    if (!parser.checkOptions() || !parser.parse()) {
        // We ran into an error. If it was because we ran out of source, we
        // return false so our caller knows to try to collect more buffered
        // source.
        if (parser.isUnexpectedEOF())
            result = false;

        cx->clearPendingException();
    }
    JS::SetWarningReporter(cx, older);
=======
  NonBuiltinFrameIter iter(cx, cx->realm()->principals());
  if (iter.done() || !iter.hasScript()) {
    return UndefinedValue();
  }
>>>>>>> 030f2d6b

  return iter.script()->sourceObject()->canonicalPrivate();
}

JS_PUBLIC_API void JS::SetScriptPrivateReferenceHooks(
    JSRuntime* rt, JS::ScriptPrivateReferenceHook addRefHook,
    JS::ScriptPrivateReferenceHook releaseHook) {
  AssertHeapIsIdle();
  rt->scriptPrivateAddRefHook = addRefHook;
  rt->scriptPrivateReleaseHook = releaseHook;
}

JS_PUBLIC_API bool JS::ModuleInstantiate(JSContext* cx,
                                         JS::HandleObject moduleArg) {
  AssertHeapIsIdle();
  CHECK_THREAD(cx);
  cx->releaseCheck(moduleArg);
  return ModuleObject::Instantiate(cx, moduleArg.as<ModuleObject>());
}

JS_PUBLIC_API bool JS::ModuleEvaluate(JSContext* cx,
                                      JS::HandleObject moduleArg) {
  AssertHeapIsIdle();
  CHECK_THREAD(cx);
  cx->releaseCheck(moduleArg);
  return ModuleObject::Evaluate(cx, moduleArg.as<ModuleObject>());
}

JS_PUBLIC_API JSObject* JS::GetRequestedModules(JSContext* cx,
                                                JS::HandleObject moduleArg) {
  AssertHeapIsIdle();
  CHECK_THREAD(cx);
  cx->check(moduleArg);
  return &moduleArg->as<ModuleObject>().requestedModules();
}

JS_PUBLIC_API JSString* JS::GetRequestedModuleSpecifier(JSContext* cx,
                                                        JS::HandleValue value) {
  AssertHeapIsIdle();
  CHECK_THREAD(cx);
  cx->check(value);
  JSObject* obj = &value.toObject();
  return obj->as<RequestedModuleObject>().moduleSpecifier();
}

JS_PUBLIC_API void JS::GetRequestedModuleSourcePos(JSContext* cx,
                                                   JS::HandleValue value,
                                                   uint32_t* lineNumber,
                                                   uint32_t* columnNumber) {
  AssertHeapIsIdle();
  CHECK_THREAD(cx);
  cx->check(value);
  MOZ_ASSERT(lineNumber);
  MOZ_ASSERT(columnNumber);
  auto& requested = value.toObject().as<RequestedModuleObject>();
  *lineNumber = requested.lineNumber();
  *columnNumber = requested.columnNumber();
}

JS_PUBLIC_API JSScript* JS::GetModuleScript(JS::HandleObject moduleRecord) {
  AssertHeapIsIdle();
  return moduleRecord->as<ModuleObject>().script();
}

JS_PUBLIC_API JSObject* JS_New(JSContext* cx, HandleObject ctor,
                               const JS::HandleValueArray& inputArgs) {
  AssertHeapIsIdle();
  CHECK_THREAD(cx);
  cx->check(ctor, inputArgs);

  RootedValue ctorVal(cx, ObjectValue(*ctor));
  if (!IsConstructor(ctorVal)) {
    ReportValueError(cx, JSMSG_NOT_CONSTRUCTOR, JSDVG_IGNORE_STACK, ctorVal,
                     nullptr);
    return nullptr;
  }

  ConstructArgs args(cx);
  if (!FillArgumentsFromArraylike(cx, args, inputArgs)) {
    return nullptr;
  }

  RootedObject obj(cx);
  if (!js::Construct(cx, ctorVal, args, ctorVal, &obj)) {
    return nullptr;
  }

  return obj;
}

JS_PUBLIC_API bool JS_CheckForInterrupt(JSContext* cx) {
  return js::CheckForInterrupt(cx);
}

JS_PUBLIC_API bool JS_AddInterruptCallback(JSContext* cx,
                                           JSInterruptCallback callback) {
  return cx->interruptCallbacks().append(callback);
}

JS_PUBLIC_API bool JS_DisableInterruptCallback(JSContext* cx) {
  bool result = cx->interruptCallbackDisabled;
  cx->interruptCallbackDisabled = true;
  return result;
}

JS_PUBLIC_API void JS_ResetInterruptCallback(JSContext* cx, bool enable) {
  cx->interruptCallbackDisabled = enable;
}

/************************************************************************/

/*
 * Promises.
 */
JS_PUBLIC_API void JS::SetGetIncumbentGlobalCallback(
    JSContext* cx, GetIncumbentGlobalCallback callback) {
  cx->getIncumbentGlobalCallback = callback;
}

JS_PUBLIC_API void JS::SetEnqueuePromiseJobCallback(
    JSContext* cx, EnqueuePromiseJobCallback callback,
    void* data /* = nullptr */) {
  cx->enqueuePromiseJobCallback = callback;
  cx->enqueuePromiseJobCallbackData = data;
}

extern JS_PUBLIC_API void JS::SetPromiseRejectionTrackerCallback(
    JSContext* cx, PromiseRejectionTrackerCallback callback,
    void* data /* = nullptr */) {
  cx->promiseRejectionTrackerCallback = callback;
  cx->promiseRejectionTrackerCallbackData = data;
}

extern JS_PUBLIC_API void JS::JobQueueIsEmpty(JSContext* cx) {
  cx->canSkipEnqueuingJobs = true;
}

extern JS_PUBLIC_API void JS::JobQueueMayNotBeEmpty(JSContext* cx) {
  cx->canSkipEnqueuingJobs = false;
}

JS_PUBLIC_API JSObject* JS::NewPromiseObject(
    JSContext* cx, HandleObject executor, HandleObject proto /* = nullptr */) {
  MOZ_ASSERT(!cx->zone()->isAtomsZone());
  AssertHeapIsIdle();
  CHECK_THREAD(cx);
  cx->check(executor, proto);

  if (!executor) {
    return PromiseObject::createSkippingExecutor(cx);
  }

  MOZ_ASSERT(IsCallable(executor));
  return PromiseObject::create(cx, executor, proto);
}

JS_PUBLIC_API bool JS::IsPromiseObject(JS::HandleObject obj) {
  return obj->is<PromiseObject>();
}

JS_PUBLIC_API JSObject* JS::GetPromiseConstructor(JSContext* cx) {
  CHECK_THREAD(cx);
  Rooted<GlobalObject*> global(cx, cx->global());
  return GlobalObject::getOrCreatePromiseConstructor(cx, global);
}

JS_PUBLIC_API JSObject* JS::GetPromisePrototype(JSContext* cx) {
  CHECK_THREAD(cx);
  Rooted<GlobalObject*> global(cx, cx->global());
  return GlobalObject::getOrCreatePromisePrototype(cx, global);
}

JS_PUBLIC_API JS::PromiseState JS::GetPromiseState(
    JS::HandleObject promiseObj_) {
  JSObject* promiseObj = CheckedUnwrap(promiseObj_);
  if (!promiseObj || !promiseObj->is<PromiseObject>()) {
    return JS::PromiseState::Pending;
  }

  return promiseObj->as<PromiseObject>().state();
}

JS_PUBLIC_API uint64_t JS::GetPromiseID(JS::HandleObject promise) {
  return promise->as<PromiseObject>().getID();
}

JS_PUBLIC_API JS::Value JS::GetPromiseResult(JS::HandleObject promiseObj) {
  PromiseObject* promise = &promiseObj->as<PromiseObject>();
  MOZ_ASSERT(promise->state() != JS::PromiseState::Pending);
  return promise->state() == JS::PromiseState::Fulfilled ? promise->value()
                                                         : promise->reason();
}

JS_PUBLIC_API bool JS::GetPromiseIsHandled(JS::HandleObject promiseObj) {
  PromiseObject* promise = &promiseObj->as<PromiseObject>();
  return !promise->isUnhandled();
}

JS_PUBLIC_API JSObject* JS::GetPromiseAllocationSite(JS::HandleObject promise) {
  return promise->as<PromiseObject>().allocationSite();
}

JS_PUBLIC_API JSObject* JS::GetPromiseResolutionSite(JS::HandleObject promise) {
  return promise->as<PromiseObject>().resolutionSite();
}

#ifdef DEBUG
JS_PUBLIC_API void JS::DumpPromiseAllocationSite(JSContext* cx,
                                                 JS::HandleObject promise) {
  RootedObject stack(cx, promise->as<PromiseObject>().allocationSite());
  JSPrincipals* principals = cx->realm()->principals();
  UniqueChars stackStr = BuildUTF8StackString(cx, principals, stack);
  if (stackStr) {
    fputs(stackStr.get(), stderr);
  }
}

JS_PUBLIC_API void JS::DumpPromiseResolutionSite(JSContext* cx,
                                                 JS::HandleObject promise) {
  RootedObject stack(cx, promise->as<PromiseObject>().resolutionSite());
  JSPrincipals* principals = cx->realm()->principals();
  UniqueChars stackStr = BuildUTF8StackString(cx, principals, stack);
  if (stackStr) {
    fputs(stackStr.get(), stderr);
  }
}
#endif

JS_PUBLIC_API JSObject* JS::CallOriginalPromiseResolve(
    JSContext* cx, JS::HandleValue resolutionValue) {
  AssertHeapIsIdle();
  CHECK_THREAD(cx);
  cx->check(resolutionValue);

  RootedObject promise(cx,
                       PromiseObject::unforgeableResolve(cx, resolutionValue));
  MOZ_ASSERT_IF(promise, CheckedUnwrap(promise)->is<PromiseObject>());
  return promise;
}

JS_PUBLIC_API JSObject* JS::CallOriginalPromiseReject(
    JSContext* cx, JS::HandleValue rejectionValue) {
  AssertHeapIsIdle();
  CHECK_THREAD(cx);
  cx->check(rejectionValue);

  RootedObject promise(cx,
                       PromiseObject::unforgeableReject(cx, rejectionValue));
  MOZ_ASSERT_IF(promise, CheckedUnwrap(promise)->is<PromiseObject>());
  return promise;
}

static bool ResolveOrRejectPromise(JSContext* cx, JS::HandleObject promiseObj,
                                   JS::HandleValue resultOrReason_,
                                   bool reject) {
  AssertHeapIsIdle();
  CHECK_THREAD(cx);
  cx->check(promiseObj, resultOrReason_);

  mozilla::Maybe<AutoRealm> ar;
  Rooted<PromiseObject*> promise(cx);
  RootedValue resultOrReason(cx, resultOrReason_);
  if (IsWrapper(promiseObj)) {
    JSObject* unwrappedPromiseObj = CheckedUnwrap(promiseObj);
    if (!unwrappedPromiseObj) {
      ReportAccessDenied(cx);
      return false;
    }
    promise = &unwrappedPromiseObj->as<PromiseObject>();
    ar.emplace(cx, promise);
    if (!cx->compartment()->wrap(cx, &resultOrReason)) {
      return false;
    }
  } else {
    promise = promiseObj.as<PromiseObject>();
  }

  return reject ? PromiseObject::reject(cx, promise, resultOrReason)
                : PromiseObject::resolve(cx, promise, resultOrReason);
}

JS_PUBLIC_API bool JS::ResolvePromise(JSContext* cx,
                                      JS::HandleObject promiseObj,
                                      JS::HandleValue resolutionValue) {
  return ResolveOrRejectPromise(cx, promiseObj, resolutionValue, false);
}

JS_PUBLIC_API bool JS::RejectPromise(JSContext* cx, JS::HandleObject promiseObj,
                                     JS::HandleValue rejectionValue) {
  return ResolveOrRejectPromise(cx, promiseObj, rejectionValue, true);
}

static MOZ_MUST_USE bool CallOriginalPromiseThenImpl(
    JSContext* cx, JS::HandleObject promiseObj, JS::HandleObject onFulfilledObj,
    JS::HandleObject onRejectedObj, JS::MutableHandleObject resultObj,
    CreateDependentPromise createDependent) {
  AssertHeapIsIdle();
  CHECK_THREAD(cx);
  cx->check(promiseObj, onFulfilledObj, onRejectedObj);

  MOZ_ASSERT_IF(onFulfilledObj, IsCallable(onFulfilledObj));
  MOZ_ASSERT_IF(onRejectedObj, IsCallable(onRejectedObj));

  RootedValue onFulfilled(cx, ObjectOrNullValue(onFulfilledObj));
  RootedValue onRejected(cx, ObjectOrNullValue(onRejectedObj));
  return OriginalPromiseThen(cx, promiseObj, onFulfilled, onRejected, resultObj,
                             createDependent);
}

JS_PUBLIC_API JSObject* JS::CallOriginalPromiseThen(
    JSContext* cx, JS::HandleObject promiseObj, JS::HandleObject onResolvedObj,
    JS::HandleObject onRejectedObj) {
  RootedObject resultPromise(cx);
  if (!CallOriginalPromiseThenImpl(cx, promiseObj, onResolvedObj, onRejectedObj,
                                   &resultPromise,
                                   CreateDependentPromise::Always)) {
    return nullptr;
  }
  return resultPromise;
}

JS_PUBLIC_API bool JS::AddPromiseReactions(JSContext* cx,
                                           JS::HandleObject promiseObj,
                                           JS::HandleObject onResolvedObj,
                                           JS::HandleObject onRejectedObj) {
  RootedObject resultPromise(cx);
  bool result = CallOriginalPromiseThenImpl(cx, promiseObj, onResolvedObj,
                                            onRejectedObj, &resultPromise,
                                            CreateDependentPromise::Never);
  MOZ_ASSERT(!resultPromise);
  return result;
}

JS_PUBLIC_API JS::PromiseUserInputEventHandlingState
JS::GetPromiseUserInputEventHandlingState(JS::HandleObject promiseObj_) {
  JSObject* promiseObj = CheckedUnwrap(promiseObj_);
  if (!promiseObj || !promiseObj->is<PromiseObject>()) {
    return JS::PromiseUserInputEventHandlingState::DontCare;
  }

  auto& promise = promiseObj->as<PromiseObject>();
  if (!promise.requiresUserInteractionHandling()) {
    return JS::PromiseUserInputEventHandlingState::DontCare;
  }
  if (promise.hadUserInteractionUponCreation()) {
    return JS::PromiseUserInputEventHandlingState::HadUserInteractionAtCreation;
  }
  return JS::PromiseUserInputEventHandlingState::
      DidntHaveUserInteractionAtCreation;
}

JS_PUBLIC_API bool JS::SetPromiseUserInputEventHandlingState(
    JS::HandleObject promiseObj_,
    JS::PromiseUserInputEventHandlingState state) {
  JSObject* promiseObj = CheckedUnwrap(promiseObj_);
  if (!promiseObj || !promiseObj->is<PromiseObject>()) {
    return false;
  }

  auto& promise = promiseObj->as<PromiseObject>();

  switch (state) {
    case JS::PromiseUserInputEventHandlingState::DontCare:
      promise.setRequiresUserInteractionHandling(false);
      break;
    case JS::PromiseUserInputEventHandlingState::HadUserInteractionAtCreation:
      promise.setRequiresUserInteractionHandling(true);
      promise.setHadUserInteractionUponCreation(true);
      break;
    case JS::PromiseUserInputEventHandlingState::
        DidntHaveUserInteractionAtCreation:
      promise.setRequiresUserInteractionHandling(true);
      promise.setHadUserInteractionUponCreation(false);
      break;
    default:
      MOZ_ASSERT_UNREACHABLE(
          "Invalid PromiseUserInputEventHandlingState enum value");
      return false;
  }
  return true;
}

/**
 * Unforgeable version of Promise.all for internal use.
 *
 * Takes a dense array of Promise objects and returns a promise that's
 * resolved with an array of resolution values when all those promises ahve
 * been resolved, or rejected with the rejection value of the first rejected
 * promise.
 *
 * Asserts that the array is dense and all entries are Promise objects.
 */
JS_PUBLIC_API JSObject* JS::GetWaitForAllPromise(
    JSContext* cx, const JS::AutoObjectVector& promises) {
  AssertHeapIsIdle();
  CHECK_THREAD(cx);

  return js::GetWaitForAllPromise(cx, promises);
}

JS_PUBLIC_API void JS::InitDispatchToEventLoop(
    JSContext* cx, JS::DispatchToEventLoopCallback callback, void* closure) {
  cx->runtime()->offThreadPromiseState.ref().init(callback, closure);
}

JS_PUBLIC_API void JS::ShutdownAsyncTasks(JSContext* cx) {
  cx->runtime()->offThreadPromiseState.ref().shutdown(cx);
}

JS_PUBLIC_API void JS::InitConsumeStreamCallback(
    JSContext* cx, ConsumeStreamCallback consume,
    ReportStreamErrorCallback report) {
  cx->runtime()->consumeStreamCallback = consume;
  cx->runtime()->reportStreamErrorCallback = report;
}

JS_PUBLIC_API void JS_RequestInterruptCallback(JSContext* cx) {
  cx->requestInterrupt(InterruptReason::CallbackUrgent);
}

JS_PUBLIC_API void JS_RequestInterruptCallbackCanWait(JSContext* cx) {
  cx->requestInterrupt(InterruptReason::CallbackCanWait);
}

JS::AutoSetAsyncStackForNewCalls::AutoSetAsyncStackForNewCalls(
    JSContext* cx, HandleObject stack, const char* asyncCause,
    JS::AutoSetAsyncStackForNewCalls::AsyncCallKind kind)
    : cx(cx),
      oldAsyncStack(cx, cx->asyncStackForNewActivations()),
      oldAsyncCause(cx->asyncCauseForNewActivations),
      oldAsyncCallIsExplicit(cx->asyncCallIsExplicit) {
  CHECK_THREAD(cx);

  // The option determines whether we actually use the new values at this
  // point. It will not affect restoring the previous values when the object
  // is destroyed, so if the option changes it won't cause consistency issues.
  if (!cx->options().asyncStack()) {
    return;
  }

  SavedFrame* asyncStack = &stack->as<SavedFrame>();

  cx->asyncStackForNewActivations() = asyncStack;
  cx->asyncCauseForNewActivations = asyncCause;
  cx->asyncCallIsExplicit = kind == AsyncCallKind::EXPLICIT;
}

JS::AutoSetAsyncStackForNewCalls::~AutoSetAsyncStackForNewCalls() {
  cx->asyncCauseForNewActivations = oldAsyncCause;
  cx->asyncStackForNewActivations() =
      oldAsyncStack ? &oldAsyncStack->as<SavedFrame>() : nullptr;
  cx->asyncCallIsExplicit = oldAsyncCallIsExplicit;
}

/************************************************************************/
JS_PUBLIC_API JSString* JS_NewStringCopyN(JSContext* cx, const char* s,
                                          size_t n) {
  AssertHeapIsIdle();
  CHECK_THREAD(cx);
  return NewStringCopyN<CanGC>(cx, s, n);
}

JS_PUBLIC_API JSString* JS_NewStringCopyZ(JSContext* cx, const char* s) {
  AssertHeapIsIdle();
  CHECK_THREAD(cx);
  if (!s) {
    return cx->runtime()->emptyString;
  }
  return NewStringCopyZ<CanGC>(cx, s);
}

JS_PUBLIC_API JSString* JS_NewStringCopyUTF8Z(JSContext* cx,
                                              const JS::ConstUTF8CharsZ s) {
  AssertHeapIsIdle();
  CHECK_THREAD(cx);
  return NewStringCopyUTF8Z<CanGC>(cx, s);
}

JS_PUBLIC_API JSString* JS_NewStringCopyUTF8N(JSContext* cx,
                                              const JS::UTF8Chars s) {
  AssertHeapIsIdle();
  CHECK_THREAD(cx);
  return NewStringCopyUTF8N<CanGC>(cx, s);
}

JS_PUBLIC_API bool JS_StringHasBeenPinned(JSContext* cx, JSString* str) {
  AssertHeapIsIdle();
  CHECK_THREAD(cx);

  if (!str->isAtom()) {
    return false;
  }

  return str->asAtom().isPinned();
}

JS_PUBLIC_API jsid INTERNED_STRING_TO_JSID(JSContext* cx, JSString* str) {
  MOZ_ASSERT(str);
  MOZ_ASSERT(((size_t)str & JSID_TYPE_MASK) == 0);
  MOZ_ASSERT_IF(cx, JS_StringHasBeenPinned(cx, str));
  return AtomToId(&str->asAtom());
}

JS_PUBLIC_API JSString* JS_AtomizeAndPinJSString(JSContext* cx,
                                                 HandleString str) {
  AssertHeapIsIdle();
  CHECK_THREAD(cx);
  JSAtom* atom = AtomizeString(cx, str, PinAtom);
  MOZ_ASSERT_IF(atom, JS_StringHasBeenPinned(cx, atom));
  return atom;
}

JS_PUBLIC_API JSString* JS_AtomizeString(JSContext* cx, const char* s) {
  return JS_AtomizeStringN(cx, s, strlen(s));
}

JS_PUBLIC_API JSString* JS_AtomizeStringN(JSContext* cx, const char* s,
                                          size_t length) {
  AssertHeapIsIdle();
  CHECK_THREAD(cx);
  return Atomize(cx, s, length, DoNotPinAtom);
}

JS_PUBLIC_API JSString* JS_AtomizeAndPinString(JSContext* cx, const char* s) {
  return JS_AtomizeAndPinStringN(cx, s, strlen(s));
}

JS_PUBLIC_API JSString* JS_AtomizeAndPinStringN(JSContext* cx, const char* s,
                                                size_t length) {
  AssertHeapIsIdle();
  CHECK_THREAD(cx);
  JSAtom* atom = Atomize(cx, s, length, PinAtom);
  MOZ_ASSERT_IF(atom, JS_StringHasBeenPinned(cx, atom));
  return atom;
}

JS_PUBLIC_API JSString* JS_NewLatin1String(JSContext* cx, JS::Latin1Char* chars,
                                           size_t length) {
  AssertHeapIsIdle();
  CHECK_THREAD(cx);
  return NewString(cx, chars, length);
}

JS_PUBLIC_API JSString* JS_NewUCString(JSContext* cx, char16_t* chars,
                                       size_t length) {
  AssertHeapIsIdle();
  CHECK_THREAD(cx);
  return NewString(cx, chars, length);
}

JS_PUBLIC_API JSString* JS_NewUCStringDontDeflate(JSContext* cx,
                                                  char16_t* chars,
                                                  size_t length) {
  AssertHeapIsIdle();
  CHECK_THREAD(cx);
  return NewStringDontDeflate(cx, chars, length);
}

JS_PUBLIC_API JSString* JS_NewUCStringCopyN(JSContext* cx, const char16_t* s,
                                            size_t n) {
  AssertHeapIsIdle();
  CHECK_THREAD(cx);
  if (!n) {
    return cx->names().empty;
  }
  return NewStringCopyN<CanGC>(cx, s, n);
}

JS_PUBLIC_API JSString* JS_NewUCStringCopyZ(JSContext* cx, const char16_t* s) {
  AssertHeapIsIdle();
  CHECK_THREAD(cx);
  if (!s) {
    return cx->runtime()->emptyString;
  }
  return NewStringCopyZ<CanGC>(cx, s);
}

JS_PUBLIC_API JSString* JS_AtomizeUCString(JSContext* cx, const char16_t* s) {
  return JS_AtomizeUCStringN(cx, s, js_strlen(s));
}

JS_PUBLIC_API JSString* JS_AtomizeUCStringN(JSContext* cx, const char16_t* s,
                                            size_t length) {
  AssertHeapIsIdle();
  CHECK_THREAD(cx);
  return AtomizeChars(cx, s, length, DoNotPinAtom);
}

JS_PUBLIC_API JSString* JS_AtomizeAndPinUCStringN(JSContext* cx,
                                                  const char16_t* s,
                                                  size_t length) {
  AssertHeapIsIdle();
  CHECK_THREAD(cx);
  JSAtom* atom = AtomizeChars(cx, s, length, PinAtom);
  MOZ_ASSERT_IF(atom, JS_StringHasBeenPinned(cx, atom));
  return atom;
}

JS_PUBLIC_API JSString* JS_AtomizeAndPinUCString(JSContext* cx,
                                                 const char16_t* s) {
  return JS_AtomizeAndPinUCStringN(cx, s, js_strlen(s));
}

JS_PUBLIC_API size_t JS_GetStringLength(JSString* str) { return str->length(); }

JS_PUBLIC_API bool JS_StringIsFlat(JSString* str) { return str->isFlat(); }

JS_PUBLIC_API bool JS_StringHasLatin1Chars(JSString* str) {
  return str->hasLatin1Chars();
}

JS_PUBLIC_API const JS::Latin1Char* JS_GetLatin1StringCharsAndLength(
    JSContext* cx, const JS::AutoRequireNoGC& nogc, JSString* str,
    size_t* plength) {
  MOZ_ASSERT(plength);
  AssertHeapIsIdleOrStringIsFlat(str);
  CHECK_THREAD(cx);
  cx->check(str);
  JSLinearString* linear = str->ensureLinear(cx);
  if (!linear) {
    return nullptr;
  }
  *plength = linear->length();
  return linear->latin1Chars(nogc);
}

JS_PUBLIC_API const char16_t* JS_GetTwoByteStringCharsAndLength(
    JSContext* cx, const JS::AutoRequireNoGC& nogc, JSString* str,
    size_t* plength) {
  MOZ_ASSERT(plength);
  AssertHeapIsIdleOrStringIsFlat(str);
  CHECK_THREAD(cx);
  cx->check(str);
  JSLinearString* linear = str->ensureLinear(cx);
  if (!linear) {
    return nullptr;
  }
  *plength = linear->length();
  return linear->twoByteChars(nogc);
}

JS_PUBLIC_API const char16_t* JS_GetTwoByteExternalStringChars(JSString* str) {
  return str->asExternal().twoByteChars();
}

JS_PUBLIC_API bool JS_GetStringCharAt(JSContext* cx, JSString* str,
                                      size_t index, char16_t* res) {
  AssertHeapIsIdleOrStringIsFlat(str);
  CHECK_THREAD(cx);
  cx->check(str);

  JSLinearString* linear = str->ensureLinear(cx);
  if (!linear) {
    return false;
  }

  *res = linear->latin1OrTwoByteChar(index);
  return true;
}

JS_PUBLIC_API char16_t JS_GetFlatStringCharAt(JSFlatString* str, size_t index) {
  return str->latin1OrTwoByteChar(index);
}

JS_PUBLIC_API bool JS_CopyStringChars(JSContext* cx,
                                      mozilla::Range<char16_t> dest,
                                      JSString* str) {
  AssertHeapIsIdleOrStringIsFlat(str);
  CHECK_THREAD(cx);
  cx->check(str);

  JSLinearString* linear = str->ensureLinear(cx);
  if (!linear) {
    return false;
  }

  MOZ_ASSERT(linear->length() <= dest.length());
  CopyChars(dest.begin().get(), *linear);
  return true;
}

JS_PUBLIC_API const Latin1Char* JS_GetLatin1InternedStringChars(
    const JS::AutoRequireNoGC& nogc, JSString* str) {
  MOZ_ASSERT(str->isAtom());
  JSFlatString* flat = str->ensureFlat(nullptr);
  if (!flat) {
    return nullptr;
  }
  return flat->latin1Chars(nogc);
}

JS_PUBLIC_API const char16_t* JS_GetTwoByteInternedStringChars(
    const JS::AutoRequireNoGC& nogc, JSString* str) {
  MOZ_ASSERT(str->isAtom());
  JSFlatString* flat = str->ensureFlat(nullptr);
  if (!flat) {
    return nullptr;
  }
  return flat->twoByteChars(nogc);
}

extern JS_PUBLIC_API JSFlatString* JS_FlattenString(JSContext* cx,
                                                    JSString* str) {
  AssertHeapIsIdle();
  CHECK_THREAD(cx);
  cx->check(str);
  JSFlatString* flat = str->ensureFlat(cx);
  if (!flat) {
    return nullptr;
  }
  return flat;
}

extern JS_PUBLIC_API const Latin1Char* JS_GetLatin1FlatStringChars(
    const JS::AutoRequireNoGC& nogc, JSFlatString* str) {
  return str->latin1Chars(nogc);
}

extern JS_PUBLIC_API const char16_t* JS_GetTwoByteFlatStringChars(
    const JS::AutoRequireNoGC& nogc, JSFlatString* str) {
  return str->twoByteChars(nogc);
}

JS_PUBLIC_API bool JS_CompareStrings(JSContext* cx, JSString* str1,
                                     JSString* str2, int32_t* result) {
  AssertHeapIsIdle();
  CHECK_THREAD(cx);

  return CompareStrings(cx, str1, str2, result);
}

JS_PUBLIC_API bool JS_StringEqualsAscii(JSContext* cx, JSString* str,
                                        const char* asciiBytes, bool* match) {
  AssertHeapIsIdle();
  CHECK_THREAD(cx);

  JSLinearString* linearStr = str->ensureLinear(cx);
  if (!linearStr) {
    return false;
  }
  *match = StringEqualsAscii(linearStr, asciiBytes);
  return true;
}

JS_PUBLIC_API bool JS_FlatStringEqualsAscii(JSFlatString* str,
                                            const char* asciiBytes) {
  return StringEqualsAscii(str, asciiBytes);
}

JS_PUBLIC_API size_t JS_PutEscapedFlatString(char* buffer, size_t size,
                                             JSFlatString* str, char quote) {
  return PutEscapedString(buffer, size, str, quote);
}

JS_PUBLIC_API size_t JS_PutEscapedString(JSContext* cx, char* buffer,
                                         size_t size, JSString* str,
                                         char quote) {
  AssertHeapIsIdle();
  JSLinearString* linearStr = str->ensureLinear(cx);
  if (!linearStr) {
    return size_t(-1);
  }
  return PutEscapedString(buffer, size, linearStr, quote);
}

JS_PUBLIC_API JSString* JS_NewDependentString(JSContext* cx, HandleString str,
                                              size_t start, size_t length) {
  AssertHeapIsIdle();
  CHECK_THREAD(cx);
  return NewDependentString(cx, str, start, length);
}

JS_PUBLIC_API JSString* JS_ConcatStrings(JSContext* cx, HandleString left,
                                         HandleString right) {
  AssertHeapIsIdle();
  CHECK_THREAD(cx);
  return ConcatStrings<CanGC>(cx, left, right);
}

JS_PUBLIC_API bool JS_DecodeBytes(JSContext* cx, const char* src, size_t srclen,
                                  char16_t* dst, size_t* dstlenp) {
  AssertHeapIsIdle();
  CHECK_THREAD(cx);

  if (!dst) {
    *dstlenp = srclen;
    return true;
  }

  size_t dstlen = *dstlenp;

  if (srclen > dstlen) {
    CopyAndInflateChars(dst, src, dstlen);

    gc::AutoSuppressGC suppress(cx);
    JS_ReportErrorNumberASCII(cx, GetErrorMessage, nullptr,
                              JSMSG_BUFFER_TOO_SMALL);
    return false;
  }

  CopyAndInflateChars(dst, src, srclen);
  *dstlenp = srclen;
  return true;
}

JS_PUBLIC_API JS::UniqueChars JS_EncodeStringToASCII(JSContext* cx,
                                                     JSString* str) {
  AssertHeapIsIdle();
  CHECK_THREAD(cx);

  return js::EncodeAscii(cx, str);
}

JS_PUBLIC_API JS::UniqueChars JS_EncodeStringToLatin1(JSContext* cx,
                                                      JSString* str) {
  AssertHeapIsIdle();
  CHECK_THREAD(cx);

  return js::EncodeLatin1(cx, str);
}

JS_PUBLIC_API JS::UniqueChars JS_EncodeStringToUTF8(JSContext* cx,
                                                    HandleString str) {
  AssertHeapIsIdle();
  CHECK_THREAD(cx);

  return StringToNewUTF8CharsZ(cx, *str);
}

JS_PUBLIC_API size_t JS_GetStringEncodingLength(JSContext* cx, JSString* str) {
  AssertHeapIsIdle();
  CHECK_THREAD(cx);

  if (!str->ensureLinear(cx)) {
    return size_t(-1);
  }
  return str->length();
}

JS_PUBLIC_API bool JS_EncodeStringToBuffer(JSContext* cx, JSString* str,
                                           char* buffer, size_t length) {
  AssertHeapIsIdle();
  CHECK_THREAD(cx);

  JSLinearString* linear = str->ensureLinear(cx);
  if (!linear) {
    return false;
  }

  JS::AutoCheckCannotGC nogc;
  size_t writeLength = Min(linear->length(), length);
  if (linear->hasLatin1Chars()) {
    mozilla::PodCopy(reinterpret_cast<Latin1Char*>(buffer),
                     linear->latin1Chars(nogc), writeLength);
  } else {
    const char16_t* src = linear->twoByteChars(nogc);
    for (size_t i = 0; i < writeLength; i++) {
      buffer[i] = char(src[i]);
    }
  }
  return true;
}

JS_PUBLIC_API JS::Symbol* JS::NewSymbol(JSContext* cx,
                                        HandleString description) {
  AssertHeapIsIdle();
  CHECK_THREAD(cx);
  if (description) {
    cx->check(description);
  }

  return Symbol::new_(cx, SymbolCode::UniqueSymbol, description);
}

JS_PUBLIC_API JS::Symbol* JS::GetSymbolFor(JSContext* cx, HandleString key) {
  AssertHeapIsIdle();
  CHECK_THREAD(cx);
  cx->check(key);

  return Symbol::for_(cx, key);
}

JS_PUBLIC_API JSString* JS::GetSymbolDescription(HandleSymbol symbol) {
  return symbol->description();
}

JS_PUBLIC_API JS::SymbolCode JS::GetSymbolCode(Handle<Symbol*> symbol) {
  return symbol->code();
}

JS_PUBLIC_API JS::Symbol* JS::GetWellKnownSymbol(JSContext* cx,
                                                 JS::SymbolCode which) {
  return cx->wellKnownSymbols().get(which);
}

#ifdef DEBUG
static bool PropertySpecNameIsDigits(const char* s) {
  if (JS::PropertySpecNameIsSymbol(s)) {
    return false;
  }
  if (!*s) {
    return false;
  }
  for (; *s; s++) {
    if (*s < '0' || *s > '9') {
      return false;
    }
  }
  return true;
}
#endif  // DEBUG

JS_PUBLIC_API bool JS::PropertySpecNameEqualsId(const char* name, HandleId id) {
  if (JS::PropertySpecNameIsSymbol(name)) {
    if (!JSID_IS_SYMBOL(id)) {
      return false;
    }
    Symbol* sym = JSID_TO_SYMBOL(id);
    return sym->isWellKnownSymbol() &&
           sym->code() == PropertySpecNameToSymbolCode(name);
  }

  MOZ_ASSERT(!PropertySpecNameIsDigits(name));
  return JSID_IS_ATOM(id) && JS_FlatStringEqualsAscii(JSID_TO_ATOM(id), name);
}

JS_PUBLIC_API bool JS_Stringify(JSContext* cx, MutableHandleValue vp,
                                HandleObject replacer, HandleValue space,
                                JSONWriteCallback callback, void* data) {
  AssertHeapIsIdle();
  CHECK_THREAD(cx);
  cx->check(replacer, space);
  StringBuffer sb(cx);
  if (!sb.ensureTwoByteChars()) {
    return false;
  }
  if (!Stringify(cx, vp, replacer, space, sb, StringifyBehavior::Normal)) {
    return false;
  }
  if (sb.empty() && !sb.append(cx->names().null)) {
    return false;
  }
  return callback(sb.rawTwoByteBegin(), sb.length(), data);
}

JS_PUBLIC_API bool JS::ToJSONMaybeSafely(JSContext* cx, JS::HandleObject input,
                                         JSONWriteCallback callback,
                                         void* data) {
  AssertHeapIsIdle();
  CHECK_THREAD(cx);
  cx->check(input);

  StringBuffer sb(cx);
  if (!sb.ensureTwoByteChars()) {
    return false;
  }

  RootedValue inputValue(cx, ObjectValue(*input));
  if (!Stringify(cx, &inputValue, nullptr, NullHandleValue, sb,
                 StringifyBehavior::RestrictedSafe))
    return false;

  if (sb.empty() && !sb.append(cx->names().null)) {
    return false;
  }

  return callback(sb.rawTwoByteBegin(), sb.length(), data);
}

<<<<<<< HEAD
JS_PUBLIC_API(bool)
JS_ParseJSON(JSContext* cx, const char16_t* chars, uint32_t len, MutableHandleValue vp)
{
    AssertHeapIsIdle();
    CHECK_REQUEST(cx);
    return ParseJSONWithReviver(cx, mozilla::Range<const char16_t>(chars, len), NullHandleValue, vp, nullptr);
=======
JS_PUBLIC_API bool JS_ParseJSON(JSContext* cx, const char16_t* chars,
                                uint32_t len, MutableHandleValue vp) {
  AssertHeapIsIdle();
  CHECK_THREAD(cx);
  return ParseJSONWithReviver(cx, mozilla::Range<const char16_t>(chars, len),
                              NullHandleValue, vp);
>>>>>>> 030f2d6b
}

JS_PUBLIC_API bool JS_ParseJSON(JSContext* cx, HandleString str,
                                MutableHandleValue vp) {
  return JS_ParseJSONWithReviver(cx, str, NullHandleValue, vp);
}

<<<<<<< HEAD
JS_PUBLIC_API(bool)
JS_ParseJSONWithReviver(JSContext* cx, const char16_t* chars, uint32_t len, HandleValue reviver, MutableHandleValue vp)
{
    AssertHeapIsIdle();
    CHECK_REQUEST(cx);
    return ParseJSONWithReviver(cx, mozilla::Range<const char16_t>(chars, len), reviver, vp, nullptr);
=======
JS_PUBLIC_API bool JS_ParseJSONWithReviver(JSContext* cx, const char16_t* chars,
                                           uint32_t len, HandleValue reviver,
                                           MutableHandleValue vp) {
  AssertHeapIsIdle();
  CHECK_THREAD(cx);
  return ParseJSONWithReviver(cx, mozilla::Range<const char16_t>(chars, len),
                              reviver, vp);
>>>>>>> 030f2d6b
}

JS_PUBLIC_API bool JS_ParseJSONWithReviver(JSContext* cx, HandleString str,
                                           HandleValue reviver,
                                           MutableHandleValue vp) {
  AssertHeapIsIdle();
  CHECK_THREAD(cx);
  cx->check(str);

  AutoStableStringChars stableChars(cx);
  if (!stableChars.init(cx, str)) {
    return false;
  }

<<<<<<< HEAD
    return stableChars.isLatin1()
           ? ParseJSONWithReviver(cx, stableChars.latin1Range(), reviver, vp, &str->taint())
           : ParseJSONWithReviver(cx, stableChars.twoByteRange(), reviver, vp, &str->taint());
=======
  return stableChars.isLatin1()
             ? ParseJSONWithReviver(cx, stableChars.latin1Range(), reviver, vp)
             : ParseJSONWithReviver(cx, stableChars.twoByteRange(), reviver,
                                    vp);
>>>>>>> 030f2d6b
}

/************************************************************************/

JS_PUBLIC_API void JS_ReportErrorASCII(JSContext* cx, const char* format, ...) {
  va_list ap;

  AssertHeapIsIdle();
  va_start(ap, format);
  ReportErrorVA(cx, JSREPORT_ERROR, format, ArgumentsAreASCII, ap);
  va_end(ap);
}

JS_PUBLIC_API void JS_ReportErrorLatin1(JSContext* cx, const char* format,
                                        ...) {
  va_list ap;

  AssertHeapIsIdle();
  va_start(ap, format);
  ReportErrorVA(cx, JSREPORT_ERROR, format, ArgumentsAreLatin1, ap);
  va_end(ap);
}

JS_PUBLIC_API void JS_ReportErrorUTF8(JSContext* cx, const char* format, ...) {
  va_list ap;

  AssertHeapIsIdle();
  va_start(ap, format);
  ReportErrorVA(cx, JSREPORT_ERROR, format, ArgumentsAreUTF8, ap);
  va_end(ap);
}

JS_PUBLIC_API void JS_ReportErrorNumberASCII(JSContext* cx,
                                             JSErrorCallback errorCallback,
                                             void* userRef,
                                             const unsigned errorNumber, ...) {
  va_list ap;
  va_start(ap, errorNumber);
  JS_ReportErrorNumberASCIIVA(cx, errorCallback, userRef, errorNumber, ap);
  va_end(ap);
}

JS_PUBLIC_API void JS_ReportErrorNumberASCIIVA(JSContext* cx,
                                               JSErrorCallback errorCallback,
                                               void* userRef,
                                               const unsigned errorNumber,
                                               va_list ap) {
  AssertHeapIsIdle();
  ReportErrorNumberVA(cx, JSREPORT_ERROR, errorCallback, userRef, errorNumber,
                      ArgumentsAreASCII, ap);
}

JS_PUBLIC_API void JS_ReportErrorNumberLatin1(JSContext* cx,
                                              JSErrorCallback errorCallback,
                                              void* userRef,
                                              const unsigned errorNumber, ...) {
  va_list ap;
  va_start(ap, errorNumber);
  JS_ReportErrorNumberLatin1VA(cx, errorCallback, userRef, errorNumber, ap);
  va_end(ap);
}

JS_PUBLIC_API void JS_ReportErrorNumberLatin1VA(JSContext* cx,
                                                JSErrorCallback errorCallback,
                                                void* userRef,
                                                const unsigned errorNumber,
                                                va_list ap) {
  AssertHeapIsIdle();
  ReportErrorNumberVA(cx, JSREPORT_ERROR, errorCallback, userRef, errorNumber,
                      ArgumentsAreLatin1, ap);
}

JS_PUBLIC_API void JS_ReportErrorNumberUTF8(JSContext* cx,
                                            JSErrorCallback errorCallback,
                                            void* userRef,
                                            const unsigned errorNumber, ...) {
  va_list ap;
  va_start(ap, errorNumber);
  JS_ReportErrorNumberUTF8VA(cx, errorCallback, userRef, errorNumber, ap);
  va_end(ap);
}

JS_PUBLIC_API void JS_ReportErrorNumberUTF8VA(JSContext* cx,
                                              JSErrorCallback errorCallback,
                                              void* userRef,
                                              const unsigned errorNumber,
                                              va_list ap) {
  AssertHeapIsIdle();
  ReportErrorNumberVA(cx, JSREPORT_ERROR, errorCallback, userRef, errorNumber,
                      ArgumentsAreUTF8, ap);
}

JS_PUBLIC_API void JS_ReportErrorNumberUC(JSContext* cx,
                                          JSErrorCallback errorCallback,
                                          void* userRef,
                                          const unsigned errorNumber, ...) {
  va_list ap;

  AssertHeapIsIdle();
  va_start(ap, errorNumber);
  ReportErrorNumberVA(cx, JSREPORT_ERROR, errorCallback, userRef, errorNumber,
                      ArgumentsAreUnicode, ap);
  va_end(ap);
}

JS_PUBLIC_API void JS_ReportErrorNumberUCArray(JSContext* cx,
                                               JSErrorCallback errorCallback,
                                               void* userRef,
                                               const unsigned errorNumber,
                                               const char16_t** args) {
  AssertHeapIsIdle();
  ReportErrorNumberUCArray(cx, JSREPORT_ERROR, errorCallback, userRef,
                           errorNumber, args);
}

JS_PUBLIC_API bool JS_ReportWarningASCII(JSContext* cx, const char* format,
                                         ...) {
  va_list ap;
  bool ok;

  AssertHeapIsIdle();
  va_start(ap, format);
  ok = ReportErrorVA(cx, JSREPORT_WARNING, format, ArgumentsAreASCII, ap);
  va_end(ap);
  return ok;
}

JS_PUBLIC_API bool JS_ReportWarningLatin1(JSContext* cx, const char* format,
                                          ...) {
  va_list ap;
  bool ok;

  AssertHeapIsIdle();
  va_start(ap, format);
  ok = ReportErrorVA(cx, JSREPORT_WARNING, format, ArgumentsAreLatin1, ap);
  va_end(ap);
  return ok;
}

JS_PUBLIC_API bool JS_ReportWarningUTF8(JSContext* cx, const char* format,
                                        ...) {
  va_list ap;
  bool ok;

  AssertHeapIsIdle();
  va_start(ap, format);
  ok = ReportErrorVA(cx, JSREPORT_WARNING, format, ArgumentsAreUTF8, ap);
  va_end(ap);
  return ok;
}

JS_PUBLIC_API bool JS_ReportErrorFlagsAndNumberASCII(
    JSContext* cx, unsigned flags, JSErrorCallback errorCallback, void* userRef,
    const unsigned errorNumber, ...) {
  va_list ap;
  bool ok;

  AssertHeapIsIdle();
  va_start(ap, errorNumber);
  ok = ReportErrorNumberVA(cx, flags, errorCallback, userRef, errorNumber,
                           ArgumentsAreASCII, ap);
  va_end(ap);
  return ok;
}

JS_PUBLIC_API bool JS_ReportErrorFlagsAndNumberLatin1(
    JSContext* cx, unsigned flags, JSErrorCallback errorCallback, void* userRef,
    const unsigned errorNumber, ...) {
  va_list ap;
  bool ok;

  AssertHeapIsIdle();
  va_start(ap, errorNumber);
  ok = ReportErrorNumberVA(cx, flags, errorCallback, userRef, errorNumber,
                           ArgumentsAreLatin1, ap);
  va_end(ap);
  return ok;
}

JS_PUBLIC_API bool JS_ReportErrorFlagsAndNumberUTF8(
    JSContext* cx, unsigned flags, JSErrorCallback errorCallback, void* userRef,
    const unsigned errorNumber, ...) {
  va_list ap;
  bool ok;

  AssertHeapIsIdle();
  va_start(ap, errorNumber);
  ok = ReportErrorNumberVA(cx, flags, errorCallback, userRef, errorNumber,
                           ArgumentsAreUTF8, ap);
  va_end(ap);
  return ok;
}

JS_PUBLIC_API bool JS_ReportErrorFlagsAndNumberUC(JSContext* cx, unsigned flags,
                                                  JSErrorCallback errorCallback,
                                                  void* userRef,
                                                  const unsigned errorNumber,
                                                  ...) {
  va_list ap;
  bool ok;

  AssertHeapIsIdle();
  va_start(ap, errorNumber);
  ok = ReportErrorNumberVA(cx, flags, errorCallback, userRef, errorNumber,
                           ArgumentsAreUnicode, ap);
  va_end(ap);
  return ok;
}

JS_PUBLIC_API void JS_ReportOutOfMemory(JSContext* cx) {
  ReportOutOfMemory(cx);
}

JS_PUBLIC_API void JS_ReportAllocationOverflow(JSContext* cx) {
  ReportAllocationOverflow(cx);
}

JS_PUBLIC_API JS::WarningReporter JS::GetWarningReporter(JSContext* cx) {
  return cx->runtime()->warningReporter;
}

JS_PUBLIC_API JS::WarningReporter JS::SetWarningReporter(
    JSContext* cx, JS::WarningReporter reporter) {
  WarningReporter older = cx->runtime()->warningReporter;
  cx->runtime()->warningReporter = reporter;
  return older;
}

/************************************************************************/

/*
 * Regular Expressions.
 */
JS_PUBLIC_API JSObject* JS_NewRegExpObject(JSContext* cx, const char* bytes,
                                           size_t length, unsigned flags) {
  AssertHeapIsIdle();
  CHECK_THREAD(cx);

  UniqueTwoByteChars chars(InflateString(cx, bytes, length));
  if (!chars) {
    return nullptr;
  }

  return RegExpObject::create(cx, chars.get(), length, RegExpFlag(flags),
                              GenericObject);
}

JS_PUBLIC_API JSObject* JS_NewUCRegExpObject(JSContext* cx,
                                             const char16_t* chars,
                                             size_t length, unsigned flags) {
  AssertHeapIsIdle();
  CHECK_THREAD(cx);

  return RegExpObject::create(cx, chars, length, RegExpFlag(flags),
                              GenericObject);
}

JS_PUBLIC_API bool JS_SetRegExpInput(JSContext* cx, HandleObject obj,
                                     HandleString input) {
  AssertHeapIsIdle();
  CHECK_THREAD(cx);
  cx->check(input);

  Handle<GlobalObject*> global = obj.as<GlobalObject>();
  RegExpStatics* res = GlobalObject::getRegExpStatics(cx, global);
  if (!res) {
    return false;
  }

  res->reset(input);
  return true;
}

JS_PUBLIC_API bool JS_ClearRegExpStatics(JSContext* cx, HandleObject obj) {
  AssertHeapIsIdle();
  CHECK_THREAD(cx);
  MOZ_ASSERT(obj);

  Handle<GlobalObject*> global = obj.as<GlobalObject>();
  RegExpStatics* res = GlobalObject::getRegExpStatics(cx, global);
  if (!res) {
    return false;
  }

  res->clear();
  return true;
}

JS_PUBLIC_API bool JS_ExecuteRegExp(JSContext* cx, HandleObject obj,
                                    HandleObject reobj, char16_t* chars,
                                    size_t length, size_t* indexp, bool test,
                                    MutableHandleValue rval) {
  AssertHeapIsIdle();
  CHECK_THREAD(cx);

  Handle<GlobalObject*> global = obj.as<GlobalObject>();
  RegExpStatics* res = GlobalObject::getRegExpStatics(cx, global);
  if (!res) {
    return false;
  }

  RootedLinearString input(cx, NewStringCopyN<CanGC>(cx, chars, length));
  if (!input) {
    return false;
  }

  return ExecuteRegExpLegacy(cx, res, reobj.as<RegExpObject>(), input, indexp,
                             test, rval);
}

JS_PUBLIC_API bool JS_ExecuteRegExpNoStatics(JSContext* cx, HandleObject obj,
                                             char16_t* chars, size_t length,
                                             size_t* indexp, bool test,
                                             MutableHandleValue rval) {
  AssertHeapIsIdle();
  CHECK_THREAD(cx);

  RootedLinearString input(cx, NewStringCopyN<CanGC>(cx, chars, length));
  if (!input) {
    return false;
  }

  return ExecuteRegExpLegacy(cx, nullptr, obj.as<RegExpObject>(), input, indexp,
                             test, rval);
}

JS_PUBLIC_API bool JS_ObjectIsRegExp(JSContext* cx, HandleObject obj,
                                     bool* isRegExp) {
  cx->check(obj);

  ESClass cls;
  if (!GetBuiltinClass(cx, obj, &cls)) {
    return false;
  }

  *isRegExp = cls == ESClass::RegExp;
  return true;
}

JS_PUBLIC_API unsigned JS_GetRegExpFlags(JSContext* cx, HandleObject obj) {
  AssertHeapIsIdle();
  CHECK_THREAD(cx);

  RegExpShared* shared = RegExpToShared(cx, obj);
  if (!shared) {
    return false;
  }
  return shared->getFlags();
}

JS_PUBLIC_API JSString* JS_GetRegExpSource(JSContext* cx, HandleObject obj) {
  AssertHeapIsIdle();
  CHECK_THREAD(cx);

  RegExpShared* shared = RegExpToShared(cx, obj);
  if (!shared) {
    return nullptr;
  }
  return shared->getSource();
}

/************************************************************************/

JS_PUBLIC_API bool JS_SetDefaultLocale(JSRuntime* rt, const char* locale) {
  AssertHeapIsIdle();
  return rt->setDefaultLocale(locale);
}

JS_PUBLIC_API UniqueChars JS_GetDefaultLocale(JSContext* cx) {
  AssertHeapIsIdle();
  if (const char* locale = cx->runtime()->getDefaultLocale()) {
    return DuplicateString(cx, locale);
  }

  return nullptr;
}

JS_PUBLIC_API void JS_ResetDefaultLocale(JSRuntime* rt) {
  AssertHeapIsIdle();
  rt->resetDefaultLocale();
}

JS_PUBLIC_API void JS_SetLocaleCallbacks(JSRuntime* rt,
                                         const JSLocaleCallbacks* callbacks) {
  AssertHeapIsIdle();
  rt->localeCallbacks = callbacks;
}

JS_PUBLIC_API const JSLocaleCallbacks* JS_GetLocaleCallbacks(JSRuntime* rt) {
  /* This function can be called by a finalizer. */
  return rt->localeCallbacks;
}

/************************************************************************/

JS_PUBLIC_API bool JS_IsExceptionPending(JSContext* cx) {
  /* This function can be called by a finalizer. */
  return (bool)cx->isExceptionPending();
}

JS_PUBLIC_API bool JS_GetPendingException(JSContext* cx,
                                          MutableHandleValue vp) {
  AssertHeapIsIdle();
  CHECK_THREAD(cx);
  if (!cx->isExceptionPending()) {
    return false;
  }
  return cx->getPendingException(vp);
}

JS_PUBLIC_API void JS_SetPendingException(JSContext* cx, HandleValue value) {
  AssertHeapIsIdle();
  CHECK_THREAD(cx);
  cx->releaseCheck(value);
  cx->setPendingException(value);
}

JS_PUBLIC_API void JS_ClearPendingException(JSContext* cx) {
  AssertHeapIsIdle();
  cx->clearPendingException();
}

JS::AutoSaveExceptionState::AutoSaveExceptionState(JSContext* cx)
    : context(cx),
      wasPropagatingForcedReturn(cx->propagatingForcedReturn_),
      wasOverRecursed(cx->overRecursed_),
      wasThrowing(cx->throwing),
      exceptionValue(cx) {
  AssertHeapIsIdle();
  CHECK_THREAD(cx);
  if (wasPropagatingForcedReturn) {
    cx->clearPropagatingForcedReturn();
  }
  if (wasOverRecursed) {
    cx->overRecursed_ = false;
  }
  if (wasThrowing) {
    exceptionValue = cx->unwrappedException();
    cx->clearPendingException();
  }
}

void JS::AutoSaveExceptionState::restore() {
  context->propagatingForcedReturn_ = wasPropagatingForcedReturn;
  context->overRecursed_ = wasOverRecursed;
  context->throwing = wasThrowing;
  context->unwrappedException() = exceptionValue;
  drop();
}

JS::AutoSaveExceptionState::~AutoSaveExceptionState() {
  if (!context->isExceptionPending()) {
    if (wasPropagatingForcedReturn) {
      context->setPropagatingForcedReturn();
    }
    if (wasThrowing) {
      context->overRecursed_ = wasOverRecursed;
      context->throwing = true;
      context->unwrappedException() = exceptionValue;
    }
  }
}

struct JSExceptionState {
  explicit JSExceptionState(JSContext* cx) : throwing(false), exception(cx) {}
  bool throwing;
  PersistentRootedValue exception;
};

JS_PUBLIC_API JSExceptionState* JS_SaveExceptionState(JSContext* cx) {
  JSExceptionState* state;

  AssertHeapIsIdle();
  CHECK_THREAD(cx);
  state = cx->new_<JSExceptionState>(cx);
  if (state) {
    state->throwing = JS_GetPendingException(cx, &state->exception);
  }
  return state;
}

JS_PUBLIC_API void JS_RestoreExceptionState(JSContext* cx,
                                            JSExceptionState* state) {
  AssertHeapIsIdle();
  CHECK_THREAD(cx);
  if (state) {
    if (state->throwing) {
      JS_SetPendingException(cx, state->exception);
    } else {
      JS_ClearPendingException(cx);
    }
    JS_DropExceptionState(cx, state);
  }
}

JS_PUBLIC_API void JS_DropExceptionState(JSContext* cx,
                                         JSExceptionState* state) {
  AssertHeapIsIdle();
  CHECK_THREAD(cx);
  js_delete(state);
}

JS_PUBLIC_API JSErrorReport* JS_ErrorFromException(JSContext* cx,
                                                   HandleObject obj) {
  AssertHeapIsIdle();
  CHECK_THREAD(cx);
  cx->check(obj);
  return ErrorFromException(cx, obj);
}

void JSErrorReport::initBorrowedLinebuf(const char16_t* linebufArg,
                                        size_t linebufLengthArg,
                                        size_t tokenOffsetArg) {
  MOZ_ASSERT(linebufArg);
  MOZ_ASSERT(tokenOffsetArg <= linebufLengthArg);
  MOZ_ASSERT(linebufArg[linebufLengthArg] == '\0');

  linebuf_ = linebufArg;
  linebufLength_ = linebufLengthArg;
  tokenOffset_ = tokenOffsetArg;
}

void JSErrorReport::freeLinebuf() {
  if (ownsLinebuf_ && linebuf_) {
    js_free((void*)linebuf_);
    ownsLinebuf_ = false;
  }
  linebuf_ = nullptr;
}

JSString* JSErrorBase::newMessageString(JSContext* cx) {
  if (!message_) {
    return cx->runtime()->emptyString;
  }

  return JS_NewStringCopyUTF8Z(cx, message_);
}

void JSErrorBase::freeMessage() {
  if (ownsMessage_) {
    js_free((void*)message_.get());
    ownsMessage_ = false;
  }
  message_ = JS::ConstUTF8CharsZ();
}

JSErrorNotes::JSErrorNotes() : notes_() {}

JSErrorNotes::~JSErrorNotes() {}

static UniquePtr<JSErrorNotes::Note> CreateErrorNoteVA(
    JSContext* cx, const char* filename, unsigned lineno, unsigned column,
    JSErrorCallback errorCallback, void* userRef, const unsigned errorNumber,
    ErrorArgumentsType argumentsType, va_list ap) {
  auto note = MakeUnique<JSErrorNotes::Note>();
  if (!note) {
    ReportOutOfMemory(cx);
    return nullptr;
  }

  note->errorNumber = errorNumber;
  note->filename = filename;
  note->lineno = lineno;
  note->column = column;

  if (!ExpandErrorArgumentsVA(cx, errorCallback, userRef, errorNumber, nullptr,
                              argumentsType, note.get(), ap)) {
    return nullptr;
  }

  return note;
}

bool JSErrorNotes::addNoteASCII(JSContext* cx, const char* filename,
                                unsigned lineno, unsigned column,
                                JSErrorCallback errorCallback, void* userRef,
                                const unsigned errorNumber, ...) {
  va_list ap;
  va_start(ap, errorNumber);
  auto note = CreateErrorNoteVA(cx, filename, lineno, column, errorCallback,
                                userRef, errorNumber, ArgumentsAreASCII, ap);
  va_end(ap);

  if (!note) {
    return false;
  }
  if (!notes_.append(std::move(note))) {
    ReportOutOfMemory(cx);
    return false;
  }
  return true;
}

bool JSErrorNotes::addNoteLatin1(JSContext* cx, const char* filename,
                                 unsigned lineno, unsigned column,
                                 JSErrorCallback errorCallback, void* userRef,
                                 const unsigned errorNumber, ...) {
  va_list ap;
  va_start(ap, errorNumber);
  auto note = CreateErrorNoteVA(cx, filename, lineno, column, errorCallback,
                                userRef, errorNumber, ArgumentsAreLatin1, ap);
  va_end(ap);

  if (!note) {
    return false;
  }
  if (!notes_.append(std::move(note))) {
    ReportOutOfMemory(cx);
    return false;
  }
  return true;
}

bool JSErrorNotes::addNoteUTF8(JSContext* cx, const char* filename,
                               unsigned lineno, unsigned column,
                               JSErrorCallback errorCallback, void* userRef,
                               const unsigned errorNumber, ...) {
  va_list ap;
  va_start(ap, errorNumber);
  auto note = CreateErrorNoteVA(cx, filename, lineno, column, errorCallback,
                                userRef, errorNumber, ArgumentsAreUTF8, ap);
  va_end(ap);

  if (!note) {
    return false;
  }
  if (!notes_.append(std::move(note))) {
    ReportOutOfMemory(cx);
    return false;
  }
  return true;
}

JS_PUBLIC_API size_t JSErrorNotes::length() { return notes_.length(); }

UniquePtr<JSErrorNotes> JSErrorNotes::copy(JSContext* cx) {
  auto copiedNotes = MakeUnique<JSErrorNotes>();
  if (!copiedNotes) {
    ReportOutOfMemory(cx);
    return nullptr;
  }

  for (auto&& note : *this) {
    UniquePtr<JSErrorNotes::Note> copied = CopyErrorNote(cx, note.get());
    if (!copied) {
      return nullptr;
    }

    if (!copiedNotes->notes_.append(std::move(copied))) {
      return nullptr;
    }
  }

  return copiedNotes;
}

JS_PUBLIC_API JSErrorNotes::iterator JSErrorNotes::begin() {
  return iterator(notes_.begin());
}

JS_PUBLIC_API JSErrorNotes::iterator JSErrorNotes::end() {
  return iterator(notes_.end());
}

extern MOZ_NEVER_INLINE JS_PUBLIC_API void JS_AbortIfWrongThread(
    JSContext* cx) {
  if (!CurrentThreadCanAccessRuntime(cx->runtime())) {
    MOZ_CRASH();
  }
  if (TlsContext.get() != cx) {
    MOZ_CRASH();
  }
}

#ifdef JS_GC_ZEAL
JS_PUBLIC_API void JS_GetGCZealBits(JSContext* cx, uint32_t* zealBits,
                                    uint32_t* frequency,
                                    uint32_t* nextScheduled) {
  cx->runtime()->gc.getZealBits(zealBits, frequency, nextScheduled);
}

JS_PUBLIC_API void JS_SetGCZeal(JSContext* cx, uint8_t zeal,
                                uint32_t frequency) {
  cx->runtime()->gc.setZeal(zeal, frequency);
}

JS_PUBLIC_API void JS_UnsetGCZeal(JSContext* cx, uint8_t zeal) {
  cx->runtime()->gc.unsetZeal(zeal);
}

JS_PUBLIC_API void JS_ScheduleGC(JSContext* cx, uint32_t count) {
  cx->runtime()->gc.setNextScheduled(count);
}
#endif

JS_PUBLIC_API void JS_SetParallelParsingEnabled(JSContext* cx, bool enabled) {
  cx->runtime()->setParallelParsingEnabled(enabled);
}

JS_PUBLIC_API void JS_SetOffthreadIonCompilationEnabled(JSContext* cx,
                                                        bool enabled) {
  cx->runtime()->setOffthreadIonCompilationEnabled(enabled);
}

JS_PUBLIC_API void JS_SetGlobalJitCompilerOption(JSContext* cx,
                                                 JSJitCompilerOption opt,
                                                 uint32_t value) {
  JSRuntime* rt = cx->runtime();
  switch (opt) {
    case JSJITCOMPILER_BASELINE_WARMUP_TRIGGER:
      if (value == uint32_t(-1)) {
        jit::DefaultJitOptions defaultValues;
        value = defaultValues.baselineWarmUpThreshold;
      }
      jit::JitOptions.baselineWarmUpThreshold = value;
      break;
    case JSJITCOMPILER_ION_WARMUP_TRIGGER:
      if (value == uint32_t(-1)) {
        jit::JitOptions.resetCompilerWarmUpThreshold();
        break;
      }
      jit::JitOptions.setCompilerWarmUpThreshold(value);
      if (value == 0) {
        jit::JitOptions.setEagerCompilation();
      }
      break;
    case JSJITCOMPILER_ION_GVN_ENABLE:
      if (value == 0) {
        jit::JitOptions.enableGvn(false);
        JitSpew(js::jit::JitSpew_IonScripts, "Disable ion's GVN");
      } else {
        jit::JitOptions.enableGvn(true);
        JitSpew(js::jit::JitSpew_IonScripts, "Enable ion's GVN");
      }
      break;
    case JSJITCOMPILER_ION_FORCE_IC:
      if (value == 0) {
        jit::JitOptions.forceInlineCaches = false;
        JitSpew(js::jit::JitSpew_IonScripts,
                "IonBuilder: Enable non-IC optimizations.");
      } else {
        jit::JitOptions.forceInlineCaches = true;
        JitSpew(js::jit::JitSpew_IonScripts,
                "IonBuilder: Disable non-IC optimizations.");
      }
      break;
    case JSJITCOMPILER_ION_CHECK_RANGE_ANALYSIS:
      if (value == 0) {
        jit::JitOptions.checkRangeAnalysis = false;
        JitSpew(js::jit::JitSpew_IonScripts,
                "IonBuilder: Enable range analysis checks.");
      } else {
        jit::JitOptions.checkRangeAnalysis = true;
        JitSpew(js::jit::JitSpew_IonScripts,
                "IonBuilder: Disable range analysis checks.");
      }
      break;
    case JSJITCOMPILER_ION_ENABLE:
      if (value == 1) {
        JS::ContextOptionsRef(cx).setIon(true);
        JitSpew(js::jit::JitSpew_IonScripts, "Enable ion");
      } else if (value == 0) {
        JS::ContextOptionsRef(cx).setIon(false);
        JitSpew(js::jit::JitSpew_IonScripts, "Disable ion");
      }
      break;
    case JSJITCOMPILER_ION_FREQUENT_BAILOUT_THRESHOLD:
      if (value == uint32_t(-1)) {
        jit::DefaultJitOptions defaultValues;
        value = defaultValues.frequentBailoutThreshold;
      }
      jit::JitOptions.frequentBailoutThreshold = value;
      break;
    case JSJITCOMPILER_BASELINE_ENABLE:
      if (value == 1) {
        JS::ContextOptionsRef(cx).setBaseline(true);
        ReleaseAllJITCode(rt->defaultFreeOp());
        JitSpew(js::jit::JitSpew_BaselineScripts, "Enable baseline");
      } else if (value == 0) {
        JS::ContextOptionsRef(cx).setBaseline(false);
        ReleaseAllJITCode(rt->defaultFreeOp());
        JitSpew(js::jit::JitSpew_BaselineScripts, "Disable baseline");
      }
      break;
    case JSJITCOMPILER_OFFTHREAD_COMPILATION_ENABLE:
      if (value == 1) {
        rt->setOffthreadIonCompilationEnabled(true);
        JitSpew(js::jit::JitSpew_IonScripts, "Enable offthread compilation");
      } else if (value == 0) {
        rt->setOffthreadIonCompilationEnabled(false);
        JitSpew(js::jit::JitSpew_IonScripts, "Disable offthread compilation");
      }
      break;
    case JSJITCOMPILER_JUMP_THRESHOLD:
      if (value == uint32_t(-1)) {
        jit::DefaultJitOptions defaultValues;
        value = defaultValues.jumpThreshold;
      }
      jit::JitOptions.jumpThreshold = value;
      break;
    case JSJITCOMPILER_TRACK_OPTIMIZATIONS:
      jit::JitOptions.disableOptimizationTracking = !value;
      break;
    case JSJITCOMPILER_UNBOXED_OBJECTS:
      jit::JitOptions.disableUnboxedObjects = !value;
      break;
    case JSJITCOMPILER_SPECTRE_INDEX_MASKING:
      jit::JitOptions.spectreIndexMasking = !!value;
      break;
    case JSJITCOMPILER_SPECTRE_OBJECT_MITIGATIONS_BARRIERS:
      jit::JitOptions.spectreObjectMitigationsBarriers = !!value;
      break;
    case JSJITCOMPILER_SPECTRE_OBJECT_MITIGATIONS_MISC:
      jit::JitOptions.spectreObjectMitigationsMisc = !!value;
      break;
    case JSJITCOMPILER_SPECTRE_STRING_MITIGATIONS:
      jit::JitOptions.spectreStringMitigations = !!value;
      break;
    case JSJITCOMPILER_SPECTRE_VALUE_MASKING:
      jit::JitOptions.spectreValueMasking = !!value;
      break;
    case JSJITCOMPILER_SPECTRE_JIT_TO_CXX_CALLS:
      jit::JitOptions.spectreJitToCxxCalls = !!value;
      break;
    case JSJITCOMPILER_WASM_FOLD_OFFSETS:
      jit::JitOptions.wasmFoldOffsets = !!value;
      break;
    case JSJITCOMPILER_WASM_DELAY_TIER2:
      jit::JitOptions.wasmDelayTier2 = !!value;
      break;
#ifdef DEBUG
    case JSJITCOMPILER_FULL_DEBUG_CHECKS:
      jit::JitOptions.fullDebugChecks = !!value;
      break;
#endif
    default:
      break;
  }
}

JS_PUBLIC_API bool JS_GetGlobalJitCompilerOption(JSContext* cx,
                                                 JSJitCompilerOption opt,
                                                 uint32_t* valueOut) {
  MOZ_ASSERT(valueOut);
#ifndef JS_CODEGEN_NONE
  JSRuntime* rt = cx->runtime();
  switch (opt) {
    case JSJITCOMPILER_BASELINE_WARMUP_TRIGGER:
      *valueOut = jit::JitOptions.baselineWarmUpThreshold;
      break;
    case JSJITCOMPILER_ION_WARMUP_TRIGGER:
      *valueOut = jit::JitOptions.forcedDefaultIonWarmUpThreshold.valueOr(
          jit::OptimizationInfo::CompilerWarmupThreshold);
      break;
    case JSJITCOMPILER_ION_FORCE_IC:
      *valueOut = jit::JitOptions.forceInlineCaches;
      break;
    case JSJITCOMPILER_ION_CHECK_RANGE_ANALYSIS:
      *valueOut = jit::JitOptions.checkRangeAnalysis;
      break;
    case JSJITCOMPILER_ION_ENABLE:
      *valueOut = JS::ContextOptionsRef(cx).ion();
      break;
    case JSJITCOMPILER_ION_FREQUENT_BAILOUT_THRESHOLD:
      *valueOut = jit::JitOptions.frequentBailoutThreshold;
      break;
    case JSJITCOMPILER_BASELINE_ENABLE:
      *valueOut = JS::ContextOptionsRef(cx).baseline();
      break;
    case JSJITCOMPILER_OFFTHREAD_COMPILATION_ENABLE:
      *valueOut = rt->canUseOffthreadIonCompilation();
      break;
    case JSJITCOMPILER_WASM_FOLD_OFFSETS:
      *valueOut = jit::JitOptions.wasmFoldOffsets ? 1 : 0;
      break;
#  ifdef DEBUG
    case JSJITCOMPILER_FULL_DEBUG_CHECKS:
      *valueOut = jit::JitOptions.fullDebugChecks ? 1 : 0;
      break;
#  endif
    default:
      return false;
  }
#else
  *valueOut = 0;
#endif
  return true;
}

/************************************************************************/

#if !defined(STATIC_EXPORTABLE_JS_API) && !defined(STATIC_JS_API) && \
    defined(XP_WIN)

#  include "util/Windows.h"

/*
 * Initialization routine for the JS DLL.
 */
BOOL WINAPI DllMain(HINSTANCE hDLL, DWORD dwReason, LPVOID lpReserved) {
  return TRUE;
}

#endif

JS_PUBLIC_API bool JS_IndexToId(JSContext* cx, uint32_t index,
                                MutableHandleId id) {
  return IndexToId(cx, index, id);
}

JS_PUBLIC_API bool JS_CharsToId(JSContext* cx, JS::TwoByteChars chars,
                                MutableHandleId idp) {
  RootedAtom atom(cx, AtomizeChars(cx, chars.begin().get(), chars.length()));
  if (!atom) {
    return false;
  }
#ifdef DEBUG
  uint32_t dummy;
  MOZ_ASSERT(!atom->isIndex(&dummy),
             "API misuse: |chars| must not encode an index");
#endif
  idp.set(AtomToId(atom));
  return true;
}

JS_PUBLIC_API bool JS_IsIdentifier(JSContext* cx, HandleString str,
                                   bool* isIdentifier) {
  cx->check(str);

  JSLinearString* linearStr = str->ensureLinear(cx);
  if (!linearStr) {
    return false;
  }

  *isIdentifier = js::frontend::IsIdentifier(linearStr);
  return true;
}

JS_PUBLIC_API bool JS_IsIdentifier(const char16_t* chars, size_t length) {
  return js::frontend::IsIdentifier(chars, length);
}

namespace JS {

void AutoFilename::reset() {
  if (ss_) {
    ss_->decref();
    ss_ = nullptr;
  }
  if (filename_.is<const char*>()) {
    filename_.as<const char*>() = nullptr;
  } else {
    filename_.as<UniqueChars>().reset();
  }
}

void AutoFilename::setScriptSource(js::ScriptSource* p) {
  MOZ_ASSERT(!ss_);
  MOZ_ASSERT(!get());
  ss_ = p;
  if (p) {
    p->incref();
    setUnowned(p->filename());
  }
}

void AutoFilename::setUnowned(const char* filename) {
  MOZ_ASSERT(!get());
  filename_.as<const char*>() = filename ? filename : "";
}

void AutoFilename::setOwned(UniqueChars&& filename) {
  MOZ_ASSERT(!get());
  filename_ = AsVariant(std::move(filename));
}

const char* AutoFilename::get() const {
  if (filename_.is<const char*>()) {
    return filename_.as<const char*>();
  }
  return filename_.as<UniqueChars>().get();
}

JS_PUBLIC_API bool DescribeScriptedCaller(JSContext* cx, AutoFilename* filename,
                                          unsigned* lineno, unsigned* column) {
  if (filename) {
    filename->reset();
  }
  if (lineno) {
    *lineno = 0;
  }
  if (column) {
    *column = 0;
  }

  if (!cx->compartment()) {
    return false;
  }

  NonBuiltinFrameIter i(cx, cx->realm()->principals());
  if (i.done()) {
    return false;
  }

  // If the caller is hidden, the embedding wants us to return false here so
  // that it can check its own stack (see HideScriptedCaller).
  if (i.activation()->scriptedCallerIsHidden()) {
    return false;
  }

  if (filename) {
    if (i.isWasm()) {
      // For Wasm, copy out the filename, there is no script source.
      UniqueChars copy = DuplicateString(i.filename() ? i.filename() : "");
      if (!copy) {
        filename->setUnowned("out of memory");
      } else {
        filename->setOwned(std::move(copy));
      }
    } else {
      // All other frames have a script source to read the filename from.
      filename->setScriptSource(i.scriptSource());
    }
  }

  if (lineno) {
    *lineno = i.computeLine(column);
  } else if (column) {
    i.computeLine(column);
  }

  return true;
}

// Fast path to get the activation and realm to use for GetScriptedCallerGlobal.
// If this returns false, the fast path didn't work out and the caller has to
// use the (much slower) NonBuiltinFrameIter path.
//
// The optimization here is that we skip Ion-inlined frames and only look at
// 'outer' frames. That's fine because Ion doesn't inline cross-realm calls.
// However, GetScriptedCallerGlobal has to skip self-hosted frames and Ion
// can inline self-hosted scripts, so we have to be careful:
//
// * When we see a non-self-hosted outer script, it's possible we inlined
//   self-hosted scripts into it but that doesn't matter because these scripts
//   all have the same realm/global anyway.
//
// * When we see a self-hosted outer script, it's possible we inlined
//   non-self-hosted scripts into it, so we have to give up because in this
//   case, whether or not to skip the self-hosted frame (to the possibly
//   different-realm caller) requires the slow path to handle inlining. Baseline
//   and the interpreter don't inline so this only affects Ion.
static bool GetScriptedCallerActivationRealmFast(JSContext* cx,
                                                 Activation** activation,
                                                 Realm** realm) {
  ActivationIterator activationIter(cx);

  if (activationIter.done()) {
    *activation = nullptr;
    *realm = nullptr;
    return true;
  }

  if (activationIter->isJit()) {
    jit::JitActivation* act = activationIter->asJit();
    JitFrameIter iter(act);
    while (true) {
      iter.skipNonScriptedJSFrames();
      if (iter.done()) {
        break;
      }

      if (!iter.isSelfHostedIgnoringInlining()) {
        *activation = act;
        *realm = iter.realm();
        return true;
      }

      if (iter.isJSJit() && iter.asJSJit().isIonScripted()) {
        // Ion might have inlined non-self-hosted scripts in this
        // self-hosted script.
        return false;
      }

      ++iter;
    }
  } else if (activationIter->isInterpreter()) {
    InterpreterActivation* act = activationIter->asInterpreter();
    for (InterpreterFrameIterator iter(act); !iter.done(); ++iter) {
      if (!iter.frame()->script()->selfHosted()) {
        *activation = act;
        *realm = iter.frame()->script()->realm();
        return true;
      }
    }
  }

  return false;
}

JS_PUBLIC_API JSObject* GetScriptedCallerGlobal(JSContext* cx) {
  Activation* activation;
  Realm* realm;
  if (GetScriptedCallerActivationRealmFast(cx, &activation, &realm)) {
    if (!activation) {
      return nullptr;
    }
  } else {
    NonBuiltinFrameIter i(cx);
    if (i.done()) {
      return nullptr;
    }
    activation = i.activation();
    realm = i.realm();
  }

  MOZ_ASSERT(realm->compartment() == activation->compartment());

  // If the caller is hidden, the embedding wants us to return null here so
  // that it can check its own stack (see HideScriptedCaller).
  if (activation->scriptedCallerIsHidden()) {
    return nullptr;
  }

  GlobalObject* global = realm->maybeGlobal();

  // No one should be running code in a realm without any live objects, so
  // there should definitely be a live global.
  MOZ_ASSERT(global);

  return global;
}

JS_PUBLIC_API void HideScriptedCaller(JSContext* cx) {
  MOZ_ASSERT(cx);

  // If there's no accessible activation on the stack, we'll return null from
  // DescribeScriptedCaller anyway, so there's no need to annotate anything.
  Activation* act = cx->activation();
  if (!act) {
    return;
  }
  act->hideScriptedCaller();
}

JS_PUBLIC_API void UnhideScriptedCaller(JSContext* cx) {
  Activation* act = cx->activation();
  if (!act) {
    return;
  }
  act->unhideScriptedCaller();
}

} /* namespace JS */

#ifdef JS_DEBUG
JS_PUBLIC_API void JS::detail::AssertArgumentsAreSane(JSContext* cx,
                                                      HandleValue value) {
  AssertHeapIsIdle();
  CHECK_THREAD(cx);
  cx->check(value);
}
#endif /* JS_DEBUG */

<<<<<<< HEAD
JS_PUBLIC_API(JS::TranscodeResult)
JS::EncodeScript(JSContext* cx, TranscodeBuffer& buffer, HandleScript scriptArg)
{
    XDREncoder encoder(cx, buffer, buffer.length());
    RootedScript script(cx, scriptArg);
    if (!encoder.codeScript(&script))
        buffer.clearAndFree();
    MOZ_ASSERT(!buffer.empty() == (encoder.resultCode() == TranscodeResult_Ok));
    return encoder.resultCode();
}

JS_PUBLIC_API(JS::TranscodeResult)
JS::EncodeInterpretedFunction(JSContext* cx, TranscodeBuffer& buffer, HandleObject funobjArg)
{
    XDREncoder encoder(cx, buffer, buffer.length());
    RootedFunction funobj(cx, &funobjArg->as<JSFunction>());
    if (!encoder.codeFunction(&funobj))
        buffer.clearAndFree();
    MOZ_ASSERT(!buffer.empty() == (encoder.resultCode() == TranscodeResult_Ok));
    return encoder.resultCode();
}

JS_PUBLIC_API(JS::TranscodeResult)
JS::DecodeScript(JSContext* cx, TranscodeBuffer& buffer, JS::MutableHandleScript scriptp,
                 size_t cursorIndex)
{
    XDRDecoder decoder(cx, buffer, cursorIndex);
    decoder.codeScript(scriptp);
    MOZ_ASSERT(bool(scriptp) == (decoder.resultCode() == TranscodeResult_Ok));
    return decoder.resultCode();
}

JS_PUBLIC_API(JS::TranscodeResult)
JS::DecodeInterpretedFunction(JSContext* cx, TranscodeBuffer& buffer,
                              JS::MutableHandleFunction funp,
                              size_t cursorIndex)
{
    XDRDecoder decoder(cx, buffer, cursorIndex);
    decoder.codeFunction(funp);
    MOZ_ASSERT(bool(funp) == (decoder.resultCode() == TranscodeResult_Ok));
    return decoder.resultCode();
}

// TaintFox: Taint related JSAPI code.
JS_PUBLIC_API(const StringTaint&)
JS_GetStringTaint(const JSString* str)
{
    return str->taint();
}

JS_PUBLIC_API(const StringTaint&)
JS_GetStringTaint(const JSFlatString* str)
{
    return str->taint();
}

JS_PUBLIC_API(void)
JS_SetStringTaint(JSString* str, const StringTaint& taint)
{
    str->setTaint(taint);
}


JS_PUBLIC_API(void)
JS_ReportTaintSink(JSContext* cx, JS::HandleString str, const char* sink)
{
    MOZ_ASSERT(str->isTainted());
    MOZ_ASSERT(!cx->isExceptionPending());
    const unsigned TAINT_REPORT_FUNCTION_SLOT = 5;

    // Print a message to stdout. Also include the current JS backtrace.
    auto& firstRange = *str->taint().begin();
    std::cerr << "!!! Tainted flow into " << sink << " from " << firstRange.flow().source().name() << " !!!" << std::endl;
    DumpBacktrace(cx);

    // Trigger a custom event that can be caught by an extension.
    // To simplify things, this part is implemented in JavaScript. Since we don't want to recompile
    // this code everytime we detect a tainted flow, we store the compiled function into a reserved
    // slot of the current global object.
    RootedFunction report(cx);

    JSObject* global = cx->global();
    MOZ_ASSERT(global->isNative());

    RootedValue slot(cx, JS_GetReservedSlot(global, TAINT_REPORT_FUNCTION_SLOT));
    if (slot.isUndefined()) {
        // Need to compile.
        const char* argnames[3] = {"str", "sink", "stack"};
        const char* funbody =
            "if (typeof window !== 'undefined' && typeof document !== 'undefined') {\n"
            "    var t = window;\n"
            "    if (location.protocol == 'javascript:' || location.protocol == 'data:' || location.protocol == 'about:') {\n"
            "        t = parent.window;\n"
            "    }\n"
            "    var pl;\n"
            "    try {\n"
            "        pl = parent.location.href;\n"
            "    } catch (e) {\n"
            "        pl = 'different origin';\n"
            "    }\n"
            "    var e = document.createEvent('CustomEvent');\n"
            "    e.initCustomEvent('__taintreport', true, false, {\n"
            "        subframe: t !== window,\n"
            "        loc: location.href,\n"
            "        parentloc: pl,\n"
            "        str: str,\n"
            "        sink: sink,\n"
            "        stack: stack\n"
            "    });\n"
            "    t.dispatchEvent(e);\n"
            "}";
        CompileOptions options(cx);
        options.setFile("taint_reporting.js");

        AutoObjectVector emptyScopeChain(cx);
        CompileFunction(cx, emptyScopeChain, options, "ReportTaintSink", 3, argnames, funbody, strlen(funbody), &report);
        MOZ_ASSERT(report);

        // Store the compiled function into the current global object.
        JS_SetReservedSlot(global, TAINT_REPORT_FUNCTION_SLOT, ObjectValue(*report));
    } else {
        report = JS_ValueToFunction(cx, slot);
    }

    RootedObject stack(cx);
    CaptureCurrentStack(cx, &stack);

    JS::AutoValueArray<3> arguments(cx);
    arguments[0].setString(str);
    arguments[1].setString(NewStringCopyZ<CanGC>(cx, sink));
    arguments[2].setObject(*stack);

    RootedValue rval(cx);
    JS_CallFunction(cx, nullptr, report, arguments, &rval);
    MOZ_ASSERT(!cx->isExceptionPending());
}

JS_PUBLIC_API(bool)
JS::StartIncrementalEncoding(JSContext* cx, TranscodeBuffer& buffer, JS::HandleScript script)
{
    if (!script)
        return false;
    if (!script->scriptSource()->xdrEncodeTopLevel(cx, buffer, script))
        return false;
    return true;
=======
JS_PUBLIC_API JS::TranscodeResult JS::EncodeScript(JSContext* cx,
                                                   TranscodeBuffer& buffer,
                                                   HandleScript scriptArg) {
  XDREncoder encoder(cx, buffer, buffer.length());
  RootedScript script(cx, scriptArg);
  XDRResult res = encoder.codeScript(&script);
  if (res.isErr()) {
    buffer.clearAndFree();
    return res.unwrapErr();
  }
  MOZ_ASSERT(!buffer.empty());
  return JS::TranscodeResult_Ok;
}

JS_PUBLIC_API JS::TranscodeResult JS::EncodeInterpretedFunction(
    JSContext* cx, TranscodeBuffer& buffer, HandleObject funobjArg) {
  XDREncoder encoder(cx, buffer, buffer.length());
  RootedFunction funobj(cx, &funobjArg->as<JSFunction>());
  XDRResult res = encoder.codeFunction(&funobj);
  if (res.isErr()) {
    buffer.clearAndFree();
    return res.unwrapErr();
  }
  MOZ_ASSERT(!buffer.empty());
  return JS::TranscodeResult_Ok;
}

JS_PUBLIC_API JS::TranscodeResult JS::DecodeScript(
    JSContext* cx, TranscodeBuffer& buffer, JS::MutableHandleScript scriptp,
    size_t cursorIndex) {
  XDRDecoder decoder(cx, buffer, cursorIndex);
  XDRResult res = decoder.codeScript(scriptp);
  MOZ_ASSERT(bool(scriptp) == res.isOk());
  if (res.isErr()) {
    return res.unwrapErr();
  }
  return JS::TranscodeResult_Ok;
}

JS_PUBLIC_API JS::TranscodeResult JS::DecodeScript(
    JSContext* cx, const TranscodeRange& range,
    JS::MutableHandleScript scriptp) {
  XDRDecoder decoder(cx, range);
  XDRResult res = decoder.codeScript(scriptp);
  MOZ_ASSERT(bool(scriptp) == res.isOk());
  if (res.isErr()) {
    return res.unwrapErr();
  }
  return JS::TranscodeResult_Ok;
}

JS_PUBLIC_API JS::TranscodeResult JS::DecodeInterpretedFunction(
    JSContext* cx, TranscodeBuffer& buffer, JS::MutableHandleFunction funp,
    size_t cursorIndex) {
  XDRDecoder decoder(cx, buffer, cursorIndex);
  XDRResult res = decoder.codeFunction(funp);
  MOZ_ASSERT(bool(funp) == res.isOk());
  if (res.isErr()) {
    return res.unwrapErr();
  }
  return JS::TranscodeResult_Ok;
}

JS_PUBLIC_API bool JS::StartIncrementalEncoding(JSContext* cx,
                                                JS::HandleScript script) {
  if (!script) {
    return false;
  }
  if (!script->scriptSource()->xdrEncodeTopLevel(cx, script)) {
    return false;
  }
  return true;
>>>>>>> 030f2d6b
}

JS_PUBLIC_API bool JS::FinishIncrementalEncoding(JSContext* cx,
                                                 JS::HandleScript script,
                                                 TranscodeBuffer& buffer) {
  if (!script) {
    return false;
  }
  if (!script->scriptSource()->xdrFinalizeEncoder(buffer)) {
    return false;
  }
  return true;
}

JS_PUBLIC_API void JS::SetAsmJSCacheOps(JSContext* cx,
                                        const JS::AsmJSCacheOps* ops) {
  cx->runtime()->asmJSCacheOps = *ops;
}

bool JS::IsWasmModuleObject(HandleObject obj) {
  JSObject* unwrapped = CheckedUnwrap(obj);
  if (!unwrapped) {
    return false;
  }
  return unwrapped->is<WasmModuleObject>();
}

JS_PUBLIC_API RefPtr<JS::WasmModule> JS::GetWasmModule(HandleObject obj) {
  MOZ_ASSERT(JS::IsWasmModuleObject(obj));
  return const_cast<wasm::Module*>(
      &CheckedUnwrap(obj)->as<WasmModuleObject>().module());
}

JS_PUBLIC_API RefPtr<JS::WasmModule> JS::DeserializeWasmModule(
    PRFileDesc* bytecode, UniqueChars filename, unsigned line) {
  return wasm::DeserializeModule(bytecode, std::move(filename), line);
}

JS_PUBLIC_API void JS::SetProcessLargeAllocationFailureCallback(
    JS::LargeAllocationFailureCallback lafc) {
  MOZ_ASSERT(!OnLargeAllocationFailure);
  OnLargeAllocationFailure = lafc;
}

JS_PUBLIC_API void JS::SetOutOfMemoryCallback(JSContext* cx,
                                              OutOfMemoryCallback cb,
                                              void* data) {
  cx->runtime()->oomCallback = cb;
  cx->runtime()->oomCallbackData = data;
}

JS::FirstSubsumedFrame::FirstSubsumedFrame(
    JSContext* cx, bool ignoreSelfHostedFrames /* = true */)
    : JS::FirstSubsumedFrame(cx, cx->realm()->principals(),
                             ignoreSelfHostedFrames) {}

JS_PUBLIC_API bool JS::CaptureCurrentStack(
    JSContext* cx, JS::MutableHandleObject stackp,
    JS::StackCapture&& capture /* = JS::StackCapture(JS::AllFrames()) */) {
  AssertHeapIsIdle();
  CHECK_THREAD(cx);
  MOZ_RELEASE_ASSERT(cx->realm());

  Realm* realm = cx->realm();
  Rooted<SavedFrame*> frame(cx);
  if (!realm->savedStacks().saveCurrentStack(cx, &frame, std::move(capture))) {
    return false;
  }
  stackp.set(frame.get());
  return true;
}

JS_PUBLIC_API bool JS::CopyAsyncStack(JSContext* cx,
                                      JS::HandleObject asyncStack,
                                      JS::HandleString asyncCause,
                                      JS::MutableHandleObject stackp,
                                      const Maybe<size_t>& maxFrameCount) {
  AssertHeapIsIdle();
  CHECK_THREAD(cx);
  MOZ_RELEASE_ASSERT(cx->realm());

  js::AssertObjectIsSavedFrameOrWrapper(cx, asyncStack);
  Realm* realm = cx->realm();
  Rooted<SavedFrame*> frame(cx);
  if (!realm->savedStacks().copyAsyncStack(cx, asyncStack, asyncCause, &frame,
                                           maxFrameCount)) {
    return false;
  }
  stackp.set(frame.get());
  return true;
}

JS_PUBLIC_API Zone* JS::GetObjectZone(JSObject* obj) { return obj->zone(); }

JS_PUBLIC_API Zone* JS::GetNurseryStringZone(JSString* str) {
  MOZ_ASSERT(!str->isTenured());
  return str->zone();
}

JS_PUBLIC_API JS::TraceKind JS::GCThingTraceKind(void* thing) {
  MOZ_ASSERT(thing);
  return static_cast<js::gc::Cell*>(thing)->getTraceKind();
}

JS_PUBLIC_API void js::SetStackFormat(JSContext* cx, js::StackFormat format) {
  cx->runtime()->setStackFormat(format);
}

JS_PUBLIC_API js::StackFormat js::GetStackFormat(JSContext* cx) {
  return cx->runtime()->stackFormat();
}

namespace js {

JS_PUBLIC_API void NoteIntentionalCrash() {
#ifdef __linux__
  static bool* addr =
      reinterpret_cast<bool*>(dlsym(RTLD_DEFAULT, "gBreakpadInjectorEnabled"));
  if (addr) {
    *addr = false;
  }
#endif
}

}  // namespace js<|MERGE_RESOLUTION|>--- conflicted
+++ resolved
@@ -14,8 +14,6 @@
 #include "mozilla/Maybe.h"
 #include "mozilla/PodOperations.h"
 #include "mozilla/Sprintf.h"
-
-#include <iostream>
 
 #include <ctype.h>
 #ifdef __linux__
@@ -3756,32 +3754,10 @@
   AssertHeapIsIdle();
   CHECK_THREAD(cx);
 
-<<<<<<< HEAD
-    CompileOptions options(cx);
-    frontend::UsedNameTracker usedNames(cx);
-    if (!usedNames.init())
-        return false;
-    frontend::Parser<frontend::FullParseHandler> parser(cx, cx->tempLifoAlloc(),
-                                                        options, chars, length, EmptyTaint,
-                                                        /* foldConstants = */ true,
-                                                        usedNames, nullptr, nullptr);
-    JS::WarningReporter older = JS::SetWarningReporter(cx, nullptr);
-    if (!parser.checkOptions() || !parser.parse()) {
-        // We ran into an error. If it was because we ran out of source, we
-        // return false so our caller knows to try to collect more buffered
-        // source.
-        if (parser.isUnexpectedEOF())
-            result = false;
-
-        cx->clearPendingException();
-    }
-    JS::SetWarningReporter(cx, older);
-=======
   NonBuiltinFrameIter iter(cx, cx->realm()->principals());
   if (iter.done() || !iter.hasScript()) {
     return UndefinedValue();
   }
->>>>>>> 030f2d6b
 
   return iter.script()->sourceObject()->canonicalPrivate();
 }
@@ -4751,21 +4727,12 @@
   return callback(sb.rawTwoByteBegin(), sb.length(), data);
 }
 
-<<<<<<< HEAD
-JS_PUBLIC_API(bool)
-JS_ParseJSON(JSContext* cx, const char16_t* chars, uint32_t len, MutableHandleValue vp)
-{
-    AssertHeapIsIdle();
-    CHECK_REQUEST(cx);
-    return ParseJSONWithReviver(cx, mozilla::Range<const char16_t>(chars, len), NullHandleValue, vp, nullptr);
-=======
 JS_PUBLIC_API bool JS_ParseJSON(JSContext* cx, const char16_t* chars,
                                 uint32_t len, MutableHandleValue vp) {
   AssertHeapIsIdle();
   CHECK_THREAD(cx);
   return ParseJSONWithReviver(cx, mozilla::Range<const char16_t>(chars, len),
                               NullHandleValue, vp);
->>>>>>> 030f2d6b
 }
 
 JS_PUBLIC_API bool JS_ParseJSON(JSContext* cx, HandleString str,
@@ -4773,14 +4740,6 @@
   return JS_ParseJSONWithReviver(cx, str, NullHandleValue, vp);
 }
 
-<<<<<<< HEAD
-JS_PUBLIC_API(bool)
-JS_ParseJSONWithReviver(JSContext* cx, const char16_t* chars, uint32_t len, HandleValue reviver, MutableHandleValue vp)
-{
-    AssertHeapIsIdle();
-    CHECK_REQUEST(cx);
-    return ParseJSONWithReviver(cx, mozilla::Range<const char16_t>(chars, len), reviver, vp, nullptr);
-=======
 JS_PUBLIC_API bool JS_ParseJSONWithReviver(JSContext* cx, const char16_t* chars,
                                            uint32_t len, HandleValue reviver,
                                            MutableHandleValue vp) {
@@ -4788,7 +4747,6 @@
   CHECK_THREAD(cx);
   return ParseJSONWithReviver(cx, mozilla::Range<const char16_t>(chars, len),
                               reviver, vp);
->>>>>>> 030f2d6b
 }
 
 JS_PUBLIC_API bool JS_ParseJSONWithReviver(JSContext* cx, HandleString str,
@@ -4803,16 +4761,11 @@
     return false;
   }
 
-<<<<<<< HEAD
-    return stableChars.isLatin1()
-           ? ParseJSONWithReviver(cx, stableChars.latin1Range(), reviver, vp, &str->taint())
-           : ParseJSONWithReviver(cx, stableChars.twoByteRange(), reviver, vp, &str->taint());
-=======
   return stableChars.isLatin1()
-             ? ParseJSONWithReviver(cx, stableChars.latin1Range(), reviver, vp)
+             ? ParseJSONWithReviver(cx, stableChars.latin1Range(), reviver,
+                                    vp, &str->taint())
              : ParseJSONWithReviver(cx, stableChars.twoByteRange(), reviver,
-                                    vp);
->>>>>>> 030f2d6b
+                                    vp, &str->taint());
 }
 
 /************************************************************************/
@@ -5977,48 +5930,78 @@
 }
 #endif /* JS_DEBUG */
 
-<<<<<<< HEAD
-JS_PUBLIC_API(JS::TranscodeResult)
-JS::EncodeScript(JSContext* cx, TranscodeBuffer& buffer, HandleScript scriptArg)
-{
-    XDREncoder encoder(cx, buffer, buffer.length());
-    RootedScript script(cx, scriptArg);
-    if (!encoder.codeScript(&script))
-        buffer.clearAndFree();
-    MOZ_ASSERT(!buffer.empty() == (encoder.resultCode() == TranscodeResult_Ok));
-    return encoder.resultCode();
-}
-
-JS_PUBLIC_API(JS::TranscodeResult)
-JS::EncodeInterpretedFunction(JSContext* cx, TranscodeBuffer& buffer, HandleObject funobjArg)
-{
-    XDREncoder encoder(cx, buffer, buffer.length());
-    RootedFunction funobj(cx, &funobjArg->as<JSFunction>());
-    if (!encoder.codeFunction(&funobj))
-        buffer.clearAndFree();
-    MOZ_ASSERT(!buffer.empty() == (encoder.resultCode() == TranscodeResult_Ok));
-    return encoder.resultCode();
-}
-
-JS_PUBLIC_API(JS::TranscodeResult)
-JS::DecodeScript(JSContext* cx, TranscodeBuffer& buffer, JS::MutableHandleScript scriptp,
-                 size_t cursorIndex)
-{
-    XDRDecoder decoder(cx, buffer, cursorIndex);
-    decoder.codeScript(scriptp);
-    MOZ_ASSERT(bool(scriptp) == (decoder.resultCode() == TranscodeResult_Ok));
-    return decoder.resultCode();
-}
-
-JS_PUBLIC_API(JS::TranscodeResult)
-JS::DecodeInterpretedFunction(JSContext* cx, TranscodeBuffer& buffer,
-                              JS::MutableHandleFunction funp,
-                              size_t cursorIndex)
-{
-    XDRDecoder decoder(cx, buffer, cursorIndex);
-    decoder.codeFunction(funp);
-    MOZ_ASSERT(bool(funp) == (decoder.resultCode() == TranscodeResult_Ok));
-    return decoder.resultCode();
+JS_PUBLIC_API JS::TranscodeResult JS::EncodeScript(JSContext* cx,
+                                                   TranscodeBuffer& buffer,
+                                                   HandleScript scriptArg) {
+  XDREncoder encoder(cx, buffer, buffer.length());
+  RootedScript script(cx, scriptArg);
+  XDRResult res = encoder.codeScript(&script);
+  if (res.isErr()) {
+    buffer.clearAndFree();
+    return res.unwrapErr();
+  }
+  MOZ_ASSERT(!buffer.empty());
+  return JS::TranscodeResult_Ok;
+}
+
+JS_PUBLIC_API JS::TranscodeResult JS::EncodeInterpretedFunction(
+    JSContext* cx, TranscodeBuffer& buffer, HandleObject funobjArg) {
+  XDREncoder encoder(cx, buffer, buffer.length());
+  RootedFunction funobj(cx, &funobjArg->as<JSFunction>());
+  XDRResult res = encoder.codeFunction(&funobj);
+  if (res.isErr()) {
+    buffer.clearAndFree();
+    return res.unwrapErr();
+  }
+  MOZ_ASSERT(!buffer.empty());
+  return JS::TranscodeResult_Ok;
+}
+
+JS_PUBLIC_API JS::TranscodeResult JS::DecodeScript(
+    JSContext* cx, TranscodeBuffer& buffer, JS::MutableHandleScript scriptp,
+    size_t cursorIndex) {
+  XDRDecoder decoder(cx, buffer, cursorIndex);
+  XDRResult res = decoder.codeScript(scriptp);
+  MOZ_ASSERT(bool(scriptp) == res.isOk());
+  if (res.isErr()) {
+    return res.unwrapErr();
+  }
+  return JS::TranscodeResult_Ok;
+}
+
+JS_PUBLIC_API JS::TranscodeResult JS::DecodeScript(
+    JSContext* cx, const TranscodeRange& range,
+    JS::MutableHandleScript scriptp) {
+  XDRDecoder decoder(cx, range);
+  XDRResult res = decoder.codeScript(scriptp);
+  MOZ_ASSERT(bool(scriptp) == res.isOk());
+  if (res.isErr()) {
+    return res.unwrapErr();
+  }
+  return JS::TranscodeResult_Ok;
+}
+
+JS_PUBLIC_API JS::TranscodeResult JS::DecodeInterpretedFunction(
+    JSContext* cx, TranscodeBuffer& buffer, JS::MutableHandleFunction funp,
+    size_t cursorIndex) {
+  XDRDecoder decoder(cx, buffer, cursorIndex);
+  XDRResult res = decoder.codeFunction(funp);
+  MOZ_ASSERT(bool(funp) == res.isOk());
+  if (res.isErr()) {
+    return res.unwrapErr();
+  }
+  return JS::TranscodeResult_Ok;
+}
+
+JS_PUBLIC_API bool JS::StartIncrementalEncoding(JSContext* cx,
+                                                JS::HandleScript script) {
+  if (!script) {
+    return false;
+  }
+  if (!script->scriptSource()->xdrEncodeTopLevel(cx, script)) {
+    return false;
+  }
+  return true;
 }
 
 // TaintFox: Taint related JSAPI code.
@@ -6115,90 +6098,6 @@
     MOZ_ASSERT(!cx->isExceptionPending());
 }
 
-JS_PUBLIC_API(bool)
-JS::StartIncrementalEncoding(JSContext* cx, TranscodeBuffer& buffer, JS::HandleScript script)
-{
-    if (!script)
-        return false;
-    if (!script->scriptSource()->xdrEncodeTopLevel(cx, buffer, script))
-        return false;
-    return true;
-=======
-JS_PUBLIC_API JS::TranscodeResult JS::EncodeScript(JSContext* cx,
-                                                   TranscodeBuffer& buffer,
-                                                   HandleScript scriptArg) {
-  XDREncoder encoder(cx, buffer, buffer.length());
-  RootedScript script(cx, scriptArg);
-  XDRResult res = encoder.codeScript(&script);
-  if (res.isErr()) {
-    buffer.clearAndFree();
-    return res.unwrapErr();
-  }
-  MOZ_ASSERT(!buffer.empty());
-  return JS::TranscodeResult_Ok;
-}
-
-JS_PUBLIC_API JS::TranscodeResult JS::EncodeInterpretedFunction(
-    JSContext* cx, TranscodeBuffer& buffer, HandleObject funobjArg) {
-  XDREncoder encoder(cx, buffer, buffer.length());
-  RootedFunction funobj(cx, &funobjArg->as<JSFunction>());
-  XDRResult res = encoder.codeFunction(&funobj);
-  if (res.isErr()) {
-    buffer.clearAndFree();
-    return res.unwrapErr();
-  }
-  MOZ_ASSERT(!buffer.empty());
-  return JS::TranscodeResult_Ok;
-}
-
-JS_PUBLIC_API JS::TranscodeResult JS::DecodeScript(
-    JSContext* cx, TranscodeBuffer& buffer, JS::MutableHandleScript scriptp,
-    size_t cursorIndex) {
-  XDRDecoder decoder(cx, buffer, cursorIndex);
-  XDRResult res = decoder.codeScript(scriptp);
-  MOZ_ASSERT(bool(scriptp) == res.isOk());
-  if (res.isErr()) {
-    return res.unwrapErr();
-  }
-  return JS::TranscodeResult_Ok;
-}
-
-JS_PUBLIC_API JS::TranscodeResult JS::DecodeScript(
-    JSContext* cx, const TranscodeRange& range,
-    JS::MutableHandleScript scriptp) {
-  XDRDecoder decoder(cx, range);
-  XDRResult res = decoder.codeScript(scriptp);
-  MOZ_ASSERT(bool(scriptp) == res.isOk());
-  if (res.isErr()) {
-    return res.unwrapErr();
-  }
-  return JS::TranscodeResult_Ok;
-}
-
-JS_PUBLIC_API JS::TranscodeResult JS::DecodeInterpretedFunction(
-    JSContext* cx, TranscodeBuffer& buffer, JS::MutableHandleFunction funp,
-    size_t cursorIndex) {
-  XDRDecoder decoder(cx, buffer, cursorIndex);
-  XDRResult res = decoder.codeFunction(funp);
-  MOZ_ASSERT(bool(funp) == res.isOk());
-  if (res.isErr()) {
-    return res.unwrapErr();
-  }
-  return JS::TranscodeResult_Ok;
-}
-
-JS_PUBLIC_API bool JS::StartIncrementalEncoding(JSContext* cx,
-                                                JS::HandleScript script) {
-  if (!script) {
-    return false;
-  }
-  if (!script->scriptSource()->xdrEncodeTopLevel(cx, script)) {
-    return false;
-  }
-  return true;
->>>>>>> 030f2d6b
-}
-
 JS_PUBLIC_API bool JS::FinishIncrementalEncoding(JSContext* cx,
                                                  JS::HandleScript script,
                                                  TranscodeBuffer& buffer) {
