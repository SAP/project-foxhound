/* -*- Mode: C++; tab-width: 8; indent-tabs-mode: nil; c-basic-offset: 4 -*-
 * vim: set ts=8 sts=4 et sw=4 tw=99:
 * This Source Code Form is subject to the terms of the Mozilla Public
 * License, v. 2.0. If a copy of the MPL was not distributed with this
 * file, You can obtain one at http://mozilla.org/MPL/2.0/. */

/*
 * JavaScript API.
 */

#include "jsapi.h"

#include "mozilla/FloatingPoint.h"
#include "mozilla/PodOperations.h"
#include "mozilla/Sprintf.h"

#include <iostream>

#include <ctype.h>
#include <stdarg.h>
#include <string.h>
#include <sys/stat.h>

#include "jsarray.h"
#include "jsatom.h"
#include "jsbool.h"
#include "jscntxt.h"
#include "jsdate.h"
#include "jsexn.h"
#include "jsfriendapi.h"
#include "jsfun.h"
#include "jsgc.h"
#include "jsiter.h"
#include "jsmath.h"
#include "jsnum.h"
#include "jsobj.h"
#include "json.h"
#include "jsprf.h"
#include "jsscript.h"
#include "jsstr.h"
#include "jstypes.h"
#include "jsutil.h"
#include "jswatchpoint.h"
#include "jsweakmap.h"
#include "jswrapper.h"

#include "asmjs/AsmJS.h"
#include "builtin/AtomicsObject.h"
#include "builtin/Eval.h"
#include "builtin/Intl.h"
#include "builtin/MapObject.h"
#include "builtin/Promise.h"
#include "builtin/RegExp.h"
#include "builtin/SymbolObject.h"
#ifdef ENABLE_SIMD
# include "builtin/SIMD.h"
#endif
#ifdef ENABLE_BINARYDATA
# include "builtin/TypedObject.h"
#endif
#include "frontend/BytecodeCompiler.h"
#include "frontend/FullParseHandler.h"  // for JS_BufferIsCompileableUnit
#include "frontend/Parser.h" // for JS_BufferIsCompileableUnit
#include "gc/Marking.h"
#include "gc/Policy.h"
#include "jit/JitCommon.h"
#include "js/CharacterEncoding.h"
#include "js/Conversions.h"
#include "js/Date.h"
#include "js/Initialization.h"
#include "js/Proxy.h"
#include "js/SliceBudget.h"
#include "js/StructuredClone.h"
#include "js/UniquePtr.h"
#include "vm/DateObject.h"
#include "vm/Debugger.h"
#include "vm/EnvironmentObject.h"
#include "vm/ErrorObject.h"
#include "vm/HelperThreads.h"
#include "vm/Interpreter.h"
#include "vm/RegExpStatics.h"
#include "vm/Runtime.h"
#include "vm/SavedStacks.h"
#include "vm/SelfHosting.h"
#include "vm/Shape.h"
#include "vm/StopIterationObject.h"
#include "vm/String.h"
#include "vm/StringBuffer.h"
#include "vm/Symbol.h"
#include "vm/TypedArrayCommon.h"
#include "vm/WrapperObject.h"
#include "vm/Xdr.h"

#include "jsatominlines.h"
#include "jsfuninlines.h"
#include "jsscriptinlines.h"

#include "vm/Interpreter-inl.h"
#include "vm/NativeObject-inl.h"
#include "vm/SavedStacks-inl.h"
#include "vm/String-inl.h"

using namespace js;
using namespace js::gc;

using mozilla::Maybe;
using mozilla::PodCopy;
using mozilla::PodZero;

using JS::AutoGCRooter;
using JS::ToInt32;
using JS::ToInteger;
using JS::ToUint32;

#ifdef HAVE_VA_LIST_AS_ARRAY
#define JS_ADDRESSOF_VA_LIST(ap) ((va_list*)(ap))
#else
#define JS_ADDRESSOF_VA_LIST(ap) (&(ap))
#endif

bool
JS::CallArgs::requireAtLeast(JSContext* cx, const char* fnname, unsigned required) const
{
    if (length() < required) {
        char numArgsStr[40];
        SprintfLiteral(numArgsStr, "%u", required - 1);
        JS_ReportErrorNumber(cx, GetErrorMessage, nullptr, JSMSG_MORE_ARGS_NEEDED,
                             fnname, numArgsStr, required == 2 ? "" : "s");
        return false;
    }

    return true;
}

static bool
ErrorTakesArguments(unsigned msg)
{
    MOZ_ASSERT(msg < JSErr_Limit);
    unsigned argCount = js_ErrorFormatString[msg].argCount;
    MOZ_ASSERT(argCount <= 2);
    return argCount == 1 || argCount == 2;
}

static bool
ErrorTakesObjectArgument(unsigned msg)
{
    MOZ_ASSERT(msg < JSErr_Limit);
    unsigned argCount = js_ErrorFormatString[msg].argCount;
    MOZ_ASSERT(argCount <= 2);
    return argCount == 2;
}

JS_PUBLIC_API(bool)
JS::ObjectOpResult::reportStrictErrorOrWarning(JSContext* cx, HandleObject obj, HandleId id,
                                               bool strict)
{
    static_assert(unsigned(OkCode) == unsigned(JSMSG_NOT_AN_ERROR),
                  "unsigned value of OkCode must not be an error code");
    MOZ_ASSERT(code_ != Uninitialized);
    MOZ_ASSERT(!ok());

    unsigned flags = strict ? JSREPORT_ERROR : (JSREPORT_WARNING | JSREPORT_STRICT);
    if (code_ == JSMSG_OBJECT_NOT_EXTENSIBLE || code_ == JSMSG_SET_NON_OBJECT_RECEIVER) {
        RootedValue val(cx, ObjectValue(*obj));
        return ReportValueErrorFlags(cx, flags, code_, JSDVG_IGNORE_STACK, val,
                                     nullptr, nullptr, nullptr);
    }
    if (ErrorTakesArguments(code_)) {
        RootedValue idv(cx, IdToValue(id));
        RootedString str(cx, ValueToSource(cx, idv));
        if (!str)
            return false;

        JSAutoByteString propName(cx, str);
        if (!propName)
            return false;

        if (ErrorTakesObjectArgument(code_)) {
            return JS_ReportErrorFlagsAndNumber(cx, flags, GetErrorMessage, nullptr, code_,
                                                obj->getClass()->name, propName.ptr());
        }

        return JS_ReportErrorFlagsAndNumber(cx, flags, GetErrorMessage, nullptr, code_,
                                            propName.ptr());
    }
    return JS_ReportErrorFlagsAndNumber(cx, flags, GetErrorMessage, nullptr, code_);
}

JS_PUBLIC_API(bool)
JS::ObjectOpResult::reportStrictErrorOrWarning(JSContext* cx, HandleObject obj, bool strict)
{
    MOZ_ASSERT(code_ != Uninitialized);
    MOZ_ASSERT(!ok());
    MOZ_ASSERT(!ErrorTakesArguments(code_));

    unsigned flags = strict ? JSREPORT_ERROR : (JSREPORT_WARNING | JSREPORT_STRICT);
    return JS_ReportErrorFlagsAndNumber(cx, flags, GetErrorMessage, nullptr, code_);
}

JS_PUBLIC_API(bool)
JS::ObjectOpResult::failCantRedefineProp()
{
    return fail(JSMSG_CANT_REDEFINE_PROP);
}

JS_PUBLIC_API(bool)
JS::ObjectOpResult::failReadOnly()
{
    return fail(JSMSG_READ_ONLY);
}

JS_PUBLIC_API(bool)
JS::ObjectOpResult::failGetterOnly()
{
    return fail(JSMSG_GETTER_ONLY);
}

JS_PUBLIC_API(bool)
JS::ObjectOpResult::failCantDelete()
{
    return fail(JSMSG_CANT_DELETE);
}

JS_PUBLIC_API(bool)
JS::ObjectOpResult::failCantSetInterposed()
{
    return fail(JSMSG_CANT_SET_INTERPOSED);
}

JS_PUBLIC_API(bool)
JS::ObjectOpResult::failCantDefineWindowElement()
{
    return fail(JSMSG_CANT_DEFINE_WINDOW_ELEMENT);
}

JS_PUBLIC_API(bool)
JS::ObjectOpResult::failCantDeleteWindowElement()
{
    return fail(JSMSG_CANT_DELETE_WINDOW_ELEMENT);
}

JS_PUBLIC_API(bool)
JS::ObjectOpResult::failCantDeleteWindowNamedProperty()
{
    return fail(JSMSG_CANT_DELETE_WINDOW_NAMED_PROPERTY);
}

JS_PUBLIC_API(bool)
JS::ObjectOpResult::failCantPreventExtensions()
{
    return fail(JSMSG_CANT_PREVENT_EXTENSIONS);
}

JS_PUBLIC_API(bool)
JS::ObjectOpResult::failCantSetProto()
{
    return fail(JSMSG_CANT_SET_PROTO);
}

JS_PUBLIC_API(bool)
JS::ObjectOpResult::failNoNamedSetter()
{
    return fail(JSMSG_NO_NAMED_SETTER);
}

JS_PUBLIC_API(bool)
JS::ObjectOpResult::failNoIndexedSetter()
{
    return fail(JSMSG_NO_INDEXED_SETTER);
}

JS_PUBLIC_API(int64_t)
JS_Now()
{
    return PRMJ_Now();
}

JS_PUBLIC_API(Value)
JS_GetNaNValue(JSContext* cx)
{
    return cx->runtime()->NaNValue;
}

JS_PUBLIC_API(Value)
JS_GetNegativeInfinityValue(JSContext* cx)
{
    return cx->runtime()->negativeInfinityValue;
}

JS_PUBLIC_API(Value)
JS_GetPositiveInfinityValue(JSContext* cx)
{
    return cx->runtime()->positiveInfinityValue;
}

JS_PUBLIC_API(Value)
JS_GetEmptyStringValue(JSContext* cx)
{
    return StringValue(cx->runtime()->emptyString);
}

JS_PUBLIC_API(JSString*)
JS_GetEmptyString(JSContext* cx)
{
    MOZ_ASSERT(cx->emptyString());
    return cx->emptyString();
}

namespace js {

void
AssertHeapIsIdle(JSRuntime* rt)
{
    MOZ_ASSERT(!rt->isHeapBusy());
}

} // namespace js

static void
AssertHeapIsIdleOrIterating(JSRuntime* rt)
{
    MOZ_ASSERT(!rt->isHeapCollecting());
}

static void
AssertHeapIsIdleOrStringIsFlat(JSContext* cx, JSString* str)
{
    /*
     * We allow some functions to be called during a GC as long as the argument
     * is a flat string, since that will not cause allocation.
     */
    MOZ_ASSERT_IF(cx->runtime()->isHeapBusy(), str->isFlat());
}

JS_PUBLIC_API(bool)
JS_ValueToObject(JSContext* cx, HandleValue value, MutableHandleObject objp)
{
    AssertHeapIsIdle(cx);
    CHECK_REQUEST(cx);
    assertSameCompartment(cx, value);
    if (value.isNullOrUndefined()) {
        objp.set(nullptr);
        return true;
    }
    JSObject* obj = ToObject(cx, value);
    if (!obj)
        return false;
    objp.set(obj);
    return true;
}

JS_PUBLIC_API(JSFunction*)
JS_ValueToFunction(JSContext* cx, HandleValue value)
{
    AssertHeapIsIdle(cx);
    CHECK_REQUEST(cx);
    assertSameCompartment(cx, value);
    return ReportIfNotFunction(cx, value);
}

JS_PUBLIC_API(JSFunction*)
JS_ValueToConstructor(JSContext* cx, HandleValue value)
{
    AssertHeapIsIdle(cx);
    CHECK_REQUEST(cx);
    assertSameCompartment(cx, value);
    return ReportIfNotFunction(cx, value);
}

JS_PUBLIC_API(JSString*)
JS_ValueToSource(JSContext* cx, HandleValue value)
{
    AssertHeapIsIdle(cx);
    CHECK_REQUEST(cx);
    assertSameCompartment(cx, value);
    return ValueToSource(cx, value);
}

JS_PUBLIC_API(bool)
JS_DoubleIsInt32(double d, int32_t* ip)
{
    return mozilla::NumberIsInt32(d, ip);
}

JS_PUBLIC_API(JSType)
JS_TypeOfValue(JSContext* cx, HandleValue value)
{
    AssertHeapIsIdle(cx);
    CHECK_REQUEST(cx);
    assertSameCompartment(cx, value);
    return TypeOfValue(value);
}

JS_PUBLIC_API(bool)
JS_StrictlyEqual(JSContext* cx, HandleValue value1, HandleValue value2, bool* equal)
{
    AssertHeapIsIdle(cx);
    CHECK_REQUEST(cx);
    assertSameCompartment(cx, value1, value2);
    MOZ_ASSERT(equal);
    return StrictlyEqual(cx, value1, value2, equal);
}

JS_PUBLIC_API(bool)
JS_LooselyEqual(JSContext* cx, HandleValue value1, HandleValue value2, bool* equal)
{
    AssertHeapIsIdle(cx);
    CHECK_REQUEST(cx);
    assertSameCompartment(cx, value1, value2);
    MOZ_ASSERT(equal);
    return LooselyEqual(cx, value1, value2, equal);
}

JS_PUBLIC_API(bool)
JS_SameValue(JSContext* cx, HandleValue value1, HandleValue value2, bool* same)
{
    AssertHeapIsIdle(cx);
    CHECK_REQUEST(cx);
    assertSameCompartment(cx, value1, value2);
    MOZ_ASSERT(same);
    return SameValue(cx, value1, value2, same);
}

JS_PUBLIC_API(bool)
JS_IsBuiltinEvalFunction(JSFunction* fun)
{
    return IsAnyBuiltinEval(fun);
}

JS_PUBLIC_API(bool)
JS_IsBuiltinFunctionConstructor(JSFunction* fun)
{
    return fun->isBuiltinFunctionConstructor();
}

JS_PUBLIC_API(bool)
JS_IsFunctionBound(JSFunction* fun)
{
    return fun->isBoundFunction();
}

JS_PUBLIC_API(JSObject*)
JS_GetBoundFunctionTarget(JSFunction* fun)
{
    return fun->isBoundFunction() ?
               fun->getBoundFunctionTarget() : nullptr;
}

/************************************************************************/

#ifdef DEBUG
JS_FRIEND_API(bool)
JS::isGCEnabled()
{
    return !TlsPerThreadData.get()->suppressGC;
}
#else
JS_FRIEND_API(bool) JS::isGCEnabled() { return true; }
#endif

JS_PUBLIC_API(JSContext*)
JS_NewContext(uint32_t maxbytes, uint32_t maxNurseryBytes, JSContext* parentContext)
{
    MOZ_ASSERT(JS::detail::libraryInitState == JS::detail::InitState::Running,
               "must call JS_Init prior to creating any JSContexts");

    // Make sure that all parent runtimes are the topmost parent.
    JSRuntime* parentRuntime = nullptr;
    if (parentContext) {
        parentRuntime = parentContext->runtime();
        while (parentRuntime && parentRuntime->parentRuntime)
            parentRuntime = parentRuntime->parentRuntime;
    }

    return NewContext(maxbytes, maxNurseryBytes, parentRuntime);
}

JS_PUBLIC_API(void)
JS_DestroyContext(JSContext* cx)
{
    DestroyContext(cx);
}

static JS_CurrentEmbedderTimeFunction currentEmbedderTimeFunction;

JS_PUBLIC_API(void)
JS_SetCurrentEmbedderTimeFunction(JS_CurrentEmbedderTimeFunction timeFn)
{
    currentEmbedderTimeFunction = timeFn;
}

JS_PUBLIC_API(double)
JS_GetCurrentEmbedderTime()
{
    if (currentEmbedderTimeFunction)
        return currentEmbedderTimeFunction();
    return PRMJ_Now() / static_cast<double>(PRMJ_USEC_PER_MSEC);
}

JS_PUBLIC_API(void*)
JS_GetContextPrivate(JSContext* cx)
{
    return cx->data;
}

JS_PUBLIC_API(void)
JS_SetContextPrivate(JSContext* cx, void* data)
{
    cx->data = data;
}

JS_PUBLIC_API(void)
JS_SetFutexCanWait(JSContext* cx)
{
    cx->fx.setCanWait(true);
}

static void
StartRequest(JSContext* cx)
{
    JSRuntime* rt = cx->runtime();
    MOZ_ASSERT(CurrentThreadCanAccessRuntime(rt));

    if (rt->requestDepth) {
        rt->requestDepth++;
    } else {
        /* Indicate that a request is running. */
        rt->requestDepth = 1;
        rt->triggerActivityCallback(true);
    }
}

static void
StopRequest(JSContext* cx)
{
    JSRuntime* rt = cx->runtime();
    MOZ_ASSERT(CurrentThreadCanAccessRuntime(rt));

    MOZ_ASSERT(rt->requestDepth != 0);
    if (rt->requestDepth != 1) {
        rt->requestDepth--;
    } else {
        rt->requestDepth = 0;
        rt->triggerActivityCallback(false);
    }
}

JS_PUBLIC_API(void)
JS_BeginRequest(JSContext* cx)
{
    cx->outstandingRequests++;
    StartRequest(cx);
}

JS_PUBLIC_API(void)
JS_EndRequest(JSContext* cx)
{
    MOZ_ASSERT(cx->outstandingRequests != 0);
    cx->outstandingRequests--;
    StopRequest(cx);
}

JS_PUBLIC_API(JSContext*)
JS_GetParentContext(JSContext* cx)
{
    return cx->parentRuntime ? cx->parentRuntime->unsafeContextFromAnyThread() : cx;
}

JS_PUBLIC_API(JSVersion)
JS_GetVersion(JSContext* cx)
{
    return VersionNumber(cx->findVersion());
}

JS_PUBLIC_API(void)
JS_SetVersionForCompartment(JSCompartment* compartment, JSVersion version)
{
    compartment->behaviors().setVersion(version);
}

static const struct v2smap {
    JSVersion   version;
    const char* string;
} v2smap[] = {
    {JSVERSION_ECMA_3,  "ECMAv3"},
    {JSVERSION_1_6,     "1.6"},
    {JSVERSION_1_7,     "1.7"},
    {JSVERSION_1_8,     "1.8"},
    {JSVERSION_ECMA_5,  "ECMAv5"},
    {JSVERSION_DEFAULT, js_default_str},
    {JSVERSION_DEFAULT, "1.0"},
    {JSVERSION_DEFAULT, "1.1"},
    {JSVERSION_DEFAULT, "1.2"},
    {JSVERSION_DEFAULT, "1.3"},
    {JSVERSION_DEFAULT, "1.4"},
    {JSVERSION_DEFAULT, "1.5"},
    {JSVERSION_UNKNOWN, nullptr},          /* must be last, nullptr is sentinel */
};

JS_PUBLIC_API(const char*)
JS_VersionToString(JSVersion version)
{
    int i;

    for (i = 0; v2smap[i].string; i++)
        if (v2smap[i].version == version)
            return v2smap[i].string;
    return "unknown";
}

JS_PUBLIC_API(JSVersion)
JS_StringToVersion(const char* string)
{
    int i;

    for (i = 0; v2smap[i].string; i++)
        if (strcmp(v2smap[i].string, string) == 0)
            return v2smap[i].version;
    return JSVERSION_UNKNOWN;
}

JS_PUBLIC_API(JS::ContextOptions&)
JS::ContextOptionsRef(JSContext* cx)
{
    return cx->options();
}

JS_PUBLIC_API(bool)
JS::InitSelfHostedCode(JSContext* cx)
{
    MOZ_RELEASE_ASSERT(!cx->runtime()->hasInitializedSelfHosting(),
                       "JS::InitSelfHostedCode() called more than once");

    JSRuntime* rt = cx->runtime();

    JSAutoRequest ar(cx);
    if (!rt->initializeAtoms(cx))
        return false;

    if (!cx->cycleDetectorSet.init())
        return false;

    if (!rt->initSelfHosting(cx))
        return false;

    if (!rt->parentRuntime && !rt->transformToPermanentAtoms(cx))
        return false;

    return true;
}

JS_PUBLIC_API(const char*)
JS_GetImplementationVersion(void)
{
    return "JavaScript-C" MOZILLA_VERSION;
}

JS_PUBLIC_API(void)
JS_SetDestroyCompartmentCallback(JSContext* cx, JSDestroyCompartmentCallback callback)
{
    cx->destroyCompartmentCallback = callback;
}

JS_PUBLIC_API(void)
JS_SetSizeOfIncludingThisCompartmentCallback(JSContext* cx,
                                             JSSizeOfIncludingThisCompartmentCallback callback)
{
    cx->sizeOfIncludingThisCompartmentCallback = callback;
}

JS_PUBLIC_API(void)
JS_SetDestroyZoneCallback(JSContext* cx, JSZoneCallback callback)
{
    cx->destroyZoneCallback = callback;
}

JS_PUBLIC_API(void)
JS_SetSweepZoneCallback(JSContext* cx, JSZoneCallback callback)
{
    cx->sweepZoneCallback = callback;
}

JS_PUBLIC_API(void)
JS_SetCompartmentNameCallback(JSContext* cx, JSCompartmentNameCallback callback)
{
    cx->compartmentNameCallback = callback;
}

JS_PUBLIC_API(void)
JS_SetWrapObjectCallbacks(JSContext* cx, const JSWrapObjectCallbacks* callbacks)
{
    cx->wrapObjectCallbacks = callbacks;
}

JS_PUBLIC_API(JSCompartment*)
JS_EnterCompartment(JSContext* cx, JSObject* target)
{
    AssertHeapIsIdle(cx);
    CHECK_REQUEST(cx);
    MOZ_ASSERT(!JS::ObjectIsMarkedGray(target));

    JSCompartment* oldCompartment = cx->compartment();
    cx->enterCompartment(target->compartment());
    return oldCompartment;
}

JS_PUBLIC_API(void)
JS_LeaveCompartment(JSContext* cx, JSCompartment* oldCompartment)
{
    AssertHeapIsIdle(cx);
    CHECK_REQUEST(cx);
    cx->leaveCompartment(oldCompartment);
}

JSAutoCompartment::JSAutoCompartment(JSContext* cx, JSObject* target
                                     MOZ_GUARD_OBJECT_NOTIFIER_PARAM_IN_IMPL)
  : cx_(cx),
    oldCompartment_(cx->compartment())
{
    AssertHeapIsIdleOrIterating(cx_);
    MOZ_GUARD_OBJECT_NOTIFIER_INIT;
    MOZ_ASSERT(!JS::ObjectIsMarkedGray(target));
    cx_->enterCompartment(target->compartment());
}

JSAutoCompartment::JSAutoCompartment(JSContext* cx, JSScript* target
                                     MOZ_GUARD_OBJECT_NOTIFIER_PARAM_IN_IMPL)
  : cx_(cx),
    oldCompartment_(cx->compartment())
{
    AssertHeapIsIdleOrIterating(cx_);
    MOZ_GUARD_OBJECT_NOTIFIER_INIT;
    MOZ_ASSERT(!JS::ScriptIsMarkedGray(target));
    cx_->enterCompartment(target->compartment());
}

JSAutoCompartment::~JSAutoCompartment()
{
    cx_->leaveCompartment(oldCompartment_);
}

JSAutoNullableCompartment::JSAutoNullableCompartment(JSContext* cx,
                                                     JSObject* targetOrNull
                                                     MOZ_GUARD_OBJECT_NOTIFIER_PARAM_IN_IMPL)
  : cx_(cx),
    oldCompartment_(cx->compartment())
{
    AssertHeapIsIdleOrIterating(cx_);
    MOZ_GUARD_OBJECT_NOTIFIER_INIT;
    if (targetOrNull) {
        MOZ_ASSERT(!JS::ObjectIsMarkedGray(targetOrNull));
        cx_->enterCompartment(targetOrNull->compartment());
    } else {
        cx_->enterNullCompartment();
    }
}

JSAutoNullableCompartment::~JSAutoNullableCompartment()
{
    cx_->leaveCompartment(oldCompartment_);
}

JS_PUBLIC_API(void)
JS_SetCompartmentPrivate(JSCompartment* compartment, void* data)
{
    compartment->data = data;
}

JS_PUBLIC_API(void*)
JS_GetCompartmentPrivate(JSCompartment* compartment)
{
    return compartment->data;
}

JS_PUBLIC_API(JSAddonId*)
JS::NewAddonId(JSContext* cx, HandleString str)
{
    return static_cast<JSAddonId*>(JS_AtomizeAndPinJSString(cx, str));
}

JS_PUBLIC_API(JSString*)
JS::StringOfAddonId(JSAddonId* id)
{
    return id;
}

JS_PUBLIC_API(JSAddonId*)
JS::AddonIdOfObject(JSObject* obj)
{
    return obj->compartment()->creationOptions().addonIdOrNull();
}

JS_PUBLIC_API(void)
JS_SetZoneUserData(JS::Zone* zone, void* data)
{
    zone->data = data;
}

JS_PUBLIC_API(void*)
JS_GetZoneUserData(JS::Zone* zone)
{
    return zone->data;
}

JS_PUBLIC_API(bool)
JS_WrapObject(JSContext* cx, MutableHandleObject objp)
{
    AssertHeapIsIdle(cx);
    CHECK_REQUEST(cx);
    if (objp)
        JS::ExposeObjectToActiveJS(objp);
    return cx->compartment()->wrap(cx, objp);
}

JS_PUBLIC_API(bool)
JS_WrapValue(JSContext* cx, MutableHandleValue vp)
{
    AssertHeapIsIdle(cx);
    CHECK_REQUEST(cx);
    JS::ExposeValueToActiveJS(vp);
    return cx->compartment()->wrap(cx, vp);
}

/*
 * Identity remapping. Not for casual consumers.
 *
 * Normally, an object's contents and its identity are inextricably linked.
 * Identity is determined by the address of the JSObject* in the heap, and
 * the contents are what is located at that address. Transplanting allows these
 * concepts to be separated through a combination of swapping (exchanging the
 * contents of two same-compartment objects) and remapping cross-compartment
 * identities by altering wrappers.
 *
 * The |origobj| argument should be the object whose identity needs to be
 * remapped, usually to another compartment. The contents of |origobj| are
 * destroyed.
 *
 * The |target| argument serves two purposes:
 *
 * First, |target| serves as a hint for the new identity of the object. The new
 * identity object will always be in the same compartment as |target|, but
 * if that compartment already had an object representing |origobj| (either a
 * cross-compartment wrapper for it, or |origobj| itself if the two arguments
 * are same-compartment), the existing object is used. Otherwise, |target|
 * itself is used. To avoid ambiguity, JS_TransplantObject always returns the
 * new identity.
 *
 * Second, the new identity object's contents will be those of |target|. A swap()
 * is used to make this happen if an object other than |target| is used.
 *
 * We don't have a good way to recover from failure in this function, so
 * we intentionally crash instead.
 */

JS_PUBLIC_API(JSObject*)
JS_TransplantObject(JSContext* cx, HandleObject origobj, HandleObject target)
{
    AssertHeapIsIdle(cx);
    MOZ_ASSERT(origobj != target);
    MOZ_ASSERT(!origobj->is<CrossCompartmentWrapperObject>());
    MOZ_ASSERT(!target->is<CrossCompartmentWrapperObject>());

    RootedValue origv(cx, ObjectValue(*origobj));
    RootedObject newIdentity(cx);

    // Don't allow a compacting GC to observe any intermediate state.
    AutoDisableCompactingGC nocgc(cx);

    AutoDisableProxyCheck adpc(cx->runtime());

    JSCompartment* destination = target->compartment();

    if (origobj->compartment() == destination) {
        // If the original object is in the same compartment as the
        // destination, then we know that we won't find a wrapper in the
        // destination's cross compartment map and that the same
        // object will continue to work.
        if (!JSObject::swap(cx, origobj, target))
            MOZ_CRASH();
        newIdentity = origobj;
    } else if (WrapperMap::Ptr p = destination->lookupWrapper(origv)) {
        // There might already be a wrapper for the original object in
        // the new compartment. If there is, we use its identity and swap
        // in the contents of |target|.
        newIdentity = &p->value().get().toObject();

        // When we remove origv from the wrapper map, its wrapper, newIdentity,
        // must immediately cease to be a cross-compartment wrapper. Nuke it.
        destination->removeWrapper(p);
        NukeCrossCompartmentWrapper(cx, newIdentity);

        if (!JSObject::swap(cx, newIdentity, target))
            MOZ_CRASH();
    } else {
        // Otherwise, we use |target| for the new identity object.
        newIdentity = target;
    }

    // Now, iterate through other scopes looking for references to the
    // old object, and update the relevant cross-compartment wrappers.
    if (!RemapAllWrappersForObject(cx, origobj, newIdentity))
        MOZ_CRASH();

    // Lastly, update the original object to point to the new one.
    if (origobj->compartment() != destination) {
        RootedObject newIdentityWrapper(cx, newIdentity);
        AutoCompartment ac(cx, origobj);
        if (!JS_WrapObject(cx, &newIdentityWrapper))
            MOZ_CRASH();
        MOZ_ASSERT(Wrapper::wrappedObject(newIdentityWrapper) == newIdentity);
        if (!JSObject::swap(cx, origobj, newIdentityWrapper))
            MOZ_CRASH();
        if (!origobj->compartment()->putWrapper(cx, CrossCompartmentKey(newIdentity), origv))
            MOZ_CRASH();
    }

    // The new identity object might be one of several things. Return it to avoid
    // ambiguity.
    return newIdentity;
}

/*
 * Recompute all cross-compartment wrappers for an object, resetting state.
 * Gecko uses this to clear Xray wrappers when doing a navigation that reuses
 * the inner window and global object.
 */
JS_PUBLIC_API(bool)
JS_RefreshCrossCompartmentWrappers(JSContext* cx, HandleObject obj)
{
    return RemapAllWrappersForObject(cx, obj, obj);
}

JS_PUBLIC_API(bool)
JS_InitStandardClasses(JSContext* cx, HandleObject obj)
{
    MOZ_ASSERT(!cx->runtime()->isAtomsCompartment(cx->compartment()));
    AssertHeapIsIdle(cx);
    CHECK_REQUEST(cx);

    assertSameCompartment(cx, obj);

    Rooted<GlobalObject*> global(cx, &obj->global());
    return GlobalObject::initStandardClasses(cx, global);
}

#define EAGER_ATOM(name)            NAME_OFFSET(name)

typedef struct JSStdName {
    size_t      atomOffset;     /* offset of atom pointer in JSAtomState */
    JSProtoKey  key;
    bool isDummy() const { return key == JSProto_Null; }
    bool isSentinel() const { return key == JSProto_LIMIT; }
} JSStdName;

static const JSStdName*
LookupStdName(const JSAtomState& names, JSAtom* name, const JSStdName* table)
{
    for (unsigned i = 0; !table[i].isSentinel(); i++) {
        if (table[i].isDummy())
            continue;
        JSAtom* atom = AtomStateOffsetToName(names, table[i].atomOffset);
        MOZ_ASSERT(atom);
        if (name == atom)
            return &table[i];
    }

    return nullptr;
}

/*
 * Table of standard classes, indexed by JSProtoKey. For entries where the
 * JSProtoKey does not correspond to a class with a meaningful constructor, we
 * insert a null entry into the table.
 */
#define STD_NAME_ENTRY(name, code, init, clasp) { EAGER_ATOM(name), static_cast<JSProtoKey>(code) },
#define STD_DUMMY_ENTRY(name, code, init, dummy) { 0, JSProto_Null },
static const JSStdName standard_class_names[] = {
  JS_FOR_PROTOTYPES(STD_NAME_ENTRY, STD_DUMMY_ENTRY)
  { 0, JSProto_LIMIT }
};

/*
 * Table of top-level function and constant names and the JSProtoKey of the
 * standard class that initializes them.
 */
static const JSStdName builtin_property_names[] = {
    { EAGER_ATOM(eval), JSProto_Object },

    /* Global properties and functions defined by the Number class. */
    { EAGER_ATOM(NaN), JSProto_Number },
    { EAGER_ATOM(Infinity), JSProto_Number },
    { EAGER_ATOM(isNaN), JSProto_Number },
    { EAGER_ATOM(isFinite), JSProto_Number },
    { EAGER_ATOM(parseFloat), JSProto_Number },
    { EAGER_ATOM(parseInt), JSProto_Number },

    /* String global functions. */
    { EAGER_ATOM(escape), JSProto_String },
    { EAGER_ATOM(unescape), JSProto_String },
    { EAGER_ATOM(decodeURI), JSProto_String },
    { EAGER_ATOM(encodeURI), JSProto_String },
    { EAGER_ATOM(decodeURIComponent), JSProto_String },
    { EAGER_ATOM(encodeURIComponent), JSProto_String },
#if JS_HAS_UNEVAL
    { EAGER_ATOM(uneval), JSProto_String },
#endif

    { 0, JSProto_LIMIT }
};

#undef EAGER_ATOM

JS_PUBLIC_API(bool)
JS_ResolveStandardClass(JSContext* cx, HandleObject obj, HandleId id, bool* resolved)
{
    const JSStdName* stdnm;

    AssertHeapIsIdle(cx);
    CHECK_REQUEST(cx);
    assertSameCompartment(cx, obj, id);

    Rooted<GlobalObject*> global(cx, &obj->as<GlobalObject>());
    *resolved = false;

    if (!JSID_IS_ATOM(id))
        return true;

    /* Check whether we're resolving 'undefined', and define it if so. */
    JSAtom* idAtom = JSID_TO_ATOM(id);
    JSAtom* undefinedAtom = cx->names().undefined;
    if (idAtom == undefinedAtom) {
        *resolved = true;
        return DefineProperty(cx, global, id, UndefinedHandleValue, nullptr, nullptr,
                              JSPROP_PERMANENT | JSPROP_READONLY | JSPROP_RESOLVING);
    }

    /* Try for class constructors/prototypes named by well-known atoms. */
    stdnm = LookupStdName(cx->names(), idAtom, standard_class_names);

    /* Try less frequently used top-level functions and constants. */
    if (!stdnm)
        stdnm = LookupStdName(cx->names(), idAtom, builtin_property_names);

    if (stdnm && GlobalObject::skipDeselectedConstructor(cx, stdnm->key))
        stdnm = nullptr;

    // If this class is anonymous, then it doesn't exist as a global
    // property, so we won't resolve anything.
    JSProtoKey key = stdnm ? stdnm->key : JSProto_Null;
    if (key != JSProto_Null) {
        const Class* clasp = ProtoKeyToClass(key);
        if (!clasp || !(clasp->flags & JSCLASS_IS_ANONYMOUS)) {
            if (!GlobalObject::ensureConstructor(cx, global, key))
                return false;

            *resolved = true;
            return true;
        }
    }

    // There is no such property to resolve. An ordinary resolve hook would
    // just return true at this point. But the global object is special in one
    // more way: its prototype chain is lazily initialized. That is,
    // global->getProto() might be null right now because we haven't created
    // Object.prototype yet. Force it now.
    if (!global->getOrCreateObjectPrototype(cx))
        return false;

    return true;
}

JS_PUBLIC_API(bool)
JS_MayResolveStandardClass(const JSAtomState& names, jsid id, JSObject* maybeObj)
{
    MOZ_ASSERT_IF(maybeObj, maybeObj->is<GlobalObject>());

    // The global object's resolve hook is special: JS_ResolveStandardClass
    // initializes the prototype chain lazily. Only attempt to optimize here
    // if we know the prototype chain has been initialized.
    if (!maybeObj || !maybeObj->staticPrototype())
        return true;

    if (!JSID_IS_ATOM(id))
        return false;

    JSAtom* atom = JSID_TO_ATOM(id);

    // This will return true even for deselected constructors.  (To do
    // better, we need a JSContext here; it's fine as it is.)

    return atom == names.undefined ||
           LookupStdName(names, atom, standard_class_names) ||
           LookupStdName(names, atom, builtin_property_names);
}

JS_PUBLIC_API(bool)
JS_EnumerateStandardClasses(JSContext* cx, HandleObject obj)
{
    AssertHeapIsIdle(cx);
    CHECK_REQUEST(cx);
    assertSameCompartment(cx, obj);
    MOZ_ASSERT(obj->is<GlobalObject>());
    Rooted<GlobalObject*> global(cx, &obj->as<GlobalObject>());
    return GlobalObject::initStandardClasses(cx, global);
}

JS_PUBLIC_API(bool)
JS_GetClassObject(JSContext* cx, JSProtoKey key, MutableHandleObject objp)
{
    AssertHeapIsIdle(cx);
    CHECK_REQUEST(cx);
    return GetBuiltinConstructor(cx, key, objp);
}

JS_PUBLIC_API(bool)
JS_GetClassPrototype(JSContext* cx, JSProtoKey key, MutableHandleObject objp)
{
    AssertHeapIsIdle(cx);
    CHECK_REQUEST(cx);
    return GetBuiltinPrototype(cx, key, objp);
}

namespace JS {

JS_PUBLIC_API(void)
ProtoKeyToId(JSContext* cx, JSProtoKey key, MutableHandleId idp)
{
    idp.set(NameToId(ClassName(key, cx)));
}

} /* namespace JS */

JS_PUBLIC_API(JSProtoKey)
JS_IdToProtoKey(JSContext* cx, HandleId id)
{
    AssertHeapIsIdle(cx);
    CHECK_REQUEST(cx);

    if (!JSID_IS_ATOM(id))
        return JSProto_Null;

    JSAtom* atom = JSID_TO_ATOM(id);
    const JSStdName* stdnm = LookupStdName(cx->names(), atom, standard_class_names);
    if (!stdnm)
        return JSProto_Null;

    if (GlobalObject::skipDeselectedConstructor(cx, stdnm->key))
        return JSProto_Null;

    MOZ_ASSERT(MOZ_ARRAY_LENGTH(standard_class_names) == JSProto_LIMIT + 1);
    return static_cast<JSProtoKey>(stdnm - standard_class_names);
}

JS_PUBLIC_API(JSObject*)
JS_GetObjectPrototype(JSContext* cx, HandleObject forObj)
{
    CHECK_REQUEST(cx);
    assertSameCompartment(cx, forObj);
    return forObj->global().getOrCreateObjectPrototype(cx);
}

JS_PUBLIC_API(JSObject*)
JS_GetFunctionPrototype(JSContext* cx, HandleObject forObj)
{
    CHECK_REQUEST(cx);
    assertSameCompartment(cx, forObj);
    return forObj->global().getOrCreateFunctionPrototype(cx);
}

JS_PUBLIC_API(JSObject*)
JS_GetArrayPrototype(JSContext* cx, HandleObject forObj)
{
    CHECK_REQUEST(cx);
    assertSameCompartment(cx, forObj);
    Rooted<GlobalObject*> global(cx, &forObj->global());
    return GlobalObject::getOrCreateArrayPrototype(cx, global);
}

JS_PUBLIC_API(JSObject*)
JS_GetErrorPrototype(JSContext* cx)
{
    CHECK_REQUEST(cx);
    Rooted<GlobalObject*> global(cx, cx->global());
    return GlobalObject::getOrCreateCustomErrorPrototype(cx, global, JSEXN_ERR);
}

JS_PUBLIC_API(JSObject*)
JS_GetIteratorPrototype(JSContext* cx)
{
    CHECK_REQUEST(cx);
    Rooted<GlobalObject*> global(cx, cx->global());
    return GlobalObject::getOrCreateIteratorPrototype(cx, global);
}

JS_PUBLIC_API(JSObject*)
JS_GetGlobalForObject(JSContext* cx, JSObject* obj)
{
    AssertHeapIsIdle(cx);
    assertSameCompartment(cx, obj);
    return &obj->global();
}

extern JS_PUBLIC_API(bool)
JS_IsGlobalObject(JSObject* obj)
{
    return obj->is<GlobalObject>();
}

extern JS_PUBLIC_API(JSObject*)
JS_GlobalLexicalEnvironment(JSObject* obj)
{
    return &obj->as<GlobalObject>().lexicalEnvironment();
}

extern JS_PUBLIC_API(bool)
JS_HasExtensibleLexicalEnvironment(JSObject* obj)
{
    return obj->is<GlobalObject>() || obj->compartment()->getNonSyntacticLexicalEnvironment(obj);
}

extern JS_PUBLIC_API(JSObject*)
JS_ExtensibleLexicalEnvironment(JSObject* obj)
{
    JSObject* lexical = nullptr;
    if (obj->is<GlobalObject>())
        lexical = JS_GlobalLexicalEnvironment(obj);
    else
        lexical = obj->compartment()->getNonSyntacticLexicalEnvironment(obj);
    MOZ_ASSERT(lexical);
    return lexical;
}

JS_PUBLIC_API(JSObject*)
JS_GetGlobalForCompartmentOrNull(JSContext* cx, JSCompartment* c)
{
    AssertHeapIsIdleOrIterating(cx);
    assertSameCompartment(cx, c);
    return c->maybeGlobal();
}

JS_PUBLIC_API(JSObject*)
JS::CurrentGlobalOrNull(JSContext* cx)
{
    AssertHeapIsIdleOrIterating(cx);
    CHECK_REQUEST(cx);
    if (!cx->compartment())
        return nullptr;
    return cx->global();
}

JS_PUBLIC_API(Value)
JS::detail::ComputeThis(JSContext* cx, Value* vp)
{
    AssertHeapIsIdle(cx);
    assertSameCompartment(cx, JSValueArray(vp, 2));

    MutableHandleValue thisv = MutableHandleValue::fromMarkedLocation(&vp[1]);
    if (!BoxNonStrictThis(cx, thisv, thisv))
        return NullValue();

    return thisv;
}

JS_PUBLIC_API(void*)
JS_malloc(JSContext* cx, size_t nbytes)
{
    AssertHeapIsIdle(cx);
    CHECK_REQUEST(cx);
    return static_cast<void*>(cx->runtime()->pod_malloc<uint8_t>(nbytes));
}

JS_PUBLIC_API(void*)
JS_realloc(JSContext* cx, void* p, size_t oldBytes, size_t newBytes)
{
    AssertHeapIsIdle(cx);
    CHECK_REQUEST(cx);
    return static_cast<void*>(cx->zone()->pod_realloc<uint8_t>(static_cast<uint8_t*>(p), oldBytes,
                                                                newBytes));
}

JS_PUBLIC_API(void)
JS_free(JSContext* cx, void* p)
{
    return js_free(p);
}

JS_PUBLIC_API(void)
JS_freeop(JSFreeOp* fop, void* p)
{
    return FreeOp::get(fop)->free_(p);
}

JS_PUBLIC_API(void)
JS_updateMallocCounter(JSContext* cx, size_t nbytes)
{
    return cx->updateMallocCounter(nbytes);
}

JS_PUBLIC_API(char*)
JS_strdup(JSContext* cx, const char* s)
{
    AssertHeapIsIdle(cx);
    return DuplicateString(cx, s).release();
}

JS_PUBLIC_API(char*)
JS_strdup(JSRuntime* rt, const char* s)
{
    AssertHeapIsIdle(rt);
    size_t n = strlen(s) + 1;
    char* p = rt->pod_malloc<char>(n);
    if (!p)
        return nullptr;
    return static_cast<char*>(js_memcpy(p, s, n));
}

#undef JS_AddRoot

JS_PUBLIC_API(bool)
JS_AddExtraGCRootsTracer(JSContext* cx, JSTraceDataOp traceOp, void* data)
{
    return cx->gc.addBlackRootsTracer(traceOp, data);
}

JS_PUBLIC_API(void)
JS_RemoveExtraGCRootsTracer(JSContext* cx, JSTraceDataOp traceOp, void* data)
{
    return cx->gc.removeBlackRootsTracer(traceOp, data);
}

JS_PUBLIC_API(void)
JS_GC(JSContext* cx)
{
    AssertHeapIsIdle(cx);
    JS::PrepareForFullGC(cx);
    cx->gc.gc(GC_NORMAL, JS::gcreason::API);
}

JS_PUBLIC_API(void)
JS_MaybeGC(JSContext* cx)
{
    GCRuntime& gc = cx->runtime()->gc;
    gc.maybeGC(cx->zone());
}

JS_PUBLIC_API(void)
JS_SetGCCallback(JSContext* cx, JSGCCallback cb, void* data)
{
    AssertHeapIsIdle(cx);
    cx->gc.setGCCallback(cb, data);
}

JS_PUBLIC_API(void)
JS_SetObjectsTenuredCallback(JSContext* cx, JSObjectsTenuredCallback cb,
                             void* data)
{
    AssertHeapIsIdle(cx);
    cx->gc.setObjectsTenuredCallback(cb, data);
}

JS_PUBLIC_API(bool)
JS_AddFinalizeCallback(JSContext* cx, JSFinalizeCallback cb, void* data)
{
    AssertHeapIsIdle(cx);
    return cx->gc.addFinalizeCallback(cb, data);
}

JS_PUBLIC_API(void)
JS_RemoveFinalizeCallback(JSContext* cx, JSFinalizeCallback cb)
{
    cx->gc.removeFinalizeCallback(cb);
}

JS_PUBLIC_API(bool)
JS_AddWeakPointerZoneGroupCallback(JSContext* cx, JSWeakPointerZoneGroupCallback cb, void* data)
{
    AssertHeapIsIdle(cx);
    return cx->gc.addWeakPointerZoneGroupCallback(cb, data);
}

JS_PUBLIC_API(void)
JS_RemoveWeakPointerZoneGroupCallback(JSContext* cx, JSWeakPointerZoneGroupCallback cb)
{
    cx->gc.removeWeakPointerZoneGroupCallback(cb);
}

JS_PUBLIC_API(bool)
JS_AddWeakPointerCompartmentCallback(JSContext* cx, JSWeakPointerCompartmentCallback cb,
                                     void* data)
{
    AssertHeapIsIdle(cx);
    return cx->gc.addWeakPointerCompartmentCallback(cb, data);
}

JS_PUBLIC_API(void)
JS_RemoveWeakPointerCompartmentCallback(JSContext* cx, JSWeakPointerCompartmentCallback cb)
{
    cx->gc.removeWeakPointerCompartmentCallback(cb);
}


JS_PUBLIC_API(void)
JS_UpdateWeakPointerAfterGC(JS::Heap<JSObject*>* objp)
{
    JS_UpdateWeakPointerAfterGCUnbarriered(objp->unsafeGet());
}

JS_PUBLIC_API(void)
JS_UpdateWeakPointerAfterGCUnbarriered(JSObject** objp)
{
    if (IsAboutToBeFinalizedUnbarriered(objp))
        *objp = nullptr;
}

JS_PUBLIC_API(void)
JS_SetGCParameter(JSContext* cx, JSGCParamKey key, uint32_t value)
{
    cx->gc.waitBackgroundSweepEnd();
    AutoLockGC lock(cx);
    MOZ_ALWAYS_TRUE(cx->gc.setParameter(key, value, lock));
}

JS_PUBLIC_API(uint32_t)
JS_GetGCParameter(JSContext* cx, JSGCParamKey key)
{
    AutoLockGC lock(cx);
    return cx->gc.getParameter(key, lock);
}

static const size_t NumGCConfigs = 14;
struct JSGCConfig {
    JSGCParamKey key;
    uint32_t value;
};

JS_PUBLIC_API(void)
JS_SetGCParametersBasedOnAvailableMemory(JSContext* cx, uint32_t availMem)
{
    static const JSGCConfig minimal[NumGCConfigs] = {
        {JSGC_MAX_MALLOC_BYTES, 6 * 1024 * 1024},
        {JSGC_SLICE_TIME_BUDGET, 30},
        {JSGC_HIGH_FREQUENCY_TIME_LIMIT, 1500},
        {JSGC_HIGH_FREQUENCY_HIGH_LIMIT, 40},
        {JSGC_HIGH_FREQUENCY_LOW_LIMIT, 0},
        {JSGC_HIGH_FREQUENCY_HEAP_GROWTH_MAX, 300},
        {JSGC_HIGH_FREQUENCY_HEAP_GROWTH_MIN, 120},
        {JSGC_LOW_FREQUENCY_HEAP_GROWTH, 120},
        {JSGC_HIGH_FREQUENCY_TIME_LIMIT, 1500},
        {JSGC_HIGH_FREQUENCY_TIME_LIMIT, 1500},
        {JSGC_HIGH_FREQUENCY_TIME_LIMIT, 1500},
        {JSGC_ALLOCATION_THRESHOLD, 1},
        {JSGC_MODE, JSGC_MODE_INCREMENTAL}
    };

    const JSGCConfig* config = minimal;
    if (availMem > 512) {
        static const JSGCConfig nominal[NumGCConfigs] = {
            {JSGC_MAX_MALLOC_BYTES, 6 * 1024 * 1024},
            {JSGC_SLICE_TIME_BUDGET, 30},
            {JSGC_HIGH_FREQUENCY_TIME_LIMIT, 1000},
            {JSGC_HIGH_FREQUENCY_HIGH_LIMIT, 500},
            {JSGC_HIGH_FREQUENCY_LOW_LIMIT, 100},
            {JSGC_HIGH_FREQUENCY_HEAP_GROWTH_MAX, 300},
            {JSGC_HIGH_FREQUENCY_HEAP_GROWTH_MIN, 150},
            {JSGC_LOW_FREQUENCY_HEAP_GROWTH, 150},
            {JSGC_HIGH_FREQUENCY_TIME_LIMIT, 1500},
            {JSGC_HIGH_FREQUENCY_TIME_LIMIT, 1500},
            {JSGC_HIGH_FREQUENCY_TIME_LIMIT, 1500},
            {JSGC_ALLOCATION_THRESHOLD, 30},
            {JSGC_MODE, JSGC_MODE_ZONE}
        };

        config = nominal;
    }

    for (size_t i = 0; i < NumGCConfigs; i++)
        JS_SetGCParameter(cx, config[i].key, config[i].value);
}


JS_PUBLIC_API(JSString*)
JS_NewExternalString(JSContext* cx, const char16_t* chars, size_t length,
                     const JSStringFinalizer* fin)
{
    AssertHeapIsIdle(cx);
    CHECK_REQUEST(cx);
    JSString* s = JSExternalString::new_(cx, chars, length, fin);
    return s;
}

extern JS_PUBLIC_API(bool)
JS_IsExternalString(JSString* str)
{
    return str->isExternal();
}

extern JS_PUBLIC_API(const JSStringFinalizer*)
JS_GetExternalStringFinalizer(JSString* str)
{
    return str->asExternal().externalFinalizer();
}

static void
SetNativeStackQuotaAndLimit(JSContext* cx, StackKind kind, size_t stackSize)
{
    cx->nativeStackQuota[kind] = stackSize;

#if JS_STACK_GROWTH_DIRECTION > 0
    if (stackSize == 0) {
        cx->nativeStackLimit[kind] = UINTPTR_MAX;
    } else {
        MOZ_ASSERT(cx->nativeStackBase <= size_t(-1) - stackSize);
        cx->nativeStackLimit[kind] = cx->nativeStackBase + stackSize - 1;
    }
#else
    if (stackSize == 0) {
        cx->nativeStackLimit[kind] = 0;
    } else {
        MOZ_ASSERT(cx->nativeStackBase >= stackSize);
        cx->nativeStackLimit[kind] = cx->nativeStackBase - (stackSize - 1);
    }
#endif
}

JS_PUBLIC_API(void)
JS_SetNativeStackQuota(JSContext* cx, size_t systemCodeStackSize, size_t trustedScriptStackSize,
                       size_t untrustedScriptStackSize)
{
    MOZ_ASSERT(cx->requestDepth == 0);

    if (!trustedScriptStackSize)
        trustedScriptStackSize = systemCodeStackSize;
    else
        MOZ_ASSERT(trustedScriptStackSize < systemCodeStackSize);

    if (!untrustedScriptStackSize)
        untrustedScriptStackSize = trustedScriptStackSize;
    else
        MOZ_ASSERT(untrustedScriptStackSize < trustedScriptStackSize);

    SetNativeStackQuotaAndLimit(cx, StackForSystemCode, systemCodeStackSize);
    SetNativeStackQuotaAndLimit(cx, StackForTrustedScript, trustedScriptStackSize);
    SetNativeStackQuotaAndLimit(cx, StackForUntrustedScript, untrustedScriptStackSize);

    cx->initJitStackLimit();
}

/************************************************************************/

JS_PUBLIC_API(bool)
JS_ValueToId(JSContext* cx, HandleValue value, MutableHandleId idp)
{
    AssertHeapIsIdle(cx);
    CHECK_REQUEST(cx);
    assertSameCompartment(cx, value);
    return ValueToId<CanGC>(cx, value, idp);
}

JS_PUBLIC_API(bool)
JS_StringToId(JSContext* cx, HandleString string, MutableHandleId idp)
{
    AssertHeapIsIdle(cx);
    CHECK_REQUEST(cx);
    assertSameCompartment(cx, string);
    RootedValue value(cx, StringValue(string));
    return ValueToId<CanGC>(cx, value, idp);
}

JS_PUBLIC_API(bool)
JS_IdToValue(JSContext* cx, jsid id, MutableHandleValue vp)
{
    AssertHeapIsIdle(cx);
    CHECK_REQUEST(cx);
    vp.set(IdToValue(id));
    assertSameCompartment(cx, vp);
    return true;
}

JS_PUBLIC_API(bool)
JS::ToPrimitive(JSContext* cx, HandleObject obj, JSType hint, MutableHandleValue vp)
{
    AssertHeapIsIdle(cx);
    CHECK_REQUEST(cx);
    MOZ_ASSERT(obj != nullptr);
    MOZ_ASSERT(hint == JSTYPE_VOID || hint == JSTYPE_STRING || hint == JSTYPE_NUMBER);
    vp.setObject(*obj);
    return ToPrimitiveSlow(cx, hint, vp);
}

JS_PUBLIC_API(bool)
JS::GetFirstArgumentAsTypeHint(JSContext* cx, CallArgs args, JSType *result)
{
    if (!args.get(0).isString()) {
        JS_ReportErrorNumber(cx, GetErrorMessage, nullptr, JSMSG_NOT_EXPECTED_TYPE,
                             "Symbol.toPrimitive",
                             "\"string\", \"number\", or \"default\"",
                             InformalValueTypeName(args.get(0)));
        return false;
    }

    RootedString str(cx, args.get(0).toString());
    bool match;

    if (!EqualStrings(cx, str, cx->names().default_, &match))
        return false;
    if (match) {
        *result = JSTYPE_VOID;
        return true;
    }

    if (!EqualStrings(cx, str, cx->names().string, &match))
        return false;
    if (match) {
        *result = JSTYPE_STRING;
        return true;
    }

    if (!EqualStrings(cx, str, cx->names().number, &match))
        return false;
    if (match) {
        *result = JSTYPE_NUMBER;
        return true;
    }

    JSAutoByteString bytes;
    const char* source = ValueToSourceForError(cx, args.get(0), bytes);
    if (!source) {
        ReportOutOfMemory(cx);
        return false;
    }

    JS_ReportErrorNumber(cx, GetErrorMessage, nullptr, JSMSG_NOT_EXPECTED_TYPE,
                         "Symbol.toPrimitive",
                         "\"string\", \"number\", or \"default\"", source);
    return false;
}

JS_PUBLIC_API(bool)
JS_PropertyStub(JSContext* cx, HandleObject obj, HandleId id, MutableHandleValue vp)
{
    return true;
}

JS_PUBLIC_API(bool)
JS_StrictPropertyStub(JSContext* cx, HandleObject obj, HandleId id, MutableHandleValue vp,
                      ObjectOpResult& result)
{
    return result.succeed();
}

JS_PUBLIC_API(JSObject*)
JS_InitClass(JSContext* cx, HandleObject obj, HandleObject parent_proto,
             const JSClass* clasp, JSNative constructor, unsigned nargs,
             const JSPropertySpec* ps, const JSFunctionSpec* fs,
             const JSPropertySpec* static_ps, const JSFunctionSpec* static_fs)
{
    AssertHeapIsIdle(cx);
    CHECK_REQUEST(cx);
    assertSameCompartment(cx, obj, parent_proto);
    return InitClass(cx, obj, parent_proto, Valueify(clasp), constructor,
                     nargs, ps, fs, static_ps, static_fs);
}

JS_PUBLIC_API(bool)
JS_LinkConstructorAndPrototype(JSContext* cx, HandleObject ctor, HandleObject proto)
{
    return LinkConstructorAndPrototype(cx, ctor, proto);
}

JS_PUBLIC_API(const JSClass*)
JS_GetClass(JSObject* obj)
{
    return obj->getJSClass();
}

JS_PUBLIC_API(bool)
JS_InstanceOf(JSContext* cx, HandleObject obj, const JSClass* clasp, CallArgs* args)
{
    AssertHeapIsIdle(cx);
    CHECK_REQUEST(cx);
#ifdef DEBUG
    if (args) {
        assertSameCompartment(cx, obj);
        assertSameCompartment(cx, args->thisv(), args->calleev());
    }
#endif
    if (!obj || obj->getJSClass() != clasp) {
        if (args)
            ReportIncompatibleMethod(cx, *args, Valueify(clasp));
        return false;
    }
    return true;
}

JS_PUBLIC_API(bool)
JS_HasInstance(JSContext* cx, HandleObject obj, HandleValue value, bool* bp)
{
    AssertHeapIsIdle(cx);
    assertSameCompartment(cx, obj, value);
    return HasInstance(cx, obj, value, bp);
}

JS_PUBLIC_API(void*)
JS_GetPrivate(JSObject* obj)
{
    /* This function can be called by a finalizer. */
    return obj->as<NativeObject>().getPrivate();
}

JS_PUBLIC_API(void)
JS_SetPrivate(JSObject* obj, void* data)
{
    /* This function can be called by a finalizer. */
    obj->as<NativeObject>().setPrivate(data);
}

JS_PUBLIC_API(void*)
JS_GetInstancePrivate(JSContext* cx, HandleObject obj, const JSClass* clasp, CallArgs* args)
{
    if (!JS_InstanceOf(cx, obj, clasp, args))
        return nullptr;
    return obj->as<NativeObject>().getPrivate();
}

JS_PUBLIC_API(JSObject*)
JS_GetConstructor(JSContext* cx, HandleObject proto)
{
    AssertHeapIsIdle(cx);
    CHECK_REQUEST(cx);
    assertSameCompartment(cx, proto);

    RootedValue cval(cx);
    if (!GetProperty(cx, proto, proto, cx->names().constructor, &cval))
        return nullptr;
    if (!IsFunctionObject(cval)) {
        JS_ReportErrorNumber(cx, GetErrorMessage, nullptr, JSMSG_NO_CONSTRUCTOR,
                             proto->getClass()->name);
        return nullptr;
    }
    return &cval.toObject();
}

bool
JS::CompartmentBehaviors::extraWarnings(JSContext* cx) const
{
    return extraWarningsOverride_.get(cx->options().extraWarnings());
}

JS::CompartmentCreationOptions&
JS::CompartmentCreationOptions::setZone(ZoneSpecifier spec)
{
    zone_.spec = spec;
    return *this;
}

JS::CompartmentCreationOptions&
JS::CompartmentCreationOptions::setSameZoneAs(JSObject* obj)
{
    zone_.pointer = static_cast<void*>(obj->zone());
    return *this;
}

const JS::CompartmentCreationOptions&
JS::CompartmentCreationOptionsRef(JSCompartment* compartment)
{
    return compartment->creationOptions();
}

const JS::CompartmentCreationOptions&
JS::CompartmentCreationOptionsRef(JSObject* obj)
{
    return obj->compartment()->creationOptions();
}

const JS::CompartmentCreationOptions&
JS::CompartmentCreationOptionsRef(JSContext* cx)
{
    return cx->compartment()->creationOptions();
}

bool
JS::CompartmentCreationOptions::getSharedMemoryAndAtomicsEnabled() const
{
#if defined(ENABLE_SHARED_ARRAY_BUFFER)
    return sharedMemoryAndAtomics_;
#else
    return false;
#endif
}

JS::CompartmentCreationOptions&
JS::CompartmentCreationOptions::setSharedMemoryAndAtomicsEnabled(bool flag)
{
#if defined(ENABLE_SHARED_ARRAY_BUFFER)
    sharedMemoryAndAtomics_ = flag;
#endif
    return *this;
}

JS::CompartmentBehaviors&
JS::CompartmentBehaviorsRef(JSCompartment* compartment)
{
    return compartment->behaviors();
}

JS::CompartmentBehaviors&
JS::CompartmentBehaviorsRef(JSObject* obj)
{
    return obj->compartment()->behaviors();
}

JS::CompartmentBehaviors&
JS::CompartmentBehaviorsRef(JSContext* cx)
{
    return cx->compartment()->behaviors();
}

JS_PUBLIC_API(JSObject*)
JS_NewGlobalObject(JSContext* cx, const JSClass* clasp, JSPrincipals* principals,
                   JS::OnNewGlobalHookOption hookOption,
                   const JS::CompartmentOptions& options)
{
    MOZ_RELEASE_ASSERT(cx->runtime()->hasInitializedSelfHosting(),
                       "Must call JS::InitSelfHostedCode() before creating a global");

    AssertHeapIsIdle(cx);
    CHECK_REQUEST(cx);

    return GlobalObject::new_(cx, Valueify(clasp), principals, hookOption, options);
}

JS_PUBLIC_API(void)
JS_GlobalObjectTraceHook(JSTracer* trc, JSObject* global)
{
    MOZ_ASSERT(global->is<GlobalObject>());

    // Off thread parsing and compilation tasks create a dummy global which is
    // then merged back into the host compartment. Since it used to be a
    // global, it will still have this trace hook, but it does not have a
    // meaning relative to its new compartment. We can safely skip it.
    //
    // Similarly, if we GC when creating the global, we may not have set that
    // global's compartment's global pointer yet. In this case, the compartment
    // will not yet contain anything that needs to be traced.
    if (!global->isOwnGlobal(trc))
        return;

    // Trace the compartment for any GC things that should only stick around if
    // we know the compartment is live.
    global->compartment()->trace(trc);

    if (JSTraceOp trace = global->compartment()->creationOptions().getTrace())
        trace(trc, global);
}

JS_PUBLIC_API(void)
JS_FireOnNewGlobalObject(JSContext* cx, JS::HandleObject global)
{
    // This hook is infallible, because we don't really want arbitrary script
    // to be able to throw errors during delicate global creation routines.
    // This infallibility will eat OOM and slow script, but if that happens
    // we'll likely run up into them again soon in a fallible context.
    Rooted<js::GlobalObject*> globalObject(cx, &global->as<GlobalObject>());
    Debugger::onNewGlobalObject(cx, globalObject);
}

JS_PUBLIC_API(JSObject*)
JS_NewObject(JSContext* cx, const JSClass* jsclasp)
{
    MOZ_ASSERT(!cx->runtime()->isAtomsCompartment(cx->compartment()));
    AssertHeapIsIdle(cx);
    CHECK_REQUEST(cx);

    const Class* clasp = Valueify(jsclasp);
    if (!clasp)
        clasp = &PlainObject::class_;    /* default class is Object */

    MOZ_ASSERT(clasp != &JSFunction::class_);
    MOZ_ASSERT(!(clasp->flags & JSCLASS_IS_GLOBAL));

    return NewObjectWithClassProto(cx, clasp, nullptr);
}

JS_PUBLIC_API(JSObject*)
JS_NewObjectWithGivenProto(JSContext* cx, const JSClass* jsclasp, HandleObject proto)
{
    MOZ_ASSERT(!cx->runtime()->isAtomsCompartment(cx->compartment()));
    AssertHeapIsIdle(cx);
    CHECK_REQUEST(cx);
    assertSameCompartment(cx, proto);

    const Class* clasp = Valueify(jsclasp);
    if (!clasp)
        clasp = &PlainObject::class_;    /* default class is Object */

    MOZ_ASSERT(clasp != &JSFunction::class_);
    MOZ_ASSERT(!(clasp->flags & JSCLASS_IS_GLOBAL));

    return NewObjectWithGivenProto(cx, clasp, proto);
}

JS_PUBLIC_API(JSObject*)
JS_NewPlainObject(JSContext* cx)
{
    MOZ_ASSERT(!cx->runtime()->isAtomsCompartment(cx->compartment()));
    AssertHeapIsIdle(cx);
    CHECK_REQUEST(cx);

    return NewBuiltinClassInstance<PlainObject>(cx);
}

JS_PUBLIC_API(JSObject*)
JS_NewObjectForConstructor(JSContext* cx, const JSClass* clasp, const CallArgs& args)
{
    AssertHeapIsIdle(cx);
    CHECK_REQUEST(cx);

    Value callee = args.calleev();
    assertSameCompartment(cx, callee);
    RootedObject obj(cx, &callee.toObject());
    return CreateThis(cx, Valueify(clasp), obj);
}

JS_PUBLIC_API(bool)
JS_IsNative(JSObject* obj)
{
    return obj->isNative();
}

JS_PUBLIC_API(void)
JS::AssertObjectBelongsToCurrentThread(JSObject* obj)
{
    JSRuntime* rt = obj->compartment()->runtimeFromAnyThread();
    MOZ_RELEASE_ASSERT(CurrentThreadCanAccessRuntime(rt));
}


/*** Standard internal methods *******************************************************************/

JS_PUBLIC_API(bool)
JS_GetPrototype(JSContext* cx, HandleObject obj, MutableHandleObject result)
{
    return GetPrototype(cx, obj, result);
}

JS_PUBLIC_API(bool)
JS_SetPrototype(JSContext* cx, HandleObject obj, HandleObject proto)
{
    AssertHeapIsIdle(cx);
    CHECK_REQUEST(cx);
    assertSameCompartment(cx, obj, proto);

    return SetPrototype(cx, obj, proto);
}

JS_PUBLIC_API(bool)
JS_GetPrototypeIfOrdinary(JSContext* cx, HandleObject obj, bool* isOrdinary,
                          MutableHandleObject result)
{
    return GetPrototypeIfOrdinary(cx, obj, isOrdinary, result);
}

JS_PUBLIC_API(bool)
JS_IsExtensible(JSContext* cx, HandleObject obj, bool* extensible)
{
    return IsExtensible(cx, obj, extensible);
}

JS_PUBLIC_API(bool)
JS_PreventExtensions(JSContext* cx, JS::HandleObject obj, ObjectOpResult& result)
{
    return PreventExtensions(cx, obj, result);
}

JS_PUBLIC_API(bool)
JS_SetImmutablePrototype(JSContext *cx, JS::HandleObject obj, bool *succeeded)
{
    return SetImmutablePrototype(cx, obj, succeeded);
}

JS_PUBLIC_API(bool)
JS_GetOwnPropertyDescriptorById(JSContext* cx, HandleObject obj, HandleId id,
                                MutableHandle<PropertyDescriptor> desc)
{
    AssertHeapIsIdle(cx);
    CHECK_REQUEST(cx);

    return GetOwnPropertyDescriptor(cx, obj, id, desc);
}

JS_PUBLIC_API(bool)
JS_GetOwnPropertyDescriptor(JSContext* cx, HandleObject obj, const char* name,
                            MutableHandle<PropertyDescriptor> desc)
{
    JSAtom* atom = Atomize(cx, name, strlen(name));
    if (!atom)
        return false;
    RootedId id(cx, AtomToId(atom));
    return JS_GetOwnPropertyDescriptorById(cx, obj, id, desc);
}

JS_PUBLIC_API(bool)
JS_GetOwnUCPropertyDescriptor(JSContext* cx, HandleObject obj, const char16_t* name,
                              MutableHandle<PropertyDescriptor> desc)
{
    JSAtom* atom = AtomizeChars(cx, name, js_strlen(name));
    if (!atom)
        return false;
    RootedId id(cx, AtomToId(atom));
    return JS_GetOwnPropertyDescriptorById(cx, obj, id, desc);
}

JS_PUBLIC_API(bool)
JS_GetPropertyDescriptorById(JSContext* cx, HandleObject obj, HandleId id,
                             MutableHandle<PropertyDescriptor> desc)
{
    return GetPropertyDescriptor(cx, obj, id, desc);
}

JS_PUBLIC_API(bool)
JS_GetPropertyDescriptor(JSContext* cx, HandleObject obj, const char* name,
                         MutableHandle<PropertyDescriptor> desc)
{
    JSAtom* atom = Atomize(cx, name, strlen(name));
    if (!atom)
        return false;
    RootedId id(cx, AtomToId(atom));
    return atom && JS_GetPropertyDescriptorById(cx, obj, id, desc);
}

static bool
DefinePropertyByDescriptor(JSContext* cx, HandleObject obj, HandleId id,
                           Handle<PropertyDescriptor> desc, ObjectOpResult& result)
{
    AssertHeapIsIdle(cx);
    CHECK_REQUEST(cx);
    assertSameCompartment(cx, obj, id, desc);
    return DefineProperty(cx, obj, id, desc.value(), desc.getter(), desc.setter(),
                          desc.attributes(), result);
}

JS_PUBLIC_API(bool)
JS_DefinePropertyById(JSContext* cx, HandleObject obj, HandleId id,
                      Handle<PropertyDescriptor> desc, ObjectOpResult& result)
{
    return DefinePropertyByDescriptor(cx, obj, id, desc, result);
}

JS_PUBLIC_API(bool)
JS_DefinePropertyById(JSContext* cx, HandleObject obj, HandleId id,
                      Handle<PropertyDescriptor> desc)
{
    ObjectOpResult result;
    return DefinePropertyByDescriptor(cx, obj, id, desc, result) &&
           result.checkStrict(cx, obj, id);
}

static bool
DefinePropertyById(JSContext* cx, HandleObject obj, HandleId id, HandleValue value,
                   const JSNativeWrapper& get, const JSNativeWrapper& set,
                   unsigned attrs, unsigned flags)
{
    JSGetterOp getter = JS_CAST_NATIVE_TO(get.op, JSGetterOp);
    JSSetterOp setter = JS_CAST_NATIVE_TO(set.op, JSSetterOp);

    // JSPROP_READONLY has no meaning when accessors are involved. Ideally we'd
    // throw if this happens, but we've accepted it for long enough that it's
    // not worth trying to make callers change their ways. Just flip it off on
    // its way through the API layer so that we can enforce this internally.
    if (attrs & (JSPROP_GETTER | JSPROP_SETTER))
        attrs &= ~JSPROP_READONLY;

    // When we use DefineProperty, we need full scriptable Function objects rather
    // than JSNatives. However, we might be pulling this property descriptor off
    // of something with JSNative property descriptors. If we are, wrap them in
    // JS Function objects.
    //
    // But skip doing this if our accessors are the well-known stub
    // accessors, since those are known to be JSGetterOps.  Assert
    // some sanity about it, though.
    MOZ_ASSERT_IF(getter == JS_PropertyStub,
                  setter == JS_StrictPropertyStub || (attrs & JSPROP_PROPOP_ACCESSORS));
    MOZ_ASSERT_IF(setter == JS_StrictPropertyStub,
                  getter == JS_PropertyStub || (attrs & JSPROP_PROPOP_ACCESSORS));

    // If !(attrs & JSPROP_PROPOP_ACCESSORS), then either getter/setter are both
    // possibly-null JSNatives (or possibly-null JSFunction* if JSPROP_GETTER or
    // JSPROP_SETTER is appropriately set), or both are the well-known property
    // stubs.  The subsequent block must handle only the first of these cases,
    // so carefully exclude the latter case.
    if (!(attrs & JSPROP_PROPOP_ACCESSORS) &&
        getter != JS_PropertyStub && setter != JS_StrictPropertyStub)
    {
        if (getter && !(attrs & JSPROP_GETTER)) {
            RootedAtom atom(cx, IdToFunctionName(cx, id, "get"));
            if (!atom)
                return false;
            JSFunction* getobj = NewNativeFunction(cx, (Native) getter, 0, atom);
            if (!getobj)
                return false;

            if (get.info)
                getobj->setJitInfo(get.info);

            getter = JS_DATA_TO_FUNC_PTR(GetterOp, getobj);
            attrs |= JSPROP_GETTER;
        }
        if (setter && !(attrs & JSPROP_SETTER)) {
            // Root just the getter, since the setter is not yet a JSObject.
            AutoRooterGetterSetter getRoot(cx, JSPROP_GETTER, &getter, nullptr);
            RootedAtom atom(cx, IdToFunctionName(cx, id, "set"));
            if (!atom)
                return false;
            JSFunction* setobj = NewNativeFunction(cx, (Native) setter, 1, atom);
            if (!setobj)
                return false;

            if (set.info)
                setobj->setJitInfo(set.info);

            setter = JS_DATA_TO_FUNC_PTR(SetterOp, setobj);
            attrs |= JSPROP_SETTER;
        }
    } else {
        attrs &= ~JSPROP_PROPOP_ACCESSORS;
    }

    AssertHeapIsIdle(cx);
    CHECK_REQUEST(cx);
    assertSameCompartment(cx, obj, id, value,
                          (attrs & JSPROP_GETTER)
                          ? JS_FUNC_TO_DATA_PTR(JSObject*, getter)
                          : nullptr,
                          (attrs & JSPROP_SETTER)
                          ? JS_FUNC_TO_DATA_PTR(JSObject*, setter)
                          : nullptr);

    // In most places throughout the engine, a property with null getter and
    // not JSPROP_GETTER/SETTER/SHARED has no getter, and the same for setters:
    // it's just a plain old data property. However the JS_Define* APIs use
    // null getter and setter to mean "default to the Class getProperty and
    // setProperty ops".
    if (!(attrs & (JSPROP_GETTER | JSPROP_SETTER))) {
        if (!getter)
            getter = obj->getClass()->getGetProperty();
        if (!setter)
            setter = obj->getClass()->getSetProperty();
    }
    if (getter == JS_PropertyStub)
        getter = nullptr;
    if (setter == JS_StrictPropertyStub)
        setter = nullptr;
    return DefineProperty(cx, obj, id, value, getter, setter, attrs);
}

/*
 * Wrapper functions to create wrappers with no corresponding JSJitInfo from API
 * function arguments.
 */
static JSNativeWrapper
NativeOpWrapper(Native native)
{
    JSNativeWrapper ret;
    ret.op = native;
    ret.info = nullptr;
    return ret;
}

JS_PUBLIC_API(bool)
JS_DefinePropertyById(JSContext* cx, HandleObject obj, HandleId id, HandleValue value,
                      unsigned attrs, Native getter, Native setter)
{
    return DefinePropertyById(cx, obj, id, value,
                              NativeOpWrapper(getter), NativeOpWrapper(setter),
                              attrs, 0);
}

JS_PUBLIC_API(bool)
JS_DefinePropertyById(JSContext* cx, HandleObject obj, HandleId id, HandleObject valueArg,
                      unsigned attrs, Native getter, Native setter)
{
    RootedValue value(cx, ObjectValue(*valueArg));
    return DefinePropertyById(cx, obj, id, value,
                              NativeOpWrapper(getter), NativeOpWrapper(setter),
                              attrs, 0);
}

JS_PUBLIC_API(bool)
JS_DefinePropertyById(JSContext* cx, HandleObject obj, HandleId id, HandleString valueArg,
                      unsigned attrs, Native getter, Native setter)
{
    RootedValue value(cx, StringValue(valueArg));
    return DefinePropertyById(cx, obj, id, value,
                              NativeOpWrapper(getter), NativeOpWrapper(setter),
                              attrs, 0);
}

JS_PUBLIC_API(bool)
JS_DefinePropertyById(JSContext* cx, HandleObject obj, HandleId id, int32_t valueArg,
                      unsigned attrs, Native getter, Native setter)
{
    Value value = Int32Value(valueArg);
    return DefinePropertyById(cx, obj, id, HandleValue::fromMarkedLocation(&value),
                              NativeOpWrapper(getter), NativeOpWrapper(setter), attrs, 0);
}

JS_PUBLIC_API(bool)
JS_DefinePropertyById(JSContext* cx, HandleObject obj, HandleId id, uint32_t valueArg,
                      unsigned attrs, Native getter, Native setter)
{
    Value value = NumberValue(valueArg);
    return DefinePropertyById(cx, obj, id, HandleValue::fromMarkedLocation(&value),
                              NativeOpWrapper(getter), NativeOpWrapper(setter), attrs, 0);
}

JS_PUBLIC_API(bool)
JS_DefinePropertyById(JSContext* cx, HandleObject obj, HandleId id, double valueArg,
                      unsigned attrs, Native getter, Native setter)
{
    Value value = NumberValue(valueArg);
    return DefinePropertyById(cx, obj, id, HandleValue::fromMarkedLocation(&value),
                              NativeOpWrapper(getter), NativeOpWrapper(setter), attrs, 0);
}

static bool
DefineProperty(JSContext* cx, HandleObject obj, const char* name, HandleValue value,
               const JSNativeWrapper& getter, const JSNativeWrapper& setter,
               unsigned attrs, unsigned flags)
{
    AutoRooterGetterSetter gsRoot(cx, attrs, const_cast<JSNative*>(&getter.op),
                                  const_cast<JSNative*>(&setter.op));

    JSAtom* atom = Atomize(cx, name, strlen(name));
    if (!atom)
        return false;
    RootedId id(cx, AtomToId(atom));

    return DefinePropertyById(cx, obj, id, value, getter, setter, attrs, flags);
}

JS_PUBLIC_API(bool)
JS_DefineProperty(JSContext* cx, HandleObject obj, const char* name, HandleValue value,
                  unsigned attrs,
                  Native getter /* = nullptr */, Native setter /* = nullptr */)
{
    return DefineProperty(cx, obj, name, value, NativeOpWrapper(getter), NativeOpWrapper(setter),
                          attrs, 0);
}

JS_PUBLIC_API(bool)
JS_DefineProperty(JSContext* cx, HandleObject obj, const char* name, HandleObject valueArg,
                  unsigned attrs,
                  Native getter /* = nullptr */, Native setter /* = nullptr */)
{
    RootedValue value(cx, ObjectValue(*valueArg));
    return DefineProperty(cx, obj, name, value, NativeOpWrapper(getter), NativeOpWrapper(setter),
                          attrs, 0);
}

JS_PUBLIC_API(bool)
JS_DefineProperty(JSContext* cx, HandleObject obj, const char* name, HandleString valueArg,
                  unsigned attrs,
                  Native getter /* = nullptr */, Native setter /* = nullptr */)
{
    RootedValue value(cx, StringValue(valueArg));
    return DefineProperty(cx, obj, name, value, NativeOpWrapper(getter), NativeOpWrapper(setter),
                          attrs, 0);
}

JS_PUBLIC_API(bool)
JS_DefineProperty(JSContext* cx, HandleObject obj, const char* name, int32_t valueArg,
                  unsigned attrs,
                  Native getter /* = nullptr */, Native setter /* = nullptr */)
{
    Value value = Int32Value(valueArg);
    return DefineProperty(cx, obj, name, HandleValue::fromMarkedLocation(&value),
                          NativeOpWrapper(getter), NativeOpWrapper(setter), attrs, 0);
}

JS_PUBLIC_API(bool)
JS_DefineProperty(JSContext* cx, HandleObject obj, const char* name, uint32_t valueArg,
                  unsigned attrs,
                  Native getter /* = nullptr */, Native setter /* = nullptr */)
{
    Value value = NumberValue(valueArg);
    return DefineProperty(cx, obj, name, HandleValue::fromMarkedLocation(&value),
                          NativeOpWrapper(getter), NativeOpWrapper(setter), attrs, 0);
}

JS_PUBLIC_API(bool)
JS_DefineProperty(JSContext* cx, HandleObject obj, const char* name, double valueArg,
                  unsigned attrs,
                  Native getter /* = nullptr */, Native setter /* = nullptr */)
{
    Value value = NumberValue(valueArg);
    return DefineProperty(cx, obj, name, HandleValue::fromMarkedLocation(&value),
                          NativeOpWrapper(getter), NativeOpWrapper(setter), attrs, 0);
}

#define AUTO_NAMELEN(s,n)   (((n) == (size_t)-1) ? js_strlen(s) : (n))

JS_PUBLIC_API(bool)
JS_DefineUCProperty(JSContext* cx, HandleObject obj, const char16_t* name, size_t namelen,
                    Handle<PropertyDescriptor> desc,
                    ObjectOpResult& result)
{
    JSAtom* atom = AtomizeChars(cx, name, AUTO_NAMELEN(name, namelen));
    if (!atom)
        return false;
    RootedId id(cx, AtomToId(atom));
    return DefinePropertyByDescriptor(cx, obj, id, desc, result);
}

JS_PUBLIC_API(bool)
JS_DefineUCProperty(JSContext* cx, HandleObject obj, const char16_t* name, size_t namelen,
                    Handle<PropertyDescriptor> desc)
{
    JSAtom* atom = AtomizeChars(cx, name, AUTO_NAMELEN(name, namelen));
    if (!atom)
        return false;
    RootedId id(cx, AtomToId(atom));
    ObjectOpResult result;
    return DefinePropertyByDescriptor(cx, obj, id, desc, result) &&
           result.checkStrict(cx, obj, id);
}

static bool
DefineUCProperty(JSContext* cx, HandleObject obj, const char16_t* name, size_t namelen,
                 const Value& value_, Native getter, Native setter, unsigned attrs,
                 unsigned flags)
{
    RootedValue value(cx, value_);
    AutoRooterGetterSetter gsRoot(cx, attrs, &getter, &setter);
    JSAtom* atom = AtomizeChars(cx, name, AUTO_NAMELEN(name, namelen));
    if (!atom)
        return false;
    RootedId id(cx, AtomToId(atom));
    return DefinePropertyById(cx, obj, id, value, NativeOpWrapper(getter), NativeOpWrapper(setter),
                              attrs, flags);
}

JS_PUBLIC_API(bool)
JS_DefineUCProperty(JSContext* cx, HandleObject obj, const char16_t* name, size_t namelen,
                    HandleValue value, unsigned attrs, Native getter, Native setter)
{
    return DefineUCProperty(cx, obj, name, namelen, value, getter, setter, attrs, 0);
}

JS_PUBLIC_API(bool)
JS_DefineUCProperty(JSContext* cx, HandleObject obj, const char16_t* name, size_t namelen,
                    HandleObject valueArg, unsigned attrs, Native getter, Native setter)
{
    RootedValue value(cx, ObjectValue(*valueArg));
    return DefineUCProperty(cx, obj, name, namelen, value, getter, setter, attrs, 0);
}

JS_PUBLIC_API(bool)
JS_DefineUCProperty(JSContext* cx, HandleObject obj, const char16_t* name, size_t namelen,
                    HandleString valueArg, unsigned attrs, Native getter, Native setter)
{
    RootedValue value(cx, StringValue(valueArg));
    return DefineUCProperty(cx, obj, name, namelen, value, getter, setter, attrs, 0);
}

JS_PUBLIC_API(bool)
JS_DefineUCProperty(JSContext* cx, HandleObject obj, const char16_t* name, size_t namelen,
                    int32_t valueArg, unsigned attrs, Native getter, Native setter)
{
    Value value = Int32Value(valueArg);
    return DefineUCProperty(cx, obj, name, namelen, HandleValue::fromMarkedLocation(&value),
                            getter, setter, attrs, 0);
}

JS_PUBLIC_API(bool)
JS_DefineUCProperty(JSContext* cx, HandleObject obj, const char16_t* name, size_t namelen,
                    uint32_t valueArg, unsigned attrs, Native getter, Native setter)
{
    Value value = NumberValue(valueArg);
    return DefineUCProperty(cx, obj, name, namelen, HandleValue::fromMarkedLocation(&value),
                            getter, setter, attrs, 0);
}

JS_PUBLIC_API(bool)
JS_DefineUCProperty(JSContext* cx, HandleObject obj, const char16_t* name, size_t namelen,
                    double valueArg, unsigned attrs, Native getter, Native setter)
{
    Value value = NumberValue(valueArg);
    return DefineUCProperty(cx, obj, name, namelen, HandleValue::fromMarkedLocation(&value),
                            getter, setter, attrs, 0);
}

static bool
DefineElement(JSContext* cx, HandleObject obj, uint32_t index, HandleValue value,
              unsigned attrs, Native getter, Native setter)
{
    AutoRooterGetterSetter gsRoot(cx, attrs, &getter, &setter);
    AssertHeapIsIdle(cx);
    CHECK_REQUEST(cx);
    RootedId id(cx);
    if (!IndexToId(cx, index, &id))
        return false;
    return DefinePropertyById(cx, obj, id, value,
                              NativeOpWrapper(getter), NativeOpWrapper(setter),
                              attrs, 0);
}

JS_PUBLIC_API(bool)
JS_DefineElement(JSContext* cx, HandleObject obj, uint32_t index, HandleValue value,
                 unsigned attrs, Native getter, Native setter)
{
    return DefineElement(cx, obj, index, value, attrs, getter, setter);
}

JS_PUBLIC_API(bool)
JS_DefineElement(JSContext* cx, HandleObject obj, uint32_t index, HandleObject valueArg,
                 unsigned attrs, Native getter, Native setter)
{
    RootedValue value(cx, ObjectValue(*valueArg));
    return DefineElement(cx, obj, index, value, attrs, getter, setter);
}

JS_PUBLIC_API(bool)
JS_DefineElement(JSContext* cx, HandleObject obj, uint32_t index, HandleString valueArg,
                 unsigned attrs, Native getter, Native setter)
{
    RootedValue value(cx, StringValue(valueArg));
    return DefineElement(cx, obj, index, value, attrs, getter, setter);
}

JS_PUBLIC_API(bool)
JS_DefineElement(JSContext* cx, HandleObject obj, uint32_t index, int32_t valueArg,
                 unsigned attrs, Native getter, Native setter)
{
    Value value = Int32Value(valueArg);
    return DefineElement(cx, obj, index, HandleValue::fromMarkedLocation(&value),
                         attrs, getter, setter);
}

JS_PUBLIC_API(bool)
JS_DefineElement(JSContext* cx, HandleObject obj, uint32_t index, uint32_t valueArg,
                 unsigned attrs, Native getter, Native setter)
{
    Value value = NumberValue(valueArg);
    return DefineElement(cx, obj, index, HandleValue::fromMarkedLocation(&value),
                         attrs, getter, setter);
}

JS_PUBLIC_API(bool)
JS_DefineElement(JSContext* cx, HandleObject obj, uint32_t index, double valueArg,
                 unsigned attrs, Native getter, Native setter)
{
    Value value = NumberValue(valueArg);
    return DefineElement(cx, obj, index, HandleValue::fromMarkedLocation(&value),
                         attrs, getter, setter);
}

JS_PUBLIC_API(bool)
JS_HasPropertyById(JSContext* cx, HandleObject obj, HandleId id, bool* foundp)
{
    AssertHeapIsIdle(cx);
    CHECK_REQUEST(cx);

    return HasProperty(cx, obj, id, foundp);
}

JS_PUBLIC_API(bool)
JS_HasProperty(JSContext* cx, HandleObject obj, const char* name, bool* foundp)
{
    JSAtom* atom = Atomize(cx, name, strlen(name));
    if (!atom)
        return false;
    RootedId id(cx, AtomToId(atom));
    return JS_HasPropertyById(cx, obj, id, foundp);
}

JS_PUBLIC_API(bool)
JS_HasUCProperty(JSContext* cx, HandleObject obj, const char16_t* name, size_t namelen, bool* foundp)
{
    JSAtom* atom = AtomizeChars(cx, name, AUTO_NAMELEN(name, namelen));
    if (!atom)
        return false;
    RootedId id(cx, AtomToId(atom));
    return JS_HasPropertyById(cx, obj, id, foundp);
}

JS_PUBLIC_API(bool)
JS_HasElement(JSContext* cx, HandleObject obj, uint32_t index, bool* foundp)
{
    AssertHeapIsIdle(cx);
    CHECK_REQUEST(cx);
    RootedId id(cx);
    if (!IndexToId(cx, index, &id))
        return false;
    return JS_HasPropertyById(cx, obj, id, foundp);
}

JS_PUBLIC_API(bool)
JS_HasOwnPropertyById(JSContext* cx, HandleObject obj, HandleId id, bool* foundp)
{
    AssertHeapIsIdle(cx);
    CHECK_REQUEST(cx);
    assertSameCompartment(cx, obj, id);

    return HasOwnProperty(cx, obj, id, foundp);
}

JS_PUBLIC_API(bool)
JS_HasOwnProperty(JSContext* cx, HandleObject obj, const char* name, bool* foundp)
{
    JSAtom* atom = Atomize(cx, name, strlen(name));
    if (!atom)
        return false;
    RootedId id(cx, AtomToId(atom));
    return JS_HasOwnPropertyById(cx, obj, id, foundp);
}

JS_PUBLIC_API(bool)
JS_ForwardGetPropertyTo(JSContext* cx, HandleObject obj, HandleId id, HandleValue receiver,
                        MutableHandleValue vp)
{
    AssertHeapIsIdle(cx);
    CHECK_REQUEST(cx);
    assertSameCompartment(cx, obj, id, receiver);

    return GetProperty(cx, obj, receiver, id, vp);
}

JS_PUBLIC_API(bool)
JS_ForwardGetElementTo(JSContext* cx, HandleObject obj, uint32_t index, HandleObject receiver,
                       MutableHandleValue vp)
{
    AssertHeapIsIdle(cx);
    CHECK_REQUEST(cx);
    assertSameCompartment(cx, obj);

    return GetElement(cx, obj, receiver, index, vp);
}

JS_PUBLIC_API(bool)
JS_GetPropertyById(JSContext* cx, HandleObject obj, HandleId id, MutableHandleValue vp)
{
    RootedValue receiver(cx, ObjectValue(*obj));
    return JS_ForwardGetPropertyTo(cx, obj, id, receiver, vp);
}

JS_PUBLIC_API(bool)
JS_GetProperty(JSContext* cx, HandleObject obj, const char* name, MutableHandleValue vp)
{
    JSAtom* atom = Atomize(cx, name, strlen(name));
    if (!atom)
        return false;
    RootedId id(cx, AtomToId(atom));
    return JS_GetPropertyById(cx, obj, id, vp);
}

JS_PUBLIC_API(bool)
JS_GetUCProperty(JSContext* cx, HandleObject obj, const char16_t* name, size_t namelen,
                 MutableHandleValue vp)
{
    JSAtom* atom = AtomizeChars(cx, name, AUTO_NAMELEN(name, namelen));
    if (!atom)
        return false;
    RootedId id(cx, AtomToId(atom));
    return JS_GetPropertyById(cx, obj, id, vp);
}

JS_PUBLIC_API(bool)
JS_GetElement(JSContext* cx, HandleObject objArg, uint32_t index, MutableHandleValue vp)
{
    return JS_ForwardGetElementTo(cx, objArg, index, objArg, vp);
}

JS_PUBLIC_API(bool)
JS_ForwardSetPropertyTo(JSContext* cx, HandleObject obj, HandleId id, HandleValue v,
                        HandleValue receiver, ObjectOpResult& result)
{
    AssertHeapIsIdle(cx);
    CHECK_REQUEST(cx);
    assertSameCompartment(cx, obj, id, receiver);

    return SetProperty(cx, obj, id, v, receiver, result);
}

JS_PUBLIC_API(bool)
JS_SetPropertyById(JSContext* cx, HandleObject obj, HandleId id, HandleValue v)
{
    AssertHeapIsIdle(cx);
    CHECK_REQUEST(cx);
    assertSameCompartment(cx, obj, id);

    RootedValue receiver(cx, ObjectValue(*obj));
    ObjectOpResult ignored;
    return SetProperty(cx, obj, id, v, receiver, ignored);
}

JS_PUBLIC_API(bool)
JS_SetProperty(JSContext* cx, HandleObject obj, const char* name, HandleValue v)
{
    JSAtom* atom = Atomize(cx, name, strlen(name));
    if (!atom)
        return false;
    RootedId id(cx, AtomToId(atom));
    return JS_SetPropertyById(cx, obj, id, v);
}

JS_PUBLIC_API(bool)
JS_SetUCProperty(JSContext* cx, HandleObject obj, const char16_t* name, size_t namelen,
                 HandleValue v)
{
    JSAtom* atom = AtomizeChars(cx, name, AUTO_NAMELEN(name, namelen));
    if (!atom)
        return false;
    RootedId id(cx, AtomToId(atom));
    return JS_SetPropertyById(cx, obj, id, v);
}

static bool
SetElement(JSContext* cx, HandleObject obj, uint32_t index, HandleValue v)
{
    AssertHeapIsIdle(cx);
    CHECK_REQUEST(cx);
    assertSameCompartment(cx, obj, v);

    RootedValue receiver(cx, ObjectValue(*obj));
    ObjectOpResult ignored;
    return SetElement(cx, obj, index, v, receiver, ignored);
}

JS_PUBLIC_API(bool)
JS_SetElement(JSContext* cx, HandleObject obj, uint32_t index, HandleValue v)
{
    return SetElement(cx, obj, index, v);
}

JS_PUBLIC_API(bool)
JS_SetElement(JSContext* cx, HandleObject obj, uint32_t index, HandleObject v)
{
    RootedValue value(cx, ObjectOrNullValue(v));
    return SetElement(cx, obj, index, value);
}

JS_PUBLIC_API(bool)
JS_SetElement(JSContext* cx, HandleObject obj, uint32_t index, HandleString v)
{
    RootedValue value(cx, StringValue(v));
    return SetElement(cx, obj, index, value);
}

JS_PUBLIC_API(bool)
JS_SetElement(JSContext* cx, HandleObject obj, uint32_t index, int32_t v)
{
    RootedValue value(cx, NumberValue(v));
    return SetElement(cx, obj, index, value);
}

JS_PUBLIC_API(bool)
JS_SetElement(JSContext* cx, HandleObject obj, uint32_t index, uint32_t v)
{
    RootedValue value(cx, NumberValue(v));
    return SetElement(cx, obj, index, value);
}

JS_PUBLIC_API(bool)
JS_SetElement(JSContext* cx, HandleObject obj, uint32_t index, double v)
{
    RootedValue value(cx, NumberValue(v));
    return SetElement(cx, obj, index, value);
}

JS_PUBLIC_API(bool)
JS_DeletePropertyById(JSContext* cx, HandleObject obj, HandleId id, ObjectOpResult& result)
{
    AssertHeapIsIdle(cx);
    CHECK_REQUEST(cx);
    assertSameCompartment(cx, obj, id);

    return DeleteProperty(cx, obj, id, result);
}

JS_PUBLIC_API(bool)
JS_DeleteProperty(JSContext* cx, HandleObject obj, const char* name, ObjectOpResult& result)
{
    CHECK_REQUEST(cx);
    assertSameCompartment(cx, obj);

    JSAtom* atom = Atomize(cx, name, strlen(name));
    if (!atom)
        return false;
    RootedId id(cx, AtomToId(atom));
    return DeleteProperty(cx, obj, id, result);
}

JS_PUBLIC_API(bool)
JS_DeleteUCProperty(JSContext* cx, HandleObject obj, const char16_t* name, size_t namelen,
                    ObjectOpResult& result)
{
    CHECK_REQUEST(cx);
    assertSameCompartment(cx, obj);

    JSAtom* atom = AtomizeChars(cx, name, AUTO_NAMELEN(name, namelen));
    if (!atom)
        return false;
    RootedId id(cx, AtomToId(atom));
    return DeleteProperty(cx, obj, id, result);
}

JS_PUBLIC_API(bool)
JS_DeleteElement(JSContext* cx, HandleObject obj, uint32_t index, ObjectOpResult& result)
{
    AssertHeapIsIdle(cx);
    CHECK_REQUEST(cx);
    assertSameCompartment(cx, obj);

    return DeleteElement(cx, obj, index, result);
}

JS_PUBLIC_API(bool)
JS_DeletePropertyById(JSContext* cx, HandleObject obj, HandleId id)
{
    ObjectOpResult ignored;
    return JS_DeletePropertyById(cx, obj, id, ignored);
}

JS_PUBLIC_API(bool)
JS_DeleteProperty(JSContext* cx, HandleObject obj, const char* name)
{
    ObjectOpResult ignored;
    return JS_DeleteProperty(cx, obj, name, ignored);
}

JS_PUBLIC_API(bool)
JS_DeleteElement(JSContext* cx, HandleObject obj, uint32_t index)
{
    ObjectOpResult ignored;
    return JS_DeleteElement(cx, obj, index, ignored);
}

JS_PUBLIC_API(bool)
JS_Enumerate(JSContext* cx, HandleObject obj, JS::MutableHandle<IdVector> props)
{
    AssertHeapIsIdle(cx);
    CHECK_REQUEST(cx);
    assertSameCompartment(cx, obj);
    MOZ_ASSERT(props.empty());

    AutoIdVector ids(cx);
    if (!GetPropertyKeys(cx, obj, JSITER_OWNONLY, &ids))
        return false;

    return props.append(ids.begin(), ids.end());
}

JS_PUBLIC_API(bool)
JS::IsCallable(JSObject* obj)
{
    return obj->isCallable();
}

JS_PUBLIC_API(bool)
JS::IsConstructor(JSObject* obj)
{
    return obj->isConstructor();
}

JS_PUBLIC_API(bool)
JS_CallFunctionValue(JSContext* cx, HandleObject obj, HandleValue fval, const HandleValueArray& args,
                     MutableHandleValue rval)
{
    MOZ_ASSERT(!cx->runtime()->isAtomsCompartment(cx->compartment()));
    AssertHeapIsIdle(cx);
    CHECK_REQUEST(cx);
    assertSameCompartment(cx, obj, fval, args);

    InvokeArgs iargs(cx);
    if (!FillArgumentsFromArraylike(cx, iargs, args))
        return false;

    RootedValue thisv(cx, ObjectOrNullValue(obj));
    return Call(cx, fval, thisv, iargs, rval);
}

JS_PUBLIC_API(bool)
JS_CallFunction(JSContext* cx, HandleObject obj, HandleFunction fun, const HandleValueArray& args,
                MutableHandleValue rval)
{
    MOZ_ASSERT(!cx->runtime()->isAtomsCompartment(cx->compartment()));
    AssertHeapIsIdle(cx);
    CHECK_REQUEST(cx);
    assertSameCompartment(cx, obj, fun, args);

    InvokeArgs iargs(cx);
    if (!FillArgumentsFromArraylike(cx, iargs, args))
        return false;

    RootedValue fval(cx, ObjectValue(*fun));
    RootedValue thisv(cx, ObjectOrNullValue(obj));
    return Call(cx, fval, thisv, iargs, rval);
}

JS_PUBLIC_API(bool)
JS_CallFunctionName(JSContext* cx, HandleObject obj, const char* name, const HandleValueArray& args,
                    MutableHandleValue rval)
{
    MOZ_ASSERT(!cx->runtime()->isAtomsCompartment(cx->compartment()));
    AssertHeapIsIdle(cx);
    CHECK_REQUEST(cx);
    assertSameCompartment(cx, obj, args);

    JSAtom* atom = Atomize(cx, name, strlen(name));
    if (!atom)
        return false;

    RootedValue fval(cx);
    RootedId id(cx, AtomToId(atom));
    if (!GetProperty(cx, obj, obj, id, &fval))
        return false;

    InvokeArgs iargs(cx);
    if (!FillArgumentsFromArraylike(cx, iargs, args))
        return false;

    RootedValue thisv(cx, ObjectOrNullValue(obj));
    return Call(cx, fval, thisv, iargs, rval);
}

JS_PUBLIC_API(bool)
JS::Call(JSContext* cx, HandleValue thisv, HandleValue fval, const JS::HandleValueArray& args,
         MutableHandleValue rval)
{
    AssertHeapIsIdle(cx);
    CHECK_REQUEST(cx);
    assertSameCompartment(cx, thisv, fval, args);

    InvokeArgs iargs(cx);
    if (!FillArgumentsFromArraylike(cx, iargs, args))
        return false;

    return Call(cx, fval, thisv, iargs, rval);
}

JS_PUBLIC_API(bool)
JS::Construct(JSContext* cx, HandleValue fval, HandleObject newTarget, const JS::HandleValueArray& args,
              MutableHandleObject objp)
{
    AssertHeapIsIdle(cx);
    CHECK_REQUEST(cx);
    assertSameCompartment(cx, fval, newTarget, args);

    if (!IsConstructor(fval)) {
        ReportValueError(cx, JSMSG_NOT_CONSTRUCTOR, JSDVG_IGNORE_STACK, fval, nullptr);
        return false;
    }

    RootedValue newTargetVal(cx, ObjectValue(*newTarget));
    if (!IsConstructor(newTargetVal)) {
        ReportValueError(cx, JSMSG_NOT_CONSTRUCTOR, JSDVG_IGNORE_STACK, newTargetVal, nullptr);
        return false;
    }

    ConstructArgs cargs(cx);
    if (!FillArgumentsFromArraylike(cx, cargs, args))
        return false;

    return js::Construct(cx, fval, cargs, newTargetVal, objp);
}

JS_PUBLIC_API(bool)
JS::Construct(JSContext* cx, HandleValue fval, const JS::HandleValueArray& args,
              MutableHandleObject objp)
{
    AssertHeapIsIdle(cx);
    CHECK_REQUEST(cx);
    assertSameCompartment(cx, fval, args);

    if (!IsConstructor(fval)) {
        ReportValueError(cx, JSMSG_NOT_CONSTRUCTOR, JSDVG_IGNORE_STACK, fval, nullptr);
        return false;
    }

    ConstructArgs cargs(cx);
    if (!FillArgumentsFromArraylike(cx, cargs, args))
        return false;

    return js::Construct(cx, fval, cargs, fval, objp);
}


/* * */

JS_PUBLIC_API(bool)
JS_AlreadyHasOwnPropertyById(JSContext* cx, HandleObject obj, HandleId id, bool* foundp)
{
    AssertHeapIsIdle(cx);
    CHECK_REQUEST(cx);
    assertSameCompartment(cx, obj, id);

    if (!obj->isNative())
        return js::HasOwnProperty(cx, obj, id, foundp);

    RootedNativeObject nativeObj(cx, &obj->as<NativeObject>());
    RootedShape prop(cx);
    NativeLookupOwnPropertyNoResolve(cx, nativeObj, id, &prop);
    *foundp = !!prop;
    return true;
}

JS_PUBLIC_API(bool)
JS_AlreadyHasOwnProperty(JSContext* cx, HandleObject obj, const char* name, bool* foundp)
{
    JSAtom* atom = Atomize(cx, name, strlen(name));
    if (!atom)
        return false;
    RootedId id(cx, AtomToId(atom));
    return JS_AlreadyHasOwnPropertyById(cx, obj, id, foundp);
}

JS_PUBLIC_API(bool)
JS_AlreadyHasOwnUCProperty(JSContext* cx, HandleObject obj, const char16_t* name, size_t namelen,
                           bool* foundp)
{
    JSAtom* atom = AtomizeChars(cx, name, AUTO_NAMELEN(name, namelen));
    if (!atom)
        return false;
    RootedId id(cx, AtomToId(atom));
    return JS_AlreadyHasOwnPropertyById(cx, obj, id, foundp);
}

JS_PUBLIC_API(bool)
JS_AlreadyHasOwnElement(JSContext* cx, HandleObject obj, uint32_t index, bool* foundp)
{
    AssertHeapIsIdle(cx);
    CHECK_REQUEST(cx);
    RootedId id(cx);
    if (!IndexToId(cx, index, &id))
        return false;
    return JS_AlreadyHasOwnPropertyById(cx, obj, id, foundp);
}

JS_PUBLIC_API(bool)
JS_FreezeObject(JSContext* cx, HandleObject obj)
{
    AssertHeapIsIdle(cx);
    CHECK_REQUEST(cx);
    assertSameCompartment(cx, obj);
    return FreezeObject(cx, obj);
}

static bool
DeepFreezeSlot(JSContext* cx, const Value& v)
{
    if (v.isPrimitive())
        return true;
    RootedObject obj(cx, &v.toObject());
    return JS_DeepFreezeObject(cx, obj);
}

JS_PUBLIC_API(bool)
JS_DeepFreezeObject(JSContext* cx, HandleObject obj)
{
    AssertHeapIsIdle(cx);
    CHECK_REQUEST(cx);
    assertSameCompartment(cx, obj);

    /* Assume that non-extensible objects are already deep-frozen, to avoid divergence. */
    bool extensible;
    if (!IsExtensible(cx, obj, &extensible))
        return false;
    if (!extensible)
        return true;

    if (!FreezeObject(cx, obj))
        return false;

    /* Walk slots in obj and if any value is a non-null object, seal it. */
    if (obj->isNative()) {
        RootedNativeObject nobj(cx, &obj->as<NativeObject>());
        for (uint32_t i = 0, n = nobj->slotSpan(); i < n; ++i) {
            if (!DeepFreezeSlot(cx, nobj->getSlot(i)))
                return false;
        }
        for (uint32_t i = 0, n = nobj->getDenseInitializedLength(); i < n; ++i) {
            if (!DeepFreezeSlot(cx, nobj->getDenseElement(i)))
                return false;
        }
    }

    return true;
}

static bool
DefineSelfHostedProperty(JSContext* cx, HandleObject obj, HandleId id,
                         const char* getterName, const char* setterName,
                         unsigned attrs, unsigned flags)
{
    JSAtom* getterNameAtom = Atomize(cx, getterName, strlen(getterName));
    if (!getterNameAtom)
        return false;
    RootedPropertyName getterNameName(cx, getterNameAtom->asPropertyName());

    RootedAtom name(cx, IdToFunctionName(cx, id));
    if (!name)
        return false;

    RootedValue getterValue(cx);
    if (!GlobalObject::getSelfHostedFunction(cx, cx->global(), getterNameName, name, 0,
                                             &getterValue))
    {
        return false;
    }
    MOZ_ASSERT(getterValue.isObject() && getterValue.toObject().is<JSFunction>());
    RootedFunction getterFunc(cx, &getterValue.toObject().as<JSFunction>());
    JSNative getterOp = JS_DATA_TO_FUNC_PTR(JSNative, getterFunc.get());

    RootedFunction setterFunc(cx);
    if (setterName) {
        JSAtom* setterNameAtom = Atomize(cx, setterName, strlen(setterName));
        if (!setterNameAtom)
            return false;
        RootedPropertyName setterNameName(cx, setterNameAtom->asPropertyName());

        RootedValue setterValue(cx);
        if (!GlobalObject::getSelfHostedFunction(cx, cx->global(), setterNameName, name, 0,
                                                 &setterValue))
        {
            return false;
        }
        MOZ_ASSERT(setterValue.isObject() && setterValue.toObject().is<JSFunction>());
        setterFunc = &setterValue.toObject().as<JSFunction>();
    }
    JSNative setterOp = JS_DATA_TO_FUNC_PTR(JSNative, setterFunc.get());

    return DefinePropertyById(cx, obj, id, JS::UndefinedHandleValue,
                              NativeOpWrapper(getterOp), NativeOpWrapper(setterOp),
                              attrs, flags);
}

JS_PUBLIC_API(JSObject*)
JS_DefineObject(JSContext* cx, HandleObject obj, const char* name, const JSClass* jsclasp,
                unsigned attrs)
{
    AssertHeapIsIdle(cx);
    CHECK_REQUEST(cx);
    assertSameCompartment(cx, obj);

    const Class* clasp = Valueify(jsclasp);
    if (!clasp)
        clasp = &PlainObject::class_;    /* default class is Object */

    RootedObject nobj(cx, NewObjectWithClassProto(cx, clasp, nullptr));
    if (!nobj)
        return nullptr;

    RootedValue nobjValue(cx, ObjectValue(*nobj));
    if (!DefineProperty(cx, obj, name, nobjValue, NativeOpWrapper(nullptr), NativeOpWrapper(nullptr),
                        attrs, 0)) {
        return nullptr;
    }

    return nobj;
}

static inline Value
ValueFromScalar(double x)
{
    return DoubleValue(x);
}
static inline Value
ValueFromScalar(int32_t x)
{
    return Int32Value(x);
}

template<typename T>
static bool
DefineConstScalar(JSContext* cx, HandleObject obj, const JSConstScalarSpec<T>* cds)
{
    AssertHeapIsIdle(cx);
    CHECK_REQUEST(cx);
    JSNativeWrapper noget = NativeOpWrapper(nullptr);
    JSNativeWrapper noset = NativeOpWrapper(nullptr);
    unsigned attrs = JSPROP_READONLY | JSPROP_PERMANENT;
    for (; cds->name; cds++) {
        RootedValue value(cx, ValueFromScalar(cds->val));
        if (!DefineProperty(cx, obj, cds->name, value, noget, noset, attrs, 0))
            return false;
    }
    return true;
}

JS_PUBLIC_API(bool)
JS_DefineConstDoubles(JSContext* cx, HandleObject obj, const JSConstDoubleSpec* cds)
{
    return DefineConstScalar(cx, obj, cds);
}
JS_PUBLIC_API(bool)
JS_DefineConstIntegers(JSContext* cx, HandleObject obj, const JSConstIntegerSpec* cis)
{
    return DefineConstScalar(cx, obj, cis);
}

static JS::SymbolCode
PropertySpecNameToSymbolCode(const char* name)
{
    MOZ_ASSERT(JS::PropertySpecNameIsSymbol(name));
    uintptr_t u = reinterpret_cast<uintptr_t>(name);
    return JS::SymbolCode(u - 1);
}

bool
PropertySpecNameToId(JSContext* cx, const char* name, MutableHandleId id,
                     js::PinningBehavior pin = js::DoNotPinAtom)
{
    if (JS::PropertySpecNameIsSymbol(name)) {
        JS::SymbolCode which = PropertySpecNameToSymbolCode(name);
        id.set(SYMBOL_TO_JSID(cx->wellKnownSymbols().get(which)));
    } else {
        JSAtom* atom = Atomize(cx, name, strlen(name), pin);
        if (!atom)
            return false;
        id.set(AtomToId(atom));
    }
    return true;
}

JS_PUBLIC_API(bool)
JS::PropertySpecNameToPermanentId(JSContext* cx, const char* name, jsid* idp)
{
    // We are calling fromMarkedLocation(idp) even though idp points to a
    // location that will never be marked. This is OK because the whole point
    // of this API is to populate *idp with a jsid that does not need to be
    // marked.
    return PropertySpecNameToId(cx, name, MutableHandleId::fromMarkedLocation(idp),
                                js::PinAtom);
}

JS_PUBLIC_API(bool)
JS_DefineProperties(JSContext* cx, HandleObject obj, const JSPropertySpec* ps)
{
    RootedId id(cx);

    for (; ps->name; ps++) {
        if (!PropertySpecNameToId(cx, ps->name, &id))
            return false;

        if (ps->isAccessor()) {
            if (ps->isSelfHosted()) {
                if (!DefineSelfHostedProperty(cx, obj, id,
                                              ps->accessors.getter.selfHosted.funname,
                                              ps->accessors.setter.selfHosted.funname,
                                              ps->flags, 0))
                {
                    return false;
                }
            } else {
                if (!DefinePropertyById(cx, obj, id, JS::UndefinedHandleValue,
                                        ps->accessors.getter.native, ps->accessors.setter.native,
                                        ps->flags, 0))
                {
                    return false;
                }
            }
        } else {
            RootedAtom atom(cx, Atomize(cx, ps->string.value, strlen(ps->string.value)));
            if (!atom)
                return false;

            RootedValue v(cx, StringValue(atom));
            if (!DefinePropertyById(cx, obj, id, v, NativeOpWrapper(nullptr),
                                    NativeOpWrapper(nullptr), ps->flags & ~JSPROP_INTERNAL_USE_BIT, 0))
            {
                return false;
            }
        }
    }
    return true;
}

JS_PUBLIC_API(bool)
JS::ObjectToCompletePropertyDescriptor(JSContext* cx,
                                       HandleObject obj,
                                       HandleValue descObj,
                                       MutableHandle<PropertyDescriptor> desc)
{
    if (!ToPropertyDescriptor(cx, descObj, true, desc))
        return false;
    CompletePropertyDescriptor(desc);
    desc.object().set(obj);
    return true;
}

JS_PUBLIC_API(void)
JS_SetAllNonReservedSlotsToUndefined(JSContext* cx, JSObject* objArg)
{
    RootedObject obj(cx, objArg);
    AssertHeapIsIdle(cx);
    CHECK_REQUEST(cx);
    assertSameCompartment(cx, obj);

    if (!obj->isNative())
        return;

    const Class* clasp = obj->getClass();
    unsigned numReserved = JSCLASS_RESERVED_SLOTS(clasp);
    unsigned numSlots = obj->as<NativeObject>().slotSpan();
    for (unsigned i = numReserved; i < numSlots; i++)
        obj->as<NativeObject>().setSlot(i, UndefinedValue());
}

JS_PUBLIC_API(Value)
JS_GetReservedSlot(JSObject* obj, uint32_t index)
{
    return obj->as<NativeObject>().getReservedSlot(index);
}

JS_PUBLIC_API(void)
JS_SetReservedSlot(JSObject* obj, uint32_t index, Value value)
{
    obj->as<NativeObject>().setReservedSlot(index, value);
}

JS_PUBLIC_API(JSObject*)
JS_NewArrayObject(JSContext* cx, const JS::HandleValueArray& contents)
{
    MOZ_ASSERT(!cx->runtime()->isAtomsCompartment(cx->compartment()));
    AssertHeapIsIdle(cx);
    CHECK_REQUEST(cx);

    assertSameCompartment(cx, contents);
    return NewDenseCopiedArray(cx, contents.length(), contents.begin());
}

JS_PUBLIC_API(JSObject*)
JS_NewArrayObject(JSContext* cx, size_t length)
{
    MOZ_ASSERT(!cx->runtime()->isAtomsCompartment(cx->compartment()));
    AssertHeapIsIdle(cx);
    CHECK_REQUEST(cx);

    return NewDenseFullyAllocatedArray(cx, length);
}

JS_PUBLIC_API(bool)
JS_IsArrayObject(JSContext* cx, JS::HandleObject obj, bool* isArray)
{
    assertSameCompartment(cx, obj);

    ESClass cls;
    if (!GetBuiltinClass(cx, obj, &cls))
        return false;

    *isArray = cls == ESClass::Array;
    return true;
}

JS_PUBLIC_API(bool)
JS_IsArrayObject(JSContext* cx, JS::HandleValue value, bool* isArray)
{
    if (!value.isObject()) {
        *isArray = false;
        return true;
    }

    RootedObject obj(cx, &value.toObject());
    return JS_IsArrayObject(cx, obj, isArray);
}

JS_PUBLIC_API(bool)
JS_GetArrayLength(JSContext* cx, HandleObject obj, uint32_t* lengthp)
{
    AssertHeapIsIdle(cx);
    CHECK_REQUEST(cx);
    assertSameCompartment(cx, obj);
    return GetLengthProperty(cx, obj, lengthp);
}

JS_PUBLIC_API(bool)
JS_SetArrayLength(JSContext* cx, HandleObject obj, uint32_t length)
{
    AssertHeapIsIdle(cx);
    CHECK_REQUEST(cx);
    assertSameCompartment(cx, obj);
    return SetLengthProperty(cx, obj, length);
}

JS_PUBLIC_API(void)
JS_HoldPrincipals(JSPrincipals* principals)
{
    ++principals->refcount;
}

JS_PUBLIC_API(void)
JS_DropPrincipals(JSContext* cx, JSPrincipals* principals)
{
    int rc = --principals->refcount;
    if (rc == 0)
        cx->destroyPrincipals(principals);
}

JS_PUBLIC_API(void)
JS_SetSecurityCallbacks(JSContext* cx, const JSSecurityCallbacks* scb)
{
    MOZ_ASSERT(scb != &NullSecurityCallbacks);
    cx->securityCallbacks = scb ? scb : &NullSecurityCallbacks;
}

JS_PUBLIC_API(const JSSecurityCallbacks*)
JS_GetSecurityCallbacks(JSContext* cx)
{
    return (cx->securityCallbacks != &NullSecurityCallbacks) ? cx->securityCallbacks : nullptr;
}

JS_PUBLIC_API(void)
JS_SetTrustedPrincipals(JSContext* cx, JSPrincipals* prin)
{
    cx->setTrustedPrincipals(prin);
}

extern JS_PUBLIC_API(void)
JS_InitDestroyPrincipalsCallback(JSContext* cx, JSDestroyPrincipalsOp destroyPrincipals)
{
    MOZ_ASSERT(destroyPrincipals);
    MOZ_ASSERT(!cx->destroyPrincipals);
    cx->destroyPrincipals = destroyPrincipals;
}

extern JS_PUBLIC_API(void)
JS_InitReadPrincipalsCallback(JSContext* cx, JSReadPrincipalsOp read)
{
    MOZ_ASSERT(read);
    MOZ_ASSERT(!cx->readPrincipals);
    cx->readPrincipals = read;
}

JS_PUBLIC_API(JSFunction*)
JS_NewFunction(JSContext* cx, JSNative native, unsigned nargs, unsigned flags,
               const char* name)
{
    MOZ_ASSERT(!cx->runtime()->isAtomsCompartment(cx->compartment()));

    AssertHeapIsIdle(cx);
    CHECK_REQUEST(cx);

    RootedAtom atom(cx);
    if (name) {
        atom = Atomize(cx, name, strlen(name));
        if (!atom)
            return nullptr;
    }

    return (flags & JSFUN_CONSTRUCTOR)
           ? NewNativeConstructor(cx, native, nargs, atom)
           : NewNativeFunction(cx, native, nargs, atom);
}

JS_PUBLIC_API(JSFunction*)
JS::GetSelfHostedFunction(JSContext* cx, const char* selfHostedName, HandleId id, unsigned nargs)
{
    MOZ_ASSERT(!cx->runtime()->isAtomsCompartment(cx->compartment()));
    AssertHeapIsIdle(cx);
    CHECK_REQUEST(cx);

    RootedAtom name(cx, IdToFunctionName(cx, id));
    if (!name)
        return nullptr;

    JSAtom* shAtom = Atomize(cx, selfHostedName, strlen(selfHostedName));
    if (!shAtom)
        return nullptr;
    RootedPropertyName shName(cx, shAtom->asPropertyName());
    RootedValue funVal(cx);
    if (!GlobalObject::getSelfHostedFunction(cx, cx->global(), shName, name, nargs, &funVal))
        return nullptr;
    return &funVal.toObject().as<JSFunction>();
}

JS_PUBLIC_API(JSFunction*)
JS::NewFunctionFromSpec(JSContext* cx, const JSFunctionSpec* fs, HandleId id)
{
    // Delay cloning self-hosted functions until they are called. This is
    // achieved by passing DefineFunction a nullptr JSNative which produces an
    // interpreted JSFunction where !hasScript. Interpreted call paths then
    // call InitializeLazyFunctionScript if !hasScript.
    if (fs->selfHostedName) {
        MOZ_ASSERT(!fs->call.op);
        MOZ_ASSERT(!fs->call.info);

        JSAtom* shAtom = Atomize(cx, fs->selfHostedName, strlen(fs->selfHostedName));
        if (!shAtom)
            return nullptr;
        RootedPropertyName shName(cx, shAtom->asPropertyName());
        RootedAtom name(cx, IdToFunctionName(cx, id));
        if (!name)
            return nullptr;
        RootedValue funVal(cx);
        if (!GlobalObject::getSelfHostedFunction(cx, cx->global(), shName, name, fs->nargs,
                                                 &funVal))
        {
            return nullptr;
        }
        JSFunction* fun = &funVal.toObject().as<JSFunction>();
        if (fs->flags & JSFUN_HAS_REST)
            fun->setHasRest();
        return fun;
    }

    RootedAtom atom(cx, IdToFunctionName(cx, id));
    if (!atom)
        return nullptr;

    JSFunction* fun;
    if (!fs->call.op)
        fun = NewScriptedFunction(cx, fs->nargs, JSFunction::INTERPRETED_LAZY, atom);
    else if (fs->flags & JSFUN_CONSTRUCTOR)
        fun = NewNativeConstructor(cx, fs->call.op, fs->nargs, atom);
    else
        fun = NewNativeFunction(cx, fs->call.op, fs->nargs, atom);
    if (!fun)
        return nullptr;

    if (fs->call.info)
        fun->setJitInfo(fs->call.info);
    return fun;
}

static bool
CreateNonSyntacticEnvironmentChain(JSContext* cx, AutoObjectVector& envChain,
                                   MutableHandleObject env, MutableHandleScope scope)
{
    RootedObject globalLexical(cx, &cx->global()->lexicalEnvironment());
    if (!js::CreateObjectsForEnvironmentChain(cx, envChain, globalLexical, env))
        return false;

    if (!envChain.empty()) {
        scope.set(GlobalScope::createEmpty(cx, ScopeKind::NonSyntactic));
        if (!scope)
            return false;

        // The XPConnect subscript loader, which may pass in its own
        // environments to load scripts in, expects the environment chain to
        // be the holder of "var" declarations. In SpiderMonkey, such objects
        // are called "qualified varobjs", the "qualified" part meaning the
        // declaration was qualified by "var". There is only sadness.
        //
        // See JSObject::isQualifiedVarObj.
        if (!env->setQualifiedVarObj(cx))
            return false;

        // Also get a non-syntactic lexical environment to capture 'let' and
        // 'const' bindings. To persist lexical bindings, we have a 1-1
        // mapping with the final unwrapped environment object (the
        // environment that stores the 'var' bindings) and the lexical
        // environment.
        //
        // TODOshu: disallow the subscript loader from using non-distinguished
        // objects as dynamic scopes.
        env.set(cx->compartment()->getOrCreateNonSyntacticLexicalEnvironment(cx, env));
        if (!env)
            return false;
    } else {
        scope.set(&cx->global()->emptyGlobalScope());
    }

    return true;
}

static bool
IsFunctionCloneable(HandleFunction fun)
{
    if (!fun->isInterpreted())
        return true;

    // If a function was compiled with non-global syntactic environments on
    // the environment chain, we could have baked in EnvironmentCoordinates
    // into the script. We cannot clone it without breaking the compiler's
    // assumptions.
    for (ScopeIter si(fun->nonLazyScript()->enclosingScope()); si; si++) {
        if (si.scope()->is<GlobalScope>())
            return true;
        if (si.hasSyntacticEnvironment())
            return false;
    }

    return true;
}

static JSObject*
CloneFunctionObject(JSContext* cx, HandleObject funobj, HandleObject env, HandleScope scope)
{
    AssertHeapIsIdle(cx);
    CHECK_REQUEST(cx);
    assertSameCompartment(cx, env);
    MOZ_ASSERT(env);
    // Note that funobj can be in a different compartment.

    if (!funobj->is<JSFunction>()) {
        AutoCompartment ac(cx, funobj);
        RootedValue v(cx, ObjectValue(*funobj));
        ReportIsNotFunction(cx, v);
        return nullptr;
    }

    RootedFunction fun(cx, &funobj->as<JSFunction>());
    if (fun->isInterpretedLazy()) {
        AutoCompartment ac(cx, funobj);
        if (!fun->getOrCreateScript(cx))
            return nullptr;
    }

    if (!IsFunctionCloneable(fun)) {
        JS_ReportErrorNumber(cx, GetErrorMessage, nullptr, JSMSG_BAD_CLONE_FUNOBJ_SCOPE);
        return nullptr;
    }

    if (fun->isBoundFunction()) {
        JS_ReportErrorNumber(cx, GetErrorMessage, nullptr, JSMSG_CANT_CLONE_OBJECT);
        return nullptr;
    }

    if (IsAsmJSModule(fun)) {
        JS_ReportErrorNumber(cx, GetErrorMessage, nullptr, JSMSG_CANT_CLONE_OBJECT);
        return nullptr;
    }

    if (CanReuseScriptForClone(cx->compartment(), fun, env)) {
        // If the script is to be reused, either the script can already handle
        // non-syntactic scopes, or there is only the standard global lexical
        // scope.
#ifdef DEBUG
        // Fail here if we OOM during debug asserting.
        // CloneFunctionReuseScript will delazify the script anyways, so we
        // are not creating an extra failure condition for DEBUG builds.
        if (!fun->getOrCreateScript(cx))
            return nullptr;
        MOZ_ASSERT(scope->as<GlobalScope>().isSyntactic() ||
                   fun->nonLazyScript()->hasNonSyntacticScope());
#endif
        return CloneFunctionReuseScript(cx, fun, env, fun->getAllocKind());
    }

    JSFunction* clone = CloneFunctionAndScript(cx, fun, env, scope, fun->getAllocKind());

#ifdef DEBUG
    // The cloned function should itself be cloneable.
    RootedFunction cloneRoot(cx, clone);
    MOZ_ASSERT_IF(cloneRoot, IsFunctionCloneable(cloneRoot));
#endif

    return clone;
}

JS_PUBLIC_API(JSObject*)
JS::CloneFunctionObject(JSContext* cx, HandleObject funobj)
{
    RootedObject globalLexical(cx, &cx->global()->lexicalEnvironment());
    RootedScope emptyGlobalScope(cx, &cx->global()->emptyGlobalScope());
    return CloneFunctionObject(cx, funobj, globalLexical, emptyGlobalScope);
}

extern JS_PUBLIC_API(JSObject*)
JS::CloneFunctionObject(JSContext* cx, HandleObject funobj, AutoObjectVector& envChain)
{
    RootedObject env(cx);
    RootedScope scope(cx);
    if (!CreateNonSyntacticEnvironmentChain(cx, envChain, &env, &scope))
        return nullptr;
    return CloneFunctionObject(cx, funobj, env, scope);
}

JS_PUBLIC_API(JSObject*)
JS_GetFunctionObject(JSFunction* fun)
{
    return fun;
}

JS_PUBLIC_API(JSString*)
JS_GetFunctionId(JSFunction* fun)
{
    return fun->name();
}

JS_PUBLIC_API(JSString*)
JS_GetFunctionDisplayId(JSFunction* fun)
{
    return fun->displayAtom();
}

JS_PUBLIC_API(uint16_t)
JS_GetFunctionArity(JSFunction* fun)
{
    return fun->nargs();
}

JS_PUBLIC_API(bool)
JS_ObjectIsFunction(JSContext* cx, JSObject* obj)
{
    return obj->is<JSFunction>();
}

JS_PUBLIC_API(bool)
JS_IsNativeFunction(JSObject* funobj, JSNative call)
{
    if (!funobj->is<JSFunction>())
        return false;
    JSFunction* fun = &funobj->as<JSFunction>();
    return fun->isNative() && fun->native() == call;
}

extern JS_PUBLIC_API(bool)
JS_IsConstructor(JSFunction* fun)
{
    return fun->isConstructor();
}

JS_PUBLIC_API(bool)
JS_DefineFunctions(JSContext* cx, HandleObject obj, const JSFunctionSpec* fs)
{
    MOZ_ASSERT(!cx->runtime()->isAtomsCompartment(cx->compartment()));
    AssertHeapIsIdle(cx);
    CHECK_REQUEST(cx);
    assertSameCompartment(cx, obj);

    return DefineFunctions(cx, obj, fs, NotIntrinsic);
}

JS_PUBLIC_API(JSFunction*)
JS_DefineFunction(JSContext* cx, HandleObject obj, const char* name, JSNative call,
                  unsigned nargs, unsigned attrs)
{
    MOZ_ASSERT(!cx->runtime()->isAtomsCompartment(cx->compartment()));
    AssertHeapIsIdle(cx);
    CHECK_REQUEST(cx);
    assertSameCompartment(cx, obj);
    JSAtom* atom = Atomize(cx, name, strlen(name));
    if (!atom)
        return nullptr;
    Rooted<jsid> id(cx, AtomToId(atom));
    return DefineFunction(cx, obj, id, call, nargs, attrs);
}

JS_PUBLIC_API(JSFunction*)
JS_DefineUCFunction(JSContext* cx, HandleObject obj,
                    const char16_t* name, size_t namelen, JSNative call,
                    unsigned nargs, unsigned attrs)
{
    MOZ_ASSERT(!cx->runtime()->isAtomsCompartment(cx->compartment()));
    AssertHeapIsIdle(cx);
    CHECK_REQUEST(cx);
    assertSameCompartment(cx, obj);
    JSAtom* atom = AtomizeChars(cx, name, AUTO_NAMELEN(name, namelen));
    if (!atom)
        return nullptr;
    Rooted<jsid> id(cx, AtomToId(atom));
    return DefineFunction(cx, obj, id, call, nargs, attrs);
}

extern JS_PUBLIC_API(JSFunction*)
JS_DefineFunctionById(JSContext* cx, HandleObject obj, HandleId id, JSNative call,
                      unsigned nargs, unsigned attrs)
{
    MOZ_ASSERT(!cx->runtime()->isAtomsCompartment(cx->compartment()));
    AssertHeapIsIdle(cx);
    CHECK_REQUEST(cx);
    assertSameCompartment(cx, obj);
    return DefineFunction(cx, obj, id, call, nargs, attrs);
}

/* Use the fastest available getc. */
#if defined(HAVE_GETC_UNLOCKED)
# define fast_getc getc_unlocked
#elif defined(HAVE__GETC_NOLOCK)
# define fast_getc _getc_nolock
#else
# define fast_getc getc
#endif

typedef Vector<char, 8, TempAllocPolicy> FileContents;

static bool
ReadCompleteFile(JSContext* cx, FILE* fp, FileContents& buffer)
{
    /* Get the complete length of the file, if possible. */
    struct stat st;
    int ok = fstat(fileno(fp), &st);
    if (ok != 0)
        return false;
    if (st.st_size > 0) {
        if (!buffer.reserve(st.st_size))
            return false;
    }

    // Read in the whole file. Note that we can't assume the data's length
    // is actually st.st_size, because 1) some files lie about their size
    // (/dev/zero and /dev/random), and 2) reading files in text mode on
    // Windows collapses "\r\n" pairs to single \n characters.
    for (;;) {
        int c = fast_getc(fp);
        if (c == EOF)
            break;
        if (!buffer.append(c))
            return false;
    }

    return true;
}

namespace {

class AutoFile
{
    FILE* fp_;
  public:
    AutoFile()
      : fp_(nullptr)
    {}
    ~AutoFile()
    {
        if (fp_ && fp_ != stdin)
            fclose(fp_);
    }
    FILE* fp() const { return fp_; }
    bool open(JSContext* cx, const char* filename);
    bool readAll(JSContext* cx, FileContents& buffer)
    {
        MOZ_ASSERT(fp_);
        return ReadCompleteFile(cx, fp_, buffer);
    }
};

} /* anonymous namespace */

/*
 * Open a source file for reading. Supports "-" and nullptr to mean stdin. The
 * return value must be fclosed unless it is stdin.
 */
bool
AutoFile::open(JSContext* cx, const char* filename)
{
    if (!filename || strcmp(filename, "-") == 0) {
        fp_ = stdin;
    } else {
        fp_ = fopen(filename, "r");
        if (!fp_) {
            JS_ReportErrorNumber(cx, GetErrorMessage, nullptr, JSMSG_CANT_OPEN,
                                 filename, "No such file or directory");
            return false;
        }
    }
    return true;
}

void
JS::TransitiveCompileOptions::copyPODTransitiveOptions(const TransitiveCompileOptions& rhs)
{
    mutedErrors_ = rhs.mutedErrors_;
    version = rhs.version;
    versionSet = rhs.versionSet;
    utf8 = rhs.utf8;
    selfHostingMode = rhs.selfHostingMode;
    canLazilyParse = rhs.canLazilyParse;
    strictOption = rhs.strictOption;
    extraWarningsOption = rhs.extraWarningsOption;
    werrorOption = rhs.werrorOption;
    asmJSOption = rhs.asmJSOption;
    throwOnAsmJSValidationFailureOption = rhs.throwOnAsmJSValidationFailureOption;
    forceAsync = rhs.forceAsync;
    installedFile = rhs.installedFile;
    sourceIsLazy = rhs.sourceIsLazy;
    introductionType = rhs.introductionType;
    introductionLineno = rhs.introductionLineno;
    introductionOffset = rhs.introductionOffset;
    hasIntroductionInfo = rhs.hasIntroductionInfo;
};

void
JS::ReadOnlyCompileOptions::copyPODOptions(const ReadOnlyCompileOptions& rhs)
{
    copyPODTransitiveOptions(rhs);
    lineno = rhs.lineno;
    column = rhs.column;
    isRunOnce = rhs.isRunOnce;
    noScriptRval = rhs.noScriptRval;
}

JS::OwningCompileOptions::OwningCompileOptions(JSContext* cx)
    : ReadOnlyCompileOptions(),
      elementRoot(cx),
      elementAttributeNameRoot(cx),
      introductionScriptRoot(cx)
{
}

JS::OwningCompileOptions::~OwningCompileOptions()
{
    // OwningCompileOptions always owns these, so these casts are okay.
    js_free(const_cast<char*>(filename_));
    js_free(const_cast<char16_t*>(sourceMapURL_));
    js_free(const_cast<char*>(introducerFilename_));
}

bool
JS::OwningCompileOptions::copy(JSContext* cx, const ReadOnlyCompileOptions& rhs)
{
    copyPODOptions(rhs);

    setElement(rhs.element());
    setElementAttributeName(rhs.elementAttributeName());
    setIntroductionScript(rhs.introductionScript());

    return setFileAndLine(cx, rhs.filename(), rhs.lineno) &&
           setSourceMapURL(cx, rhs.sourceMapURL()) &&
           setIntroducerFilename(cx, rhs.introducerFilename());
}

bool
JS::OwningCompileOptions::setFile(JSContext* cx, const char* f)
{
    char* copy = nullptr;
    if (f) {
        copy = JS_strdup(cx, f);
        if (!copy)
            return false;
    }

    // OwningCompileOptions always owns filename_, so this cast is okay.
    js_free(const_cast<char*>(filename_));

    filename_ = copy;
    return true;
}

bool
JS::OwningCompileOptions::setFileAndLine(JSContext* cx, const char* f, unsigned l)
{
    if (!setFile(cx, f))
        return false;

    lineno = l;
    return true;
}

bool
JS::OwningCompileOptions::setSourceMapURL(JSContext* cx, const char16_t* s)
{
    UniqueTwoByteChars copy;
    if (s) {
        copy = DuplicateString(cx, s);
        if (!copy)
            return false;
    }

    // OwningCompileOptions always owns sourceMapURL_, so this cast is okay.
    js_free(const_cast<char16_t*>(sourceMapURL_));

    sourceMapURL_ = copy.release();
    return true;
}

bool
JS::OwningCompileOptions::setIntroducerFilename(JSContext* cx, const char* s)
{
    char* copy = nullptr;
    if (s) {
        copy = JS_strdup(cx, s);
        if (!copy)
            return false;
    }

    // OwningCompileOptions always owns introducerFilename_, so this cast is okay.
    js_free(const_cast<char*>(introducerFilename_));

    introducerFilename_ = copy;
    return true;
}

JS::CompileOptions::CompileOptions(JSContext* cx, JSVersion version)
    : ReadOnlyCompileOptions(), elementRoot(cx), elementAttributeNameRoot(cx),
      introductionScriptRoot(cx)
{
    this->version = (version != JSVERSION_UNKNOWN) ? version : cx->findVersion();

    strictOption = cx->options().strictMode();
    extraWarningsOption = cx->compartment()->behaviors().extraWarnings(cx);
    werrorOption = cx->options().werror();
    if (!cx->options().asmJS())
        asmJSOption = AsmJSOption::Disabled;
    else if (cx->compartment()->debuggerObservesAsmJS())
        asmJSOption = AsmJSOption::DisabledByDebugger;
    else
        asmJSOption = AsmJSOption::Enabled;
    throwOnAsmJSValidationFailureOption = cx->options().throwOnAsmJSValidationFailure();
}

static bool
Compile(JSContext* cx, const ReadOnlyCompileOptions& options, ScopeKind scopeKind,
        SourceBufferHolder& srcBuf, MutableHandleScript script)
{
    MOZ_ASSERT(scopeKind == ScopeKind::Global || scopeKind == ScopeKind::NonSyntactic);
    MOZ_ASSERT(!cx->runtime()->isAtomsCompartment(cx->compartment()));
    AssertHeapIsIdle(cx);
    CHECK_REQUEST(cx);

    script.set(frontend::CompileGlobalScript(cx, cx->tempLifoAlloc(), scopeKind, options, srcBuf));
    return !!script;
}

static bool
Compile(JSContext* cx, const ReadOnlyCompileOptions& options, ScopeKind scopeKind,
        const char16_t* chars, size_t length, MutableHandleScript script)
{
    SourceBufferHolder srcBuf(chars, length, SourceBufferHolder::NoOwnership);
    return ::Compile(cx, options, scopeKind, srcBuf, script);
}

static bool
Compile(JSContext* cx, const ReadOnlyCompileOptions& options, ScopeKind scopeKind,
        const char* bytes, size_t length, MutableHandleScript script)
{
    UniqueTwoByteChars chars;
    if (options.utf8)
        chars.reset(UTF8CharsToNewTwoByteCharsZ(cx, UTF8Chars(bytes, length), &length).get());
    else
        chars.reset(InflateString(cx, bytes, &length));
    if (!chars)
        return false;

    return ::Compile(cx, options, scopeKind, chars.get(), length, script);
}

static bool
Compile(JSContext* cx, const ReadOnlyCompileOptions& options, ScopeKind scopeKind,
        FILE* fp, MutableHandleScript script)
{
    FileContents buffer(cx);
    if (!ReadCompleteFile(cx, fp, buffer))
        return false;

    return ::Compile(cx, options, scopeKind, buffer.begin(), buffer.length(), script);
}

static bool
Compile(JSContext* cx, const ReadOnlyCompileOptions& optionsArg, ScopeKind scopeKind,
        const char* filename, MutableHandleScript script)
{
    AutoFile file;
    if (!file.open(cx, filename))
        return false;
    CompileOptions options(cx, optionsArg);
    options.setFileAndLine(filename, 1);
    return ::Compile(cx, options, scopeKind, file.fp(), script);
}

bool
JS::Compile(JSContext* cx, const ReadOnlyCompileOptions& options,
            SourceBufferHolder& srcBuf, JS::MutableHandleScript script)
{
    return ::Compile(cx, options, ScopeKind::Global, srcBuf, script);
}

bool
JS::Compile(JSContext* cx, const ReadOnlyCompileOptions& options,
            const char* bytes, size_t length, JS::MutableHandleScript script)
{
    return ::Compile(cx, options, ScopeKind::Global, bytes, length, script);
}

bool
JS::Compile(JSContext* cx, const ReadOnlyCompileOptions& options,
            const char16_t* chars, size_t length, JS::MutableHandleScript script)
{
    return ::Compile(cx, options, ScopeKind::Global, chars, length, script);
}

bool
JS::Compile(JSContext* cx, const ReadOnlyCompileOptions& options,
            FILE* file, JS::MutableHandleScript script)
{
    return ::Compile(cx, options, ScopeKind::Global, file, script);
}

bool
JS::Compile(JSContext* cx, const ReadOnlyCompileOptions& options,
            const char* filename, JS::MutableHandleScript script)
{
    return ::Compile(cx, options, ScopeKind::Global, filename, script);
}

bool
JS::CompileForNonSyntacticScope(JSContext* cx, const ReadOnlyCompileOptions& options,
                                SourceBufferHolder& srcBuf, JS::MutableHandleScript script)
{
    return ::Compile(cx, options, ScopeKind::NonSyntactic, srcBuf, script);
}

bool
JS::CompileForNonSyntacticScope(JSContext* cx, const ReadOnlyCompileOptions& options,
                                const char* bytes, size_t length, JS::MutableHandleScript script)
{
    return ::Compile(cx, options, ScopeKind::NonSyntactic, bytes, length, script);
}

bool
JS::CompileForNonSyntacticScope(JSContext* cx, const ReadOnlyCompileOptions& options,
                                const char16_t* chars, size_t length,
                                JS::MutableHandleScript script)
{
    return ::Compile(cx, options, ScopeKind::NonSyntactic, chars, length, script);
}

bool
JS::CompileForNonSyntacticScope(JSContext* cx, const ReadOnlyCompileOptions& options,
                                FILE* file, JS::MutableHandleScript script)
{
    return ::Compile(cx, options, ScopeKind::NonSyntactic, file, script);
}

bool
JS::CompileForNonSyntacticScope(JSContext* cx, const ReadOnlyCompileOptions& options,
                                const char* filename, JS::MutableHandleScript script)
{
    return ::Compile(cx, options, ScopeKind::NonSyntactic, filename, script);
}

JS_PUBLIC_API(bool)
JS::CanCompileOffThread(JSContext* cx, const ReadOnlyCompileOptions& options, size_t length)
{
    static const size_t TINY_LENGTH = 5 * 1000;
    static const size_t HUGE_LENGTH = 100 * 1000;

    // These are heuristics which the caller may choose to ignore (e.g., for
    // testing purposes).
    if (!options.forceAsync) {
        // Compiling off the main thread inolves creating a new Zone and other
        // significant overheads.  Don't bother if the script is tiny.
        if (length < TINY_LENGTH)
            return false;

        // If the parsing task would have to wait for GC to complete, it'll probably
        // be faster to just start it synchronously on the main thread unless the
        // script is huge.
        if (OffThreadParsingMustWaitForGC(cx->runtime()) && length < HUGE_LENGTH)
            return false;
    }

    return cx->runtime()->canUseParallelParsing() && CanUseExtraThreads();
}

JS_PUBLIC_API(bool)
JS::CompileOffThread(JSContext* cx, const ReadOnlyCompileOptions& options,
                     const char16_t* chars, size_t length,
                     OffThreadCompileCallback callback, void* callbackData)
{
    MOZ_ASSERT(CanCompileOffThread(cx, options, length));
    return StartOffThreadParseScript(cx, options, chars, length, callback, callbackData);
}

JS_PUBLIC_API(JSScript*)
JS::FinishOffThreadScript(JSContext* cx, void* token)
{
    MOZ_ASSERT(cx);
    MOZ_ASSERT(CurrentThreadCanAccessRuntime(cx));
    return HelperThreadState().finishScriptParseTask(cx, token);
}

JS_PUBLIC_API(void)
JS::CancelOffThreadScript(JSContext* cx, void* token)
{
    MOZ_ASSERT(cx);
    MOZ_ASSERT(CurrentThreadCanAccessRuntime(cx));
    HelperThreadState().cancelParseTask(cx, ParseTaskKind::Script, token);
}

JS_PUBLIC_API(bool)
JS::CompileOffThreadModule(JSContext* cx, const ReadOnlyCompileOptions& options,
                           const char16_t* chars, size_t length,
                           OffThreadCompileCallback callback, void* callbackData)
{
    MOZ_ASSERT(CanCompileOffThread(cx, options, length));
    return StartOffThreadParseModule(cx, options, chars, length, callback, callbackData);
}

JS_PUBLIC_API(JSObject*)
JS::FinishOffThreadModule(JSContext* cx, void* token)
{
    MOZ_ASSERT(cx);
    MOZ_ASSERT(CurrentThreadCanAccessRuntime(cx));
    return HelperThreadState().finishModuleParseTask(cx, token);
}

JS_PUBLIC_API(void)
JS::CancelOffThreadModule(JSContext* cx, void* token)
{
    MOZ_ASSERT(cx);
    MOZ_ASSERT(CurrentThreadCanAccessRuntime(cx));
    HelperThreadState().cancelParseTask(cx, ParseTaskKind::Module, token);
}

JS_PUBLIC_API(bool)
JS_CompileScript(JSContext* cx, const char* ascii, size_t length,
                 const JS::CompileOptions& options, MutableHandleScript script)
{
    return Compile(cx, options, ascii, length, script);
}

JS_PUBLIC_API(bool)
JS_CompileUCScript(JSContext* cx, const char16_t* chars, size_t length,
                   const JS::CompileOptions& options, MutableHandleScript script)
{
    return Compile(cx, options, chars, length, script);
}

JS_PUBLIC_API(bool)
JS_BufferIsCompilableUnit(JSContext* cx, HandleObject obj, const char* utf8, size_t length)
{
    AssertHeapIsIdle(cx);
    CHECK_REQUEST(cx);
    assertSameCompartment(cx, obj);

    cx->clearPendingException();

    char16_t* chars = JS::UTF8CharsToNewTwoByteCharsZ(cx, JS::UTF8Chars(utf8, length), &length).get();
    if (!chars)
        return true;

    // Return true on any out-of-memory error or non-EOF-related syntax error, so our
    // caller doesn't try to collect more buffered source.
    bool result = true;

    CompileOptions options(cx);
<<<<<<< HEAD
    Parser<frontend::FullParseHandler> parser(cx, &cx->tempLifoAlloc(),
                                              options, chars, length, EmptyTaint,
                                              /* foldConstants = */ true, nullptr, nullptr);
    JSErrorReporter older = JS_SetErrorReporter(cx->runtime(), nullptr);
=======
    frontend::UsedNameTracker usedNames(cx);
    if (!usedNames.init())
        return false;
    frontend::Parser<frontend::FullParseHandler> parser(cx, cx->tempLifoAlloc(),
                                                        options, chars, length,
                                                        /* foldConstants = */ true,
                                                        usedNames, nullptr, nullptr);
    JS::WarningReporter older = JS::SetWarningReporter(cx, nullptr);
>>>>>>> 9849e384
    if (!parser.checkOptions() || !parser.parse()) {
        // We ran into an error. If it was because we ran out of source, we
        // return false so our caller knows to try to collect more buffered
        // source.
        if (parser.isUnexpectedEOF())
            result = false;

        cx->clearPendingException();
    }
    JS::SetWarningReporter(cx, older);

    js_free(chars);
    return result;
}

JS_PUBLIC_API(JSObject*)
JS_GetGlobalFromScript(JSScript* script)
{
    MOZ_ASSERT(!script->isCachedEval());
    return &script->global();
}

JS_PUBLIC_API(const char*)
JS_GetScriptFilename(JSScript* script)
{
    // This is called from ThreadStackHelper which can be called from another
    // thread or inside a signal hander, so we need to be careful in case a
    // copmacting GC is currently moving things around.
    return script->maybeForwardedFilename();
}

JS_PUBLIC_API(unsigned)
JS_GetScriptBaseLineNumber(JSContext* cx, JSScript* script)
{
    return script->lineno();
}

JS_PUBLIC_API(JSScript*)
JS_GetFunctionScript(JSContext* cx, HandleFunction fun)
{
    if (fun->isNative())
        return nullptr;
    if (fun->isInterpretedLazy()) {
        AutoCompartment funCompartment(cx, fun);
        JSScript* script = fun->getOrCreateScript(cx);
        if (!script)
            MOZ_CRASH();
        return script;
    }
    return fun->nonLazyScript();
}

/*
 * enclosingScope is a static enclosing scope, if any (e.g. a WithScope).  If
 * the enclosing scope is the global scope, this must be null.
 *
 * enclosingDynamicScope is a dynamic scope to use, if it's not the global.
 */
static bool
CompileFunction(JSContext* cx, const ReadOnlyCompileOptions& optionsArg,
                const char* name, unsigned nargs, const char* const* argnames,
                SourceBufferHolder& srcBuf,
                HandleObject enclosingEnv, HandleScope enclosingScope,
                MutableHandleFunction fun)
{
    MOZ_ASSERT(!cx->runtime()->isAtomsCompartment(cx->compartment()));
    AssertHeapIsIdle(cx);
    CHECK_REQUEST(cx);
    assertSameCompartment(cx, enclosingEnv);
    RootedAtom funAtom(cx);

    if (name) {
        funAtom = Atomize(cx, name, strlen(name));
        if (!funAtom)
            return false;
    }

    Rooted<PropertyNameVector> formals(cx, PropertyNameVector(cx));
    for (unsigned i = 0; i < nargs; i++) {
        RootedAtom argAtom(cx, Atomize(cx, argnames[i], strlen(argnames[i])));
        if (!argAtom || !formals.append(argAtom->asPropertyName()))
            return false;
    }

    fun.set(NewScriptedFunction(cx, 0, JSFunction::INTERPRETED_NORMAL, funAtom,
                                /* proto = */ nullptr,
                                gc::AllocKind::FUNCTION, TenuredObject,
                                enclosingEnv));
    if (!fun)
        return false;

    // Make sure the static scope chain matches up when we have a
    // non-syntactic scope.
    MOZ_ASSERT_IF(!IsGlobalLexicalEnvironment(enclosingEnv),
                  enclosingScope->hasOnChain(ScopeKind::NonSyntactic));

    if (!frontend::CompileFunctionBody(cx, fun, optionsArg, formals, srcBuf, enclosingScope))
        return false;

    return true;
}

JS_PUBLIC_API(bool)
JS::CompileFunction(JSContext* cx, AutoObjectVector& envChain,
                    const ReadOnlyCompileOptions& options,
                    const char* name, unsigned nargs, const char* const* argnames,
                    SourceBufferHolder& srcBuf, MutableHandleFunction fun)
{
    RootedObject env(cx);
    RootedScope scope(cx);
    if (!CreateNonSyntacticEnvironmentChain(cx, envChain, &env, &scope))
        return false;
    return CompileFunction(cx, options, name, nargs, argnames, srcBuf, env, scope, fun);
}

JS_PUBLIC_API(bool)
JS::CompileFunction(JSContext* cx, AutoObjectVector& envChain,
                    const ReadOnlyCompileOptions& options,
                    const char* name, unsigned nargs, const char* const* argnames,
                    const char16_t* chars, size_t length, MutableHandleFunction fun)
{
    SourceBufferHolder srcBuf(chars, length, SourceBufferHolder::NoOwnership);
    return CompileFunction(cx, envChain, options, name, nargs, argnames,
                           srcBuf, fun);
}

JS_PUBLIC_API(bool)
JS::CompileFunction(JSContext* cx, AutoObjectVector& envChain,
                    const ReadOnlyCompileOptions& options,
                    const char* name, unsigned nargs, const char* const* argnames,
                    const char* bytes, size_t length, MutableHandleFunction fun)
{
    UniqueTwoByteChars chars;
    if (options.utf8)
        chars.reset(UTF8CharsToNewTwoByteCharsZ(cx, UTF8Chars(bytes, length), &length).get());
    else
        chars.reset(InflateString(cx, bytes, &length));
    if (!chars)
        return false;

    return CompileFunction(cx, envChain, options, name, nargs, argnames,
                           chars.get(), length, fun);
}

JS_PUBLIC_API(JSString*)
JS_DecompileScript(JSContext* cx, HandleScript script, const char* name, unsigned indent)
{
    MOZ_ASSERT(!cx->runtime()->isAtomsCompartment(cx->compartment()));

    AssertHeapIsIdle(cx);
    CHECK_REQUEST(cx);
    script->ensureNonLazyCanonicalFunction(cx);
    RootedFunction fun(cx, script->functionNonDelazifying());
    if (fun)
        return JS_DecompileFunction(cx, fun, indent);
    bool haveSource = script->scriptSource()->hasSourceData();
    if (!haveSource && !JSScript::loadSource(cx, script->scriptSource(), &haveSource))
        return nullptr;
    return haveSource ? script->sourceData(cx) : NewStringCopyZ<CanGC>(cx, "[no source]");
}

JS_PUBLIC_API(JSString*)
JS_DecompileFunction(JSContext* cx, HandleFunction fun, unsigned indent)
{
    MOZ_ASSERT(!cx->runtime()->isAtomsCompartment(cx->compartment()));
    AssertHeapIsIdle(cx);
    CHECK_REQUEST(cx);
    assertSameCompartment(cx, fun);
    return FunctionToString(cx, fun, !(indent & JS_DONT_PRETTY_PRINT));
}

MOZ_NEVER_INLINE static bool
ExecuteScript(JSContext* cx, HandleObject scope, HandleScript script, Value* rval)
{
    MOZ_ASSERT(!cx->runtime()->isAtomsCompartment(cx->compartment()));
    AssertHeapIsIdle(cx);
    CHECK_REQUEST(cx);
    assertSameCompartment(cx, scope, script);
    MOZ_ASSERT_IF(!IsGlobalLexicalEnvironment(scope), script->hasNonSyntacticScope());
    return Execute(cx, script, *scope, rval);
}

static bool
ExecuteScript(JSContext* cx, AutoObjectVector& envChain, HandleScript scriptArg, Value* rval)
{
    RootedObject env(cx);
    RootedScope dummy(cx);
    if (!CreateNonSyntacticEnvironmentChain(cx, envChain, &env, &dummy))
        return false;

    RootedScript script(cx, scriptArg);
    if (!script->hasNonSyntacticScope() && !IsGlobalLexicalEnvironment(env)) {
        script = CloneGlobalScript(cx, ScopeKind::NonSyntactic, script);
        if (!script)
            return false;
        js::Debugger::onNewScript(cx, script);
    }

    return ExecuteScript(cx, env, script, rval);
}

MOZ_NEVER_INLINE JS_PUBLIC_API(bool)
JS_ExecuteScript(JSContext* cx, HandleScript scriptArg, MutableHandleValue rval)
{
    RootedObject globalLexical(cx, &cx->global()->lexicalEnvironment());
    return ExecuteScript(cx, globalLexical, scriptArg, rval.address());
}

MOZ_NEVER_INLINE JS_PUBLIC_API(bool)
JS_ExecuteScript(JSContext* cx, HandleScript scriptArg)
{
    RootedObject globalLexical(cx, &cx->global()->lexicalEnvironment());
    return ExecuteScript(cx, globalLexical, scriptArg, nullptr);
}

MOZ_NEVER_INLINE JS_PUBLIC_API(bool)
JS_ExecuteScript(JSContext* cx, AutoObjectVector& envChain,
                 HandleScript scriptArg, MutableHandleValue rval)
{
    return ExecuteScript(cx, envChain, scriptArg, rval.address());
}

MOZ_NEVER_INLINE JS_PUBLIC_API(bool)
JS_ExecuteScript(JSContext* cx, AutoObjectVector& envChain, HandleScript scriptArg)
{
    return ExecuteScript(cx, envChain, scriptArg, nullptr);
}

JS_PUBLIC_API(bool)
JS::CloneAndExecuteScript(JSContext* cx, HandleScript scriptArg,
                          JS::MutableHandleValue rval)
{
    CHECK_REQUEST(cx);
    RootedScript script(cx, scriptArg);
    RootedObject globalLexical(cx, &cx->global()->lexicalEnvironment());
    if (script->compartment() != cx->compartment()) {
        script = CloneGlobalScript(cx, ScopeKind::Global, script);
        if (!script)
            return false;

        js::Debugger::onNewScript(cx, script);
    }
    return ExecuteScript(cx, globalLexical, script, rval.address());
}

static const unsigned LARGE_SCRIPT_LENGTH = 500*1024;

static bool
Evaluate(JSContext* cx, ScopeKind scopeKind, HandleObject env,
         const ReadOnlyCompileOptions& optionsArg,
         SourceBufferHolder& srcBuf, MutableHandleValue rval)
{
    CompileOptions options(cx, optionsArg);
    MOZ_ASSERT(!cx->runtime()->isAtomsCompartment(cx->compartment()));
    AssertHeapIsIdle(cx);
    CHECK_REQUEST(cx);
    assertSameCompartment(cx, env);
    MOZ_ASSERT_IF(!IsGlobalLexicalEnvironment(env), scopeKind == ScopeKind::NonSyntactic);

    options.setIsRunOnce(true);
    SourceCompressionTask sct(cx);
    RootedScript script(cx, frontend::CompileGlobalScript(cx, cx->tempLifoAlloc(),
                                                          scopeKind, options, srcBuf, &sct));
    if (!script)
        return false;

    MOZ_ASSERT(script->getVersion() == options.version);

    bool result = Execute(cx, script, *env,
                          options.noScriptRval ? nullptr : rval.address());
    if (!sct.complete())
        result = false;

    // After evaluation, the compiled script will not be run again.
    // script->ensureRanAnalysis allocated 1 analyze::Bytecode for every opcode
    // which for large scripts means significant memory. Perform a GC eagerly
    // to clear out this analysis data before anything happens to inhibit the
    // flushing of this memory (such as setting requestAnimationFrame).
    if (script->length() > LARGE_SCRIPT_LENGTH) {
        script = nullptr;
        PrepareZoneForGC(cx->zone());
        cx->runtime()->gc.gc(GC_NORMAL, JS::gcreason::FINISH_LARGE_EVALUATE);
    }

    return result;
}

static bool
Evaluate(JSContext* cx, AutoObjectVector& envChain, const ReadOnlyCompileOptions& optionsArg,
         SourceBufferHolder& srcBuf, MutableHandleValue rval)
{
    RootedObject env(cx);
    RootedScope scope(cx);
    if (!CreateNonSyntacticEnvironmentChain(cx, envChain, &env, &scope))
        return false;
    return ::Evaluate(cx, scope->kind(), env, optionsArg, srcBuf, rval);
}

static bool
Evaluate(JSContext* cx, const ReadOnlyCompileOptions& optionsArg,
         const char16_t* chars, size_t length, MutableHandleValue rval)
{
  SourceBufferHolder srcBuf(chars, length, SourceBufferHolder::NoOwnership);
  RootedObject globalLexical(cx, &cx->global()->lexicalEnvironment());
  return ::Evaluate(cx, ScopeKind::Global, globalLexical, optionsArg, srcBuf, rval);
}

extern JS_PUBLIC_API(bool)
JS::Evaluate(JSContext* cx, const ReadOnlyCompileOptions& options,
             const char* bytes, size_t length, MutableHandleValue rval)
{
    char16_t* chars;
    if (options.utf8)
        chars = UTF8CharsToNewTwoByteCharsZ(cx, JS::UTF8Chars(bytes, length), &length).get();
    else
        chars = InflateString(cx, bytes, &length);
    if (!chars)
        return false;

    SourceBufferHolder srcBuf(chars, length, SourceBufferHolder::GiveOwnership);
    RootedObject globalLexical(cx, &cx->global()->lexicalEnvironment());
    bool ok = ::Evaluate(cx, ScopeKind::Global, globalLexical, options, srcBuf, rval);
    return ok;
}

static bool
Evaluate(JSContext* cx, const ReadOnlyCompileOptions& optionsArg,
         const char* filename, MutableHandleValue rval)
{
    FileContents buffer(cx);
    {
        AutoFile file;
        if (!file.open(cx, filename) || !file.readAll(cx, buffer))
            return false;
    }

    CompileOptions options(cx, optionsArg);
    options.setFileAndLine(filename, 1);
    return Evaluate(cx, options, buffer.begin(), buffer.length(), rval);
}

JS_PUBLIC_API(bool)
JS::Evaluate(JSContext* cx, const ReadOnlyCompileOptions& optionsArg,
             SourceBufferHolder& srcBuf, MutableHandleValue rval)
{
    RootedObject globalLexical(cx, &cx->global()->lexicalEnvironment());
    return ::Evaluate(cx, ScopeKind::Global, globalLexical, optionsArg, srcBuf, rval);
}

JS_PUBLIC_API(bool)
JS::Evaluate(JSContext* cx, AutoObjectVector& envChain, const ReadOnlyCompileOptions& optionsArg,
             SourceBufferHolder& srcBuf, MutableHandleValue rval)
{
    return ::Evaluate(cx, envChain, optionsArg, srcBuf, rval);
}

JS_PUBLIC_API(bool)
JS::Evaluate(JSContext* cx, const ReadOnlyCompileOptions& optionsArg,
             const char16_t* chars, size_t length, MutableHandleValue rval)
{
    return ::Evaluate(cx, optionsArg, chars, length, rval);
}

JS_PUBLIC_API(bool)
JS::Evaluate(JSContext* cx, AutoObjectVector& envChain, const ReadOnlyCompileOptions& optionsArg,
             const char16_t* chars, size_t length, MutableHandleValue rval)
{
    SourceBufferHolder srcBuf(chars, length, SourceBufferHolder::NoOwnership);
    return ::Evaluate(cx, envChain, optionsArg, srcBuf, rval);
}

JS_PUBLIC_API(bool)
JS::Evaluate(JSContext* cx, const ReadOnlyCompileOptions& optionsArg,
             const char* filename, MutableHandleValue rval)
{
    return ::Evaluate(cx, optionsArg, filename, rval);
}

JS_PUBLIC_API(JSFunction*)
JS::GetModuleResolveHook(JSContext* cx)
{
    AssertHeapIsIdle(cx);
    CHECK_REQUEST(cx);
    return cx->global()->moduleResolveHook();
}

JS_PUBLIC_API(void)
JS::SetModuleResolveHook(JSContext* cx, HandleFunction func)
{
    AssertHeapIsIdle(cx);
    CHECK_REQUEST(cx);
    assertSameCompartment(cx, func);
    cx->global()->setModuleResolveHook(func);
}

JS_PUBLIC_API(bool)
JS::CompileModule(JSContext* cx, const ReadOnlyCompileOptions& options,
                  SourceBufferHolder& srcBuf, JS::MutableHandleObject module)
{
    MOZ_ASSERT(!cx->runtime()->isAtomsCompartment(cx->compartment()));
    AssertHeapIsIdle(cx);
    CHECK_REQUEST(cx);

    module.set(frontend::CompileModule(cx, options, srcBuf));
    return !!module;
}

JS_PUBLIC_API(void)
JS::SetModuleHostDefinedField(JSObject* module, JS::Value value)
{
    module->as<ModuleObject>().setHostDefinedField(value);
}

JS_PUBLIC_API(JS::Value)
JS::GetModuleHostDefinedField(JSObject* module)
{
    return module->as<ModuleObject>().hostDefinedField();
}

JS_PUBLIC_API(bool)
JS::ModuleDeclarationInstantiation(JSContext* cx, JS::HandleObject moduleArg)
{
    AssertHeapIsIdle(cx);
    CHECK_REQUEST(cx);
    assertSameCompartment(cx, moduleArg);
    return ModuleObject::DeclarationInstantiation(cx, moduleArg.as<ModuleObject>());
}

JS_PUBLIC_API(bool)
JS::ModuleEvaluation(JSContext* cx, JS::HandleObject moduleArg)
{
    AssertHeapIsIdle(cx);
    CHECK_REQUEST(cx);
    assertSameCompartment(cx, moduleArg);
    return ModuleObject::Evaluation(cx, moduleArg.as<ModuleObject>());
}

JS_PUBLIC_API(JSObject*)
JS::GetRequestedModules(JSContext* cx, JS::HandleObject moduleArg)
{
    AssertHeapIsIdle(cx);
    CHECK_REQUEST(cx);
    assertSameCompartment(cx, moduleArg);
    return &moduleArg->as<ModuleObject>().requestedModules();
}

JS_PUBLIC_API(JSScript*)
JS::GetModuleScript(JSContext* cx, JS::HandleObject moduleArg)
{
    AssertHeapIsIdle(cx);
    CHECK_REQUEST(cx);
    assertSameCompartment(cx, moduleArg);
    return moduleArg->as<ModuleObject>().script();
}

JS_PUBLIC_API(JSObject*)
JS_New(JSContext* cx, HandleObject ctor, const JS::HandleValueArray& inputArgs)
{
    AssertHeapIsIdle(cx);
    CHECK_REQUEST(cx);
    assertSameCompartment(cx, ctor, inputArgs);

    RootedValue ctorVal(cx, ObjectValue(*ctor));
    if (!IsConstructor(ctorVal)) {
        ReportValueError(cx, JSMSG_NOT_CONSTRUCTOR, JSDVG_IGNORE_STACK, ctorVal, nullptr);
        return nullptr;
    }

    ConstructArgs args(cx);
    if (!FillArgumentsFromArraylike(cx, args, inputArgs))
        return nullptr;

    RootedObject obj(cx);
    if (!js::Construct(cx, ctorVal, args, ctorVal, &obj))
        return nullptr;

    return obj;
}

JS_PUBLIC_API(bool)
JS_CheckForInterrupt(JSContext* cx)
{
    return js::CheckForInterrupt(cx);
}

JS_PUBLIC_API(bool)
JS_AddInterruptCallback(JSContext* cx, JSInterruptCallback callback)
{
    return cx->interruptCallbacks.append(callback);
}

JS_PUBLIC_API(bool)
JS_DisableInterruptCallback(JSContext* cx)
{
    bool result = cx->interruptCallbackDisabled;
    cx->interruptCallbackDisabled = true;
    return result;
}

JS_PUBLIC_API(void)
JS_ResetInterruptCallback(JSContext* cx, bool enable)
{
    cx->interruptCallbackDisabled = enable;
}

/************************************************************************/

/*
 * Promises.
 */
JS_PUBLIC_API(void)
JS::SetGetIncumbentGlobalCallback(JSContext* cx, JSGetIncumbentGlobalCallback callback)
{
    cx->getIncumbentGlobalCallback = callback;
}

JS_PUBLIC_API(void)
JS::SetEnqueuePromiseJobCallback(JSContext* cx, JSEnqueuePromiseJobCallback callback,
                                 void* data /* = nullptr */)
{
    cx->enqueuePromiseJobCallback = callback;
    cx->enqueuePromiseJobCallbackData = data;
}

extern JS_PUBLIC_API(void)
JS::SetPromiseRejectionTrackerCallback(JSContext* cx, JSPromiseRejectionTrackerCallback callback,
                                       void* data /* = nullptr */)
{
    cx->promiseRejectionTrackerCallback = callback;
    cx->promiseRejectionTrackerCallbackData = data;
}

JS_PUBLIC_API(JSObject*)
JS::NewPromiseObject(JSContext* cx, HandleObject executor, HandleObject proto /* = nullptr */)
{
    MOZ_ASSERT(!cx->runtime()->isAtomsCompartment(cx->compartment()));
    MOZ_ASSERT(IsCallable(executor));
    AssertHeapIsIdle(cx);
    CHECK_REQUEST(cx);
    assertSameCompartment(cx, executor, proto);

    return PromiseObject::create(cx, executor, proto);
}

JS_PUBLIC_API(bool)
JS::IsPromiseObject(JS::HandleObject obj)
{
    return obj->is<PromiseObject>();
}

JS_PUBLIC_API(JSObject*)
JS::GetPromiseConstructor(JSContext* cx)
{
    CHECK_REQUEST(cx);
    Rooted<GlobalObject*> global(cx, cx->global());
    return GlobalObject::getOrCreatePromiseConstructor(cx, global);
}

JS_PUBLIC_API(JSObject*)
JS::GetPromisePrototype(JSContext* cx)
{
    CHECK_REQUEST(cx);
    Rooted<GlobalObject*> global(cx, cx->global());
    return GlobalObject::getOrCreatePromisePrototype(cx, global);
}

JS_PUBLIC_API(JS::PromiseState)
JS::GetPromiseState(JS::HandleObject promise)
{
    return promise->as<PromiseObject>().state();
}

JS_PUBLIC_API(uint64_t)
JS::GetPromiseID(JS::HandleObject promise)
{
    return promise->as<PromiseObject>().getID();
}

JS_PUBLIC_API(JS::Value)
JS::GetPromiseResult(JS::HandleObject promiseObj)
{
    PromiseObject* promise = &promiseObj->as<PromiseObject>();
    MOZ_ASSERT(promise->state() != JS::PromiseState::Pending);
    return promise->state() == JS::PromiseState::Fulfilled ? promise->value() : promise->reason();
}

JS_PUBLIC_API(JSObject*)
JS::GetPromiseAllocationSite(JS::HandleObject promise)
{
    return promise->as<PromiseObject>().allocationSite();
}

JS_PUBLIC_API(JSObject*)
JS::GetPromiseResolutionSite(JS::HandleObject promise)
{
    return promise->as<PromiseObject>().resolutionSite();
}

#ifdef DEBUG
JS_PUBLIC_API(void)
JS::DumpPromiseAllocationSite(JSContext* cx, JS::HandleObject promise)
{
    RootedObject stack(cx, promise->as<PromiseObject>().allocationSite());
    UniqueChars stackStr(reinterpret_cast<char*>(BuildUTF8StackString(cx, stack).get()));
    if (stackStr.get())
        fputs(stackStr.get(), stderr);
}

JS_PUBLIC_API(void)
JS::DumpPromiseResolutionSite(JSContext* cx, JS::HandleObject promise)
{
    RootedObject stack(cx, promise->as<PromiseObject>().resolutionSite());
    UniqueChars stackStr(reinterpret_cast<char*>(BuildUTF8StackString(cx, stack).get()));
    if (stackStr.get())
        fputs(stackStr.get(), stderr);
}
#endif

JS_PUBLIC_API(JSObject*)
JS::CallOriginalPromiseResolve(JSContext* cx, JS::HandleValue resolutionValue)
{
    AssertHeapIsIdle(cx);
    CHECK_REQUEST(cx);
    assertSameCompartment(cx, resolutionValue);

    RootedObject promise(cx, PromiseObject::unforgeableResolve(cx, resolutionValue));
    MOZ_ASSERT_IF(promise, promise->is<PromiseObject>());
    return promise;
}

JS_PUBLIC_API(JSObject*)
JS::CallOriginalPromiseReject(JSContext* cx, JS::HandleValue rejectionValue)
{
    AssertHeapIsIdle(cx);
    CHECK_REQUEST(cx);
    assertSameCompartment(cx, rejectionValue);

    RootedObject promise(cx, PromiseObject::unforgeableReject(cx, rejectionValue));
    MOZ_ASSERT_IF(promise, promise->is<PromiseObject>());
    return promise;
}

JS_PUBLIC_API(bool)
JS::ResolvePromise(JSContext* cx, JS::HandleObject promise, JS::HandleValue resolutionValue)
{
    AssertHeapIsIdle(cx);
    CHECK_REQUEST(cx);
    assertSameCompartment(cx, promise, resolutionValue);

    MOZ_ASSERT(promise->is<PromiseObject>());
    return promise->as<PromiseObject>().resolve(cx, resolutionValue);
}

JS_PUBLIC_API(bool)
JS::RejectPromise(JSContext* cx, JS::HandleObject promise, JS::HandleValue rejectionValue)
{
    AssertHeapIsIdle(cx);
    CHECK_REQUEST(cx);
    assertSameCompartment(cx, promise, rejectionValue);

    MOZ_ASSERT(promise->is<PromiseObject>());
    return promise->as<PromiseObject>().reject(cx, rejectionValue);
}

JS_PUBLIC_API(JSObject*)
JS::CallOriginalPromiseThen(JSContext* cx, JS::HandleObject promise,
                            JS::HandleObject onResolve, JS::HandleObject onReject)
{
    AssertHeapIsIdle(cx);
    CHECK_REQUEST(cx);
    assertSameCompartment(cx, promise, onResolve, onReject);

    MOZ_ASSERT(promise->is<PromiseObject>());
    MOZ_ASSERT(onResolve == nullptr || IsCallable(onResolve));
    MOZ_ASSERT(onReject == nullptr || IsCallable(onReject));

    JSObject* obj;
    {
        FixedInvokeArgs<2> args(cx);

        args[0].setObjectOrNull(onResolve);
        args[1].setObjectOrNull(onReject);

        RootedValue thisvOrRval(cx, ObjectValue(*promise));
        if (!CallSelfHostedFunction(cx, "Promise_then", thisvOrRval, args, &thisvOrRval))
            return nullptr;

        MOZ_ASSERT(thisvOrRval.isObject());
        obj = &thisvOrRval.toObject();
    }

    MOZ_ASSERT(obj->is<PromiseObject>());
    return obj;
}

JS_PUBLIC_API(bool)
JS::AddPromiseReactions(JSContext* cx, JS::HandleObject promise,
                        JS::HandleObject onResolve, JS::HandleObject onReject)
{
    AssertHeapIsIdle(cx);
    CHECK_REQUEST(cx);
    assertSameCompartment(cx, promise, onResolve, onReject);

    MOZ_ASSERT(promise->is<PromiseObject>());
    MOZ_ASSERT(IsCallable(onResolve));
    MOZ_ASSERT(IsCallable(onReject));

    FixedInvokeArgs<4> args(cx);

    args[0].setObject(*promise);
    args[1].setNull();
    args[2].setObject(*onResolve);
    args[3].setObject(*onReject);

    RootedValue dummy(cx);
    return CallSelfHostedFunction(cx, "EnqueuePromiseReactions", UndefinedHandleValue, args,
                                  &dummy);
}

JS_PUBLIC_API(JSObject*)
JS::GetWaitForAllPromise(JSContext* cx, const JS::AutoObjectVector& promises)
{
    AssertHeapIsIdle(cx);
    CHECK_REQUEST(cx);

    RootedArrayObject arr(cx, NewDenseFullyAllocatedArray(cx, promises.length()));
    if (!arr)
        return nullptr;
    arr->ensureDenseInitializedLength(cx, 0, promises.length());
    for (size_t i = 0, len = promises.length(); i < len; i++) {
#ifdef DEBUG
        JSObject* obj = promises[i];
        assertSameCompartment(cx, obj);
        if (IsWrapper(obj))
            obj = UncheckedUnwrap(obj);
        MOZ_ASSERT(obj->is<PromiseObject>());
#endif
        arr->setDenseElement(i, ObjectValue(*promises[i]));
    }

    JSObject* obj;
    {
        FixedInvokeArgs<1> args(cx);

        args[0].setObject(*arr);

        RootedValue thisvOrRval(cx, UndefinedValue());
        if (!CallSelfHostedFunction(cx, "GetWaitForAllPromise", thisvOrRval, args, &thisvOrRval))
            return nullptr;

        MOZ_ASSERT(thisvOrRval.isObject());
        obj = &thisvOrRval.toObject();
    }

    MOZ_ASSERT(obj->is<PromiseObject>());
    return obj;
}

JS_PUBLIC_API(void)
JS::SetAsyncTaskCallbacks(JSContext* cx, JS::StartAsyncTaskCallback start,
                          JS::FinishAsyncTaskCallback finish)
{
    cx->startAsyncTaskCallback = start;
    cx->finishAsyncTaskCallback = finish;
}

JS_PUBLIC_API(void)
JS_RequestInterruptCallback(JSContext* cx)
{
    cx->requestInterrupt(JSRuntime::RequestInterruptUrgent);
}

JS_PUBLIC_API(bool)
JS_IsRunning(JSContext* cx)
{
    return cx->currentlyRunning();
}

JS::AutoSetAsyncStackForNewCalls::AutoSetAsyncStackForNewCalls(
  JSContext* cx, HandleObject stack, const char* asyncCause,
  JS::AutoSetAsyncStackForNewCalls::AsyncCallKind kind)
  : cx(cx),
    oldAsyncStack(cx, cx->asyncStackForNewActivations),
    oldAsyncCause(cx->asyncCauseForNewActivations),
    oldAsyncCallIsExplicit(cx->asyncCallIsExplicit)
{
    CHECK_REQUEST(cx);

    // The option determines whether we actually use the new values at this
    // point. It will not affect restoring the previous values when the object
    // is destroyed, so if the option changes it won't cause consistency issues.
    if (!cx->options().asyncStack())
        return;

    SavedFrame* asyncStack = &stack->as<SavedFrame>();

    cx->asyncStackForNewActivations = asyncStack;
    cx->asyncCauseForNewActivations = asyncCause;
    cx->asyncCallIsExplicit = kind == AsyncCallKind::EXPLICIT;
}

JS::AutoSetAsyncStackForNewCalls::~AutoSetAsyncStackForNewCalls()
{
    cx->asyncCauseForNewActivations = oldAsyncCause;
    cx->asyncStackForNewActivations =
      oldAsyncStack ? &oldAsyncStack->as<SavedFrame>() : nullptr;
    cx->asyncCallIsExplicit = oldAsyncCallIsExplicit;
}

/************************************************************************/
JS_PUBLIC_API(JSString*)
JS_NewStringCopyN(JSContext* cx, const char* s, size_t n)
{
    AssertHeapIsIdle(cx);
    CHECK_REQUEST(cx);
    return NewStringCopyN<CanGC>(cx, s, n);
}

JS_PUBLIC_API(JSString*)
JS_NewStringCopyZ(JSContext* cx, const char* s)
{
    AssertHeapIsIdle(cx);
    CHECK_REQUEST(cx);
    if (!s)
        return cx->runtime()->emptyString;
    return NewStringCopyZ<CanGC>(cx, s);
}

JS_PUBLIC_API(JSString*)
JS_NewStringCopyUTF8Z(JSContext* cx, const JS::ConstUTF8CharsZ s)
{
    AssertHeapIsIdle(cx);
    CHECK_REQUEST(cx);
    return NewStringCopyUTF8Z<CanGC>(cx, s);
}

JS_PUBLIC_API(JSString*)
JS_NewStringCopyUTF8N(JSContext* cx, const JS::UTF8Chars s)
{
    AssertHeapIsIdle(cx);
    CHECK_REQUEST(cx);
    return NewStringCopyUTF8N<CanGC>(cx, s);
}

JS_PUBLIC_API(bool)
JS_StringHasBeenPinned(JSContext* cx, JSString* str)
{
    AssertHeapIsIdle(cx);
    CHECK_REQUEST(cx);

    if (!str->isAtom())
        return false;

    return AtomIsPinned(cx, &str->asAtom());
}

JS_PUBLIC_API(jsid)
INTERNED_STRING_TO_JSID(JSContext* cx, JSString* str)
{
    MOZ_ASSERT(str);
    MOZ_ASSERT(((size_t)str & JSID_TYPE_MASK) == 0);
    MOZ_ASSERT_IF(cx, JS_StringHasBeenPinned(cx, str));
    return AtomToId(&str->asAtom());
}

JS_PUBLIC_API(JSString*)
JS_AtomizeAndPinJSString(JSContext* cx, HandleString str)
{
    AssertHeapIsIdle(cx);
    CHECK_REQUEST(cx);
    JSAtom* atom = AtomizeString(cx, str, PinAtom);
    MOZ_ASSERT_IF(atom, JS_StringHasBeenPinned(cx, atom));
    return atom;
}

JS_PUBLIC_API(JSString*)
JS_AtomizeString(JSContext* cx, const char* s)
{
    return JS_AtomizeStringN(cx, s, strlen(s));
}

JS_PUBLIC_API(JSString*)
JS_AtomizeStringN(JSContext* cx, const char* s, size_t length)
{
    AssertHeapIsIdle(cx);
    CHECK_REQUEST(cx);
    return Atomize(cx, s, length, DoNotPinAtom);
}

JS_PUBLIC_API(JSString*)
JS_AtomizeAndPinString(JSContext* cx, const char* s)
{
    return JS_AtomizeAndPinStringN(cx, s, strlen(s));
}

JS_PUBLIC_API(JSString*)
JS_AtomizeAndPinStringN(JSContext* cx, const char* s, size_t length)
{
    AssertHeapIsIdle(cx);
    CHECK_REQUEST(cx);
    JSAtom* atom = Atomize(cx, s, length, PinAtom);
    MOZ_ASSERT_IF(atom, JS_StringHasBeenPinned(cx, atom));
    return atom;
}

JS_PUBLIC_API(JSString*)
JS_NewUCString(JSContext* cx, char16_t* chars, size_t length)
{
    AssertHeapIsIdle(cx);
    CHECK_REQUEST(cx);
    return NewString<CanGC>(cx, chars, length);
}

JS_PUBLIC_API(JSString*)
JS_NewUCStringCopyN(JSContext* cx, const char16_t* s, size_t n)
{
    AssertHeapIsIdle(cx);
    CHECK_REQUEST(cx);
    if (!n)
        return cx->names().empty;
    return NewStringCopyN<CanGC>(cx, s, n);
}

JS_PUBLIC_API(JSString*)
JS_NewUCStringCopyZ(JSContext* cx, const char16_t* s)
{
    AssertHeapIsIdle(cx);
    CHECK_REQUEST(cx);
    if (!s)
        return cx->runtime()->emptyString;
    return NewStringCopyZ<CanGC>(cx, s);
}

JS_PUBLIC_API(JSString*)
JS_AtomizeUCString(JSContext* cx, const char16_t* s)
{
    return JS_AtomizeUCStringN(cx, s, js_strlen(s));
}

JS_PUBLIC_API(JSString*)
JS_AtomizeUCStringN(JSContext* cx, const char16_t* s, size_t length)
{
    AssertHeapIsIdle(cx);
    CHECK_REQUEST(cx);
    return AtomizeChars(cx, s, length, DoNotPinAtom);
}

JS_PUBLIC_API(JSString*)
JS_AtomizeAndPinUCStringN(JSContext* cx, const char16_t* s, size_t length)
{
    AssertHeapIsIdle(cx);
    CHECK_REQUEST(cx);
    JSAtom* atom = AtomizeChars(cx, s, length, PinAtom);
    MOZ_ASSERT_IF(atom, JS_StringHasBeenPinned(cx, atom));
    return atom;
}

JS_PUBLIC_API(JSString*)
JS_AtomizeAndPinUCString(JSContext* cx, const char16_t* s)
{
    return JS_AtomizeAndPinUCStringN(cx, s, js_strlen(s));
}

JS_PUBLIC_API(size_t)
JS_GetStringLength(JSString* str)
{
    return str->length();
}

JS_PUBLIC_API(bool)
JS_StringIsFlat(JSString* str)
{
    return str->isFlat();
}

JS_PUBLIC_API(bool)
JS_StringHasLatin1Chars(JSString* str)
{
    return str->hasLatin1Chars();
}

JS_PUBLIC_API(const JS::Latin1Char*)
JS_GetLatin1StringCharsAndLength(JSContext* cx, const JS::AutoCheckCannotGC& nogc, JSString* str,
                                 size_t* plength)
{
    MOZ_ASSERT(plength);
    AssertHeapIsIdleOrStringIsFlat(cx, str);
    CHECK_REQUEST(cx);
    assertSameCompartment(cx, str);
    JSLinearString* linear = str->ensureLinear(cx);
    if (!linear)
        return nullptr;
    *plength = linear->length();
    return linear->latin1Chars(nogc);
}

JS_PUBLIC_API(const char16_t*)
JS_GetTwoByteStringCharsAndLength(JSContext* cx, const JS::AutoCheckCannotGC& nogc, JSString* str,
                                  size_t* plength)
{
    MOZ_ASSERT(plength);
    AssertHeapIsIdleOrStringIsFlat(cx, str);
    CHECK_REQUEST(cx);
    assertSameCompartment(cx, str);
    JSLinearString* linear = str->ensureLinear(cx);
    if (!linear)
        return nullptr;
    *plength = linear->length();
    return linear->twoByteChars(nogc);
}

JS_PUBLIC_API(const char16_t*)
JS_GetTwoByteExternalStringChars(JSString* str)
{
    return str->asExternal().twoByteChars();
}

JS_PUBLIC_API(bool)
JS_GetStringCharAt(JSContext* cx, JSString* str, size_t index, char16_t* res)
{
    AssertHeapIsIdleOrStringIsFlat(cx, str);
    CHECK_REQUEST(cx);
    assertSameCompartment(cx, str);

    JSLinearString* linear = str->ensureLinear(cx);
    if (!linear)
        return false;

    *res = linear->latin1OrTwoByteChar(index);
    return true;
}

JS_PUBLIC_API(char16_t)
JS_GetFlatStringCharAt(JSFlatString* str, size_t index)
{
    return str->latin1OrTwoByteChar(index);
}

JS_PUBLIC_API(bool)
JS_CopyStringChars(JSContext* cx, mozilla::Range<char16_t> dest, JSString* str)
{
    AssertHeapIsIdleOrStringIsFlat(cx, str);
    CHECK_REQUEST(cx);
    assertSameCompartment(cx, str);

    JSLinearString* linear = str->ensureLinear(cx);
    if (!linear)
        return false;

    MOZ_ASSERT(linear->length() <= dest.length());
    CopyChars(dest.start().get(), *linear);
    return true;
}

JS_PUBLIC_API(const Latin1Char*)
JS_GetLatin1InternedStringChars(const JS::AutoCheckCannotGC& nogc, JSString* str)
{
    MOZ_ASSERT(str->isAtom());
    JSFlatString* flat = str->ensureFlat(nullptr);
    if (!flat)
        return nullptr;
    return flat->latin1Chars(nogc);
}

JS_PUBLIC_API(const char16_t*)
JS_GetTwoByteInternedStringChars(const JS::AutoCheckCannotGC& nogc, JSString* str)
{
    MOZ_ASSERT(str->isAtom());
    JSFlatString* flat = str->ensureFlat(nullptr);
    if (!flat)
        return nullptr;
    return flat->twoByteChars(nogc);
}

extern JS_PUBLIC_API(JSFlatString*)
JS_FlattenString(JSContext* cx, JSString* str)
{
    AssertHeapIsIdle(cx);
    CHECK_REQUEST(cx);
    assertSameCompartment(cx, str);
    JSFlatString* flat = str->ensureFlat(cx);
    if (!flat)
        return nullptr;
    return flat;
}

extern JS_PUBLIC_API(const Latin1Char*)
JS_GetLatin1FlatStringChars(const JS::AutoCheckCannotGC& nogc, JSFlatString* str)
{
    return str->latin1Chars(nogc);
}

extern JS_PUBLIC_API(const char16_t*)
JS_GetTwoByteFlatStringChars(const JS::AutoCheckCannotGC& nogc, JSFlatString* str)
{
    return str->twoByteChars(nogc);
}

JS_PUBLIC_API(bool)
JS_CompareStrings(JSContext* cx, JSString* str1, JSString* str2, int32_t* result)
{
    AssertHeapIsIdle(cx);
    CHECK_REQUEST(cx);

    return CompareStrings(cx, str1, str2, result);
}

JS_PUBLIC_API(bool)
JS_StringEqualsAscii(JSContext* cx, JSString* str, const char* asciiBytes, bool* match)
{
    AssertHeapIsIdle(cx);
    CHECK_REQUEST(cx);

    JSLinearString* linearStr = str->ensureLinear(cx);
    if (!linearStr)
        return false;
    *match = StringEqualsAscii(linearStr, asciiBytes);
    return true;
}

JS_PUBLIC_API(bool)
JS_FlatStringEqualsAscii(JSFlatString* str, const char* asciiBytes)
{
    return StringEqualsAscii(str, asciiBytes);
}

JS_PUBLIC_API(size_t)
JS_PutEscapedFlatString(char* buffer, size_t size, JSFlatString* str, char quote)
{
    return PutEscapedString(buffer, size, str, quote);
}

JS_PUBLIC_API(size_t)
JS_PutEscapedString(JSContext* cx, char* buffer, size_t size, JSString* str, char quote)
{
    AssertHeapIsIdle(cx);
    JSLinearString* linearStr = str->ensureLinear(cx);
    if (!linearStr)
        return size_t(-1);
    return PutEscapedString(buffer, size, linearStr, quote);
}

JS_PUBLIC_API(bool)
JS_FileEscapedString(FILE* fp, JSString* str, char quote)
{
    JSLinearString* linearStr = str->ensureLinear(nullptr);
    return linearStr && FileEscapedString(fp, linearStr, quote);
}

JS_PUBLIC_API(JSString*)
JS_NewDependentString(JSContext* cx, HandleString str, size_t start, size_t length)
{
    AssertHeapIsIdle(cx);
    CHECK_REQUEST(cx);
    return NewDependentString(cx, str, start, length);
}

JS_PUBLIC_API(JSString*)
JS_ConcatStrings(JSContext* cx, HandleString left, HandleString right)
{
    AssertHeapIsIdle(cx);
    CHECK_REQUEST(cx);
    return ConcatStrings<CanGC>(cx, left, right);
}

JS_PUBLIC_API(bool)
JS_DecodeBytes(JSContext* cx, const char* src, size_t srclen, char16_t* dst, size_t* dstlenp)
{
    AssertHeapIsIdle(cx);
    CHECK_REQUEST(cx);

    if (!dst) {
        *dstlenp = srclen;
        return true;
    }

    size_t dstlen = *dstlenp;

    if (srclen > dstlen) {
        CopyAndInflateChars(dst, src, dstlen);

        AutoSuppressGC suppress(cx);
        JS_ReportErrorNumber(cx, GetErrorMessage, nullptr, JSMSG_BUFFER_TOO_SMALL);
        return false;
    }

    CopyAndInflateChars(dst, src, srclen);
    *dstlenp = srclen;
    return true;
}

static char*
EncodeLatin1(ExclusiveContext* cx, JSString* str)
{
    JSLinearString* linear = str->ensureLinear(cx);
    if (!linear)
        return nullptr;

    JS::AutoCheckCannotGC nogc;
    if (linear->hasTwoByteChars())
        return JS::LossyTwoByteCharsToNewLatin1CharsZ(cx, linear->twoByteRange(nogc)).c_str();

    size_t len = str->length();
    Latin1Char* buf = cx->pod_malloc<Latin1Char>(len + 1);
    if (!buf) {
        ReportOutOfMemory(cx);
        return nullptr;
    }

    mozilla::PodCopy(buf, linear->latin1Chars(nogc), len);
    buf[len] = '\0';
    return reinterpret_cast<char*>(buf);
}

JS_PUBLIC_API(char*)
JS_EncodeString(JSContext* cx, JSString* str)
{
    AssertHeapIsIdle(cx);
    CHECK_REQUEST(cx);

    return EncodeLatin1(cx, str);
}

JS_PUBLIC_API(char*)
JS_EncodeStringToUTF8(JSContext* cx, HandleString str)
{
    AssertHeapIsIdle(cx);
    CHECK_REQUEST(cx);

    return StringToNewUTF8CharsZ(cx, *str).release();
}

JS_PUBLIC_API(size_t)
JS_GetStringEncodingLength(JSContext* cx, JSString* str)
{
    AssertHeapIsIdle(cx);
    CHECK_REQUEST(cx);

    if (!str->ensureLinear(cx))
        return size_t(-1);
    return str->length();
}

JS_PUBLIC_API(size_t)
JS_EncodeStringToBuffer(JSContext* cx, JSString* str, char* buffer, size_t length)
{
    AssertHeapIsIdle(cx);
    CHECK_REQUEST(cx);

    /*
     * FIXME bug 612141 - fix DeflateStringToBuffer interface so the result
     * would allow to distinguish between insufficient buffer and encoding
     * error.
     */
    size_t writtenLength = length;
    JSLinearString* linear = str->ensureLinear(cx);
    if (!linear)
         return size_t(-1);

    bool res;
    if (linear->hasLatin1Chars()) {
        JS::AutoCheckCannotGC nogc;
        res = DeflateStringToBuffer(nullptr, linear->latin1Chars(nogc), linear->length(), buffer,
                                    &writtenLength);
    } else {
        JS::AutoCheckCannotGC nogc;
        res = DeflateStringToBuffer(nullptr, linear->twoByteChars(nogc), linear->length(), buffer,
                                    &writtenLength);
    }
    if (res) {
        MOZ_ASSERT(writtenLength <= length);
        return writtenLength;
    }
    MOZ_ASSERT(writtenLength <= length);
    size_t necessaryLength = str->length();
    if (necessaryLength == size_t(-1))
        return size_t(-1);
    MOZ_ASSERT(writtenLength == length); // C strings are NOT encoded.
    return necessaryLength;
}

JS_PUBLIC_API(JS::Symbol*)
JS::NewSymbol(JSContext* cx, HandleString description)
{
    AssertHeapIsIdle(cx);
    CHECK_REQUEST(cx);
    if (description)
        assertSameCompartment(cx, description);

    return Symbol::new_(cx, SymbolCode::UniqueSymbol, description);
}

JS_PUBLIC_API(JS::Symbol*)
JS::GetSymbolFor(JSContext* cx, HandleString key)
{
    AssertHeapIsIdle(cx);
    CHECK_REQUEST(cx);
    assertSameCompartment(cx, key);

    return Symbol::for_(cx, key);
}

JS_PUBLIC_API(JSString*)
JS::GetSymbolDescription(HandleSymbol symbol)
{
    return symbol->description();
}

JS_PUBLIC_API(JS::SymbolCode)
JS::GetSymbolCode(Handle<Symbol*> symbol)
{
    return symbol->code();
}

JS_PUBLIC_API(JS::Symbol*)
JS::GetWellKnownSymbol(JSContext* cx, JS::SymbolCode which)
{
    return cx->wellKnownSymbols().get(uint32_t(which));
}

#ifdef DEBUG
static bool
PropertySpecNameIsDigits(const char* s) {
    if (JS::PropertySpecNameIsSymbol(s))
        return false;
    if (!*s)
        return false;
    for (; *s; s++) {
        if (*s < '0' || *s > '9')
            return false;
    }
    return true;
}
#endif // DEBUG

JS_PUBLIC_API(bool)
JS::PropertySpecNameEqualsId(const char* name, HandleId id)
{
    if (JS::PropertySpecNameIsSymbol(name)) {
        if (!JSID_IS_SYMBOL(id))
            return false;
        Symbol* sym = JSID_TO_SYMBOL(id);
        return sym->isWellKnownSymbol() && sym->code() == PropertySpecNameToSymbolCode(name);
    }

    MOZ_ASSERT(!PropertySpecNameIsDigits(name));
    return JSID_IS_ATOM(id) && JS_FlatStringEqualsAscii(JSID_TO_ATOM(id), name);
}

JS_PUBLIC_API(bool)
JS_Stringify(JSContext* cx, MutableHandleValue vp, HandleObject replacer,
             HandleValue space, JSONWriteCallback callback, void* data)
{
    AssertHeapIsIdle(cx);
    CHECK_REQUEST(cx);
    assertSameCompartment(cx, replacer, space);
    StringBuffer sb(cx);
    if (!sb.ensureTwoByteChars())
        return false;
    if (!Stringify(cx, vp, replacer, space, sb, StringifyBehavior::Normal))
        return false;
    if (sb.empty() && !sb.append(cx->names().null))
        return false;
    return callback(sb.rawTwoByteBegin(), sb.length(), data);
}

JS_PUBLIC_API(bool)
JS::ToJSONMaybeSafely(JSContext* cx, JS::HandleObject input,
                      JSONWriteCallback callback, void* data)
{
    AssertHeapIsIdle(cx);
    CHECK_REQUEST(cx);
    assertSameCompartment(cx, input);

    StringBuffer sb(cx);
    if (!sb.ensureTwoByteChars())
        return false;

    RootedValue inputValue(cx, ObjectValue(*input));
    if (!Stringify(cx, &inputValue, nullptr, NullHandleValue, sb,
                   StringifyBehavior::RestrictedSafe))
        return false;

    if (sb.empty() && !sb.append(cx->names().null))
        return false;

    return callback(sb.rawTwoByteBegin(), sb.length(), data);
}

JS_PUBLIC_API(bool)
JS_ParseJSON(JSContext* cx, const char16_t* chars, uint32_t len, MutableHandleValue vp)
{
    AssertHeapIsIdle(cx);
    CHECK_REQUEST(cx);
    return ParseJSONWithReviver(cx, mozilla::Range<const char16_t>(chars, len), NullHandleValue, vp, nullptr);
}

JS_PUBLIC_API(bool)
JS_ParseJSON(JSContext* cx, HandleString str, MutableHandleValue vp)
{
    return JS_ParseJSONWithReviver(cx, str, NullHandleValue, vp);
}

JS_PUBLIC_API(bool)
JS_ParseJSONWithReviver(JSContext* cx, const char16_t* chars, uint32_t len, HandleValue reviver, MutableHandleValue vp)
{
    AssertHeapIsIdle(cx);
    CHECK_REQUEST(cx);
    return ParseJSONWithReviver(cx, mozilla::Range<const char16_t>(chars, len), reviver, vp, nullptr);
}

JS_PUBLIC_API(bool)
JS_ParseJSONWithReviver(JSContext* cx, HandleString str, HandleValue reviver, MutableHandleValue vp)
{
    AssertHeapIsIdle(cx);
    CHECK_REQUEST(cx);
    assertSameCompartment(cx, str);

    AutoStableStringChars stableChars(cx);
    if (!stableChars.init(cx, str))
        return false;

    return stableChars.isLatin1()
           ? ParseJSONWithReviver(cx, stableChars.latin1Range(), reviver, vp, &str->taint())
           : ParseJSONWithReviver(cx, stableChars.twoByteRange(), reviver, vp, &str->taint());
}

/************************************************************************/

JS_PUBLIC_API(void)
JS_ReportError(JSContext* cx, const char* format, ...)
{
    va_list ap;

    AssertHeapIsIdle(cx);
    va_start(ap, format);
    ReportErrorVA(cx, JSREPORT_ERROR, format, ap);
    va_end(ap);
}

JS_PUBLIC_API(void)
JS_ReportErrorLatin1(JSContext* cx, const char* format, ...)
{
    va_list ap;

    AssertHeapIsIdle(cx);
    va_start(ap, format);
    ReportErrorVA(cx, JSREPORT_ERROR, format, ap);
    va_end(ap);
}

JS_PUBLIC_API(void)
JS_ReportErrorNumber(JSContext* cx, JSErrorCallback errorCallback,
                     void* userRef, const unsigned errorNumber, ...)
{
    va_list ap;
    va_start(ap, errorNumber);
    JS_ReportErrorNumberVA(cx, errorCallback, userRef, errorNumber, ap);
    va_end(ap);
}

JS_PUBLIC_API(void)
JS_ReportErrorNumberVA(JSContext* cx, JSErrorCallback errorCallback,
                       void* userRef, const unsigned errorNumber,
                       va_list ap)
{
    AssertHeapIsIdle(cx);
    ReportErrorNumberVA(cx, JSREPORT_ERROR, errorCallback, userRef,
                        errorNumber, ArgumentsAreASCII, ap);
}

JS_PUBLIC_API(void)
JS_ReportErrorNumberLatin1(JSContext* cx, JSErrorCallback errorCallback,
                           void* userRef, const unsigned errorNumber, ...)
{
    va_list ap;
    va_start(ap, errorNumber);
    JS_ReportErrorNumberLatin1VA(cx, errorCallback, userRef, errorNumber, ap);
    va_end(ap);
}

JS_PUBLIC_API(void)
JS_ReportErrorNumberLatin1VA(JSContext* cx, JSErrorCallback errorCallback,
                             void* userRef, const unsigned errorNumber,
                             va_list ap)
{
    AssertHeapIsIdle(cx);
    ReportErrorNumberVA(cx, JSREPORT_ERROR, errorCallback, userRef,
                        errorNumber, ArgumentsAreLatin1, ap);
}

JS_PUBLIC_API(void)
JS_ReportErrorNumberUC(JSContext* cx, JSErrorCallback errorCallback,
                       void* userRef, const unsigned errorNumber, ...)
{
    va_list ap;

    AssertHeapIsIdle(cx);
    va_start(ap, errorNumber);
    ReportErrorNumberVA(cx, JSREPORT_ERROR, errorCallback, userRef,
                        errorNumber, ArgumentsAreUnicode, ap);
    va_end(ap);
}

JS_PUBLIC_API(void)
JS_ReportErrorNumberUCArray(JSContext* cx, JSErrorCallback errorCallback,
                            void* userRef, const unsigned errorNumber,
                            const char16_t** args)
{
    AssertHeapIsIdle(cx);
    ReportErrorNumberUCArray(cx, JSREPORT_ERROR, errorCallback, userRef,
                             errorNumber, args);
}

JS_PUBLIC_API(bool)
JS_ReportWarning(JSContext* cx, const char* format, ...)
{
    va_list ap;
    bool ok;

    AssertHeapIsIdle(cx);
    va_start(ap, format);
    ok = ReportErrorVA(cx, JSREPORT_WARNING, format, ap);
    va_end(ap);
    return ok;
}

JS_PUBLIC_API(bool)
JS_ReportWarningLatin1(JSContext* cx, const char* format, ...)
{
    va_list ap;
    bool ok;

    AssertHeapIsIdle(cx);
    va_start(ap, format);
    ok = ReportErrorVA(cx, JSREPORT_WARNING, format, ap);
    va_end(ap);
    return ok;
}

JS_PUBLIC_API(bool)
JS_ReportErrorFlagsAndNumber(JSContext* cx, unsigned flags,
                             JSErrorCallback errorCallback, void* userRef,
                             const unsigned errorNumber, ...)
{
    va_list ap;
    bool ok;

    AssertHeapIsIdle(cx);
    va_start(ap, errorNumber);
    ok = ReportErrorNumberVA(cx, flags, errorCallback, userRef,
                             errorNumber, ArgumentsAreASCII, ap);
    va_end(ap);
    return ok;
}

JS_PUBLIC_API(bool)
JS_ReportErrorFlagsAndNumberLatin1(JSContext* cx, unsigned flags,
                                   JSErrorCallback errorCallback, void* userRef,
                                   const unsigned errorNumber, ...)
{
    va_list ap;
    bool ok;

    AssertHeapIsIdle(cx);
    va_start(ap, errorNumber);
    ok = ReportErrorNumberVA(cx, flags, errorCallback, userRef,
                             errorNumber, ArgumentsAreLatin1, ap);
    va_end(ap);
    return ok;
}

JS_PUBLIC_API(bool)
JS_ReportErrorFlagsAndNumberUC(JSContext* cx, unsigned flags,
                               JSErrorCallback errorCallback, void* userRef,
                               const unsigned errorNumber, ...)
{
    va_list ap;
    bool ok;

    AssertHeapIsIdle(cx);
    va_start(ap, errorNumber);
    ok = ReportErrorNumberVA(cx, flags, errorCallback, userRef,
                             errorNumber, ArgumentsAreUnicode, ap);
    va_end(ap);
    return ok;
}

JS_PUBLIC_API(void)
JS_ReportOutOfMemory(JSContext* cx)
{
    ReportOutOfMemory(cx);
}

JS_PUBLIC_API(void)
JS_ReportAllocationOverflow(JSContext* cx)
{
    ReportAllocationOverflow(cx);
}

JS_PUBLIC_API(JS::WarningReporter)
JS::GetWarningReporter(JSContext* cx)
{
    return cx->warningReporter;
}

JS_PUBLIC_API(JS::WarningReporter)
JS::SetWarningReporter(JSContext* cx, JS::WarningReporter reporter)
{
    WarningReporter older = cx->warningReporter;
    cx->warningReporter = reporter;
    return older;
}

/************************************************************************/

/*
 * Dates.
 */
JS_PUBLIC_API(JSObject*)
JS_NewDateObject(JSContext* cx, int year, int mon, int mday, int hour, int min, int sec)
{
    AssertHeapIsIdle(cx);
    CHECK_REQUEST(cx);
    return NewDateObject(cx, year, mon, mday, hour, min, sec);
}

JS_PUBLIC_API(JSObject*)
JS::NewDateObject(JSContext* cx, JS::ClippedTime time)
{
    AssertHeapIsIdle(cx);
    CHECK_REQUEST(cx);
    return NewDateObjectMsec(cx, time);
}

JS_PUBLIC_API(bool)
JS_ObjectIsDate(JSContext* cx, HandleObject obj, bool* isDate)
{
    assertSameCompartment(cx, obj);

    ESClass cls;
    if (!GetBuiltinClass(cx, obj, &cls))
        return false;

    *isDate = cls == ESClass::Date;
    return true;
}

/************************************************************************/

/*
 * Regular Expressions.
 */
JS_PUBLIC_API(JSObject*)
JS_NewRegExpObject(JSContext* cx, const char* bytes, size_t length, unsigned flags)
{
    AssertHeapIsIdle(cx);
    CHECK_REQUEST(cx);
    ScopedJSFreePtr<char16_t> chars(InflateString(cx, bytes, &length));
    if (!chars)
        return nullptr;

    RegExpObject* reobj = RegExpObject::create(cx, chars, length,
                                               RegExpFlag(flags), nullptr, cx->tempLifoAlloc());
    return reobj;
}

JS_PUBLIC_API(JSObject*)
JS_NewUCRegExpObject(JSContext* cx, const char16_t* chars, size_t length, unsigned flags)
{
    AssertHeapIsIdle(cx);
    CHECK_REQUEST(cx);
    return RegExpObject::create(cx, chars, length,
                                RegExpFlag(flags), nullptr, cx->tempLifoAlloc());
}

JS_PUBLIC_API(bool)
JS_SetRegExpInput(JSContext* cx, HandleObject obj, HandleString input)
{
    AssertHeapIsIdle(cx);
    CHECK_REQUEST(cx);
    assertSameCompartment(cx, input);

    RegExpStatics* res = obj->as<GlobalObject>().getRegExpStatics(cx);
    if (!res)
        return false;

    res->reset(cx, input);
    return true;
}

JS_PUBLIC_API(bool)
JS_ClearRegExpStatics(JSContext* cx, HandleObject obj)
{
    AssertHeapIsIdle(cx);
    CHECK_REQUEST(cx);
    MOZ_ASSERT(obj);

    RegExpStatics* res = obj->as<GlobalObject>().getRegExpStatics(cx);
    if (!res)
        return false;

    res->clear();
    return true;
}

JS_PUBLIC_API(bool)
JS_ExecuteRegExp(JSContext* cx, HandleObject obj, HandleObject reobj, char16_t* chars,
                 size_t length, size_t* indexp, bool test, MutableHandleValue rval)
{
    AssertHeapIsIdle(cx);
    CHECK_REQUEST(cx);

    RegExpStatics* res = obj->as<GlobalObject>().getRegExpStatics(cx);
    if (!res)
        return false;

    RootedLinearString input(cx, NewStringCopyN<CanGC>(cx, chars, length));
    if (!input)
        return false;

    return ExecuteRegExpLegacy(cx, res, reobj->as<RegExpObject>(), input, indexp, test, rval);
}

JS_PUBLIC_API(bool)
JS_ExecuteRegExpNoStatics(JSContext* cx, HandleObject obj, char16_t* chars, size_t length,
                          size_t* indexp, bool test, MutableHandleValue rval)
{
    AssertHeapIsIdle(cx);
    CHECK_REQUEST(cx);

    RootedLinearString input(cx, NewStringCopyN<CanGC>(cx, chars, length));
    if (!input)
        return false;

    return ExecuteRegExpLegacy(cx, nullptr, obj->as<RegExpObject>(), input, indexp, test,
                               rval);
}

JS_PUBLIC_API(bool)
JS_ObjectIsRegExp(JSContext* cx, HandleObject obj, bool* isRegExp)
{
    assertSameCompartment(cx, obj);

    ESClass cls;
    if (!GetBuiltinClass(cx, obj, &cls))
        return false;

    *isRegExp = cls == ESClass::RegExp;
    return true;
}

JS_PUBLIC_API(unsigned)
JS_GetRegExpFlags(JSContext* cx, HandleObject obj)
{
    AssertHeapIsIdle(cx);
    CHECK_REQUEST(cx);

    RegExpGuard shared(cx);
    if (!RegExpToShared(cx, obj, &shared))
        return false;
    return shared.re()->getFlags();
}

JS_PUBLIC_API(JSString*)
JS_GetRegExpSource(JSContext* cx, HandleObject obj)
{
    AssertHeapIsIdle(cx);
    CHECK_REQUEST(cx);

    RegExpGuard shared(cx);
    if (!RegExpToShared(cx, obj, &shared))
        return nullptr;
    return shared.re()->getSource();
}

/************************************************************************/

JS_PUBLIC_API(bool)
JS_SetDefaultLocale(JSContext* cx, const char* locale)
{
    AssertHeapIsIdle(cx);
    return cx->setDefaultLocale(locale);
}

JS_PUBLIC_API(UniqueChars)
JS_GetDefaultLocale(JSContext* cx)
{
    AssertHeapIsIdle(cx);
    if (const char* locale = cx->getDefaultLocale())
        return UniqueChars(JS_strdup(cx, locale));

    return nullptr;
}

JS_PUBLIC_API(void)
JS_ResetDefaultLocale(JSContext* cx)
{
    AssertHeapIsIdle(cx);
    cx->resetDefaultLocale();
}

JS_PUBLIC_API(void)
JS_SetLocaleCallbacks(JSContext* cx, const JSLocaleCallbacks* callbacks)
{
    AssertHeapIsIdle(cx);
    cx->localeCallbacks = callbacks;
}

JS_PUBLIC_API(const JSLocaleCallbacks*)
JS_GetLocaleCallbacks(JSContext* cx)
{
    /* This function can be called by a finalizer. */
    return cx->localeCallbacks;
}

/************************************************************************/

JS_PUBLIC_API(bool)
JS_IsExceptionPending(JSContext* cx)
{
    /* This function can be called by a finalizer. */
    return (bool) cx->isExceptionPending();
}

JS_PUBLIC_API(bool)
JS_GetPendingException(JSContext* cx, MutableHandleValue vp)
{
    AssertHeapIsIdle(cx);
    CHECK_REQUEST(cx);
    if (!cx->isExceptionPending())
        return false;
    return cx->getPendingException(vp);
}

JS_PUBLIC_API(void)
JS_SetPendingException(JSContext* cx, HandleValue value)
{
    AssertHeapIsIdle(cx);
    CHECK_REQUEST(cx);
    assertSameCompartment(cx, value);
    cx->setPendingException(value);
}

JS_PUBLIC_API(void)
JS_ClearPendingException(JSContext* cx)
{
    AssertHeapIsIdle(cx);
    cx->clearPendingException();
}

JS::AutoSaveExceptionState::AutoSaveExceptionState(JSContext* cx)
  : context(cx),
    wasPropagatingForcedReturn(cx->propagatingForcedReturn_),
    wasOverRecursed(cx->overRecursed_),
    wasThrowing(cx->throwing),
    exceptionValue(cx)
{
    AssertHeapIsIdle(cx);
    CHECK_REQUEST(cx);
    if (wasPropagatingForcedReturn)
        cx->clearPropagatingForcedReturn();
    if (wasOverRecursed)
        cx->overRecursed_ = false;
    if (wasThrowing) {
        exceptionValue = cx->unwrappedException_;
        cx->clearPendingException();
    }
}

void
JS::AutoSaveExceptionState::restore()
{
    context->propagatingForcedReturn_ = wasPropagatingForcedReturn;
    context->overRecursed_ = wasOverRecursed;
    context->throwing = wasThrowing;
    context->unwrappedException_ = exceptionValue;
    drop();
}

JS::AutoSaveExceptionState::~AutoSaveExceptionState()
{
    if (!context->isExceptionPending()) {
        if (wasPropagatingForcedReturn)
            context->setPropagatingForcedReturn();
        if (wasThrowing) {
            context->overRecursed_ = wasOverRecursed;
            context->throwing = true;
            context->unwrappedException_ = exceptionValue;
        }
    }
}

struct JSExceptionState {
    explicit JSExceptionState(JSContext* cx) : exception(cx) {}
    bool throwing;
    PersistentRootedValue exception;
};

JS_PUBLIC_API(JSExceptionState*)
JS_SaveExceptionState(JSContext* cx)
{
    JSExceptionState* state;

    AssertHeapIsIdle(cx);
    CHECK_REQUEST(cx);
    state = cx->new_<JSExceptionState>(cx);
    if (state)
        state->throwing = JS_GetPendingException(cx, &state->exception);
    return state;
}

JS_PUBLIC_API(void)
JS_RestoreExceptionState(JSContext* cx, JSExceptionState* state)
{
    AssertHeapIsIdle(cx);
    CHECK_REQUEST(cx);
    if (state) {
        if (state->throwing)
            JS_SetPendingException(cx, state->exception);
        else
            JS_ClearPendingException(cx);
        JS_DropExceptionState(cx, state);
    }
}

JS_PUBLIC_API(void)
JS_DropExceptionState(JSContext* cx, JSExceptionState* state)
{
    AssertHeapIsIdle(cx);
    CHECK_REQUEST(cx);
    js_delete(state);
}

JS_PUBLIC_API(JSErrorReport*)
JS_ErrorFromException(JSContext* cx, HandleObject obj)
{
    AssertHeapIsIdle(cx);
    CHECK_REQUEST(cx);
    assertSameCompartment(cx, obj);
    return ErrorFromException(cx, obj);
}

void
JSErrorReport::initLinebuf(const char16_t* linebuf, size_t linebufLength, size_t tokenOffset)
{
    MOZ_ASSERT(linebuf);
    MOZ_ASSERT(tokenOffset <= linebufLength);
    MOZ_ASSERT(linebuf[linebufLength] == '\0');

    linebuf_ = linebuf;
    linebufLength_ = linebufLength;
    tokenOffset_ = tokenOffset;
}

JS_PUBLIC_API(bool)
JS_ThrowStopIteration(JSContext* cx)
{
    AssertHeapIsIdle(cx);
    return ThrowStopIteration(cx);
}

JS_PUBLIC_API(bool)
JS_IsStopIteration(Value v)
{
    return v.isObject() && v.toObject().is<StopIterationObject>();
}

extern MOZ_NEVER_INLINE JS_PUBLIC_API(void)
JS_AbortIfWrongThread(JSContext* cx)
{
    if (!CurrentThreadCanAccessRuntime(cx))
        MOZ_CRASH();
    if (!js::TlsPerThreadData.get()->associatedWith(cx))
        MOZ_CRASH();
}

#ifdef JS_GC_ZEAL
JS_PUBLIC_API(void)
JS_GetGCZealBits(JSContext* cx, uint32_t* zealBits, uint32_t* frequency, uint32_t* nextScheduled)
{
    cx->runtime()->gc.getZealBits(zealBits, frequency, nextScheduled);
}

JS_PUBLIC_API(void)
JS_SetGCZeal(JSContext* cx, uint8_t zeal, uint32_t frequency)
{
    cx->gc.setZeal(zeal, frequency);
}

JS_PUBLIC_API(void)
JS_ScheduleGC(JSContext* cx, uint32_t count)
{
    cx->runtime()->gc.setNextScheduled(count);
}
#endif

JS_PUBLIC_API(void)
JS_SetParallelParsingEnabled(JSContext* cx, bool enabled)
{
    cx->setParallelParsingEnabled(enabled);
}

JS_PUBLIC_API(void)
JS_SetOffthreadIonCompilationEnabled(JSContext* cx, bool enabled)
{
    cx->setOffthreadIonCompilationEnabled(enabled);
}

JS_PUBLIC_API(void)
JS_SetGlobalJitCompilerOption(JSContext* cx, JSJitCompilerOption opt, uint32_t value)
{
    JSRuntime* rt = cx->runtime();
    switch (opt) {
      case JSJITCOMPILER_BASELINE_WARMUP_TRIGGER:
        if (value == uint32_t(-1)) {
            jit::DefaultJitOptions defaultValues;
            value = defaultValues.baselineWarmUpThreshold;
        }
        jit::JitOptions.baselineWarmUpThreshold = value;
        break;
      case JSJITCOMPILER_ION_WARMUP_TRIGGER:
        if (value == uint32_t(-1)) {
            jit::JitOptions.resetCompilerWarmUpThreshold();
            break;
        }
        jit::JitOptions.setCompilerWarmUpThreshold(value);
        if (value == 0)
            jit::JitOptions.setEagerCompilation();
        break;
      case JSJITCOMPILER_ION_GVN_ENABLE:
        if (value == 0) {
            jit::JitOptions.enableGvn(false);
            JitSpew(js::jit::JitSpew_IonScripts, "Disable ion's GVN");
        } else {
            jit::JitOptions.enableGvn(true);
            JitSpew(js::jit::JitSpew_IonScripts, "Enable ion's GVN");
        }
        break;
      case JSJITCOMPILER_ION_FORCE_IC:
        if (value == 0) {
            jit::JitOptions.forceInlineCaches = false;
            JitSpew(js::jit::JitSpew_IonScripts, "IonBuilder: Enable non-IC optimizations.");
        } else {
            jit::JitOptions.forceInlineCaches = true;
            JitSpew(js::jit::JitSpew_IonScripts, "IonBuilder: Disable non-IC optimizations.");
        }
        break;
      case JSJITCOMPILER_ION_ENABLE:
        if (value == 1) {
            JS::ContextOptionsRef(cx).setIon(true);
            JitSpew(js::jit::JitSpew_IonScripts, "Enable ion");
        } else if (value == 0) {
            JS::ContextOptionsRef(cx).setIon(false);
            JitSpew(js::jit::JitSpew_IonScripts, "Disable ion");
        }
        break;
      case JSJITCOMPILER_BASELINE_ENABLE:
        if (value == 1) {
            JS::ContextOptionsRef(cx).setBaseline(true);
            ReleaseAllJITCode(rt->defaultFreeOp());
            JitSpew(js::jit::JitSpew_BaselineScripts, "Enable baseline");
        } else if (value == 0) {
            JS::ContextOptionsRef(cx).setBaseline(false);
            ReleaseAllJITCode(rt->defaultFreeOp());
            JitSpew(js::jit::JitSpew_BaselineScripts, "Disable baseline");
        }
        break;
      case JSJITCOMPILER_OFFTHREAD_COMPILATION_ENABLE:
        if (value == 1) {
            rt->setOffthreadIonCompilationEnabled(true);
            JitSpew(js::jit::JitSpew_IonScripts, "Enable offthread compilation");
        } else if (value == 0) {
            rt->setOffthreadIonCompilationEnabled(false);
            JitSpew(js::jit::JitSpew_IonScripts, "Disable offthread compilation");
        }
        break;
      case JSJITCOMPILER_JUMP_THRESHOLD:
        if (value == uint32_t(-1)) {
            jit::DefaultJitOptions defaultValues;
            value = defaultValues.jumpThreshold;
        }
        jit::JitOptions.jumpThreshold = value;
        break;
      case JSJITCOMPILER_ASMJS_ATOMICS_ENABLE:
        jit::JitOptions.asmJSAtomicsEnable = !!value;
        break;
      case JSJITCOMPILER_WASM_TEST_MODE:
        jit::JitOptions.wasmTestMode = !!value;
        break;
      case JSJITCOMPILER_WASM_FOLD_OFFSETS:
        jit::JitOptions.wasmFoldOffsets = !!value;
        break;
      case JSJITCOMPILER_ION_INTERRUPT_WITHOUT_SIGNAL:
        jit::JitOptions.ionInterruptWithoutSignals = !!value;
        break;
      default:
        break;
    }
}

JS_PUBLIC_API(int)
JS_GetGlobalJitCompilerOption(JSContext* cx, JSJitCompilerOption opt)
{
#ifndef JS_CODEGEN_NONE
    JSRuntime* rt = cx->runtime();
    switch (opt) {
      case JSJITCOMPILER_BASELINE_WARMUP_TRIGGER:
        return jit::JitOptions.baselineWarmUpThreshold;
      case JSJITCOMPILER_ION_WARMUP_TRIGGER:
        return jit::JitOptions.forcedDefaultIonWarmUpThreshold.isSome()
             ? jit::JitOptions.forcedDefaultIonWarmUpThreshold.ref()
             : jit::OptimizationInfo::CompilerWarmupThreshold;
      case JSJITCOMPILER_ION_FORCE_IC:
        return jit::JitOptions.forceInlineCaches;
      case JSJITCOMPILER_ION_ENABLE:
        return JS::ContextOptionsRef(cx).ion();
      case JSJITCOMPILER_BASELINE_ENABLE:
        return JS::ContextOptionsRef(cx).baseline();
      case JSJITCOMPILER_OFFTHREAD_COMPILATION_ENABLE:
        return rt->canUseOffthreadIonCompilation();
      case JSJITCOMPILER_ASMJS_ATOMICS_ENABLE:
        return jit::JitOptions.asmJSAtomicsEnable ? 1 : 0;
        break;
      case JSJITCOMPILER_WASM_TEST_MODE:
        return jit::JitOptions.wasmTestMode ? 1 : 0;
      case JSJITCOMPILER_WASM_FOLD_OFFSETS:
        return jit::JitOptions.wasmFoldOffsets ? 1 : 0;
      case JSJITCOMPILER_ION_INTERRUPT_WITHOUT_SIGNAL:
        return jit::JitOptions.ionInterruptWithoutSignals ? 1 : 0;
      default:
        break;
    }
#endif
    return 0;
}

/************************************************************************/

#if !defined(STATIC_EXPORTABLE_JS_API) && !defined(STATIC_JS_API) && defined(XP_WIN)

#include "jswin.h"

/*
 * Initialization routine for the JS DLL.
 */
BOOL WINAPI DllMain (HINSTANCE hDLL, DWORD dwReason, LPVOID lpReserved)
{
    return TRUE;
}

#endif

JS_PUBLIC_API(bool)
JS_IndexToId(JSContext* cx, uint32_t index, MutableHandleId id)
{
    return IndexToId(cx, index, id);
}

JS_PUBLIC_API(bool)
JS_CharsToId(JSContext* cx, JS::TwoByteChars chars, MutableHandleId idp)
{
    RootedAtom atom(cx, AtomizeChars(cx, chars.start().get(), chars.length()));
    if (!atom)
        return false;
#ifdef DEBUG
    uint32_t dummy;
    MOZ_ASSERT(!atom->isIndex(&dummy), "API misuse: |chars| must not encode an index");
#endif
    idp.set(AtomToId(atom));
    return true;
}

JS_PUBLIC_API(bool)
JS_IsIdentifier(JSContext* cx, HandleString str, bool* isIdentifier)
{
    assertSameCompartment(cx, str);

    JSLinearString* linearStr = str->ensureLinear(cx);
    if (!linearStr)
        return false;

    *isIdentifier = js::frontend::IsIdentifier(linearStr);
    return true;
}

JS_PUBLIC_API(bool)
JS_IsIdentifier(const char16_t* chars, size_t length)
{
    return js::frontend::IsIdentifier(chars, length);
}

namespace JS {

void AutoFilename::reset()
{
    if (ss_) {
        ss_->decref();
        ss_ = nullptr;
    }
    if (filename_.is<const char*>())
        filename_.as<const char*>() = nullptr;
    else
        filename_.as<UniqueChars>().reset();
}

void AutoFilename::setScriptSource(js::ScriptSource* p)
{
    MOZ_ASSERT(!ss_);
    MOZ_ASSERT(!get());
    ss_ = p;
    if (p) {
        p->incref();
        setUnowned(p->filename());
    }
}

void AutoFilename::setUnowned(const char* filename)
{
    MOZ_ASSERT(!get());
    filename_.as<const char*>() = filename ? filename : "";
}

void AutoFilename::setOwned(UniqueChars&& filename)
{
    MOZ_ASSERT(!get());
    filename_ = AsVariant(Move(filename));
}

const char* AutoFilename::get() const
{
    if (filename_.is<const char*>())
        return filename_.as<const char*>();
    return filename_.as<UniqueChars>().get();
}

JS_PUBLIC_API(bool)
DescribeScriptedCaller(JSContext* cx, AutoFilename* filename, unsigned* lineno,
                       unsigned* column)
{
    if (filename)
        filename->reset();
    if (lineno)
        *lineno = 0;
    if (column)
        *column = 0;

    if (!cx->compartment())
        return false;

    NonBuiltinFrameIter i(cx, cx->compartment()->principals());
    if (i.done())
        return false;

    // If the caller is hidden, the embedding wants us to return false here so
    // that it can check its own stack (see HideScriptedCaller).
    if (i.activation()->scriptedCallerIsHidden())
        return false;

    if (filename) {
        if (i.isWasm()) {
            // For Wasm, copy out the filename, there is no script source.
            UniqueChars copy = DuplicateString(i.filename());
            if (!copy)
                filename->setUnowned("out of memory");
            else
                filename->setOwned(Move(copy));
        } else {
            // All other frames have a script source to read the filename from.
            filename->setScriptSource(i.scriptSource());
        }
    }

    if (lineno)
        *lineno = i.computeLine(column);
    else if (column)
        i.computeLine(column);

    return true;
}

// Fast path to get the activation to use for GetScriptedCallerGlobal. If this
// returns false, the fast path didn't work out and the caller has to use the
// (much slower) NonBuiltinFrameIter path.
//
// The optimization here is that we skip Ion-inlined frames and only look at
// 'outer' frames. That's fine: each activation is tied to a single compartment,
// so if an activation contains at least one non-self-hosted frame, we can use
// the activation's global for GetScriptedCallerGlobal. If, however, all 'outer'
// frames are self-hosted, it's possible Ion inlined a non-self-hosted script,
// so we must return false and use the slower path.
static bool
GetScriptedCallerActivationFast(JSContext* cx, Activation** activation)
{
    ActivationIterator activationIter(cx->runtime());

    if (activationIter.done()) {
        *activation = nullptr;
        return true;
    }

    *activation = activationIter.activation();

    if (activationIter->isJit()) {
        for (jit::JitFrameIterator iter(activationIter); !iter.done(); ++iter) {
            if (iter.isScripted() && !iter.script()->selfHosted())
                return true;
        }
    } else if (activationIter->isInterpreter()) {
        for (InterpreterFrameIterator iter((*activation)->asInterpreter()); !iter.done(); ++iter) {
            if (!iter.frame()->script()->selfHosted())
                return true;
        }
    }

    return false;
}

JS_PUBLIC_API(JSObject*)
GetScriptedCallerGlobal(JSContext* cx)
{
    Activation* activation;

    if (GetScriptedCallerActivationFast(cx, &activation)) {
        if (!activation)
            return nullptr;
    } else {
        NonBuiltinFrameIter i(cx);
        if (i.done())
            return nullptr;
        activation = i.activation();
    }

    // If the caller is hidden, the embedding wants us to return null here so
    // that it can check its own stack (see HideScriptedCaller).
    if (activation->scriptedCallerIsHidden())
        return nullptr;

    GlobalObject* global = activation->compartment()->maybeGlobal();

    // Noone should be running code in the atoms compartment or running code in
    // a compartment without any live objects, so there should definitely be a
    // live global.
    MOZ_ASSERT(global);

    return global;
}

JS_PUBLIC_API(void)
HideScriptedCaller(JSContext* cx)
{
    MOZ_ASSERT(cx);

    // If there's no accessible activation on the stack, we'll return null from
    // DescribeScriptedCaller anyway, so there's no need to annotate anything.
    Activation* act = cx->runtime()->activation();
    if (!act)
        return;
    act->hideScriptedCaller();
}

JS_PUBLIC_API(void)
UnhideScriptedCaller(JSContext* cx)
{
    Activation* act = cx->runtime()->activation();
    if (!act)
        return;
    act->unhideScriptedCaller();
}

} /* namespace JS */

AutoGCRooter::AutoGCRooter(JSContext* cx, ptrdiff_t tag)
  : AutoGCRooter(JS::RootingContext::get(cx), tag)
{}

AutoGCRooter::AutoGCRooter(JS::RootingContext* cx, ptrdiff_t tag)
  : down(cx->roots.autoGCRooters_),
    tag_(tag),
    stackTop(&cx->roots.autoGCRooters_)
{
    MOZ_ASSERT(this != *stackTop);
    *stackTop = this;
}

#ifdef JS_DEBUG
JS_PUBLIC_API(void)
JS::detail::AssertArgumentsAreSane(JSContext* cx, HandleValue value)
{
    AssertHeapIsIdle(cx);
    CHECK_REQUEST(cx);
    assertSameCompartment(cx, value);
}
#endif /* JS_DEBUG */

JS_PUBLIC_API(void*)
JS_EncodeScript(JSContext* cx, HandleScript scriptArg, uint32_t* lengthp)
{
    XDREncoder encoder(cx);
    RootedScript script(cx, scriptArg);
    if (!encoder.codeScript(&script))
        return nullptr;
    return encoder.forgetData(lengthp);
}

JS_PUBLIC_API(void*)
JS_EncodeInterpretedFunction(JSContext* cx, HandleObject funobjArg, uint32_t* lengthp)
{
    XDREncoder encoder(cx);
    RootedFunction funobj(cx, &funobjArg->as<JSFunction>());
    if (!encoder.codeFunction(&funobj))
        return nullptr;
    return encoder.forgetData(lengthp);
}

JS_PUBLIC_API(JSScript*)
JS_DecodeScript(JSContext* cx, const void* data, uint32_t length)
{
    XDRDecoder decoder(cx, data, length);
    RootedScript script(cx);
    if (!decoder.codeScript(&script))
        return nullptr;
    return script;
}

JS_PUBLIC_API(JSObject*)
JS_DecodeInterpretedFunction(JSContext* cx, const void* data, uint32_t length)
{
    XDRDecoder decoder(cx, data, length);
    RootedFunction funobj(cx);
    if (!decoder.codeFunction(&funobj))
        return nullptr;
    return funobj;
}

// TaintFox: Taint related JSAPI code.
JS_PUBLIC_API(const StringTaint&)
JS_GetStringTaint(const JSString* str)
{
    return str->taint();
}

JS_PUBLIC_API(const StringTaint&)
JS_GetStringTaint(const JSFlatString* str)
{
    return str->taint();
}

JS_PUBLIC_API(void)
JS_SetStringTaint(JSString* str, const StringTaint& taint)
{
    str->setTaint(taint);
}


JS_PUBLIC_API(void)
JS_ReportTaintSink(JSContext* cx, JS::HandleString str, const char* sink)
{
    MOZ_ASSERT(str->isTainted());
    MOZ_ASSERT(!cx->isExceptionPending());
    const unsigned TAINT_REPORT_FUNCTION_SLOT = 5;

    // Print a message to stdout. Also include the current JS backtrace.
    auto& firstRange = *str->taint().begin();
    std::cerr << "!!! Tainted flow into " << sink << " from " << firstRange.flow().source().name() << " !!!" << std::endl;
    DumpBacktrace(cx);

    // Trigger a custom event that can be caught by an extension.
    // To simplify things, this part is implemented in JavaScript. Since we don't want to recompile
    // this code everytime we detect a tainted flow, we store the compiled function into a reserved
    // slot of the current global object.
    RootedFunction report(cx);

    JSObject* global = cx->global();
    MOZ_ASSERT(global->isNative());

    RootedValue slot(cx, JS_GetReservedSlot(global, TAINT_REPORT_FUNCTION_SLOT));
    if (slot.isUndefined()) {
        // Need to compile.
        const char* argnames[3] = {"str", "sink", "stack"};
        const char* funbody =
            "if (typeof window !== 'undefined' && typeof document !== 'undefined') {\n"
            "    var t = window;\n"
            "    if (location.protocol == 'javascript:' || location.protocol == 'data:' || location.protocol == 'about:') {\n"
            "        t = parent.window;\n"
            "    }\n"
            "    var pl;\n"
            "    try {\n"
            "        pl = parent.location.href;\n"
            "    } catch (e) {\n"
            "        pl = 'different origin';\n"
            "    }\n"
            "    var e = document.createEvent('CustomEvent');\n"
            "    e.initCustomEvent('__taintreport', true, false, {\n"
            "        subframe: t !== window,\n"
            "        loc: location.href,\n"
            "        parentloc: pl,\n"
            "        str: str,\n"
            "        sink: sink,\n"
            "        stack: stack\n"
            "    });\n"
            "    t.dispatchEvent(e);\n"
            "}";
        CompileOptions options(cx);
        options.setFile("taint_reporting.js");

        AutoObjectVector emptyScopeChain(cx);
        CompileFunction(cx, emptyScopeChain, options, "ReportTaintSink", 3, argnames, funbody, strlen(funbody), &report);
        MOZ_ASSERT(report);

        // Store the compiled function into the current global object.
        JS_SetReservedSlot(global, TAINT_REPORT_FUNCTION_SLOT, ObjectValue(*report));
    } else {
        report = JS_ValueToFunction(cx, slot);
    }

    RootedObject stack(cx);
    CaptureCurrentStack(cx, &stack);

    JS::AutoValueArray<3> arguments(cx);
    arguments[0].setString(str);
    arguments[1].setString(NewStringCopyZ<CanGC>(cx, sink));
    arguments[2].setObject(*stack);

    RootedValue rval(cx);
    JS_CallFunction(cx, nullptr, report, arguments, &rval);
    MOZ_ASSERT(!cx->isExceptionPending());
}

JS_PUBLIC_API(void)
JS::SetBuildIdOp(JSContext* cx, JS::BuildIdOp buildIdOp)
{
    cx->runtime()->buildIdOp = buildIdOp;
}

JS_PUBLIC_API(void)
JS::SetAsmJSCacheOps(JSContext* cx, const JS::AsmJSCacheOps* ops)
{
    cx->runtime()->asmJSCacheOps = *ops;
}

char*
JSAutoByteString::encodeLatin1(ExclusiveContext* cx, JSString* str)
{
    mBytes = EncodeLatin1(cx, str);
    return mBytes;
}

JS_PUBLIC_API(void)
JS::SetLargeAllocationFailureCallback(JSContext* cx, JS::LargeAllocationFailureCallback lafc,
                                      void* data)
{
    cx->largeAllocationFailureCallback = lafc;
    cx->largeAllocationFailureCallbackData = data;
}

JS_PUBLIC_API(void)
JS::SetOutOfMemoryCallback(JSContext* cx, OutOfMemoryCallback cb, void* data)
{
    cx->oomCallback = cb;
    cx->oomCallbackData = data;
}

JS::FirstSubsumedFrame::FirstSubsumedFrame(JSContext* cx,
                                           bool ignoreSelfHostedFrames /* = true */)
  : JS::FirstSubsumedFrame(cx, cx->compartment()->principals(), ignoreSelfHostedFrames)
{ }

JS_PUBLIC_API(bool)
JS::CaptureCurrentStack(JSContext* cx, JS::MutableHandleObject stackp,
                        JS::StackCapture&& capture /* = JS::StackCapture(JS::AllFrames()) */)
{
    AssertHeapIsIdle(cx);
    CHECK_REQUEST(cx);
    MOZ_RELEASE_ASSERT(cx->compartment());

    JSCompartment* compartment = cx->compartment();
    Rooted<SavedFrame*> frame(cx);
    if (!compartment->savedStacks().saveCurrentStack(cx, &frame, mozilla::Move(capture)))
        return false;
    stackp.set(frame.get());
    return true;
}

JS_PUBLIC_API(bool)
JS::CopyAsyncStack(JSContext* cx, JS::HandleObject asyncStack,
                   JS::HandleString asyncCause, JS::MutableHandleObject stackp,
                   unsigned maxFrameCount)
{
    AssertHeapIsIdle(cx);
    CHECK_REQUEST(cx);
    MOZ_RELEASE_ASSERT(cx->compartment());

    js::AssertObjectIsSavedFrameOrWrapper(cx, asyncStack);
    JSCompartment* compartment = cx->compartment();
    Rooted<SavedFrame*> frame(cx);
    if (!compartment->savedStacks().copyAsyncStack(cx, asyncStack, asyncCause,
                                                   &frame, maxFrameCount))
        return false;
    stackp.set(frame.get());
    return true;
}

JS_PUBLIC_API(Zone*)
JS::GetObjectZone(JSObject* obj)
{
    return obj->zone();
}

JS_PUBLIC_API(JS::TraceKind)
JS::GCThingTraceKind(void* thing)
{
    MOZ_ASSERT(thing);
    return static_cast<js::gc::Cell*>(thing)->getTraceKind();
}<|MERGE_RESOLUTION|>--- conflicted
+++ resolved
@@ -4126,21 +4126,14 @@
     bool result = true;
 
     CompileOptions options(cx);
-<<<<<<< HEAD
-    Parser<frontend::FullParseHandler> parser(cx, &cx->tempLifoAlloc(),
-                                              options, chars, length, EmptyTaint,
-                                              /* foldConstants = */ true, nullptr, nullptr);
-    JSErrorReporter older = JS_SetErrorReporter(cx->runtime(), nullptr);
-=======
     frontend::UsedNameTracker usedNames(cx);
     if (!usedNames.init())
         return false;
     frontend::Parser<frontend::FullParseHandler> parser(cx, cx->tempLifoAlloc(),
-                                                        options, chars, length,
+                                                        options, chars, length, EmptyTaint,
                                                         /* foldConstants = */ true,
                                                         usedNames, nullptr, nullptr);
     JS::WarningReporter older = JS::SetWarningReporter(cx, nullptr);
->>>>>>> 9849e384
     if (!parser.checkOptions() || !parser.parse()) {
         // We ran into an error. If it was because we ran out of source, we
         // return false so our caller knows to try to collect more buffered
