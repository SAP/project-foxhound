--- conflicted
+++ resolved
@@ -22,11 +22,8 @@
 #ifdef __linux__
 #  include <dlfcn.h>
 #endif
-<<<<<<< HEAD
 #include <iostream>
-=======
 #include <iterator>
->>>>>>> 713683b4
 #include <stdarg.h>
 #include <string.h>
 
@@ -4514,66 +4511,6 @@
 }
 #endif /* JS_DEBUG */
 
-<<<<<<< HEAD
-JS_PUBLIC_API JS::TranscodeResult JS::EncodeScript(JSContext* cx,
-                                                   TranscodeBuffer& buffer,
-                                                   HandleScript scriptArg) {
-  XDREncoder encoder(cx, buffer, buffer.length());
-  RootedScript script(cx, scriptArg);
-  XDRResult res = encoder.codeScript(&script);
-  if (res.isErr()) {
-    buffer.clearAndFree();
-    return res.unwrapErr();
-  }
-  MOZ_ASSERT(!buffer.empty());
-  return JS::TranscodeResult_Ok;
-}
-
-JS_PUBLIC_API JS::TranscodeResult JS::DecodeScript(
-    JSContext* cx, TranscodeBuffer& buffer, JS::MutableHandleScript scriptp,
-    size_t cursorIndex) {
-  Rooted<UniquePtr<XDRDecoder>> decoder(
-      cx, js::MakeUnique<XDRDecoder>(cx, buffer, cursorIndex));
-  if (!decoder) {
-    ReportOutOfMemory(cx);
-    return JS::TranscodeResult_Throw;
-  }
-  XDRResult res = decoder->codeScript(scriptp);
-  MOZ_ASSERT(bool(scriptp) == res.isOk());
-  if (res.isErr()) {
-    return res.unwrapErr();
-  }
-  return JS::TranscodeResult_Ok;
-}
-
-JS_PUBLIC_API JS::TranscodeResult JS::DecodeScript(
-    JSContext* cx, const TranscodeRange& range,
-    JS::MutableHandleScript scriptp) {
-  Rooted<UniquePtr<XDRDecoder>> decoder(cx,
-                                        js::MakeUnique<XDRDecoder>(cx, range));
-  if (!decoder) {
-    ReportOutOfMemory(cx);
-    return JS::TranscodeResult_Throw;
-  }
-  XDRResult res = decoder->codeScript(scriptp);
-  MOZ_ASSERT(bool(scriptp) == res.isOk());
-  if (res.isErr()) {
-    return res.unwrapErr();
-  }
-  return JS::TranscodeResult_Ok;
-}
-
-JS_PUBLIC_API bool JS::StartIncrementalEncoding(JSContext* cx,
-                                                JS::HandleScript script) {
-  if (!script) {
-    return false;
-  }
-  if (!script->scriptSource()->xdrEncodeTopLevel(cx, script)) {
-    return false;
-  }
-  return true;
-}
-
 // TaintFox: Taint related JSAPI code.
 JS_PUBLIC_API const StringTaint&
 JS_GetStringTaint(const JSString* str)
@@ -4699,7 +4636,7 @@
   JSObject* global = cx->global();
   MOZ_ASSERT(global->isNative());
 
-  RootedValue slot(cx, JS_GetReservedSlot(global, TAINT_REPORT_FUNCTION_SLOT));
+  RootedValue slot(cx, JS::GetReservedSlot(global, TAINT_REPORT_FUNCTION_SLOT));
   if (slot.isUndefined()) {
     // Need to compile.
     const char* argnames[3] = {"str", "sink", "stack"};
@@ -4763,8 +4700,6 @@
   MOZ_ASSERT(!cx->isExceptionPending());
 }
 
-=======
->>>>>>> 713683b4
 JS_PUBLIC_API bool JS::FinishIncrementalEncoding(JSContext* cx,
                                                  JS::HandleScript script,
                                                  TranscodeBuffer& buffer) {
