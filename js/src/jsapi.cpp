--- conflicted
+++ resolved
@@ -4947,7 +4947,6 @@
 }
 #endif /* JS_DEBUG */
 
-<<<<<<< HEAD
 // Foxhound: Taint related JSAPI code.
 JS_PUBLIC_API const StringTaint&
 JS_GetStringTaint(const JSString* str)
@@ -5171,55 +5170,6 @@
 #endif
 }
 
-JS_PUBLIC_API bool JS::FinishIncrementalEncoding(JSContext* cx,
-                                                 JS::HandleScript script,
-                                                 TranscodeBuffer& buffer) {
-  if (!script) {
-    return false;
-  }
-  if (!script->scriptSource()->xdrFinalizeEncoder(cx, buffer)) {
-    return false;
-  }
-  return true;
-}
-
-JS_PUBLIC_API bool JS::FinishIncrementalEncoding(JSContext* cx,
-                                                 JS::HandleScript script,
-                                                 JS::Stencil** stencilOut) {
-  if (!script) {
-    return false;
-  }
-  if (!script->scriptSource()->xdrFinalizeEncoder(cx, stencilOut)) {
-    return false;
-  }
-  return true;
-}
-
-JS_PUBLIC_API bool JS::FinishIncrementalEncoding(JSContext* cx,
-                                                 JS::Handle<JSObject*> module,
-                                                 TranscodeBuffer& buffer) {
-  if (!module->as<ModuleObject>()
-           .scriptSourceObject()
-           ->source()
-           ->xdrFinalizeEncoder(cx, buffer)) {
-    return false;
-  }
-  return true;
-}
-
-JS_PUBLIC_API void JS::AbortIncrementalEncoding(JS::HandleScript script) {
-  if (!script) {
-    return;
-  }
-  script->scriptSource()->xdrAbortEncoder();
-}
-
-JS_PUBLIC_API void JS::AbortIncrementalEncoding(JS::Handle<JSObject*> module) {
-  module->as<ModuleObject>().scriptSourceObject()->source()->xdrAbortEncoder();
-}
-
-=======
->>>>>>> 9cbfae27
 bool JS::IsWasmModuleObject(HandleObject obj) {
   return obj->canUnwrapAs<WasmModuleObject>();
 }
