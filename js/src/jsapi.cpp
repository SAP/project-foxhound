/* -*- Mode: C++; tab-width: 8; indent-tabs-mode: nil; c-basic-offset: 2 -*-
 * vim: set ts=8 sts=2 et sw=2 tw=80:
 * This Source Code Form is subject to the terms of the Mozilla Public
 * License, v. 2.0. If a copy of the MPL was not distributed with this
 * file, You can obtain one at http://mozilla.org/MPL/2.0/. */
/*
 * Modifications Copyright SAP SE. 2019-2021.  All rights reserved.
 */

/*
 * JavaScript API.
 */

#include "jsapi.h"

#include "mozilla/FloatingPoint.h"
#include "mozilla/Maybe.h"
#include "mozilla/PodOperations.h"
#include "mozilla/Sprintf.h"

#include <algorithm>
#include <cstdarg>
#ifdef __linux__
#  include <dlfcn.h>
#endif
#include <iostream>
#include <iterator>
#include <stdarg.h>
#include <string.h>

#include "jsexn.h"
#include "jsfriendapi.h"
#include "jsmath.h"
#include "jstypes.h"

#include "builtin/AtomicsObject.h"
#include "builtin/Eval.h"
#include "builtin/JSON.h"
#include "builtin/Promise.h"
#include "builtin/Symbol.h"
#include "frontend/BytecodeCompiler.h"
#include "frontend/FrontendContext.h"  // AutoReportFrontendContext
#include "gc/GC.h"
#include "gc/GCContext.h"
#include "gc/Marking.h"
#include "gc/PublicIterators.h"
#include "jit/JitSpewer.h"
#include "js/CallAndConstruct.h"  // JS::IsCallable
#include "js/CharacterEncoding.h"
#include "js/CompilationAndEvaluation.h"
#include "js/CompileOptions.h"
#include "js/ContextOptions.h"  // JS::ContextOptions{,Ref}
#include "js/Conversions.h"
#include "js/ErrorInterceptor.h"
#include "js/friend/ErrorMessages.h"  // js::GetErrorMessage, JSMSG_*
#include "js/friend/StackLimits.h"    // js::AutoCheckRecursionLimit
#include "js/GlobalObject.h"
#include "js/Initialization.h"
#include "js/Interrupt.h"
#include "js/JSON.h"
#include "js/LocaleSensitive.h"
#include "js/MemoryCallbacks.h"
#include "js/MemoryFunctions.h"
#include "js/PropertySpec.h"
#include "js/Proxy.h"
#include "js/ScriptPrivate.h"
#include "js/StableStringChars.h"
#include "js/Stack.h"  // JS::NativeStackSize, JS::NativeStackLimitMax, JS::GetNativeStackLimit
#include "js/StreamConsumer.h"
#include "js/String.h"  // JS::MaxStringLength
#include "js/Symbol.h"
#include "js/TelemetryTimers.h"
#include "js/Utility.h"
#include "js/WaitCallbacks.h"
#include "js/WasmModule.h"
#include "js/Wrapper.h"
#include "js/WrapperCallbacks.h"
#include "proxy/DOMProxy.h"
#include "util/StringBuffer.h"
#include "util/Text.h"
#include "vm/BoundFunctionObject.h"
#include "vm/EnvironmentObject.h"
#include "vm/ErrorObject.h"
#include "vm/ErrorReporting.h"
#include "vm/FunctionPrefixKind.h"
#include "vm/Interpreter.h"
#include "vm/JSAtom.h"
#include "vm/JSAtomState.h"
#include "vm/JSContext.h"
#include "vm/JSFunction.h"
#include "vm/JSObject.h"
#include "vm/JSScript.h"
#include "vm/PlainObject.h"    // js::PlainObject
#include "vm/PromiseObject.h"  // js::PromiseObject
#include "vm/Runtime.h"
#include "vm/SavedStacks.h"
#include "vm/StringType.h"
#include "vm/Time.h"
#include "vm/ToSource.h"
#include "vm/WrapperObject.h"
#include "wasm/WasmModule.h"
#include "wasm/WasmProcess.h"

#include "builtin/Promise-inl.h"
#include "debugger/DebugAPI-inl.h"
#include "vm/Compartment-inl.h"
#include "vm/Interpreter-inl.h"
#include "vm/IsGivenTypeObject-inl.h"  // js::IsGivenTypeObject
#include "vm/JSAtom-inl.h"
#include "vm/JSFunction-inl.h"
#include "vm/JSScript-inl.h"
#include "vm/NativeObject-inl.h"
#include "vm/SavedStacks-inl.h"
#include "vm/StringType-inl.h"

using namespace js;

using mozilla::Maybe;
using mozilla::PodCopy;
using mozilla::Some;

using JS::AutoStableStringChars;
using JS::CompileOptions;
using JS::ReadOnlyCompileOptions;
using JS::SourceText;

// See preprocessor definition of JS_BITS_PER_WORD in jstypes.h; make sure
// JS_64BIT (used internally) agrees with it
#ifdef JS_64BIT
static_assert(JS_BITS_PER_WORD == 64, "values must be in sync");
#else
static_assert(JS_BITS_PER_WORD == 32, "values must be in sync");
#endif

JS_PUBLIC_API void JS::CallArgs::reportMoreArgsNeeded(JSContext* cx,
                                                      const char* fnname,
                                                      unsigned required,
                                                      unsigned actual) {
  char requiredArgsStr[40];
  SprintfLiteral(requiredArgsStr, "%u", required);
  char actualArgsStr[40];
  SprintfLiteral(actualArgsStr, "%u", actual);
  JS_ReportErrorNumberASCII(cx, GetErrorMessage, nullptr,
                            JSMSG_MORE_ARGS_NEEDED, fnname, requiredArgsStr,
                            required == 1 ? "" : "s", actualArgsStr);
}

static bool ErrorTakesArguments(unsigned msg) {
  MOZ_ASSERT(msg < JSErr_Limit);
  unsigned argCount = js_ErrorFormatString[msg].argCount;
  MOZ_ASSERT(argCount <= 2);
  return argCount == 1 || argCount == 2;
}

static bool ErrorTakesObjectArgument(unsigned msg) {
  MOZ_ASSERT(msg < JSErr_Limit);
  unsigned argCount = js_ErrorFormatString[msg].argCount;
  MOZ_ASSERT(argCount <= 2);
  return argCount == 2;
}

bool JS::ObjectOpResult::reportError(JSContext* cx, HandleObject obj,
                                     HandleId id) {
  static_assert(unsigned(OkCode) == unsigned(JSMSG_NOT_AN_ERROR),
                "unsigned value of OkCode must not be an error code");
  MOZ_ASSERT(code_ != Uninitialized);
  MOZ_ASSERT(!ok());
  cx->check(obj);

  if (code_ == JSMSG_OBJECT_NOT_EXTENSIBLE) {
    RootedValue val(cx, ObjectValue(*obj));
    return ReportValueError(cx, code_, JSDVG_IGNORE_STACK, val, nullptr);
  }

  if (ErrorTakesArguments(code_)) {
    UniqueChars propName =
        IdToPrintableUTF8(cx, id, IdToPrintableBehavior::IdIsPropertyKey);
    if (!propName) {
      return false;
    }

    if (code_ == JSMSG_SET_NON_OBJECT_RECEIVER) {
      // We know that the original receiver was a primitive, so unbox it.
      RootedValue val(cx, ObjectValue(*obj));
      if (!obj->is<ProxyObject>()) {
        if (!Unbox(cx, obj, &val)) {
          return false;
        }
      }
      return ReportValueError(cx, code_, JSDVG_IGNORE_STACK, val, nullptr,
                              propName.get());
    }

    if (ErrorTakesObjectArgument(code_)) {
      JSObject* unwrapped = js::CheckedUnwrapStatic(obj);
      const char* name = unwrapped ? unwrapped->getClass()->name : "Object";
      JS_ReportErrorNumberUTF8(cx, GetErrorMessage, nullptr, code_, name,
                               propName.get());
      return false;
    }

    JS_ReportErrorNumberUTF8(cx, GetErrorMessage, nullptr, code_,
                             propName.get());
    return false;
  }
  JS_ReportErrorNumberASCII(cx, GetErrorMessage, nullptr, code_);
  return false;
}

bool JS::ObjectOpResult::reportError(JSContext* cx, HandleObject obj) {
  MOZ_ASSERT(code_ != Uninitialized);
  MOZ_ASSERT(!ok());
  MOZ_ASSERT(!ErrorTakesArguments(code_));
  cx->check(obj);

  JS_ReportErrorNumberASCII(cx, GetErrorMessage, nullptr, code_);
  return false;
}

JS_PUBLIC_API bool JS::ObjectOpResult::failCantRedefineProp() {
  return fail(JSMSG_CANT_REDEFINE_PROP);
}

JS_PUBLIC_API bool JS::ObjectOpResult::failReadOnly() {
  return fail(JSMSG_READ_ONLY);
}

JS_PUBLIC_API bool JS::ObjectOpResult::failGetterOnly() {
  return fail(JSMSG_GETTER_ONLY);
}

JS_PUBLIC_API bool JS::ObjectOpResult::failCantDelete() {
  return fail(JSMSG_CANT_DELETE);
}

JS_PUBLIC_API bool JS::ObjectOpResult::failCantSetInterposed() {
  return fail(JSMSG_CANT_SET_INTERPOSED);
}

JS_PUBLIC_API bool JS::ObjectOpResult::failCantDefineWindowElement() {
  return fail(JSMSG_CANT_DEFINE_WINDOW_ELEMENT);
}

JS_PUBLIC_API bool JS::ObjectOpResult::failCantDeleteWindowElement() {
  return fail(JSMSG_CANT_DELETE_WINDOW_ELEMENT);
}

JS_PUBLIC_API bool JS::ObjectOpResult::failCantDefineWindowNamedProperty() {
  return fail(JSMSG_CANT_DEFINE_WINDOW_NAMED_PROPERTY);
}

JS_PUBLIC_API bool JS::ObjectOpResult::failCantDeleteWindowNamedProperty() {
  return fail(JSMSG_CANT_DELETE_WINDOW_NAMED_PROPERTY);
}

JS_PUBLIC_API bool JS::ObjectOpResult::failCantDefineWindowNonConfigurable() {
  return fail(JSMSG_CANT_DEFINE_WINDOW_NC);
}

JS_PUBLIC_API bool JS::ObjectOpResult::failCantPreventExtensions() {
  return fail(JSMSG_CANT_PREVENT_EXTENSIONS);
}

JS_PUBLIC_API bool JS::ObjectOpResult::failCantSetProto() {
  return fail(JSMSG_CANT_SET_PROTO);
}

JS_PUBLIC_API bool JS::ObjectOpResult::failNoNamedSetter() {
  return fail(JSMSG_NO_NAMED_SETTER);
}

JS_PUBLIC_API bool JS::ObjectOpResult::failNoIndexedSetter() {
  return fail(JSMSG_NO_INDEXED_SETTER);
}

JS_PUBLIC_API bool JS::ObjectOpResult::failNotDataDescriptor() {
  return fail(JSMSG_NOT_DATA_DESCRIPTOR);
}

JS_PUBLIC_API bool JS::ObjectOpResult::failInvalidDescriptor() {
  return fail(JSMSG_INVALID_DESCRIPTOR);
}

JS_PUBLIC_API bool JS::ObjectOpResult::failBadArrayLength() {
  return fail(JSMSG_BAD_ARRAY_LENGTH);
}

JS_PUBLIC_API bool JS::ObjectOpResult::failBadIndex() {
  return fail(JSMSG_BAD_INDEX);
}

JS_PUBLIC_API int64_t JS_Now() { return PRMJ_Now(); }

JS_PUBLIC_API Value JS_GetEmptyStringValue(JSContext* cx) {
  return StringValue(cx->runtime()->emptyString);
}

JS_PUBLIC_API JSString* JS_GetEmptyString(JSContext* cx) {
  MOZ_ASSERT(cx->emptyString());
  return cx->emptyString();
}

namespace js {

void AssertHeapIsIdle() { MOZ_ASSERT(!JS::RuntimeHeapIsBusy()); }

}  // namespace js

static void AssertHeapIsIdleOrIterating() {
  MOZ_ASSERT(!JS::RuntimeHeapIsCollecting());
}

JS_PUBLIC_API bool JS_ValueToObject(JSContext* cx, HandleValue value,
                                    MutableHandleObject objp) {
  AssertHeapIsIdle();
  CHECK_THREAD(cx);
  cx->check(value);
  if (value.isNullOrUndefined()) {
    objp.set(nullptr);
    return true;
  }
  JSObject* obj = ToObject(cx, value);
  if (!obj) {
    return false;
  }
  objp.set(obj);
  return true;
}

JS_PUBLIC_API JSFunction* JS_ValueToFunction(JSContext* cx, HandleValue value) {
  AssertHeapIsIdle();
  CHECK_THREAD(cx);
  cx->check(value);
  return ReportIfNotFunction(cx, value);
}

JS_PUBLIC_API JSFunction* JS_ValueToConstructor(JSContext* cx,
                                                HandleValue value) {
  AssertHeapIsIdle();
  CHECK_THREAD(cx);
  cx->check(value);
  return ReportIfNotFunction(cx, value);
}

JS_PUBLIC_API JSString* JS_ValueToSource(JSContext* cx, HandleValue value) {
  AssertHeapIsIdle();
  CHECK_THREAD(cx);
  cx->check(value);
  return ValueToSource(cx, value);
}

JS_PUBLIC_API bool JS_DoubleIsInt32(double d, int32_t* ip) {
  return mozilla::NumberIsInt32(d, ip);
}

JS_PUBLIC_API JSType JS_TypeOfValue(JSContext* cx, HandleValue value) {
  AssertHeapIsIdle();
  CHECK_THREAD(cx);
  cx->check(value);
  return TypeOfValue(value);
}

JS_PUBLIC_API bool JS_IsBuiltinEvalFunction(JSFunction* fun) {
  return IsAnyBuiltinEval(fun);
}

JS_PUBLIC_API bool JS_IsBuiltinFunctionConstructor(JSFunction* fun) {
  return fun->isBuiltinFunctionConstructor();
}

JS_PUBLIC_API bool JS_ObjectIsBoundFunction(JSObject* obj) {
  return obj->is<BoundFunctionObject>();
}

JS_PUBLIC_API JSObject* JS_GetBoundFunctionTarget(JSObject* obj) {
  return obj->is<BoundFunctionObject>()
             ? obj->as<BoundFunctionObject>().getTarget()
             : nullptr;
}

/************************************************************************/

// Prevent functions from being discarded by linker, so that they are callable
// when debugging.
static void PreventDiscardingFunctions() {
  if (reinterpret_cast<uintptr_t>(&PreventDiscardingFunctions) == 1) {
    // Never executed.
    memset((void*)&js::debug::GetMarkInfo, 0, 1);
    memset((void*)&js::debug::GetMarkWordAddress, 0, 1);
    memset((void*)&js::debug::GetMarkMask, 0, 1);
  }
}

JS_PUBLIC_API JSContext* JS_NewContext(uint32_t maxbytes,
                                       JSRuntime* parentRuntime) {
  MOZ_ASSERT(JS::detail::libraryInitState == JS::detail::InitState::Running,
             "must call JS_Init prior to creating any JSContexts");

  // Prevent linker from discarding unused debug functions.
  PreventDiscardingFunctions();

  // Make sure that all parent runtimes are the topmost parent.
  while (parentRuntime && parentRuntime->parentRuntime) {
    parentRuntime = parentRuntime->parentRuntime;
  }

  return NewContext(maxbytes, parentRuntime);
}

JS_PUBLIC_API void JS_DestroyContext(JSContext* cx) { DestroyContext(cx); }

JS_PUBLIC_API void* JS_GetContextPrivate(JSContext* cx) { return cx->data; }

JS_PUBLIC_API void JS_SetContextPrivate(JSContext* cx, void* data) {
  cx->data = data;
}

JS_PUBLIC_API void JS_SetFutexCanWait(JSContext* cx) {
  cx->fx.setCanWait(true);
}

JS_PUBLIC_API JSRuntime* JS_GetParentRuntime(JSContext* cx) {
  return cx->runtime()->parentRuntime ? cx->runtime()->parentRuntime
                                      : cx->runtime();
}

JS_PUBLIC_API JSRuntime* JS_GetRuntime(JSContext* cx) { return cx->runtime(); }

JS_PUBLIC_API JS::ContextOptions& JS::ContextOptionsRef(JSContext* cx) {
  return cx->options();
}

JS::ContextOptions& JS::ContextOptions::setFuzzing(bool flag) {
#ifdef FUZZING
  fuzzing_ = flag;
#endif
  return *this;
}

JS_PUBLIC_API const char* JS_GetImplementationVersion(void) {
  return "JavaScript-C" MOZILLA_VERSION;
}

JS_PUBLIC_API void JS_SetDestroyZoneCallback(JSContext* cx,
                                             JSDestroyZoneCallback callback) {
  cx->runtime()->destroyZoneCallback = callback;
}

JS_PUBLIC_API void JS_SetDestroyCompartmentCallback(
    JSContext* cx, JSDestroyCompartmentCallback callback) {
  cx->runtime()->destroyCompartmentCallback = callback;
}

JS_PUBLIC_API void JS_SetSizeOfIncludingThisCompartmentCallback(
    JSContext* cx, JSSizeOfIncludingThisCompartmentCallback callback) {
  cx->runtime()->sizeOfIncludingThisCompartmentCallback = callback;
}

JS_PUBLIC_API void JS_SetErrorInterceptorCallback(
    JSRuntime* rt, JSErrorInterceptor* callback) {
#if defined(NIGHTLY_BUILD)
  rt->errorInterception.interceptor = callback;
#endif  // defined(NIGHTLY_BUILD)
}

JS_PUBLIC_API JSErrorInterceptor* JS_GetErrorInterceptorCallback(
    JSRuntime* rt) {
#if defined(NIGHTLY_BUILD)
  return rt->errorInterception.interceptor;
#else   // !NIGHTLY_BUILD
  return nullptr;
#endif  // defined(NIGHTLY_BUILD)
}

JS_PUBLIC_API Maybe<JSExnType> JS_GetErrorType(const JS::Value& val) {
  // All errors are objects.
  if (!val.isObject()) {
    return mozilla::Nothing();
  }

  const JSObject& obj = val.toObject();

  // All errors are `ErrorObject`.
  if (!obj.is<js::ErrorObject>()) {
    // Not one of the primitive errors.
    return mozilla::Nothing();
  }

  const js::ErrorObject& err = obj.as<js::ErrorObject>();
  return mozilla::Some(err.type());
}

JS_PUBLIC_API void JS_SetWrapObjectCallbacks(
    JSContext* cx, const JSWrapObjectCallbacks* callbacks) {
  cx->runtime()->wrapObjectCallbacks = callbacks;
}

JS_PUBLIC_API Realm* JS::EnterRealm(JSContext* cx, JSObject* target) {
  AssertHeapIsIdle();
  CHECK_THREAD(cx);

  MOZ_DIAGNOSTIC_ASSERT(!js::IsCrossCompartmentWrapper(target));

  Realm* oldRealm = cx->realm();
  cx->enterRealmOf(target);
  return oldRealm;
}

JS_PUBLIC_API void JS::LeaveRealm(JSContext* cx, JS::Realm* oldRealm) {
  AssertHeapIsIdle();
  CHECK_THREAD(cx);
  cx->leaveRealm(oldRealm);
}

JSAutoRealm::JSAutoRealm(JSContext* cx, JSObject* target)
    : cx_(cx), oldRealm_(cx->realm()) {
  MOZ_DIAGNOSTIC_ASSERT(!js::IsCrossCompartmentWrapper(target));
  AssertHeapIsIdleOrIterating();
  cx_->enterRealmOf(target);
}

JSAutoRealm::JSAutoRealm(JSContext* cx, JSScript* target)
    : cx_(cx), oldRealm_(cx->realm()) {
  AssertHeapIsIdleOrIterating();
  cx_->enterRealmOf(target);
}

JSAutoRealm::~JSAutoRealm() { cx_->leaveRealm(oldRealm_); }

JSAutoNullableRealm::JSAutoNullableRealm(JSContext* cx, JSObject* targetOrNull)
    : cx_(cx), oldRealm_(cx->realm()) {
  AssertHeapIsIdleOrIterating();
  if (targetOrNull) {
    MOZ_DIAGNOSTIC_ASSERT(!js::IsCrossCompartmentWrapper(targetOrNull));
    cx_->enterRealmOf(targetOrNull);
  } else {
    cx_->enterNullRealm();
  }
}

JSAutoNullableRealm::~JSAutoNullableRealm() { cx_->leaveRealm(oldRealm_); }

JS_PUBLIC_API void JS_SetCompartmentPrivate(JS::Compartment* compartment,
                                            void* data) {
  compartment->data = data;
}

JS_PUBLIC_API void* JS_GetCompartmentPrivate(JS::Compartment* compartment) {
  return compartment->data;
}

JS_PUBLIC_API void JS_MarkCrossZoneId(JSContext* cx, jsid id) {
  cx->markId(id);
}

JS_PUBLIC_API void JS_MarkCrossZoneIdValue(JSContext* cx, const Value& value) {
  cx->markAtomValue(value);
}

JS_PUBLIC_API void JS_SetZoneUserData(JS::Zone* zone, void* data) {
  zone->data = data;
}

JS_PUBLIC_API void* JS_GetZoneUserData(JS::Zone* zone) { return zone->data; }

JS_PUBLIC_API bool JS_WrapObject(JSContext* cx, MutableHandleObject objp) {
  AssertHeapIsIdle();
  CHECK_THREAD(cx);
  if (objp) {
    JS::ExposeObjectToActiveJS(objp);
  }
  return cx->compartment()->wrap(cx, objp);
}

JS_PUBLIC_API bool JS_WrapValue(JSContext* cx, MutableHandleValue vp) {
  AssertHeapIsIdle();
  CHECK_THREAD(cx);
  JS::ExposeValueToActiveJS(vp);
  return cx->compartment()->wrap(cx, vp);
}

static void ReleaseAssertObjectHasNoWrappers(JSContext* cx,
                                             HandleObject target) {
  for (CompartmentsIter c(cx->runtime()); !c.done(); c.next()) {
    if (c->lookupWrapper(target)) {
      MOZ_CRASH("wrapper found for target object");
    }
  }
}

/*
 * [SMDOC] Brain transplants.
 *
 * Not for beginners or the squeamish.
 *
 * Sometimes a web spec requires us to transplant an object from one
 * compartment to another, like when a DOM node is inserted into a document in
 * another window and thus gets "adopted". We cannot literally change the
 * `.compartment()` of a `JSObject`; that would break the compartment
 * invariants. However, as usual, we have a workaround using wrappers.
 *
 * Of all the wrapper-based workarounds we do, it's safe to say this is the
 * most spectacular and questionable.
 *
 * `JS_TransplantObject(cx, origobj, target)` changes `origobj` into a
 * simulacrum of `target`, using highly esoteric means. To JS code, the effect
 * is as if `origobj` magically "became" `target`, but most often what actually
 * happens is that `origobj` gets turned into a cross-compartment wrapper for
 * `target`. The old behavior and contents of `origobj` are overwritten or
 * discarded.
 *
 * Thus, to "transplant" an object from one compartment to another:
 *
 * 1.  Let `origobj` be the object that you want to move. First, create a
 *     clone of it, `target`, in the destination compartment.
 *
 *     In our DOM adoption example, `target` will be a Node of the same type as
 *     `origobj`, same content, but in the adopting document.  We're not done
 *     yet: the spec for DOM adoption requires that `origobj.ownerDocument`
 *     actually change. All we've done so far is make a copy.
 *
 * 2.  Call `JS_TransplantObject(cx, origobj, target)`. This typically turns
 *     `origobj` into a wrapper for `target`, so that any JS code that has a
 *     reference to `origobj` will observe it to have the behavior of `target`
 *     going forward. In addition, all existing wrappers for `origobj` are
 *     changed into wrappers for `target`, extending the illusion to those
 *     compartments as well.
 *
 * During navigation, we use the above technique to transplant the WindowProxy
 * into the new Window's compartment.
 *
 * A few rules:
 *
 * -   `origobj` and `target` must be two distinct objects of the same
 *     `JSClass`.  Some classes may not support transplantation; WindowProxy
 *     objects and DOM nodes are OK.
 *
 * -   `target` should be created specifically to be passed to this function.
 *     There must be no existing cross-compartment wrappers for it; ideally
 *     there shouldn't be any pointers to it at all, except the one passed in.
 *
 * -   `target` shouldn't be used afterwards. Instead, `JS_TransplantObject`
 *     returns a pointer to the transplanted object, which might be `target`
 *     but might be some other object in the same compartment. Use that.
 *
 * The reason for this last rule is that JS_TransplantObject does very strange
 * things in some cases, like swapping `target`'s brain with that of another
 * object. Leaving `target` behaving like its former self is not a goal.
 *
 * We don't have a good way to recover from failure in this function, so
 * we intentionally crash instead.
 */

static void CheckTransplantObject(JSObject* obj) {
#ifdef DEBUG
  MOZ_ASSERT(!obj->is<CrossCompartmentWrapperObject>());
  JS::AssertCellIsNotGray(obj);
#endif
}

JS_PUBLIC_API JSObject* JS_TransplantObject(JSContext* cx, HandleObject origobj,
                                            HandleObject target) {
  AssertHeapIsIdle();
  MOZ_ASSERT(origobj != target);
  CheckTransplantObject(origobj);
  CheckTransplantObject(target);
  ReleaseAssertObjectHasNoWrappers(cx, target);

  RootedObject newIdentity(cx);

  // Don't allow a compacting GC to observe any intermediate state.
  AutoDisableCompactingGC nocgc(cx);

  AutoDisableProxyCheck adpc;

  AutoEnterOOMUnsafeRegion oomUnsafe;

  JS::Compartment* destination = target->compartment();

  if (origobj->compartment() == destination) {
    // If the original object is in the same compartment as the
    // destination, then we know that we won't find a wrapper in the
    // destination's cross compartment map and that the same
    // object will continue to work.
    AutoRealm ar(cx, origobj);
    JSObject::swap(cx, origobj, target, oomUnsafe);
    newIdentity = origobj;
  } else if (ObjectWrapperMap::Ptr p = destination->lookupWrapper(origobj)) {
    // There might already be a wrapper for the original object in
    // the new compartment. If there is, we use its identity and swap
    // in the contents of |target|.
    newIdentity = p->value().get();

    // When we remove origv from the wrapper map, its wrapper, newIdentity,
    // must immediately cease to be a cross-compartment wrapper. Nuke it.
    destination->removeWrapper(p);
    NukeCrossCompartmentWrapper(cx, newIdentity);

    AutoRealm ar(cx, newIdentity);
    JSObject::swap(cx, newIdentity, target, oomUnsafe);
  } else {
    // Otherwise, we use |target| for the new identity object.
    newIdentity = target;
  }

  // Now, iterate through other scopes looking for references to the old
  // object, and update the relevant cross-compartment wrappers. We do this
  // even if origobj is in the same compartment as target and thus
  // `newIdentity == origobj`, because this process also clears out any
  // cached wrapper state.
  if (!RemapAllWrappersForObject(cx, origobj, newIdentity)) {
    oomUnsafe.crash("JS_TransplantObject");
  }

  // Lastly, update the original object to point to the new one.
  if (origobj->compartment() != destination) {
    RootedObject newIdentityWrapper(cx, newIdentity);
    AutoRealm ar(cx, origobj);
    if (!JS_WrapObject(cx, &newIdentityWrapper)) {
      MOZ_RELEASE_ASSERT(cx->isThrowingOutOfMemory() ||
                         cx->isThrowingOverRecursed());
      oomUnsafe.crash("JS_TransplantObject");
    }
    MOZ_ASSERT(Wrapper::wrappedObject(newIdentityWrapper) == newIdentity);
    JSObject::swap(cx, origobj, newIdentityWrapper, oomUnsafe);
    if (origobj->compartment()->lookupWrapper(newIdentity)) {
      MOZ_ASSERT(origobj->is<CrossCompartmentWrapperObject>());
      if (!origobj->compartment()->putWrapper(cx, newIdentity, origobj)) {
        oomUnsafe.crash("JS_TransplantObject");
      }
    }
  }

  // The new identity object might be one of several things. Return it to avoid
  // ambiguity.
  JS::AssertCellIsNotGray(newIdentity);
  return newIdentity;
}

JS_PUBLIC_API void js::RemapRemoteWindowProxies(
    JSContext* cx, CompartmentTransplantCallback* callback,
    MutableHandleObject target) {
  AssertHeapIsIdle();
  CheckTransplantObject(target);
  ReleaseAssertObjectHasNoWrappers(cx, target);

  // |target| can't be a remote proxy, because we expect it to get a CCW when
  // wrapped across compartments.
  MOZ_ASSERT(!js::IsDOMRemoteProxyObject(target));

  // Don't allow a compacting GC to observe any intermediate state.
  AutoDisableCompactingGC nocgc(cx);

  AutoDisableProxyCheck adpc;

  AutoEnterOOMUnsafeRegion oomUnsafe;

  AutoCheckRecursionLimit recursion(cx);
  if (!recursion.checkSystem(cx)) {
    oomUnsafe.crash("js::RemapRemoteWindowProxies");
  }

  RootedObject targetCompartmentProxy(cx);
  JS::RootedVector<JSObject*> otherProxies(cx);

  // Use the callback to find remote proxies in all compartments that match
  // whatever criteria callback uses.
  for (CompartmentsIter c(cx->runtime()); !c.done(); c.next()) {
    RootedObject remoteProxy(cx, callback->getObjectToTransplant(c));
    if (!remoteProxy) {
      continue;
    }
    // The object the callback returns should be a DOM remote proxy object in
    // the compartment c. We rely on it being a DOM remote proxy because that
    // means that it won't have any cross-compartment wrappers.
    MOZ_ASSERT(js::IsDOMRemoteProxyObject(remoteProxy));
    MOZ_ASSERT(remoteProxy->compartment() == c);
    CheckTransplantObject(remoteProxy);

    // Immediately turn the DOM remote proxy object into a dead proxy object
    // so we don't have to worry about anything weird going on with it.
    js::NukeNonCCWProxy(cx, remoteProxy);

    if (remoteProxy->compartment() == target->compartment()) {
      targetCompartmentProxy = remoteProxy;
    } else if (!otherProxies.append(remoteProxy)) {
      oomUnsafe.crash("js::RemapRemoteWindowProxies");
    }
  }

  // If there was a remote proxy in |target|'s compartment, we need to use it
  // instead of |target|, in case it had any references, so swap it. Do this
  // before any other compartment so that the target object will be set up
  // correctly before we start wrapping it into other compartments.
  if (targetCompartmentProxy) {
    AutoRealm ar(cx, targetCompartmentProxy);
    JSObject::swap(cx, targetCompartmentProxy, target, oomUnsafe);
    target.set(targetCompartmentProxy);
  }

  for (JSObject*& obj : otherProxies) {
    RootedObject deadWrapper(cx, obj);
    js::RemapDeadWrapper(cx, deadWrapper, target);
  }
}

/*
 * Recompute all cross-compartment wrappers for an object, resetting state.
 * Gecko uses this to clear Xray wrappers when doing a navigation that reuses
 * the inner window and global object.
 */
JS_PUBLIC_API bool JS_RefreshCrossCompartmentWrappers(JSContext* cx,
                                                      HandleObject obj) {
  return RemapAllWrappersForObject(cx, obj, obj);
}

typedef struct JSStdName {
  size_t atomOffset; /* offset of atom pointer in JSAtomState */
  JSProtoKey key;
  bool isDummy() const { return key == JSProto_Null; }
  bool isSentinel() const { return key == JSProto_LIMIT; }
} JSStdName;

static const JSStdName* LookupStdName(const JSAtomState& names, JSAtom* name,
                                      const JSStdName* table) {
  for (unsigned i = 0; !table[i].isSentinel(); i++) {
    if (table[i].isDummy()) {
      continue;
    }
    JSAtom* atom = AtomStateOffsetToName(names, table[i].atomOffset);
    MOZ_ASSERT(atom);
    if (name == atom) {
      return &table[i];
    }
  }

  return nullptr;
}

/*
 * Table of standard classes, indexed by JSProtoKey. For entries where the
 * JSProtoKey does not correspond to a class with a meaningful constructor, we
 * insert a null entry into the table.
 */
#define STD_NAME_ENTRY(name, clasp) {NAME_OFFSET(name), JSProto_##name},
#define STD_DUMMY_ENTRY(name, dummy) {0, JSProto_Null},
static const JSStdName standard_class_names[] = {
    JS_FOR_PROTOTYPES(STD_NAME_ENTRY, STD_DUMMY_ENTRY){0, JSProto_LIMIT}};

/*
 * Table of top-level function and constant names and the JSProtoKey of the
 * standard class that initializes them.
 */
static const JSStdName builtin_property_names[] = {
    {NAME_OFFSET(eval), JSProto_Object},

    /* Global properties and functions defined by the Number class. */
    {NAME_OFFSET(NaN), JSProto_Number},
    {NAME_OFFSET(Infinity), JSProto_Number},
    {NAME_OFFSET(isNaN), JSProto_Number},
    {NAME_OFFSET(isFinite), JSProto_Number},
    {NAME_OFFSET(parseFloat), JSProto_Number},
    {NAME_OFFSET(parseInt), JSProto_Number},

    /* String global functions. */
    {NAME_OFFSET(escape), JSProto_String},
    {NAME_OFFSET(unescape), JSProto_String},
    {NAME_OFFSET(decodeURI), JSProto_String},
    {NAME_OFFSET(encodeURI), JSProto_String},
    {NAME_OFFSET(decodeURIComponent), JSProto_String},
    {NAME_OFFSET(encodeURIComponent), JSProto_String},
    {NAME_OFFSET(uneval), JSProto_String},

    {0, JSProto_LIMIT}};

static bool SkipUneval(jsid id, JSContext* cx) {
  return !cx->realm()->creationOptions().getToSourceEnabled() &&
         id == NameToId(cx->names().uneval);
}

static bool SkipSharedArrayBufferConstructor(JSProtoKey key,
                                             GlobalObject* global) {
  if (key != JSProto_SharedArrayBuffer) {
    return false;
  }

  const JS::RealmCreationOptions& options = global->realm()->creationOptions();
  MOZ_ASSERT(options.getSharedMemoryAndAtomicsEnabled(),
             "shouldn't contemplate defining SharedArrayBuffer if shared "
             "memory is disabled");

  // On the web, it isn't presently possible to expose the global
  // "SharedArrayBuffer" property unless the page is cross-site-isolated.  Only
  // define this constructor if an option on the realm indicates that it should
  // be defined.
  return !options.defineSharedArrayBufferConstructor();
}

JS_PUBLIC_API bool JS_ResolveStandardClass(JSContext* cx, HandleObject obj,
                                           HandleId id, bool* resolved) {
  AssertHeapIsIdle();
  CHECK_THREAD(cx);
  cx->check(obj, id);

  Handle<GlobalObject*> global = obj.as<GlobalObject>();
  *resolved = false;

  if (!id.isAtom()) {
    return true;
  }

  /* Check whether we're resolving 'undefined', and define it if so. */
  JSAtom* idAtom = id.toAtom();
  if (idAtom == cx->names().undefined) {
    *resolved = true;
    return js::DefineDataProperty(
        cx, global, id, UndefinedHandleValue,
        JSPROP_PERMANENT | JSPROP_READONLY | JSPROP_RESOLVING);
  }

  // Resolve a "globalThis" self-referential property if necessary.
  if (idAtom == cx->names().globalThis) {
    return GlobalObject::maybeResolveGlobalThis(cx, global, resolved);
  }

  // Try for class constructors/prototypes named by well-known atoms.
  const JSStdName* stdnm =
      LookupStdName(cx->names(), idAtom, standard_class_names);
  if (!stdnm) {
    // Try less frequently used top-level functions and constants.
    stdnm = LookupStdName(cx->names(), idAtom, builtin_property_names);
    if (!stdnm) {
      return true;
    }
  }

  JSProtoKey key = stdnm->key;
  if (key == JSProto_Null || GlobalObject::skipDeselectedConstructor(cx, key) ||
      SkipUneval(id, cx)) {
    return true;
  }

  // If this class is anonymous (or it's "SharedArrayBuffer" but that global
  // constructor isn't supposed to be defined), then it doesn't exist as a
  // global property, so we won't resolve anything.
  const JSClass* clasp = ProtoKeyToClass(key);
  if (clasp && !clasp->specShouldDefineConstructor()) {
    return true;
  }
  if (SkipSharedArrayBufferConstructor(key, global)) {
    return true;
  }

  if (!GlobalObject::ensureConstructor(cx, global, key)) {
    return false;
  }
  *resolved = true;
  return true;
}

JS_PUBLIC_API bool JS_MayResolveStandardClass(const JSAtomState& names, jsid id,
                                              JSObject* maybeObj) {
  MOZ_ASSERT_IF(maybeObj, maybeObj->is<GlobalObject>());

  // The global object's resolve hook is special: JS_ResolveStandardClass
  // initializes the prototype chain lazily. Only attempt to optimize here
  // if we know the prototype chain has been initialized.
  if (!maybeObj || !maybeObj->staticPrototype()) {
    return true;
  }

  if (!id.isAtom()) {
    return false;
  }

  JSAtom* atom = id.toAtom();

  // This will return true even for deselected constructors.  (To do
  // better, we need a JSContext here; it's fine as it is.)

  return atom == names.undefined || atom == names.globalThis ||
         LookupStdName(names, atom, standard_class_names) ||
         LookupStdName(names, atom, builtin_property_names);
}

JS_PUBLIC_API bool JS_EnumerateStandardClasses(JSContext* cx,
                                               HandleObject obj) {
  AssertHeapIsIdle();
  CHECK_THREAD(cx);
  cx->check(obj);
  Handle<GlobalObject*> global = obj.as<GlobalObject>();
  return GlobalObject::initStandardClasses(cx, global);
}

static bool EnumerateStandardClassesInTable(JSContext* cx,
                                            Handle<GlobalObject*> global,
                                            MutableHandleIdVector properties,
                                            const JSStdName* table,
                                            bool includeResolved) {
  for (unsigned i = 0; !table[i].isSentinel(); i++) {
    if (table[i].isDummy()) {
      continue;
    }

    JSProtoKey key = table[i].key;

    // If the standard class has been resolved, the properties have been
    // defined on the global so we don't need to add them here.
    if (!includeResolved && global->isStandardClassResolved(key)) {
      continue;
    }

    if (GlobalObject::skipDeselectedConstructor(cx, key)) {
      continue;
    }

    if (const JSClass* clasp = ProtoKeyToClass(key)) {
      if (!clasp->specShouldDefineConstructor() ||
          SkipSharedArrayBufferConstructor(key, global)) {
        continue;
      }
    }

    jsid id = NameToId(AtomStateOffsetToName(cx->names(), table[i].atomOffset));

    if (SkipUneval(id, cx)) {
      continue;
    }

    if (!properties.append(id)) {
      return false;
    }
  }

  return true;
}

static bool EnumerateStandardClasses(JSContext* cx, JS::HandleObject obj,
                                     JS::MutableHandleIdVector properties,
                                     bool enumerableOnly,
                                     bool includeResolved) {
  if (enumerableOnly) {
    // There are no enumerable standard classes and "undefined" is
    // not enumerable.
    return true;
  }

  Handle<GlobalObject*> global = obj.as<GlobalObject>();

  // It's fine to always append |undefined| here, it's non-configurable and
  // the enumeration code filters duplicates.
  if (!properties.append(NameToId(cx->names().undefined))) {
    return false;
  }

  bool resolved = false;
  if (!GlobalObject::maybeResolveGlobalThis(cx, global, &resolved)) {
    return false;
  }
  if (resolved || includeResolved) {
    if (!properties.append(NameToId(cx->names().globalThis))) {
      return false;
    }
  }

  if (!EnumerateStandardClassesInTable(cx, global, properties,
                                       standard_class_names, includeResolved)) {
    return false;
  }
  if (!EnumerateStandardClassesInTable(
          cx, global, properties, builtin_property_names, includeResolved)) {
    return false;
  }

  return true;
}

JS_PUBLIC_API bool JS_NewEnumerateStandardClasses(
    JSContext* cx, JS::HandleObject obj, JS::MutableHandleIdVector properties,
    bool enumerableOnly) {
  return EnumerateStandardClasses(cx, obj, properties, enumerableOnly, false);
}

JS_PUBLIC_API bool JS_NewEnumerateStandardClassesIncludingResolved(
    JSContext* cx, JS::HandleObject obj, JS::MutableHandleIdVector properties,
    bool enumerableOnly) {
  return EnumerateStandardClasses(cx, obj, properties, enumerableOnly, true);
}

JS_PUBLIC_API bool JS_GetClassObject(JSContext* cx, JSProtoKey key,
                                     MutableHandleObject objp) {
  AssertHeapIsIdle();
  CHECK_THREAD(cx);
  JSObject* obj = GlobalObject::getOrCreateConstructor(cx, key);
  if (!obj) {
    return false;
  }
  objp.set(obj);
  return true;
}

JS_PUBLIC_API bool JS_GetClassPrototype(JSContext* cx, JSProtoKey key,
                                        MutableHandleObject objp) {
  AssertHeapIsIdle();
  CHECK_THREAD(cx);

  // Bound functions don't have their own prototype object: they reuse the
  // prototype of the target object. This is typically Function.prototype so we
  // use that here.
  if (key == JSProto_BoundFunction) {
    key = JSProto_Function;
  }

  JSObject* proto = GlobalObject::getOrCreatePrototype(cx, key);
  if (!proto) {
    return false;
  }
  objp.set(proto);
  return true;
}

namespace JS {

JS_PUBLIC_API void ProtoKeyToId(JSContext* cx, JSProtoKey key,
                                MutableHandleId idp) {
  idp.set(NameToId(ClassName(key, cx)));
}

} /* namespace JS */

JS_PUBLIC_API JSProtoKey JS_IdToProtoKey(JSContext* cx, HandleId id) {
  AssertHeapIsIdle();
  CHECK_THREAD(cx);
  cx->check(id);

  if (!id.isAtom()) {
    return JSProto_Null;
  }

  JSAtom* atom = id.toAtom();
  const JSStdName* stdnm =
      LookupStdName(cx->names(), atom, standard_class_names);
  if (!stdnm) {
    return JSProto_Null;
  }

  if (GlobalObject::skipDeselectedConstructor(cx, stdnm->key)) {
    return JSProto_Null;
  }

  if (SkipSharedArrayBufferConstructor(stdnm->key, cx->global())) {
    MOZ_ASSERT(id == NameToId(cx->names().SharedArrayBuffer));
    return JSProto_Null;
  }

  if (SkipUneval(id, cx)) {
    return JSProto_Null;
  }

  static_assert(std::size(standard_class_names) == JSProto_LIMIT + 1);
  return static_cast<JSProtoKey>(stdnm - standard_class_names);
}

extern JS_PUBLIC_API bool JS_IsGlobalObject(JSObject* obj) {
  return obj->is<GlobalObject>();
}

extern JS_PUBLIC_API JSObject* JS_GlobalLexicalEnvironment(JSObject* obj) {
  return &obj->as<GlobalObject>().lexicalEnvironment();
}

extern JS_PUBLIC_API bool JS_HasExtensibleLexicalEnvironment(JSObject* obj) {
  return obj->is<GlobalObject>() ||
         ObjectRealm::get(obj).getNonSyntacticLexicalEnvironment(obj);
}

extern JS_PUBLIC_API JSObject* JS_ExtensibleLexicalEnvironment(JSObject* obj) {
  return ExtensibleLexicalEnvironmentObject::forVarEnvironment(obj);
}

JS_PUBLIC_API JSObject* JS::CurrentGlobalOrNull(JSContext* cx) {
  AssertHeapIsIdleOrIterating();
  CHECK_THREAD(cx);
  if (!cx->realm()) {
    return nullptr;
  }
  return cx->global();
}

JS_PUBLIC_API JSObject* JS::GetNonCCWObjectGlobal(JSObject* obj) {
  AssertHeapIsIdleOrIterating();
  MOZ_DIAGNOSTIC_ASSERT(!IsCrossCompartmentWrapper(obj));
  return &obj->nonCCWGlobal();
}

JS_PUBLIC_API bool JS::detail::ComputeThis(JSContext* cx, Value* vp,
                                           MutableHandleObject thisObject) {
  AssertHeapIsIdle();
  cx->check(vp[0], vp[1]);

  MutableHandleValue thisv = MutableHandleValue::fromMarkedLocation(&vp[1]);
  JSObject* obj = BoxNonStrictThis(cx, thisv);
  if (!obj) {
    return false;
  }

  thisObject.set(obj);
  return true;
}

static bool gProfileTimelineRecordingEnabled = false;

JS_PUBLIC_API void JS::SetProfileTimelineRecordingEnabled(bool enabled) {
  gProfileTimelineRecordingEnabled = enabled;
}

JS_PUBLIC_API bool JS::IsProfileTimelineRecordingEnabled() {
  return gProfileTimelineRecordingEnabled;
}

JS_PUBLIC_API void* JS_malloc(JSContext* cx, size_t nbytes) {
  AssertHeapIsIdle();
  CHECK_THREAD(cx);
  return static_cast<void*>(cx->maybe_pod_malloc<uint8_t>(nbytes));
}

JS_PUBLIC_API void* JS_realloc(JSContext* cx, void* p, size_t oldBytes,
                               size_t newBytes) {
  AssertHeapIsIdle();
  CHECK_THREAD(cx);
  return static_cast<void*>(cx->maybe_pod_realloc<uint8_t>(
      static_cast<uint8_t*>(p), oldBytes, newBytes));
}

JS_PUBLIC_API void JS_free(JSContext* cx, void* p) { return js_free(p); }

JS_PUBLIC_API void* JS_string_malloc(JSContext* cx, size_t nbytes) {
  AssertHeapIsIdle();
  CHECK_THREAD(cx);
  return static_cast<void*>(
      cx->maybe_pod_arena_malloc<uint8_t>(js::StringBufferArena, nbytes));
}

JS_PUBLIC_API void* JS_string_realloc(JSContext* cx, void* p, size_t oldBytes,
                                      size_t newBytes) {
  AssertHeapIsIdle();
  CHECK_THREAD(cx);
  return static_cast<void*>(cx->maybe_pod_arena_realloc<uint8_t>(
      js::StringBufferArena, static_cast<uint8_t*>(p), oldBytes, newBytes));
}

JS_PUBLIC_API void JS_string_free(JSContext* cx, void* p) { return js_free(p); }

JS_PUBLIC_API void JS::AddAssociatedMemory(JSObject* obj, size_t nbytes,
                                           JS::MemoryUse use) {
  MOZ_ASSERT(obj);
  if (!nbytes) {
    return;
  }

  Zone* zone = obj->zone();
  MOZ_ASSERT(!IsInsideNursery(obj));
  zone->addCellMemory(obj, nbytes, js::MemoryUse(use));
  zone->maybeTriggerGCOnMalloc();
}

JS_PUBLIC_API void JS::RemoveAssociatedMemory(JSObject* obj, size_t nbytes,
                                              JS::MemoryUse use) {
  MOZ_ASSERT(obj);
  if (!nbytes) {
    return;
  }

  GCContext* gcx = obj->runtimeFromMainThread()->gcContext();
  gcx->removeCellMemory(obj, nbytes, js::MemoryUse(use));
}

#undef JS_AddRoot

JS_PUBLIC_API bool JS_AddExtraGCRootsTracer(JSContext* cx,
                                            JSTraceDataOp traceOp, void* data) {
  return cx->runtime()->gc.addBlackRootsTracer(traceOp, data);
}

JS_PUBLIC_API void JS_RemoveExtraGCRootsTracer(JSContext* cx,
                                               JSTraceDataOp traceOp,
                                               void* data) {
  return cx->runtime()->gc.removeBlackRootsTracer(traceOp, data);
}

JS_PUBLIC_API JS::GCReason JS::WantEagerMinorGC(JSRuntime* rt) {
  if (rt->gc.nursery().shouldCollect()) {
    return JS::GCReason::EAGER_NURSERY_COLLECTION;
  }
  return JS::GCReason::NO_REASON;
}

JS_PUBLIC_API JS::GCReason JS::WantEagerMajorGC(JSRuntime* rt) {
  return rt->gc.wantMajorGC(true);
}

JS_PUBLIC_API void JS::MaybeRunNurseryCollection(JSRuntime* rt,
                                                 JS::GCReason reason) {
  gc::GCRuntime& gc = rt->gc;
  if (gc.nursery().shouldCollect()) {
    gc.minorGC(reason);
  }
}

JS_PUBLIC_API void JS_GC(JSContext* cx, JS::GCReason reason) {
  AssertHeapIsIdle();
  JS::PrepareForFullGC(cx);
  cx->runtime()->gc.gc(JS::GCOptions::Normal, reason);
}

JS_PUBLIC_API void JS_MaybeGC(JSContext* cx) {
  AssertHeapIsIdle();
  cx->runtime()->gc.maybeGC();
}

JS_PUBLIC_API void JS_SetGCCallback(JSContext* cx, JSGCCallback cb,
                                    void* data) {
  AssertHeapIsIdle();
  cx->runtime()->gc.setGCCallback(cb, data);
}

JS_PUBLIC_API void JS_SetObjectsTenuredCallback(JSContext* cx,
                                                JSObjectsTenuredCallback cb,
                                                void* data) {
  AssertHeapIsIdle();
  cx->runtime()->gc.setObjectsTenuredCallback(cb, data);
}

JS_PUBLIC_API bool JS_AddFinalizeCallback(JSContext* cx, JSFinalizeCallback cb,
                                          void* data) {
  AssertHeapIsIdle();
  return cx->runtime()->gc.addFinalizeCallback(cb, data);
}

JS_PUBLIC_API void JS_RemoveFinalizeCallback(JSContext* cx,
                                             JSFinalizeCallback cb) {
  cx->runtime()->gc.removeFinalizeCallback(cb);
}

JS_PUBLIC_API void JS::SetHostCleanupFinalizationRegistryCallback(
    JSContext* cx, JSHostCleanupFinalizationRegistryCallback cb, void* data) {
  AssertHeapIsIdle();
  cx->runtime()->gc.setHostCleanupFinalizationRegistryCallback(cb, data);
}

JS_PUBLIC_API void JS::ClearKeptObjects(JSContext* cx) {
  gc::GCRuntime* gc = &cx->runtime()->gc;

  for (ZonesIter zone(gc, ZoneSelector::WithAtoms); !zone.done(); zone.next()) {
    zone->clearKeptObjects();
  }
}

JS_PUBLIC_API bool JS::AtomsZoneIsCollecting(JSRuntime* runtime) {
  return runtime->activeGCInAtomsZone();
}

JS_PUBLIC_API bool JS::IsAtomsZone(JS::Zone* zone) {
  return zone->isAtomsZone();
}

JS_PUBLIC_API bool JS_AddWeakPointerZonesCallback(JSContext* cx,
                                                  JSWeakPointerZonesCallback cb,
                                                  void* data) {
  AssertHeapIsIdle();
  return cx->runtime()->gc.addWeakPointerZonesCallback(cb, data);
}

JS_PUBLIC_API void JS_RemoveWeakPointerZonesCallback(
    JSContext* cx, JSWeakPointerZonesCallback cb) {
  cx->runtime()->gc.removeWeakPointerZonesCallback(cb);
}

JS_PUBLIC_API bool JS_AddWeakPointerCompartmentCallback(
    JSContext* cx, JSWeakPointerCompartmentCallback cb, void* data) {
  AssertHeapIsIdle();
  return cx->runtime()->gc.addWeakPointerCompartmentCallback(cb, data);
}

JS_PUBLIC_API void JS_RemoveWeakPointerCompartmentCallback(
    JSContext* cx, JSWeakPointerCompartmentCallback cb) {
  cx->runtime()->gc.removeWeakPointerCompartmentCallback(cb);
}

JS_PUBLIC_API bool JS_UpdateWeakPointerAfterGC(JSTracer* trc,
                                               JS::Heap<JSObject*>* objp) {
  return TraceWeakEdge(trc, objp);
}

JS_PUBLIC_API bool JS_UpdateWeakPointerAfterGCUnbarriered(JSTracer* trc,
                                                          JSObject** objp) {
  return TraceManuallyBarrieredWeakEdge(trc, objp, "External weak pointer");
}

JS_PUBLIC_API void JS_SetGCParameter(JSContext* cx, JSGCParamKey key,
                                     uint32_t value) {
  MOZ_ALWAYS_TRUE(cx->runtime()->gc.setParameter(cx, key, value));
}

JS_PUBLIC_API void JS_ResetGCParameter(JSContext* cx, JSGCParamKey key) {
  cx->runtime()->gc.resetParameter(cx, key);
}

JS_PUBLIC_API uint32_t JS_GetGCParameter(JSContext* cx, JSGCParamKey key) {
  return cx->runtime()->gc.getParameter(key);
}

JS_PUBLIC_API void JS_SetGCParametersBasedOnAvailableMemory(
    JSContext* cx, uint32_t availMemMB) {
  struct JSGCConfig {
    JSGCParamKey key;
    uint32_t value;
  };

  static const JSGCConfig minimal[] = {
      {JSGC_SLICE_TIME_BUDGET_MS, 5},
      {JSGC_HIGH_FREQUENCY_TIME_LIMIT, 1500},
      {JSGC_LARGE_HEAP_SIZE_MIN, 250},
      {JSGC_SMALL_HEAP_SIZE_MAX, 50},
      {JSGC_HIGH_FREQUENCY_SMALL_HEAP_GROWTH, 300},
      {JSGC_HIGH_FREQUENCY_LARGE_HEAP_GROWTH, 120},
      {JSGC_LOW_FREQUENCY_HEAP_GROWTH, 120},
      {JSGC_ALLOCATION_THRESHOLD, 15},
      {JSGC_MALLOC_THRESHOLD_BASE, 20},
      {JSGC_SMALL_HEAP_INCREMENTAL_LIMIT, 200},
      {JSGC_LARGE_HEAP_INCREMENTAL_LIMIT, 110},
      {JSGC_URGENT_THRESHOLD_MB, 8}};

  static const JSGCConfig nominal[] = {
      {JSGC_SLICE_TIME_BUDGET_MS, 5},
      {JSGC_HIGH_FREQUENCY_TIME_LIMIT, 1000},
      {JSGC_LARGE_HEAP_SIZE_MIN, 500},
      {JSGC_SMALL_HEAP_SIZE_MAX, 100},
      {JSGC_HIGH_FREQUENCY_SMALL_HEAP_GROWTH, 300},
      {JSGC_HIGH_FREQUENCY_LARGE_HEAP_GROWTH, 150},
      {JSGC_LOW_FREQUENCY_HEAP_GROWTH, 150},
      {JSGC_ALLOCATION_THRESHOLD, 27},
      {JSGC_MALLOC_THRESHOLD_BASE, 38},
      {JSGC_SMALL_HEAP_INCREMENTAL_LIMIT, 150},
      {JSGC_LARGE_HEAP_INCREMENTAL_LIMIT, 110},
      {JSGC_URGENT_THRESHOLD_MB, 16}};

  const auto& configSet = availMemMB > 512 ? nominal : minimal;
  for (const auto& config : configSet) {
    JS_SetGCParameter(cx, config.key, config.value);
  }
}

JS_PUBLIC_API JSString* JS_NewExternalString(
    JSContext* cx, const char16_t* chars, size_t length,
    const JSExternalStringCallbacks* callbacks) {
  AssertHeapIsIdle();
  CHECK_THREAD(cx);
  return JSExternalString::new_(cx, chars, length, callbacks);
}

JS_PUBLIC_API JSString* JS_NewMaybeExternalString(
    JSContext* cx, const char16_t* chars, size_t length,
    const JSExternalStringCallbacks* callbacks, bool* allocatedExternal) {
  AssertHeapIsIdle();
  CHECK_THREAD(cx);
  return NewMaybeExternalString(cx, chars, length, callbacks,
                                allocatedExternal);
}

extern JS_PUBLIC_API const JSExternalStringCallbacks*
JS_GetExternalStringCallbacks(JSString* str) {
  return str->asExternal().callbacks();
}

static void SetNativeStackSize(JSContext* cx, JS::StackKind kind,
                               JS::NativeStackSize stackSize) {
#ifdef __wasi__
  // WASI makes this easy: we build with the "stack-first" wasm-ld option, so
  // the stack grows downward toward zero. Let's set a limit just a bit above
  // this so that we catch an overflow before a Wasm trap occurs.
  cx->nativeStackLimit[kind] = 1024;
#else   // __wasi__
  if (stackSize == 0) {
    cx->nativeStackLimit[kind] = JS::NativeStackLimitMax;
  } else {
    cx->nativeStackLimit[kind] =
        JS::GetNativeStackLimit(cx->nativeStackBase(), stackSize - 1);
  }
#endif  // !__wasi__
}

JS_PUBLIC_API void JS_SetNativeStackQuota(
    JSContext* cx, JS::NativeStackSize systemCodeStackSize,
    JS::NativeStackSize trustedScriptStackSize,
    JS::NativeStackSize untrustedScriptStackSize) {
  MOZ_ASSERT(!cx->activation());
  MOZ_ASSERT(cx->isMainThreadContext());

  if (!trustedScriptStackSize) {
    trustedScriptStackSize = systemCodeStackSize;
  } else {
    MOZ_ASSERT(trustedScriptStackSize < systemCodeStackSize);
  }

  if (!untrustedScriptStackSize) {
    untrustedScriptStackSize = trustedScriptStackSize;
  } else {
    MOZ_ASSERT(untrustedScriptStackSize < trustedScriptStackSize);
  }

  SetNativeStackSize(cx, JS::StackForSystemCode, systemCodeStackSize);
  SetNativeStackSize(cx, JS::StackForTrustedScript, trustedScriptStackSize);
  SetNativeStackSize(cx, JS::StackForUntrustedScript, untrustedScriptStackSize);

  cx->initJitStackLimit();
}

/************************************************************************/

JS_PUBLIC_API bool JS_ValueToId(JSContext* cx, HandleValue value,
                                MutableHandleId idp) {
  AssertHeapIsIdle();
  CHECK_THREAD(cx);
  cx->check(value);
  return ToPropertyKey(cx, value, idp);
}

JS_PUBLIC_API bool JS_StringToId(JSContext* cx, HandleString string,
                                 MutableHandleId idp) {
  AssertHeapIsIdle();
  CHECK_THREAD(cx);
  cx->check(string);
  RootedValue value(cx, StringValue(string));
  return PrimitiveValueToId<CanGC>(cx, value, idp);
}

JS_PUBLIC_API bool JS_IdToValue(JSContext* cx, jsid id, MutableHandleValue vp) {
  AssertHeapIsIdle();
  CHECK_THREAD(cx);
  cx->check(id);
  vp.set(IdToValue(id));
  cx->check(vp);
  return true;
}

JS_PUBLIC_API bool JS::ToPrimitive(JSContext* cx, HandleObject obj, JSType hint,
                                   MutableHandleValue vp) {
  AssertHeapIsIdle();
  CHECK_THREAD(cx);
  cx->check(obj);
  MOZ_ASSERT(obj != nullptr);
  MOZ_ASSERT(hint == JSTYPE_UNDEFINED || hint == JSTYPE_STRING ||
             hint == JSTYPE_NUMBER);
  vp.setObject(*obj);
  return ToPrimitiveSlow(cx, hint, vp);
}

JS_PUBLIC_API bool JS::GetFirstArgumentAsTypeHint(JSContext* cx, CallArgs args,
                                                  JSType* result) {
  if (!args.get(0).isString()) {
    JS_ReportErrorNumberASCII(cx, GetErrorMessage, nullptr,
                              JSMSG_NOT_EXPECTED_TYPE, "Symbol.toPrimitive",
                              "\"string\", \"number\", or \"default\"",
                              InformalValueTypeName(args.get(0)));
    return false;
  }

  RootedString str(cx, args.get(0).toString());
  bool match;

  if (!EqualStrings(cx, str, cx->names().default_, &match)) {
    return false;
  }
  if (match) {
    *result = JSTYPE_UNDEFINED;
    return true;
  }

  if (!EqualStrings(cx, str, cx->names().string, &match)) {
    return false;
  }
  if (match) {
    *result = JSTYPE_STRING;
    return true;
  }

  if (!EqualStrings(cx, str, cx->names().number, &match)) {
    return false;
  }
  if (match) {
    *result = JSTYPE_NUMBER;
    return true;
  }

  UniqueChars bytes;
  const char* source = ValueToSourceForError(cx, args.get(0), bytes);
  if (!source) {
    ReportOutOfMemory(cx);
    return false;
  }

  JS_ReportErrorNumberUTF8(cx, GetErrorMessage, nullptr,
                           JSMSG_NOT_EXPECTED_TYPE, "Symbol.toPrimitive",
                           "\"string\", \"number\", or \"default\"", source);
  return false;
}

JS_PUBLIC_API JSObject* JS_InitClass(
    JSContext* cx, HandleObject obj, const JSClass* protoClass,
    HandleObject protoProto, const char* name, JSNative constructor,
    unsigned nargs, const JSPropertySpec* ps, const JSFunctionSpec* fs,
    const JSPropertySpec* static_ps, const JSFunctionSpec* static_fs) {
  AssertHeapIsIdle();
  CHECK_THREAD(cx);
  cx->check(obj, protoProto);
  return InitClass(cx, obj, protoClass, protoProto, name, constructor, nargs,
                   ps, fs, static_ps, static_fs);
}

JS_PUBLIC_API bool JS_LinkConstructorAndPrototype(JSContext* cx,
                                                  HandleObject ctor,
                                                  HandleObject proto) {
  return LinkConstructorAndPrototype(cx, ctor, proto);
}

JS_PUBLIC_API bool JS_InstanceOf(JSContext* cx, HandleObject obj,
                                 const JSClass* clasp, CallArgs* args) {
  AssertHeapIsIdle();
  CHECK_THREAD(cx);
#ifdef DEBUG
  if (args) {
    cx->check(obj);
    cx->check(args->thisv(), args->calleev());
  }
#endif
  if (!obj || obj->getClass() != clasp) {
    if (args) {
      ReportIncompatibleMethod(cx, *args, clasp);
    }
    return false;
  }
  return true;
}

JS_PUBLIC_API bool JS_HasInstance(JSContext* cx, HandleObject obj,
                                  HandleValue value, bool* bp) {
  AssertHeapIsIdle();
  cx->check(obj, value);
  return InstanceofOperator(cx, obj, value, bp);
}

JS_PUBLIC_API JSObject* JS_GetConstructor(JSContext* cx, HandleObject proto) {
  AssertHeapIsIdle();
  CHECK_THREAD(cx);
  cx->check(proto);

  RootedValue cval(cx);
  if (!GetProperty(cx, proto, proto, cx->names().constructor, &cval)) {
    return nullptr;
  }
  if (!IsFunctionObject(cval)) {
    JS_ReportErrorNumberASCII(cx, GetErrorMessage, nullptr,
                              JSMSG_NO_CONSTRUCTOR, proto->getClass()->name);
    return nullptr;
  }
  return &cval.toObject();
}

JS::RealmCreationOptions&
JS::RealmCreationOptions::setNewCompartmentInSystemZone() {
  compSpec_ = CompartmentSpecifier::NewCompartmentInSystemZone;
  comp_ = nullptr;
  return *this;
}

JS::RealmCreationOptions&
JS::RealmCreationOptions::setNewCompartmentInExistingZone(JSObject* obj) {
  compSpec_ = CompartmentSpecifier::NewCompartmentInExistingZone;
  zone_ = obj->zone();
  return *this;
}

JS::RealmCreationOptions& JS::RealmCreationOptions::setExistingCompartment(
    JSObject* obj) {
  compSpec_ = CompartmentSpecifier::ExistingCompartment;
  comp_ = obj->compartment();
  return *this;
}

JS::RealmCreationOptions& JS::RealmCreationOptions::setExistingCompartment(
    JS::Compartment* compartment) {
  compSpec_ = CompartmentSpecifier::ExistingCompartment;
  comp_ = compartment;
  return *this;
}

JS::RealmCreationOptions& JS::RealmCreationOptions::setNewCompartmentAndZone() {
  compSpec_ = CompartmentSpecifier::NewCompartmentAndZone;
  comp_ = nullptr;
  return *this;
}

const JS::RealmCreationOptions& JS::RealmCreationOptionsRef(Realm* realm) {
  return realm->creationOptions();
}

const JS::RealmCreationOptions& JS::RealmCreationOptionsRef(JSContext* cx) {
  return cx->realm()->creationOptions();
}

bool JS::RealmCreationOptions::getSharedMemoryAndAtomicsEnabled() const {
  return sharedMemoryAndAtomics_;
}

JS::RealmCreationOptions&
JS::RealmCreationOptions::setSharedMemoryAndAtomicsEnabled(bool flag) {
  sharedMemoryAndAtomics_ = flag;
  return *this;
}

bool JS::RealmCreationOptions::getCoopAndCoepEnabled() const {
  return coopAndCoep_;
}

JS::RealmCreationOptions& JS::RealmCreationOptions::setCoopAndCoepEnabled(
    bool flag) {
  coopAndCoep_ = flag;
  return *this;
}

const JS::RealmBehaviors& JS::RealmBehaviorsRef(JS::Realm* realm) {
  return realm->behaviors();
}

const JS::RealmBehaviors& JS::RealmBehaviorsRef(JSContext* cx) {
  return cx->realm()->behaviors();
}

void JS::SetRealmNonLive(Realm* realm) { realm->setNonLive(); }

JS_PUBLIC_API JSObject* JS_NewGlobalObject(JSContext* cx, const JSClass* clasp,
                                           JSPrincipals* principals,
                                           JS::OnNewGlobalHookOption hookOption,
                                           const JS::RealmOptions& options) {
  MOZ_RELEASE_ASSERT(
      cx->runtime()->hasInitializedSelfHosting(),
      "Must call JS::InitSelfHostedCode() before creating a global");

  AssertHeapIsIdle();
  CHECK_THREAD(cx);

  return GlobalObject::new_(cx, clasp, principals, hookOption, options);
}

JS_PUBLIC_API void JS_GlobalObjectTraceHook(JSTracer* trc, JSObject* global) {
  GlobalObject* globalObj = &global->as<GlobalObject>();
  Realm* globalRealm = globalObj->realm();

  // If we GC when creating the global, we may not have set that global's
  // realm's global pointer yet. In this case, the realm will not yet contain
  // anything that needs to be traced.
  if (globalRealm->unsafeUnbarrieredMaybeGlobal() != globalObj) {
    return;
  }

  // Trace the realm for any GC things that should only stick around if we
  // know the global is live.
  globalRealm->traceGlobalData(trc);

  globalObj->traceData(trc, globalObj);

  if (JSTraceOp trace = globalRealm->creationOptions().getTrace()) {
    trace(trc, global);
  }
}

const JSClassOps JS::DefaultGlobalClassOps = {
    nullptr,                         // addProperty
    nullptr,                         // delProperty
    nullptr,                         // enumerate
    JS_NewEnumerateStandardClasses,  // newEnumerate
    JS_ResolveStandardClass,         // resolve
    JS_MayResolveStandardClass,      // mayResolve
    nullptr,                         // finalize
    nullptr,                         // call
    nullptr,                         // construct
    JS_GlobalObjectTraceHook,        // trace
};

JS_PUBLIC_API void JS_FireOnNewGlobalObject(JSContext* cx,
                                            JS::HandleObject global) {
  // This hook is infallible, because we don't really want arbitrary script
  // to be able to throw errors during delicate global creation routines.
  // This infallibility will eat OOM and slow script, but if that happens
  // we'll likely run up into them again soon in a fallible context.
  cx->check(global);
  Rooted<js::GlobalObject*> globalObject(cx, &global->as<GlobalObject>());
  DebugAPI::onNewGlobalObject(cx, globalObject);
  cx->runtime()->ensureRealmIsRecordingAllocations(globalObject);
}

JS_PUBLIC_API JSObject* JS_NewObject(JSContext* cx, const JSClass* clasp) {
  MOZ_ASSERT(!cx->zone()->isAtomsZone());
  AssertHeapIsIdle();
  CHECK_THREAD(cx);

  if (!clasp) {
    // Default class is Object.
    return NewPlainObject(cx);
  }

  MOZ_ASSERT(!clasp->isJSFunction());
  MOZ_ASSERT(clasp != &PlainObject::class_);
  MOZ_ASSERT(clasp != &ArrayObject::class_);
  MOZ_ASSERT(!(clasp->flags & JSCLASS_IS_GLOBAL));

  return NewBuiltinClassInstance(cx, clasp);
}

JS_PUBLIC_API JSObject* JS_NewObjectWithGivenProto(JSContext* cx,
                                                   const JSClass* clasp,
                                                   HandleObject proto) {
  MOZ_ASSERT(!cx->zone()->isAtomsZone());
  AssertHeapIsIdle();
  CHECK_THREAD(cx);
  cx->check(proto);

  if (!clasp) {
    // Default class is Object.
    return NewPlainObjectWithProto(cx, proto);
  }

  MOZ_ASSERT(!clasp->isJSFunction());
  MOZ_ASSERT(clasp != &PlainObject::class_);
  MOZ_ASSERT(clasp != &ArrayObject::class_);
  MOZ_ASSERT(!(clasp->flags & JSCLASS_IS_GLOBAL));

  return NewObjectWithGivenProto(cx, clasp, proto);
}

JS_PUBLIC_API JSObject* JS_NewPlainObject(JSContext* cx) {
  MOZ_ASSERT(!cx->zone()->isAtomsZone());
  AssertHeapIsIdle();
  CHECK_THREAD(cx);

  return NewPlainObject(cx);
}

JS_PUBLIC_API JSObject* JS_NewObjectForConstructor(JSContext* cx,
                                                   const JSClass* clasp,
                                                   const CallArgs& args) {
  AssertHeapIsIdle();
  CHECK_THREAD(cx);

  MOZ_ASSERT(!clasp->isJSFunction());
  MOZ_ASSERT(clasp != &PlainObject::class_);
  MOZ_ASSERT(clasp != &ArrayObject::class_);
  MOZ_ASSERT(!(clasp->flags & JSCLASS_IS_GLOBAL));

  if (!ThrowIfNotConstructing(cx, args, clasp->name)) {
    return nullptr;
  }

  RootedObject newTarget(cx, &args.newTarget().toObject());
  cx->check(newTarget);

  RootedObject proto(cx);
  if (!GetPrototypeFromConstructor(cx, newTarget,
                                   JSCLASS_CACHED_PROTO_KEY(clasp), &proto)) {
    return nullptr;
  }

  return NewObjectWithClassProto(cx, clasp, proto);
}

JS_PUBLIC_API bool JS_IsNative(JSObject* obj) {
  return obj->is<NativeObject>();
}

JS_PUBLIC_API void JS::AssertObjectBelongsToCurrentThread(JSObject* obj) {
  JSRuntime* rt = obj->compartment()->runtimeFromAnyThread();
  MOZ_RELEASE_ASSERT(CurrentThreadCanAccessRuntime(rt));
}

JS_PUBLIC_API void JS::SetFilenameValidationCallback(
    JS::FilenameValidationCallback cb) {
  js::gFilenameValidationCallback = cb;
}

JS_PUBLIC_API void JS::SetHostEnsureCanAddPrivateElementHook(
    JSContext* cx, JS::EnsureCanAddPrivateElementOp op) {
  cx->runtime()->canAddPrivateElement = op;
}

/*** Standard internal methods **********************************************/

JS_PUBLIC_API bool JS_GetPrototype(JSContext* cx, HandleObject obj,
                                   MutableHandleObject result) {
  cx->check(obj);
  return GetPrototype(cx, obj, result);
}

JS_PUBLIC_API bool JS_SetPrototype(JSContext* cx, HandleObject obj,
                                   HandleObject proto) {
  AssertHeapIsIdle();
  CHECK_THREAD(cx);
  cx->check(obj, proto);

  return SetPrototype(cx, obj, proto);
}

JS_PUBLIC_API bool JS_GetPrototypeIfOrdinary(JSContext* cx, HandleObject obj,
                                             bool* isOrdinary,
                                             MutableHandleObject result) {
  cx->check(obj);
  return GetPrototypeIfOrdinary(cx, obj, isOrdinary, result);
}

JS_PUBLIC_API bool JS_IsExtensible(JSContext* cx, HandleObject obj,
                                   bool* extensible) {
  cx->check(obj);
  return IsExtensible(cx, obj, extensible);
}

JS_PUBLIC_API bool JS_PreventExtensions(JSContext* cx, JS::HandleObject obj,
                                        ObjectOpResult& result) {
  cx->check(obj);
  return PreventExtensions(cx, obj, result);
}

JS_PUBLIC_API bool JS_SetImmutablePrototype(JSContext* cx, JS::HandleObject obj,
                                            bool* succeeded) {
  cx->check(obj);
  return SetImmutablePrototype(cx, obj, succeeded);
}

/* * */

JS_PUBLIC_API bool JS_FreezeObject(JSContext* cx, HandleObject obj) {
  AssertHeapIsIdle();
  CHECK_THREAD(cx);
  cx->check(obj);
  return FreezeObject(cx, obj);
}

static bool DeepFreezeSlot(JSContext* cx, const Value& v) {
  if (v.isPrimitive()) {
    return true;
  }
  RootedObject obj(cx, &v.toObject());
  return JS_DeepFreezeObject(cx, obj);
}

JS_PUBLIC_API bool JS_DeepFreezeObject(JSContext* cx, HandleObject obj) {
  AssertHeapIsIdle();
  CHECK_THREAD(cx);
  cx->check(obj);

  // Assume that non-extensible objects are already deep-frozen, to avoid
  // divergence.
  bool extensible;
  if (!IsExtensible(cx, obj, &extensible)) {
    return false;
  }
  if (!extensible) {
    return true;
  }

  if (!FreezeObject(cx, obj)) {
    return false;
  }

  // Walk slots in obj and if any value is a non-null object, seal it.
  if (obj->is<NativeObject>()) {
    Rooted<NativeObject*> nobj(cx, &obj->as<NativeObject>());
    for (uint32_t i = 0, n = nobj->slotSpan(); i < n; ++i) {
      if (!DeepFreezeSlot(cx, nobj->getSlot(i))) {
        return false;
      }
    }
    for (uint32_t i = 0, n = nobj->getDenseInitializedLength(); i < n; ++i) {
      if (!DeepFreezeSlot(cx, nobj->getDenseElement(i))) {
        return false;
      }
    }
  }

  return true;
}

JS_PUBLIC_API bool JSPropertySpec::getValue(JSContext* cx,
                                            MutableHandleValue vp) const {
  MOZ_ASSERT(!isAccessor());

  switch (u.value.type) {
    case ValueWrapper::Type::String: {
      Rooted<JSAtom*> atom(cx,
                           Atomize(cx, u.value.string, strlen(u.value.string)));
      if (!atom) {
        return false;
      }
      vp.setString(atom);
      return true;
    }

    case ValueWrapper::Type::Int32:
      vp.setInt32(u.value.int32);
      return true;

    case ValueWrapper::Type::Double:
      vp.setDouble(u.value.double_);
      return true;
  }

  MOZ_CRASH("Unexpected type");
}

bool PropertySpecNameToId(JSContext* cx, JSPropertySpec::Name name,
                          MutableHandleId id) {
  if (name.isSymbol()) {
    id.set(PropertyKey::Symbol(cx->wellKnownSymbols().get(name.symbol())));
  } else {
    JSAtom* atom = Atomize(cx, name.string(), strlen(name.string()));
    if (!atom) {
      return false;
    }
    id.set(AtomToId(atom));
  }
  return true;
}

JS_PUBLIC_API bool JS::PropertySpecNameToPermanentId(JSContext* cx,
                                                     JSPropertySpec::Name name,
                                                     jsid* idp) {
  // We are calling fromMarkedLocation(idp) even though idp points to a
  // location that will never be marked. This is OK because the whole point
  // of this API is to populate *idp with a jsid that does not need to be
  // marked.
  MutableHandleId id = MutableHandleId::fromMarkedLocation(idp);
  if (!PropertySpecNameToId(cx, name, id)) {
    return false;
  }

  if (id.isString() && !PinAtom(cx, &id.toString()->asAtom())) {
    return false;
  }

  return true;
}

JS_PUBLIC_API bool JS::ObjectToCompletePropertyDescriptor(
    JSContext* cx, HandleObject obj, HandleValue descObj,
    MutableHandle<PropertyDescriptor> desc) {
  // |obj| can be in a different compartment here. The caller is responsible
  // for wrapping it (see JS_WrapPropertyDescriptor).
  cx->check(descObj);
  if (!ToPropertyDescriptor(cx, descObj, true, desc)) {
    return false;
  }
  CompletePropertyDescriptor(desc);
  return true;
}

JS_PUBLIC_API void JS_SetAllNonReservedSlotsToUndefined(JS::HandleObject obj) {
  if (!obj->is<NativeObject>()) {
    return;
  }

  const JSClass* clasp = obj->getClass();
  unsigned numReserved = JSCLASS_RESERVED_SLOTS(clasp);
  unsigned numSlots = obj->as<NativeObject>().slotSpan();
  for (unsigned i = numReserved; i < numSlots; i++) {
    obj->as<NativeObject>().setSlot(i, UndefinedValue());
  }
}

JS_PUBLIC_API void JS_SetReservedSlot(JSObject* obj, uint32_t index,
                                      const Value& value) {
  // Note: we don't use setReservedSlot so that this also works on swappable DOM
  // objects. See NativeObject::getReservedSlotRef comment.
  MOZ_ASSERT(index < JSCLASS_RESERVED_SLOTS(obj->getClass()));
  obj->as<NativeObject>().setSlot(index, value);
}

JS_PUBLIC_API void JS_InitReservedSlot(JSObject* obj, uint32_t index, void* ptr,
                                       size_t nbytes, JS::MemoryUse use) {
  // Note: we don't use InitReservedSlot so that this also works on swappable
  // DOM objects. See NativeObject::getReservedSlotRef comment.
  MOZ_ASSERT(index < JSCLASS_RESERVED_SLOTS(obj->getClass()));
  AddCellMemory(obj, nbytes, js::MemoryUse(use));
  obj->as<NativeObject>().initSlot(index, PrivateValue(ptr));
}

JS_PUBLIC_API bool JS::IsMapObject(JSContext* cx, JS::HandleObject obj,
                                   bool* isMap) {
  return IsGivenTypeObject(cx, obj, ESClass::Map, isMap);
}

JS_PUBLIC_API bool JS::IsSetObject(JSContext* cx, JS::HandleObject obj,
                                   bool* isSet) {
  return IsGivenTypeObject(cx, obj, ESClass::Set, isSet);
}

JS_PUBLIC_API void JS_HoldPrincipals(JSPrincipals* principals) {
  ++principals->refcount;
}

JS_PUBLIC_API void JS_DropPrincipals(JSContext* cx, JSPrincipals* principals) {
  int rc = --principals->refcount;
  if (rc == 0) {
    JS::AutoSuppressGCAnalysis nogc;
    cx->runtime()->destroyPrincipals(principals);
  }
}

JS_PUBLIC_API void JS_SetSecurityCallbacks(JSContext* cx,
                                           const JSSecurityCallbacks* scb) {
  MOZ_ASSERT(scb != &NullSecurityCallbacks);
  cx->runtime()->securityCallbacks = scb ? scb : &NullSecurityCallbacks;
}

JS_PUBLIC_API const JSSecurityCallbacks* JS_GetSecurityCallbacks(
    JSContext* cx) {
  return (cx->runtime()->securityCallbacks != &NullSecurityCallbacks)
             ? cx->runtime()->securityCallbacks.ref()
             : nullptr;
}

JS_PUBLIC_API void JS_SetTrustedPrincipals(JSContext* cx, JSPrincipals* prin) {
  cx->runtime()->setTrustedPrincipals(prin);
}

extern JS_PUBLIC_API void JS_InitDestroyPrincipalsCallback(
    JSContext* cx, JSDestroyPrincipalsOp destroyPrincipals) {
  MOZ_ASSERT(destroyPrincipals);
  MOZ_ASSERT(!cx->runtime()->destroyPrincipals);
  cx->runtime()->destroyPrincipals = destroyPrincipals;
}

extern JS_PUBLIC_API void JS_InitReadPrincipalsCallback(
    JSContext* cx, JSReadPrincipalsOp read) {
  MOZ_ASSERT(read);
  MOZ_ASSERT(!cx->runtime()->readPrincipals);
  cx->runtime()->readPrincipals = read;
}

JS_PUBLIC_API JSFunction* JS_NewFunction(JSContext* cx, JSNative native,
                                         unsigned nargs, unsigned flags,
                                         const char* name) {
  MOZ_ASSERT(!cx->zone()->isAtomsZone());

  AssertHeapIsIdle();
  CHECK_THREAD(cx);

  Rooted<JSAtom*> atom(cx);
  if (name) {
    atom = Atomize(cx, name, strlen(name));
    if (!atom) {
      return nullptr;
    }
  }

  return (flags & JSFUN_CONSTRUCTOR)
             ? NewNativeConstructor(cx, native, nargs, atom)
             : NewNativeFunction(cx, native, nargs, atom);
}

JS_PUBLIC_API JSFunction* JS::GetSelfHostedFunction(JSContext* cx,
                                                    const char* selfHostedName,
                                                    HandleId id,
                                                    unsigned nargs) {
  MOZ_ASSERT(!cx->zone()->isAtomsZone());
  AssertHeapIsIdle();
  CHECK_THREAD(cx);
  cx->check(id);

  Rooted<JSAtom*> name(cx, IdToFunctionName(cx, id));
  if (!name) {
    return nullptr;
  }

  JSAtom* shAtom = Atomize(cx, selfHostedName, strlen(selfHostedName));
  if (!shAtom) {
    return nullptr;
  }
  Rooted<PropertyName*> shName(cx, shAtom->asPropertyName());
  RootedValue funVal(cx);
  if (!GlobalObject::getSelfHostedFunction(cx, cx->global(), shName, name,
                                           nargs, &funVal)) {
    return nullptr;
  }
  return &funVal.toObject().as<JSFunction>();
}

JS_PUBLIC_API JSFunction* JS::NewFunctionFromSpec(JSContext* cx,
                                                  const JSFunctionSpec* fs,
                                                  HandleId id) {
  cx->check(id);

#ifdef DEBUG
  if (fs->name.isSymbol()) {
    JS::Symbol* sym = cx->wellKnownSymbols().get(fs->name.symbol());
    MOZ_ASSERT(PropertyKey::Symbol(sym) == id);
  } else {
    MOZ_ASSERT(id.isString() &&
               StringEqualsAscii(id.toLinearString(), fs->name.string()));
  }
#endif

  // Delay cloning self-hosted functions until they are called. This is
  // achieved by passing DefineFunction a nullptr JSNative which produces an
  // interpreted JSFunction where !hasScript. Interpreted call paths then
  // call InitializeLazyFunctionScript if !hasScript.
  if (fs->selfHostedName) {
    MOZ_ASSERT(!fs->call.op);
    MOZ_ASSERT(!fs->call.info);

    JSAtom* shAtom =
        Atomize(cx, fs->selfHostedName, strlen(fs->selfHostedName));
    if (!shAtom) {
      return nullptr;
    }
    Rooted<PropertyName*> shName(cx, shAtom->asPropertyName());
    Rooted<JSAtom*> name(cx, IdToFunctionName(cx, id));
    if (!name) {
      return nullptr;
    }
    RootedValue funVal(cx);
    if (!GlobalObject::getSelfHostedFunction(cx, cx->global(), shName, name,
                                             fs->nargs, &funVal)) {
      return nullptr;
    }
    return &funVal.toObject().as<JSFunction>();
  }

  Rooted<JSAtom*> atom(cx, IdToFunctionName(cx, id));
  if (!atom) {
    return nullptr;
  }

  MOZ_ASSERT(fs->call.op);

  JSFunction* fun;
  if (fs->flags & JSFUN_CONSTRUCTOR) {
    fun = NewNativeConstructor(cx, fs->call.op, fs->nargs, atom);
  } else {
    fun = NewNativeFunction(cx, fs->call.op, fs->nargs, atom);
  }
  if (!fun) {
    return nullptr;
  }

  if (fs->call.info) {
    fun->setJitInfo(fs->call.info);
  }
  return fun;
}

JS_PUBLIC_API JSFunction* JS::NewFunctionFromSpec(JSContext* cx,
                                                  const JSFunctionSpec* fs) {
  RootedId id(cx);
  if (!PropertySpecNameToId(cx, fs->name, &id)) {
    return nullptr;
  }

  return NewFunctionFromSpec(cx, fs, id);
}

JS_PUBLIC_API JSObject* JS_GetFunctionObject(JSFunction* fun) { return fun; }

JS_PUBLIC_API JSString* JS_GetFunctionId(JSFunction* fun) {
  return fun->explicitName();
}

JS_PUBLIC_API JSString* JS_GetFunctionDisplayId(JSFunction* fun) {
  return fun->displayAtom();
}

JS_PUBLIC_API uint16_t JS_GetFunctionArity(JSFunction* fun) {
  return fun->nargs();
}

JS_PUBLIC_API bool JS_GetFunctionLength(JSContext* cx, HandleFunction fun,
                                        uint16_t* length) {
  cx->check(fun);
  return JSFunction::getLength(cx, fun, length);
}

JS_PUBLIC_API bool JS_ObjectIsFunction(JSObject* obj) {
  return obj->is<JSFunction>();
}

JS_PUBLIC_API bool JS_IsNativeFunction(JSObject* funobj, JSNative call) {
  if (!funobj->is<JSFunction>()) {
    return false;
  }
  JSFunction* fun = &funobj->as<JSFunction>();
  return fun->isNativeFun() && fun->native() == call;
}

extern JS_PUBLIC_API bool JS_IsConstructor(JSFunction* fun) {
  return fun->isConstructor();
}

void JS::TransitiveCompileOptions::copyPODTransitiveOptions(
    const TransitiveCompileOptions& rhs) {
  // filename_, introducerFilename_, sourceMapURL_ should be handled in caller.

  mutedErrors_ = rhs.mutedErrors_;
  forceStrictMode_ = rhs.forceStrictMode_;
  sourcePragmas_ = rhs.sourcePragmas_;
  skipFilenameValidation_ = rhs.skipFilenameValidation_;
  hideScriptFromDebugger_ = rhs.hideScriptFromDebugger_;
  deferDebugMetadata_ = rhs.deferDebugMetadata_;
  eagerDelazificationStrategy_ = rhs.eagerDelazificationStrategy_;

  selfHostingMode = rhs.selfHostingMode;
  asmJSOption = rhs.asmJSOption;
  throwOnAsmJSValidationFailureOption = rhs.throwOnAsmJSValidationFailureOption;
  forceAsync = rhs.forceAsync;
  discardSource = rhs.discardSource;
  sourceIsLazy = rhs.sourceIsLazy;
  allowHTMLComments = rhs.allowHTMLComments;
  nonSyntacticScope = rhs.nonSyntacticScope;

  topLevelAwait = rhs.topLevelAwait;
  importAssertions = rhs.importAssertions;
  useFdlibmForSinCosTan = rhs.useFdlibmForSinCosTan;

  borrowBuffer = rhs.borrowBuffer;
  usePinnedBytecode = rhs.usePinnedBytecode;
  allocateInstantiationStorage = rhs.allocateInstantiationStorage;
  deoptimizeModuleGlobalVars = rhs.deoptimizeModuleGlobalVars;

  introductionType = rhs.introductionType;
  introductionLineno = rhs.introductionLineno;
  introductionOffset = rhs.introductionOffset;
  hasIntroductionInfo = rhs.hasIntroductionInfo;
};

void JS::ReadOnlyCompileOptions::copyPODNonTransitiveOptions(
    const ReadOnlyCompileOptions& rhs) {
  lineno = rhs.lineno;
  column = rhs.column;
  scriptSourceOffset = rhs.scriptSourceOffset;
  isRunOnce = rhs.isRunOnce;
  noScriptRval = rhs.noScriptRval;
}

JS::OwningCompileOptions::OwningCompileOptions(JSContext* cx)
    : ReadOnlyCompileOptions() {}

void JS::OwningCompileOptions::release() {
  // OwningCompileOptions always owns these, so these casts are okay.
  js_free(const_cast<char*>(filename_));
  js_free(const_cast<char16_t*>(sourceMapURL_));
  js_free(const_cast<char*>(introducerFilename_));

  filename_ = nullptr;
  sourceMapURL_ = nullptr;
  introducerFilename_ = nullptr;
}

JS::OwningCompileOptions::~OwningCompileOptions() { release(); }

size_t JS::OwningCompileOptions::sizeOfExcludingThis(
    mozilla::MallocSizeOf mallocSizeOf) const {
  return mallocSizeOf(filename_) + mallocSizeOf(sourceMapURL_) +
         mallocSizeOf(introducerFilename_);
}

bool JS::OwningCompileOptions::copy(JSContext* cx,
                                    const ReadOnlyCompileOptions& rhs) {
  // Release existing string allocations.
  release();

  copyPODNonTransitiveOptions(rhs);
  copyPODTransitiveOptions(rhs);

  if (rhs.filename()) {
    filename_ = DuplicateString(cx, rhs.filename()).release();
    if (!filename_) {
      return false;
    }
  }

  if (rhs.sourceMapURL()) {
    sourceMapURL_ = DuplicateString(cx, rhs.sourceMapURL()).release();
    if (!sourceMapURL_) {
      return false;
    }
  }

  if (rhs.introducerFilename()) {
    introducerFilename_ =
        DuplicateString(cx, rhs.introducerFilename()).release();
    if (!introducerFilename_) {
      return false;
    }
  }

  return true;
}

JS::CompileOptions::CompileOptions(JSContext* cx) : ReadOnlyCompileOptions() {
  if (!js::IsAsmJSCompilationAvailable(cx)) {
    // Distinguishing the cases is just for error reporting.
    asmJSOption = !cx->options().asmJS()
                      ? AsmJSOption::DisabledByAsmJSPref
                      : AsmJSOption::DisabledByNoWasmCompiler;
  } else if (cx->realm() && (cx->realm()->debuggerObservesWasm() ||
                             cx->realm()->debuggerObservesAsmJS())) {
    asmJSOption = AsmJSOption::DisabledByDebugger;
  } else {
    asmJSOption = AsmJSOption::Enabled;
  }
  throwOnAsmJSValidationFailureOption =
      cx->options().throwOnAsmJSValidationFailure();

  importAssertions = cx->options().importAssertions();

  useFdlibmForSinCosTan = math_use_fdlibm_for_sin_cos_tan();

  sourcePragmas_ = cx->options().sourcePragmas();

  // Certain modes of operation force strict-mode in general.
  forceStrictMode_ = cx->options().strictMode();

  // Certain modes of operation disallow syntax parsing in general.
  if (coverage::IsLCovEnabled()) {
    eagerDelazificationStrategy_ = DelazificationOption::ParseEverythingEagerly;
  }

  // Note: If we parse outside of a specific realm, we do not inherit any realm
  // behaviours. These can still be set manually on the options though.
  if (cx->realm()) {
    discardSource = cx->realm()->behaviors().discardSource();
  }
}

CompileOptions& CompileOptions::setIntroductionInfoToCaller(
    JSContext* cx, const char* introductionType,
    MutableHandle<JSScript*> introductionScript) {
  RootedScript maybeScript(cx);
  const char* filename;
  unsigned lineno;
  uint32_t pcOffset;
  bool mutedErrors;
  DescribeScriptedCallerForCompilation(cx, &maybeScript, &filename, &lineno,
                                       &pcOffset, &mutedErrors);
  if (filename) {
    introductionScript.set(maybeScript);
    return setIntroductionInfo(filename, introductionType, lineno, pcOffset);
  }
  return setIntroductionType(introductionType);
}

JS_PUBLIC_API JSObject* JS_GetGlobalFromScript(JSScript* script) {
  return &script->global();
}

JS_PUBLIC_API const char* JS_GetScriptFilename(JSScript* script) {
  // This is called from ThreadStackHelper which can be called from another
  // thread or inside a signal hander, so we need to be careful in case a
  // copmacting GC is currently moving things around.
  return script->maybeForwardedFilename();
}

JS_PUBLIC_API unsigned JS_GetScriptBaseLineNumber(JSContext* cx,
                                                  JSScript* script) {
  return script->lineno();
}

JS_PUBLIC_API JSScript* JS_GetFunctionScript(JSContext* cx,
                                             HandleFunction fun) {
  if (fun->isNativeFun()) {
    return nullptr;
  }

  if (fun->hasBytecode()) {
    return fun->nonLazyScript();
  }

  AutoRealm ar(cx, fun);
  JSScript* script = JSFunction::getOrCreateScript(cx, fun);
  if (!script) {
    MOZ_CRASH();
  }
  return script;
}

JS_PUBLIC_API JSString* JS_DecompileScript(JSContext* cx, HandleScript script) {
  MOZ_ASSERT(!cx->zone()->isAtomsZone());

  AssertHeapIsIdle();
  CHECK_THREAD(cx);
  RootedFunction fun(cx, script->function());
  if (fun) {
    return JS_DecompileFunction(cx, fun);
  }
  bool haveSource;
  if (!ScriptSource::loadSource(cx, script->scriptSource(), &haveSource)) {
    return nullptr;
  }
  return haveSource ? JSScript::sourceData(cx, script)
                    : NewStringCopyZ<CanGC>(cx, "[no source]");
}

JS_PUBLIC_API JSString* JS_DecompileFunction(JSContext* cx,
                                             HandleFunction fun) {
  MOZ_ASSERT(!cx->zone()->isAtomsZone());
  AssertHeapIsIdle();
  CHECK_THREAD(cx);
  cx->check(fun);
  return FunctionToString(cx, fun, /* isToSource = */ false);
}

JS_PUBLIC_API void JS::SetScriptPrivate(JSScript* script,
                                        const JS::Value& value) {
  JSRuntime* rt = script->zone()->runtimeFromMainThread();
  script->sourceObject()->setPrivate(rt, value);
}

JS_PUBLIC_API JS::Value JS::GetScriptPrivate(JSScript* script) {
  return script->sourceObject()->getPrivate();
}

JS_PUBLIC_API JS::Value JS::GetScriptedCallerPrivate(JSContext* cx) {
  AssertHeapIsIdle();
  CHECK_THREAD(cx);

  NonBuiltinFrameIter iter(cx, cx->realm()->principals());
  if (iter.done() || !iter.hasScript()) {
    return UndefinedValue();
  }

  return iter.script()->sourceObject()->getPrivate();
}

JS_PUBLIC_API void JS::SetScriptPrivateReferenceHooks(
    JSRuntime* rt, JS::ScriptPrivateReferenceHook addRefHook,
    JS::ScriptPrivateReferenceHook releaseHook) {
  AssertHeapIsIdle();
  rt->scriptPrivateAddRefHook = addRefHook;
  rt->scriptPrivateReleaseHook = releaseHook;
}

JS_PUBLIC_API void JS::SetWaitCallback(JSRuntime* rt,
                                       BeforeWaitCallback beforeWait,
                                       AfterWaitCallback afterWait,
                                       size_t requiredMemory) {
  MOZ_RELEASE_ASSERT(requiredMemory <= WAIT_CALLBACK_CLIENT_MAXMEM);
  MOZ_RELEASE_ASSERT((beforeWait == nullptr) == (afterWait == nullptr));
  rt->beforeWaitCallback = beforeWait;
  rt->afterWaitCallback = afterWait;
}

JS_PUBLIC_API bool JS_CheckForInterrupt(JSContext* cx) {
  return js::CheckForInterrupt(cx);
}

JS_PUBLIC_API bool JS_AddInterruptCallback(JSContext* cx,
                                           JSInterruptCallback callback) {
  return cx->interruptCallbacks().append(callback);
}

JS_PUBLIC_API bool JS_DisableInterruptCallback(JSContext* cx) {
  bool result = cx->interruptCallbackDisabled;
  cx->interruptCallbackDisabled = true;
  return result;
}

JS_PUBLIC_API void JS_ResetInterruptCallback(JSContext* cx, bool enable) {
  cx->interruptCallbackDisabled = enable;
}

/************************************************************************/

/*
 * Promises.
 */
JS_PUBLIC_API void JS::SetJobQueue(JSContext* cx, JobQueue* queue) {
  cx->jobQueue = queue;
}

extern JS_PUBLIC_API void JS::SetPromiseRejectionTrackerCallback(
    JSContext* cx, PromiseRejectionTrackerCallback callback,
    void* data /* = nullptr */) {
  cx->promiseRejectionTrackerCallback = callback;
  cx->promiseRejectionTrackerCallbackData = data;
}

extern JS_PUBLIC_API void JS::JobQueueIsEmpty(JSContext* cx) {
  cx->canSkipEnqueuingJobs = true;
}

extern JS_PUBLIC_API void JS::JobQueueMayNotBeEmpty(JSContext* cx) {
  cx->canSkipEnqueuingJobs = false;
}

JS_PUBLIC_API JSObject* JS::NewPromiseObject(JSContext* cx,
                                             HandleObject executor) {
  MOZ_ASSERT(!cx->zone()->isAtomsZone());
  AssertHeapIsIdle();
  CHECK_THREAD(cx);
  cx->check(executor);

  if (!executor) {
    return PromiseObject::createSkippingExecutor(cx);
  }

  MOZ_ASSERT(IsCallable(executor));
  return PromiseObject::create(cx, executor);
}

JS_PUBLIC_API bool JS::IsPromiseObject(JS::HandleObject obj) {
  return obj->is<PromiseObject>();
}

JS_PUBLIC_API JSObject* JS::GetPromiseConstructor(JSContext* cx) {
  CHECK_THREAD(cx);
  Rooted<GlobalObject*> global(cx, cx->global());
  return GlobalObject::getOrCreatePromiseConstructor(cx, global);
}

JS_PUBLIC_API JSObject* JS::GetPromisePrototype(JSContext* cx) {
  CHECK_THREAD(cx);
  Rooted<GlobalObject*> global(cx, cx->global());
  return GlobalObject::getOrCreatePromisePrototype(cx, global);
}

JS_PUBLIC_API JS::PromiseState JS::GetPromiseState(JS::HandleObject promise) {
  PromiseObject* promiseObj = promise->maybeUnwrapIf<PromiseObject>();
  if (!promiseObj) {
    return JS::PromiseState::Pending;
  }

  return promiseObj->state();
}

JS_PUBLIC_API uint64_t JS::GetPromiseID(JS::HandleObject promise) {
  return promise->as<PromiseObject>().getID();
}

JS_PUBLIC_API JS::Value JS::GetPromiseResult(JS::HandleObject promiseObj) {
  PromiseObject* promise = &promiseObj->as<PromiseObject>();
  MOZ_ASSERT(promise->state() != JS::PromiseState::Pending);
  return promise->state() == JS::PromiseState::Fulfilled ? promise->value()
                                                         : promise->reason();
}

JS_PUBLIC_API bool JS::GetPromiseIsHandled(JS::HandleObject promise) {
  PromiseObject* promiseObj = &promise->as<PromiseObject>();
  return !promiseObj->isUnhandled();
}

static PromiseObject* UnwrapPromise(JSContext* cx, JS::HandleObject promise,
                                    mozilla::Maybe<AutoRealm>& ar) {
  AssertHeapIsIdle();
  CHECK_THREAD(cx);
  cx->check(promise);

  PromiseObject* promiseObj;
  if (IsWrapper(promise)) {
    promiseObj = promise->maybeUnwrapAs<PromiseObject>();
    if (!promiseObj) {
      ReportAccessDenied(cx);
      return nullptr;
    }
    ar.emplace(cx, promiseObj);
  } else {
    promiseObj = promise.as<PromiseObject>();
  }
  return promiseObj;
}

JS_PUBLIC_API bool JS::SetSettledPromiseIsHandled(JSContext* cx,
                                                  JS::HandleObject promise) {
  mozilla::Maybe<AutoRealm> ar;
  Rooted<PromiseObject*> promiseObj(cx, UnwrapPromise(cx, promise, ar));
  if (!promiseObj) {
    return false;
  }
  js::SetSettledPromiseIsHandled(cx, promiseObj);
  return true;
}

JS_PUBLIC_API bool JS::SetAnyPromiseIsHandled(JSContext* cx,
                                              JS::HandleObject promise) {
  mozilla::Maybe<AutoRealm> ar;
  Rooted<PromiseObject*> promiseObj(cx, UnwrapPromise(cx, promise, ar));
  if (!promiseObj) {
    return false;
  }
  js::SetAnyPromiseIsHandled(cx, promiseObj);
  return true;
}

JS_PUBLIC_API JSObject* JS::GetPromiseAllocationSite(JS::HandleObject promise) {
  return promise->as<PromiseObject>().allocationSite();
}

JS_PUBLIC_API JSObject* JS::GetPromiseResolutionSite(JS::HandleObject promise) {
  return promise->as<PromiseObject>().resolutionSite();
}

#ifdef DEBUG
JS_PUBLIC_API void JS::DumpPromiseAllocationSite(JSContext* cx,
                                                 JS::HandleObject promise) {
  RootedObject stack(cx, promise->as<PromiseObject>().allocationSite());
  JSPrincipals* principals = cx->realm()->principals();
  UniqueChars stackStr = BuildUTF8StackString(cx, principals, stack);
  if (stackStr) {
    fputs(stackStr.get(), stderr);
  }
}

JS_PUBLIC_API void JS::DumpPromiseResolutionSite(JSContext* cx,
                                                 JS::HandleObject promise) {
  RootedObject stack(cx, promise->as<PromiseObject>().resolutionSite());
  JSPrincipals* principals = cx->realm()->principals();
  UniqueChars stackStr = BuildUTF8StackString(cx, principals, stack);
  if (stackStr) {
    fputs(stackStr.get(), stderr);
  }
}
#endif

JS_PUBLIC_API JSObject* JS::CallOriginalPromiseResolve(
    JSContext* cx, JS::HandleValue resolutionValue) {
  AssertHeapIsIdle();
  CHECK_THREAD(cx);
  cx->check(resolutionValue);

  RootedObject promise(cx,
                       PromiseObject::unforgeableResolve(cx, resolutionValue));
  MOZ_ASSERT_IF(promise, promise->canUnwrapAs<PromiseObject>());
  return promise;
}

JS_PUBLIC_API JSObject* JS::CallOriginalPromiseReject(
    JSContext* cx, JS::HandleValue rejectionValue) {
  AssertHeapIsIdle();
  CHECK_THREAD(cx);
  cx->check(rejectionValue);

  RootedObject promise(cx,
                       PromiseObject::unforgeableReject(cx, rejectionValue));
  MOZ_ASSERT_IF(promise, promise->canUnwrapAs<PromiseObject>());
  return promise;
}

static bool ResolveOrRejectPromise(JSContext* cx, JS::HandleObject promiseObj,
                                   JS::HandleValue resultOrReason_,
                                   bool reject) {
  AssertHeapIsIdle();
  CHECK_THREAD(cx);
  cx->check(promiseObj, resultOrReason_);

  mozilla::Maybe<AutoRealm> ar;
  Rooted<PromiseObject*> promise(cx);
  RootedValue resultOrReason(cx, resultOrReason_);
  if (IsWrapper(promiseObj)) {
    promise = promiseObj->maybeUnwrapAs<PromiseObject>();
    if (!promise) {
      ReportAccessDenied(cx);
      return false;
    }
    ar.emplace(cx, promise);
    if (!cx->compartment()->wrap(cx, &resultOrReason)) {
      return false;
    }
  } else {
    promise = promiseObj.as<PromiseObject>();
  }

  return reject ? PromiseObject::reject(cx, promise, resultOrReason)
                : PromiseObject::resolve(cx, promise, resultOrReason);
}

JS_PUBLIC_API bool JS::ResolvePromise(JSContext* cx,
                                      JS::HandleObject promiseObj,
                                      JS::HandleValue resolutionValue) {
  return ResolveOrRejectPromise(cx, promiseObj, resolutionValue, false);
}

JS_PUBLIC_API bool JS::RejectPromise(JSContext* cx, JS::HandleObject promiseObj,
                                     JS::HandleValue rejectionValue) {
  return ResolveOrRejectPromise(cx, promiseObj, rejectionValue, true);
}

JS_PUBLIC_API JSObject* JS::CallOriginalPromiseThen(
    JSContext* cx, JS::HandleObject promiseObj, JS::HandleObject onFulfilled,
    JS::HandleObject onRejected) {
  AssertHeapIsIdle();
  CHECK_THREAD(cx);
  cx->check(promiseObj, onFulfilled, onRejected);

  MOZ_ASSERT_IF(onFulfilled, IsCallable(onFulfilled));
  MOZ_ASSERT_IF(onRejected, IsCallable(onRejected));

  return OriginalPromiseThen(cx, promiseObj, onFulfilled, onRejected);
}

[[nodiscard]] static bool ReactToPromise(JSContext* cx,
                                         JS::Handle<JSObject*> promiseObj,
                                         JS::Handle<JSObject*> onFulfilled,
                                         JS::Handle<JSObject*> onRejected,
                                         UnhandledRejectionBehavior behavior) {
  AssertHeapIsIdle();
  CHECK_THREAD(cx);
  cx->check(promiseObj, onFulfilled, onRejected);

  MOZ_ASSERT_IF(onFulfilled, IsCallable(onFulfilled));
  MOZ_ASSERT_IF(onRejected, IsCallable(onRejected));

  Rooted<PromiseObject*> unwrappedPromise(cx);
  {
    RootedValue promiseVal(cx, ObjectValue(*promiseObj));
    unwrappedPromise = UnwrapAndTypeCheckValue<PromiseObject>(
        cx, promiseVal, [cx, promiseObj] {
          JS_ReportErrorNumberLatin1(cx, GetErrorMessage, nullptr,
                                     JSMSG_INCOMPATIBLE_PROTO, "Promise",
                                     "then", promiseObj->getClass()->name);
        });
    if (!unwrappedPromise) {
      return false;
    }
  }

  return ReactToUnwrappedPromise(cx, unwrappedPromise, onFulfilled, onRejected,
                                 behavior);
}

JS_PUBLIC_API bool JS::AddPromiseReactions(JSContext* cx,
                                           JS::HandleObject promiseObj,
                                           JS::HandleObject onFulfilled,
                                           JS::HandleObject onRejected) {
  return ReactToPromise(cx, promiseObj, onFulfilled, onRejected,
                        UnhandledRejectionBehavior::Report);
}

JS_PUBLIC_API bool JS::AddPromiseReactionsIgnoringUnhandledRejection(
    JSContext* cx, JS::HandleObject promiseObj, JS::HandleObject onFulfilled,
    JS::HandleObject onRejected) {
  return ReactToPromise(cx, promiseObj, onFulfilled, onRejected,
                        UnhandledRejectionBehavior::Ignore);
}

JS_PUBLIC_API JS::PromiseUserInputEventHandlingState
JS::GetPromiseUserInputEventHandlingState(JS::HandleObject promiseObj_) {
  PromiseObject* promise = promiseObj_->maybeUnwrapIf<PromiseObject>();
  if (!promise) {
    return JS::PromiseUserInputEventHandlingState::DontCare;
  }

  if (!promise->requiresUserInteractionHandling()) {
    return JS::PromiseUserInputEventHandlingState::DontCare;
  }
  if (promise->hadUserInteractionUponCreation()) {
    return JS::PromiseUserInputEventHandlingState::HadUserInteractionAtCreation;
  }
  return JS::PromiseUserInputEventHandlingState::
      DidntHaveUserInteractionAtCreation;
}

JS_PUBLIC_API bool JS::SetPromiseUserInputEventHandlingState(
    JS::HandleObject promiseObj_,
    JS::PromiseUserInputEventHandlingState state) {
  PromiseObject* promise = promiseObj_->maybeUnwrapIf<PromiseObject>();
  if (!promise) {
    return false;
  }

  switch (state) {
    case JS::PromiseUserInputEventHandlingState::DontCare:
      promise->setRequiresUserInteractionHandling(false);
      break;
    case JS::PromiseUserInputEventHandlingState::HadUserInteractionAtCreation:
      promise->setRequiresUserInteractionHandling(true);
      promise->setHadUserInteractionUponCreation(true);
      break;
    case JS::PromiseUserInputEventHandlingState::
        DidntHaveUserInteractionAtCreation:
      promise->setRequiresUserInteractionHandling(true);
      promise->setHadUserInteractionUponCreation(false);
      break;
    default:
      MOZ_ASSERT_UNREACHABLE(
          "Invalid PromiseUserInputEventHandlingState enum value");
      return false;
  }
  return true;
}

/**
 * Unforgeable version of Promise.all for internal use.
 *
 * Takes a dense array of Promise objects and returns a promise that's
 * resolved with an array of resolution values when all those promises ahve
 * been resolved, or rejected with the rejection value of the first rejected
 * promise.
 *
 * Asserts that the array is dense and all entries are Promise objects.
 */
JS_PUBLIC_API JSObject* JS::GetWaitForAllPromise(
    JSContext* cx, JS::HandleObjectVector promises) {
  AssertHeapIsIdle();
  CHECK_THREAD(cx);

  return js::GetWaitForAllPromise(cx, promises);
}

JS_PUBLIC_API void JS::InitDispatchToEventLoop(
    JSContext* cx, JS::DispatchToEventLoopCallback callback, void* closure) {
  cx->runtime()->offThreadPromiseState.ref().init(callback, closure);
}

JS_PUBLIC_API void JS::ShutdownAsyncTasks(JSContext* cx) {
  cx->runtime()->offThreadPromiseState.ref().shutdown(cx);
}

JS_PUBLIC_API void JS::InitConsumeStreamCallback(
    JSContext* cx, ConsumeStreamCallback consume,
    ReportStreamErrorCallback report) {
  cx->runtime()->consumeStreamCallback = consume;
  cx->runtime()->reportStreamErrorCallback = report;
}

JS_PUBLIC_API void JS_RequestInterruptCallback(JSContext* cx) {
  cx->requestInterrupt(InterruptReason::CallbackUrgent);
}

JS_PUBLIC_API void JS_RequestInterruptCallbackCanWait(JSContext* cx) {
  cx->requestInterrupt(InterruptReason::CallbackCanWait);
}

JS::AutoSetAsyncStackForNewCalls::AutoSetAsyncStackForNewCalls(
    JSContext* cx, HandleObject stack, const char* asyncCause,
    JS::AutoSetAsyncStackForNewCalls::AsyncCallKind kind)
    : cx(cx),
      oldAsyncStack(cx, cx->asyncStackForNewActivations()),
      oldAsyncCause(cx->asyncCauseForNewActivations),
      oldAsyncCallIsExplicit(cx->asyncCallIsExplicit) {
  CHECK_THREAD(cx);

  // The option determines whether we actually use the new values at this
  // point. It will not affect restoring the previous values when the object
  // is destroyed, so if the option changes it won't cause consistency issues.
  if (!cx->options().asyncStack()) {
    return;
  }

  SavedFrame* asyncStack = &stack->as<SavedFrame>();

  cx->asyncStackForNewActivations() = asyncStack;
  cx->asyncCauseForNewActivations = asyncCause;
  cx->asyncCallIsExplicit = kind == AsyncCallKind::EXPLICIT;
}

JS::AutoSetAsyncStackForNewCalls::~AutoSetAsyncStackForNewCalls() {
  cx->asyncCauseForNewActivations = oldAsyncCause;
  cx->asyncStackForNewActivations() =
      oldAsyncStack ? &oldAsyncStack->as<SavedFrame>() : nullptr;
  cx->asyncCallIsExplicit = oldAsyncCallIsExplicit;
}

/************************************************************************/
JS_PUBLIC_API JSString* JS_NewStringCopyN(JSContext* cx, const char* s,
                                          size_t n) {
  AssertHeapIsIdle();
  CHECK_THREAD(cx);
  return NewStringCopyN<CanGC>(cx, s, n);
}

JS_PUBLIC_API JSString* JS_NewStringCopyZ(JSContext* cx, const char* s) {
  AssertHeapIsIdle();
  CHECK_THREAD(cx);
  if (!s) {
    return cx->runtime()->emptyString;
  }
  return NewStringCopyZ<CanGC>(cx, s);
}

JS_PUBLIC_API JSString* JS_NewStringCopyUTF8Z(JSContext* cx,
                                              const JS::ConstUTF8CharsZ s) {
  AssertHeapIsIdle();
  CHECK_THREAD(cx);
  return NewStringCopyUTF8Z(cx, s);
}

JS_PUBLIC_API JSString* JS_NewStringCopyUTF8N(JSContext* cx,
                                              const JS::UTF8Chars s) {
  AssertHeapIsIdle();
  CHECK_THREAD(cx);
  return NewStringCopyUTF8N(cx, s);
}

JS_PUBLIC_API bool JS_StringHasBeenPinned(JSContext* cx, JSString* str) {
  AssertHeapIsIdle();
  CHECK_THREAD(cx);

  if (!str->isAtom()) {
    return false;
  }

  return AtomIsPinned(cx, &str->asAtom());
}

JS_PUBLIC_API JSString* JS_AtomizeString(JSContext* cx, const char* s) {
  return JS_AtomizeStringN(cx, s, strlen(s));
}

JS_PUBLIC_API JSString* JS_AtomizeStringN(JSContext* cx, const char* s,
                                          size_t length) {
  AssertHeapIsIdle();
  CHECK_THREAD(cx);
  return Atomize(cx, s, length);
}

JS_PUBLIC_API JSString* JS_AtomizeAndPinString(JSContext* cx, const char* s) {
  return JS_AtomizeAndPinStringN(cx, s, strlen(s));
}

JS_PUBLIC_API JSString* JS_AtomizeAndPinStringN(JSContext* cx, const char* s,
                                                size_t length) {
  AssertHeapIsIdle();
  CHECK_THREAD(cx);

  JSAtom* atom = cx->zone() ? Atomize(cx, s, length)
                            : AtomizeWithoutActiveZone(cx, s, length);
  if (!atom || !PinAtom(cx, atom)) {
    return nullptr;
  }

  MOZ_ASSERT(JS_StringHasBeenPinned(cx, atom));
  return atom;
}

JS_PUBLIC_API JSString* JS_NewLatin1String(
    JSContext* cx, js::UniquePtr<JS::Latin1Char[], JS::FreePolicy> chars,
    size_t length) {
  AssertHeapIsIdle();
  CHECK_THREAD(cx);
  return NewString<CanGC>(cx, std::move(chars), length);
}

JS_PUBLIC_API JSString* JS_NewUCString(JSContext* cx,
                                       JS::UniqueTwoByteChars chars,
                                       size_t length) {
  AssertHeapIsIdle();
  CHECK_THREAD(cx);
  return NewString<CanGC>(cx, std::move(chars), length);
}

JS_PUBLIC_API JSString* JS_NewUCStringDontDeflate(JSContext* cx,
                                                  JS::UniqueTwoByteChars chars,
                                                  size_t length) {
  AssertHeapIsIdle();
  CHECK_THREAD(cx);
  return NewStringDontDeflate<CanGC>(cx, std::move(chars), length);
}

JS_PUBLIC_API JSString* JS_NewUCStringCopyN(JSContext* cx, const char16_t* s,
                                            size_t n) {
  AssertHeapIsIdle();
  CHECK_THREAD(cx);
  if (!n) {
    return cx->names().empty;
  }
  return NewStringCopyN<CanGC>(cx, s, n);
}

JS_PUBLIC_API JSString* JS_NewUCStringCopyZ(JSContext* cx, const char16_t* s) {
  AssertHeapIsIdle();
  CHECK_THREAD(cx);
  if (!s) {
    return cx->runtime()->emptyString;
  }
  return NewStringCopyZ<CanGC>(cx, s);
}

JS_PUBLIC_API JSString* JS_AtomizeUCString(JSContext* cx, const char16_t* s) {
  return JS_AtomizeUCStringN(cx, s, js_strlen(s));
}

JS_PUBLIC_API JSString* JS_AtomizeUCStringN(JSContext* cx, const char16_t* s,
                                            size_t length) {
  AssertHeapIsIdle();
  CHECK_THREAD(cx);
  return AtomizeChars(cx, s, length);
}

JS_PUBLIC_API size_t JS_GetStringLength(JSString* str) { return str->length(); }

JS_PUBLIC_API bool JS_StringIsLinear(JSString* str) { return str->isLinear(); }

JS_PUBLIC_API bool JS_DeprecatedStringHasLatin1Chars(JSString* str) {
  return str->hasLatin1Chars();
}

JS_PUBLIC_API const JS::Latin1Char* JS_GetLatin1StringCharsAndLength(
    JSContext* cx, const JS::AutoRequireNoGC& nogc, JSString* str,
    size_t* plength) {
  MOZ_ASSERT(plength);
  AssertHeapIsIdle();
  CHECK_THREAD(cx);
  cx->check(str);
  JSLinearString* linear = str->ensureLinear(cx);
  if (!linear) {
    return nullptr;
  }
  *plength = linear->length();
  return linear->latin1Chars(nogc);
}

JS_PUBLIC_API const char16_t* JS_GetTwoByteStringCharsAndLength(
    JSContext* cx, const JS::AutoRequireNoGC& nogc, JSString* str,
    size_t* plength) {
  MOZ_ASSERT(plength);
  AssertHeapIsIdle();
  CHECK_THREAD(cx);
  cx->check(str);
  JSLinearString* linear = str->ensureLinear(cx);
  if (!linear) {
    return nullptr;
  }
  *plength = linear->length();
  return linear->twoByteChars(nogc);
}

JS_PUBLIC_API const char16_t* JS_GetTwoByteExternalStringChars(JSString* str) {
  return str->asExternal().twoByteChars();
}

JS_PUBLIC_API bool JS_GetStringCharAt(JSContext* cx, JSString* str,
                                      size_t index, char16_t* res) {
  AssertHeapIsIdle();
  CHECK_THREAD(cx);
  cx->check(str);

  JSLinearString* linear = str->ensureLinear(cx);
  if (!linear) {
    return false;
  }

  *res = linear->latin1OrTwoByteChar(index);
  return true;
}

JS_PUBLIC_API bool JS_CopyStringChars(JSContext* cx,
                                      mozilla::Range<char16_t> dest,
                                      JSString* str) {
  AssertHeapIsIdle();
  CHECK_THREAD(cx);
  cx->check(str);

  JSLinearString* linear = str->ensureLinear(cx);
  if (!linear) {
    return false;
  }

  MOZ_ASSERT(linear->length() <= dest.length());
  CopyChars(dest.begin().get(), *linear);
  return true;
}

extern JS_PUBLIC_API JS::UniqueTwoByteChars JS_CopyStringCharsZ(JSContext* cx,
                                                                JSString* str) {
  AssertHeapIsIdle();
  CHECK_THREAD(cx);

  JSLinearString* linear = str->ensureLinear(cx);
  if (!linear) {
    return nullptr;
  }

  size_t len = linear->length();

  static_assert(JS::MaxStringLength < UINT32_MAX,
                "len + 1 must not overflow on 32-bit platforms");

  UniqueTwoByteChars chars(cx->pod_malloc<char16_t>(len + 1));
  if (!chars) {
    return nullptr;
  }

  CopyChars(chars.get(), *linear);
  chars[len] = '\0';

  return chars;
}

extern JS_PUBLIC_API JSLinearString* JS_EnsureLinearString(JSContext* cx,
                                                           JSString* str) {
  AssertHeapIsIdle();
  CHECK_THREAD(cx);
  cx->check(str);
  return str->ensureLinear(cx);
}

JS_PUBLIC_API bool JS_CompareStrings(JSContext* cx, JSString* str1,
                                     JSString* str2, int32_t* result) {
  AssertHeapIsIdle();
  CHECK_THREAD(cx);

  return CompareStrings(cx, str1, str2, result);
}

JS_PUBLIC_API bool JS_StringEqualsAscii(JSContext* cx, JSString* str,
                                        const char* asciiBytes, bool* match) {
  AssertHeapIsIdle();
  CHECK_THREAD(cx);

  JSLinearString* linearStr = str->ensureLinear(cx);
  if (!linearStr) {
    return false;
  }
  *match = StringEqualsAscii(linearStr, asciiBytes);
  return true;
}

JS_PUBLIC_API bool JS_StringEqualsAscii(JSContext* cx, JSString* str,
                                        const char* asciiBytes, size_t length,
                                        bool* match) {
  AssertHeapIsIdle();
  CHECK_THREAD(cx);

  JSLinearString* linearStr = str->ensureLinear(cx);
  if (!linearStr) {
    return false;
  }
  *match = StringEqualsAscii(linearStr, asciiBytes, length);
  return true;
}

JS_PUBLIC_API bool JS_LinearStringEqualsAscii(JSLinearString* str,
                                              const char* asciiBytes) {
  return StringEqualsAscii(str, asciiBytes);
}

JS_PUBLIC_API bool JS_LinearStringEqualsAscii(JSLinearString* str,
                                              const char* asciiBytes,
                                              size_t length) {
  return StringEqualsAscii(str, asciiBytes, length);
}

JS_PUBLIC_API size_t JS_PutEscapedLinearString(char* buffer, size_t size,
                                               JSLinearString* str,
                                               char quote) {
  return PutEscapedString(buffer, size, str, quote);
}

JS_PUBLIC_API size_t JS_PutEscapedString(JSContext* cx, char* buffer,
                                         size_t size, JSString* str,
                                         char quote) {
  AssertHeapIsIdle();
  JSLinearString* linearStr = str->ensureLinear(cx);
  if (!linearStr) {
    return size_t(-1);
  }
  return PutEscapedString(buffer, size, linearStr, quote);
}

JS_PUBLIC_API JSString* JS_NewDependentString(JSContext* cx, HandleString str,
                                              size_t start, size_t length) {
  AssertHeapIsIdle();
  CHECK_THREAD(cx);
  return NewDependentString(cx, str, start, length);
}

JS_PUBLIC_API JSString* JS_ConcatStrings(JSContext* cx, HandleString left,
                                         HandleString right) {
  AssertHeapIsIdle();
  CHECK_THREAD(cx);
  return ConcatStrings<CanGC>(cx, left, right);
}

JS_PUBLIC_API bool JS_DecodeBytes(JSContext* cx, const char* src, size_t srclen,
                                  char16_t* dst, size_t* dstlenp) {
  AssertHeapIsIdle();
  CHECK_THREAD(cx);

  if (!dst) {
    *dstlenp = srclen;
    return true;
  }

  size_t dstlen = *dstlenp;

  if (srclen > dstlen) {
    CopyAndInflateChars(dst, src, dstlen);

    gc::AutoSuppressGC suppress(cx);
    JS_ReportErrorNumberASCII(cx, GetErrorMessage, nullptr,
                              JSMSG_BUFFER_TOO_SMALL);
    return false;
  }

  CopyAndInflateChars(dst, src, srclen);
  *dstlenp = srclen;
  return true;
}

JS_PUBLIC_API JS::UniqueChars JS_EncodeStringToASCII(JSContext* cx,
                                                     JSString* str) {
  AssertHeapIsIdle();
  CHECK_THREAD(cx);

  return js::EncodeAscii(cx, str);
}

JS_PUBLIC_API JS::UniqueChars JS_EncodeStringToLatin1(JSContext* cx,
                                                      JSString* str) {
  AssertHeapIsIdle();
  CHECK_THREAD(cx);

  return js::EncodeLatin1(cx, str);
}

JS_PUBLIC_API JS::UniqueChars JS_EncodeStringToUTF8(JSContext* cx,
                                                    HandleString str) {
  AssertHeapIsIdle();
  CHECK_THREAD(cx);

  return StringToNewUTF8CharsZ(cx, *str);
}

JS_PUBLIC_API size_t JS_GetStringEncodingLength(JSContext* cx, JSString* str) {
  AssertHeapIsIdle();
  CHECK_THREAD(cx);

  if (!str->ensureLinear(cx)) {
    return size_t(-1);
  }
  return str->length();
}

JS_PUBLIC_API bool JS_EncodeStringToBuffer(JSContext* cx, JSString* str,
                                           char* buffer, size_t length) {
  AssertHeapIsIdle();
  CHECK_THREAD(cx);

  JSLinearString* linear = str->ensureLinear(cx);
  if (!linear) {
    return false;
  }

  JS::AutoCheckCannotGC nogc;
  size_t writeLength = std::min(linear->length(), length);
  if (linear->hasLatin1Chars()) {
    mozilla::PodCopy(reinterpret_cast<Latin1Char*>(buffer),
                     linear->latin1Chars(nogc), writeLength);
  } else {
    const char16_t* src = linear->twoByteChars(nogc);
    for (size_t i = 0; i < writeLength; i++) {
      buffer[i] = char(src[i]);
    }
  }
  return true;
}

JS_PUBLIC_API mozilla::Maybe<mozilla::Tuple<size_t, size_t>>
JS_EncodeStringToUTF8BufferPartial(JSContext* cx, JSString* str,
                                   mozilla::Span<char> buffer) {
  AssertHeapIsIdle();
  CHECK_THREAD(cx);
  JS::AutoCheckCannotGC nogc;
  return str->encodeUTF8Partial(nogc, buffer);
}

JS_PUBLIC_API JS::Symbol* JS::NewSymbol(JSContext* cx,
                                        HandleString description) {
  AssertHeapIsIdle();
  CHECK_THREAD(cx);
  if (description) {
    cx->check(description);
  }

  return Symbol::new_(cx, SymbolCode::UniqueSymbol, description);
}

JS_PUBLIC_API JS::Symbol* JS::GetSymbolFor(JSContext* cx, HandleString key) {
  AssertHeapIsIdle();
  CHECK_THREAD(cx);
  cx->check(key);

  return Symbol::for_(cx, key);
}

JS_PUBLIC_API JSString* JS::GetSymbolDescription(HandleSymbol symbol) {
  return symbol->description();
}

JS_PUBLIC_API JS::SymbolCode JS::GetSymbolCode(Handle<Symbol*> symbol) {
  return symbol->code();
}

JS_PUBLIC_API JS::Symbol* JS::GetWellKnownSymbol(JSContext* cx,
                                                 JS::SymbolCode which) {
  return cx->wellKnownSymbols().get(which);
}

JS_PUBLIC_API JS::PropertyKey JS::GetWellKnownSymbolKey(JSContext* cx,
                                                        JS::SymbolCode which) {
  return PropertyKey::Symbol(cx->wellKnownSymbols().get(which));
}

static bool AddPrefix(JSContext* cx, JS::Handle<JS::PropertyKey> id,
                      FunctionPrefixKind prefixKind,
                      JS::MutableHandle<JS::PropertyKey> out) {
  JS::Rooted<JSAtom*> atom(cx, js::IdToFunctionName(cx, id, prefixKind));
  if (!atom) {
    return false;
  }

  out.set(JS::PropertyKey::NonIntAtom(atom));
  return true;
}

JS_PUBLIC_API bool JS::ToGetterId(JSContext* cx, JS::Handle<JS::PropertyKey> id,
                                  JS::MutableHandle<JS::PropertyKey> getterId) {
  return AddPrefix(cx, id, FunctionPrefixKind::Get, getterId);
}

JS_PUBLIC_API bool JS::ToSetterId(JSContext* cx, JS::Handle<JS::PropertyKey> id,
                                  JS::MutableHandle<JS::PropertyKey> setterId) {
  return AddPrefix(cx, id, FunctionPrefixKind::Set, setterId);
}

#ifdef DEBUG
static bool PropertySpecNameIsDigits(JSPropertySpec::Name name) {
  if (name.isSymbol()) {
    return false;
  }
  const char* s = name.string();
  if (!*s) {
    return false;
  }
  for (; *s; s++) {
    if (*s < '0' || *s > '9') {
      return false;
    }
  }
  return true;
}
#endif  // DEBUG

JS_PUBLIC_API bool JS::PropertySpecNameEqualsId(JSPropertySpec::Name name,
                                                HandleId id) {
  if (name.isSymbol()) {
    return id.isWellKnownSymbol(name.symbol());
  }

  MOZ_ASSERT(!PropertySpecNameIsDigits(name));
  return id.isAtom() && JS_LinearStringEqualsAscii(id.toAtom(), name.string());
}

JS_PUBLIC_API bool JS_Stringify(JSContext* cx, MutableHandleValue vp,
                                HandleObject replacer, HandleValue space,
                                JSONWriteCallback callback, void* data) {
  AssertHeapIsIdle();
  CHECK_THREAD(cx);
  cx->check(replacer, space);
  StringBuffer sb(cx);
  if (!sb.ensureTwoByteChars()) {
    return false;
  }
  if (!Stringify(cx, vp, replacer, space, sb, StringifyBehavior::Normal)) {
    return false;
  }
  if (sb.empty() && !sb.append(cx->names().null)) {
    return false;
  }
  return callback(sb.rawTwoByteBegin(), sb.length(), data);
}

JS_PUBLIC_API bool JS::ToJSON(JSContext* cx, HandleValue value,
                              HandleObject replacer, HandleValue space,
                              JSONWriteCallback callback, void* data) {
  AssertHeapIsIdle();
  CHECK_THREAD(cx);
  cx->check(replacer, space);
  StringBuffer sb(cx);
  if (!sb.ensureTwoByteChars()) {
    return false;
  }
  RootedValue v(cx, value);
  if (!Stringify(cx, &v, replacer, space, sb, StringifyBehavior::Normal)) {
    return false;
  }
  if (sb.empty()) {
    return true;
  }
  return callback(sb.rawTwoByteBegin(), sb.length(), data);
}

JS_PUBLIC_API bool JS::ToJSONMaybeSafely(JSContext* cx, JS::HandleObject input,
                                         JSONWriteCallback callback,
                                         void* data) {
  AssertHeapIsIdle();
  CHECK_THREAD(cx);
  cx->check(input);

  StringBuffer sb(cx);
  if (!sb.ensureTwoByteChars()) {
    return false;
  }

  RootedValue inputValue(cx, ObjectValue(*input));
  if (!Stringify(cx, &inputValue, nullptr, NullHandleValue, sb,
                 StringifyBehavior::RestrictedSafe))
    return false;

  if (sb.empty() && !sb.append(cx->names().null)) {
    return false;
  }

  return callback(sb.rawTwoByteBegin(), sb.length(), data);
}

// TODO: taintfox: check whether we need to propagate taint here
JS_PUBLIC_API bool JS_ParseJSON(JSContext* cx, const char16_t* chars,
                                uint32_t len, MutableHandleValue vp) {
  AssertHeapIsIdle();
  CHECK_THREAD(cx);
  return ParseJSONWithReviver(cx, mozilla::Range<const char16_t>(chars, len),
                              NullHandleValue, vp, EmptyTaint);
}

JS_PUBLIC_API bool JS_ParseJSON(JSContext* cx, HandleString str,
                                MutableHandleValue vp) {
  return JS_ParseJSONWithReviver(cx, str, NullHandleValue, vp);
}

<<<<<<< HEAD
// TODO: taintfox: check whether we need to propagate taint here
=======
JS_PUBLIC_API bool JS_ParseJSON(JSContext* cx, const Latin1Char* chars,
                                uint32_t len, MutableHandleValue vp) {
  AssertHeapIsIdle();
  CHECK_THREAD(cx);
  return ParseJSONWithReviver(cx, mozilla::Range<const Latin1Char>(chars, len),
                              NullHandleValue, vp);
}

>>>>>>> 2e53a31c
JS_PUBLIC_API bool JS_ParseJSONWithReviver(JSContext* cx, const char16_t* chars,
                                           uint32_t len, HandleValue reviver,
                                           MutableHandleValue vp) {
  AssertHeapIsIdle();
  CHECK_THREAD(cx);
  return ParseJSONWithReviver(cx, mozilla::Range<const char16_t>(chars, len),
                              reviver, vp, EmptyTaint);
}

JS_PUBLIC_API bool JS_ParseJSONWithReviver(JSContext* cx, HandleString str,
                                           HandleValue reviver,
                                           MutableHandleValue vp) {
  AssertHeapIsIdle();
  CHECK_THREAD(cx);
  cx->check(str);

  AutoStableStringChars stableChars(cx);
  if (!stableChars.init(cx, str)) {
    return false;
  }

  return stableChars.isLatin1()
             ? ParseJSONWithReviver(cx, stableChars.latin1Range(), reviver,
                                    vp, str->taint())
             : ParseJSONWithReviver(cx, stableChars.twoByteRange(), reviver,
                                    vp, str->taint());
}

/************************************************************************/

JS_PUBLIC_API void JS_ReportErrorASCII(JSContext* cx, const char* format, ...) {
  va_list ap;

  AssertHeapIsIdle();
  va_start(ap, format);
  ReportErrorVA(cx, IsWarning::No, format, ArgumentsAreASCII, ap);
  va_end(ap);
}

JS_PUBLIC_API void JS_ReportErrorLatin1(JSContext* cx, const char* format,
                                        ...) {
  va_list ap;

  AssertHeapIsIdle();
  va_start(ap, format);
  ReportErrorVA(cx, IsWarning::No, format, ArgumentsAreLatin1, ap);
  va_end(ap);
}

JS_PUBLIC_API void JS_ReportErrorUTF8(JSContext* cx, const char* format, ...) {
  va_list ap;

  AssertHeapIsIdle();
  va_start(ap, format);
  ReportErrorVA(cx, IsWarning::No, format, ArgumentsAreUTF8, ap);
  va_end(ap);
}

JS_PUBLIC_API void JS_ReportErrorNumberASCII(JSContext* cx,
                                             JSErrorCallback errorCallback,
                                             void* userRef,
                                             const unsigned errorNumber, ...) {
  va_list ap;
  va_start(ap, errorNumber);
  JS_ReportErrorNumberASCIIVA(cx, errorCallback, userRef, errorNumber, ap);
  va_end(ap);
}

JS_PUBLIC_API void JS_ReportErrorNumberASCIIVA(JSContext* cx,
                                               JSErrorCallback errorCallback,
                                               void* userRef,
                                               const unsigned errorNumber,
                                               va_list ap) {
  AssertHeapIsIdle();
  ReportErrorNumberVA(cx, IsWarning::No, errorCallback, userRef, errorNumber,
                      ArgumentsAreASCII, ap);
}

JS_PUBLIC_API void JS_ReportErrorNumberLatin1(JSContext* cx,
                                              JSErrorCallback errorCallback,
                                              void* userRef,
                                              const unsigned errorNumber, ...) {
  va_list ap;
  va_start(ap, errorNumber);
  JS_ReportErrorNumberLatin1VA(cx, errorCallback, userRef, errorNumber, ap);
  va_end(ap);
}

JS_PUBLIC_API void JS_ReportErrorNumberLatin1VA(JSContext* cx,
                                                JSErrorCallback errorCallback,
                                                void* userRef,
                                                const unsigned errorNumber,
                                                va_list ap) {
  AssertHeapIsIdle();
  ReportErrorNumberVA(cx, IsWarning::No, errorCallback, userRef, errorNumber,
                      ArgumentsAreLatin1, ap);
}

JS_PUBLIC_API void JS_ReportErrorNumberUTF8(JSContext* cx,
                                            JSErrorCallback errorCallback,
                                            void* userRef,
                                            const unsigned errorNumber, ...) {
  va_list ap;
  va_start(ap, errorNumber);
  JS_ReportErrorNumberUTF8VA(cx, errorCallback, userRef, errorNumber, ap);
  va_end(ap);
}

JS_PUBLIC_API void JS_ReportErrorNumberUTF8VA(JSContext* cx,
                                              JSErrorCallback errorCallback,
                                              void* userRef,
                                              const unsigned errorNumber,
                                              va_list ap) {
  AssertHeapIsIdle();
  ReportErrorNumberVA(cx, IsWarning::No, errorCallback, userRef, errorNumber,
                      ArgumentsAreUTF8, ap);
}

JS_PUBLIC_API void JS_ReportErrorNumberUTF8Array(JSContext* cx,
                                                 JSErrorCallback errorCallback,
                                                 void* userRef,
                                                 const unsigned errorNumber,
                                                 const char** args) {
  AssertHeapIsIdle();
  ReportErrorNumberUTF8Array(cx, IsWarning::No, errorCallback, userRef,
                             errorNumber, args);
}

JS_PUBLIC_API void JS_ReportErrorNumberUC(JSContext* cx,
                                          JSErrorCallback errorCallback,
                                          void* userRef,
                                          const unsigned errorNumber, ...) {
  va_list ap;

  AssertHeapIsIdle();
  va_start(ap, errorNumber);
  ReportErrorNumberVA(cx, IsWarning::No, errorCallback, userRef, errorNumber,
                      ArgumentsAreUnicode, ap);
  va_end(ap);
}

JS_PUBLIC_API void JS_ReportErrorNumberUCArray(JSContext* cx,
                                               JSErrorCallback errorCallback,
                                               void* userRef,
                                               const unsigned errorNumber,
                                               const char16_t** args) {
  AssertHeapIsIdle();
  ReportErrorNumberUCArray(cx, IsWarning::No, errorCallback, userRef,
                           errorNumber, args);
}

JS_PUBLIC_API void JS_ReportWarningASCII(JSContext* cx, const char* format,
                                         ...) {
  va_list ap;

  AssertHeapIsIdle();
  va_start(ap, format);
  ReportErrorVA(cx, IsWarning::Yes, format, ArgumentsAreASCII, ap);
  va_end(ap);
}

JS_PUBLIC_API void JS_ReportWarningLatin1(JSContext* cx, const char* format,
                                          ...) {
  va_list ap;

  AssertHeapIsIdle();
  va_start(ap, format);
  ReportErrorVA(cx, IsWarning::Yes, format, ArgumentsAreLatin1, ap);
  va_end(ap);
}

JS_PUBLIC_API void JS_ReportWarningUTF8(JSContext* cx, const char* format,
                                        ...) {
  va_list ap;

  AssertHeapIsIdle();
  va_start(ap, format);
  ReportErrorVA(cx, IsWarning::Yes, format, ArgumentsAreUTF8, ap);
  va_end(ap);
}

JS_PUBLIC_API void JS_ReportOutOfMemory(JSContext* cx) {
  ReportOutOfMemory(cx);
}

JS_PUBLIC_API void JS_ReportAllocationOverflow(JSContext* cx) {
  ReportAllocationOverflow(cx);
}

JS_PUBLIC_API bool JS_ExpandErrorArgumentsASCII(JSContext* cx,
                                                JSErrorCallback errorCallback,
                                                const unsigned errorNumber,
                                                JSErrorReport* reportp, ...) {
  va_list ap;
  bool ok;

  AssertHeapIsIdle();
  va_start(ap, reportp);
  AutoReportFrontendContext fc(cx);
  ok = ExpandErrorArgumentsVA(&fc, errorCallback, nullptr, errorNumber,
                              ArgumentsAreASCII, reportp, ap);
  va_end(ap);
  return ok;
}
/************************************************************************/

JS_PUBLIC_API bool JS_SetDefaultLocale(JSRuntime* rt, const char* locale) {
  AssertHeapIsIdle();
  return rt->setDefaultLocale(locale);
}

JS_PUBLIC_API UniqueChars JS_GetDefaultLocale(JSContext* cx) {
  AssertHeapIsIdle();
  if (const char* locale = cx->runtime()->getDefaultLocale()) {
    return DuplicateString(cx, locale);
  }

  return nullptr;
}

JS_PUBLIC_API void JS_ResetDefaultLocale(JSRuntime* rt) {
  AssertHeapIsIdle();
  rt->resetDefaultLocale();
}

JS_PUBLIC_API void JS_SetLocaleCallbacks(JSRuntime* rt,
                                         const JSLocaleCallbacks* callbacks) {
  AssertHeapIsIdle();
  rt->localeCallbacks = callbacks;
}

JS_PUBLIC_API const JSLocaleCallbacks* JS_GetLocaleCallbacks(JSRuntime* rt) {
  /* This function can be called by a finalizer. */
  return rt->localeCallbacks;
}

/************************************************************************/

JS_PUBLIC_API bool JS_IsExceptionPending(JSContext* cx) {
  /* This function can be called by a finalizer. */
  return (bool)cx->isExceptionPending();
}

JS_PUBLIC_API bool JS_IsThrowingOutOfMemory(JSContext* cx) {
  return cx->isThrowingOutOfMemory();
}

JS_PUBLIC_API bool JS_GetPendingException(JSContext* cx,
                                          MutableHandleValue vp) {
  AssertHeapIsIdle();
  CHECK_THREAD(cx);
  if (!cx->isExceptionPending()) {
    return false;
  }
  return cx->getPendingException(vp);
}

JS_PUBLIC_API void JS_SetPendingException(JSContext* cx, HandleValue value,
                                          JS::ExceptionStackBehavior behavior) {
  AssertHeapIsIdle();
  CHECK_THREAD(cx);
  // We don't check the compartment of `value` here, because we're not
  // doing anything with it other than storing it, and stored
  // exception values can be in an abitrary compartment.

  if (behavior == JS::ExceptionStackBehavior::Capture) {
    cx->setPendingException(value, ShouldCaptureStack::Always);
  } else {
    cx->setPendingException(value, nullptr);
  }
}

JS_PUBLIC_API void JS_ClearPendingException(JSContext* cx) {
  AssertHeapIsIdle();
  cx->clearPendingException();
}

JS::AutoSaveExceptionState::AutoSaveExceptionState(JSContext* cx)
    : context(cx), status(cx->status), exceptionValue(cx), exceptionStack(cx) {
  AssertHeapIsIdle();
  CHECK_THREAD(cx);
  if (IsCatchableExceptionStatus(status)) {
    exceptionValue = cx->unwrappedException();
    exceptionStack = cx->unwrappedExceptionStack();
  }
  cx->clearPendingException();
}

void JS::AutoSaveExceptionState::drop() {
  status = JS::ExceptionStatus::None;
  exceptionValue.setUndefined();
  exceptionStack = nullptr;
}

void JS::AutoSaveExceptionState::restore() {
  context->status = status;
  context->unwrappedException() = exceptionValue;
  if (exceptionStack) {
    context->unwrappedExceptionStack() = &exceptionStack->as<SavedFrame>();
  }
  drop();
}

JS::AutoSaveExceptionState::~AutoSaveExceptionState() {
  // NOTE: An interrupt/uncatchable exception or a debugger-forced-return may be
  //       clobbered here by the saved exception. If that is not desired, this
  //       state should be dropped before the destructor fires.
  if (!context->isExceptionPending()) {
    if (status != JS::ExceptionStatus::None) {
      context->status = status;
    }
    if (IsCatchableExceptionStatus(status)) {
      context->unwrappedException() = exceptionValue;
      if (exceptionStack) {
        context->unwrappedExceptionStack() = &exceptionStack->as<SavedFrame>();
      }
    }
  }
}

JS_PUBLIC_API JSErrorReport* JS_ErrorFromException(JSContext* cx,
                                                   HandleObject obj) {
  AssertHeapIsIdle();
  CHECK_THREAD(cx);
  cx->check(obj);
  return ErrorFromException(cx, obj);
}

void JSErrorReport::initBorrowedLinebuf(const char16_t* linebufArg,
                                        size_t linebufLengthArg,
                                        size_t tokenOffsetArg) {
  MOZ_ASSERT(linebufArg);
  MOZ_ASSERT(tokenOffsetArg <= linebufLengthArg);
  MOZ_ASSERT(linebufArg[linebufLengthArg] == '\0');

  linebuf_ = linebufArg;
  linebufLength_ = linebufLengthArg;
  tokenOffset_ = tokenOffsetArg;
}

void JSErrorReport::freeLinebuf() {
  if (ownsLinebuf_ && linebuf_) {
    js_free((void*)linebuf_);
    ownsLinebuf_ = false;
  }
  linebuf_ = nullptr;
}

JSString* JSErrorBase::newMessageString(JSContext* cx) {
  if (!message_) {
    return cx->runtime()->emptyString;
  }

  return JS_NewStringCopyUTF8Z(cx, message_);
}

void JSErrorBase::freeMessage() {
  if (ownsMessage_) {
    js_free((void*)message_.get());
    ownsMessage_ = false;
  }
  message_ = JS::ConstUTF8CharsZ();
}

JSErrorNotes::JSErrorNotes() : notes_() {}

JSErrorNotes::~JSErrorNotes() = default;

static UniquePtr<JSErrorNotes::Note> CreateErrorNoteVA(
    FrontendContext* fc, const char* filename, unsigned sourceId,
    unsigned lineno, unsigned column, JSErrorCallback errorCallback,
    void* userRef, const unsigned errorNumber, ErrorArgumentsType argumentsType,
    va_list ap) {
  auto note = MakeUnique<JSErrorNotes::Note>();
  if (!note) {
    ReportOutOfMemory(fc);
    return nullptr;
  }

  note->errorNumber = errorNumber;
  note->filename = filename;
  note->sourceId = sourceId;
  note->lineno = lineno;
  note->column = column;

  if (!ExpandErrorArgumentsVA(fc, errorCallback, userRef, errorNumber, nullptr,
                              argumentsType, note.get(), ap)) {
    return nullptr;
  }

  return note;
}

bool JSErrorNotes::addNoteVA(FrontendContext* fc, const char* filename,
                             unsigned sourceId, unsigned lineno,
                             unsigned column, JSErrorCallback errorCallback,
                             void* userRef, const unsigned errorNumber,
                             ErrorArgumentsType argumentsType, va_list ap) {
  auto note =
      CreateErrorNoteVA(fc, filename, sourceId, lineno, column, errorCallback,
                        userRef, errorNumber, argumentsType, ap);

  if (!note) {
    return false;
  }
  if (!notes_.append(std::move(note))) {
    ReportOutOfMemory(fc);
    return false;
  }
  return true;
}

bool JSErrorNotes::addNoteASCII(JSContext* cx, const char* filename,
                                unsigned sourceId, unsigned lineno,
                                unsigned column, JSErrorCallback errorCallback,
                                void* userRef, const unsigned errorNumber,
                                ...) {
  AutoReportFrontendContext fc(cx);
  va_list ap;
  va_start(ap, errorNumber);
  bool ok = addNoteVA(&fc, filename, sourceId, lineno, column, errorCallback,
                      userRef, errorNumber, ArgumentsAreASCII, ap);
  va_end(ap);
  return ok;
}

bool JSErrorNotes::addNoteASCII(FrontendContext* fc, const char* filename,
                                unsigned sourceId, unsigned lineno,
                                unsigned column, JSErrorCallback errorCallback,
                                void* userRef, const unsigned errorNumber,
                                ...) {
  va_list ap;
  va_start(ap, errorNumber);
  bool ok = addNoteVA(fc, filename, sourceId, lineno, column, errorCallback,
                      userRef, errorNumber, ArgumentsAreASCII, ap);
  va_end(ap);
  return ok;
}

bool JSErrorNotes::addNoteLatin1(JSContext* cx, const char* filename,
                                 unsigned sourceId, unsigned lineno,
                                 unsigned column, JSErrorCallback errorCallback,
                                 void* userRef, const unsigned errorNumber,
                                 ...) {
  AutoReportFrontendContext fc(cx);
  va_list ap;
  va_start(ap, errorNumber);
  bool ok = addNoteVA(&fc, filename, sourceId, lineno, column, errorCallback,
                      userRef, errorNumber, ArgumentsAreLatin1, ap);
  va_end(ap);
  return ok;
}

bool JSErrorNotes::addNoteLatin1(FrontendContext* fc, const char* filename,
                                 unsigned sourceId, unsigned lineno,
                                 unsigned column, JSErrorCallback errorCallback,
                                 void* userRef, const unsigned errorNumber,
                                 ...) {
  va_list ap;
  va_start(ap, errorNumber);
  bool ok = addNoteVA(fc, filename, sourceId, lineno, column, errorCallback,
                      userRef, errorNumber, ArgumentsAreLatin1, ap);
  va_end(ap);
  return ok;
}

bool JSErrorNotes::addNoteUTF8(JSContext* cx, const char* filename,
                               unsigned sourceId, unsigned lineno,
                               unsigned column, JSErrorCallback errorCallback,
                               void* userRef, const unsigned errorNumber, ...) {
  AutoReportFrontendContext fc(cx);
  va_list ap;
  va_start(ap, errorNumber);
  bool ok = addNoteVA(&fc, filename, sourceId, lineno, column, errorCallback,
                      userRef, errorNumber, ArgumentsAreUTF8, ap);
  va_end(ap);
  return ok;
}

bool JSErrorNotes::addNoteUTF8(FrontendContext* fc, const char* filename,
                               unsigned sourceId, unsigned lineno,
                               unsigned column, JSErrorCallback errorCallback,
                               void* userRef, const unsigned errorNumber, ...) {
  va_list ap;
  va_start(ap, errorNumber);
  bool ok = addNoteVA(fc, filename, sourceId, lineno, column, errorCallback,
                      userRef, errorNumber, ArgumentsAreUTF8, ap);
  va_end(ap);
  return ok;
}

JS_PUBLIC_API size_t JSErrorNotes::length() { return notes_.length(); }

UniquePtr<JSErrorNotes> JSErrorNotes::copy(JSContext* cx) {
  auto copiedNotes = MakeUnique<JSErrorNotes>();
  if (!copiedNotes) {
    ReportOutOfMemory(cx);
    return nullptr;
  }

  for (auto&& note : *this) {
    UniquePtr<JSErrorNotes::Note> copied = CopyErrorNote(cx, note.get());
    if (!copied) {
      return nullptr;
    }

    if (!copiedNotes->notes_.append(std::move(copied))) {
      return nullptr;
    }
  }

  return copiedNotes;
}

JS_PUBLIC_API JSErrorNotes::iterator JSErrorNotes::begin() {
  return iterator(notes_.begin());
}

JS_PUBLIC_API JSErrorNotes::iterator JSErrorNotes::end() {
  return iterator(notes_.end());
}

extern MOZ_NEVER_INLINE JS_PUBLIC_API void JS_AbortIfWrongThread(
    JSContext* cx) {
  if (!CurrentThreadCanAccessRuntime(cx->runtime())) {
    MOZ_CRASH();
  }
  if (TlsContext.get() != cx) {
    MOZ_CRASH();
  }
}

#ifdef JS_GC_ZEAL
JS_PUBLIC_API void JS_GetGCZealBits(JSContext* cx, uint32_t* zealBits,
                                    uint32_t* frequency,
                                    uint32_t* nextScheduled) {
  cx->runtime()->gc.getZealBits(zealBits, frequency, nextScheduled);
}

JS_PUBLIC_API void JS_SetGCZeal(JSContext* cx, uint8_t zeal,
                                uint32_t frequency) {
  cx->runtime()->gc.setZeal(zeal, frequency);
}

JS_PUBLIC_API void JS_UnsetGCZeal(JSContext* cx, uint8_t zeal) {
  cx->runtime()->gc.unsetZeal(zeal);
}

JS_PUBLIC_API void JS_ScheduleGC(JSContext* cx, uint32_t count) {
  cx->runtime()->gc.setNextScheduled(count);
}
#endif

JS_PUBLIC_API void JS_SetParallelParsingEnabled(JSContext* cx, bool enabled) {
  cx->runtime()->setParallelParsingEnabled(enabled);
}

JS_PUBLIC_API void JS_SetOffthreadIonCompilationEnabled(JSContext* cx,
                                                        bool enabled) {
  cx->runtime()->setOffthreadIonCompilationEnabled(enabled);
}

JS_PUBLIC_API void JS_SetGlobalJitCompilerOption(JSContext* cx,
                                                 JSJitCompilerOption opt,
                                                 uint32_t value) {
  JSRuntime* rt = cx->runtime();
  switch (opt) {
    case JSJITCOMPILER_BASELINE_INTERPRETER_WARMUP_TRIGGER:
      if (value == uint32_t(-1)) {
        jit::DefaultJitOptions defaultValues;
        value = defaultValues.baselineInterpreterWarmUpThreshold;
      }
      jit::JitOptions.baselineInterpreterWarmUpThreshold = value;
      break;
    case JSJITCOMPILER_BASELINE_WARMUP_TRIGGER:
      if (value == uint32_t(-1)) {
        jit::DefaultJitOptions defaultValues;
        value = defaultValues.baselineJitWarmUpThreshold;
      }
      jit::JitOptions.baselineJitWarmUpThreshold = value;
      break;
    case JSJITCOMPILER_IC_FORCE_MEGAMORPHIC:
      jit::JitOptions.forceMegamorphicICs = !!value;
      break;
    case JSJITCOMPILER_ION_NORMAL_WARMUP_TRIGGER:
      if (value == uint32_t(-1)) {
        jit::JitOptions.resetNormalIonWarmUpThreshold();
        break;
      }
      jit::JitOptions.setNormalIonWarmUpThreshold(value);
      break;
    case JSJITCOMPILER_ION_GVN_ENABLE:
      if (value == 0) {
        jit::JitOptions.enableGvn(false);
        JitSpew(js::jit::JitSpew_IonScripts, "Disable ion's GVN");
      } else {
        jit::JitOptions.enableGvn(true);
        JitSpew(js::jit::JitSpew_IonScripts, "Enable ion's GVN");
      }
      break;
    case JSJITCOMPILER_ION_FORCE_IC:
      if (value == 0) {
        jit::JitOptions.forceInlineCaches = false;
        JitSpew(js::jit::JitSpew_IonScripts,
                "Ion: Enable non-IC optimizations.");
      } else {
        jit::JitOptions.forceInlineCaches = true;
        JitSpew(js::jit::JitSpew_IonScripts,
                "Ion: Disable non-IC optimizations.");
      }
      break;
    case JSJITCOMPILER_ION_CHECK_RANGE_ANALYSIS:
      if (value == 0) {
        jit::JitOptions.checkRangeAnalysis = false;
        JitSpew(js::jit::JitSpew_IonScripts,
                "Ion: Enable range analysis checks.");
      } else {
        jit::JitOptions.checkRangeAnalysis = true;
        JitSpew(js::jit::JitSpew_IonScripts,
                "Ion: Disable range analysis checks.");
      }
      break;
    case JSJITCOMPILER_ION_ENABLE:
      if (value == 1) {
        jit::JitOptions.ion = true;
        JitSpew(js::jit::JitSpew_IonScripts, "Enable ion");
      } else if (value == 0) {
        jit::JitOptions.ion = false;
        JitSpew(js::jit::JitSpew_IonScripts, "Disable ion");
      }
      break;
    case JSJITCOMPILER_JIT_TRUSTEDPRINCIPALS_ENABLE:
      if (value == 1) {
        jit::JitOptions.jitForTrustedPrincipals = true;
        JitSpew(js::jit::JitSpew_IonScripts,
                "Enable ion and baselinejit for trusted principals");
      } else if (value == 0) {
        jit::JitOptions.jitForTrustedPrincipals = false;
        JitSpew(js::jit::JitSpew_IonScripts,
                "Disable ion and baselinejit for trusted principals");
      }
      break;
    case JSJITCOMPILER_ION_FREQUENT_BAILOUT_THRESHOLD:
      if (value == uint32_t(-1)) {
        jit::DefaultJitOptions defaultValues;
        value = defaultValues.frequentBailoutThreshold;
      }
      jit::JitOptions.frequentBailoutThreshold = value;
      break;
    case JSJITCOMPILER_BASE_REG_FOR_LOCALS:
      if (value == 0) {
        jit::JitOptions.baseRegForLocals = jit::BaseRegForAddress::SP;
      } else if (value == 1) {
        jit::JitOptions.baseRegForLocals = jit::BaseRegForAddress::FP;
      } else {
        jit::DefaultJitOptions defaultValues;
        jit::JitOptions.baseRegForLocals = defaultValues.baseRegForLocals;
      }
      break;
    case JSJITCOMPILER_BASELINE_INTERPRETER_ENABLE:
      if (value == 1) {
        jit::JitOptions.baselineInterpreter = true;
      } else if (value == 0) {
        ReleaseAllJITCode(rt->gcContext());
        jit::JitOptions.baselineInterpreter = false;
      }
      break;
    case JSJITCOMPILER_BASELINE_ENABLE:
      if (value == 1) {
        jit::JitOptions.baselineJit = true;
        ReleaseAllJITCode(rt->gcContext());
        JitSpew(js::jit::JitSpew_BaselineScripts, "Enable baseline");
      } else if (value == 0) {
        jit::JitOptions.baselineJit = false;
        ReleaseAllJITCode(rt->gcContext());
        JitSpew(js::jit::JitSpew_BaselineScripts, "Disable baseline");
      }
      break;
    case JSJITCOMPILER_NATIVE_REGEXP_ENABLE:
      jit::JitOptions.nativeRegExp = !!value;
      break;
    case JSJITCOMPILER_OFFTHREAD_COMPILATION_ENABLE:
      if (value == 1) {
        rt->setOffthreadIonCompilationEnabled(true);
        JitSpew(js::jit::JitSpew_IonScripts, "Enable offthread compilation");
      } else if (value == 0) {
        rt->setOffthreadIonCompilationEnabled(false);
        JitSpew(js::jit::JitSpew_IonScripts, "Disable offthread compilation");
      }
      break;
    case JSJITCOMPILER_INLINING_BYTECODE_MAX_LENGTH:
      if (value == uint32_t(-1)) {
        jit::DefaultJitOptions defaultValues;
        value = defaultValues.smallFunctionMaxBytecodeLength;
      }
      jit::JitOptions.smallFunctionMaxBytecodeLength = value;
      break;
    case JSJITCOMPILER_JUMP_THRESHOLD:
      if (value == uint32_t(-1)) {
        jit::DefaultJitOptions defaultValues;
        value = defaultValues.jumpThreshold;
      }
      jit::JitOptions.jumpThreshold = value;
      break;
    case JSJITCOMPILER_SPECTRE_INDEX_MASKING:
      jit::JitOptions.spectreIndexMasking = !!value;
      break;
    case JSJITCOMPILER_SPECTRE_OBJECT_MITIGATIONS:
      jit::JitOptions.spectreObjectMitigations = !!value;
      break;
    case JSJITCOMPILER_SPECTRE_STRING_MITIGATIONS:
      jit::JitOptions.spectreStringMitigations = !!value;
      break;
    case JSJITCOMPILER_SPECTRE_VALUE_MASKING:
      jit::JitOptions.spectreValueMasking = !!value;
      break;
    case JSJITCOMPILER_SPECTRE_JIT_TO_CXX_CALLS:
      jit::JitOptions.spectreJitToCxxCalls = !!value;
      break;
    case JSJITCOMPILER_WATCHTOWER_MEGAMORPHIC:
      jit::JitOptions.enableWatchtowerMegamorphic = !!value;
      break;
    case JSJITCOMPILER_WASM_FOLD_OFFSETS:
      jit::JitOptions.wasmFoldOffsets = !!value;
      break;
    case JSJITCOMPILER_WASM_DELAY_TIER2:
      jit::JitOptions.wasmDelayTier2 = !!value;
      break;
    case JSJITCOMPILER_WASM_JIT_BASELINE:
      JS::ContextOptionsRef(cx).setWasmBaseline(!!value);
      break;
    case JSJITCOMPILER_WASM_JIT_OPTIMIZING:
      JS::ContextOptionsRef(cx).setWasmIon(!!value);
      break;
#ifdef DEBUG
    case JSJITCOMPILER_FULL_DEBUG_CHECKS:
      jit::JitOptions.fullDebugChecks = !!value;
      break;
#endif
    default:
      break;
  }
}

JS_PUBLIC_API bool JS_GetGlobalJitCompilerOption(JSContext* cx,
                                                 JSJitCompilerOption opt,
                                                 uint32_t* valueOut) {
  MOZ_ASSERT(valueOut);
#ifndef JS_CODEGEN_NONE
  JSRuntime* rt = cx->runtime();
  switch (opt) {
    case JSJITCOMPILER_BASELINE_INTERPRETER_WARMUP_TRIGGER:
      *valueOut = jit::JitOptions.baselineInterpreterWarmUpThreshold;
      break;
    case JSJITCOMPILER_BASELINE_WARMUP_TRIGGER:
      *valueOut = jit::JitOptions.baselineJitWarmUpThreshold;
      break;
    case JSJITCOMPILER_IC_FORCE_MEGAMORPHIC:
      *valueOut = jit::JitOptions.forceMegamorphicICs;
      break;
    case JSJITCOMPILER_ION_NORMAL_WARMUP_TRIGGER:
      *valueOut = jit::JitOptions.normalIonWarmUpThreshold;
      break;
    case JSJITCOMPILER_ION_FORCE_IC:
      *valueOut = jit::JitOptions.forceInlineCaches;
      break;
    case JSJITCOMPILER_ION_CHECK_RANGE_ANALYSIS:
      *valueOut = jit::JitOptions.checkRangeAnalysis;
      break;
    case JSJITCOMPILER_ION_ENABLE:
      *valueOut = jit::JitOptions.ion;
      break;
    case JSJITCOMPILER_ION_FREQUENT_BAILOUT_THRESHOLD:
      *valueOut = jit::JitOptions.frequentBailoutThreshold;
      break;
    case JSJITCOMPILER_BASE_REG_FOR_LOCALS:
      *valueOut = uint32_t(jit::JitOptions.baseRegForLocals);
      break;
    case JSJITCOMPILER_INLINING_BYTECODE_MAX_LENGTH:
      *valueOut = jit::JitOptions.smallFunctionMaxBytecodeLength;
      break;
    case JSJITCOMPILER_BASELINE_INTERPRETER_ENABLE:
      *valueOut = jit::JitOptions.baselineInterpreter;
      break;
    case JSJITCOMPILER_BASELINE_ENABLE:
      *valueOut = jit::JitOptions.baselineJit;
      break;
    case JSJITCOMPILER_NATIVE_REGEXP_ENABLE:
      *valueOut = jit::JitOptions.nativeRegExp;
      break;
    case JSJITCOMPILER_OFFTHREAD_COMPILATION_ENABLE:
      *valueOut = rt->canUseOffthreadIonCompilation();
      break;
    case JSJITCOMPILER_SPECTRE_INDEX_MASKING:
      *valueOut = jit::JitOptions.spectreIndexMasking ? 1 : 0;
      break;
    case JSJITCOMPILER_SPECTRE_OBJECT_MITIGATIONS:
      *valueOut = jit::JitOptions.spectreObjectMitigations ? 1 : 0;
      break;
    case JSJITCOMPILER_SPECTRE_STRING_MITIGATIONS:
      *valueOut = jit::JitOptions.spectreStringMitigations ? 1 : 0;
      break;
    case JSJITCOMPILER_SPECTRE_VALUE_MASKING:
      *valueOut = jit::JitOptions.spectreValueMasking ? 1 : 0;
      break;
    case JSJITCOMPILER_SPECTRE_JIT_TO_CXX_CALLS:
      *valueOut = jit::JitOptions.spectreJitToCxxCalls ? 1 : 0;
      break;
    case JSJITCOMPILER_WATCHTOWER_MEGAMORPHIC:
      *valueOut = jit::JitOptions.enableWatchtowerMegamorphic ? 1 : 0;
      break;
    case JSJITCOMPILER_WASM_FOLD_OFFSETS:
      *valueOut = jit::JitOptions.wasmFoldOffsets ? 1 : 0;
      break;
    case JSJITCOMPILER_WASM_JIT_BASELINE:
      *valueOut = JS::ContextOptionsRef(cx).wasmBaseline() ? 1 : 0;
      break;
    case JSJITCOMPILER_WASM_JIT_OPTIMIZING:
      *valueOut = JS::ContextOptionsRef(cx).wasmIon() ? 1 : 0;
      break;
#  ifdef DEBUG
    case JSJITCOMPILER_FULL_DEBUG_CHECKS:
      *valueOut = jit::JitOptions.fullDebugChecks ? 1 : 0;
      break;
#  endif
    default:
      return false;
  }
#else
  *valueOut = 0;
#endif
  return true;
}

JS_PUBLIC_API void JS::DisableSpectreMitigationsAfterInit() {
  // This is used to turn off Spectre mitigations in pre-allocated child
  // processes used for isolated web content. Assert there's a single runtime
  // and cancel off-thread compilations, to ensure we're not racing with any
  // compilations.
  JSContext* cx = TlsContext.get();
  MOZ_RELEASE_ASSERT(cx);
  MOZ_RELEASE_ASSERT(JSRuntime::hasSingleLiveRuntime());
  MOZ_RELEASE_ASSERT(cx->runtime()->wasmInstances.lock()->empty());

  CancelOffThreadIonCompile(cx->runtime());

  jit::JitOptions.spectreIndexMasking = false;
  jit::JitOptions.spectreObjectMitigations = false;
  jit::JitOptions.spectreStringMitigations = false;
  jit::JitOptions.spectreValueMasking = false;
  jit::JitOptions.spectreJitToCxxCalls = false;
}

/************************************************************************/

#if !defined(STATIC_EXPORTABLE_JS_API) && !defined(STATIC_JS_API) && \
    defined(XP_WIN)

#  include "util/WindowsWrapper.h"

/*
 * Initialization routine for the JS DLL.
 */
BOOL WINAPI DllMain(HINSTANCE hDLL, DWORD dwReason, LPVOID lpReserved) {
  return TRUE;
}

#endif

JS_PUBLIC_API bool JS_IndexToId(JSContext* cx, uint32_t index,
                                MutableHandleId id) {
  return IndexToId(cx, index, id);
}

JS_PUBLIC_API bool JS_CharsToId(JSContext* cx, JS::TwoByteChars chars,
                                MutableHandleId idp) {
  Rooted<JSAtom*> atom(cx,
                       AtomizeChars(cx, chars.begin().get(), chars.length()));
  if (!atom) {
    return false;
  }
#ifdef DEBUG
  MOZ_ASSERT(!atom->isIndex(), "API misuse: |chars| must not encode an index");
#endif
  idp.set(AtomToId(atom));
  return true;
}

JS_PUBLIC_API bool JS_IsIdentifier(JSContext* cx, HandleString str,
                                   bool* isIdentifier) {
  cx->check(str);

  JSLinearString* linearStr = str->ensureLinear(cx);
  if (!linearStr) {
    return false;
  }

  *isIdentifier = js::frontend::IsIdentifier(linearStr);
  return true;
}

JS_PUBLIC_API bool JS_IsIdentifier(const char16_t* chars, size_t length) {
  return js::frontend::IsIdentifier(chars, length);
}

namespace JS {

void AutoFilename::reset() {
  if (ss_) {
    ss_->Release();
    ss_ = nullptr;
  }
  if (filename_.is<const char*>()) {
    filename_.as<const char*>() = nullptr;
  } else {
    filename_.as<UniqueChars>().reset();
  }
}

void AutoFilename::setScriptSource(js::ScriptSource* p) {
  MOZ_ASSERT(!ss_);
  MOZ_ASSERT(!get());
  ss_ = p;
  if (p) {
    p->AddRef();
    setUnowned(p->filename());
  }
}

void AutoFilename::setUnowned(const char* filename) {
  MOZ_ASSERT(!get());
  filename_.as<const char*>() = filename ? filename : "";
}

void AutoFilename::setOwned(UniqueChars&& filename) {
  MOZ_ASSERT(!get());
  filename_ = AsVariant(std::move(filename));
}

const char* AutoFilename::get() const {
  if (filename_.is<const char*>()) {
    return filename_.as<const char*>();
  }
  return filename_.as<UniqueChars>().get();
}

JS_PUBLIC_API bool DescribeScriptedCaller(JSContext* cx, AutoFilename* filename,
                                          unsigned* lineno, unsigned* column) {
  if (filename) {
    filename->reset();
  }
  if (lineno) {
    *lineno = 0;
  }
  if (column) {
    *column = 0;
  }

  if (!cx->compartment()) {
    return false;
  }

  NonBuiltinFrameIter i(cx, cx->realm()->principals());
  if (i.done()) {
    return false;
  }

  // If the caller is hidden, the embedding wants us to return false here so
  // that it can check its own stack (see HideScriptedCaller).
  if (i.activation()->scriptedCallerIsHidden()) {
    return false;
  }

  if (filename) {
    if (i.isWasm()) {
      // For Wasm, copy out the filename, there is no script source.
      UniqueChars copy = DuplicateString(i.filename() ? i.filename() : "");
      if (!copy) {
        filename->setUnowned("out of memory");
      } else {
        filename->setOwned(std::move(copy));
      }
    } else {
      // All other frames have a script source to read the filename from.
      filename->setScriptSource(i.scriptSource());
    }
  }

  if (lineno) {
    *lineno = i.computeLine(column);
  } else if (column) {
    i.computeLine(column);
  }

  return true;
}

// Fast path to get the activation and realm to use for GetScriptedCallerGlobal.
// If this returns false, the fast path didn't work out and the caller has to
// use the (much slower) NonBuiltinFrameIter path.
//
// The optimization here is that we skip Ion-inlined frames and only look at
// 'outer' frames. That's fine because Ion doesn't inline cross-realm calls.
// However, GetScriptedCallerGlobal has to skip self-hosted frames and Ion
// can inline self-hosted scripts, so we have to be careful:
//
// * When we see a non-self-hosted outer script, it's possible we inlined
//   self-hosted scripts into it but that doesn't matter because these scripts
//   all have the same realm/global anyway.
//
// * When we see a self-hosted outer script, it's possible we inlined
//   non-self-hosted scripts into it, so we have to give up because in this
//   case, whether or not to skip the self-hosted frame (to the possibly
//   different-realm caller) requires the slow path to handle inlining. Baseline
//   and the interpreter don't inline so this only affects Ion.
static bool GetScriptedCallerActivationRealmFast(JSContext* cx,
                                                 Activation** activation,
                                                 Realm** realm) {
  ActivationIterator activationIter(cx);

  if (activationIter.done()) {
    *activation = nullptr;
    *realm = nullptr;
    return true;
  }

  if (activationIter->isJit()) {
    jit::JitActivation* act = activationIter->asJit();
    JitFrameIter iter(act);
    while (true) {
      iter.skipNonScriptedJSFrames();
      if (iter.done()) {
        break;
      }

      if (!iter.isSelfHostedIgnoringInlining()) {
        *activation = act;
        *realm = iter.realm();
        return true;
      }

      if (iter.isJSJit() && iter.asJSJit().isIonScripted()) {
        // Ion might have inlined non-self-hosted scripts in this
        // self-hosted script.
        return false;
      }

      ++iter;
    }
  } else if (activationIter->isInterpreter()) {
    InterpreterActivation* act = activationIter->asInterpreter();
    for (InterpreterFrameIterator iter(act); !iter.done(); ++iter) {
      if (!iter.frame()->script()->selfHosted()) {
        *activation = act;
        *realm = iter.frame()->script()->realm();
        return true;
      }
    }
  }

  return false;
}

JS_PUBLIC_API JSObject* GetScriptedCallerGlobal(JSContext* cx) {
  Activation* activation;
  Realm* realm;
  if (GetScriptedCallerActivationRealmFast(cx, &activation, &realm)) {
    if (!activation) {
      return nullptr;
    }
  } else {
    NonBuiltinFrameIter i(cx);
    if (i.done()) {
      return nullptr;
    }
    activation = i.activation();
    realm = i.realm();
  }

  MOZ_ASSERT(realm->compartment() == activation->compartment());

  // If the caller is hidden, the embedding wants us to return null here so
  // that it can check its own stack (see HideScriptedCaller).
  if (activation->scriptedCallerIsHidden()) {
    return nullptr;
  }

  GlobalObject* global = realm->maybeGlobal();

  // No one should be running code in a realm without any live objects, so
  // there should definitely be a live global.
  MOZ_ASSERT(global);

  return global;
}

JS_PUBLIC_API void HideScriptedCaller(JSContext* cx) {
  MOZ_ASSERT(cx);

  // If there's no accessible activation on the stack, we'll return null from
  // DescribeScriptedCaller anyway, so there's no need to annotate anything.
  Activation* act = cx->activation();
  if (!act) {
    return;
  }
  act->hideScriptedCaller();
}

JS_PUBLIC_API void UnhideScriptedCaller(JSContext* cx) {
  Activation* act = cx->activation();
  if (!act) {
    return;
  }
  act->unhideScriptedCaller();
}

} /* namespace JS */

#ifdef JS_DEBUG
JS_PUBLIC_API void JS::detail::AssertArgumentsAreSane(JSContext* cx,
                                                      HandleValue value) {
  AssertHeapIsIdle();
  CHECK_THREAD(cx);
  cx->check(value);
}
#endif /* JS_DEBUG */

// TaintFox: Taint related JSAPI code.
JS_PUBLIC_API const StringTaint&
JS_GetStringTaint(const JSString* str)
{
  return str->taint();
}

JS_PUBLIC_API const StringTaint&
JS_GetStringTaint(const JSLinearString* str)
{
  return str->taint();
}

JS_PUBLIC_API void
JS_SetStringTaint(JSContext* cx, JSString* str, const StringTaint& taint)
{
  if (str) {
    str->setTaint(cx, taint);
  }
}

JS_PUBLIC_API void
JS_MarkTaintSource(JSContext* cx, JSString* str, const TaintOperation& op)
{
  if (str->isTainted()) {
    JS_SetStringTaint(cx, str, StringTaint(0, str->length(), op));
  } else {
    str->taint().overlay(0, str->length(), op);
  }
}

JS_PUBLIC_API void
JS_MarkTaintSource(JSContext* cx, JS::MutableHandleValue value, const TaintOperation& op)
{
  if (value.isString()) {
    // If we have a string, set taint directly
    JS_MarkTaintSource(cx, value.toString(), op);
  } else if (value.isObject()) {
    // If it is an object, loop over contents
    // This function is used for convenience to taint all
    // strings in an object like '{ payload : "hello!" }'
    NativeObject *obj = MaybeNativeObject(value.toObjectOrNull());
    if (obj) {
      for (size_t i = 0; i < obj->slotSpan(); i++) {
        JS::Value slot = obj->getSlot(i);
        if (slot.isString()) {
          JS_MarkTaintSource(cx, slot.toString(), op);
        }
      }
    }
  }
}

JS_PUBLIC_API TaintOperation
JS_GetTaintOperation(JSContext* cx, const char* sink, JS::HandleValue arg)
{
  return TaintOperationFromContext(cx, sink, false, arg);
}

JS_PUBLIC_API TaintOperation
JS_GetTaintOperation(JSContext* cx, const char* sink)
{
  return TaintOperationFromContext(cx, sink, false);
}

JS_PUBLIC_API void
JS_ReportTaintSink(JSContext* cx, JS::HandleValue val, const char* sink)
{
  RootedValue arg(cx);
  arg.setNull();
  JS_ReportTaintSink(cx, val, sink, arg);
}

JS_PUBLIC_API void
JS_ReportTaintSink(JSContext* cx, JS::HandleString str, const char* sink)
{
  RootedValue arg(cx);
  arg.setNull();
  JS_ReportTaintSink(cx, str, sink, arg);
}

JS_PUBLIC_API void
JS_ReportTaintSink(JSContext* cx, JS::HandleValue value, const char* sink, JS::HandleValue arg)
{
  if (value.isString()) {
    JSString *str = value.toString();
    if (str) {
      JS::RootedString strobj(cx, str);
      JS_ReportTaintSink(cx, strobj, sink, arg);
    }
  }
}

JS_PUBLIC_API void
JS_ReportTaintSink(JSContext* cx, JS::HandleString str, const char* sink, JS::HandleValue arg)
{
  const unsigned TAINT_REPORT_FUNCTION_SLOT = 5;

  if (!str->isTainted()) {
    return;
  }

  MOZ_ASSERT(!cx->isExceptionPending());

  // Print a message to stdout. Also include the current JS backtrace.
  auto& firstRange = *str->taint().begin();

  // std::cerr << "!!! Tainted flow into " << sink << " from " << firstRange.flow().source().name() << " !!!" << std::endl;
  // DumpBacktrace(cx);

  // Report a warning to show up on the web console
  JS_ReportWarningUTF8(cx, "Tainted flow from %s into %s!", firstRange.flow().source().name(), sink);

  // Extend the taint flow to include the sink function
  str->taint().extend(TaintOperationFromContext(cx, sink, true, arg));

  // Trigger a custom event that can be caught by an extension.
  // To simplify things, this part is implemented in JavaScript. Since we don't want to recompile
  // this code everytime we detect a tainted flow, we store the compiled function into a reserved
  // slot of the current global object.
  RootedFunction report(cx);

  JSObject* global = cx->global();

  RootedValue slot(cx, JS::GetReservedSlot(global, TAINT_REPORT_FUNCTION_SLOT));
  if (slot.isUndefined()) {
    // Need to compile.
    const char* argnames[3] = {"str", "sink", "stack"};
    const char* funbody =
      "if (typeof window !== 'undefined' && typeof document !== 'undefined') {\n"
      "    var t = window;\n"
      "    if (location.protocol == 'javascript:' || location.protocol == 'data:' || location.protocol == 'about:') {\n"
      "        t = parent.window;\n"
      "    }\n"
      "    var pl;\n"
      "    try {\n"
      "        pl = parent.location.href;\n"
      "    } catch (e) {\n"
      "        pl = 'different origin';\n"
      "    }\n"
      "    var e = document.createEvent('CustomEvent');\n"
      "    e.initCustomEvent('__taintreport', true, false, {\n"
      "        subframe: t !== window,\n"
      "        loc: location.href,\n"
      "        parentloc: pl,\n"
      "        referrer: document.referrer,\n"
      "        str: str,\n"
      "        sink: sink,\n"
      "        stack: stack\n"
      "    });\n"
      "    t.dispatchEvent(e);\n"
      "}";
    CompileOptions options(cx);
    options.setFile("taint_reporting.js");

    RootedObjectVector emptyScopeChain(cx);
    report = CompileFunctionUtf8(cx, emptyScopeChain,
                                 options, "ReportTaintSink", 3,
                                 argnames, funbody, strlen(funbody));
    MOZ_ASSERT(report);

    // Store the compiled function into the current global object.
    JS_SetReservedSlot(global, TAINT_REPORT_FUNCTION_SLOT, ObjectValue(*report));
  } else {
    report = JS_ValueToFunction(cx, slot);
  }

  RootedObject stack(cx);
  if (!JS::CaptureCurrentStack(cx, &stack,
                               JS::StackCapture(JS::AllFrames()))) {
    JS_ReportErrorUTF8(cx, "Invalid stack object in CaptureCurrentStack!");
    return;
  }

  JS::RootedValueArray<3> arguments(cx);
  arguments[0].setString(str);
  arguments[1].setString(NewStringCopyZ<CanGC>(cx, sink));
  if (stack) {
    arguments[2].setObject(*stack);
  } else {
    arguments[2].setUndefined();
  }

  RootedValue rval(cx);
  JS_CallFunction(cx, nullptr, report, arguments, &rval);
  MOZ_ASSERT(!cx->isExceptionPending());
}

JS_PUBLIC_API bool JS::FinishIncrementalEncoding(JSContext* cx,
                                                 JS::HandleScript script,
                                                 TranscodeBuffer& buffer) {
  if (!script) {
    return false;
  }
  if (!script->scriptSource()->xdrFinalizeEncoder(cx, buffer)) {
    return false;
  }
  return true;
}

JS_PUBLIC_API bool JS::FinishIncrementalEncoding(JSContext* cx,
                                                 JS::Handle<JSObject*> module,
                                                 TranscodeBuffer& buffer) {
  if (!module->as<ModuleObject>()
           .scriptSourceObject()
           ->source()
           ->xdrFinalizeEncoder(cx, buffer)) {
    return false;
  }
  return true;
}

JS_PUBLIC_API void JS::AbortIncrementalEncoding(JS::HandleScript script) {
  if (!script) {
    return;
  }
  script->scriptSource()->xdrAbortEncoder();
}

JS_PUBLIC_API void JS::AbortIncrementalEncoding(JS::Handle<JSObject*> module) {
  module->as<ModuleObject>().scriptSourceObject()->source()->xdrAbortEncoder();
}

bool JS::IsWasmModuleObject(HandleObject obj) {
  return obj->canUnwrapAs<WasmModuleObject>();
}

JS_PUBLIC_API RefPtr<JS::WasmModule> JS::GetWasmModule(HandleObject obj) {
  MOZ_ASSERT(JS::IsWasmModuleObject(obj));
  WasmModuleObject& mobj = obj->unwrapAs<WasmModuleObject>();
  return const_cast<wasm::Module*>(&mobj.module());
}

bool JS::DisableWasmHugeMemory() { return wasm::DisableHugeMemory(); }

JS_PUBLIC_API void JS::SetProcessLargeAllocationFailureCallback(
    JS::LargeAllocationFailureCallback lafc) {
  MOZ_ASSERT(!OnLargeAllocationFailure);
  OnLargeAllocationFailure = lafc;
}

JS_PUBLIC_API void JS::SetOutOfMemoryCallback(JSContext* cx,
                                              OutOfMemoryCallback cb,
                                              void* data) {
  cx->runtime()->oomCallback = cb;
  cx->runtime()->oomCallbackData = data;
}

JS_PUBLIC_API void JS::SetShadowRealmInitializeGlobalCallback(
    JSContext* cx, JS::GlobalInitializeCallback callback) {
  cx->runtime()->shadowRealmInitializeGlobalCallback = callback;
}

JS_PUBLIC_API void JS::SetShadowRealmGlobalCreationCallback(
    JSContext* cx, JS::GlobalCreationCallback callback) {
  cx->runtime()->shadowRealmGlobalCreationCallback = callback;
}

JS::FirstSubsumedFrame::FirstSubsumedFrame(
    JSContext* cx, bool ignoreSelfHostedFrames /* = true */)
    : JS::FirstSubsumedFrame(cx, cx->realm()->principals(),
                             ignoreSelfHostedFrames) {}

JS_PUBLIC_API bool JS::CaptureCurrentStack(
    JSContext* cx, JS::MutableHandleObject stackp,
    JS::StackCapture&& capture /* = JS::StackCapture(JS::AllFrames()) */) {
  AssertHeapIsIdle();
  CHECK_THREAD(cx);
  MOZ_RELEASE_ASSERT(cx->realm());

  Realm* realm = cx->realm();
  Rooted<SavedFrame*> frame(cx);
  if (!realm->savedStacks().saveCurrentStack(cx, &frame, std::move(capture))) {
    return false;
  }
  stackp.set(frame.get());
  return true;
}

JS_PUBLIC_API bool JS::IsAsyncStackCaptureEnabledForRealm(JSContext* cx) {
  if (!cx->options().asyncStack()) {
    return false;
  }

  if (!cx->options().asyncStackCaptureDebuggeeOnly() ||
      cx->realm()->isDebuggee()) {
    return true;
  }

  return cx->realm()->isAsyncStackCapturingEnabled;
}

JS_PUBLIC_API bool JS::CopyAsyncStack(JSContext* cx,
                                      JS::HandleObject asyncStack,
                                      JS::HandleString asyncCause,
                                      JS::MutableHandleObject stackp,
                                      const Maybe<size_t>& maxFrameCount) {
  AssertHeapIsIdle();
  CHECK_THREAD(cx);
  MOZ_RELEASE_ASSERT(cx->realm());

  js::AssertObjectIsSavedFrameOrWrapper(cx, asyncStack);
  Realm* realm = cx->realm();
  Rooted<SavedFrame*> frame(cx);
  if (!realm->savedStacks().copyAsyncStack(cx, asyncStack, asyncCause, &frame,
                                           maxFrameCount)) {
    return false;
  }
  stackp.set(frame.get());
  return true;
}

JS_PUBLIC_API Zone* JS::GetObjectZone(JSObject* obj) { return obj->zone(); }

JS_PUBLIC_API Zone* JS::GetNurseryCellZone(gc::Cell* cell) {
  return cell->nurseryZone();
}

JS_PUBLIC_API JS::TraceKind JS::GCThingTraceKind(void* thing) {
  MOZ_ASSERT(thing);
  return static_cast<js::gc::Cell*>(thing)->getTraceKind();
}

JS_PUBLIC_API void js::SetStackFormat(JSContext* cx, js::StackFormat format) {
  cx->runtime()->setStackFormat(format);
}

JS_PUBLIC_API js::StackFormat js::GetStackFormat(JSContext* cx) {
  return cx->runtime()->stackFormat();
}

JS_PUBLIC_API JS::JSTimers JS::GetJSTimers(JSContext* cx) {
  return cx->realm()->timers;
}

namespace js {

JS_PUBLIC_API void NoteIntentionalCrash() {
#ifdef __linux__
  static bool* addr =
      reinterpret_cast<bool*>(dlsym(RTLD_DEFAULT, "gBreakpadInjectorEnabled"));
  if (addr) {
    *addr = false;
  }
#endif
}

#ifdef DEBUG
bool gSupportDifferentialTesting = false;
#endif  // DEBUG

}  // namespace js

#ifdef DEBUG

JS_PUBLIC_API void JS::SetSupportDifferentialTesting(bool value) {
  js::gSupportDifferentialTesting = value;
}

#endif  // DEBUG<|MERGE_RESOLUTION|>--- conflicted
+++ resolved
@@ -3534,18 +3534,15 @@
   return JS_ParseJSONWithReviver(cx, str, NullHandleValue, vp);
 }
 
-<<<<<<< HEAD
 // TODO: taintfox: check whether we need to propagate taint here
-=======
 JS_PUBLIC_API bool JS_ParseJSON(JSContext* cx, const Latin1Char* chars,
                                 uint32_t len, MutableHandleValue vp) {
   AssertHeapIsIdle();
   CHECK_THREAD(cx);
   return ParseJSONWithReviver(cx, mozilla::Range<const Latin1Char>(chars, len),
-                              NullHandleValue, vp);
-}
-
->>>>>>> 2e53a31c
+                              NullHandleValue, vp, EmptyTaint);
+}
+
 JS_PUBLIC_API bool JS_ParseJSONWithReviver(JSContext* cx, const char16_t* chars,
                                            uint32_t len, HandleValue reviver,
                                            MutableHandleValue vp) {
