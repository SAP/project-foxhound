/* -*- Mode: C++; tab-width: 8; indent-tabs-mode: nil; c-basic-offset: 2 -*-
 * vim: set ts=8 sts=2 et sw=2 tw=80:
 * This Source Code Form is subject to the terms of the Mozilla Public
 * License, v. 2.0. If a copy of the MPL was not distributed with this
 * file, You can obtain one at http://mozilla.org/MPL/2.0/. */

/*
 * JavaScript API.
 */

#include "jsapi.h"

#include "mozilla/FloatingPoint.h"
#include "mozilla/Maybe.h"
#include "mozilla/PodOperations.h"
#include "mozilla/Sprintf.h"

#ifdef __linux__
#  include <dlfcn.h>
#endif
#include <iostream>
#include <stdarg.h>
#include <string.h>

#include "jsdate.h"
#include "jsexn.h"
#include "jsfriendapi.h"
#include "jsmath.h"
#include "jsnum.h"
#include "jstypes.h"
#include "jsutil.h"

#include "builtin/Array.h"
#include "builtin/AtomicsObject.h"
#include "builtin/Boolean.h"
#include "builtin/Eval.h"
#include "builtin/JSON.h"
#include "builtin/MapObject.h"
#include "builtin/Promise.h"
#include "builtin/Stream.h"
#include "builtin/Symbol.h"
#ifdef ENABLE_TYPED_OBJECTS
#  include "builtin/TypedObject.h"
#endif
#include "frontend/BytecodeCompiler.h"
#include "gc/FreeOp.h"
#include "gc/Marking.h"
#include "gc/Policy.h"
#include "gc/PublicIterators.h"
#include "gc/WeakMap.h"
#include "jit/JitCommon.h"
#include "jit/JitSpewer.h"
#include "js/CharacterEncoding.h"
#include "js/CompilationAndEvaluation.h"
#include "js/CompileOptions.h"
#include "js/ContextOptions.h"  // JS::ContextOptions{,Ref}
#include "js/Conversions.h"
#include "js/Date.h"
#include "js/Initialization.h"
#include "js/JSON.h"
#include "js/LocaleSensitive.h"
#include "js/MemoryFunctions.h"
#include "js/PropertySpec.h"
#include "js/Proxy.h"
#include "js/SliceBudget.h"
#include "js/SourceText.h"
#include "js/StableStringChars.h"
#include "js/StructuredClone.h"
#include "js/Symbol.h"
#include "js/Utility.h"
#include "js/Wrapper.h"
#include "util/CompleteFile.h"
#include "util/StringBuffer.h"
#include "util/Text.h"
#include "vm/AsyncFunction.h"
#include "vm/AsyncIteration.h"
#include "vm/DateObject.h"
#include "vm/EnvironmentObject.h"
#include "vm/ErrorObject.h"
#include "vm/HelperThreads.h"
#include "vm/Instrumentation.h"
#include "vm/Interpreter.h"
#include "vm/Iteration.h"
#include "vm/JSAtom.h"
#include "vm/JSContext.h"
#include "vm/JSFunction.h"
#include "vm/JSObject.h"
#include "vm/JSScript.h"
#include "vm/Runtime.h"
#include "vm/SavedStacks.h"
#include "vm/SelfHosting.h"
#include "vm/Shape.h"
#include "vm/StringType.h"
#include "vm/SymbolType.h"
#include "vm/WrapperObject.h"
#include "vm/Xdr.h"
#include "wasm/WasmModule.h"
#include "wasm/WasmProcess.h"

#include "debugger/DebugAPI-inl.h"
#include "vm/Compartment-inl.h"
#include "vm/Interpreter-inl.h"
#include "vm/JSAtom-inl.h"
#include "vm/JSFunction-inl.h"
#include "vm/JSScript-inl.h"
#include "vm/NativeObject-inl.h"
#include "vm/SavedStacks-inl.h"
#include "vm/StringType-inl.h"

using namespace js;

using mozilla::Maybe;
using mozilla::PodCopy;
using mozilla::Some;

using JS::AutoStableStringChars;
using JS::CompileOptions;
using JS::ReadOnlyCompileOptions;
using JS::SourceText;

#ifdef HAVE_VA_LIST_AS_ARRAY
#  define JS_ADDRESSOF_VA_LIST(ap) ((va_list*)(ap))
#else
#  define JS_ADDRESSOF_VA_LIST(ap) (&(ap))
#endif

JS_PUBLIC_API void JS::CallArgs::reportMoreArgsNeeded(JSContext* cx,
                                                      const char* fnname,
                                                      unsigned required,
                                                      unsigned actual) {
  char requiredArgsStr[40];
  SprintfLiteral(requiredArgsStr, "%u", required);
  char actualArgsStr[40];
  SprintfLiteral(actualArgsStr, "%u", actual);
  JS_ReportErrorNumberASCII(cx, GetErrorMessage, nullptr,
                            JSMSG_MORE_ARGS_NEEDED, fnname, requiredArgsStr,
                            required == 1 ? "" : "s", actualArgsStr);
}

static bool ErrorTakesArguments(unsigned msg) {
  MOZ_ASSERT(msg < JSErr_Limit);
  unsigned argCount = js_ErrorFormatString[msg].argCount;
  MOZ_ASSERT(argCount <= 2);
  return argCount == 1 || argCount == 2;
}

static bool ErrorTakesObjectArgument(unsigned msg) {
  MOZ_ASSERT(msg < JSErr_Limit);
  unsigned argCount = js_ErrorFormatString[msg].argCount;
  MOZ_ASSERT(argCount <= 2);
  return argCount == 2;
}

JS_PUBLIC_API bool JS::ObjectOpResult::reportStrictErrorOrWarning(
    JSContext* cx, HandleObject obj, HandleId id, bool strict) {
  static_assert(unsigned(OkCode) == unsigned(JSMSG_NOT_AN_ERROR),
                "unsigned value of OkCode must not be an error code");
  MOZ_ASSERT(code_ != Uninitialized);
  MOZ_ASSERT(!ok());
  cx->check(obj);

  unsigned flags =
      strict ? JSREPORT_ERROR : (JSREPORT_WARNING | JSREPORT_STRICT);
  if (code_ == JSMSG_OBJECT_NOT_EXTENSIBLE) {
    RootedValue val(cx, ObjectValue(*obj));
    return ReportValueErrorFlags(cx, flags, code_, JSDVG_IGNORE_STACK, val,
                                 nullptr, nullptr, nullptr);
  }

  if (ErrorTakesArguments(code_)) {
    UniqueChars propName =
        IdToPrintableUTF8(cx, id, IdToPrintableBehavior::IdIsPropertyKey);
    if (!propName) {
      return false;
    }

    if (code_ == JSMSG_SET_NON_OBJECT_RECEIVER) {
      // We know that the original receiver was a primitive, so unbox it.
      RootedValue val(cx, ObjectValue(*obj));
      if (!obj->is<ProxyObject>()) {
        if (!Unbox(cx, obj, &val)) {
          return false;
        }
      }
      return ReportValueErrorFlags(cx, flags, code_, JSDVG_IGNORE_STACK, val,
                                   nullptr, propName.get(), nullptr);
    }

    if (ErrorTakesObjectArgument(code_)) {
      return JS_ReportErrorFlagsAndNumberUTF8(
          cx, flags, GetErrorMessage, nullptr, code_, obj->getClass()->name,
          propName.get());
    }

    return JS_ReportErrorFlagsAndNumberUTF8(cx, flags, GetErrorMessage, nullptr,
                                            code_, propName.get());
  }
  return JS_ReportErrorFlagsAndNumberASCII(cx, flags, GetErrorMessage, nullptr,
                                           code_);
}

JS_PUBLIC_API bool JS::ObjectOpResult::reportStrictErrorOrWarning(
    JSContext* cx, HandleObject obj, bool strict) {
  MOZ_ASSERT(code_ != Uninitialized);
  MOZ_ASSERT(!ok());
  MOZ_ASSERT(!ErrorTakesArguments(code_));
  cx->check(obj);

  unsigned flags =
      strict ? JSREPORT_ERROR : (JSREPORT_WARNING | JSREPORT_STRICT);
  return JS_ReportErrorFlagsAndNumberASCII(cx, flags, GetErrorMessage, nullptr,
                                           code_);
}

JS_PUBLIC_API bool JS::ObjectOpResult::failCantRedefineProp() {
  return fail(JSMSG_CANT_REDEFINE_PROP);
}

JS_PUBLIC_API bool JS::ObjectOpResult::failReadOnly() {
  return fail(JSMSG_READ_ONLY);
}

JS_PUBLIC_API bool JS::ObjectOpResult::failGetterOnly() {
  return fail(JSMSG_GETTER_ONLY);
}

JS_PUBLIC_API bool JS::ObjectOpResult::failCantDelete() {
  return fail(JSMSG_CANT_DELETE);
}

JS_PUBLIC_API bool JS::ObjectOpResult::failCantSetInterposed() {
  return fail(JSMSG_CANT_SET_INTERPOSED);
}

JS_PUBLIC_API bool JS::ObjectOpResult::failCantDefineWindowElement() {
  return fail(JSMSG_CANT_DEFINE_WINDOW_ELEMENT);
}

JS_PUBLIC_API bool JS::ObjectOpResult::failCantDeleteWindowElement() {
  return fail(JSMSG_CANT_DELETE_WINDOW_ELEMENT);
}

JS_PUBLIC_API bool JS::ObjectOpResult::failCantDeleteWindowNamedProperty() {
  return fail(JSMSG_CANT_DELETE_WINDOW_NAMED_PROPERTY);
}

JS_PUBLIC_API bool JS::ObjectOpResult::failCantDefineWindowNonConfigurable() {
  return fail(JSMSG_CANT_DEFINE_WINDOW_NC);
}

JS_PUBLIC_API bool JS::ObjectOpResult::failCantPreventExtensions() {
  return fail(JSMSG_CANT_PREVENT_EXTENSIONS);
}

JS_PUBLIC_API bool JS::ObjectOpResult::failCantSetProto() {
  return fail(JSMSG_CANT_SET_PROTO);
}

JS_PUBLIC_API bool JS::ObjectOpResult::failNoNamedSetter() {
  return fail(JSMSG_NO_NAMED_SETTER);
}

JS_PUBLIC_API bool JS::ObjectOpResult::failNoIndexedSetter() {
  return fail(JSMSG_NO_INDEXED_SETTER);
}

JS_PUBLIC_API bool JS::ObjectOpResult::failNotDataDescriptor() {
  return fail(JSMSG_NOT_DATA_DESCRIPTOR);
}

JS_PUBLIC_API int64_t JS_Now() { return PRMJ_Now(); }

JS_PUBLIC_API Value JS_GetEmptyStringValue(JSContext* cx) {
  return StringValue(cx->runtime()->emptyString);
}

JS_PUBLIC_API JSString* JS_GetEmptyString(JSContext* cx) {
  MOZ_ASSERT(cx->emptyString());
  return cx->emptyString();
}

namespace js {

void AssertHeapIsIdle() { MOZ_ASSERT(!JS::RuntimeHeapIsBusy()); }

}  // namespace js

static void AssertHeapIsIdleOrIterating() {
  MOZ_ASSERT(!JS::RuntimeHeapIsCollecting());
}

JS_PUBLIC_API bool JS_ValueToObject(JSContext* cx, HandleValue value,
                                    MutableHandleObject objp) {
  AssertHeapIsIdle();
  CHECK_THREAD(cx);
  cx->check(value);
  if (value.isNullOrUndefined()) {
    objp.set(nullptr);
    return true;
  }
  JSObject* obj = ToObject(cx, value);
  if (!obj) {
    return false;
  }
  objp.set(obj);
  return true;
}

JS_PUBLIC_API JSFunction* JS_ValueToFunction(JSContext* cx, HandleValue value) {
  AssertHeapIsIdle();
  CHECK_THREAD(cx);
  cx->check(value);
  return ReportIfNotFunction(cx, value);
}

JS_PUBLIC_API JSFunction* JS_ValueToConstructor(JSContext* cx,
                                                HandleValue value) {
  AssertHeapIsIdle();
  CHECK_THREAD(cx);
  cx->check(value);
  return ReportIfNotFunction(cx, value);
}

JS_PUBLIC_API JSString* JS_ValueToSource(JSContext* cx, HandleValue value) {
  AssertHeapIsIdle();
  CHECK_THREAD(cx);
  cx->check(value);
  return ValueToSource(cx, value);
}

JS_PUBLIC_API bool JS_DoubleIsInt32(double d, int32_t* ip) {
  return mozilla::NumberIsInt32(d, ip);
}

JS_PUBLIC_API JSType JS_TypeOfValue(JSContext* cx, HandleValue value) {
  AssertHeapIsIdle();
  CHECK_THREAD(cx);
  cx->check(value);
  return TypeOfValue(value);
}

JS_PUBLIC_API bool JS_IsBuiltinEvalFunction(JSFunction* fun) {
  return IsAnyBuiltinEval(fun);
}

JS_PUBLIC_API bool JS_IsBuiltinFunctionConstructor(JSFunction* fun) {
  return fun->isBuiltinFunctionConstructor();
}

JS_PUBLIC_API bool JS_IsFunctionBound(JSFunction* fun) {
  return fun->isBoundFunction();
}

JS_PUBLIC_API JSObject* JS_GetBoundFunctionTarget(JSFunction* fun) {
  return fun->isBoundFunction() ? fun->getBoundFunctionTarget() : nullptr;
}

/************************************************************************/

JS_PUBLIC_API JSContext* JS_NewContext(uint32_t maxbytes,
                                       JSRuntime* parentRuntime) {
  MOZ_ASSERT(JS::detail::libraryInitState == JS::detail::InitState::Running,
             "must call JS_Init prior to creating any JSContexts");

  // Make sure that all parent runtimes are the topmost parent.
  while (parentRuntime && parentRuntime->parentRuntime) {
    parentRuntime = parentRuntime->parentRuntime;
  }

  return NewContext(maxbytes, parentRuntime);
}

JS_PUBLIC_API JSContext* JS_NewCooperativeContext(JSContext* siblingContext) {
  MOZ_CRASH("Cooperative scheduling is unsupported");
}

JS_PUBLIC_API void JS_YieldCooperativeContext(JSContext* cx) {
  MOZ_CRASH("Cooperative scheduling is unsupported");
}

JS_PUBLIC_API void JS_ResumeCooperativeContext(JSContext* cx) {
  MOZ_CRASH("Cooperative scheduling is unsupported");
}

JS_PUBLIC_API void JS_DestroyContext(JSContext* cx) { DestroyContext(cx); }

JS_PUBLIC_API void* JS_GetContextPrivate(JSContext* cx) { return cx->data; }

JS_PUBLIC_API void JS_SetContextPrivate(JSContext* cx, void* data) {
  cx->data = data;
}

JS_PUBLIC_API void JS_SetFutexCanWait(JSContext* cx) {
  cx->fx.setCanWait(true);
}

JS_PUBLIC_API JSRuntime* JS_GetParentRuntime(JSContext* cx) {
  return cx->runtime()->parentRuntime ? cx->runtime()->parentRuntime
                                      : cx->runtime();
}

JS_PUBLIC_API JSRuntime* JS_GetRuntime(JSContext* cx) { return cx->runtime(); }

JS_PUBLIC_API JS::ContextOptions& JS::ContextOptionsRef(JSContext* cx) {
  return cx->options();
}

JS_PUBLIC_API bool JS::InitSelfHostedCode(JSContext* cx) {
  MOZ_RELEASE_ASSERT(!cx->runtime()->hasInitializedSelfHosting(),
                     "JS::InitSelfHostedCode() called more than once");

  AutoNoteSingleThreadedRegion anstr;

  JSRuntime* rt = cx->runtime();

  if (!rt->initializeAtoms(cx)) {
    return false;
  }

#ifndef JS_CODEGEN_NONE
  if (!rt->createJitRuntime(cx)) {
    return false;
  }
#endif

  if (!rt->initSelfHosting(cx)) {
    return false;
  }

  if (!rt->parentRuntime && !rt->initMainAtomsTables(cx)) {
    return false;
  }

  return true;
}

JS_PUBLIC_API const char* JS_GetImplementationVersion(void) {
  return "JavaScript-C" MOZILLA_VERSION;
}

JS_PUBLIC_API void JS_SetDestroyCompartmentCallback(
    JSContext* cx, JSDestroyCompartmentCallback callback) {
  cx->runtime()->destroyCompartmentCallback = callback;
}

JS_PUBLIC_API void JS_SetSizeOfIncludingThisCompartmentCallback(
    JSContext* cx, JSSizeOfIncludingThisCompartmentCallback callback) {
  cx->runtime()->sizeOfIncludingThisCompartmentCallback = callback;
}

#if defined(NIGHTLY_BUILD)
JS_PUBLIC_API void JS_SetErrorInterceptorCallback(
    JSRuntime* rt, JSErrorInterceptor* callback) {
  rt->errorInterception.interceptor = callback;
}

JS_PUBLIC_API JSErrorInterceptor* JS_GetErrorInterceptorCallback(
    JSRuntime* rt) {
  return rt->errorInterception.interceptor;
}

JS_PUBLIC_API Maybe<JSExnType> JS_GetErrorType(const JS::Value& val) {
  // All errors are objects.
  if (!val.isObject()) {
    return mozilla::Nothing();
  }

  const JSObject& obj = val.toObject();

  // All errors are `ErrorObject`.
  if (!obj.is<js::ErrorObject>()) {
    // Not one of the primitive errors.
    return mozilla::Nothing();
  }

  const js::ErrorObject& err = obj.as<js::ErrorObject>();
  return mozilla::Some(err.type());
}

#endif  // defined(NIGHTLY_BUILD)

JS_PUBLIC_API void JS_SetWrapObjectCallbacks(
    JSContext* cx, const JSWrapObjectCallbacks* callbacks) {
  cx->runtime()->wrapObjectCallbacks = callbacks;
}

JS_PUBLIC_API void JS_SetExternalStringSizeofCallback(
    JSContext* cx, JSExternalStringSizeofCallback callback) {
  cx->runtime()->externalStringSizeofCallback = callback;
}

JS_PUBLIC_API Realm* JS::EnterRealm(JSContext* cx, JSObject* target) {
  AssertHeapIsIdle();
  CHECK_THREAD(cx);

  MOZ_DIAGNOSTIC_ASSERT(!js::IsCrossCompartmentWrapper(target));

  Realm* oldRealm = cx->realm();
  cx->enterRealmOf(target);
  return oldRealm;
}

JS_PUBLIC_API void JS::LeaveRealm(JSContext* cx, JS::Realm* oldRealm) {
  AssertHeapIsIdle();
  CHECK_THREAD(cx);
  cx->leaveRealm(oldRealm);
}

JSAutoRealm::JSAutoRealm(
    JSContext* cx, JSObject* target MOZ_GUARD_OBJECT_NOTIFIER_PARAM_IN_IMPL)
    : cx_(cx), oldRealm_(cx->realm()) {
  MOZ_GUARD_OBJECT_NOTIFIER_INIT;
  MOZ_DIAGNOSTIC_ASSERT(!js::IsCrossCompartmentWrapper(target));
  AssertHeapIsIdleOrIterating();
  cx_->enterRealmOf(target);
}

JSAutoRealm::JSAutoRealm(
    JSContext* cx, JSScript* target MOZ_GUARD_OBJECT_NOTIFIER_PARAM_IN_IMPL)
    : cx_(cx), oldRealm_(cx->realm()) {
  MOZ_GUARD_OBJECT_NOTIFIER_INIT;
  AssertHeapIsIdleOrIterating();
  cx_->enterRealmOf(target);
}

JSAutoRealm::~JSAutoRealm() { cx_->leaveRealm(oldRealm_); }

JSAutoNullableRealm::JSAutoNullableRealm(
    JSContext* cx,
    JSObject* targetOrNull MOZ_GUARD_OBJECT_NOTIFIER_PARAM_IN_IMPL)
    : cx_(cx), oldRealm_(cx->realm()) {
  MOZ_GUARD_OBJECT_NOTIFIER_INIT;
  AssertHeapIsIdleOrIterating();
  if (targetOrNull) {
    MOZ_DIAGNOSTIC_ASSERT(!js::IsCrossCompartmentWrapper(targetOrNull));
    cx_->enterRealmOf(targetOrNull);
  } else {
    cx_->enterNullRealm();
  }
}

JSAutoNullableRealm::~JSAutoNullableRealm() { cx_->leaveRealm(oldRealm_); }

JS_PUBLIC_API void JS_SetCompartmentPrivate(JS::Compartment* compartment,
                                            void* data) {
  compartment->data = data;
}

JS_PUBLIC_API void* JS_GetCompartmentPrivate(JS::Compartment* compartment) {
  return compartment->data;
}

JS_PUBLIC_API void JS_MarkCrossZoneId(JSContext* cx, jsid id) {
  cx->markId(id);
}

JS_PUBLIC_API void JS_MarkCrossZoneIdValue(JSContext* cx, const Value& value) {
  cx->markAtomValue(value);
}

JS_PUBLIC_API void JS_SetZoneUserData(JS::Zone* zone, void* data) {
  zone->data = data;
}

JS_PUBLIC_API void* JS_GetZoneUserData(JS::Zone* zone) { return zone->data; }

JS_PUBLIC_API bool JS_WrapObject(JSContext* cx, MutableHandleObject objp) {
  AssertHeapIsIdle();
  CHECK_THREAD(cx);
  if (objp) {
    JS::ExposeObjectToActiveJS(objp);
  }
  return cx->compartment()->wrap(cx, objp);
}

JS_PUBLIC_API bool JS_WrapValue(JSContext* cx, MutableHandleValue vp) {
  AssertHeapIsIdle();
  CHECK_THREAD(cx);
  JS::ExposeValueToActiveJS(vp);
  return cx->compartment()->wrap(cx, vp);
}

static void ReleaseAssertObjectHasNoWrappers(JSContext* cx,
                                             HandleObject target) {
  for (CompartmentsIter c(cx->runtime()); !c.done(); c.next()) {
    if (c->lookupWrapper(target)) {
      MOZ_CRASH("wrapper found for target object");
    }
  }
}

/*
 * [SMDOC] Brain transplants.
 *
 * Not for beginners or the squeamish.
 *
 * Sometimes a web spec requires us to transplant an object from one
 * compartment to another, like when a DOM node is inserted into a document in
 * another window and thus gets "adopted". We cannot literally change the
 * `.compartment()` of a `JSObject`; that would break the compartment
 * invariants. However, as usual, we have a workaround using wrappers.
 *
 * Of all the wrapper-based workarounds we do, it's safe to say this is the
 * most spectacular and questionable.
 *
 * `JS_TransplantObject(cx, origobj, target)` changes `origobj` into a
 * simulacrum of `target`, using highly esoteric means. To JS code, the effect
 * is as if `origobj` magically "became" `target`, but most often what actually
 * happens is that `origobj` gets turned into a cross-compartment wrapper for
 * `target`. The old behavior and contents of `origobj` are overwritten or
 * discarded.
 *
 * Thus, to "transplant" an object from one compartment to another:
 *
 * 1.  Let `origobj` be the object that you want to move. First, create a
 *     clone of it, `target`, in the destination compartment.
 *
 *     In our DOM adoption example, `target` will be a Node of the same type as
 *     `origobj`, same content, but in the adopting document.  We're not done
 *     yet: the spec for DOM adoption requires that `origobj.ownerDocument`
 *     actually change. All we've done so far is make a copy.
 *
 * 2.  Call `JS_TransplantObject(cx, origobj, target)`. This typically turns
 *     `origobj` into a wrapper for `target`, so that any JS code that has a
 *     reference to `origobj` will observe it to have the behavior of `target`
 *     going forward. In addition, all existing wrappers for `origobj` are
 *     changed into wrappers for `target`, extending the illusion to those
 *     compartments as well.
 *
 * During navigation, we use the above technique to transplant the WindowProxy
 * into the new Window's compartment.
 *
 * A few rules:
 *
 * -   `origobj` and `target` must be two distinct objects of the same
 *     `JSClass`.  Some classes may not support transplantation; WindowProxy
 *     objects and DOM nodes are OK.
 *
 * -   `target` should be created specifically to be passed to this function.
 *     There must be no existing cross-compartment wrappers for it; ideally
 *     there shouldn't be any pointers to it at all, except the one passed in.
 *
 * -   `target` shouldn't be used afterwards. Instead, `JS_TransplantObject`
 *     returns a pointer to the transplanted object, which might be `target`
 *     but might be some other object in the same compartment. Use that.
 *
 * The reason for this last rule is that JS_TransplantObject does very strange
 * things in some cases, like swapping `target`'s brain with that of another
 * object. Leaving `target` behaving like its former self is not a goal.
 *
 * We don't have a good way to recover from failure in this function, so
 * we intentionally crash instead.
 */

static void CheckTransplantObject(JSObject* obj) {
#ifdef DEBUG
  MOZ_ASSERT(!obj->is<CrossCompartmentWrapperObject>());
  JS::AssertCellIsNotGray(obj);
#endif
}

JS_PUBLIC_API JSObject* JS_TransplantObject(JSContext* cx, HandleObject origobj,
                                            HandleObject target) {
  AssertHeapIsIdle();
  MOZ_ASSERT(origobj != target);
  CheckTransplantObject(origobj);
  CheckTransplantObject(target);
  ReleaseAssertObjectHasNoWrappers(cx, target);

  RootedObject newIdentity(cx);

  // Don't allow a compacting GC to observe any intermediate state.
  AutoDisableCompactingGC nocgc(cx);

  AutoDisableProxyCheck adpc;

  JS::Compartment* destination = target->compartment();

  if (origobj->compartment() == destination) {
    // If the original object is in the same compartment as the
    // destination, then we know that we won't find a wrapper in the
    // destination's cross compartment map and that the same
    // object will continue to work.
    AutoRealm ar(cx, origobj);
    JSObject::swap(cx, origobj, target);
    newIdentity = origobj;
  } else if (ObjectWrapperMap::Ptr p = destination->lookupWrapper(origobj)) {
    // There might already be a wrapper for the original object in
    // the new compartment. If there is, we use its identity and swap
    // in the contents of |target|.
    newIdentity = p->value().get();

    // When we remove origv from the wrapper map, its wrapper, newIdentity,
    // must immediately cease to be a cross-compartment wrapper. Nuke it.
    destination->removeWrapper(p);
    NukeCrossCompartmentWrapper(cx, newIdentity);

    AutoRealm ar(cx, newIdentity);
    JSObject::swap(cx, newIdentity, target);
  } else {
    // Otherwise, we use |target| for the new identity object.
    newIdentity = target;
  }

  // Now, iterate through other scopes looking for references to the old
  // object, and update the relevant cross-compartment wrappers. We do this
  // even if origobj is in the same compartment as target and thus
  // `newIdentity == origobj`, because this process also clears out any
  // cached wrapper state.
  if (!RemapAllWrappersForObject(cx, origobj, newIdentity)) {
    MOZ_CRASH();
  }

  // Lastly, update the original object to point to the new one.
  if (origobj->compartment() != destination) {
    RootedObject newIdentityWrapper(cx, newIdentity);
    AutoRealm ar(cx, origobj);
    if (!JS_WrapObject(cx, &newIdentityWrapper)) {
      MOZ_CRASH();
    }
    MOZ_ASSERT(Wrapper::wrappedObject(newIdentityWrapper) == newIdentity);
    JSObject::swap(cx, origobj, newIdentityWrapper);
    if (origobj->compartment()->lookupWrapper(newIdentity)) {
      MOZ_ASSERT(origobj->is<CrossCompartmentWrapperObject>());
      if (!origobj->compartment()->putWrapper(cx, newIdentity, origobj)) {
        MOZ_CRASH();
      }
    }
  }

  // The new identity object might be one of several things. Return it to avoid
  // ambiguity.
  JS::AssertCellIsNotGray(newIdentity);
  return newIdentity;
}

JS_FRIEND_API void js::RemapRemoteWindowProxies(
    JSContext* cx, CompartmentTransplantCallback* callback,
    MutableHandleObject target) {
  AssertHeapIsIdle();
  CheckTransplantObject(target);
  ReleaseAssertObjectHasNoWrappers(cx, target);

  // |target| can't be a remote proxy, because we expect it to get a CCW when
  // wrapped across compartments.
  MOZ_ASSERT(!js::IsDOMRemoteProxyObject(target));

  // Don't allow a compacting GC to observe any intermediate state.
  AutoDisableCompactingGC nocgc(cx);

  AutoDisableProxyCheck adpc;

  AutoEnterOOMUnsafeRegion oomUnsafe;
  if (!CheckSystemRecursionLimit(cx)) {
    oomUnsafe.crash("js::RemapRemoteWindowProxies");
  }

  RootedObject targetCompartmentProxy(cx);
  JS::RootedVector<JSObject*> otherProxies(cx);

  // Use the callback to find remote proxies in all compartments that match
  // whatever criteria callback uses.
  for (CompartmentsIter c(cx->runtime()); !c.done(); c.next()) {
    RootedObject remoteProxy(cx, callback->getObjectToTransplant(c));
    if (!remoteProxy) {
      continue;
    }
    // The object the callback returns should be a DOM remote proxy object in
    // the compartment c. We rely on it being a DOM remote proxy because that
    // means that it won't have any cross-compartment wrappers.
    MOZ_ASSERT(js::IsDOMRemoteProxyObject(remoteProxy));
    MOZ_ASSERT(remoteProxy->compartment() == c);
    CheckTransplantObject(remoteProxy);

    // Immediately turn the DOM remote proxy object into a dead proxy object
    // so we don't have to worry about anything weird going on with it.
    js::NukeNonCCWProxy(cx, remoteProxy);

    if (remoteProxy->compartment() == target->compartment()) {
      targetCompartmentProxy = remoteProxy;
    } else if (!otherProxies.append(remoteProxy)) {
      oomUnsafe.crash("js::RemapRemoteWindowProxies");
    }
  }

  // If there was a remote proxy in |target|'s compartment, we need to use it
  // instead of |target|, in case it had any references, so swap it. Do this
  // before any other compartment so that the target object will be set up
  // correctly before we start wrapping it into other compartments.
  if (targetCompartmentProxy) {
    AutoRealm ar(cx, targetCompartmentProxy);
    JSObject::swap(cx, targetCompartmentProxy, target);
    target.set(targetCompartmentProxy);
  }

  for (JSObject*& obj : otherProxies) {
    RootedObject deadWrapper(cx, obj);
    js::RemapDeadWrapper(cx, deadWrapper, target);
  }
}

/*
 * Recompute all cross-compartment wrappers for an object, resetting state.
 * Gecko uses this to clear Xray wrappers when doing a navigation that reuses
 * the inner window and global object.
 */
JS_PUBLIC_API bool JS_RefreshCrossCompartmentWrappers(JSContext* cx,
                                                      HandleObject obj) {
  return RemapAllWrappersForObject(cx, obj, obj);
}

typedef struct JSStdName {
  size_t atomOffset; /* offset of atom pointer in JSAtomState */
  JSProtoKey key;
  bool isDummy() const { return key == JSProto_Null; }
  bool isSentinel() const { return key == JSProto_LIMIT; }
} JSStdName;

static const JSStdName* LookupStdName(const JSAtomState& names, JSAtom* name,
                                      const JSStdName* table) {
  for (unsigned i = 0; !table[i].isSentinel(); i++) {
    if (table[i].isDummy()) {
      continue;
    }
    JSAtom* atom = AtomStateOffsetToName(names, table[i].atomOffset);
    MOZ_ASSERT(atom);
    if (name == atom) {
      return &table[i];
    }
  }

  return nullptr;
}

/*
 * Table of standard classes, indexed by JSProtoKey. For entries where the
 * JSProtoKey does not correspond to a class with a meaningful constructor, we
 * insert a null entry into the table.
 */
#define STD_NAME_ENTRY(name, init, clasp) {NAME_OFFSET(name), JSProto_##name},
#define STD_DUMMY_ENTRY(name, init, dummy) {0, JSProto_Null},
static const JSStdName standard_class_names[] = {
    JS_FOR_PROTOTYPES(STD_NAME_ENTRY, STD_DUMMY_ENTRY){0, JSProto_LIMIT}};

/*
 * Table of top-level function and constant names and the JSProtoKey of the
 * standard class that initializes them.
 */
static const JSStdName builtin_property_names[] = {
    {NAME_OFFSET(eval), JSProto_Object},

    /* Global properties and functions defined by the Number class. */
    {NAME_OFFSET(NaN), JSProto_Number},
    {NAME_OFFSET(Infinity), JSProto_Number},
    {NAME_OFFSET(isNaN), JSProto_Number},
    {NAME_OFFSET(isFinite), JSProto_Number},
    {NAME_OFFSET(parseFloat), JSProto_Number},
    {NAME_OFFSET(parseInt), JSProto_Number},

    /* String global functions. */
    {NAME_OFFSET(escape), JSProto_String},
    {NAME_OFFSET(unescape), JSProto_String},
    {NAME_OFFSET(decodeURI), JSProto_String},
    {NAME_OFFSET(encodeURI), JSProto_String},
    {NAME_OFFSET(decodeURIComponent), JSProto_String},
    {NAME_OFFSET(encodeURIComponent), JSProto_String},
    {NAME_OFFSET(uneval), JSProto_String},

    {0, JSProto_LIMIT}};

JS_PUBLIC_API bool JS_ResolveStandardClass(JSContext* cx, HandleObject obj,
                                           HandleId id, bool* resolved) {
  const JSStdName* stdnm;

  AssertHeapIsIdle();
  CHECK_THREAD(cx);
  cx->check(obj, id);

  Handle<GlobalObject*> global = obj.as<GlobalObject>();
  *resolved = false;

  if (!JSID_IS_ATOM(id)) {
    return true;
  }

  /* Check whether we're resolving 'undefined', and define it if so. */
  JSAtom* idAtom = JSID_TO_ATOM(id);
  if (idAtom == cx->names().undefined) {
    *resolved = true;
    return DefineDataProperty(
        cx, global, id, UndefinedHandleValue,
        JSPROP_PERMANENT | JSPROP_READONLY | JSPROP_RESOLVING);
  }

  // Resolve a "globalThis" self-referential property if necessary.
  if (idAtom == cx->names().globalThis) {
    return GlobalObject::maybeResolveGlobalThis(cx, global, resolved);
  }

  /* Try for class constructors/prototypes named by well-known atoms. */
  stdnm = LookupStdName(cx->names(), idAtom, standard_class_names);

  /* Try less frequently used top-level functions and constants. */
  if (!stdnm) {
    stdnm = LookupStdName(cx->names(), idAtom, builtin_property_names);
  }

  if (stdnm && GlobalObject::skipDeselectedConstructor(cx, stdnm->key)) {
    stdnm = nullptr;
  }

  // If this class is anonymous, then it doesn't exist as a global
  // property, so we won't resolve anything.
  JSProtoKey key = stdnm ? stdnm->key : JSProto_Null;
  if (key != JSProto_Null && key != JSProto_AsyncFunction &&
      key != JSProto_GeneratorFunction &&
      key != JSProto_AsyncGeneratorFunction) {
    const JSClass* clasp = ProtoKeyToClass(key);
    if (!clasp || clasp->specShouldDefineConstructor()) {
      if (!GlobalObject::ensureConstructor(cx, global, key)) {
        return false;
      }

      *resolved = true;
      return true;
    }
  }

  // There is no such property to resolve. An ordinary resolve hook would
  // just return true at this point. But the global object is special in one
  // more way: its prototype chain is lazily initialized. That is,
  // global->getProto() might be null right now because we haven't created
  // Object.prototype yet. Force it now.
  return GlobalObject::getOrCreateObjectPrototype(cx, global);
}

JS_PUBLIC_API bool JS_MayResolveStandardClass(const JSAtomState& names, jsid id,
                                              JSObject* maybeObj) {
  MOZ_ASSERT_IF(maybeObj, maybeObj->is<GlobalObject>());

  // The global object's resolve hook is special: JS_ResolveStandardClass
  // initializes the prototype chain lazily. Only attempt to optimize here
  // if we know the prototype chain has been initialized.
  if (!maybeObj || !maybeObj->staticPrototype()) {
    return true;
  }

  if (!JSID_IS_ATOM(id)) {
    return false;
  }

  JSAtom* atom = JSID_TO_ATOM(id);

  // This will return true even for deselected constructors.  (To do
  // better, we need a JSContext here; it's fine as it is.)

  return atom == names.undefined || atom == names.globalThis ||
         LookupStdName(names, atom, standard_class_names) ||
         LookupStdName(names, atom, builtin_property_names);
}

JS_PUBLIC_API bool JS_EnumerateStandardClasses(JSContext* cx,
                                               HandleObject obj) {
  AssertHeapIsIdle();
  CHECK_THREAD(cx);
  cx->check(obj);
  Handle<GlobalObject*> global = obj.as<GlobalObject>();
  return GlobalObject::initStandardClasses(cx, global);
}

static bool EnumerateStandardClassesInTable(JSContext* cx,
                                            Handle<GlobalObject*> global,
                                            MutableHandleIdVector properties,
                                            const JSStdName* table,
                                            bool includeResolved) {
  for (unsigned i = 0; !table[i].isSentinel(); i++) {
    if (table[i].isDummy()) {
      continue;
    }

    JSProtoKey key = table[i].key;

    // If the standard class has been resolved, the properties have been
    // defined on the global so we don't need to add them here.
    if (!includeResolved && global->isStandardClassResolved(key)) {
      continue;
    }

    if (GlobalObject::skipDeselectedConstructor(cx, key)) {
      continue;
    }

    // Async(Function|Generator) and Generator don't yet use ClassSpec.
    if (key == JSProto_AsyncFunction || key == JSProto_GeneratorFunction ||
        key == JSProto_AsyncGeneratorFunction) {
      continue;
    }

    if (const JSClass* clasp = ProtoKeyToClass(key)) {
      if (!clasp->specShouldDefineConstructor()) {
        continue;
      }
    }

    jsid id = NameToId(AtomStateOffsetToName(cx->names(), table[i].atomOffset));
    if (!properties.append(id)) {
      return false;
    }
  }

  return true;
}

static bool EnumerateStandardClasses(JSContext* cx, JS::HandleObject obj,
                                     JS::MutableHandleIdVector properties,
                                     bool enumerableOnly,
                                     bool includeResolved) {
  if (enumerableOnly) {
    // There are no enumerable standard classes and "undefined" is
    // not enumerable.
    return true;
  }

  Handle<GlobalObject*> global = obj.as<GlobalObject>();

  // It's fine to always append |undefined| here, it's non-configurable and
  // the enumeration code filters duplicates.
  if (!properties.append(NameToId(cx->names().undefined))) {
    return false;
  }

  bool resolved = false;
  if (!GlobalObject::maybeResolveGlobalThis(cx, global, &resolved)) {
    return false;
  }
  if (resolved || includeResolved) {
    if (!properties.append(NameToId(cx->names().globalThis))) {
      return false;
    }
  }

  if (!EnumerateStandardClassesInTable(cx, global, properties,
                                       standard_class_names, includeResolved)) {
    return false;
  }
  if (!EnumerateStandardClassesInTable(
          cx, global, properties, builtin_property_names, includeResolved)) {
    return false;
  }

  return true;
}

JS_PUBLIC_API bool JS_NewEnumerateStandardClasses(
    JSContext* cx, JS::HandleObject obj, JS::MutableHandleIdVector properties,
    bool enumerableOnly) {
  return EnumerateStandardClasses(cx, obj, properties, enumerableOnly, false);
}

JS_PUBLIC_API bool JS_NewEnumerateStandardClassesIncludingResolved(
    JSContext* cx, JS::HandleObject obj, JS::MutableHandleIdVector properties,
    bool enumerableOnly) {
  return EnumerateStandardClasses(cx, obj, properties, enumerableOnly, true);
}

JS_PUBLIC_API bool JS_GetClassObject(JSContext* cx, JSProtoKey key,
                                     MutableHandleObject objp) {
  AssertHeapIsIdle();
  CHECK_THREAD(cx);
  JSObject* obj = GlobalObject::getOrCreateConstructor(cx, key);
  if (!obj) {
    return false;
  }
  objp.set(obj);
  return true;
}

JS_PUBLIC_API bool JS_GetClassPrototype(JSContext* cx, JSProtoKey key,
                                        MutableHandleObject objp) {
  AssertHeapIsIdle();
  CHECK_THREAD(cx);
  JSObject* proto = GlobalObject::getOrCreatePrototype(cx, key);
  if (!proto) {
    return false;
  }
  objp.set(proto);
  return true;
}

namespace JS {

JS_PUBLIC_API void ProtoKeyToId(JSContext* cx, JSProtoKey key,
                                MutableHandleId idp) {
  idp.set(NameToId(ClassName(key, cx)));
}

} /* namespace JS */

JS_PUBLIC_API JSProtoKey JS_IdToProtoKey(JSContext* cx, HandleId id) {
  AssertHeapIsIdle();
  CHECK_THREAD(cx);
  cx->check(id);

  if (!JSID_IS_ATOM(id)) {
    return JSProto_Null;
  }

  JSAtom* atom = JSID_TO_ATOM(id);
  const JSStdName* stdnm =
      LookupStdName(cx->names(), atom, standard_class_names);
  if (!stdnm) {
    return JSProto_Null;
  }

  if (GlobalObject::skipDeselectedConstructor(cx, stdnm->key)) {
    return JSProto_Null;
  }

  MOZ_ASSERT(MOZ_ARRAY_LENGTH(standard_class_names) == JSProto_LIMIT + 1);
  return static_cast<JSProtoKey>(stdnm - standard_class_names);
}

extern JS_PUBLIC_API bool JS_IsGlobalObject(JSObject* obj) {
  return obj->is<GlobalObject>();
}

extern JS_PUBLIC_API JSObject* JS_GlobalLexicalEnvironment(JSObject* obj) {
  return &obj->as<GlobalObject>().lexicalEnvironment();
}

extern JS_PUBLIC_API bool JS_HasExtensibleLexicalEnvironment(JSObject* obj) {
  return obj->is<GlobalObject>() ||
         ObjectRealm::get(obj).getNonSyntacticLexicalEnvironment(obj);
}

extern JS_PUBLIC_API JSObject* JS_ExtensibleLexicalEnvironment(JSObject* obj) {
  JSObject* lexical = nullptr;
  if (obj->is<GlobalObject>()) {
    lexical = JS_GlobalLexicalEnvironment(obj);
  } else {
    lexical = ObjectRealm::get(obj).getNonSyntacticLexicalEnvironment(obj);
  }
  MOZ_ASSERT(lexical);
  return lexical;
}

JS_PUBLIC_API JSObject* JS::CurrentGlobalOrNull(JSContext* cx) {
  AssertHeapIsIdleOrIterating();
  CHECK_THREAD(cx);
  if (!cx->realm()) {
    return nullptr;
  }
  return cx->global();
}

JS_PUBLIC_API JSObject* JS::GetNonCCWObjectGlobal(JSObject* obj) {
  AssertHeapIsIdleOrIterating();
  MOZ_DIAGNOSTIC_ASSERT(!IsCrossCompartmentWrapper(obj));
  return &obj->nonCCWGlobal();
}

JS_PUBLIC_API bool JS::detail::ComputeThis(JSContext* cx, Value* vp,
                                           MutableHandleObject thisObject) {
  AssertHeapIsIdle();
  cx->check(vp[0], vp[1]);

  MutableHandleValue thisv = MutableHandleValue::fromMarkedLocation(&vp[1]);
  if (!BoxNonStrictThis(cx, thisv, thisv)) {
    return false;
  }

  thisObject.set(&thisv.toObject());
  return true;
}

static bool gProfileTimelineRecordingEnabled = false;

JS_PUBLIC_API void JS::SetProfileTimelineRecordingEnabled(bool enabled) {
  gProfileTimelineRecordingEnabled = enabled;
}

JS_PUBLIC_API bool JS::IsProfileTimelineRecordingEnabled() {
  return gProfileTimelineRecordingEnabled;
}

JS_PUBLIC_API void* JS_malloc(JSContext* cx, size_t nbytes) {
  AssertHeapIsIdle();
  CHECK_THREAD(cx);
  return static_cast<void*>(cx->maybe_pod_malloc<uint8_t>(nbytes));
}

JS_PUBLIC_API void* JS_realloc(JSContext* cx, void* p, size_t oldBytes,
                               size_t newBytes) {
  AssertHeapIsIdle();
  CHECK_THREAD(cx);
  return static_cast<void*>(cx->maybe_pod_realloc<uint8_t>(
      static_cast<uint8_t*>(p), oldBytes, newBytes));
}

JS_PUBLIC_API void JS_free(JSContext* cx, void* p) { return js_free(p); }

JS_PUBLIC_API void* JS_string_malloc(JSContext* cx, size_t nbytes) {
  AssertHeapIsIdle();
  CHECK_THREAD(cx);
  return static_cast<void*>(
      cx->maybe_pod_malloc<uint8_t>(nbytes, js::StringBufferArena));
}

JS_PUBLIC_API void* JS_string_realloc(JSContext* cx, void* p, size_t oldBytes,
                                      size_t newBytes) {
  AssertHeapIsIdle();
  CHECK_THREAD(cx);
  return static_cast<void*>(cx->maybe_pod_realloc<uint8_t>(
      static_cast<uint8_t*>(p), oldBytes, newBytes, js::StringBufferArena));
}

JS_PUBLIC_API void JS_string_free(JSContext* cx, void* p) { return js_free(p); }

JS_PUBLIC_API void JS_freeop(JSFreeOp* fop, void* p) {
  return fop->freeUntracked(p);
}

JS_PUBLIC_API void JS::AddAssociatedMemory(JSObject* obj, size_t nbytes,
                                           JS::MemoryUse use) {
  MOZ_ASSERT(obj);
  if (!nbytes) {
    return;
  }

  Zone* zone = obj->zone();
  zone->addCellMemory(obj, nbytes, js::MemoryUse(use));
  zone->maybeMallocTriggerZoneGC();
}

JS_PUBLIC_API void JS::RemoveAssociatedMemory(JSObject* obj, size_t nbytes,
                                              JS::MemoryUse use) {
  MOZ_ASSERT(obj);
  if (!nbytes) {
    return;
  }

  JSRuntime* rt = obj->runtimeFromAnyThread();
  rt->defaultFreeOp()->removeCellMemory(obj, nbytes, js::MemoryUse(use));
}

#undef JS_AddRoot

JS_PUBLIC_API bool JS_AddExtraGCRootsTracer(JSContext* cx,
                                            JSTraceDataOp traceOp, void* data) {
  return cx->runtime()->gc.addBlackRootsTracer(traceOp, data);
}

JS_PUBLIC_API void JS_RemoveExtraGCRootsTracer(JSContext* cx,
                                               JSTraceDataOp traceOp,
                                               void* data) {
  return cx->runtime()->gc.removeBlackRootsTracer(traceOp, data);
}

JS_PUBLIC_API bool JS::IsIdleGCTaskNeeded(JSRuntime* rt) {
  // Currently, we only collect nursery during idle time.
  return rt->gc.nursery().shouldCollect();
}

JS_PUBLIC_API void JS::RunIdleTimeGCTask(JSRuntime* rt) {
  gc::GCRuntime& gc = rt->gc;
  if (gc.nursery().shouldCollect()) {
    gc.minorGC(JS::GCReason::IDLE_TIME_COLLECTION);
  }
}

JS_PUBLIC_API void JS_GC(JSContext* cx, JS::GCReason reason) {
  AssertHeapIsIdle();
  JS::PrepareForFullGC(cx);
  cx->runtime()->gc.gc(GC_NORMAL, reason);
}

JS_PUBLIC_API void JS_MaybeGC(JSContext* cx) {
  AssertHeapIsIdle();
  cx->runtime()->gc.maybeGC();
}

JS_PUBLIC_API void JS_SetGCCallback(JSContext* cx, JSGCCallback cb,
                                    void* data) {
  AssertHeapIsIdle();
  cx->runtime()->gc.setGCCallback(cb, data);
}

JS_PUBLIC_API void JS_SetObjectsTenuredCallback(JSContext* cx,
                                                JSObjectsTenuredCallback cb,
                                                void* data) {
  AssertHeapIsIdle();
  cx->runtime()->gc.setObjectsTenuredCallback(cb, data);
}

JS_PUBLIC_API bool JS_AddFinalizeCallback(JSContext* cx, JSFinalizeCallback cb,
                                          void* data) {
  AssertHeapIsIdle();
  return cx->runtime()->gc.addFinalizeCallback(cb, data);
}

JS_PUBLIC_API void JS_RemoveFinalizeCallback(JSContext* cx,
                                             JSFinalizeCallback cb) {
  cx->runtime()->gc.removeFinalizeCallback(cb);
}

JS_PUBLIC_API bool JS_AddWeakPointerZonesCallback(JSContext* cx,
                                                  JSWeakPointerZonesCallback cb,
                                                  void* data) {
  AssertHeapIsIdle();
  return cx->runtime()->gc.addWeakPointerZonesCallback(cb, data);
}

JS_PUBLIC_API void JS_RemoveWeakPointerZonesCallback(
    JSContext* cx, JSWeakPointerZonesCallback cb) {
  cx->runtime()->gc.removeWeakPointerZonesCallback(cb);
}

JS_PUBLIC_API bool JS_AddWeakPointerCompartmentCallback(
    JSContext* cx, JSWeakPointerCompartmentCallback cb, void* data) {
  AssertHeapIsIdle();
  return cx->runtime()->gc.addWeakPointerCompartmentCallback(cb, data);
}

JS_PUBLIC_API void JS_RemoveWeakPointerCompartmentCallback(
    JSContext* cx, JSWeakPointerCompartmentCallback cb) {
  cx->runtime()->gc.removeWeakPointerCompartmentCallback(cb);
}

JS_PUBLIC_API void JS_UpdateWeakPointerAfterGC(JS::Heap<JSObject*>* objp) {
  JS_UpdateWeakPointerAfterGCUnbarriered(objp->unsafeGet());
}

JS_PUBLIC_API void JS_UpdateWeakPointerAfterGCUnbarriered(JSObject** objp) {
  if (IsAboutToBeFinalizedUnbarriered(objp)) {
    *objp = nullptr;
  }
}

JS_PUBLIC_API void JS_SetGCParameter(JSContext* cx, JSGCParamKey key,
                                     uint32_t value) {
  MOZ_ALWAYS_TRUE(cx->runtime()->gc.setParameter(key, value));
}

JS_PUBLIC_API void JS_ResetGCParameter(JSContext* cx, JSGCParamKey key) {
  cx->runtime()->gc.resetParameter(key);
}

JS_PUBLIC_API uint32_t JS_GetGCParameter(JSContext* cx, JSGCParamKey key) {
  return cx->runtime()->gc.getParameter(key);
}

JS_PUBLIC_API void JS_SetGCParametersBasedOnAvailableMemory(JSContext* cx,
                                                            uint32_t availMem) {
  struct JSGCConfig {
    JSGCParamKey key;
    uint32_t value;
  };

  static const JSGCConfig minimal[] = {
      {JSGC_SLICE_TIME_BUDGET_MS, 30},
      {JSGC_HIGH_FREQUENCY_TIME_LIMIT, 1500},
      {JSGC_HIGH_FREQUENCY_HIGH_LIMIT, 40},
      {JSGC_HIGH_FREQUENCY_LOW_LIMIT, 0},
      {JSGC_HIGH_FREQUENCY_HEAP_GROWTH_MAX, 300},
      {JSGC_HIGH_FREQUENCY_HEAP_GROWTH_MIN, 120},
      {JSGC_LOW_FREQUENCY_HEAP_GROWTH, 120},
      {JSGC_HIGH_FREQUENCY_TIME_LIMIT, 1500},
      {JSGC_HIGH_FREQUENCY_TIME_LIMIT, 1500},
      {JSGC_HIGH_FREQUENCY_TIME_LIMIT, 1500},
      {JSGC_ALLOCATION_THRESHOLD, 1},
      {JSGC_MODE, JSGC_MODE_ZONE_INCREMENTAL}};

  static const JSGCConfig nominal[] = {
      {JSGC_SLICE_TIME_BUDGET_MS, 30},
      {JSGC_HIGH_FREQUENCY_TIME_LIMIT, 1000},
      {JSGC_HIGH_FREQUENCY_HIGH_LIMIT, 500},
      {JSGC_HIGH_FREQUENCY_LOW_LIMIT, 100},
      {JSGC_HIGH_FREQUENCY_HEAP_GROWTH_MAX, 300},
      {JSGC_HIGH_FREQUENCY_HEAP_GROWTH_MIN, 150},
      {JSGC_LOW_FREQUENCY_HEAP_GROWTH, 150},
      {JSGC_HIGH_FREQUENCY_TIME_LIMIT, 1500},
      {JSGC_HIGH_FREQUENCY_TIME_LIMIT, 1500},
      {JSGC_HIGH_FREQUENCY_TIME_LIMIT, 1500},
      {JSGC_ALLOCATION_THRESHOLD, 30},
      {JSGC_MODE, JSGC_MODE_ZONE}};

  const auto& configSet = availMem > 512 ? nominal : minimal;
  for (const auto& config : configSet) {
    JS_SetGCParameter(cx, config.key, config.value);
  }
}

JS_PUBLIC_API JSString* JS_NewExternalString(JSContext* cx,
                                             const char16_t* chars,
                                             size_t length,
                                             const JSStringFinalizer* fin) {
  AssertHeapIsIdle();
  CHECK_THREAD(cx);
  JSString* s = JSExternalString::new_(cx, chars, length, fin);
  return s;
}

JS_PUBLIC_API JSString* JS_NewMaybeExternalString(JSContext* cx,
                                                  const char16_t* chars,
                                                  size_t length,
                                                  const JSStringFinalizer* fin,
                                                  bool* allocatedExternal) {
  AssertHeapIsIdle();
  CHECK_THREAD(cx);
  return NewMaybeExternalString(cx, chars, length, fin, allocatedExternal);
}

extern JS_PUBLIC_API bool JS_IsExternalString(JSString* str) {
  return str->isExternal();
}

extern JS_PUBLIC_API const JSStringFinalizer* JS_GetExternalStringFinalizer(
    JSString* str) {
  return str->asExternal().externalFinalizer();
}

static void SetNativeStackLimit(JSContext* cx, JS::StackKind kind,
                                size_t stackSize) {
#if JS_STACK_GROWTH_DIRECTION > 0
  if (stackSize == 0) {
    cx->nativeStackLimit[kind] = UINTPTR_MAX;
  } else {
    MOZ_ASSERT(cx->nativeStackBase <= size_t(-1) - stackSize);
    cx->nativeStackLimit[kind] = cx->nativeStackBase + stackSize - 1;
  }
#else
  if (stackSize == 0) {
    cx->nativeStackLimit[kind] = 0;
  } else {
    MOZ_ASSERT(cx->nativeStackBase >= stackSize);
    cx->nativeStackLimit[kind] = cx->nativeStackBase - (stackSize - 1);
  }
#endif
}

JS_PUBLIC_API void JS_SetNativeStackQuota(JSContext* cx,
                                          size_t systemCodeStackSize,
                                          size_t trustedScriptStackSize,
                                          size_t untrustedScriptStackSize) {
  MOZ_ASSERT(!cx->activation());

  if (!trustedScriptStackSize) {
    trustedScriptStackSize = systemCodeStackSize;
  } else {
    MOZ_ASSERT(trustedScriptStackSize < systemCodeStackSize);
  }

  if (!untrustedScriptStackSize) {
    untrustedScriptStackSize = trustedScriptStackSize;
  } else {
    MOZ_ASSERT(untrustedScriptStackSize < trustedScriptStackSize);
  }

  SetNativeStackLimit(cx, JS::StackForSystemCode, systemCodeStackSize);
  SetNativeStackLimit(cx, JS::StackForTrustedScript, trustedScriptStackSize);
  SetNativeStackLimit(cx, JS::StackForUntrustedScript,
                      untrustedScriptStackSize);

  if (cx->isMainThreadContext()) {
    cx->initJitStackLimit();
  }
}

/************************************************************************/

JS_PUBLIC_API bool JS_ValueToId(JSContext* cx, HandleValue value,
                                MutableHandleId idp) {
  AssertHeapIsIdle();
  CHECK_THREAD(cx);
  cx->check(value);
  return ValueToId<CanGC>(cx, value, idp);
}

JS_PUBLIC_API bool JS_StringToId(JSContext* cx, HandleString string,
                                 MutableHandleId idp) {
  AssertHeapIsIdle();
  CHECK_THREAD(cx);
  cx->check(string);
  RootedValue value(cx, StringValue(string));
  return ValueToId<CanGC>(cx, value, idp);
}

JS_PUBLIC_API bool JS_IdToValue(JSContext* cx, jsid id, MutableHandleValue vp) {
  AssertHeapIsIdle();
  CHECK_THREAD(cx);
  cx->check(id);
  vp.set(IdToValue(id));
  cx->check(vp);
  return true;
}

JS_PUBLIC_API bool JS::ToPrimitive(JSContext* cx, HandleObject obj, JSType hint,
                                   MutableHandleValue vp) {
  AssertHeapIsIdle();
  CHECK_THREAD(cx);
  cx->check(obj);
  MOZ_ASSERT(obj != nullptr);
  MOZ_ASSERT(hint == JSTYPE_UNDEFINED || hint == JSTYPE_STRING ||
             hint == JSTYPE_NUMBER);
  vp.setObject(*obj);
  return ToPrimitiveSlow(cx, hint, vp);
}

JS_PUBLIC_API bool JS::GetFirstArgumentAsTypeHint(JSContext* cx, CallArgs args,
                                                  JSType* result) {
  if (!args.get(0).isString()) {
    JS_ReportErrorNumberASCII(cx, GetErrorMessage, nullptr,
                              JSMSG_NOT_EXPECTED_TYPE, "Symbol.toPrimitive",
                              "\"string\", \"number\", or \"default\"",
                              InformalValueTypeName(args.get(0)));
    return false;
  }

  RootedString str(cx, args.get(0).toString());
  bool match;

  if (!EqualStrings(cx, str, cx->names().default_, &match)) {
    return false;
  }
  if (match) {
    *result = JSTYPE_UNDEFINED;
    return true;
  }

  if (!EqualStrings(cx, str, cx->names().string, &match)) {
    return false;
  }
  if (match) {
    *result = JSTYPE_STRING;
    return true;
  }

  if (!EqualStrings(cx, str, cx->names().number, &match)) {
    return false;
  }
  if (match) {
    *result = JSTYPE_NUMBER;
    return true;
  }

  UniqueChars bytes;
  const char* source = ValueToSourceForError(cx, args.get(0), bytes);
  if (!source) {
    ReportOutOfMemory(cx);
    return false;
  }

  JS_ReportErrorNumberUTF8(cx, GetErrorMessage, nullptr,
                           JSMSG_NOT_EXPECTED_TYPE, "Symbol.toPrimitive",
                           "\"string\", \"number\", or \"default\"", source);
  return false;
}

JS_PUBLIC_API JSObject* JS_InitClass(JSContext* cx, HandleObject obj,
                                     HandleObject parent_proto,
                                     const JSClass* clasp, JSNative constructor,
                                     unsigned nargs, const JSPropertySpec* ps,
                                     const JSFunctionSpec* fs,
                                     const JSPropertySpec* static_ps,
                                     const JSFunctionSpec* static_fs) {
  AssertHeapIsIdle();
  CHECK_THREAD(cx);
  cx->check(obj, parent_proto);
  return InitClass(cx, obj, parent_proto, clasp, constructor, nargs, ps, fs,
                   static_ps, static_fs);
}

JS_PUBLIC_API bool JS_LinkConstructorAndPrototype(JSContext* cx,
                                                  HandleObject ctor,
                                                  HandleObject proto) {
  return LinkConstructorAndPrototype(cx, ctor, proto);
}

JS_PUBLIC_API const JSClass* JS_GetClass(JSObject* obj) {
  return obj->getClass();
}

JS_PUBLIC_API bool JS_InstanceOf(JSContext* cx, HandleObject obj,
                                 const JSClass* clasp, CallArgs* args) {
  AssertHeapIsIdle();
  CHECK_THREAD(cx);
#ifdef DEBUG
  if (args) {
    cx->check(obj);
    cx->check(args->thisv(), args->calleev());
  }
#endif
  if (!obj || obj->getClass() != clasp) {
    if (args) {
      ReportIncompatibleMethod(cx, *args, clasp);
    }
    return false;
  }
  return true;
}

JS_PUBLIC_API bool JS_HasInstance(JSContext* cx, HandleObject obj,
                                  HandleValue value, bool* bp) {
  AssertHeapIsIdle();
  cx->check(obj, value);
  return HasInstance(cx, obj, value, bp);
}

JS_PUBLIC_API void* JS_GetPrivate(JSObject* obj) {
  /* This function can be called by a finalizer. */
  return obj->as<NativeObject>().getPrivate();
}

JS_PUBLIC_API void JS_SetPrivate(JSObject* obj, void* data) {
  /* This function can be called by a finalizer. */
  obj->as<NativeObject>().setPrivate(data);
}

JS_PUBLIC_API void* JS_GetInstancePrivate(JSContext* cx, HandleObject obj,
                                          const JSClass* clasp,
                                          CallArgs* args) {
  if (!JS_InstanceOf(cx, obj, clasp, args)) {
    return nullptr;
  }
  return obj->as<NativeObject>().getPrivate();
}

JS_PUBLIC_API JSObject* JS_GetConstructor(JSContext* cx, HandleObject proto) {
  AssertHeapIsIdle();
  CHECK_THREAD(cx);
  cx->check(proto);

  RootedValue cval(cx);
  if (!GetProperty(cx, proto, proto, cx->names().constructor, &cval)) {
    return nullptr;
  }
  if (!IsFunctionObject(cval)) {
    JS_ReportErrorNumberASCII(cx, GetErrorMessage, nullptr,
                              JSMSG_NO_CONSTRUCTOR, proto->getClass()->name);
    return nullptr;
  }
  return &cval.toObject();
}

bool JS::RealmBehaviors::extraWarnings(JSContext* cx) const {
  return extraWarningsOverride_.get(cx->options().extraWarnings());
}

JS::RealmCreationOptions&
JS::RealmCreationOptions::setNewCompartmentInSystemZone() {
  compSpec_ = CompartmentSpecifier::NewCompartmentInSystemZone;
  comp_ = nullptr;
  return *this;
}

JS::RealmCreationOptions&
JS::RealmCreationOptions::setNewCompartmentInExistingZone(JSObject* obj) {
  compSpec_ = CompartmentSpecifier::NewCompartmentInExistingZone;
  zone_ = obj->zone();
  return *this;
}

JS::RealmCreationOptions& JS::RealmCreationOptions::setExistingCompartment(
    JSObject* obj) {
  compSpec_ = CompartmentSpecifier::ExistingCompartment;
  comp_ = obj->compartment();
  return *this;
}

JS::RealmCreationOptions& JS::RealmCreationOptions::setExistingCompartment(
    JS::Compartment* compartment) {
  compSpec_ = CompartmentSpecifier::ExistingCompartment;
  comp_ = compartment;
  return *this;
}

JS::RealmCreationOptions& JS::RealmCreationOptions::setNewCompartmentAndZone() {
  compSpec_ = CompartmentSpecifier::NewCompartmentAndZone;
  comp_ = nullptr;
  return *this;
}

const JS::RealmCreationOptions& JS::RealmCreationOptionsRef(Realm* realm) {
  return realm->creationOptions();
}

const JS::RealmCreationOptions& JS::RealmCreationOptionsRef(JSContext* cx) {
  return cx->realm()->creationOptions();
}

bool JS::RealmCreationOptions::getSharedMemoryAndAtomicsEnabled() const {
  return sharedMemoryAndAtomics_;
}

JS::RealmCreationOptions&
JS::RealmCreationOptions::setSharedMemoryAndAtomicsEnabled(bool flag) {
  sharedMemoryAndAtomics_ = flag;
  return *this;
}

JS::RealmBehaviors& JS::RealmBehaviorsRef(JS::Realm* realm) {
  return realm->behaviors();
}

JS::RealmBehaviors& JS::RealmBehaviorsRef(JSContext* cx) {
  return cx->realm()->behaviors();
}

JS_PUBLIC_API JSObject* JS_NewGlobalObject(JSContext* cx, const JSClass* clasp,
                                           JSPrincipals* principals,
                                           JS::OnNewGlobalHookOption hookOption,
                                           const JS::RealmOptions& options) {
  MOZ_RELEASE_ASSERT(
      cx->runtime()->hasInitializedSelfHosting(),
      "Must call JS::InitSelfHostedCode() before creating a global");

  AssertHeapIsIdle();
  CHECK_THREAD(cx);

  return GlobalObject::new_(cx, clasp, principals, hookOption, options);
}

JS_PUBLIC_API void JS_GlobalObjectTraceHook(JSTracer* trc, JSObject* global) {
  GlobalObject* globalObj = &global->as<GlobalObject>();
  Realm* globalRealm = globalObj->realm();

  // Off thread parsing and compilation tasks create a dummy global which is
  // then merged back into the host realm. Since it used to be a global, it
  // will still have this trace hook, but it does not have a meaning relative
  // to its new realm. We can safely skip it.
  //
  // Similarly, if we GC when creating the global, we may not have set that
  // global's realm's global pointer yet. In this case, the realm will not yet
  // contain anything that needs to be traced.
  if (globalRealm->unsafeUnbarrieredMaybeGlobal() != globalObj) {
    return;
  }

  // Trace the realm for any GC things that should only stick around if we
  // know the global is live.
  globalRealm->traceGlobal(trc);

  if (JSTraceOp trace = globalRealm->creationOptions().getTrace()) {
    trace(trc, global);
  }
}

const JSClassOps JS::DefaultGlobalClassOps = {nullptr,  // addProperty
                                              nullptr,  // deleteProperty
                                              nullptr,  // enumerate
                                              JS_NewEnumerateStandardClasses,
                                              JS_ResolveStandardClass,
                                              JS_MayResolveStandardClass,
                                              nullptr,  // finalize
                                              nullptr,  // call
                                              nullptr,  // hasInstance
                                              nullptr,  // construct
                                              JS_GlobalObjectTraceHook};

JS_PUBLIC_API void JS_FireOnNewGlobalObject(JSContext* cx,
                                            JS::HandleObject global) {
  // This hook is infallible, because we don't really want arbitrary script
  // to be able to throw errors during delicate global creation routines.
  // This infallibility will eat OOM and slow script, but if that happens
  // we'll likely run up into them again soon in a fallible context.
  cx->check(global);
  Rooted<js::GlobalObject*> globalObject(cx, &global->as<GlobalObject>());
  DebugAPI::onNewGlobalObject(cx, globalObject);
  cx->runtime()->ensureRealmIsRecordingAllocations(globalObject);
}

JS_PUBLIC_API JSObject* JS_NewObject(JSContext* cx, const JSClass* clasp) {
  MOZ_ASSERT(!cx->zone()->isAtomsZone());
  AssertHeapIsIdle();
  CHECK_THREAD(cx);

  if (!clasp) {
    clasp = &PlainObject::class_; /* default class is Object */
  }

  MOZ_ASSERT(clasp != &JSFunction::class_);
  MOZ_ASSERT(!(clasp->flags & JSCLASS_IS_GLOBAL));

  return NewBuiltinClassInstance(cx, clasp);
}

JS_PUBLIC_API JSObject* JS_NewObjectWithGivenProto(JSContext* cx,
                                                   const JSClass* clasp,
                                                   HandleObject proto) {
  MOZ_ASSERT(!cx->zone()->isAtomsZone());
  AssertHeapIsIdle();
  CHECK_THREAD(cx);
  cx->check(proto);

  if (!clasp) {
    clasp = &PlainObject::class_; /* default class is Object */
  }

  MOZ_ASSERT(clasp != &JSFunction::class_);
  MOZ_ASSERT(!(clasp->flags & JSCLASS_IS_GLOBAL));

  return NewObjectWithGivenProto(cx, clasp, proto);
}

JS_PUBLIC_API JSObject* JS_NewPlainObject(JSContext* cx) {
  MOZ_ASSERT(!cx->zone()->isAtomsZone());
  AssertHeapIsIdle();
  CHECK_THREAD(cx);

  return NewBuiltinClassInstance<PlainObject>(cx);
}

JS_PUBLIC_API JSObject* JS_NewObjectForConstructor(JSContext* cx,
                                                   const JSClass* clasp,
                                                   const CallArgs& args) {
  AssertHeapIsIdle();
  CHECK_THREAD(cx);

  if (!ThrowIfNotConstructing(cx, args, clasp->name)) {
    return nullptr;
  }

  RootedObject newTarget(cx, &args.newTarget().toObject());
  cx->check(newTarget);
  return CreateThis(cx, clasp, newTarget);
}

JS_PUBLIC_API bool JS_IsNative(JSObject* obj) { return obj->isNative(); }

JS_PUBLIC_API void JS::AssertObjectBelongsToCurrentThread(JSObject* obj) {
  JSRuntime* rt = obj->compartment()->runtimeFromAnyThread();
  MOZ_RELEASE_ASSERT(CurrentThreadCanAccessRuntime(rt));
}

JS_PUBLIC_API void SetHelperThreadTaskCallback(
    void (*callback)(js::RunnableTask*)) {
  HelperThreadTaskCallback = callback;
}

JS_PUBLIC_API void JS::SetFilenameValidationCallback(
    JS::FilenameValidationCallback cb) {
  js::gFilenameValidationCallback = cb;
}

/*** Standard internal methods **********************************************/

JS_PUBLIC_API bool JS_GetPrototype(JSContext* cx, HandleObject obj,
                                   MutableHandleObject result) {
  cx->check(obj);
  return GetPrototype(cx, obj, result);
}

JS_PUBLIC_API bool JS_SetPrototype(JSContext* cx, HandleObject obj,
                                   HandleObject proto) {
  AssertHeapIsIdle();
  CHECK_THREAD(cx);
  cx->check(obj, proto);

  return SetPrototype(cx, obj, proto);
}

JS_PUBLIC_API bool JS_GetPrototypeIfOrdinary(JSContext* cx, HandleObject obj,
                                             bool* isOrdinary,
                                             MutableHandleObject result) {
  cx->check(obj);
  return GetPrototypeIfOrdinary(cx, obj, isOrdinary, result);
}

JS_PUBLIC_API bool JS_IsExtensible(JSContext* cx, HandleObject obj,
                                   bool* extensible) {
  cx->check(obj);
  return IsExtensible(cx, obj, extensible);
}

JS_PUBLIC_API bool JS_PreventExtensions(JSContext* cx, JS::HandleObject obj,
                                        ObjectOpResult& result) {
  cx->check(obj);
  return PreventExtensions(cx, obj, result);
}

JS_PUBLIC_API bool JS_SetImmutablePrototype(JSContext* cx, JS::HandleObject obj,
                                            bool* succeeded) {
  cx->check(obj);
  return SetImmutablePrototype(cx, obj, succeeded);
}

JS_PUBLIC_API bool JS_GetOwnPropertyDescriptorById(
    JSContext* cx, HandleObject obj, HandleId id,
    MutableHandle<PropertyDescriptor> desc) {
  AssertHeapIsIdle();
  CHECK_THREAD(cx);
  cx->check(obj, id);

  return GetOwnPropertyDescriptor(cx, obj, id, desc);
}

JS_PUBLIC_API bool JS_GetOwnPropertyDescriptor(
    JSContext* cx, HandleObject obj, const char* name,
    MutableHandle<PropertyDescriptor> desc) {
  JSAtom* atom = Atomize(cx, name, strlen(name));
  if (!atom) {
    return false;
  }
  RootedId id(cx, AtomToId(atom));
  return JS_GetOwnPropertyDescriptorById(cx, obj, id, desc);
}

JS_PUBLIC_API bool JS_GetOwnUCPropertyDescriptor(
    JSContext* cx, HandleObject obj, const char16_t* name, size_t namelen,
    MutableHandle<PropertyDescriptor> desc) {
  JSAtom* atom = AtomizeChars(cx, name, namelen);
  if (!atom) {
    return false;
  }
  RootedId id(cx, AtomToId(atom));
  return JS_GetOwnPropertyDescriptorById(cx, obj, id, desc);
}

JS_PUBLIC_API bool JS_GetPropertyDescriptorById(
    JSContext* cx, HandleObject obj, HandleId id,
    MutableHandle<PropertyDescriptor> desc) {
  cx->check(obj, id);
  return GetPropertyDescriptor(cx, obj, id, desc);
}

JS_PUBLIC_API bool JS_GetPropertyDescriptor(
    JSContext* cx, HandleObject obj, const char* name,
    MutableHandle<PropertyDescriptor> desc) {
  JSAtom* atom = Atomize(cx, name, strlen(name));
  if (!atom) {
    return false;
  }
  RootedId id(cx, AtomToId(atom));
  return JS_GetPropertyDescriptorById(cx, obj, id, desc);
}

JS_PUBLIC_API bool JS_GetUCPropertyDescriptor(
    JSContext* cx, HandleObject obj, const char16_t* name, size_t namelen,
    MutableHandle<PropertyDescriptor> desc) {
  JSAtom* atom = AtomizeChars(cx, name, namelen);
  if (!atom) {
    return false;
  }
  RootedId id(cx, AtomToId(atom));
  return JS_GetPropertyDescriptorById(cx, obj, id, desc);
}

static bool DefinePropertyByDescriptor(JSContext* cx, HandleObject obj,
                                       HandleId id,
                                       Handle<PropertyDescriptor> desc,
                                       ObjectOpResult& result) {
  AssertHeapIsIdle();
  CHECK_THREAD(cx);
  cx->check(obj, id, desc);
  return DefineProperty(cx, obj, id, desc, result);
}

JS_PUBLIC_API bool JS_DefinePropertyById(JSContext* cx, HandleObject obj,
                                         HandleId id,
                                         Handle<PropertyDescriptor> desc,
                                         ObjectOpResult& result) {
  return DefinePropertyByDescriptor(cx, obj, id, desc, result);
}

JS_PUBLIC_API bool JS_DefinePropertyById(JSContext* cx, HandleObject obj,
                                         HandleId id,
                                         Handle<PropertyDescriptor> desc) {
  ObjectOpResult result;
  return DefinePropertyByDescriptor(cx, obj, id, desc, result) &&
         result.checkStrict(cx, obj, id);
}

static bool DefineAccessorPropertyById(JSContext* cx, HandleObject obj,
                                       HandleId id, HandleObject getter,
                                       HandleObject setter, unsigned attrs) {
  MOZ_ASSERT_IF(getter, attrs & JSPROP_GETTER);
  MOZ_ASSERT_IF(setter, attrs & JSPROP_SETTER);

  // JSPROP_READONLY has no meaning when accessors are involved. Ideally we'd
  // throw if this happens, but we've accepted it for long enough that it's
  // not worth trying to make callers change their ways. Just flip it off on
  // its way through the API layer so that we can enforce this internally.
  if (attrs & (JSPROP_GETTER | JSPROP_SETTER)) {
    attrs &= ~JSPROP_READONLY;
  }

  AssertHeapIsIdle();
  CHECK_THREAD(cx);
  cx->check(obj, id, getter, setter);

  return js::DefineAccessorProperty(cx, obj, id, getter, setter, attrs);
}

static bool DefineAccessorPropertyById(JSContext* cx, HandleObject obj,
                                       HandleId id, const JSNativeWrapper& get,
                                       const JSNativeWrapper& set,
                                       unsigned attrs) {
  // Getter/setter are both possibly-null JSNatives. Wrap them in JSFunctions.

  MOZ_ASSERT(!(attrs & (JSPROP_GETTER | JSPROP_SETTER)));

  RootedFunction getter(cx);
  if (get.op) {
    RootedAtom atom(cx, IdToFunctionName(cx, id, FunctionPrefixKind::Get));
    if (!atom) {
      return false;
    }
    getter = NewNativeFunction(cx, get.op, 0, atom);
    if (!getter) {
      return false;
    }

    if (get.info) {
      getter->setJitInfo(get.info);
    }

    attrs |= JSPROP_GETTER;
  }

  RootedFunction setter(cx);
  if (set.op) {
    RootedAtom atom(cx, IdToFunctionName(cx, id, FunctionPrefixKind::Set));
    if (!atom) {
      return false;
    }
    setter = NewNativeFunction(cx, set.op, 1, atom);
    if (!setter) {
      return false;
    }

    if (set.info) {
      setter->setJitInfo(set.info);
    }

    attrs |= JSPROP_SETTER;
  }

  return DefineAccessorPropertyById(cx, obj, id, getter, setter, attrs);
}

static bool DefineDataPropertyById(JSContext* cx, HandleObject obj, HandleId id,
                                   HandleValue value, unsigned attrs) {
  MOZ_ASSERT(!(attrs & (JSPROP_GETTER | JSPROP_SETTER)));

  AssertHeapIsIdle();
  CHECK_THREAD(cx);
  cx->check(obj, id, value);

  return js::DefineDataProperty(cx, obj, id, value, attrs);
}

/*
 * Wrapper functions to create wrappers with no corresponding JSJitInfo from API
 * function arguments.
 */
static JSNativeWrapper NativeOpWrapper(Native native) {
  JSNativeWrapper ret;
  ret.op = native;
  ret.info = nullptr;
  return ret;
}

JS_PUBLIC_API bool JS_DefinePropertyById(JSContext* cx, HandleObject obj,
                                         HandleId id, HandleValue value,
                                         unsigned attrs) {
  return DefineDataPropertyById(cx, obj, id, value, attrs);
}

JS_PUBLIC_API bool JS_DefinePropertyById(JSContext* cx, HandleObject obj,
                                         HandleId id, Native getter,
                                         Native setter, unsigned attrs) {
  return DefineAccessorPropertyById(cx, obj, id, NativeOpWrapper(getter),
                                    NativeOpWrapper(setter), attrs);
}

JS_PUBLIC_API bool JS_DefinePropertyById(JSContext* cx, HandleObject obj,
                                         HandleId id, HandleObject getter,
                                         HandleObject setter, unsigned attrs) {
  return DefineAccessorPropertyById(cx, obj, id, getter, setter, attrs);
}

JS_PUBLIC_API bool JS_DefinePropertyById(JSContext* cx, HandleObject obj,
                                         HandleId id, HandleObject valueArg,
                                         unsigned attrs) {
  RootedValue value(cx, ObjectValue(*valueArg));
  return DefineDataPropertyById(cx, obj, id, value, attrs);
}

JS_PUBLIC_API bool JS_DefinePropertyById(JSContext* cx, HandleObject obj,
                                         HandleId id, HandleString valueArg,
                                         unsigned attrs) {
  RootedValue value(cx, StringValue(valueArg));
  return DefineDataPropertyById(cx, obj, id, value, attrs);
}

JS_PUBLIC_API bool JS_DefinePropertyById(JSContext* cx, HandleObject obj,
                                         HandleId id, int32_t valueArg,
                                         unsigned attrs) {
  Value value = Int32Value(valueArg);
  return DefineDataPropertyById(cx, obj, id,
                                HandleValue::fromMarkedLocation(&value), attrs);
}

JS_PUBLIC_API bool JS_DefinePropertyById(JSContext* cx, HandleObject obj,
                                         HandleId id, uint32_t valueArg,
                                         unsigned attrs) {
  Value value = NumberValue(valueArg);
  return DefineDataPropertyById(cx, obj, id,
                                HandleValue::fromMarkedLocation(&value), attrs);
}

JS_PUBLIC_API bool JS_DefinePropertyById(JSContext* cx, HandleObject obj,
                                         HandleId id, double valueArg,
                                         unsigned attrs) {
  Value value = NumberValue(valueArg);
  return DefineDataPropertyById(cx, obj, id,
                                HandleValue::fromMarkedLocation(&value), attrs);
}

static bool DefineDataProperty(JSContext* cx, HandleObject obj,
                               const char* name, HandleValue value,
                               unsigned attrs) {
  JSAtom* atom = Atomize(cx, name, strlen(name));
  if (!atom) {
    return false;
  }
  RootedId id(cx, AtomToId(atom));

  return DefineDataPropertyById(cx, obj, id, value, attrs);
}

JS_PUBLIC_API bool JS_DefineProperty(JSContext* cx, HandleObject obj,
                                     const char* name, HandleValue value,
                                     unsigned attrs) {
  return DefineDataProperty(cx, obj, name, value, attrs);
}

JS_PUBLIC_API bool JS_DefineProperty(JSContext* cx, HandleObject obj,
                                     const char* name, Native getter,
                                     Native setter, unsigned attrs) {
  JSAtom* atom = Atomize(cx, name, strlen(name));
  if (!atom) {
    return false;
  }
  RootedId id(cx, AtomToId(atom));
  return DefineAccessorPropertyById(cx, obj, id, NativeOpWrapper(getter),
                                    NativeOpWrapper(setter), attrs);
}

JS_PUBLIC_API bool JS_DefineProperty(JSContext* cx, HandleObject obj,
                                     const char* name, HandleObject getter,
                                     HandleObject setter, unsigned attrs) {
  JSAtom* atom = Atomize(cx, name, strlen(name));
  if (!atom) {
    return false;
  }
  RootedId id(cx, AtomToId(atom));

  return DefineAccessorPropertyById(cx, obj, id, getter, setter, attrs);
}

JS_PUBLIC_API bool JS_DefineProperty(JSContext* cx, HandleObject obj,
                                     const char* name, HandleObject valueArg,
                                     unsigned attrs) {
  RootedValue value(cx, ObjectValue(*valueArg));
  return DefineDataProperty(cx, obj, name, value, attrs);
}

JS_PUBLIC_API bool JS_DefineProperty(JSContext* cx, HandleObject obj,
                                     const char* name, HandleString valueArg,
                                     unsigned attrs) {
  RootedValue value(cx, StringValue(valueArg));
  return DefineDataProperty(cx, obj, name, value, attrs);
}

JS_PUBLIC_API bool JS_DefineProperty(JSContext* cx, HandleObject obj,
                                     const char* name, int32_t valueArg,
                                     unsigned attrs) {
  Value value = Int32Value(valueArg);
  return DefineDataProperty(cx, obj, name,
                            HandleValue::fromMarkedLocation(&value), attrs);
}

JS_PUBLIC_API bool JS_DefineProperty(JSContext* cx, HandleObject obj,
                                     const char* name, uint32_t valueArg,
                                     unsigned attrs) {
  Value value = NumberValue(valueArg);
  return DefineDataProperty(cx, obj, name,
                            HandleValue::fromMarkedLocation(&value), attrs);
}

JS_PUBLIC_API bool JS_DefineProperty(JSContext* cx, HandleObject obj,
                                     const char* name, double valueArg,
                                     unsigned attrs) {
  Value value = NumberValue(valueArg);
  return DefineDataProperty(cx, obj, name,
                            HandleValue::fromMarkedLocation(&value), attrs);
}

#define AUTO_NAMELEN(s, n) (((n) == (size_t)-1) ? js_strlen(s) : (n))

JS_PUBLIC_API bool JS_DefineUCProperty(JSContext* cx, HandleObject obj,
                                       const char16_t* name, size_t namelen,
                                       Handle<PropertyDescriptor> desc,
                                       ObjectOpResult& result) {
  JSAtom* atom = AtomizeChars(cx, name, AUTO_NAMELEN(name, namelen));
  if (!atom) {
    return false;
  }
  RootedId id(cx, AtomToId(atom));
  return DefinePropertyByDescriptor(cx, obj, id, desc, result);
}

JS_PUBLIC_API bool JS_DefineUCProperty(JSContext* cx, HandleObject obj,
                                       const char16_t* name, size_t namelen,
                                       Handle<PropertyDescriptor> desc) {
  JSAtom* atom = AtomizeChars(cx, name, AUTO_NAMELEN(name, namelen));
  if (!atom) {
    return false;
  }
  RootedId id(cx, AtomToId(atom));
  ObjectOpResult result;
  return DefinePropertyByDescriptor(cx, obj, id, desc, result) &&
         result.checkStrict(cx, obj, id);
}

static bool DefineUCDataProperty(JSContext* cx, HandleObject obj,
                                 const char16_t* name, size_t namelen,
                                 HandleValue value, unsigned attrs) {
  JSAtom* atom = AtomizeChars(cx, name, AUTO_NAMELEN(name, namelen));
  if (!atom) {
    return false;
  }
  RootedId id(cx, AtomToId(atom));
  return DefineDataPropertyById(cx, obj, id, value, attrs);
}

JS_PUBLIC_API bool JS_DefineUCProperty(JSContext* cx, HandleObject obj,
                                       const char16_t* name, size_t namelen,
                                       HandleValue value, unsigned attrs) {
  return DefineUCDataProperty(cx, obj, name, namelen, value, attrs);
}

JS_PUBLIC_API bool JS_DefineUCProperty(JSContext* cx, HandleObject obj,
                                       const char16_t* name, size_t namelen,
                                       HandleObject getter, HandleObject setter,
                                       unsigned attrs) {
  JSAtom* atom = AtomizeChars(cx, name, AUTO_NAMELEN(name, namelen));
  if (!atom) {
    return false;
  }
  RootedId id(cx, AtomToId(atom));
  return DefineAccessorPropertyById(cx, obj, id, getter, setter, attrs);
}

JS_PUBLIC_API bool JS_DefineUCProperty(JSContext* cx, HandleObject obj,
                                       const char16_t* name, size_t namelen,
                                       HandleObject valueArg, unsigned attrs) {
  RootedValue value(cx, ObjectValue(*valueArg));
  return DefineUCDataProperty(cx, obj, name, namelen, value, attrs);
}

JS_PUBLIC_API bool JS_DefineUCProperty(JSContext* cx, HandleObject obj,
                                       const char16_t* name, size_t namelen,
                                       HandleString valueArg, unsigned attrs) {
  RootedValue value(cx, StringValue(valueArg));
  return DefineUCDataProperty(cx, obj, name, namelen, value, attrs);
}

JS_PUBLIC_API bool JS_DefineUCProperty(JSContext* cx, HandleObject obj,
                                       const char16_t* name, size_t namelen,
                                       int32_t valueArg, unsigned attrs) {
  Value value = Int32Value(valueArg);
  return DefineUCDataProperty(cx, obj, name, namelen,
                              HandleValue::fromMarkedLocation(&value), attrs);
}

JS_PUBLIC_API bool JS_DefineUCProperty(JSContext* cx, HandleObject obj,
                                       const char16_t* name, size_t namelen,
                                       uint32_t valueArg, unsigned attrs) {
  Value value = NumberValue(valueArg);
  return DefineUCDataProperty(cx, obj, name, namelen,
                              HandleValue::fromMarkedLocation(&value), attrs);
}

JS_PUBLIC_API bool JS_DefineUCProperty(JSContext* cx, HandleObject obj,
                                       const char16_t* name, size_t namelen,
                                       double valueArg, unsigned attrs) {
  Value value = NumberValue(valueArg);
  return DefineUCDataProperty(cx, obj, name, namelen,
                              HandleValue::fromMarkedLocation(&value), attrs);
}

static bool DefineDataElement(JSContext* cx, HandleObject obj, uint32_t index,
                              HandleValue value, unsigned attrs) {
  cx->check(obj, value);
  AssertHeapIsIdle();
  CHECK_THREAD(cx);
  RootedId id(cx);
  if (!IndexToId(cx, index, &id)) {
    return false;
  }
  return DefineDataPropertyById(cx, obj, id, value, attrs);
}

JS_PUBLIC_API bool JS_DefineElement(JSContext* cx, HandleObject obj,
                                    uint32_t index, HandleValue value,
                                    unsigned attrs) {
  return ::DefineDataElement(cx, obj, index, value, attrs);
}

JS_PUBLIC_API bool JS_DefineElement(JSContext* cx, HandleObject obj,
                                    uint32_t index, HandleObject getter,
                                    HandleObject setter, unsigned attrs) {
  RootedId id(cx);
  if (!IndexToId(cx, index, &id)) {
    return false;
  }
  return DefineAccessorPropertyById(cx, obj, id, getter, setter, attrs);
}

JS_PUBLIC_API bool JS_DefineElement(JSContext* cx, HandleObject obj,
                                    uint32_t index, HandleObject valueArg,
                                    unsigned attrs) {
  RootedValue value(cx, ObjectValue(*valueArg));
  return ::DefineDataElement(cx, obj, index, value, attrs);
}

JS_PUBLIC_API bool JS_DefineElement(JSContext* cx, HandleObject obj,
                                    uint32_t index, HandleString valueArg,
                                    unsigned attrs) {
  RootedValue value(cx, StringValue(valueArg));
  return ::DefineDataElement(cx, obj, index, value, attrs);
}

JS_PUBLIC_API bool JS_DefineElement(JSContext* cx, HandleObject obj,
                                    uint32_t index, int32_t valueArg,
                                    unsigned attrs) {
  Value value = Int32Value(valueArg);
  return ::DefineDataElement(cx, obj, index,
                             HandleValue::fromMarkedLocation(&value), attrs);
}

JS_PUBLIC_API bool JS_DefineElement(JSContext* cx, HandleObject obj,
                                    uint32_t index, uint32_t valueArg,
                                    unsigned attrs) {
  Value value = NumberValue(valueArg);
  return ::DefineDataElement(cx, obj, index,
                             HandleValue::fromMarkedLocation(&value), attrs);
}

JS_PUBLIC_API bool JS_DefineElement(JSContext* cx, HandleObject obj,
                                    uint32_t index, double valueArg,
                                    unsigned attrs) {
  Value value = NumberValue(valueArg);
  return ::DefineDataElement(cx, obj, index,
                             HandleValue::fromMarkedLocation(&value), attrs);
}

JS_PUBLIC_API bool JS_HasPropertyById(JSContext* cx, HandleObject obj,
                                      HandleId id, bool* foundp) {
  AssertHeapIsIdle();
  CHECK_THREAD(cx);
  cx->check(obj, id);

  return HasProperty(cx, obj, id, foundp);
}

JS_PUBLIC_API bool JS_HasProperty(JSContext* cx, HandleObject obj,
                                  const char* name, bool* foundp) {
  JSAtom* atom = Atomize(cx, name, strlen(name));
  if (!atom) {
    return false;
  }
  RootedId id(cx, AtomToId(atom));
  return JS_HasPropertyById(cx, obj, id, foundp);
}

JS_PUBLIC_API bool JS_HasUCProperty(JSContext* cx, HandleObject obj,
                                    const char16_t* name, size_t namelen,
                                    bool* foundp) {
  JSAtom* atom = AtomizeChars(cx, name, AUTO_NAMELEN(name, namelen));
  if (!atom) {
    return false;
  }
  RootedId id(cx, AtomToId(atom));
  return JS_HasPropertyById(cx, obj, id, foundp);
}

JS_PUBLIC_API bool JS_HasElement(JSContext* cx, HandleObject obj,
                                 uint32_t index, bool* foundp) {
  AssertHeapIsIdle();
  CHECK_THREAD(cx);
  RootedId id(cx);
  if (!IndexToId(cx, index, &id)) {
    return false;
  }
  return JS_HasPropertyById(cx, obj, id, foundp);
}

JS_PUBLIC_API bool JS_HasOwnPropertyById(JSContext* cx, HandleObject obj,
                                         HandleId id, bool* foundp) {
  AssertHeapIsIdle();
  CHECK_THREAD(cx);
  cx->check(obj, id);

  return HasOwnProperty(cx, obj, id, foundp);
}

JS_PUBLIC_API bool JS_HasOwnProperty(JSContext* cx, HandleObject obj,
                                     const char* name, bool* foundp) {
  JSAtom* atom = Atomize(cx, name, strlen(name));
  if (!atom) {
    return false;
  }
  RootedId id(cx, AtomToId(atom));
  return JS_HasOwnPropertyById(cx, obj, id, foundp);
}

JS_PUBLIC_API bool JS_ForwardGetPropertyTo(JSContext* cx, HandleObject obj,
                                           HandleId id, HandleValue receiver,
                                           MutableHandleValue vp) {
  AssertHeapIsIdle();
  CHECK_THREAD(cx);
  cx->check(obj, id, receiver);

  return GetProperty(cx, obj, receiver, id, vp);
}

JS_PUBLIC_API bool JS_ForwardGetElementTo(JSContext* cx, HandleObject obj,
                                          uint32_t index, HandleObject receiver,
                                          MutableHandleValue vp) {
  AssertHeapIsIdle();
  CHECK_THREAD(cx);
  cx->check(obj);

  return GetElement(cx, obj, receiver, index, vp);
}

JS_PUBLIC_API bool JS_GetPropertyById(JSContext* cx, HandleObject obj,
                                      HandleId id, MutableHandleValue vp) {
  RootedValue receiver(cx, ObjectValue(*obj));
  return JS_ForwardGetPropertyTo(cx, obj, id, receiver, vp);
}

JS_PUBLIC_API bool JS_GetProperty(JSContext* cx, HandleObject obj,
                                  const char* name, MutableHandleValue vp) {
  JSAtom* atom = Atomize(cx, name, strlen(name));
  if (!atom) {
    return false;
  }
  RootedId id(cx, AtomToId(atom));
  return JS_GetPropertyById(cx, obj, id, vp);
}

JS_PUBLIC_API bool JS_GetUCProperty(JSContext* cx, HandleObject obj,
                                    const char16_t* name, size_t namelen,
                                    MutableHandleValue vp) {
  JSAtom* atom = AtomizeChars(cx, name, AUTO_NAMELEN(name, namelen));
  if (!atom) {
    return false;
  }
  RootedId id(cx, AtomToId(atom));
  return JS_GetPropertyById(cx, obj, id, vp);
}

JS_PUBLIC_API bool JS_GetElement(JSContext* cx, HandleObject objArg,
                                 uint32_t index, MutableHandleValue vp) {
  return JS_ForwardGetElementTo(cx, objArg, index, objArg, vp);
}

JS_PUBLIC_API bool JS_ForwardSetPropertyTo(JSContext* cx, HandleObject obj,
                                           HandleId id, HandleValue v,
                                           HandleValue receiver,
                                           ObjectOpResult& result) {
  AssertHeapIsIdle();
  CHECK_THREAD(cx);
  cx->check(obj, id, v, receiver);

  return SetProperty(cx, obj, id, v, receiver, result);
}

JS_PUBLIC_API bool JS_SetPropertyById(JSContext* cx, HandleObject obj,
                                      HandleId id, HandleValue v) {
  AssertHeapIsIdle();
  CHECK_THREAD(cx);
  cx->check(obj, id, v);

  RootedValue receiver(cx, ObjectValue(*obj));
  ObjectOpResult ignored;
  return SetProperty(cx, obj, id, v, receiver, ignored);
}

JS_PUBLIC_API bool JS_SetProperty(JSContext* cx, HandleObject obj,
                                  const char* name, HandleValue v) {
  JSAtom* atom = Atomize(cx, name, strlen(name));
  if (!atom) {
    return false;
  }
  RootedId id(cx, AtomToId(atom));
  return JS_SetPropertyById(cx, obj, id, v);
}

JS_PUBLIC_API bool JS_SetUCProperty(JSContext* cx, HandleObject obj,
                                    const char16_t* name, size_t namelen,
                                    HandleValue v) {
  JSAtom* atom = AtomizeChars(cx, name, AUTO_NAMELEN(name, namelen));
  if (!atom) {
    return false;
  }
  RootedId id(cx, AtomToId(atom));
  return JS_SetPropertyById(cx, obj, id, v);
}

static bool SetElement(JSContext* cx, HandleObject obj, uint32_t index,
                       HandleValue v) {
  AssertHeapIsIdle();
  CHECK_THREAD(cx);
  cx->check(obj, v);

  RootedValue receiver(cx, ObjectValue(*obj));
  ObjectOpResult ignored;
  return SetElement(cx, obj, index, v, receiver, ignored);
}

JS_PUBLIC_API bool JS_SetElement(JSContext* cx, HandleObject obj,
                                 uint32_t index, HandleValue v) {
  return SetElement(cx, obj, index, v);
}

JS_PUBLIC_API bool JS_SetElement(JSContext* cx, HandleObject obj,
                                 uint32_t index, HandleObject v) {
  RootedValue value(cx, ObjectOrNullValue(v));
  return SetElement(cx, obj, index, value);
}

JS_PUBLIC_API bool JS_SetElement(JSContext* cx, HandleObject obj,
                                 uint32_t index, HandleString v) {
  RootedValue value(cx, StringValue(v));
  return SetElement(cx, obj, index, value);
}

JS_PUBLIC_API bool JS_SetElement(JSContext* cx, HandleObject obj,
                                 uint32_t index, int32_t v) {
  RootedValue value(cx, NumberValue(v));
  return SetElement(cx, obj, index, value);
}

JS_PUBLIC_API bool JS_SetElement(JSContext* cx, HandleObject obj,
                                 uint32_t index, uint32_t v) {
  RootedValue value(cx, NumberValue(v));
  return SetElement(cx, obj, index, value);
}

JS_PUBLIC_API bool JS_SetElement(JSContext* cx, HandleObject obj,
                                 uint32_t index, double v) {
  RootedValue value(cx, NumberValue(v));
  return SetElement(cx, obj, index, value);
}

JS_PUBLIC_API bool JS_DeletePropertyById(JSContext* cx, HandleObject obj,
                                         HandleId id, ObjectOpResult& result) {
  AssertHeapIsIdle();
  CHECK_THREAD(cx);
  cx->check(obj, id);

  return DeleteProperty(cx, obj, id, result);
}

JS_PUBLIC_API bool JS_DeleteProperty(JSContext* cx, HandleObject obj,
                                     const char* name, ObjectOpResult& result) {
  CHECK_THREAD(cx);
  cx->check(obj);

  JSAtom* atom = Atomize(cx, name, strlen(name));
  if (!atom) {
    return false;
  }
  RootedId id(cx, AtomToId(atom));
  return DeleteProperty(cx, obj, id, result);
}

JS_PUBLIC_API bool JS_DeleteUCProperty(JSContext* cx, HandleObject obj,
                                       const char16_t* name, size_t namelen,
                                       ObjectOpResult& result) {
  CHECK_THREAD(cx);
  cx->check(obj);

  JSAtom* atom = AtomizeChars(cx, name, AUTO_NAMELEN(name, namelen));
  if (!atom) {
    return false;
  }
  RootedId id(cx, AtomToId(atom));
  return DeleteProperty(cx, obj, id, result);
}

JS_PUBLIC_API bool JS_DeleteElement(JSContext* cx, HandleObject obj,
                                    uint32_t index, ObjectOpResult& result) {
  AssertHeapIsIdle();
  CHECK_THREAD(cx);
  cx->check(obj);

  return DeleteElement(cx, obj, index, result);
}

JS_PUBLIC_API bool JS_DeletePropertyById(JSContext* cx, HandleObject obj,
                                         HandleId id) {
  ObjectOpResult ignored;
  return JS_DeletePropertyById(cx, obj, id, ignored);
}

JS_PUBLIC_API bool JS_DeleteProperty(JSContext* cx, HandleObject obj,
                                     const char* name) {
  ObjectOpResult ignored;
  return JS_DeleteProperty(cx, obj, name, ignored);
}

JS_PUBLIC_API bool JS_DeleteElement(JSContext* cx, HandleObject obj,
                                    uint32_t index) {
  ObjectOpResult ignored;
  return JS_DeleteElement(cx, obj, index, ignored);
}

JS_PUBLIC_API bool JS_Enumerate(JSContext* cx, HandleObject obj,
                                JS::MutableHandle<IdVector> props) {
  AssertHeapIsIdle();
  CHECK_THREAD(cx);
  cx->check(obj, props);
  MOZ_ASSERT(props.empty());

  RootedIdVector ids(cx);
  if (!GetPropertyKeys(cx, obj, JSITER_OWNONLY, &ids)) {
    return false;
  }

  return props.append(ids.begin(), ids.end());
}

JS_PUBLIC_API bool JS::IsCallable(JSObject* obj) { return obj->isCallable(); }

JS_PUBLIC_API bool JS::IsConstructor(JSObject* obj) {
  return obj->isConstructor();
}

JS_PUBLIC_API bool JS_CallFunctionValue(JSContext* cx, HandleObject obj,
                                        HandleValue fval,
                                        const HandleValueArray& args,
                                        MutableHandleValue rval) {
  MOZ_ASSERT(!cx->zone()->isAtomsZone());
  AssertHeapIsIdle();
  CHECK_THREAD(cx);
  cx->check(obj, fval, args);

  InvokeArgs iargs(cx);
  if (!FillArgumentsFromArraylike(cx, iargs, args)) {
    return false;
  }

  RootedValue thisv(cx, ObjectOrNullValue(obj));
  return Call(cx, fval, thisv, iargs, rval);
}

JS_PUBLIC_API bool JS_CallFunction(JSContext* cx, HandleObject obj,
                                   HandleFunction fun,
                                   const HandleValueArray& args,
                                   MutableHandleValue rval) {
  MOZ_ASSERT(!cx->zone()->isAtomsZone());
  AssertHeapIsIdle();
  CHECK_THREAD(cx);
  cx->check(obj, fun, args);

  InvokeArgs iargs(cx);
  if (!FillArgumentsFromArraylike(cx, iargs, args)) {
    return false;
  }

  RootedValue fval(cx, ObjectValue(*fun));
  RootedValue thisv(cx, ObjectOrNullValue(obj));
  return Call(cx, fval, thisv, iargs, rval);
}

JS_PUBLIC_API bool JS_CallFunctionName(JSContext* cx, HandleObject obj,
                                       const char* name,
                                       const HandleValueArray& args,
                                       MutableHandleValue rval) {
  MOZ_ASSERT(!cx->zone()->isAtomsZone());
  AssertHeapIsIdle();
  CHECK_THREAD(cx);
  cx->check(obj, args);

  JSAtom* atom = Atomize(cx, name, strlen(name));
  if (!atom) {
    return false;
  }

  RootedValue fval(cx);
  RootedId id(cx, AtomToId(atom));
  if (!GetProperty(cx, obj, obj, id, &fval)) {
    return false;
  }

  InvokeArgs iargs(cx);
  if (!FillArgumentsFromArraylike(cx, iargs, args)) {
    return false;
  }

  RootedValue thisv(cx, ObjectOrNullValue(obj));
  return Call(cx, fval, thisv, iargs, rval);
}

JS_PUBLIC_API bool JS::Call(JSContext* cx, HandleValue thisv, HandleValue fval,
                            const JS::HandleValueArray& args,
                            MutableHandleValue rval) {
  AssertHeapIsIdle();
  CHECK_THREAD(cx);
  cx->check(thisv, fval, args);

  InvokeArgs iargs(cx);
  if (!FillArgumentsFromArraylike(cx, iargs, args)) {
    return false;
  }

  return Call(cx, fval, thisv, iargs, rval);
}

JS_PUBLIC_API bool JS::Construct(JSContext* cx, HandleValue fval,
                                 HandleObject newTarget,
                                 const JS::HandleValueArray& args,
                                 MutableHandleObject objp) {
  AssertHeapIsIdle();
  CHECK_THREAD(cx);
  cx->check(fval, newTarget, args);

  if (!IsConstructor(fval)) {
    ReportValueError(cx, JSMSG_NOT_CONSTRUCTOR, JSDVG_IGNORE_STACK, fval,
                     nullptr);
    return false;
  }

  RootedValue newTargetVal(cx, ObjectValue(*newTarget));
  if (!IsConstructor(newTargetVal)) {
    ReportValueError(cx, JSMSG_NOT_CONSTRUCTOR, JSDVG_IGNORE_STACK,
                     newTargetVal, nullptr);
    return false;
  }

  ConstructArgs cargs(cx);
  if (!FillArgumentsFromArraylike(cx, cargs, args)) {
    return false;
  }

  return js::Construct(cx, fval, cargs, newTargetVal, objp);
}

JS_PUBLIC_API bool JS::Construct(JSContext* cx, HandleValue fval,
                                 const JS::HandleValueArray& args,
                                 MutableHandleObject objp) {
  AssertHeapIsIdle();
  CHECK_THREAD(cx);
  cx->check(fval, args);

  if (!IsConstructor(fval)) {
    ReportValueError(cx, JSMSG_NOT_CONSTRUCTOR, JSDVG_IGNORE_STACK, fval,
                     nullptr);
    return false;
  }

  ConstructArgs cargs(cx);
  if (!FillArgumentsFromArraylike(cx, cargs, args)) {
    return false;
  }

  return js::Construct(cx, fval, cargs, fval, objp);
}

/* * */

JS_PUBLIC_API bool JS_AlreadyHasOwnPropertyById(JSContext* cx, HandleObject obj,
                                                HandleId id, bool* foundp) {
  AssertHeapIsIdle();
  CHECK_THREAD(cx);
  cx->check(obj, id);

  if (!obj->isNative()) {
    return js::HasOwnProperty(cx, obj, id, foundp);
  }

  RootedNativeObject nativeObj(cx, &obj->as<NativeObject>());
  Rooted<PropertyResult> prop(cx);
  NativeLookupOwnPropertyNoResolve(cx, nativeObj, id, &prop);
  *foundp = prop.isFound();
  return true;
}

JS_PUBLIC_API bool JS_AlreadyHasOwnProperty(JSContext* cx, HandleObject obj,
                                            const char* name, bool* foundp) {
  JSAtom* atom = Atomize(cx, name, strlen(name));
  if (!atom) {
    return false;
  }
  RootedId id(cx, AtomToId(atom));
  return JS_AlreadyHasOwnPropertyById(cx, obj, id, foundp);
}

JS_PUBLIC_API bool JS_AlreadyHasOwnUCProperty(JSContext* cx, HandleObject obj,
                                              const char16_t* name,
                                              size_t namelen, bool* foundp) {
  JSAtom* atom = AtomizeChars(cx, name, AUTO_NAMELEN(name, namelen));
  if (!atom) {
    return false;
  }
  RootedId id(cx, AtomToId(atom));
  return JS_AlreadyHasOwnPropertyById(cx, obj, id, foundp);
}

JS_PUBLIC_API bool JS_AlreadyHasOwnElement(JSContext* cx, HandleObject obj,
                                           uint32_t index, bool* foundp) {
  AssertHeapIsIdle();
  CHECK_THREAD(cx);
  RootedId id(cx);
  if (!IndexToId(cx, index, &id)) {
    return false;
  }
  return JS_AlreadyHasOwnPropertyById(cx, obj, id, foundp);
}

JS_PUBLIC_API bool JS_FreezeObject(JSContext* cx, HandleObject obj) {
  AssertHeapIsIdle();
  CHECK_THREAD(cx);
  cx->check(obj);
  return FreezeObject(cx, obj);
}

static bool DeepFreezeSlot(JSContext* cx, const Value& v) {
  if (v.isPrimitive()) {
    return true;
  }
  RootedObject obj(cx, &v.toObject());
  return JS_DeepFreezeObject(cx, obj);
}

JS_PUBLIC_API bool JS_DeepFreezeObject(JSContext* cx, HandleObject obj) {
  AssertHeapIsIdle();
  CHECK_THREAD(cx);
  cx->check(obj);

  // Assume that non-extensible objects are already deep-frozen, to avoid
  // divergence.
  bool extensible;
  if (!IsExtensible(cx, obj, &extensible)) {
    return false;
  }
  if (!extensible) {
    return true;
  }

  if (!FreezeObject(cx, obj)) {
    return false;
  }

  // Walk slots in obj and if any value is a non-null object, seal it.
  if (obj->isNative()) {
    RootedNativeObject nobj(cx, &obj->as<NativeObject>());
    for (uint32_t i = 0, n = nobj->slotSpan(); i < n; ++i) {
      if (!DeepFreezeSlot(cx, nobj->getSlot(i))) {
        return false;
      }
    }
    for (uint32_t i = 0, n = nobj->getDenseInitializedLength(); i < n; ++i) {
      if (!DeepFreezeSlot(cx, nobj->getDenseElement(i))) {
        return false;
      }
    }
  }

  return true;
}

static bool DefineSelfHostedProperty(JSContext* cx, HandleObject obj,
                                     HandleId id, const char* getterName,
                                     const char* setterName, unsigned attrs) {
  JSAtom* getterNameAtom = Atomize(cx, getterName, strlen(getterName));
  if (!getterNameAtom) {
    return false;
  }
  RootedPropertyName getterNameName(cx, getterNameAtom->asPropertyName());

  RootedAtom name(cx, IdToFunctionName(cx, id));
  if (!name) {
    return false;
  }

  RootedValue getterValue(cx);
  if (!GlobalObject::getSelfHostedFunction(cx, cx->global(), getterNameName,
                                           name, 0, &getterValue)) {
    return false;
  }
  MOZ_ASSERT(getterValue.isObject() && getterValue.toObject().is<JSFunction>());
  RootedFunction getterFunc(cx, &getterValue.toObject().as<JSFunction>());

  RootedFunction setterFunc(cx);
  if (setterName) {
    JSAtom* setterNameAtom = Atomize(cx, setterName, strlen(setterName));
    if (!setterNameAtom) {
      return false;
    }
    RootedPropertyName setterNameName(cx, setterNameAtom->asPropertyName());

    RootedValue setterValue(cx);
    if (!GlobalObject::getSelfHostedFunction(cx, cx->global(), setterNameName,
                                             name, 0, &setterValue)) {
      return false;
    }
    MOZ_ASSERT(setterValue.isObject() &&
               setterValue.toObject().is<JSFunction>());
    setterFunc = &setterValue.toObject().as<JSFunction>();
  }

  return DefineAccessorPropertyById(cx, obj, id, getterFunc, setterFunc, attrs);
}

JS_PUBLIC_API JSObject* JS_DefineObject(JSContext* cx, HandleObject obj,
                                        const char* name, const JSClass* clasp,
                                        unsigned attrs) {
  AssertHeapIsIdle();
  CHECK_THREAD(cx);
  cx->check(obj);

  if (!clasp) {
    clasp = &PlainObject::class_; /* default class is Object */
  }

  RootedObject nobj(cx, NewBuiltinClassInstance(cx, clasp));
  if (!nobj) {
    return nullptr;
  }

  RootedValue nobjValue(cx, ObjectValue(*nobj));
  if (!DefineDataProperty(cx, obj, name, nobjValue, attrs)) {
    return nullptr;
  }

  return nobj;
}

static inline Value ValueFromScalar(double x) { return DoubleValue(x); }
static inline Value ValueFromScalar(int32_t x) { return Int32Value(x); }

template <typename T>
static bool DefineConstScalar(JSContext* cx, HandleObject obj,
                              const JSConstScalarSpec<T>* cds) {
  AssertHeapIsIdle();
  CHECK_THREAD(cx);
  unsigned attrs = JSPROP_READONLY | JSPROP_PERMANENT;
  for (; cds->name; cds++) {
    RootedValue value(cx, ValueFromScalar(cds->val));
    if (!DefineDataProperty(cx, obj, cds->name, value, attrs)) {
      return false;
    }
  }
  return true;
}

JS_PUBLIC_API bool JS_DefineConstDoubles(JSContext* cx, HandleObject obj,
                                         const JSConstDoubleSpec* cds) {
  return DefineConstScalar(cx, obj, cds);
}
JS_PUBLIC_API bool JS_DefineConstIntegers(JSContext* cx, HandleObject obj,
                                          const JSConstIntegerSpec* cis) {
  return DefineConstScalar(cx, obj, cis);
}

JS_PUBLIC_API bool JSPropertySpec::getValue(JSContext* cx,
                                            MutableHandleValue vp) const {
  MOZ_ASSERT(!isAccessor());

  if (u.value.type == JSVAL_TYPE_STRING) {
    RootedAtom atom(cx, Atomize(cx, u.value.string, strlen(u.value.string)));
    if (!atom) {
      return false;
    }
    vp.setString(atom);
  } else {
    MOZ_ASSERT(u.value.type == JSVAL_TYPE_INT32);
    vp.setInt32(u.value.int32);
  }

  return true;
}

bool PropertySpecNameToId(JSContext* cx, JSPropertySpec::Name name,
                          MutableHandleId id,
                          js::PinningBehavior pin = js::DoNotPinAtom) {
  if (name.isSymbol()) {
    id.set(SYMBOL_TO_JSID(cx->wellKnownSymbols().get(name.symbol())));
  } else {
    JSAtom* atom = Atomize(cx, name.string(), strlen(name.string()), pin);
    if (!atom) {
      return false;
    }
    id.set(AtomToId(atom));
  }
  return true;
}

JS_PUBLIC_API bool JS::PropertySpecNameToPermanentId(JSContext* cx,
                                                     JSPropertySpec::Name name,
                                                     jsid* idp) {
  // We are calling fromMarkedLocation(idp) even though idp points to a
  // location that will never be marked. This is OK because the whole point
  // of this API is to populate *idp with a jsid that does not need to be
  // marked.
  return PropertySpecNameToId(
      cx, name, MutableHandleId::fromMarkedLocation(idp), js::PinAtom);
}

JS_PUBLIC_API bool JS_DefineProperties(JSContext* cx, HandleObject obj,
                                       const JSPropertySpec* ps) {
  RootedId id(cx);

  for (; ps->name; ps++) {
    if (!PropertySpecNameToId(cx, ps->name, &id)) {
      return false;
    }

    if (ps->isAccessor()) {
      if (ps->isSelfHosted()) {
        if (!DefineSelfHostedProperty(
                cx, obj, id, ps->u.accessors.getter.selfHosted.funname,
                ps->u.accessors.setter.selfHosted.funname, ps->flags)) {
          return false;
        }
      } else {
        if (!DefineAccessorPropertyById(
                cx, obj, id, ps->u.accessors.getter.native,
                ps->u.accessors.setter.native, ps->flags)) {
          return false;
        }
      }
    } else {
      RootedValue v(cx);
      if (!ps->getValue(cx, &v)) {
        return false;
      }

      if (!DefineDataPropertyById(cx, obj, id, v,
                                  ps->flags & ~JSPROP_INTERNAL_USE_BIT)) {
        return false;
      }
    }
  }
  return true;
}

JS_PUBLIC_API bool JS::ObjectToCompletePropertyDescriptor(
    JSContext* cx, HandleObject obj, HandleValue descObj,
    MutableHandle<PropertyDescriptor> desc) {
  // |obj| can be in a different compartment here. The caller is responsible
  // for wrapping it (see JS_WrapPropertyDescriptor).
  cx->check(descObj);
  if (!ToPropertyDescriptor(cx, descObj, true, desc)) {
    return false;
  }
  CompletePropertyDescriptor(desc);
  desc.object().set(obj);
  return true;
}

JS_PUBLIC_API void JS_SetAllNonReservedSlotsToUndefined(JS::HandleObject obj) {
  if (!obj->isNative()) {
    return;
  }

  const JSClass* clasp = obj->getClass();
  unsigned numReserved = JSCLASS_RESERVED_SLOTS(clasp);
  unsigned numSlots = obj->as<NativeObject>().slotSpan();
  for (unsigned i = numReserved; i < numSlots; i++) {
    obj->as<NativeObject>().setSlot(i, UndefinedValue());
  }
}

JS_PUBLIC_API Value JS_GetReservedSlot(JSObject* obj, uint32_t index) {
  return obj->as<NativeObject>().getReservedSlot(index);
}

JS_PUBLIC_API void JS_SetReservedSlot(JSObject* obj, uint32_t index,
                                      const Value& value) {
  obj->as<NativeObject>().setReservedSlot(index, value);
}

JS_PUBLIC_API void JS_InitReservedSlot(JSObject* obj, uint32_t index, void* ptr,
                                       size_t nbytes, JS::MemoryUse use) {
  InitReservedSlot(&obj->as<NativeObject>(), index, ptr, nbytes,
                   js::MemoryUse(use));
}

JS_PUBLIC_API void JS_InitPrivate(JSObject* obj, void* data, size_t nbytes,
                                  JS::MemoryUse use) {
  InitObjectPrivate(&obj->as<NativeObject>(), data, nbytes, js::MemoryUse(use));
}

JS_PUBLIC_API JSObject* JS_NewArrayObject(
    JSContext* cx, const JS::HandleValueArray& contents) {
  MOZ_ASSERT(!cx->zone()->isAtomsZone());
  AssertHeapIsIdle();
  CHECK_THREAD(cx);

  cx->check(contents);
  return NewDenseCopiedArray(cx, contents.length(), contents.begin());
}

JS_PUBLIC_API JSObject* JS_NewArrayObject(JSContext* cx, size_t length) {
  MOZ_ASSERT(!cx->zone()->isAtomsZone());
  AssertHeapIsIdle();
  CHECK_THREAD(cx);

  return NewDenseFullyAllocatedArray(cx, length);
}

inline bool IsGivenTypeObject(JSContext* cx, JS::HandleObject obj,
                              const ESClass& typeClass, bool* isType) {
  cx->check(obj);

  ESClass cls;
  if (!GetBuiltinClass(cx, obj, &cls)) {
    return false;
  }

  *isType = cls == typeClass;
  return true;
}

JS_PUBLIC_API bool JS_IsArrayObject(JSContext* cx, JS::HandleObject obj,
                                    bool* isArray) {
  return IsGivenTypeObject(cx, obj, ESClass::Array, isArray);
}

JS_PUBLIC_API bool JS_IsArrayObject(JSContext* cx, JS::HandleValue value,
                                    bool* isArray) {
  if (!value.isObject()) {
    *isArray = false;
    return true;
  }

  RootedObject obj(cx, &value.toObject());
  return JS_IsArrayObject(cx, obj, isArray);
}

JS_PUBLIC_API bool JS_GetArrayLength(JSContext* cx, HandleObject obj,
                                     uint32_t* lengthp) {
  AssertHeapIsIdle();
  CHECK_THREAD(cx);
  cx->check(obj);
  return GetLengthProperty(cx, obj, lengthp);
}

JS_PUBLIC_API bool JS_SetArrayLength(JSContext* cx, HandleObject obj,
                                     uint32_t length) {
  AssertHeapIsIdle();
  CHECK_THREAD(cx);
  cx->check(obj);
  return SetLengthProperty(cx, obj, length);
}

JS_PUBLIC_API bool JS::IsMapObject(JSContext* cx, JS::HandleObject obj,
                                   bool* isMap) {
  return IsGivenTypeObject(cx, obj, ESClass::Map, isMap);
}

JS_PUBLIC_API bool JS::IsSetObject(JSContext* cx, JS::HandleObject obj,
                                   bool* isSet) {
  return IsGivenTypeObject(cx, obj, ESClass::Set, isSet);
}

JS_PUBLIC_API void JS_HoldPrincipals(JSPrincipals* principals) {
  ++principals->refcount;
}

JS_PUBLIC_API void JS_DropPrincipals(JSContext* cx, JSPrincipals* principals) {
  int rc = --principals->refcount;
  if (rc == 0) {
    JS::AutoSuppressGCAnalysis nogc;
    cx->runtime()->destroyPrincipals(principals);
  }
}

JS_PUBLIC_API void JS_SetSecurityCallbacks(JSContext* cx,
                                           const JSSecurityCallbacks* scb) {
  MOZ_ASSERT(scb != &NullSecurityCallbacks);
  cx->runtime()->securityCallbacks = scb ? scb : &NullSecurityCallbacks;
}

JS_PUBLIC_API const JSSecurityCallbacks* JS_GetSecurityCallbacks(
    JSContext* cx) {
  return (cx->runtime()->securityCallbacks != &NullSecurityCallbacks)
             ? cx->runtime()->securityCallbacks.ref()
             : nullptr;
}

JS_PUBLIC_API void JS_SetTrustedPrincipals(JSContext* cx, JSPrincipals* prin) {
  cx->runtime()->setTrustedPrincipals(prin);
}

extern JS_PUBLIC_API void JS_InitDestroyPrincipalsCallback(
    JSContext* cx, JSDestroyPrincipalsOp destroyPrincipals) {
  MOZ_ASSERT(destroyPrincipals);
  MOZ_ASSERT(!cx->runtime()->destroyPrincipals);
  cx->runtime()->destroyPrincipals = destroyPrincipals;
}

extern JS_PUBLIC_API void JS_InitReadPrincipalsCallback(
    JSContext* cx, JSReadPrincipalsOp read) {
  MOZ_ASSERT(read);
  MOZ_ASSERT(!cx->runtime()->readPrincipals);
  cx->runtime()->readPrincipals = read;
}

JS_PUBLIC_API JSFunction* JS_NewFunction(JSContext* cx, JSNative native,
                                         unsigned nargs, unsigned flags,
                                         const char* name) {
  MOZ_ASSERT(!cx->zone()->isAtomsZone());

  AssertHeapIsIdle();
  CHECK_THREAD(cx);

  RootedAtom atom(cx);
  if (name) {
    atom = Atomize(cx, name, strlen(name));
    if (!atom) {
      return nullptr;
    }
  }

  return (flags & JSFUN_CONSTRUCTOR)
             ? NewNativeConstructor(cx, native, nargs, atom)
             : NewNativeFunction(cx, native, nargs, atom);
}

JS_PUBLIC_API JSFunction* JS::GetSelfHostedFunction(JSContext* cx,
                                                    const char* selfHostedName,
                                                    HandleId id,
                                                    unsigned nargs) {
  MOZ_ASSERT(!cx->zone()->isAtomsZone());
  AssertHeapIsIdle();
  CHECK_THREAD(cx);
  cx->check(id);

  RootedAtom name(cx, IdToFunctionName(cx, id));
  if (!name) {
    return nullptr;
  }

  JSAtom* shAtom = Atomize(cx, selfHostedName, strlen(selfHostedName));
  if (!shAtom) {
    return nullptr;
  }
  RootedPropertyName shName(cx, shAtom->asPropertyName());
  RootedValue funVal(cx);
  if (!GlobalObject::getSelfHostedFunction(cx, cx->global(), shName, name,
                                           nargs, &funVal)) {
    return nullptr;
  }
  return &funVal.toObject().as<JSFunction>();
}

JS_PUBLIC_API JSFunction* JS::NewFunctionFromSpec(JSContext* cx,
                                                  const JSFunctionSpec* fs,
                                                  HandleId id) {
  cx->check(id);

#ifdef DEBUG
  if (fs->name.isSymbol()) {
    MOZ_ASSERT(SYMBOL_TO_JSID(cx->wellKnownSymbols().get(fs->name.symbol())) ==
               id);
  } else {
    MOZ_ASSERT(JSID_IS_STRING(id) &&
               StringEqualsAscii(JSID_TO_LINEAR_STRING(id), fs->name.string()));
  }
#endif

  // Delay cloning self-hosted functions until they are called. This is
  // achieved by passing DefineFunction a nullptr JSNative which produces an
  // interpreted JSFunction where !hasScript. Interpreted call paths then
  // call InitializeLazyFunctionScript if !hasScript.
  if (fs->selfHostedName) {
    MOZ_ASSERT(!fs->call.op);
    MOZ_ASSERT(!fs->call.info);

    JSAtom* shAtom =
        Atomize(cx, fs->selfHostedName, strlen(fs->selfHostedName));
    if (!shAtom) {
      return nullptr;
    }
    RootedPropertyName shName(cx, shAtom->asPropertyName());
    RootedAtom name(cx, IdToFunctionName(cx, id));
    if (!name) {
      return nullptr;
    }
    RootedValue funVal(cx);
    if (!GlobalObject::getSelfHostedFunction(cx, cx->global(), shName, name,
                                             fs->nargs, &funVal)) {
      return nullptr;
    }
    return &funVal.toObject().as<JSFunction>();
  }

  RootedAtom atom(cx, IdToFunctionName(cx, id));
  if (!atom) {
    return nullptr;
  }

  MOZ_ASSERT(fs->call.op);

  JSFunction* fun;
  if (fs->flags & JSFUN_CONSTRUCTOR) {
    fun = NewNativeConstructor(cx, fs->call.op, fs->nargs, atom);
  } else {
    fun = NewNativeFunction(cx, fs->call.op, fs->nargs, atom);
  }
  if (!fun) {
    return nullptr;
  }

  if (fs->call.info) {
    fun->setJitInfo(fs->call.info);
  }
  return fun;
}

JS_PUBLIC_API JSFunction* JS::NewFunctionFromSpec(JSContext* cx,
                                                  const JSFunctionSpec* fs) {
  RootedId id(cx);
  if (!PropertySpecNameToId(cx, fs->name, &id)) {
    return nullptr;
  }

  return NewFunctionFromSpec(cx, fs, id);
}

static bool IsFunctionCloneable(HandleFunction fun) {
  // If a function was compiled with non-global syntactic environments on
  // the environment chain, we could have baked in EnvironmentCoordinates
  // into the script. We cannot clone it without breaking the compiler's
  // assumptions.
  for (ScopeIter si(fun->nonLazyScript()->enclosingScope()); si; si++) {
    if (si.scope()->is<GlobalScope>()) {
      return true;
    }
    if (si.hasSyntacticEnvironment()) {
      return false;
    }
  }

  return true;
}

static JSObject* CloneFunctionObject(JSContext* cx, HandleObject funobj,
                                     HandleObject env, HandleScope scope) {
  AssertHeapIsIdle();
  CHECK_THREAD(cx);
  cx->check(env);
  MOZ_ASSERT(env);
  // Note that funobj can be in a different compartment.

  if (!funobj->is<JSFunction>()) {
    MOZ_RELEASE_ASSERT(!IsCrossCompartmentWrapper(funobj));
    AutoRealm ar(cx, funobj);
    RootedValue v(cx, ObjectValue(*funobj));
    ReportIsNotFunction(cx, v);
    return nullptr;
  }

  // Only allow cloning normal, interpreted functions.
  RootedFunction fun(cx, &funobj->as<JSFunction>());
  if (fun->isNative() || fun->isBoundFunction() ||
      fun->kind() != FunctionFlags::NormalFunction || fun->isExtended() ||
      fun->isSelfHostedBuiltin()) {
    JS_ReportErrorNumberASCII(cx, GetErrorMessage, nullptr,
                              JSMSG_CANT_CLONE_OBJECT);
    return nullptr;
  }

  if (fun->isInterpretedLazy()) {
    AutoRealm ar(cx, fun);
    if (!JSFunction::getOrCreateScript(cx, fun)) {
      return nullptr;
    }
  }
  RootedScript script(cx, fun->nonLazyScript());

  if (!IsFunctionCloneable(fun)) {
    JS_ReportErrorNumberASCII(cx, GetErrorMessage, nullptr,
                              JSMSG_BAD_CLONE_FUNOBJ_SCOPE);
    return nullptr;
  }

  if (CanReuseScriptForClone(cx->realm(), fun, env)) {
    return CloneFunctionReuseScript(cx, fun, env, fun->getAllocKind());
  }

  Rooted<ScriptSourceObject*> sourceObject(cx, script->sourceObject());
  if (cx->compartment() != sourceObject->compartment()) {
    sourceObject = ScriptSourceObject::clone(cx, sourceObject);
    if (!sourceObject) {
      return nullptr;
    }
  }

  JSFunction* clone = CloneFunctionAndScript(cx, fun, env, scope, sourceObject,
                                             fun->getAllocKind());

#ifdef DEBUG
  // The cloned function should itself be cloneable.
  RootedFunction cloneRoot(cx, clone);
  MOZ_ASSERT_IF(cloneRoot, IsFunctionCloneable(cloneRoot));
#endif

  return clone;
}

JS_PUBLIC_API JSObject* JS::CloneFunctionObject(JSContext* cx,
                                                HandleObject funobj) {
  RootedObject globalLexical(cx, &cx->global()->lexicalEnvironment());
  RootedScope emptyGlobalScope(cx, &cx->global()->emptyGlobalScope());
  return CloneFunctionObject(cx, funobj, globalLexical, emptyGlobalScope);
}

extern JS_PUBLIC_API JSObject* JS::CloneFunctionObject(
    JSContext* cx, HandleObject funobj, HandleObjectVector envChain) {
  RootedObject env(cx);
  RootedScope scope(cx);
  if (!CreateNonSyntacticEnvironmentChain(cx, envChain, &env, &scope)) {
    return nullptr;
  }
  return CloneFunctionObject(cx, funobj, env, scope);
}

JS_PUBLIC_API JSObject* JS_GetFunctionObject(JSFunction* fun) { return fun; }

JS_PUBLIC_API JSString* JS_GetFunctionId(JSFunction* fun) {
  return fun->explicitName();
}

JS_PUBLIC_API JSString* JS_GetFunctionDisplayId(JSFunction* fun) {
  return fun->displayAtom();
}

JS_PUBLIC_API uint16_t JS_GetFunctionArity(JSFunction* fun) {
  return fun->nargs();
}

JS_PUBLIC_API bool JS_GetFunctionLength(JSContext* cx, HandleFunction fun,
                                        uint16_t* length) {
  cx->check(fun);
  return JSFunction::getLength(cx, fun, length);
}

JS_PUBLIC_API bool JS_ObjectIsFunction(JSObject* obj) {
  return obj->is<JSFunction>();
}

JS_PUBLIC_API bool JS_IsNativeFunction(JSObject* funobj, JSNative call) {
  if (!funobj->is<JSFunction>()) {
    return false;
  }
  JSFunction* fun = &funobj->as<JSFunction>();
  return fun->isNative() && fun->native() == call;
}

extern JS_PUBLIC_API bool JS_IsConstructor(JSFunction* fun) {
  return fun->isConstructor();
}

JS_PUBLIC_API bool JS_DefineFunctions(JSContext* cx, HandleObject obj,
                                      const JSFunctionSpec* fs) {
  MOZ_ASSERT(!cx->zone()->isAtomsZone());
  AssertHeapIsIdle();
  CHECK_THREAD(cx);
  cx->check(obj);

  return DefineFunctions(cx, obj, fs, NotIntrinsic);
}

JS_PUBLIC_API JSFunction* JS_DefineFunction(JSContext* cx, HandleObject obj,
                                            const char* name, JSNative call,
                                            unsigned nargs, unsigned attrs) {
  MOZ_ASSERT(!cx->zone()->isAtomsZone());
  AssertHeapIsIdle();
  CHECK_THREAD(cx);
  cx->check(obj);
  JSAtom* atom = Atomize(cx, name, strlen(name));
  if (!atom) {
    return nullptr;
  }
  Rooted<jsid> id(cx, AtomToId(atom));
  return DefineFunction(cx, obj, id, call, nargs, attrs);
}

JS_PUBLIC_API JSFunction* JS_DefineUCFunction(JSContext* cx, HandleObject obj,
                                              const char16_t* name,
                                              size_t namelen, JSNative call,
                                              unsigned nargs, unsigned attrs) {
  MOZ_ASSERT(!cx->zone()->isAtomsZone());
  AssertHeapIsIdle();
  CHECK_THREAD(cx);
  cx->check(obj);
  JSAtom* atom = AtomizeChars(cx, name, AUTO_NAMELEN(name, namelen));
  if (!atom) {
    return nullptr;
  }
  Rooted<jsid> id(cx, AtomToId(atom));
  return DefineFunction(cx, obj, id, call, nargs, attrs);
}

extern JS_PUBLIC_API JSFunction* JS_DefineFunctionById(
    JSContext* cx, HandleObject obj, HandleId id, JSNative call, unsigned nargs,
    unsigned attrs) {
  MOZ_ASSERT(!cx->zone()->isAtomsZone());
  AssertHeapIsIdle();
  CHECK_THREAD(cx);
  cx->check(obj, id);
  return DefineFunction(cx, obj, id, call, nargs, attrs);
}

void JS::TransitiveCompileOptions::copyPODTransitiveOptions(
    const TransitiveCompileOptions& rhs) {
  mutedErrors_ = rhs.mutedErrors_;
  forceFullParse_ = rhs.forceFullParse_;
  forceStrictMode_ = rhs.forceStrictMode_;
  selfHostingMode = rhs.selfHostingMode;
  extraWarningsOption = rhs.extraWarningsOption;
  werrorOption = rhs.werrorOption;
  asmJSOption = rhs.asmJSOption;
  throwOnAsmJSValidationFailureOption = rhs.throwOnAsmJSValidationFailureOption;
  forceAsync = rhs.forceAsync;
  discardSource = rhs.discardSource;
  sourceIsLazy = rhs.sourceIsLazy;
  introductionType = rhs.introductionType;
  introductionLineno = rhs.introductionLineno;
  introductionOffset = rhs.introductionOffset;
  hasIntroductionInfo = rhs.hasIntroductionInfo;
  hideScriptFromDebugger = rhs.hideScriptFromDebugger;
  fieldsEnabledOption = rhs.fieldsEnabledOption;
};

void JS::ReadOnlyCompileOptions::copyPODNonTransitiveOptions(
    const ReadOnlyCompileOptions& rhs) {
  lineno = rhs.lineno;
  column = rhs.column;
  scriptSourceOffset = rhs.scriptSourceOffset;
  isRunOnce = rhs.isRunOnce;
  noScriptRval = rhs.noScriptRval;
  nonSyntacticScope = rhs.nonSyntacticScope;
  skipFilenameValidation_ = rhs.skipFilenameValidation_;
}

JS::OwningCompileOptions::OwningCompileOptions(JSContext* cx)
    : ReadOnlyCompileOptions(),
      elementRoot(cx),
      elementAttributeNameRoot(cx),
      introductionScriptRoot(cx),
      scriptOrModuleRoot(cx) {}

void JS::OwningCompileOptions::release() {
  // OwningCompileOptions always owns these, so these casts are okay.
  js_free(const_cast<char*>(filename_));
  js_free(const_cast<char16_t*>(sourceMapURL_));
  js_free(const_cast<char*>(introducerFilename_));

  filename_ = nullptr;
  sourceMapURL_ = nullptr;
  introducerFilename_ = nullptr;
}

JS::OwningCompileOptions::~OwningCompileOptions() { release(); }

size_t JS::OwningCompileOptions::sizeOfExcludingThis(
    mozilla::MallocSizeOf mallocSizeOf) const {
  return mallocSizeOf(filename_) + mallocSizeOf(sourceMapURL_) +
         mallocSizeOf(introducerFilename_);
}

bool JS::OwningCompileOptions::copy(JSContext* cx,
                                    const ReadOnlyCompileOptions& rhs) {
  // Release existing string allocations.
  release();

  copyPODTransitiveOptions(rhs);
  copyPODNonTransitiveOptions(rhs);

  elementRoot = rhs.element();
  elementAttributeNameRoot = rhs.elementAttributeName();
  introductionScriptRoot = rhs.introductionScript();
  scriptOrModuleRoot = rhs.scriptOrModule();

  if (rhs.filename()) {
    filename_ = DuplicateString(cx, rhs.filename()).release();
    if (!filename_) {
      return false;
    }
  }

  if (rhs.sourceMapURL()) {
    sourceMapURL_ = DuplicateString(cx, rhs.sourceMapURL()).release();
    if (!sourceMapURL_) {
      return false;
    }
  }

  if (rhs.introducerFilename()) {
    introducerFilename_ =
        DuplicateString(cx, rhs.introducerFilename()).release();
    if (!introducerFilename_) {
      return false;
    }
  }

  return true;
}

JS::CompileOptions::CompileOptions(JSContext* cx)
    : ReadOnlyCompileOptions(),
      elementRoot(cx),
      elementAttributeNameRoot(cx),
      introductionScriptRoot(cx),
      scriptOrModuleRoot(cx) {
  extraWarningsOption = cx->realm()->behaviors().extraWarnings(cx);
  discardSource = cx->realm()->behaviors().discardSource();
  werrorOption = cx->options().werror();
  if (!cx->options().asmJS()) {
    asmJSOption = AsmJSOption::Disabled;
  } else if (cx->realm()->debuggerObservesAsmJS()) {
    asmJSOption = AsmJSOption::DisabledByDebugger;
  } else {
    asmJSOption = AsmJSOption::Enabled;
  }
  throwOnAsmJSValidationFailureOption =
      cx->options().throwOnAsmJSValidationFailure();
  fieldsEnabledOption = cx->realm()->creationOptions().getFieldsEnabled();

  // Certain modes of operation force strict-mode in general.
  forceStrictMode_ = cx->options().strictMode();

  // Certain modes of operation disallow syntax parsing in general.
  forceFullParse_ = cx->realm()->behaviors().disableLazyParsing() ||
                    coverage::IsLCovEnabled();

  // If instrumentation is enabled in the realm, the compiler should insert the
  // requested kinds of instrumentation into all scripts.
  instrumentationKinds =
      RealmInstrumentation::getInstrumentationKinds(cx->global());
}

CompileOptions& CompileOptions::setIntroductionInfoToCaller(
    JSContext* cx, const char* introductionType) {
  RootedScript maybeScript(cx);
  const char* filename;
  unsigned lineno;
  uint32_t pcOffset;
  bool mutedErrors;
  DescribeScriptedCallerForCompilation(cx, &maybeScript, &filename, &lineno,
                                       &pcOffset, &mutedErrors);
  if (filename) {
    return setIntroductionInfo(filename, introductionType, lineno, maybeScript,
                               pcOffset);
  } else {
    return setIntroductionType(introductionType);
  }
}

#if defined(JS_BUILD_BINAST)

JSScript* JS::DecodeBinAST(JSContext* cx, const ReadOnlyCompileOptions& options,
                           const uint8_t* buf, size_t length) {
  MOZ_ASSERT(!cx->zone()->isAtomsZone());
  AssertHeapIsIdle();
  CHECK_THREAD(cx);

  return frontend::CompileGlobalBinASTScript(cx, options, buf, length);
}

JSScript* JS::DecodeBinAST(JSContext* cx, const ReadOnlyCompileOptions& options,
                           FILE* file) {
  FileContents fileContents(cx);
  if (!ReadCompleteFile(cx, file, fileContents)) {
    return nullptr;
  }

  return DecodeBinAST(cx, options, fileContents.begin(), fileContents.length());
}

#endif

JS_PUBLIC_API JSObject* JS_GetGlobalFromScript(JSScript* script) {
  return &script->global();
}

JS_PUBLIC_API const char* JS_GetScriptFilename(JSScript* script) {
  // This is called from ThreadStackHelper which can be called from another
  // thread or inside a signal hander, so we need to be careful in case a
  // copmacting GC is currently moving things around.
  return script->maybeForwardedFilename();
}

JS_PUBLIC_API unsigned JS_GetScriptBaseLineNumber(JSContext* cx,
                                                  JSScript* script) {
  return script->lineno();
}

JS_PUBLIC_API JSScript* JS_GetFunctionScript(JSContext* cx,
                                             HandleFunction fun) {
  if (fun->isNative()) {
    return nullptr;
  }
  if (fun->isInterpretedLazy()) {
    AutoRealm ar(cx, fun);
    JSScript* script = JSFunction::getOrCreateScript(cx, fun);
    if (!script) {
      MOZ_CRASH();
    }
    return script;
  }
  return fun->nonLazyScript();
}

JS_PUBLIC_API JSString* JS_DecompileScript(JSContext* cx, HandleScript script) {
  MOZ_ASSERT(!cx->zone()->isAtomsZone());

  AssertHeapIsIdle();
  CHECK_THREAD(cx);
  script->ensureNonLazyCanonicalFunction();
  RootedFunction fun(cx, script->functionNonDelazifying());
  if (fun) {
    return JS_DecompileFunction(cx, fun);
  }
  bool haveSource;
  if (!ScriptSource::loadSource(cx, script->scriptSource(), &haveSource)) {
    return nullptr;
  }
  return haveSource ? JSScript::sourceData(cx, script)
                    : NewStringCopyZ<CanGC>(cx, "[no source]");
}

JS_PUBLIC_API JSString* JS_DecompileFunction(JSContext* cx,
                                             HandleFunction fun) {
  MOZ_ASSERT(!cx->zone()->isAtomsZone());
  AssertHeapIsIdle();
  CHECK_THREAD(cx);
  cx->check(fun);
  return FunctionToString(cx, fun, /* isToSource = */ false);
}

JS_PUBLIC_API void JS::SetScriptPrivate(JSScript* script,
                                        const JS::Value& value) {
  JSRuntime* rt = script->zone()->runtimeFromMainThread();
  script->sourceObject()->setPrivate(rt, value);
}

JS_PUBLIC_API JS::Value JS::GetScriptPrivate(JSScript* script) {
  return script->sourceObject()->canonicalPrivate();
}

JS_PUBLIC_API JS::Value JS::GetScriptedCallerPrivate(JSContext* cx) {
  AssertHeapIsIdle();
  CHECK_THREAD(cx);

  NonBuiltinFrameIter iter(cx, cx->realm()->principals());
  if (iter.done() || !iter.hasScript()) {
    return UndefinedValue();
  }

  return iter.script()->sourceObject()->canonicalPrivate();
}

JS_PUBLIC_API void JS::SetScriptPrivateReferenceHooks(
    JSRuntime* rt, JS::ScriptPrivateReferenceHook addRefHook,
    JS::ScriptPrivateReferenceHook releaseHook) {
  AssertHeapIsIdle();
  rt->scriptPrivateAddRefHook = addRefHook;
  rt->scriptPrivateReleaseHook = releaseHook;
}

JS_PUBLIC_API JSObject* JS_New(JSContext* cx, HandleObject ctor,
                               const JS::HandleValueArray& inputArgs) {
  AssertHeapIsIdle();
  CHECK_THREAD(cx);
  cx->check(ctor, inputArgs);

  RootedValue ctorVal(cx, ObjectValue(*ctor));
  if (!IsConstructor(ctorVal)) {
    ReportValueError(cx, JSMSG_NOT_CONSTRUCTOR, JSDVG_IGNORE_STACK, ctorVal,
                     nullptr);
    return nullptr;
  }

  ConstructArgs args(cx);
  if (!FillArgumentsFromArraylike(cx, args, inputArgs)) {
    return nullptr;
  }

  RootedObject obj(cx);
  if (!js::Construct(cx, ctorVal, args, ctorVal, &obj)) {
    return nullptr;
  }

  return obj;
}

JS_PUBLIC_API bool JS_CheckForInterrupt(JSContext* cx) {
  return js::CheckForInterrupt(cx);
}

JS_PUBLIC_API bool JS_AddInterruptCallback(JSContext* cx,
                                           JSInterruptCallback callback) {
  return cx->interruptCallbacks().append(callback);
}

JS_PUBLIC_API bool JS_DisableInterruptCallback(JSContext* cx) {
  bool result = cx->interruptCallbackDisabled;
  cx->interruptCallbackDisabled = true;
  return result;
}

JS_PUBLIC_API void JS_ResetInterruptCallback(JSContext* cx, bool enable) {
  cx->interruptCallbackDisabled = enable;
}

/************************************************************************/

/*
 * Promises.
 */
JS_PUBLIC_API void JS::SetJobQueue(JSContext* cx, JobQueue* queue) {
  cx->jobQueue = queue;
}

extern JS_PUBLIC_API void JS::SetPromiseRejectionTrackerCallback(
    JSContext* cx, PromiseRejectionTrackerCallback callback,
    void* data /* = nullptr */) {
  cx->promiseRejectionTrackerCallback = callback;
  cx->promiseRejectionTrackerCallbackData = data;
}

extern JS_PUBLIC_API void JS::JobQueueIsEmpty(JSContext* cx) {
  cx->canSkipEnqueuingJobs = true;
}

extern JS_PUBLIC_API void JS::JobQueueMayNotBeEmpty(JSContext* cx) {
  cx->canSkipEnqueuingJobs = false;
}

JS_PUBLIC_API JSObject* JS::NewPromiseObject(
    JSContext* cx, HandleObject executor, HandleObject proto /* = nullptr */) {
  MOZ_ASSERT(!cx->zone()->isAtomsZone());
  AssertHeapIsIdle();
  CHECK_THREAD(cx);
  cx->check(executor, proto);

  if (!executor) {
    return PromiseObject::createSkippingExecutor(cx);
  }

  MOZ_ASSERT(IsCallable(executor));
  return PromiseObject::create(cx, executor, proto);
}

JS_PUBLIC_API bool JS::IsPromiseObject(JS::HandleObject obj) {
  return obj->is<PromiseObject>();
}

JS_PUBLIC_API JSObject* JS::GetPromiseConstructor(JSContext* cx) {
  CHECK_THREAD(cx);
  Rooted<GlobalObject*> global(cx, cx->global());
  return GlobalObject::getOrCreatePromiseConstructor(cx, global);
}

JS_PUBLIC_API JSObject* JS::GetPromisePrototype(JSContext* cx) {
  CHECK_THREAD(cx);
  Rooted<GlobalObject*> global(cx, cx->global());
  return GlobalObject::getOrCreatePromisePrototype(cx, global);
}

JS_PUBLIC_API JS::PromiseState JS::GetPromiseState(
    JS::HandleObject promiseObj_) {
  PromiseObject* promiseObj = promiseObj_->maybeUnwrapIf<PromiseObject>();
  if (!promiseObj) {
    return JS::PromiseState::Pending;
  }

  return promiseObj->state();
}

JS_PUBLIC_API uint64_t JS::GetPromiseID(JS::HandleObject promise) {
  return promise->as<PromiseObject>().getID();
}

JS_PUBLIC_API JS::Value JS::GetPromiseResult(JS::HandleObject promiseObj) {
  PromiseObject* promise = &promiseObj->as<PromiseObject>();
  MOZ_ASSERT(promise->state() != JS::PromiseState::Pending);
  return promise->state() == JS::PromiseState::Fulfilled ? promise->value()
                                                         : promise->reason();
}

JS_PUBLIC_API bool JS::GetPromiseIsHandled(JS::HandleObject promiseObj) {
  PromiseObject* promise = &promiseObj->as<PromiseObject>();
  return !promise->isUnhandled();
}

JS_PUBLIC_API JSObject* JS::GetPromiseAllocationSite(JS::HandleObject promise) {
  return promise->as<PromiseObject>().allocationSite();
}

JS_PUBLIC_API JSObject* JS::GetPromiseResolutionSite(JS::HandleObject promise) {
  return promise->as<PromiseObject>().resolutionSite();
}

#ifdef DEBUG
JS_PUBLIC_API void JS::DumpPromiseAllocationSite(JSContext* cx,
                                                 JS::HandleObject promise) {
  RootedObject stack(cx, promise->as<PromiseObject>().allocationSite());
  JSPrincipals* principals = cx->realm()->principals();
  UniqueChars stackStr = BuildUTF8StackString(cx, principals, stack);
  if (stackStr) {
    fputs(stackStr.get(), stderr);
  }
}

JS_PUBLIC_API void JS::DumpPromiseResolutionSite(JSContext* cx,
                                                 JS::HandleObject promise) {
  RootedObject stack(cx, promise->as<PromiseObject>().resolutionSite());
  JSPrincipals* principals = cx->realm()->principals();
  UniqueChars stackStr = BuildUTF8StackString(cx, principals, stack);
  if (stackStr) {
    fputs(stackStr.get(), stderr);
  }
}
#endif

JS_PUBLIC_API JSObject* JS::CallOriginalPromiseResolve(
    JSContext* cx, JS::HandleValue resolutionValue) {
  AssertHeapIsIdle();
  CHECK_THREAD(cx);
  cx->check(resolutionValue);

  RootedObject promise(cx,
                       PromiseObject::unforgeableResolve(cx, resolutionValue));
  MOZ_ASSERT_IF(promise, promise->canUnwrapAs<PromiseObject>());
  return promise;
}

JS_PUBLIC_API JSObject* JS::CallOriginalPromiseReject(
    JSContext* cx, JS::HandleValue rejectionValue) {
  AssertHeapIsIdle();
  CHECK_THREAD(cx);
  cx->check(rejectionValue);

  RootedObject promise(cx,
                       PromiseObject::unforgeableReject(cx, rejectionValue));
  MOZ_ASSERT_IF(promise, promise->canUnwrapAs<PromiseObject>());
  return promise;
}

static bool ResolveOrRejectPromise(JSContext* cx, JS::HandleObject promiseObj,
                                   JS::HandleValue resultOrReason_,
                                   bool reject) {
  AssertHeapIsIdle();
  CHECK_THREAD(cx);
  cx->check(promiseObj, resultOrReason_);

  mozilla::Maybe<AutoRealm> ar;
  Rooted<PromiseObject*> promise(cx);
  RootedValue resultOrReason(cx, resultOrReason_);
  if (IsWrapper(promiseObj)) {
    promise = promiseObj->maybeUnwrapAs<PromiseObject>();
    if (!promise) {
      ReportAccessDenied(cx);
      return false;
    }
    ar.emplace(cx, promise);
    if (!cx->compartment()->wrap(cx, &resultOrReason)) {
      return false;
    }
  } else {
    promise = promiseObj.as<PromiseObject>();
  }

  return reject ? PromiseObject::reject(cx, promise, resultOrReason)
                : PromiseObject::resolve(cx, promise, resultOrReason);
}

JS_PUBLIC_API bool JS::ResolvePromise(JSContext* cx,
                                      JS::HandleObject promiseObj,
                                      JS::HandleValue resolutionValue) {
  return ResolveOrRejectPromise(cx, promiseObj, resolutionValue, false);
}

JS_PUBLIC_API bool JS::RejectPromise(JSContext* cx, JS::HandleObject promiseObj,
                                     JS::HandleValue rejectionValue) {
  return ResolveOrRejectPromise(cx, promiseObj, rejectionValue, true);
}

static MOZ_MUST_USE bool CallOriginalPromiseThenImpl(
    JSContext* cx, JS::HandleObject promiseObj, JS::HandleObject onFulfilledObj,
    JS::HandleObject onRejectedObj, JS::MutableHandleObject resultObj,
    CreateDependentPromise createDependent) {
  AssertHeapIsIdle();
  CHECK_THREAD(cx);
  cx->check(promiseObj, onFulfilledObj, onRejectedObj);

  MOZ_ASSERT_IF(onFulfilledObj, IsCallable(onFulfilledObj));
  MOZ_ASSERT_IF(onRejectedObj, IsCallable(onRejectedObj));

  RootedValue onFulfilled(cx, ObjectOrNullValue(onFulfilledObj));
  RootedValue onRejected(cx, ObjectOrNullValue(onRejectedObj));
  return OriginalPromiseThen(cx, promiseObj, onFulfilled, onRejected, resultObj,
                             createDependent);
}

JS_PUBLIC_API JSObject* JS::CallOriginalPromiseThen(
    JSContext* cx, JS::HandleObject promiseObj, JS::HandleObject onResolvedObj,
    JS::HandleObject onRejectedObj) {
  RootedObject resultPromise(cx);
  if (!CallOriginalPromiseThenImpl(cx, promiseObj, onResolvedObj, onRejectedObj,
                                   &resultPromise,
                                   CreateDependentPromise::Always)) {
    return nullptr;
  }
  return resultPromise;
}

JS_PUBLIC_API bool JS::AddPromiseReactions(JSContext* cx,
                                           JS::HandleObject promiseObj,
                                           JS::HandleObject onResolvedObj,
                                           JS::HandleObject onRejectedObj) {
  RootedObject resultPromise(cx);
  bool result = CallOriginalPromiseThenImpl(cx, promiseObj, onResolvedObj,
                                            onRejectedObj, &resultPromise,
                                            CreateDependentPromise::Never);
  MOZ_ASSERT(!resultPromise);
  return result;
}

JS_PUBLIC_API JS::PromiseUserInputEventHandlingState
JS::GetPromiseUserInputEventHandlingState(JS::HandleObject promiseObj_) {
  PromiseObject* promise = promiseObj_->maybeUnwrapIf<PromiseObject>();
  if (!promise) {
    return JS::PromiseUserInputEventHandlingState::DontCare;
  }

  if (!promise->requiresUserInteractionHandling()) {
    return JS::PromiseUserInputEventHandlingState::DontCare;
  }
  if (promise->hadUserInteractionUponCreation()) {
    return JS::PromiseUserInputEventHandlingState::HadUserInteractionAtCreation;
  }
  return JS::PromiseUserInputEventHandlingState::
      DidntHaveUserInteractionAtCreation;
}

JS_PUBLIC_API bool JS::SetPromiseUserInputEventHandlingState(
    JS::HandleObject promiseObj_,
    JS::PromiseUserInputEventHandlingState state) {
  PromiseObject* promise = promiseObj_->maybeUnwrapIf<PromiseObject>();
  if (!promise) {
    return false;
  }

  switch (state) {
    case JS::PromiseUserInputEventHandlingState::DontCare:
      promise->setRequiresUserInteractionHandling(false);
      break;
    case JS::PromiseUserInputEventHandlingState::HadUserInteractionAtCreation:
      promise->setRequiresUserInteractionHandling(true);
      promise->setHadUserInteractionUponCreation(true);
      break;
    case JS::PromiseUserInputEventHandlingState::
        DidntHaveUserInteractionAtCreation:
      promise->setRequiresUserInteractionHandling(true);
      promise->setHadUserInteractionUponCreation(false);
      break;
    default:
      MOZ_ASSERT_UNREACHABLE(
          "Invalid PromiseUserInputEventHandlingState enum value");
      return false;
  }
  return true;
}

/**
 * Unforgeable version of Promise.all for internal use.
 *
 * Takes a dense array of Promise objects and returns a promise that's
 * resolved with an array of resolution values when all those promises ahve
 * been resolved, or rejected with the rejection value of the first rejected
 * promise.
 *
 * Asserts that the array is dense and all entries are Promise objects.
 */
JS_PUBLIC_API JSObject* JS::GetWaitForAllPromise(
    JSContext* cx, JS::HandleObjectVector promises) {
  AssertHeapIsIdle();
  CHECK_THREAD(cx);

  return js::GetWaitForAllPromise(cx, promises);
}

JS_PUBLIC_API void JS::InitDispatchToEventLoop(
    JSContext* cx, JS::DispatchToEventLoopCallback callback, void* closure) {
  cx->runtime()->offThreadPromiseState.ref().init(callback, closure);
}

JS_PUBLIC_API void JS::ShutdownAsyncTasks(JSContext* cx) {
  cx->runtime()->offThreadPromiseState.ref().shutdown(cx);
}

JS_PUBLIC_API void JS::InitConsumeStreamCallback(
    JSContext* cx, ConsumeStreamCallback consume,
    ReportStreamErrorCallback report) {
  cx->runtime()->consumeStreamCallback = consume;
  cx->runtime()->reportStreamErrorCallback = report;
}

JS_PUBLIC_API void JS_RequestInterruptCallback(JSContext* cx) {
  cx->requestInterrupt(InterruptReason::CallbackUrgent);
}

JS_PUBLIC_API void JS_RequestInterruptCallbackCanWait(JSContext* cx) {
  cx->requestInterrupt(InterruptReason::CallbackCanWait);
}

JS::AutoSetAsyncStackForNewCalls::AutoSetAsyncStackForNewCalls(
    JSContext* cx, HandleObject stack, const char* asyncCause,
    JS::AutoSetAsyncStackForNewCalls::AsyncCallKind kind)
    : cx(cx),
      oldAsyncStack(cx, cx->asyncStackForNewActivations()),
      oldAsyncCause(cx->asyncCauseForNewActivations),
      oldAsyncCallIsExplicit(cx->asyncCallIsExplicit) {
  CHECK_THREAD(cx);

  // The option determines whether we actually use the new values at this
  // point. It will not affect restoring the previous values when the object
  // is destroyed, so if the option changes it won't cause consistency issues.
  if (!cx->options().asyncStack()) {
    return;
  }

  SavedFrame* asyncStack = &stack->as<SavedFrame>();

  cx->asyncStackForNewActivations() = asyncStack;
  cx->asyncCauseForNewActivations = asyncCause;
  cx->asyncCallIsExplicit = kind == AsyncCallKind::EXPLICIT;
}

JS::AutoSetAsyncStackForNewCalls::~AutoSetAsyncStackForNewCalls() {
  cx->asyncCauseForNewActivations = oldAsyncCause;
  cx->asyncStackForNewActivations() =
      oldAsyncStack ? &oldAsyncStack->as<SavedFrame>() : nullptr;
  cx->asyncCallIsExplicit = oldAsyncCallIsExplicit;
}

/************************************************************************/
JS_PUBLIC_API JSString* JS_NewStringCopyN(JSContext* cx, const char* s,
                                          size_t n) {
  AssertHeapIsIdle();
  CHECK_THREAD(cx);
  return NewStringCopyN<CanGC>(cx, s, n);
}

JS_PUBLIC_API JSString* JS_NewStringCopyZ(JSContext* cx, const char* s) {
  AssertHeapIsIdle();
  CHECK_THREAD(cx);
  if (!s) {
    return cx->runtime()->emptyString;
  }
  return NewStringCopyZ<CanGC>(cx, s);
}

JS_PUBLIC_API JSString* JS_NewStringCopyUTF8Z(JSContext* cx,
                                              const JS::ConstUTF8CharsZ s) {
  AssertHeapIsIdle();
  CHECK_THREAD(cx);
  return NewStringCopyUTF8Z<CanGC>(cx, s);
}

JS_PUBLIC_API JSString* JS_NewStringCopyUTF8N(JSContext* cx,
                                              const JS::UTF8Chars s) {
  AssertHeapIsIdle();
  CHECK_THREAD(cx);
  return NewStringCopyUTF8N<CanGC>(cx, s);
}

JS_PUBLIC_API bool JS_StringHasBeenPinned(JSContext* cx, JSString* str) {
  AssertHeapIsIdle();
  CHECK_THREAD(cx);

  if (!str->isAtom()) {
    return false;
  }

  return str->asAtom().isPinned();
}

JS_PUBLIC_API jsid INTERNED_STRING_TO_JSID(JSContext* cx, JSString* str) {
  MOZ_ASSERT(str);
  MOZ_ASSERT(((size_t)str & JSID_TYPE_MASK) == 0);
  MOZ_ASSERT_IF(cx, JS_StringHasBeenPinned(cx, str));
  return AtomToId(&str->asAtom());
}

JS_PUBLIC_API JSString* JS_AtomizeAndPinJSString(JSContext* cx,
                                                 HandleString str) {
  AssertHeapIsIdle();
  CHECK_THREAD(cx);
  JSAtom* atom = AtomizeString(cx, str, PinAtom);
  MOZ_ASSERT_IF(atom, JS_StringHasBeenPinned(cx, atom));
  return atom;
}

JS_PUBLIC_API JSString* JS_AtomizeString(JSContext* cx, const char* s) {
  return JS_AtomizeStringN(cx, s, strlen(s));
}

JS_PUBLIC_API JSString* JS_AtomizeStringN(JSContext* cx, const char* s,
                                          size_t length) {
  AssertHeapIsIdle();
  CHECK_THREAD(cx);
  return Atomize(cx, s, length, DoNotPinAtom);
}

JS_PUBLIC_API JSString* JS_AtomizeAndPinString(JSContext* cx, const char* s) {
  return JS_AtomizeAndPinStringN(cx, s, strlen(s));
}

JS_PUBLIC_API JSString* JS_AtomizeAndPinStringN(JSContext* cx, const char* s,
                                                size_t length) {
  AssertHeapIsIdle();
  CHECK_THREAD(cx);
  JSAtom* atom = Atomize(cx, s, length, PinAtom);
  MOZ_ASSERT_IF(atom, JS_StringHasBeenPinned(cx, atom));
  return atom;
}

JS_PUBLIC_API JSString* JS_NewLatin1String(
    JSContext* cx, js::UniquePtr<JS::Latin1Char[], JS::FreePolicy> chars,
    size_t length) {
  AssertHeapIsIdle();
  CHECK_THREAD(cx);
  return NewString(cx, std::move(chars), length);
}

JS_PUBLIC_API JSString* JS_NewUCString(JSContext* cx,
                                       JS::UniqueTwoByteChars chars,
                                       size_t length) {
  AssertHeapIsIdle();
  CHECK_THREAD(cx);
  return NewString(cx, std::move(chars), length);
}

JS_PUBLIC_API JSString* JS_NewUCStringDontDeflate(JSContext* cx,
                                                  JS::UniqueTwoByteChars chars,
                                                  size_t length) {
  AssertHeapIsIdle();
  CHECK_THREAD(cx);
  return NewStringDontDeflate(cx, std::move(chars), length);
}

JS_PUBLIC_API JSString* JS_NewUCStringCopyN(JSContext* cx, const char16_t* s,
                                            size_t n) {
  AssertHeapIsIdle();
  CHECK_THREAD(cx);
  if (!n) {
    return cx->names().empty;
  }
  return NewStringCopyN<CanGC>(cx, s, n);
}

JS_PUBLIC_API JSString* JS_NewUCStringCopyZ(JSContext* cx, const char16_t* s) {
  AssertHeapIsIdle();
  CHECK_THREAD(cx);
  if (!s) {
    return cx->runtime()->emptyString;
  }
  return NewStringCopyZ<CanGC>(cx, s);
}

JS_PUBLIC_API JSString* JS_AtomizeUCString(JSContext* cx, const char16_t* s) {
  return JS_AtomizeUCStringN(cx, s, js_strlen(s));
}

JS_PUBLIC_API JSString* JS_AtomizeUCStringN(JSContext* cx, const char16_t* s,
                                            size_t length) {
  AssertHeapIsIdle();
  CHECK_THREAD(cx);
  return AtomizeChars(cx, s, length, DoNotPinAtom);
}

JS_PUBLIC_API JSString* JS_AtomizeAndPinUCStringN(JSContext* cx,
                                                  const char16_t* s,
                                                  size_t length) {
  AssertHeapIsIdle();
  CHECK_THREAD(cx);
  JSAtom* atom = AtomizeChars(cx, s, length, PinAtom);
  MOZ_ASSERT_IF(atom, JS_StringHasBeenPinned(cx, atom));
  return atom;
}

JS_PUBLIC_API JSString* JS_AtomizeAndPinUCString(JSContext* cx,
                                                 const char16_t* s) {
  return JS_AtomizeAndPinUCStringN(cx, s, js_strlen(s));
}

JS_PUBLIC_API size_t JS_GetStringLength(JSString* str) { return str->length(); }

JS_PUBLIC_API bool JS_StringIsLinear(JSString* str) { return str->isLinear(); }

JS_PUBLIC_API bool JS_StringHasLatin1Chars(JSString* str) {
  return str->hasLatin1Chars();
}

JS_PUBLIC_API const JS::Latin1Char* JS_GetLatin1StringCharsAndLength(
    JSContext* cx, const JS::AutoRequireNoGC& nogc, JSString* str,
    size_t* plength) {
  MOZ_ASSERT(plength);
  AssertHeapIsIdle();
  CHECK_THREAD(cx);
  cx->check(str);
  JSLinearString* linear = str->ensureLinear(cx);
  if (!linear) {
    return nullptr;
  }
  *plength = linear->length();
  return linear->latin1Chars(nogc);
}

JS_PUBLIC_API const char16_t* JS_GetTwoByteStringCharsAndLength(
    JSContext* cx, const JS::AutoRequireNoGC& nogc, JSString* str,
    size_t* plength) {
  MOZ_ASSERT(plength);
  AssertHeapIsIdle();
  CHECK_THREAD(cx);
  cx->check(str);
  JSLinearString* linear = str->ensureLinear(cx);
  if (!linear) {
    return nullptr;
  }
  *plength = linear->length();
  return linear->twoByteChars(nogc);
}

JS_PUBLIC_API const char16_t* JS_GetTwoByteExternalStringChars(JSString* str) {
  return str->asExternal().twoByteChars();
}

JS_PUBLIC_API bool JS_GetStringCharAt(JSContext* cx, JSString* str,
                                      size_t index, char16_t* res) {
  AssertHeapIsIdle();
  CHECK_THREAD(cx);
  cx->check(str);

  JSLinearString* linear = str->ensureLinear(cx);
  if (!linear) {
    return false;
  }

  *res = linear->latin1OrTwoByteChar(index);
  return true;
}

JS_PUBLIC_API char16_t JS_GetLinearStringCharAt(JSLinearString* str,
                                                size_t index) {
  return str->latin1OrTwoByteChar(index);
}

JS_PUBLIC_API bool JS_CopyStringChars(JSContext* cx,
                                      mozilla::Range<char16_t> dest,
                                      JSString* str) {
  AssertHeapIsIdle();
  CHECK_THREAD(cx);
  cx->check(str);

  JSLinearString* linear = str->ensureLinear(cx);
  if (!linear) {
    return false;
  }

  MOZ_ASSERT(linear->length() <= dest.length());
  CopyChars(dest.begin().get(), *linear);
  return true;
}

extern JS_PUBLIC_API JS::UniqueTwoByteChars JS_CopyStringCharsZ(JSContext* cx,
                                                                JSString* str) {
  AssertHeapIsIdle();
  CHECK_THREAD(cx);

  JSLinearString* linear = str->ensureLinear(cx);
  if (!linear) {
    return nullptr;
  }

  size_t len = linear->length();

  static_assert(js::MaxStringLength < UINT32_MAX,
                "len + 1 must not overflow on 32-bit platforms");

  UniqueTwoByteChars chars(cx->pod_malloc<char16_t>(len + 1));
  if (!chars) {
    return nullptr;
  }

  CopyChars(chars.get(), *linear);
  chars[len] = '\0';

  return chars;
}

extern JS_PUBLIC_API JSLinearString* JS_EnsureLinearString(JSContext* cx,
                                                           JSString* str) {
  AssertHeapIsIdle();
  CHECK_THREAD(cx);
  cx->check(str);
  return str->ensureLinear(cx);
}

extern JS_PUBLIC_API const Latin1Char* JS_GetLatin1LinearStringChars(
    const JS::AutoRequireNoGC& nogc, JSLinearString* str) {
  return str->latin1Chars(nogc);
}

extern JS_PUBLIC_API const char16_t* JS_GetTwoByteLinearStringChars(
    const JS::AutoRequireNoGC& nogc, JSLinearString* str) {
  return str->twoByteChars(nogc);
}

JS_PUBLIC_API bool JS_CompareStrings(JSContext* cx, JSString* str1,
                                     JSString* str2, int32_t* result) {
  AssertHeapIsIdle();
  CHECK_THREAD(cx);

  return CompareStrings(cx, str1, str2, result);
}

JS_PUBLIC_API bool JS_StringEqualsAscii(JSContext* cx, JSString* str,
                                        const char* asciiBytes, bool* match) {
  AssertHeapIsIdle();
  CHECK_THREAD(cx);

  JSLinearString* linearStr = str->ensureLinear(cx);
  if (!linearStr) {
    return false;
  }
  *match = StringEqualsAscii(linearStr, asciiBytes);
  return true;
}

JS_PUBLIC_API bool JS_StringEqualsAscii(JSContext* cx, JSString* str,
                                        const char* asciiBytes, size_t length,
                                        bool* match) {
  AssertHeapIsIdle();
  CHECK_THREAD(cx);

  JSLinearString* linearStr = str->ensureLinear(cx);
  if (!linearStr) {
    return false;
  }
  *match = StringEqualsAscii(linearStr, asciiBytes, length);
  return true;
}

JS_PUBLIC_API bool JS_LinearStringEqualsAscii(JSLinearString* str,
                                              const char* asciiBytes) {
  return StringEqualsAscii(str, asciiBytes);
}

JS_PUBLIC_API bool JS_LinearStringEqualsAscii(JSLinearString* str,
                                              const char* asciiBytes,
                                              size_t length) {
  return StringEqualsAscii(str, asciiBytes, length);
}

JS_PUBLIC_API size_t JS_PutEscapedLinearString(char* buffer, size_t size,
                                               JSLinearString* str,
                                               char quote) {
  return PutEscapedString(buffer, size, str, quote);
}

JS_PUBLIC_API size_t JS_PutEscapedString(JSContext* cx, char* buffer,
                                         size_t size, JSString* str,
                                         char quote) {
  AssertHeapIsIdle();
  JSLinearString* linearStr = str->ensureLinear(cx);
  if (!linearStr) {
    return size_t(-1);
  }
  return PutEscapedString(buffer, size, linearStr, quote);
}

JS_PUBLIC_API JSString* JS_NewDependentString(JSContext* cx, HandleString str,
                                              size_t start, size_t length) {
  AssertHeapIsIdle();
  CHECK_THREAD(cx);
  return NewDependentString(cx, str, start, length);
}

JS_PUBLIC_API JSString* JS_ConcatStrings(JSContext* cx, HandleString left,
                                         HandleString right) {
  AssertHeapIsIdle();
  CHECK_THREAD(cx);
  return ConcatStrings<CanGC>(cx, left, right);
}

JS_PUBLIC_API bool JS_DecodeBytes(JSContext* cx, const char* src, size_t srclen,
                                  char16_t* dst, size_t* dstlenp) {
  AssertHeapIsIdle();
  CHECK_THREAD(cx);

  if (!dst) {
    *dstlenp = srclen;
    return true;
  }

  size_t dstlen = *dstlenp;

  if (srclen > dstlen) {
    CopyAndInflateChars(dst, src, dstlen);

    gc::AutoSuppressGC suppress(cx);
    JS_ReportErrorNumberASCII(cx, GetErrorMessage, nullptr,
                              JSMSG_BUFFER_TOO_SMALL);
    return false;
  }

  CopyAndInflateChars(dst, src, srclen);
  *dstlenp = srclen;
  return true;
}

JS_PUBLIC_API JS::UniqueChars JS_EncodeStringToASCII(JSContext* cx,
                                                     JSString* str) {
  AssertHeapIsIdle();
  CHECK_THREAD(cx);

  return js::EncodeAscii(cx, str);
}

JS_PUBLIC_API JS::UniqueChars JS_EncodeStringToLatin1(JSContext* cx,
                                                      JSString* str) {
  AssertHeapIsIdle();
  CHECK_THREAD(cx);

  return js::EncodeLatin1(cx, str);
}

JS_PUBLIC_API JS::UniqueChars JS_EncodeStringToUTF8(JSContext* cx,
                                                    HandleString str) {
  AssertHeapIsIdle();
  CHECK_THREAD(cx);

  return StringToNewUTF8CharsZ(cx, *str);
}

JS_PUBLIC_API size_t JS_GetStringEncodingLength(JSContext* cx, JSString* str) {
  AssertHeapIsIdle();
  CHECK_THREAD(cx);

  if (!str->ensureLinear(cx)) {
    return size_t(-1);
  }
  return str->length();
}

JS_PUBLIC_API bool JS_EncodeStringToBuffer(JSContext* cx, JSString* str,
                                           char* buffer, size_t length) {
  AssertHeapIsIdle();
  CHECK_THREAD(cx);

  JSLinearString* linear = str->ensureLinear(cx);
  if (!linear) {
    return false;
  }

  JS::AutoCheckCannotGC nogc;
  size_t writeLength = Min(linear->length(), length);
  if (linear->hasLatin1Chars()) {
    mozilla::PodCopy(reinterpret_cast<Latin1Char*>(buffer),
                     linear->latin1Chars(nogc), writeLength);
  } else {
    const char16_t* src = linear->twoByteChars(nogc);
    for (size_t i = 0; i < writeLength; i++) {
      buffer[i] = char(src[i]);
    }
  }
  return true;
}

JS_PUBLIC_API mozilla::Maybe<mozilla::Tuple<size_t, size_t> >
JS_EncodeStringToUTF8BufferPartial(JSContext* cx, JSString* str,
                                   mozilla::Span<char> buffer) {
  AssertHeapIsIdle();
  CHECK_THREAD(cx);
  JS::AutoCheckCannotGC nogc;
  return str->encodeUTF8Partial(nogc, buffer);
}

JS_PUBLIC_API JS::Symbol* JS::NewSymbol(JSContext* cx,
                                        HandleString description) {
  AssertHeapIsIdle();
  CHECK_THREAD(cx);
  if (description) {
    cx->check(description);
  }

  return Symbol::new_(cx, SymbolCode::UniqueSymbol, description);
}

JS_PUBLIC_API JS::Symbol* JS::GetSymbolFor(JSContext* cx, HandleString key) {
  AssertHeapIsIdle();
  CHECK_THREAD(cx);
  cx->check(key);

  return Symbol::for_(cx, key);
}

JS_PUBLIC_API JSString* JS::GetSymbolDescription(HandleSymbol symbol) {
  return symbol->description();
}

JS_PUBLIC_API JS::SymbolCode JS::GetSymbolCode(Handle<Symbol*> symbol) {
  return symbol->code();
}

JS_PUBLIC_API JS::Symbol* JS::GetWellKnownSymbol(JSContext* cx,
                                                 JS::SymbolCode which) {
  return cx->wellKnownSymbols().get(which);
}

#ifdef DEBUG
static bool PropertySpecNameIsDigits(JSPropertySpec::Name name) {
  if (name.isSymbol()) {
    return false;
  }
  const char* s = name.string();
  if (!*s) {
    return false;
  }
  for (; *s; s++) {
    if (*s < '0' || *s > '9') {
      return false;
    }
  }
  return true;
}
#endif  // DEBUG

JS_PUBLIC_API bool JS::PropertySpecNameEqualsId(JSPropertySpec::Name name,
                                                HandleId id) {
  if (name.isSymbol()) {
    if (!JSID_IS_SYMBOL(id)) {
      return false;
    }
    Symbol* sym = JSID_TO_SYMBOL(id);
    return sym->isWellKnownSymbol() && sym->code() == name.symbol();
  }

  MOZ_ASSERT(!PropertySpecNameIsDigits(name));
  return JSID_IS_ATOM(id) &&
         JS_LinearStringEqualsAscii(JSID_TO_ATOM(id), name.string());
}

JS_PUBLIC_API bool JS_Stringify(JSContext* cx, MutableHandleValue vp,
                                HandleObject replacer, HandleValue space,
                                JSONWriteCallback callback, void* data) {
  AssertHeapIsIdle();
  CHECK_THREAD(cx);
  cx->check(replacer, space);
  StringBuffer sb(cx);
  if (!sb.ensureTwoByteChars()) {
    return false;
  }
  if (!Stringify(cx, vp, replacer, space, sb, StringifyBehavior::Normal)) {
    return false;
  }
  if (sb.empty() && !sb.append(cx->names().null)) {
    return false;
  }
  return callback(sb.rawTwoByteBegin(), sb.length(), data);
}

JS_PUBLIC_API bool JS::ToJSONMaybeSafely(JSContext* cx, JS::HandleObject input,
                                         JSONWriteCallback callback,
                                         void* data) {
  AssertHeapIsIdle();
  CHECK_THREAD(cx);
  cx->check(input);

  StringBuffer sb(cx);
  if (!sb.ensureTwoByteChars()) {
    return false;
  }

  RootedValue inputValue(cx, ObjectValue(*input));
  if (!Stringify(cx, &inputValue, nullptr, NullHandleValue, sb,
                 StringifyBehavior::RestrictedSafe))
    return false;

  if (sb.empty() && !sb.append(cx->names().null)) {
    return false;
  }

  return callback(sb.rawTwoByteBegin(), sb.length(), data);
}

// TODO: taintfox: check whether we need to propagate taint here
JS_PUBLIC_API bool JS_ParseJSON(JSContext* cx, const char16_t* chars,
                                uint32_t len, MutableHandleValue vp) {
  AssertHeapIsIdle();
  CHECK_THREAD(cx);
  return ParseJSONWithReviver(cx, mozilla::Range<const char16_t>(chars, len),
                              NullHandleValue, vp, EmptyTaint);
}

JS_PUBLIC_API bool JS_ParseJSON(JSContext* cx, HandleString str,
                                MutableHandleValue vp) {
  return JS_ParseJSONWithReviver(cx, str, NullHandleValue, vp);
}

// TODO: taintfox: check whether we need to propagate taint here
JS_PUBLIC_API bool JS_ParseJSONWithReviver(JSContext* cx, const char16_t* chars,
                                           uint32_t len, HandleValue reviver,
                                           MutableHandleValue vp) {
  AssertHeapIsIdle();
  CHECK_THREAD(cx);
  return ParseJSONWithReviver(cx, mozilla::Range<const char16_t>(chars, len),
                              reviver, vp, EmptyTaint);
}

JS_PUBLIC_API bool JS_ParseJSONWithReviver(JSContext* cx, HandleString str,
                                           HandleValue reviver,
                                           MutableHandleValue vp) {
  AssertHeapIsIdle();
  CHECK_THREAD(cx);
  cx->check(str);

  AutoStableStringChars stableChars(cx);
  if (!stableChars.init(cx, str)) {
    return false;
  }

  return stableChars.isLatin1()
             ? ParseJSONWithReviver(cx, stableChars.latin1Range(), reviver,
                                    vp, str->taint())
             : ParseJSONWithReviver(cx, stableChars.twoByteRange(), reviver,
                                    vp, str->taint());
}

/************************************************************************/

JS_PUBLIC_API void JS_ReportErrorASCII(JSContext* cx, const char* format, ...) {
  va_list ap;

  AssertHeapIsIdle();
  va_start(ap, format);
  ReportErrorVA(cx, JSREPORT_ERROR, format, ArgumentsAreASCII, ap);
  va_end(ap);
}

JS_PUBLIC_API void JS_ReportErrorLatin1(JSContext* cx, const char* format,
                                        ...) {
  va_list ap;

  AssertHeapIsIdle();
  va_start(ap, format);
  ReportErrorVA(cx, JSREPORT_ERROR, format, ArgumentsAreLatin1, ap);
  va_end(ap);
}

JS_PUBLIC_API void JS_ReportErrorUTF8(JSContext* cx, const char* format, ...) {
  va_list ap;

  AssertHeapIsIdle();
  va_start(ap, format);
  ReportErrorVA(cx, JSREPORT_ERROR, format, ArgumentsAreUTF8, ap);
  va_end(ap);
}

JS_PUBLIC_API void JS_ReportErrorNumberASCII(JSContext* cx,
                                             JSErrorCallback errorCallback,
                                             void* userRef,
                                             const unsigned errorNumber, ...) {
  va_list ap;
  va_start(ap, errorNumber);
  JS_ReportErrorNumberASCIIVA(cx, errorCallback, userRef, errorNumber, ap);
  va_end(ap);
}

JS_PUBLIC_API void JS_ReportErrorNumberASCIIVA(JSContext* cx,
                                               JSErrorCallback errorCallback,
                                               void* userRef,
                                               const unsigned errorNumber,
                                               va_list ap) {
  AssertHeapIsIdle();
  ReportErrorNumberVA(cx, JSREPORT_ERROR, errorCallback, userRef, errorNumber,
                      ArgumentsAreASCII, ap);
}

JS_PUBLIC_API void JS_ReportErrorNumberLatin1(JSContext* cx,
                                              JSErrorCallback errorCallback,
                                              void* userRef,
                                              const unsigned errorNumber, ...) {
  va_list ap;
  va_start(ap, errorNumber);
  JS_ReportErrorNumberLatin1VA(cx, errorCallback, userRef, errorNumber, ap);
  va_end(ap);
}

JS_PUBLIC_API void JS_ReportErrorNumberLatin1VA(JSContext* cx,
                                                JSErrorCallback errorCallback,
                                                void* userRef,
                                                const unsigned errorNumber,
                                                va_list ap) {
  AssertHeapIsIdle();
  ReportErrorNumberVA(cx, JSREPORT_ERROR, errorCallback, userRef, errorNumber,
                      ArgumentsAreLatin1, ap);
}

JS_PUBLIC_API void JS_ReportErrorNumberUTF8(JSContext* cx,
                                            JSErrorCallback errorCallback,
                                            void* userRef,
                                            const unsigned errorNumber, ...) {
  va_list ap;
  va_start(ap, errorNumber);
  JS_ReportErrorNumberUTF8VA(cx, errorCallback, userRef, errorNumber, ap);
  va_end(ap);
}

JS_PUBLIC_API void JS_ReportErrorNumberUTF8VA(JSContext* cx,
                                              JSErrorCallback errorCallback,
                                              void* userRef,
                                              const unsigned errorNumber,
                                              va_list ap) {
  AssertHeapIsIdle();
  ReportErrorNumberVA(cx, JSREPORT_ERROR, errorCallback, userRef, errorNumber,
                      ArgumentsAreUTF8, ap);
}

JS_PUBLIC_API void JS_ReportErrorNumberUC(JSContext* cx,
                                          JSErrorCallback errorCallback,
                                          void* userRef,
                                          const unsigned errorNumber, ...) {
  va_list ap;

  AssertHeapIsIdle();
  va_start(ap, errorNumber);
  ReportErrorNumberVA(cx, JSREPORT_ERROR, errorCallback, userRef, errorNumber,
                      ArgumentsAreUnicode, ap);
  va_end(ap);
}

JS_PUBLIC_API void JS_ReportErrorNumberUCArray(JSContext* cx,
                                               JSErrorCallback errorCallback,
                                               void* userRef,
                                               const unsigned errorNumber,
                                               const char16_t** args) {
  AssertHeapIsIdle();
  ReportErrorNumberUCArray(cx, JSREPORT_ERROR, errorCallback, userRef,
                           errorNumber, args);
}

JS_PUBLIC_API bool JS_ReportWarningASCII(JSContext* cx, const char* format,
                                         ...) {
  va_list ap;
  bool ok;

  AssertHeapIsIdle();
  va_start(ap, format);
  ok = ReportErrorVA(cx, JSREPORT_WARNING, format, ArgumentsAreASCII, ap);
  va_end(ap);
  return ok;
}

JS_PUBLIC_API bool JS_ReportWarningLatin1(JSContext* cx, const char* format,
                                          ...) {
  va_list ap;
  bool ok;

  AssertHeapIsIdle();
  va_start(ap, format);
  ok = ReportErrorVA(cx, JSREPORT_WARNING, format, ArgumentsAreLatin1, ap);
  va_end(ap);
  return ok;
}

JS_PUBLIC_API bool JS_ReportWarningUTF8(JSContext* cx, const char* format,
                                        ...) {
  va_list ap;
  bool ok;

  AssertHeapIsIdle();
  va_start(ap, format);
  ok = ReportErrorVA(cx, JSREPORT_WARNING, format, ArgumentsAreUTF8, ap);
  va_end(ap);
  return ok;
}

JS_PUBLIC_API bool JS_ReportErrorFlagsAndNumberASCII(
    JSContext* cx, unsigned flags, JSErrorCallback errorCallback, void* userRef,
    const unsigned errorNumber, ...) {
  va_list ap;
  bool ok;

  AssertHeapIsIdle();
  va_start(ap, errorNumber);
  ok = ReportErrorNumberVA(cx, flags, errorCallback, userRef, errorNumber,
                           ArgumentsAreASCII, ap);
  va_end(ap);
  return ok;
}

JS_PUBLIC_API bool JS_ReportErrorFlagsAndNumberLatin1(
    JSContext* cx, unsigned flags, JSErrorCallback errorCallback, void* userRef,
    const unsigned errorNumber, ...) {
  va_list ap;
  bool ok;

  AssertHeapIsIdle();
  va_start(ap, errorNumber);
  ok = ReportErrorNumberVA(cx, flags, errorCallback, userRef, errorNumber,
                           ArgumentsAreLatin1, ap);
  va_end(ap);
  return ok;
}

JS_PUBLIC_API bool JS_ReportErrorFlagsAndNumberUTF8(
    JSContext* cx, unsigned flags, JSErrorCallback errorCallback, void* userRef,
    const unsigned errorNumber, ...) {
  va_list ap;
  bool ok;

  AssertHeapIsIdle();
  va_start(ap, errorNumber);
  ok = ReportErrorNumberVA(cx, flags, errorCallback, userRef, errorNumber,
                           ArgumentsAreUTF8, ap);
  va_end(ap);
  return ok;
}

JS_PUBLIC_API bool JS_ReportErrorFlagsAndNumberUC(JSContext* cx, unsigned flags,
                                                  JSErrorCallback errorCallback,
                                                  void* userRef,
                                                  const unsigned errorNumber,
                                                  ...) {
  va_list ap;
  bool ok;

  AssertHeapIsIdle();
  va_start(ap, errorNumber);
  ok = ReportErrorNumberVA(cx, flags, errorCallback, userRef, errorNumber,
                           ArgumentsAreUnicode, ap);
  va_end(ap);
  return ok;
}

JS_PUBLIC_API void JS_ReportOutOfMemory(JSContext* cx) {
  ReportOutOfMemory(cx);
}

JS_PUBLIC_API void JS_ReportAllocationOverflow(JSContext* cx) {
  ReportAllocationOverflow(cx);
}

/************************************************************************/

JS_PUBLIC_API bool JS_SetDefaultLocale(JSRuntime* rt, const char* locale) {
  AssertHeapIsIdle();
  return rt->setDefaultLocale(locale);
}

JS_PUBLIC_API UniqueChars JS_GetDefaultLocale(JSContext* cx) {
  AssertHeapIsIdle();
  if (const char* locale = cx->runtime()->getDefaultLocale()) {
    return DuplicateString(cx, locale);
  }

  return nullptr;
}

JS_PUBLIC_API void JS_ResetDefaultLocale(JSRuntime* rt) {
  AssertHeapIsIdle();
  rt->resetDefaultLocale();
}

JS_PUBLIC_API void JS_SetLocaleCallbacks(JSRuntime* rt,
                                         const JSLocaleCallbacks* callbacks) {
  AssertHeapIsIdle();
  rt->localeCallbacks = callbacks;
}

JS_PUBLIC_API const JSLocaleCallbacks* JS_GetLocaleCallbacks(JSRuntime* rt) {
  /* This function can be called by a finalizer. */
  return rt->localeCallbacks;
}

/************************************************************************/

JS_PUBLIC_API bool JS_IsExceptionPending(JSContext* cx) {
  /* This function can be called by a finalizer. */
  return (bool)cx->isExceptionPending();
}

JS_PUBLIC_API bool JS_GetPendingException(JSContext* cx,
                                          MutableHandleValue vp) {
  AssertHeapIsIdle();
  CHECK_THREAD(cx);
  if (!cx->isExceptionPending()) {
    return false;
  }
  return cx->getPendingException(vp);
}

JS_PUBLIC_API void JS_SetPendingException(JSContext* cx, HandleValue value,
                                          JS::ExceptionStackBehavior behavior) {
  AssertHeapIsIdle();
  CHECK_THREAD(cx);
  cx->releaseCheck(value);

  if (behavior == JS::ExceptionStackBehavior::Capture) {
    cx->setPendingExceptionAndCaptureStack(value);
  } else {
    cx->setPendingException(value, nullptr);
  }
}

JS_PUBLIC_API void JS_ClearPendingException(JSContext* cx) {
  AssertHeapIsIdle();
  cx->clearPendingException();
}

JS_PUBLIC_API void JS::SetPendingExceptionAndStack(JSContext* cx,
                                                   HandleValue value,
                                                   HandleObject stack) {
  AssertHeapIsIdle();
  CHECK_THREAD(cx);
  cx->releaseCheck(value);
  cx->releaseCheck(stack);

  RootedSavedFrame nstack(cx);
  if (stack) {
    nstack = &UncheckedUnwrap(stack)->as<SavedFrame>();
  }
  cx->setPendingException(value, nstack);
}

JS_PUBLIC_API JSObject* JS::GetPendingExceptionStack(JSContext* cx) {
  AssertHeapIsIdle();
  CHECK_THREAD(cx);
  return cx->getPendingExceptionStack();
}

JS::AutoSaveExceptionState::AutoSaveExceptionState(JSContext* cx)
    : context(cx),
      wasPropagatingForcedReturn(cx->propagatingForcedReturn_),
      wasOverRecursed(cx->overRecursed_),
      wasThrowing(cx->throwing),
      exceptionValue(cx),
      exceptionStack(cx) {
  AssertHeapIsIdle();
  CHECK_THREAD(cx);
  if (wasPropagatingForcedReturn) {
    cx->clearPropagatingForcedReturn();
  }
  if (wasOverRecursed) {
    cx->overRecursed_ = false;
  }
  if (wasThrowing) {
    exceptionValue = cx->unwrappedException();
    exceptionStack = cx->unwrappedExceptionStack();
    cx->clearPendingException();
  }
}

void JS::AutoSaveExceptionState::drop() {
  wasPropagatingForcedReturn = false;
  wasOverRecursed = false;
  wasThrowing = false;
  exceptionValue.setUndefined();
  exceptionStack = nullptr;
}

void JS::AutoSaveExceptionState::restore() {
  context->propagatingForcedReturn_ = wasPropagatingForcedReturn;
  context->overRecursed_ = wasOverRecursed;
  context->throwing = wasThrowing;
  context->unwrappedException() = exceptionValue;
  if (exceptionStack) {
    context->unwrappedExceptionStack() = &exceptionStack->as<SavedFrame>();
  }
  drop();
}

JS::AutoSaveExceptionState::~AutoSaveExceptionState() {
  if (!context->isExceptionPending()) {
    if (wasPropagatingForcedReturn) {
      context->setPropagatingForcedReturn();
    }
    if (wasThrowing) {
      context->overRecursed_ = wasOverRecursed;
      context->throwing = true;
      context->unwrappedException() = exceptionValue;
      if (exceptionStack) {
        context->unwrappedExceptionStack() = &exceptionStack->as<SavedFrame>();
      }
    }
  }
}

struct JSExceptionState {
  explicit JSExceptionState(JSContext* cx) : throwing(false), exception(cx) {}
  bool throwing;
  PersistentRootedValue exception;
};

JS_PUBLIC_API JSExceptionState* JS_SaveExceptionState(JSContext* cx) {
  JSExceptionState* state;

  AssertHeapIsIdle();
  CHECK_THREAD(cx);
  state = cx->new_<JSExceptionState>(cx);
  if (state) {
    state->throwing = JS_GetPendingException(cx, &state->exception);
  }
  return state;
}

JS_PUBLIC_API void JS_RestoreExceptionState(JSContext* cx,
                                            JSExceptionState* state) {
  AssertHeapIsIdle();
  CHECK_THREAD(cx);
  if (state) {
    if (state->throwing) {
      JS_SetPendingException(cx, state->exception);
    } else {
      JS_ClearPendingException(cx);
    }
    JS_DropExceptionState(cx, state);
  }
}

JS_PUBLIC_API void JS_DropExceptionState(JSContext* cx,
                                         JSExceptionState* state) {
  AssertHeapIsIdle();
  CHECK_THREAD(cx);
  js_delete(state);
}

JS_PUBLIC_API JSErrorReport* JS_ErrorFromException(JSContext* cx,
                                                   HandleObject obj) {
  AssertHeapIsIdle();
  CHECK_THREAD(cx);
  cx->check(obj);
  return ErrorFromException(cx, obj);
}

void JSErrorReport::initBorrowedLinebuf(const char16_t* linebufArg,
                                        size_t linebufLengthArg,
                                        size_t tokenOffsetArg) {
  MOZ_ASSERT(linebufArg);
  MOZ_ASSERT(tokenOffsetArg <= linebufLengthArg);
  MOZ_ASSERT(linebufArg[linebufLengthArg] == '\0');

  linebuf_ = linebufArg;
  linebufLength_ = linebufLengthArg;
  tokenOffset_ = tokenOffsetArg;
}

void JSErrorReport::freeLinebuf() {
  if (ownsLinebuf_ && linebuf_) {
    js_free((void*)linebuf_);
    ownsLinebuf_ = false;
  }
  linebuf_ = nullptr;
}

JSString* JSErrorBase::newMessageString(JSContext* cx) {
  if (!message_) {
    return cx->runtime()->emptyString;
  }

  return JS_NewStringCopyUTF8Z(cx, message_);
}

void JSErrorBase::freeMessage() {
  if (ownsMessage_) {
    js_free((void*)message_.get());
    ownsMessage_ = false;
  }
  message_ = JS::ConstUTF8CharsZ();
}

JSErrorNotes::JSErrorNotes() : notes_() {}

JSErrorNotes::~JSErrorNotes() {}

static UniquePtr<JSErrorNotes::Note> CreateErrorNoteVA(
    JSContext* cx, const char* filename, unsigned sourceId, unsigned lineno,
    unsigned column, JSErrorCallback errorCallback, void* userRef,
    const unsigned errorNumber, ErrorArgumentsType argumentsType, va_list ap) {
  auto note = MakeUnique<JSErrorNotes::Note>();
  if (!note) {
    ReportOutOfMemory(cx);
    return nullptr;
  }

  note->errorNumber = errorNumber;
  note->filename = filename;
  note->sourceId = sourceId;
  note->lineno = lineno;
  note->column = column;

  if (!ExpandErrorArgumentsVA(cx, errorCallback, userRef, errorNumber, nullptr,
                              argumentsType, note.get(), ap)) {
    return nullptr;
  }

  return note;
}

bool JSErrorNotes::addNoteASCII(JSContext* cx, const char* filename,
                                unsigned sourceId, unsigned lineno,
                                unsigned column, JSErrorCallback errorCallback,
                                void* userRef, const unsigned errorNumber,
                                ...) {
  va_list ap;
  va_start(ap, errorNumber);
  auto note =
      CreateErrorNoteVA(cx, filename, sourceId, lineno, column, errorCallback,
                        userRef, errorNumber, ArgumentsAreASCII, ap);
  va_end(ap);

  if (!note) {
    return false;
  }
  if (!notes_.append(std::move(note))) {
    ReportOutOfMemory(cx);
    return false;
  }
  return true;
}

bool JSErrorNotes::addNoteLatin1(JSContext* cx, const char* filename,
                                 unsigned sourceId, unsigned lineno,
                                 unsigned column, JSErrorCallback errorCallback,
                                 void* userRef, const unsigned errorNumber,
                                 ...) {
  va_list ap;
  va_start(ap, errorNumber);
  auto note =
      CreateErrorNoteVA(cx, filename, sourceId, lineno, column, errorCallback,
                        userRef, errorNumber, ArgumentsAreLatin1, ap);
  va_end(ap);

  if (!note) {
    return false;
  }
  if (!notes_.append(std::move(note))) {
    ReportOutOfMemory(cx);
    return false;
  }
  return true;
}

bool JSErrorNotes::addNoteUTF8(JSContext* cx, const char* filename,
                               unsigned sourceId, unsigned lineno,
                               unsigned column, JSErrorCallback errorCallback,
                               void* userRef, const unsigned errorNumber, ...) {
  va_list ap;
  va_start(ap, errorNumber);
  auto note =
      CreateErrorNoteVA(cx, filename, sourceId, lineno, column, errorCallback,
                        userRef, errorNumber, ArgumentsAreUTF8, ap);
  va_end(ap);

  if (!note) {
    return false;
  }
  if (!notes_.append(std::move(note))) {
    ReportOutOfMemory(cx);
    return false;
  }
  return true;
}

JS_PUBLIC_API size_t JSErrorNotes::length() { return notes_.length(); }

UniquePtr<JSErrorNotes> JSErrorNotes::copy(JSContext* cx) {
  auto copiedNotes = MakeUnique<JSErrorNotes>();
  if (!copiedNotes) {
    ReportOutOfMemory(cx);
    return nullptr;
  }

  for (auto&& note : *this) {
    UniquePtr<JSErrorNotes::Note> copied = CopyErrorNote(cx, note.get());
    if (!copied) {
      return nullptr;
    }

    if (!copiedNotes->notes_.append(std::move(copied))) {
      return nullptr;
    }
  }

  return copiedNotes;
}

JS_PUBLIC_API JSErrorNotes::iterator JSErrorNotes::begin() {
  return iterator(notes_.begin());
}

JS_PUBLIC_API JSErrorNotes::iterator JSErrorNotes::end() {
  return iterator(notes_.end());
}

extern MOZ_NEVER_INLINE JS_PUBLIC_API void JS_AbortIfWrongThread(
    JSContext* cx) {
  if (!CurrentThreadCanAccessRuntime(cx->runtime())) {
    MOZ_CRASH();
  }
  if (TlsContext.get() != cx) {
    MOZ_CRASH();
  }
}

#ifdef JS_GC_ZEAL
JS_PUBLIC_API void JS_GetGCZealBits(JSContext* cx, uint32_t* zealBits,
                                    uint32_t* frequency,
                                    uint32_t* nextScheduled) {
  cx->runtime()->gc.getZealBits(zealBits, frequency, nextScheduled);
}

JS_PUBLIC_API void JS_SetGCZeal(JSContext* cx, uint8_t zeal,
                                uint32_t frequency) {
  cx->runtime()->gc.setZeal(zeal, frequency);
}

JS_PUBLIC_API void JS_UnsetGCZeal(JSContext* cx, uint8_t zeal) {
  cx->runtime()->gc.unsetZeal(zeal);
}

JS_PUBLIC_API void JS_ScheduleGC(JSContext* cx, uint32_t count) {
  cx->runtime()->gc.setNextScheduled(count);
}
#endif

JS_PUBLIC_API void JS_SetParallelParsingEnabled(JSContext* cx, bool enabled) {
  cx->runtime()->setParallelParsingEnabled(enabled);
}

JS_PUBLIC_API void JS_SetOffthreadIonCompilationEnabled(JSContext* cx,
                                                        bool enabled) {
  cx->runtime()->setOffthreadIonCompilationEnabled(enabled);
}

JS_PUBLIC_API void JS_SetGlobalJitCompilerOption(JSContext* cx,
                                                 JSJitCompilerOption opt,
                                                 uint32_t value) {
  JSRuntime* rt = cx->runtime();
  switch (opt) {
    case JSJITCOMPILER_BASELINE_INTERPRETER_WARMUP_TRIGGER:
      if (value == uint32_t(-1)) {
        jit::DefaultJitOptions defaultValues;
        value = defaultValues.baselineInterpreterWarmUpThreshold;
      }
      jit::JitOptions.baselineInterpreterWarmUpThreshold = value;
      break;
    case JSJITCOMPILER_BASELINE_WARMUP_TRIGGER:
      if (value == uint32_t(-1)) {
        jit::DefaultJitOptions defaultValues;
        value = defaultValues.baselineJitWarmUpThreshold;
      }
      jit::JitOptions.baselineJitWarmUpThreshold = value;
      break;
    case JSJITCOMPILER_ION_NORMAL_WARMUP_TRIGGER:
      if (value == uint32_t(-1)) {
        jit::JitOptions.resetNormalIonWarmUpThreshold();
        break;
      }
      jit::JitOptions.setNormalIonWarmUpThreshold(value);
      break;
    case JSJITCOMPILER_ION_FULL_WARMUP_TRIGGER:
      if (value == uint32_t(-1)) {
        jit::JitOptions.resetFullIonWarmUpThreshold();
        break;
      }
      jit::JitOptions.setFullIonWarmUpThreshold(value);
      break;
    case JSJITCOMPILER_ION_GVN_ENABLE:
      if (value == 0) {
        jit::JitOptions.enableGvn(false);
        JitSpew(js::jit::JitSpew_IonScripts, "Disable ion's GVN");
      } else {
        jit::JitOptions.enableGvn(true);
        JitSpew(js::jit::JitSpew_IonScripts, "Enable ion's GVN");
      }
      break;
    case JSJITCOMPILER_ION_FORCE_IC:
      if (value == 0) {
        jit::JitOptions.forceInlineCaches = false;
        JitSpew(js::jit::JitSpew_IonScripts,
                "IonBuilder: Enable non-IC optimizations.");
      } else {
        jit::JitOptions.forceInlineCaches = true;
        JitSpew(js::jit::JitSpew_IonScripts,
                "IonBuilder: Disable non-IC optimizations.");
      }
      break;
    case JSJITCOMPILER_ION_CHECK_RANGE_ANALYSIS:
      if (value == 0) {
        jit::JitOptions.checkRangeAnalysis = false;
        JitSpew(js::jit::JitSpew_IonScripts,
                "IonBuilder: Enable range analysis checks.");
      } else {
        jit::JitOptions.checkRangeAnalysis = true;
        JitSpew(js::jit::JitSpew_IonScripts,
                "IonBuilder: Disable range analysis checks.");
      }
      break;
    case JSJITCOMPILER_ION_ENABLE:
      if (value == 1) {
        jit::JitOptions.ion = true;
        JitSpew(js::jit::JitSpew_IonScripts, "Enable ion");
      } else if (value == 0) {
        jit::JitOptions.ion = false;
        JitSpew(js::jit::JitSpew_IonScripts, "Disable ion");
      }
      break;
    case JSJITCOMPILER_ION_FREQUENT_BAILOUT_THRESHOLD:
      if (value == uint32_t(-1)) {
        jit::DefaultJitOptions defaultValues;
        value = defaultValues.frequentBailoutThreshold;
      }
      jit::JitOptions.frequentBailoutThreshold = value;
      break;
    case JSJITCOMPILER_BASELINE_INTERPRETER_ENABLE:
      if (value == 1) {
        jit::JitOptions.baselineInterpreter = true;
      } else if (value == 0) {
        ReleaseAllJITCode(rt->defaultFreeOp());
        jit::JitOptions.baselineInterpreter = false;
      }
      break;
    case JSJITCOMPILER_BASELINE_ENABLE:
      if (value == 1) {
        jit::JitOptions.baselineJit = true;
        ReleaseAllJITCode(rt->defaultFreeOp());
        JitSpew(js::jit::JitSpew_BaselineScripts, "Enable baseline");
      } else if (value == 0) {
        jit::JitOptions.baselineJit = false;
        ReleaseAllJITCode(rt->defaultFreeOp());
        JitSpew(js::jit::JitSpew_BaselineScripts, "Disable baseline");
      }
      break;
    case JSJITCOMPILER_NATIVE_REGEXP_ENABLE:
      jit::JitOptions.nativeRegExp = !!value;
      break;
    case JSJITCOMPILER_OFFTHREAD_COMPILATION_ENABLE:
      if (value == 1) {
        rt->setOffthreadIonCompilationEnabled(true);
        JitSpew(js::jit::JitSpew_IonScripts, "Enable offthread compilation");
      } else if (value == 0) {
        rt->setOffthreadIonCompilationEnabled(false);
        JitSpew(js::jit::JitSpew_IonScripts, "Disable offthread compilation");
      }
      break;
    case JSJITCOMPILER_JUMP_THRESHOLD:
      if (value == uint32_t(-1)) {
        jit::DefaultJitOptions defaultValues;
        value = defaultValues.jumpThreshold;
      }
      jit::JitOptions.jumpThreshold = value;
      break;
    case JSJITCOMPILER_TRACK_OPTIMIZATIONS:
      jit::JitOptions.disableOptimizationTracking = !value;
      break;
    case JSJITCOMPILER_SPECTRE_INDEX_MASKING:
      jit::JitOptions.spectreIndexMasking = !!value;
      break;
    case JSJITCOMPILER_SPECTRE_OBJECT_MITIGATIONS_BARRIERS:
      jit::JitOptions.spectreObjectMitigationsBarriers = !!value;
      break;
    case JSJITCOMPILER_SPECTRE_OBJECT_MITIGATIONS_MISC:
      jit::JitOptions.spectreObjectMitigationsMisc = !!value;
      break;
    case JSJITCOMPILER_SPECTRE_STRING_MITIGATIONS:
      jit::JitOptions.spectreStringMitigations = !!value;
      break;
    case JSJITCOMPILER_SPECTRE_VALUE_MASKING:
      jit::JitOptions.spectreValueMasking = !!value;
      break;
    case JSJITCOMPILER_SPECTRE_JIT_TO_CXX_CALLS:
      jit::JitOptions.spectreJitToCxxCalls = !!value;
      break;
    case JSJITCOMPILER_WASM_FOLD_OFFSETS:
      jit::JitOptions.wasmFoldOffsets = !!value;
      break;
    case JSJITCOMPILER_WASM_DELAY_TIER2:
      jit::JitOptions.wasmDelayTier2 = !!value;
      break;
    case JSJITCOMPILER_WASM_JIT_BASELINE:
      JS::ContextOptionsRef(cx).setWasmBaseline(!!value);
      break;
#ifdef ENABLE_WASM_CRANELIFT
    case JSJITCOMPILER_WASM_JIT_CRANELIFT:
      JS::ContextOptionsRef(cx).setWasmCranelift(!!value);
      if (!!value) {
        JS::ContextOptionsRef(cx).setWasmIon(false);
      }
      break;
#endif
    case JSJITCOMPILER_WASM_JIT_ION:
      JS::ContextOptionsRef(cx).setWasmIon(!!value);
#ifdef ENABLE_WASM_CRANELIFT
      if (!!value) {
        JS::ContextOptionsRef(cx).setWasmCranelift(false);
      }
#endif
      break;
#ifdef DEBUG
    case JSJITCOMPILER_FULL_DEBUG_CHECKS:
      jit::JitOptions.fullDebugChecks = !!value;
      break;
#endif
    default:
      break;
  }
}

JS_PUBLIC_API bool JS_GetGlobalJitCompilerOption(JSContext* cx,
                                                 JSJitCompilerOption opt,
                                                 uint32_t* valueOut) {
  MOZ_ASSERT(valueOut);
#ifndef JS_CODEGEN_NONE
  JSRuntime* rt = cx->runtime();
  switch (opt) {
    case JSJITCOMPILER_BASELINE_INTERPRETER_WARMUP_TRIGGER:
      *valueOut = jit::JitOptions.baselineInterpreterWarmUpThreshold;
      break;
    case JSJITCOMPILER_BASELINE_WARMUP_TRIGGER:
      *valueOut = jit::JitOptions.baselineJitWarmUpThreshold;
      break;
    case JSJITCOMPILER_ION_NORMAL_WARMUP_TRIGGER:
      *valueOut = jit::JitOptions.normalIonWarmUpThreshold;
      break;
    case JSJITCOMPILER_ION_FULL_WARMUP_TRIGGER:
      *valueOut = jit::JitOptions.fullIonWarmUpThreshold;
      break;
    case JSJITCOMPILER_ION_FORCE_IC:
      *valueOut = jit::JitOptions.forceInlineCaches;
      break;
    case JSJITCOMPILER_ION_CHECK_RANGE_ANALYSIS:
      *valueOut = jit::JitOptions.checkRangeAnalysis;
      break;
    case JSJITCOMPILER_ION_ENABLE:
      *valueOut = jit::JitOptions.ion;
      break;
    case JSJITCOMPILER_ION_FREQUENT_BAILOUT_THRESHOLD:
      *valueOut = jit::JitOptions.frequentBailoutThreshold;
      break;
    case JSJITCOMPILER_BASELINE_INTERPRETER_ENABLE:
      *valueOut = jit::JitOptions.baselineInterpreter;
      break;
    case JSJITCOMPILER_BASELINE_ENABLE:
      *valueOut = jit::JitOptions.baselineJit;
      break;
    case JSJITCOMPILER_NATIVE_REGEXP_ENABLE:
      *valueOut = jit::JitOptions.nativeRegExp;
      break;
    case JSJITCOMPILER_OFFTHREAD_COMPILATION_ENABLE:
      *valueOut = rt->canUseOffthreadIonCompilation();
      break;
    case JSJITCOMPILER_WASM_FOLD_OFFSETS:
      *valueOut = jit::JitOptions.wasmFoldOffsets ? 1 : 0;
      break;
    case JSJITCOMPILER_WASM_JIT_BASELINE:
      *valueOut = JS::ContextOptionsRef(cx).wasmBaseline() ? 1 : 0;
      break;
#  ifdef ENABLE_WASM_CRANELIFT
    case JSJITCOMPILER_WASM_JIT_CRANELIFT:
      *valueOut = JS::ContextOptionsRef(cx).wasmCranelift() ? 1 : 0;
      break;
#  endif
    case JSJITCOMPILER_WASM_JIT_ION:
      *valueOut = JS::ContextOptionsRef(cx).wasmIon() ? 1 : 0;
      break;
#  ifdef DEBUG
    case JSJITCOMPILER_FULL_DEBUG_CHECKS:
      *valueOut = jit::JitOptions.fullDebugChecks ? 1 : 0;
      break;
#  endif
    default:
      return false;
  }
#else
  *valueOut = 0;
#endif
  return true;
}

/************************************************************************/

#if !defined(STATIC_EXPORTABLE_JS_API) && !defined(STATIC_JS_API) && \
    defined(XP_WIN)

#  include "util/Windows.h"

/*
 * Initialization routine for the JS DLL.
 */
BOOL WINAPI DllMain(HINSTANCE hDLL, DWORD dwReason, LPVOID lpReserved) {
  return TRUE;
}

#endif

JS_PUBLIC_API bool JS_IndexToId(JSContext* cx, uint32_t index,
                                MutableHandleId id) {
  return IndexToId(cx, index, id);
}

JS_PUBLIC_API bool JS_CharsToId(JSContext* cx, JS::TwoByteChars chars,
                                MutableHandleId idp) {
  RootedAtom atom(cx, AtomizeChars(cx, chars.begin().get(), chars.length()));
  if (!atom) {
    return false;
  }
#ifdef DEBUG
  uint32_t dummy;
  MOZ_ASSERT(!atom->isIndex(&dummy),
             "API misuse: |chars| must not encode an index");
#endif
  idp.set(AtomToId(atom));
  return true;
}

JS_PUBLIC_API bool JS_IsIdentifier(JSContext* cx, HandleString str,
                                   bool* isIdentifier) {
  cx->check(str);

  JSLinearString* linearStr = str->ensureLinear(cx);
  if (!linearStr) {
    return false;
  }

  *isIdentifier = js::frontend::IsIdentifier(linearStr);
  return true;
}

JS_PUBLIC_API bool JS_IsIdentifier(const char16_t* chars, size_t length) {
  return js::frontend::IsIdentifier(chars, length);
}

namespace JS {

void AutoFilename::reset() {
  if (ss_) {
    ss_->decref();
    ss_ = nullptr;
  }
  if (filename_.is<const char*>()) {
    filename_.as<const char*>() = nullptr;
  } else {
    filename_.as<UniqueChars>().reset();
  }
}

void AutoFilename::setScriptSource(js::ScriptSource* p) {
  MOZ_ASSERT(!ss_);
  MOZ_ASSERT(!get());
  ss_ = p;
  if (p) {
    p->incref();
    setUnowned(p->filename());
  }
}

void AutoFilename::setUnowned(const char* filename) {
  MOZ_ASSERT(!get());
  filename_.as<const char*>() = filename ? filename : "";
}

void AutoFilename::setOwned(UniqueChars&& filename) {
  MOZ_ASSERT(!get());
  filename_ = AsVariant(std::move(filename));
}

const char* AutoFilename::get() const {
  if (filename_.is<const char*>()) {
    return filename_.as<const char*>();
  }
  return filename_.as<UniqueChars>().get();
}

JS_PUBLIC_API bool DescribeScriptedCaller(JSContext* cx, AutoFilename* filename,
                                          unsigned* lineno, unsigned* column) {
  if (filename) {
    filename->reset();
  }
  if (lineno) {
    *lineno = 0;
  }
  if (column) {
    *column = 0;
  }

  if (!cx->compartment()) {
    return false;
  }

  NonBuiltinFrameIter i(cx, cx->realm()->principals());
  if (i.done()) {
    return false;
  }

  // If the caller is hidden, the embedding wants us to return false here so
  // that it can check its own stack (see HideScriptedCaller).
  if (i.activation()->scriptedCallerIsHidden()) {
    return false;
  }

  if (filename) {
    if (i.isWasm()) {
      // For Wasm, copy out the filename, there is no script source.
      UniqueChars copy = DuplicateString(i.filename() ? i.filename() : "");
      if (!copy) {
        filename->setUnowned("out of memory");
      } else {
        filename->setOwned(std::move(copy));
      }
    } else {
      // All other frames have a script source to read the filename from.
      filename->setScriptSource(i.scriptSource());
    }
  }

  if (lineno) {
    *lineno = i.computeLine(column);
  } else if (column) {
    i.computeLine(column);
  }

  return true;
}

// Fast path to get the activation and realm to use for GetScriptedCallerGlobal.
// If this returns false, the fast path didn't work out and the caller has to
// use the (much slower) NonBuiltinFrameIter path.
//
// The optimization here is that we skip Ion-inlined frames and only look at
// 'outer' frames. That's fine because Ion doesn't inline cross-realm calls.
// However, GetScriptedCallerGlobal has to skip self-hosted frames and Ion
// can inline self-hosted scripts, so we have to be careful:
//
// * When we see a non-self-hosted outer script, it's possible we inlined
//   self-hosted scripts into it but that doesn't matter because these scripts
//   all have the same realm/global anyway.
//
// * When we see a self-hosted outer script, it's possible we inlined
//   non-self-hosted scripts into it, so we have to give up because in this
//   case, whether or not to skip the self-hosted frame (to the possibly
//   different-realm caller) requires the slow path to handle inlining. Baseline
//   and the interpreter don't inline so this only affects Ion.
static bool GetScriptedCallerActivationRealmFast(JSContext* cx,
                                                 Activation** activation,
                                                 Realm** realm) {
  ActivationIterator activationIter(cx);

  if (activationIter.done()) {
    *activation = nullptr;
    *realm = nullptr;
    return true;
  }

  if (activationIter->isJit()) {
    jit::JitActivation* act = activationIter->asJit();
    JitFrameIter iter(act);
    while (true) {
      iter.skipNonScriptedJSFrames();
      if (iter.done()) {
        break;
      }

      if (!iter.isSelfHostedIgnoringInlining()) {
        *activation = act;
        *realm = iter.realm();
        return true;
      }

      if (iter.isJSJit() && iter.asJSJit().isIonScripted()) {
        // Ion might have inlined non-self-hosted scripts in this
        // self-hosted script.
        return false;
      }

      ++iter;
    }
  } else if (activationIter->isInterpreter()) {
    InterpreterActivation* act = activationIter->asInterpreter();
    for (InterpreterFrameIterator iter(act); !iter.done(); ++iter) {
      if (!iter.frame()->script()->selfHosted()) {
        *activation = act;
        *realm = iter.frame()->script()->realm();
        return true;
      }
    }
  }

  return false;
}

JS_PUBLIC_API JSObject* GetScriptedCallerGlobal(JSContext* cx) {
  Activation* activation;
  Realm* realm;
  if (GetScriptedCallerActivationRealmFast(cx, &activation, &realm)) {
    if (!activation) {
      return nullptr;
    }
  } else {
    NonBuiltinFrameIter i(cx);
    if (i.done()) {
      return nullptr;
    }
    activation = i.activation();
    realm = i.realm();
  }

  MOZ_ASSERT(realm->compartment() == activation->compartment());

  // If the caller is hidden, the embedding wants us to return null here so
  // that it can check its own stack (see HideScriptedCaller).
  if (activation->scriptedCallerIsHidden()) {
    return nullptr;
  }

  GlobalObject* global = realm->maybeGlobal();

  // No one should be running code in a realm without any live objects, so
  // there should definitely be a live global.
  MOZ_ASSERT(global);

  return global;
}

JS_PUBLIC_API void HideScriptedCaller(JSContext* cx) {
  MOZ_ASSERT(cx);

  // If there's no accessible activation on the stack, we'll return null from
  // DescribeScriptedCaller anyway, so there's no need to annotate anything.
  Activation* act = cx->activation();
  if (!act) {
    return;
  }
  act->hideScriptedCaller();
}

JS_PUBLIC_API void UnhideScriptedCaller(JSContext* cx) {
  Activation* act = cx->activation();
  if (!act) {
    return;
  }
  act->unhideScriptedCaller();
}

} /* namespace JS */

#ifdef JS_DEBUG
JS_PUBLIC_API void JS::detail::AssertArgumentsAreSane(JSContext* cx,
                                                      HandleValue value) {
  AssertHeapIsIdle();
  CHECK_THREAD(cx);
  cx->check(value);
}
#endif /* JS_DEBUG */

JS_PUBLIC_API JS::TranscodeResult JS::EncodeScript(JSContext* cx,
                                                   TranscodeBuffer& buffer,
                                                   HandleScript scriptArg) {
  XDREncoder encoder(cx, buffer, buffer.length());
  RootedScript script(cx, scriptArg);
  XDRResult res = encoder.codeScript(&script);
  if (res.isErr()) {
    buffer.clearAndFree();
    return res.unwrapErr();
  }
  MOZ_ASSERT(!buffer.empty());
  return JS::TranscodeResult_Ok;
}

JS_PUBLIC_API JS::TranscodeResult JS::EncodeInterpretedFunction(
    JSContext* cx, TranscodeBuffer& buffer, HandleObject funobjArg) {
  XDREncoder encoder(cx, buffer, buffer.length());
  RootedFunction funobj(cx, &funobjArg->as<JSFunction>());
  XDRResult res = encoder.codeFunction(&funobj);
  if (res.isErr()) {
    buffer.clearAndFree();
    return res.unwrapErr();
  }
  MOZ_ASSERT(!buffer.empty());
  return JS::TranscodeResult_Ok;
}

JS_PUBLIC_API JS::TranscodeResult JS::DecodeScript(
    JSContext* cx, TranscodeBuffer& buffer, JS::MutableHandleScript scriptp,
    size_t cursorIndex) {
  XDRDecoder decoder(cx, buffer, cursorIndex);
  XDRResult res = decoder.codeScript(scriptp);
  MOZ_ASSERT(bool(scriptp) == res.isOk());
  if (res.isErr()) {
    return res.unwrapErr();
  }
  return JS::TranscodeResult_Ok;
}

JS_PUBLIC_API JS::TranscodeResult JS::DecodeScript(
    JSContext* cx, const TranscodeRange& range,
    JS::MutableHandleScript scriptp) {
  XDRDecoder decoder(cx, range);
  XDRResult res = decoder.codeScript(scriptp);
  MOZ_ASSERT(bool(scriptp) == res.isOk());
  if (res.isErr()) {
    return res.unwrapErr();
  }
  return JS::TranscodeResult_Ok;
}

JS_PUBLIC_API JS::TranscodeResult JS::DecodeInterpretedFunction(
    JSContext* cx, TranscodeBuffer& buffer, JS::MutableHandleFunction funp,
    size_t cursorIndex) {
  XDRDecoder decoder(cx, buffer, cursorIndex);
  XDRResult res = decoder.codeFunction(funp);
  MOZ_ASSERT(bool(funp) == res.isOk());
  if (res.isErr()) {
    return res.unwrapErr();
  }
  return JS::TranscodeResult_Ok;
}

JS_PUBLIC_API bool JS::StartIncrementalEncoding(JSContext* cx,
                                                JS::HandleScript script) {
  if (!script) {
    return false;
  }
  if (!script->scriptSource()->xdrEncodeTopLevel(cx, script)) {
    return false;
  }
  return true;
}

// TaintFox: Taint related JSAPI code.
JS_PUBLIC_API const StringTaint&
JS_GetStringTaint(const JSString* str)
{
  return str->taint();
}

JS_PUBLIC_API const StringTaint&
JS_GetStringTaint(const JSLinearString* str)
{
  return str->taint();
}

JS_PUBLIC_API void
JS_SetStringTaint(JSContext* cx, JSString* str, const StringTaint& taint)
{
  if (str) {
    str->setTaint(cx, taint);
  }
}

JS_PUBLIC_API void
JS_MarkTaintSource(JSContext* cx, JSString* str, const TaintOperation& op)
{
  if (str->isTainted()) {
    JS_SetStringTaint(cx, str, StringTaint(0, str->length(), op));
  } else {
    str->taint().overlay(0, str->length(), op);
  }
}

JS_PUBLIC_API void
JS_MarkTaintSource(JSContext* cx, JS::MutableHandleValue value, const TaintOperation& op)
{
  if (value.isString()) {
    // If we have a string, set taint directly
    JS_MarkTaintSource(cx, value.toString(), op);
  } else if (value.isObject()) {
    // If it is an object, loop over contents
    // This function is used for convenience to taint all
    // strings in an object like '{ payload : "hello!" }'
    NativeObject *obj = MaybeNativeObject(value.toObjectOrNull());
    if (obj) {
      for (size_t i = 0; i < obj->slotSpan(); i++) {
        JS::Value slot = obj->getSlot(i);
        if (slot.isString()) {
          JS_MarkTaintSource(cx, slot.toString(), op);
        }
      }
    }
  }
}

JS_PUBLIC_API TaintOperation
JS_GetTaintOperation(JSContext* cx, const char* sink, JS::HandleValue arg)
{
  return TaintOperationFromContext(cx, sink, arg);
}

JS_PUBLIC_API TaintOperation
JS_GetTaintOperation(JSContext* cx, const char* sink)
{
  return TaintOperationFromContext(cx, sink);
}

JS_PUBLIC_API void
JS_ReportTaintSink(JSContext* cx, JS::HandleValue val, const char* sink)
{
  RootedValue arg(cx);
  arg.setNull();
  JS_ReportTaintSink(cx, val, sink, arg);
}

JS_PUBLIC_API void
JS_ReportTaintSink(JSContext* cx, JS::HandleString str, const char* sink)
{
  RootedValue arg(cx);
  arg.setNull();
  JS_ReportTaintSink(cx, str, sink, arg);
}

<<<<<<< HEAD
    JS::AutoValueArray<3> arguments(cx);
    arguments[0].setString(str);
    arguments[1].setString(NewStringCopyZ<CanGC>(cx, sink));
    // |stack| can be null here, e.g. if we are called to report tainted <script> data
    if (stack)
        arguments[2].setObject(*stack);
    else
        arguments[2].setUndefined();
=======
JS_PUBLIC_API void
JS_ReportTaintSink(JSContext* cx, JS::HandleValue value, const char* sink, JS::HandleValue arg)
{
  if (value.isString()) {
    JSString *str = value.toString();
    if (str) {
      JS::RootedString strobj(cx, str);
      JS_ReportTaintSink(cx, strobj, sink, arg);
    }
  }
}

JS_PUBLIC_API void
JS_ReportTaintSink(JSContext* cx, JS::HandleString str, const char* sink, JS::HandleValue arg)
{
  const unsigned TAINT_REPORT_FUNCTION_SLOT = 5;

  if (!str->isTainted()) {
    return;
  }

  MOZ_ASSERT(!cx->isExceptionPending());

  // Print a message to stdout. Also include the current JS backtrace.
  auto& firstRange = *str->taint().begin();

  // std::cerr << "!!! Tainted flow into " << sink << " from " << firstRange.flow().source().name() << " !!!" << std::endl;
  // DumpBacktrace(cx);

  // Report a warning to show up on the web console
  JS_ReportWarningUTF8(cx, "Tainted flow from %s into %s!", firstRange.flow().source().name(), sink);

  // Extend the taint flow to include the sink function
  str->taint().extend(TaintOperationFromContext(cx, sink, arg));

  // Trigger a custom event that can be caught by an extension.
  // To simplify things, this part is implemented in JavaScript. Since we don't want to recompile
  // this code everytime we detect a tainted flow, we store the compiled function into a reserved
  // slot of the current global object.
  RootedFunction report(cx);

  JSObject* global = cx->global();
  MOZ_ASSERT(global->isNative());

  RootedValue slot(cx, JS_GetReservedSlot(global, TAINT_REPORT_FUNCTION_SLOT));
  if (slot.isUndefined()) {
    // Need to compile.
    const char* argnames[3] = {"str", "sink", "stack"};
    const char* funbody =
      "if (typeof window !== 'undefined' && typeof document !== 'undefined') {\n"
      "    var t = window;\n"
      "    if (location.protocol == 'javascript:' || location.protocol == 'data:' || location.protocol == 'about:') {\n"
      "        t = parent.window;\n"
      "    }\n"
      "    var pl;\n"
      "    try {\n"
      "        pl = parent.location.href;\n"
      "    } catch (e) {\n"
      "        pl = 'different origin';\n"
      "    }\n"
      "    var e = document.createEvent('CustomEvent');\n"
      "    e.initCustomEvent('__taintreport', true, false, {\n"
      "        subframe: t !== window,\n"
      "        loc: location.href,\n"
      "        parentloc: pl,\n"
      "        referrer: document.referrer,\n"
      "        str: str,\n"
      "        sink: sink,\n"
      "        stack: stack\n"
      "    });\n"
      "    t.dispatchEvent(e);\n"
      "}";
    CompileOptions options(cx);
    options.setFile("taint_reporting.js");

    RootedObjectVector emptyScopeChain(cx);
    report = CompileFunctionUtf8(cx, emptyScopeChain,
                                 options, "ReportTaintSink", 3,
                                 argnames, funbody, strlen(funbody));
    MOZ_ASSERT(report);

    // Store the compiled function into the current global object.
    JS_SetReservedSlot(global, TAINT_REPORT_FUNCTION_SLOT, ObjectValue(*report));
  } else {
    report = JS_ValueToFunction(cx, slot);
  }

  RootedObject stack(cx);
  if (!JS::CaptureCurrentStack(cx, &stack,
                               JS::StackCapture(JS::AllFrames()))) {
    JS_ReportErrorUTF8(cx, "Invalid stack object in CaptureCurrentStack!");
    return;
  }

  JS::AutoValueArray<3> arguments(cx);
  arguments[0].setString(str);
  arguments[1].setString(NewStringCopyZ<CanGC>(cx, sink));
  if (stack) {
    arguments[2].setObject(*stack);
  } else {
    arguments[2].setUndefined();
  }
>>>>>>> d377b6d7

  RootedValue rval(cx);
  JS_CallFunction(cx, nullptr, report, arguments, &rval);
  MOZ_ASSERT(!cx->isExceptionPending());
}

JS_PUBLIC_API bool JS::FinishIncrementalEncoding(JSContext* cx,
                                                 JS::HandleScript script,
                                                 TranscodeBuffer& buffer) {
  if (!script) {
    return false;
  }
  if (!script->scriptSource()->xdrFinalizeEncoder(buffer)) {
    return false;
  }
  return true;
}

bool JS::IsWasmModuleObject(HandleObject obj) {
  return obj->canUnwrapAs<WasmModuleObject>();
}

JS_PUBLIC_API RefPtr<JS::WasmModule> JS::GetWasmModule(HandleObject obj) {
  MOZ_ASSERT(JS::IsWasmModuleObject(obj));
  WasmModuleObject& mobj = obj->unwrapAs<WasmModuleObject>();
  return const_cast<wasm::Module*>(&mobj.module());
}

bool JS::DisableWasmHugeMemory() { return wasm::DisableHugeMemory(); }

JS_PUBLIC_API void JS::SetProcessLargeAllocationFailureCallback(
    JS::LargeAllocationFailureCallback lafc) {
  MOZ_ASSERT(!OnLargeAllocationFailure);
  OnLargeAllocationFailure = lafc;
}

JS_PUBLIC_API void JS::SetOutOfMemoryCallback(JSContext* cx,
                                              OutOfMemoryCallback cb,
                                              void* data) {
  cx->runtime()->oomCallback = cb;
  cx->runtime()->oomCallbackData = data;
}

JS::FirstSubsumedFrame::FirstSubsumedFrame(
    JSContext* cx, bool ignoreSelfHostedFrames /* = true */)
    : JS::FirstSubsumedFrame(cx, cx->realm()->principals(),
                             ignoreSelfHostedFrames) {}

JS_PUBLIC_API bool JS::CaptureCurrentStack(
    JSContext* cx, JS::MutableHandleObject stackp,
    JS::StackCapture&& capture /* = JS::StackCapture(JS::AllFrames()) */) {
  AssertHeapIsIdle();
  CHECK_THREAD(cx);
  MOZ_RELEASE_ASSERT(cx->realm());

  Realm* realm = cx->realm();
  Rooted<SavedFrame*> frame(cx);
  if (!realm->savedStacks().saveCurrentStack(cx, &frame, std::move(capture))) {
    return false;
  }
  stackp.set(frame.get());
  return true;
}

JS_PUBLIC_API bool JS::CopyAsyncStack(JSContext* cx,
                                      JS::HandleObject asyncStack,
                                      JS::HandleString asyncCause,
                                      JS::MutableHandleObject stackp,
                                      const Maybe<size_t>& maxFrameCount) {
  AssertHeapIsIdle();
  CHECK_THREAD(cx);
  MOZ_RELEASE_ASSERT(cx->realm());

  js::AssertObjectIsSavedFrameOrWrapper(cx, asyncStack);
  Realm* realm = cx->realm();
  Rooted<SavedFrame*> frame(cx);
  if (!realm->savedStacks().copyAsyncStack(cx, asyncStack, asyncCause, &frame,
                                           maxFrameCount)) {
    return false;
  }
  stackp.set(frame.get());
  return true;
}

JS_PUBLIC_API Zone* JS::GetObjectZone(JSObject* obj) { return obj->zone(); }

JS_PUBLIC_API Zone* JS::GetNurseryStringZone(JSString* str) {
  MOZ_ASSERT(!str->isTenured());
  return str->zone();
}

JS_PUBLIC_API JS::TraceKind JS::GCThingTraceKind(void* thing) {
  MOZ_ASSERT(thing);
  return static_cast<js::gc::Cell*>(thing)->getTraceKind();
}

JS_PUBLIC_API void js::SetStackFormat(JSContext* cx, js::StackFormat format) {
  cx->runtime()->setStackFormat(format);
}

JS_PUBLIC_API js::StackFormat js::GetStackFormat(JSContext* cx) {
  return cx->runtime()->stackFormat();
}

namespace js {

JS_PUBLIC_API void NoteIntentionalCrash() {
#ifdef __linux__
  static bool* addr =
      reinterpret_cast<bool*>(dlsym(RTLD_DEFAULT, "gBreakpadInjectorEnabled"));
  if (addr) {
    *addr = false;
  }
#endif
}

}  // namespace js<|MERGE_RESOLUTION|>--- conflicted
+++ resolved
@@ -6035,16 +6035,6 @@
   JS_ReportTaintSink(cx, str, sink, arg);
 }
 
-<<<<<<< HEAD
-    JS::AutoValueArray<3> arguments(cx);
-    arguments[0].setString(str);
-    arguments[1].setString(NewStringCopyZ<CanGC>(cx, sink));
-    // |stack| can be null here, e.g. if we are called to report tainted <script> data
-    if (stack)
-        arguments[2].setObject(*stack);
-    else
-        arguments[2].setUndefined();
-=======
 JS_PUBLIC_API void
 JS_ReportTaintSink(JSContext* cx, JS::HandleValue value, const char* sink, JS::HandleValue arg)
 {
@@ -6147,7 +6137,6 @@
   } else {
     arguments[2].setUndefined();
   }
->>>>>>> d377b6d7
 
   RootedValue rval(cx);
   JS_CallFunction(cx, nullptr, report, arguments, &rval);
