--- conflicted
+++ resolved
@@ -5741,9 +5741,6 @@
 js_Date(JSContext *cx, JSObject *obj, uintN argc, jsval *argv, jsval *rval);
 
 bool
-<<<<<<< HEAD
-TraceRecorder::functionCall(bool constructing, uintN argc)
-=======
 TraceRecorder::getClassPrototype(JSObject* ctor, LIns*& proto_ins)
 {
     jsval pval;
@@ -5799,8 +5796,7 @@
 }
 
 bool
-TraceRecorder::functionCall(bool constructing)
->>>>>>> 56b4b106
+TraceRecorder::functionCall(bool constructing, uintN argc)
 {
     JSStackFrame* fp = cx->fp;
     jsbytecode *pc = fp->regs->pc;
