--- conflicted
+++ resolved
@@ -2416,11 +2416,7 @@
 
 #if defined(DEBUG) && (defined(NANOJIT_IA32) || (defined(NANOJIT_AMD64) && defined(__GNUC__)))
     uint64 cycles = rdtsc() - start;
-<<<<<<< HEAD
 #elif defined(DEBUG)
-=======
-#else
->>>>>>> 09b03c78
     uint64 cycles = 0;
 #endif
 
