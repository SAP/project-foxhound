/* -*- Mode: C++; tab-width: 8; indent-tabs-mode: nil; c-basic-offset: 2 -*-
 * vim: set ts=8 sts=2 et sw=2 tw=80:
 */
#include "jstaint.h"

<<<<<<< HEAD
#include <algorithm>
=======
#include "vm/NumberObject.h"

>>>>>>> 455d3613
#include <iostream>
#include <locale>
#include <string>
#include <utility>

#include "jsapi.h"
#include "js/Array.h"
#include "js/UniquePtr.h"
#include "vm/FrameIter.h"
#include "vm/JSContext.h"
#include "vm/JSFunction.h"
#include "vm/StringType.h"

using namespace JS;

const size_t max_length = 128;
const size_t copy_length = (max_length/2)-2;

static std::u16string ascii2utf16(const std::string& str) {
  std::u16string res;
  for (auto c : str)
    res.push_back(static_cast<char16_t>(c));
  return res;
}

std::u16string JS::taintarg_char(JSContext* cx, const char16_t ch)
{
  return std::u16string(1, ch);
}

std::u16string JS::taintarg(JSContext* cx, const char16_t* str)
{
  return std::u16string(str);
}

std::u16string JS::taintarg_full(JSContext* cx, HandleString str)
{
  if (!str) {
    return std::u16string();
  }
  JSLinearString* linear = str->ensureLinear(cx);
  if (!linear)
    return std::u16string();

  js::UniquePtr<char16_t, JS::FreePolicy> buf(cx->pod_malloc<char16_t>(linear->length()));
  js::CopyChars(buf.get(), *linear);
  return std::u16string(buf.get(), linear->length());
}

std::u16string JS::taintarg(JSContext* cx, HandleString str)
{
  if (!str) {
    return std::u16string();
  }

  size_t len = str->length();
  JSLinearString* linear = str->ensureLinear(cx);
  if (!linear)
    return std::u16string();

  js::UniquePtr<char16_t, JS::FreePolicy> buf(cx->pod_malloc<char16_t>(len));
  js::CopyChars(buf.get(), *linear);
  if(len > max_length) {
    // Taintfox was crashing after startup after copying start and end
    // of the long strings, so disable copying here
    // TODO: work out why windows doesn't like this...
    // Update: this also caused issues with some URLs causing crashes
    // I have a feeling there are some encoding/length issues
#  if 1 //defined(_WIN32)
    return std::u16string(buf.get(), max_length);
#  else
    std::u16string result(buf.get(), copy_length);
    result.append(u"....");
    result.append(std::u16string(buf.get(), len - copy_length, copy_length));
    return result;
#  endif
  }
  return std::u16string(buf.get(), len);
}

std::u16string JS::taintarg_jsstring(JSContext* cx, JSString* const& str)
{
  if (!str) {
    return std::u16string();
  }

  size_t len = str->length();
  JSLinearString* linear = str->ensureLinear(cx);
  if (!linear)
    return std::u16string();

  js::UniquePtr<char16_t, JS::FreePolicy> buf(cx->pod_malloc<char16_t>(len));
  js::CopyChars(buf.get(), *linear);
  if(len > max_length) {
    // Taintfox was crashing after startup after copying start and end
    // of the long strings, so disable copying here
    // TODO: work out why windows doesn't like this...
    // Update: this also caused issues with some URLs causing crashes
    // I have a feeling there are some encoding/length issues
#  if 1 //defined(_WIN32)
    return std::u16string(buf.get(), max_length);
#  else
    std::u16string result(buf.get(), copy_length);
    result.append(u"....");
    result.append(std::u16string(buf.get(), len - copy_length, copy_length));
    return result;
#  endif
  }
  return std::u16string(buf.get(), len);
}

std::u16string JS::taintarg_jsstring_full(JSContext* cx, JSString* const& str)
{
  if (!str) {
    return std::u16string();
  }
  JSLinearString* linear = str->ensureLinear(cx);
  if (!linear)
    return std::u16string();

  js::UniquePtr<char16_t, JS::FreePolicy> buf(cx->pod_malloc<char16_t>(linear->length()));
  js::CopyChars(buf.get(), *linear);
  return std::u16string(buf.get(), linear->length());
}

std::u16string JS::taintarg(JSContext* cx, HandleObject obj)
{
  RootedValue val(cx, ObjectValue(*obj));
  RootedString str(cx, ToString(cx, val));
  if (!str)
    return std::u16string();
  return taintarg(cx, str);
}

std::u16string JS::taintarg(JSContext* cx, HandleValue val)
{
  RootedString str(cx, ToString(cx, val));
  if (!str)
    return std::u16string();
  return taintarg(cx, str);
}

std::u16string JS::taintarg(JSContext* cx, int32_t num)
{
  RootedValue val(cx, Int32Value(num));
  return taintarg(cx, val);
}

std::vector<std::u16string> JS::taintargs(JSContext* cx, HandleValue val)
{
  std::vector<std::u16string> args;
  bool isArray;

  if (!IsArrayObject(cx, val, &isArray)) {
    return args;
  }

  if (isArray) {
    RootedObject array(cx, &val.toObject());
    uint32_t length;
    if (!GetArrayLength(cx, array, &length)) {
      return args;
    }
    for (uint32_t i = 0; i < length; ++i) {
      RootedValue v(cx);
      if (!JS_GetElement(cx, array, i, &v)) {
        continue;
      }
      args.push_back(taintarg(cx, v));
    }
  } else {
    args.push_back(taintarg(cx, val));
  }
  return args;
}

std::vector<std::u16string> JS::taintargs(JSContext* cx, HandleString str1, HandleString str2)
{
  std::vector<std::u16string> args;
  args.push_back(taintarg(cx, str1));
  args.push_back(taintarg(cx, str2));
  return args;
}

std::vector<std::u16string> JS::taintargs(JSContext* cx, HandleString arg)
{
  std::vector<std::u16string> args;
  args.push_back(taintarg(cx, arg));
  return args;
}

std::vector<std::u16string> JS::taintargs_jsstring(JSContext* cx, JSString* const& arg) 
{
  std::vector<std::u16string> args;
  args.push_back(taintarg_jsstring(cx, arg));
  return args;
}

std::vector<std::u16string> JS::taintargs_jsstring(JSContext* cx, JSString* const& str1, JSString* const& str2)
{
  std::vector<std::u16string> args;
  args.push_back(taintarg_jsstring(cx, str1));
  args.push_back(taintarg_jsstring(cx, str2));
  return args;
}

TaintLocation JS::TaintLocationFromContext(JSContext* cx)
{
  if (!cx) {
    return TaintLocation();
  }

  const char* filename = NULL;
  uint32_t line;
  uint32_t pos;
  RootedString function(cx);

  for (js::AllFramesIter i(cx); !i.done(); ++i) {
    if (i.hasScript()) {
      filename = JS_GetScriptFilename(i.script());
      line = PCToLineNumber(i.script(), i.pc(), &pos);
    } else {
      filename = i.filename();
      line = i.computeLine(&pos);
    }

    if (i.maybeFunctionDisplayAtom()) {
      function = i.maybeFunctionDisplayAtom();
    } else {
      function = cx->emptyString();
    }

    // Keep going down the stack if the function is self hosted
    if (strcmp(filename, "self-hosted") != 0) {
      break;
    }
  }

  if (filename == NULL) {
    return TaintLocation();
  }

  return TaintLocation(ascii2utf16(std::string(filename)), line, pos, taintarg(cx, function));
}

TaintOperation JS::TaintOperationFromContext(JSContext* cx, const char* name, bool is_native, JS::HandleValue args) {
  return TaintOperation(name, is_native, TaintLocationFromContext(cx), taintargs(cx, args));
}

TaintOperation JS::TaintOperationFromContext(JSContext* cx, const char* name, bool is_native, JS::HandleString arg ) {
  return TaintOperation(name, is_native, TaintLocationFromContext(cx), taintargs(cx, arg));
}

TaintOperation JS::TaintOperationFromContext(JSContext* cx, const char* name, bool is_native, JS::HandleString arg1, JS::HandleString arg2 ) {
  return TaintOperation(name, is_native, TaintLocationFromContext(cx), taintargs(cx, arg1, arg2));
}

TaintOperation JS::TaintOperationFromContextJSString(JSContext* cx, const char* name, bool is_native, JSString* const& arg ) {
  return TaintOperation(name, is_native, TaintLocationFromContext(cx), taintargs_jsstring(cx, arg));
}

TaintOperation JS::TaintOperationFromContextJSString(JSContext* cx, const char* name, bool is_native, JSString* const& arg1, JSString* const& arg2) { 
  return TaintOperation(name, is_native, TaintLocationFromContext(cx), taintargs_jsstring(cx, arg1, arg2));
}


TaintOperation JS::TaintOperationConcat(JSContext* cx, const char* name, bool is_native,
                                             JS::HandleString arg1, JS::HandleString arg2) {
  std::vector<std::u16string> args = taintargs(cx, arg1, arg2);
  std::u16string whichStringsAreTainted = u"tainted:";
  if (arg1->isTainted()) {
    whichStringsAreTainted.append(u"L");
  }
  if (arg2->isTainted()) {
    whichStringsAreTainted.append(u"R");
  }
  args.push_back(whichStringsAreTainted);
  return TaintOperation(name, is_native, TaintLocationFromContext(cx), args);
}

TaintOperation JS::TaintOperationConcat(JSContext* cx, const char* name, bool is_native,
                                             JSString* const& arg1, JSString* const & arg2) {
  std::vector<std::u16string> args = taintargs_jsstring(cx, arg1, arg2);
  std::u16string whichStringsAreTainted = u"tainted:";
  if (arg1->isTainted()) {
    whichStringsAreTainted.append(u"L");
  }
  if (arg2->isTainted()) {
    whichStringsAreTainted.append(u"R");
  }
  args.push_back(whichStringsAreTainted);
  return TaintOperation(name, is_native, TaintLocationFromContext(cx), args);
}

TaintOperation JS::TaintOperationFromContext(JSContext* cx, const char* name, bool is_native) {
  return TaintOperation(name, is_native, TaintLocationFromContext(cx));
}


void JS::MarkTaintedFunctionArguments(JSContext* cx, JSFunction* function, const CallArgs& args)
{
  if (!function)
    return;

  RootedValue name(cx);
  if (function->displayAtom()) {
    name = StringValue(function->displayAtom());
  }

  RootedFunction fun(cx, function);

  std::u16string sourceinfo(u"unknown");
  if (fun->isInterpreted() && fun->hasBaseScript()) {
    RootedScript script(cx, JSFunction::getOrCreateScript(cx, fun));
    if (script) {
      int lineno = script->lineno();
      js::ScriptSource* source = script->scriptSource();
      if (source && source->filename()) {
        std::string filename(source->filename());
        sourceinfo = ascii2utf16(filename) + u":" + ascii2utf16(std::to_string(lineno));
      }
    }
  }

  TaintLocation location = TaintLocationFromContext(cx);
  for (unsigned i = 0; i < args.length(); i++) {
    if (args[i].isString()) {
      RootedString arg(cx, args[i].toString());
      if (arg->isTainted()) {
        arg->taint().extend(
          TaintOperation("function", location,
                         { taintarg(cx, name), sourceinfo, taintarg(cx, i), taintarg(cx, args.length()) } ));
      }
    }
  }
}

bool js::isTaintedNumber(const Value& val)
{
    if (val.isObject() && val.toObject().is<NumberObject>()) {
        NumberObject& number = val.toObject().as<NumberObject>();
        return number.isTainted();
    }
    return false;
}

TaintFlow js::getNumberTaint(const Value& val)
{
    if (val.isObject() && val.toObject().is<NumberObject>()) {
        NumberObject& number = val.toObject().as<NumberObject>();
        return number.taint();
    }
    return TaintFlow(nullptr);
}

bool js::isAnyTaintedNumber(const Value& val1, const Value& val2)
{
    return isTaintedNumber(val1) || isTaintedNumber(val2);
}

TaintFlow js::getAnyNumberTaint(const Value& val1, const Value& val2)
{
    if (isTaintedNumber(val1))
        return getNumberTaint(val1);
    else
        return getNumberTaint(val2);
}

// Print a message to stdout.
void JS::TaintFoxReport(JSContext* cx, const char* msg)
{
  JS_ReportWarningUTF8(cx, "%s", msg);
}<|MERGE_RESOLUTION|>--- conflicted
+++ resolved
@@ -3,12 +3,7 @@
  */
 #include "jstaint.h"
 
-<<<<<<< HEAD
 #include <algorithm>
-=======
-#include "vm/NumberObject.h"
-
->>>>>>> 455d3613
 #include <iostream>
 #include <locale>
 #include <string>
@@ -20,6 +15,7 @@
 #include "vm/FrameIter.h"
 #include "vm/JSContext.h"
 #include "vm/JSFunction.h"
+#include "vm/NumberObject.h"
 #include "vm/StringType.h"
 
 using namespace JS;
@@ -346,7 +342,7 @@
   }
 }
 
-bool js::isTaintedNumber(const Value& val)
+bool JS::isTaintedNumber(const Value& val)
 {
     if (val.isObject() && val.toObject().is<NumberObject>()) {
         NumberObject& number = val.toObject().as<NumberObject>();
@@ -355,26 +351,27 @@
     return false;
 }
 
-TaintFlow js::getNumberTaint(const Value& val)
+TaintFlow JS::getNumberTaint(const Value& val)
 {
     if (val.isObject() && val.toObject().is<NumberObject>()) {
         NumberObject& number = val.toObject().as<NumberObject>();
         return number.taint();
     }
-    return TaintFlow(nullptr);
-}
-
-bool js::isAnyTaintedNumber(const Value& val1, const Value& val2)
+    return TaintFlow();
+}
+
+bool JS::isAnyTaintedNumber(const Value& val1, const Value& val2)
 {
     return isTaintedNumber(val1) || isTaintedNumber(val2);
 }
 
-TaintFlow js::getAnyNumberTaint(const Value& val1, const Value& val2)
-{
-    if (isTaintedNumber(val1))
-        return getNumberTaint(val1);
-    else
-        return getNumberTaint(val2);
+TaintFlow JS::getAnyNumberTaint(const Value& val1, const Value& val2)
+{
+  if (isTaintedNumber(val1)) {
+    return getNumberTaint(val1);
+  } else {
+    return getNumberTaint(val2);
+  }
 }
 
 // Print a message to stdout.
