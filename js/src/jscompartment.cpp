--- conflicted
+++ resolved
@@ -294,17 +294,11 @@
         if (!chars.init(cx, str))
             return nullptr;
 
-<<<<<<< HEAD
         copy = chars.isLatin1()
-               ? NewStringCopyN<CanGC>(cx, chars.latin1Range().start().get(), len)
-               : NewStringCopyNDontDeflate<CanGC>(cx, chars.twoByteRange().start().get(), len);
+               ? NewStringCopyN<CanGC>(cx, chars.latin1Range().begin().get(), len)
+               : NewStringCopyNDontDeflate<CanGC>(cx, chars.twoByteRange().begin().get(), len);
         copy->setTaint(str->taint());
         return copy;
-=======
-        return chars.isLatin1()
-               ? NewStringCopyN<CanGC>(cx, chars.latin1Range().begin().get(), len)
-               : NewStringCopyNDontDeflate<CanGC>(cx, chars.twoByteRange().begin().get(), len);
->>>>>>> 95d2934a
     }
 
     if (str->hasLatin1Chars()) {
