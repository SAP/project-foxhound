/* -*- Mode: C++; tab-width: 4; indent-tabs-mode: nil; c-basic-offset: 4 -*-
 * vim: set ts=4 sw=4 et tw=99:
 *
 * ***** BEGIN LICENSE BLOCK *****
 * Version: MPL 1.1/GPL 2.0/LGPL 2.1
 *
 * The contents of this file are subject to the Mozilla Public License Version
 * 1.1 (the "License"); you may not use this file except in compliance with
 * the License. You may obtain a copy of the License at
 * http://www.mozilla.org/MPL/
 *
 * Software distributed under the License is distributed on an "AS IS" basis,
 * WITHOUT WARRANTY OF ANY KIND, either express or implied. See the License
 * for the specific language governing rights and limitations under the
 * License.
 *
 * The Original Code is Mozilla SpiderMonkey JavaScript 1.9 code, released
 * May 28, 2008.
 *
 * The Initial Developer of the Original Code is
 *   Mozilla Foundation
 * Portions created by the Initial Developer are Copyright (C) 2010
 * the Initial Developer. All Rights Reserved.
 *
 * Contributor(s):
 *   Andreas Gal <gal@mozilla.com>
 *
 * Alternatively, the contents of this file may be used under the terms of
 * either of the GNU General Public License Version 2 or later (the "GPL"),
 * or the GNU Lesser General Public License Version 2.1 or later (the "LGPL"),
 * in which case the provisions of the GPL or the LGPL are applicable instead
 * of those above. If you wish to allow use of your version of this file only
 * under the terms of either the GPL or the LGPL, and not to allow others to
 * use your version of this file under the terms of the MPL, indicate your
 * decision by deleting the provisions above and replace them with the notice
 * and other provisions required by the GPL or the LGPL. If you do not delete
 * the provisions above, a recipient may use your version of this file under
 * the terms of any one of the MPL, the GPL or the LGPL.
 *
 * ***** END LICENSE BLOCK ***** */

#ifndef jswrapper_h___
#define jswrapper_h___

#include "jsapi.h"
#include "jsproxy.h"

/* No-op wrapper handler base class. */
class JSWrapper : public js::JSProxyHandler {
    void *mKind;
  protected:
    explicit JS_FRIEND_API(JSWrapper(void *kind));

  public:
    JS_FRIEND_API(virtual ~JSWrapper());

    /* ES5 Harmony fundamental proxy traps. */
    virtual JS_FRIEND_API(bool) getPropertyDescriptor(JSContext *cx, JSObject *proxy, jsid id,
                                                      PropertyDescriptor *desc);
    virtual JS_FRIEND_API(bool) getOwnPropertyDescriptor(JSContext *cx, JSObject *proxy, jsid id,
                                                         PropertyDescriptor *desc);
    virtual JS_FRIEND_API(bool) defineProperty(JSContext *cx, JSObject *proxy, jsid id,
                                               PropertyDescriptor *desc);
    virtual JS_FRIEND_API(bool) getOwnPropertyNames(JSContext *cx, JSObject *proxy,
                                                    js::AutoValueVector &props);
    virtual JS_FRIEND_API(bool) delete_(JSContext *cx, JSObject *proxy, jsid id, bool *bp);
<<<<<<< HEAD
    virtual JS_FRIEND_API(bool) enumerate(JSContext *cx, JSObject *proxy, JSIdArray **idap);
    virtual JS_FRIEND_API(bool) fix(JSContext *cx, JSObject *proxy, Value *vp);
=======
    virtual JS_FRIEND_API(bool) enumerate(JSContext *cx, JSObject *proxy, js::AutoValueVector &props);
    virtual JS_FRIEND_API(bool) fix(JSContext *cx, JSObject *proxy, jsval *vp);
>>>>>>> 52e11d5d

    /* ES5 Harmony derived proxy traps. */
    virtual JS_FRIEND_API(bool) has(JSContext *cx, JSObject *proxy, jsid id, bool *bp);
    virtual JS_FRIEND_API(bool) hasOwn(JSContext *cx, JSObject *proxy, jsid id, bool *bp);
    virtual JS_FRIEND_API(bool) get(JSContext *cx, JSObject *proxy, JSObject *receiver, jsid id,
                                    Value *vp);
    virtual JS_FRIEND_API(bool) set(JSContext *cx, JSObject *proxy, JSObject *receiver, jsid id,
<<<<<<< HEAD
                                    Value *vp);
    virtual JS_FRIEND_API(bool) enumerateOwn(JSContext *cx, JSObject *proxy, JSIdArray **idap);
    virtual JS_FRIEND_API(bool) iterate(JSContext *cx, JSObject *proxy, uintN flags, Value *vp);
=======
                                    jsval *vp);
    virtual JS_FRIEND_API(bool) enumerateOwn(JSContext *cx, JSObject *proxy, js::AutoValueVector &props);
    virtual JS_FRIEND_API(bool) iterate(JSContext *cx, JSObject *proxy, uintN flags, jsval *vp);
>>>>>>> 52e11d5d

    /* Spidermonkey extensions. */
    virtual JS_FRIEND_API(void) trace(JSTracer *trc, JSObject *proxy);

    static JS_FRIEND_API(JSWrapper) singleton;

    static JS_FRIEND_API(JSObject *) New(JSContext *cx, JSObject *obj,
                                         JSObject *proto, JSObject *parent,
                                         JSProxyHandler *handler);

    inline void *kind() {
        return mKind;
    }

<<<<<<< HEAD
    inline JSObject *wrappedObject(JSObject *proxy) {
        return mWrappedObject ? mWrappedObject : proxy->getProxyPrivate().asObjectOrNull();
=======
    static inline JSObject *wrappedObject(JSObject *proxy) {
        return JSVAL_TO_OBJECT(proxy->getProxyPrivate());
>>>>>>> 52e11d5d
    }
};

/* Base class for all cross compartment wrapper handlers. */
class JSCrossCompartmentWrapper : public JSWrapper {
  protected:
    JS_FRIEND_API(JSCrossCompartmentWrapper());

  public:
    typedef enum { GET, SET } Mode;

    virtual JS_FRIEND_API(~JSCrossCompartmentWrapper());

    /* ES5 Harmony fundamental proxy traps. */
    virtual bool getPropertyDescriptor(JSContext *cx, JSObject *proxy, jsid id,
                                       JSPropertyDescriptor *desc);
    virtual bool getOwnPropertyDescriptor(JSContext *cx, JSObject *proxy, jsid id,
                                          JSPropertyDescriptor *desc);
    virtual bool defineProperty(JSContext *cx, JSObject *proxy, jsid id,
                                JSPropertyDescriptor *desc);
    virtual bool getOwnPropertyNames(JSContext *cx, JSObject *proxy, js::AutoValueVector &props);
    virtual bool delete_(JSContext *cx, JSObject *proxy, jsid id, bool *bp);
    virtual bool enumerate(JSContext *cx, JSObject *proxy, js::AutoValueVector &props);

    /* ES5 Harmony derived proxy traps. */
    virtual bool has(JSContext *cx, JSObject *proxy, jsid id, bool *bp);
    virtual bool hasOwn(JSContext *cx, JSObject *proxy, jsid id, bool *bp);
    virtual bool get(JSContext *cx, JSObject *proxy, JSObject *receiver, jsid id, jsval *vp);
    virtual bool set(JSContext *cx, JSObject *proxy, JSObject *receiver, jsid id, jsval *vp);
    virtual bool enumerateOwn(JSContext *cx, JSObject *proxy, js::AutoValueVector &props);
    virtual bool iterate(JSContext *cx, JSObject *proxy, uintN flags, jsval *vp);

    /* Spidermonkey extensions. */
    virtual bool call(JSContext *cx, JSObject *proxy, uintN argc, jsval *vp);
    virtual bool construct(JSContext *cx, JSObject *proxy, JSObject *receiver,
                           uintN argc, jsval *argv, jsval *rval);
    virtual JSString *obj_toString(JSContext *cx, JSObject *proxy);
    virtual JSString *fun_toString(JSContext *cx, JSObject *proxy, uintN indent);

    /* Policy enforcement traps. */
    virtual bool enter(JSContext *cx, JSObject *proxy, jsid id, Mode mode);
    virtual void leave(JSContext *cx, JSObject *proxy);

    static JSCrossCompartmentWrapper singleton;

    /* Default id used for filter when the trap signature does not contain an id. */
    static const jsid id = JSVAL_VOID;
};

namespace js {

class AutoCompartment
{
  public:
    JSContext * const context;
    JSCompartment * const origin;
    JSObject * const target;
    JSCompartment * const destination;
  private:
    LazilyConstructed<ExecuteFrameGuard> frame;
    JSFrameRegs regs;
    JSRegExpStatics statics;
    AutoValueRooter input;

  public:
    AutoCompartment(JSContext *cx, JSObject *target);
    ~AutoCompartment();

    bool entered() const { return context->compartment == destination; }
    bool enter();
    void leave();

    jsval *getvp() {
        JS_ASSERT(entered());
        return frame.ref().getvp();
    }

  private:
    // Prohibit copying.
    AutoCompartment(const AutoCompartment &);
    AutoCompartment & operator=(const AutoCompartment &);
};

extern JSObject *
TransparentObjectWrapper(JSContext *cx, JSObject *obj, JSObject *wrappedProto);

}

#endif<|MERGE_RESOLUTION|>--- conflicted
+++ resolved
@@ -64,13 +64,8 @@
     virtual JS_FRIEND_API(bool) getOwnPropertyNames(JSContext *cx, JSObject *proxy,
                                                     js::AutoValueVector &props);
     virtual JS_FRIEND_API(bool) delete_(JSContext *cx, JSObject *proxy, jsid id, bool *bp);
-<<<<<<< HEAD
-    virtual JS_FRIEND_API(bool) enumerate(JSContext *cx, JSObject *proxy, JSIdArray **idap);
+    virtual JS_FRIEND_API(bool) enumerate(JSContext *cx, JSObject *proxy, js::AutoValueVector &props);
     virtual JS_FRIEND_API(bool) fix(JSContext *cx, JSObject *proxy, Value *vp);
-=======
-    virtual JS_FRIEND_API(bool) enumerate(JSContext *cx, JSObject *proxy, js::AutoValueVector &props);
-    virtual JS_FRIEND_API(bool) fix(JSContext *cx, JSObject *proxy, jsval *vp);
->>>>>>> 52e11d5d
 
     /* ES5 Harmony derived proxy traps. */
     virtual JS_FRIEND_API(bool) has(JSContext *cx, JSObject *proxy, jsid id, bool *bp);
@@ -78,15 +73,9 @@
     virtual JS_FRIEND_API(bool) get(JSContext *cx, JSObject *proxy, JSObject *receiver, jsid id,
                                     Value *vp);
     virtual JS_FRIEND_API(bool) set(JSContext *cx, JSObject *proxy, JSObject *receiver, jsid id,
-<<<<<<< HEAD
                                     Value *vp);
-    virtual JS_FRIEND_API(bool) enumerateOwn(JSContext *cx, JSObject *proxy, JSIdArray **idap);
+    virtual JS_FRIEND_API(bool) enumerateOwn(JSContext *cx, JSObject *proxy, js::AutoValueVector &props);
     virtual JS_FRIEND_API(bool) iterate(JSContext *cx, JSObject *proxy, uintN flags, Value *vp);
-=======
-                                    jsval *vp);
-    virtual JS_FRIEND_API(bool) enumerateOwn(JSContext *cx, JSObject *proxy, js::AutoValueVector &props);
-    virtual JS_FRIEND_API(bool) iterate(JSContext *cx, JSObject *proxy, uintN flags, jsval *vp);
->>>>>>> 52e11d5d
 
     /* Spidermonkey extensions. */
     virtual JS_FRIEND_API(void) trace(JSTracer *trc, JSObject *proxy);
@@ -101,13 +90,8 @@
         return mKind;
     }
 
-<<<<<<< HEAD
-    inline JSObject *wrappedObject(JSObject *proxy) {
-        return mWrappedObject ? mWrappedObject : proxy->getProxyPrivate().asObjectOrNull();
-=======
     static inline JSObject *wrappedObject(JSObject *proxy) {
         return JSVAL_TO_OBJECT(proxy->getProxyPrivate());
->>>>>>> 52e11d5d
     }
 };
 
