/* -*- Mode: C++; tab-width: 8; indent-tabs-mode: nil; c-basic-offset: 2 -*-
 * vim: set ts=8 sts=2 et sw=2 tw=80:
 * This Source Code Form is subject to the terms of the Mozilla Public
 * License, v. 2.0. If a copy of the MPL was not distributed with this
 * file, You can obtain one at http://mozilla.org/MPL/2.0/. */

#ifndef jsfriendapi_h
#define jsfriendapi_h

#include "mozilla/Atomics.h"
#include "mozilla/Casting.h"
#include "mozilla/Maybe.h"
#include "mozilla/MemoryReporting.h"
#include "mozilla/UniquePtr.h"
#include "Taint.h"

#include "jspubtd.h"

#include "js/CallArgs.h"
#include "js/CallNonGenericMethod.h"
#include "js/CharacterEncoding.h"
#include "js/Class.h"
#include "js/ErrorReport.h"
#include "js/HeapAPI.h"
#include "js/StableStringChars.h"
#include "js/TypeDecls.h"
#include "js/Utility.h"

<<<<<<< HEAD
=======
#ifndef JS_STACK_GROWTH_DIRECTION
#  ifdef __hppa
#    define JS_STACK_GROWTH_DIRECTION (1)
#  else
#    define JS_STACK_GROWTH_DIRECTION (-1)
#  endif
#endif
>>>>>>> 030f2d6b

#if JS_STACK_GROWTH_DIRECTION > 0
#  define JS_CHECK_STACK_SIZE(limit, sp) (MOZ_LIKELY((uintptr_t)(sp) < (limit)))
#else
#  define JS_CHECK_STACK_SIZE(limit, sp) (MOZ_LIKELY((uintptr_t)(sp) > (limit)))
#endif

struct JSErrorFormatString;
struct JSJitInfo;

namespace JS {
template <class T>
class Heap;
} /* namespace JS */

namespace js {
class JS_FRIEND_API BaseProxyHandler;
class InterpreterFrame;
} /* namespace js */

extern JS_FRIEND_API void JS_SetGrayGCRootsTracer(JSContext* cx,
                                                  JSTraceDataOp traceOp,
                                                  void* data);

extern JS_FRIEND_API JSObject* JS_FindCompilationScope(JSContext* cx,
                                                       JS::HandleObject obj);

extern JS_FRIEND_API JSFunction* JS_GetObjectFunction(JSObject* obj);

extern JS_FRIEND_API bool JS_SplicePrototype(JSContext* cx,
                                             JS::HandleObject obj,
                                             JS::HandleObject proto);

extern JS_FRIEND_API JSObject* JS_NewObjectWithUniqueType(
    JSContext* cx, const JSClass* clasp, JS::HandleObject proto);

/**
 * Allocate an object in exactly the same way as JS_NewObjectWithGivenProto, but
 * without invoking the metadata callback on it.  This allows creation of
 * internal bookkeeping objects that are guaranteed to not have metadata
 * attached to them.
 */
extern JS_FRIEND_API JSObject* JS_NewObjectWithoutMetadata(
    JSContext* cx, const JSClass* clasp, JS::Handle<JSObject*> proto);

extern JS_FRIEND_API bool JS_NondeterministicGetWeakMapKeys(
    JSContext* cx, JS::HandleObject obj, JS::MutableHandleObject ret);

extern JS_FRIEND_API bool JS_NondeterministicGetWeakSetKeys(
    JSContext* cx, JS::HandleObject obj, JS::MutableHandleObject ret);

// Raw JSScript* because this needs to be callable from a signal handler.
extern JS_FRIEND_API unsigned JS_PCToLineNumber(JSScript* script,
                                                jsbytecode* pc,
                                                unsigned* columnp = nullptr);

/**
 * Determine whether the given object is backed by a DeadObjectProxy.
 *
 * Such objects hold no other objects (they have no outgoing reference edges)
 * and will throw if you touch them (e.g. by reading/writing a property).
 */
extern JS_FRIEND_API bool JS_IsDeadWrapper(JSObject* obj);

/**
 * Creates a new dead wrapper object in the given scope. To be used when
 * attempting to wrap objects from scopes which are already dead.
 *
 * If origObject is passed, it must be an proxy object, and will be
 * used to determine the characteristics of the new dead wrapper.
 */
extern JS_FRIEND_API JSObject* JS_NewDeadWrapper(
    JSContext* cx, JSObject* origObject = nullptr);

namespace js {

/**
 * Get the script private value associated with an object, if any.
 *
 * The private value is set with SetScriptPrivate() or SetModulePrivate() and is
 * internally stored on the relevant ScriptSourceObject.
 *
 * This is used by the cycle collector to trace through
 * ScriptSourceObjects. This allows private values to contain an nsISupports
 * pointer and hence support references to cycle collected C++ objects.
 */
JS_FRIEND_API JS::Value MaybeGetScriptPrivate(JSObject* object);

}  // namespace js

/*
 * Used by the cycle collector to trace through a shape or object group and
 * all cycle-participating data it reaches, using bounded stack space.
 */
extern JS_FRIEND_API void JS_TraceShapeCycleCollectorChildren(
    JS::CallbackTracer* trc, JS::GCCellPtr shape);
extern JS_FRIEND_API void JS_TraceObjectGroupCycleCollectorChildren(
    JS::CallbackTracer* trc, JS::GCCellPtr group);

/*
 * Telemetry reasons passed to the accumulate telemetry callback.
 *
 * It's OK for these enum values to change as they will be mapped to a fixed
 * member of the mozilla::Telemetry::HistogramID enum by the callback.
 */
enum {
  JS_TELEMETRY_GC_REASON,
  JS_TELEMETRY_GC_IS_ZONE_GC,
  JS_TELEMETRY_GC_MS,
  JS_TELEMETRY_GC_BUDGET_MS,
  JS_TELEMETRY_GC_BUDGET_OVERRUN,
  JS_TELEMETRY_GC_ANIMATION_MS,
  JS_TELEMETRY_GC_MAX_PAUSE_MS_2,
  JS_TELEMETRY_GC_MARK_MS,
  JS_TELEMETRY_GC_SWEEP_MS,
  JS_TELEMETRY_GC_COMPACT_MS,
  JS_TELEMETRY_GC_MARK_ROOTS_MS,
  JS_TELEMETRY_GC_MARK_GRAY_MS,
  JS_TELEMETRY_GC_SLICE_MS,
  JS_TELEMETRY_GC_SLOW_PHASE,
  JS_TELEMETRY_GC_SLOW_TASK,
  JS_TELEMETRY_GC_MMU_50,
  JS_TELEMETRY_GC_RESET,
  JS_TELEMETRY_GC_RESET_REASON,
  JS_TELEMETRY_GC_INCREMENTAL_DISABLED,
  JS_TELEMETRY_GC_NON_INCREMENTAL,
  JS_TELEMETRY_GC_NON_INCREMENTAL_REASON,
  JS_TELEMETRY_GC_SCC_SWEEP_TOTAL_MS,
  JS_TELEMETRY_GC_SCC_SWEEP_MAX_PAUSE_MS,
  JS_TELEMETRY_GC_MINOR_REASON,
  JS_TELEMETRY_GC_MINOR_REASON_LONG,
  JS_TELEMETRY_GC_MINOR_US,
  JS_TELEMETRY_GC_NURSERY_BYTES,
  JS_TELEMETRY_GC_PRETENURE_COUNT,
  JS_TELEMETRY_GC_NURSERY_PROMOTION_RATE,
  JS_TELEMETRY_GC_MARK_RATE,
  JS_TELEMETRY_PRIVILEGED_PARSER_COMPILE_LAZY_AFTER_MS,
  JS_TELEMETRY_WEB_PARSER_COMPILE_LAZY_AFTER_MS,
  JS_TELEMETRY_DEPRECATED_STRING_GENERICS,
  JS_TELEMETRY_END
};

typedef void (*JSAccumulateTelemetryDataCallback)(int id, uint32_t sample,
                                                  const char* key);

extern JS_FRIEND_API void JS_SetAccumulateTelemetryCallback(
    JSContext* cx, JSAccumulateTelemetryDataCallback callback);

/*
 * Use counter names passed to the accumulate use counter callback.
 *
 * It's OK to for these enum values to change as they will be mapped to a
 * fixed member of the mozilla::UseCounter enum by the callback.
 */

enum class JSUseCounter { ASMJS, WASM };

typedef void (*JSSetUseCounterCallback)(JSObject* obj, JSUseCounter counter);

extern JS_FRIEND_API void JS_SetSetUseCounterCallback(
    JSContext* cx, JSSetUseCounterCallback callback);

extern JS_FRIEND_API JSPrincipals* JS_DeprecatedGetCompartmentPrincipals(
    JS::Compartment* compartment);

extern JS_FRIEND_API JSPrincipals* JS_GetScriptPrincipals(JSScript* script);

namespace js {

// Release-assert the compartment contains exactly one realm.
extern JS_FRIEND_API void AssertCompartmentHasSingleRealm(
    JS::Compartment* comp);

extern JS_FRIEND_API JS::Realm* GetScriptRealm(JSScript* script);
} /* namespace js */

extern JS_FRIEND_API bool JS_ScriptHasMutedErrors(JSScript* script);

extern JS_FRIEND_API JSObject* JS_CloneObject(JSContext* cx,
                                              JS::HandleObject obj,
                                              JS::HandleObject proto);

/**
 * Copy the own properties of src to dst in a fast way.  src and dst must both
 * be native and must be in the compartment of cx.  They must have the same
 * class, the same parent, and the same prototype.  Class reserved slots will
 * NOT be copied.
 *
 * dst must not have any properties on it before this function is called.
 *
 * src must have been allocated via JS_NewObjectWithoutMetadata so that we can
 * be sure it has no metadata that needs copying to dst.  This also means that
 * dst needs to have the compartment global as its parent.  This function will
 * preserve the existing metadata on dst, if any.
 */
extern JS_FRIEND_API bool JS_InitializePropertiesFromCompatibleNativeObject(
    JSContext* cx, JS::HandleObject dst, JS::HandleObject src);

namespace js {

JS_FRIEND_API bool GetBuiltinClass(JSContext* cx, JS::HandleObject obj,
                                   ESClass* cls);

JS_FRIEND_API bool IsArgumentsObject(JS::HandleObject obj);

JS_FRIEND_API const char* ObjectClassName(JSContext* cx, JS::HandleObject obj);

JS_FRIEND_API void ReportOverRecursed(JSContext* maybecx);

JS_FRIEND_API bool AddRawValueRoot(JSContext* cx, JS::Value* vp,
                                   const char* name);

JS_FRIEND_API void RemoveRawValueRoot(JSContext* cx, JS::Value* vp);

JS_FRIEND_API JSAtom* GetPropertyNameFromPC(JSScript* script, jsbytecode* pc);

#if defined(DEBUG) || defined(JS_JITSPEW)

/*
 * Routines to print out values during debugging. These are FRIEND_API to help
 * the debugger find them and to support temporarily hacking js::Dump* calls
 * into other code. Note that there are overloads that do not require the FILE*
 * parameter, which will default to stderr.
 */

extern JS_FRIEND_API void DumpString(JSString* str, FILE* fp);

extern JS_FRIEND_API void DumpAtom(JSAtom* atom, FILE* fp);

extern JS_FRIEND_API void DumpObject(JSObject* obj, FILE* fp);

extern JS_FRIEND_API void DumpChars(const char16_t* s, size_t n, FILE* fp);

extern JS_FRIEND_API void DumpValue(const JS::Value& val, FILE* fp);

extern JS_FRIEND_API void DumpId(jsid id, FILE* fp);

extern JS_FRIEND_API void DumpInterpreterFrame(
    JSContext* cx, FILE* fp, InterpreterFrame* start = nullptr);

extern JS_FRIEND_API bool DumpPC(JSContext* cx, FILE* fp);

extern JS_FRIEND_API bool DumpScript(JSContext* cx, JSScript* scriptArg,
                                     FILE* fp);

// Versions for use directly in a debugger (default parameters are not handled
// well in gdb; built-in handles like stderr are not handled well in lldb.)
extern JS_FRIEND_API void DumpString(JSString* str);
extern JS_FRIEND_API void DumpAtom(JSAtom* atom);
extern JS_FRIEND_API void DumpObject(JSObject* obj);
extern JS_FRIEND_API void DumpChars(const char16_t* s, size_t n);
extern JS_FRIEND_API void DumpValue(const JS::Value& val);
extern JS_FRIEND_API void DumpId(jsid id);
extern JS_FRIEND_API void DumpInterpreterFrame(
    JSContext* cx, InterpreterFrame* start = nullptr);
extern JS_FRIEND_API bool DumpPC(JSContext* cx);
extern JS_FRIEND_API bool DumpScript(JSContext* cx, JSScript* scriptArg);

#endif

extern JS_FRIEND_API void DumpBacktrace(JSContext* cx, FILE* fp);

extern JS_FRIEND_API void DumpBacktrace(JSContext* cx);

}  // namespace js

namespace JS {

/** Exposed for DumpJSStack */
extern JS_FRIEND_API JS::UniqueChars FormatStackDump(JSContext* cx,
                                                     bool showArgs,
                                                     bool showLocals,
                                                     bool showThisProps);

/**
 * Set all of the uninitialized lexicals on an object to undefined. Return
 * true if any lexicals were initialized and false otherwise.
 * */
extern JS_FRIEND_API bool ForceLexicalInitialization(JSContext* cx,
                                                     HandleObject obj);

/**
 * Whether we are poisoning unused/released data for error detection. Governed
 * by the JS_GC_POISONING #ifdef as well as the $JSGC_DISABLE_POISONING
 * environment variable.
 */
extern JS_FRIEND_API int IsGCPoisoning();

extern JS_FRIEND_API JSPrincipals* GetRealmPrincipals(JS::Realm* realm);

extern JS_FRIEND_API void SetRealmPrincipals(JS::Realm* realm,
                                             JSPrincipals* principals);

extern JS_FRIEND_API bool GetIsSecureContext(JS::Realm* realm);

}  // namespace JS

/**
 * Copies all own properties from |obj| to |target|. Both |obj| and |target|
 * must not be cross-compartment wrappers because we have to enter their realms.
 *
 * This function immediately enters a realm, and does not impose any
 * restrictions on the realm of |cx|.
 */
extern JS_FRIEND_API bool JS_CopyPropertiesFrom(JSContext* cx,
                                                JS::HandleObject target,
                                                JS::HandleObject obj);

/*
 * Single-property version of the above. This function asserts that an |own|
 * property of the given name exists on |obj|.
 *
 * On entry, |cx| must be same-compartment with |obj|. |target| must not be a
 * cross-compartment wrapper because we have to enter its realm.
 *
 * The copyBehavior argument controls what happens with
 * non-configurable properties.
 */
typedef enum {
  MakeNonConfigurableIntoConfigurable,
  CopyNonConfigurableAsIs
} PropertyCopyBehavior;

extern JS_FRIEND_API bool JS_CopyPropertyFrom(
    JSContext* cx, JS::HandleId id, JS::HandleObject target,
    JS::HandleObject obj,
    PropertyCopyBehavior copyBehavior = CopyNonConfigurableAsIs);

extern JS_FRIEND_API bool JS_WrapPropertyDescriptor(
    JSContext* cx, JS::MutableHandle<JS::PropertyDescriptor> desc);

struct JSFunctionSpecWithHelp {
  const char* name;
  JSNative call;
  uint16_t nargs;
  uint16_t flags;
  const JSJitInfo* jitInfo;
  const char* usage;
  const char* help;
};

#define JS_FN_HELP(name, call, nargs, flags, usage, help) \
  { name, call, nargs, (flags) | JSPROP_ENUMERATE, nullptr, usage, help }
#define JS_INLINABLE_FN_HELP(name, call, nargs, flags, native, usage, help)    \
  {                                                                            \
    name, call, nargs, (flags) | JSPROP_ENUMERATE, &js::jit::JitInfo_##native, \
        usage, help                                                            \
  }
#define JS_FS_HELP_END \
  { nullptr, nullptr, 0, 0, nullptr, nullptr }

extern JS_FRIEND_API bool JS_DefineFunctionsWithHelp(
    JSContext* cx, JS::HandleObject obj, const JSFunctionSpecWithHelp* fs);

namespace js {

/**
 * A class of objects that return source code on demand.
 *
 * When code is compiled with setSourceIsLazy(true), SpiderMonkey doesn't
 * retain the source code (and doesn't do lazy bytecode generation). If we ever
 * need the source code, say, in response to a call to Function.prototype.
 * toSource or Debugger.Source.prototype.text, then we call the 'load' member
 * function of the instance of this class that has hopefully been registered
 * with the runtime, passing the code's URL, and hope that it will be able to
 * find the source.
 */
class SourceHook {
 public:
  virtual ~SourceHook() {}

  /**
   * Set |*src| and |*length| to refer to the source code for |filename|.
   * On success, the caller owns the buffer to which |*src| points, and
   * should use JS_free to free it.
   */
  virtual bool load(JSContext* cx, const char* filename, char16_t** src,
                    size_t* length) = 0;
};

/**
 * Have |cx| use |hook| to retrieve lazily-retrieved source code. See the
 * comments for SourceHook. The context takes ownership of the hook, and
 * will delete it when the context itself is deleted, or when a new hook is
 * set.
 */
extern JS_FRIEND_API void SetSourceHook(JSContext* cx,
                                        mozilla::UniquePtr<SourceHook> hook);

/** Remove |cx|'s source hook, and return it. The caller now owns the hook. */
extern JS_FRIEND_API mozilla::UniquePtr<SourceHook> ForgetSourceHook(
    JSContext* cx);

/**
 * Use the runtime's internal handling of job queues for Promise jobs.
 *
 * Most embeddings, notably web browsers, will have their own task scheduling
 * systems and need to integrate handling of Promise jobs into that, so they
 * will want to manage job queues themselves. For basic embeddings such as the
 * JS shell that don't have an event loop of their own, it's easier to have
 * SpiderMonkey handle job queues internally.
 *
 * Note that the embedding still has to trigger processing of job queues at
 * right time(s), such as after evaluation of a script has run to completion.
 */
extern JS_FRIEND_API bool UseInternalJobQueues(JSContext* cx);

/**
 * Enqueue |job| on the internal job queue.
 *
 * This is useful in tests for creating situations where a call occurs with no
 * other JavaScript on the stack.
 */
extern JS_FRIEND_API bool EnqueueJob(JSContext* cx, JS::HandleObject job);

/**
 * Instruct the runtime to stop draining the internal job queue.
 *
 * Useful if the embedding is in the process of quitting in reaction to a
 * builtin being called, or if it wants to resume executing jobs later on.
 */
extern JS_FRIEND_API void StopDrainingJobQueue(JSContext* cx);

extern JS_FRIEND_API void RunJobs(JSContext* cx);

extern JS_FRIEND_API JS::Zone* GetRealmZone(JS::Realm* realm);

typedef bool (*PreserveWrapperCallback)(JSContext* cx, JS::HandleObject obj);

typedef enum {
  CollectNurseryBeforeDump,
  IgnoreNurseryObjects
} DumpHeapNurseryBehaviour;

/**
 * Dump the complete object graph of heap-allocated things.
 * fp is the file for the dump output.
 */
extern JS_FRIEND_API void DumpHeap(JSContext* cx, FILE* fp,
                                   DumpHeapNurseryBehaviour nurseryBehaviour);

#ifdef JS_OLD_GETTER_SETTER_METHODS
JS_FRIEND_API bool obj_defineGetter(JSContext* cx, unsigned argc,
                                    JS::Value* vp);
JS_FRIEND_API bool obj_defineSetter(JSContext* cx, unsigned argc,
                                    JS::Value* vp);
#endif

extern JS_FRIEND_API bool IsSystemRealm(JS::Realm* realm);

extern JS_FRIEND_API bool IsSystemCompartment(JS::Compartment* comp);

extern JS_FRIEND_API bool IsSystemZone(JS::Zone* zone);

extern JS_FRIEND_API bool IsAtomsZone(JS::Zone* zone);

struct WeakMapTracer {
  JSRuntime* runtime;

  explicit WeakMapTracer(JSRuntime* rt) : runtime(rt) {}

  // Weak map tracer callback, called once for every binding of every
  // weak map that was live at the time of the last garbage collection.
  //
  // m will be nullptr if the weak map is not contained in a JS Object.
  //
  // The callback should not GC (and will assert in a debug build if it does
  // so.)
  virtual void trace(JSObject* m, JS::GCCellPtr key, JS::GCCellPtr value) = 0;
};

extern JS_FRIEND_API void TraceWeakMaps(WeakMapTracer* trc);

extern JS_FRIEND_API bool AreGCGrayBitsValid(JSRuntime* rt);

extern JS_FRIEND_API bool ZoneGlobalsAreAllGray(JS::Zone* zone);

extern JS_FRIEND_API bool IsCompartmentZoneSweepingOrCompacting(
    JS::Compartment* comp);

typedef void (*GCThingCallback)(void* closure, JS::GCCellPtr thing);

extern JS_FRIEND_API void VisitGrayWrapperTargets(JS::Zone* zone,
                                                  GCThingCallback callback,
                                                  void* closure);

/**
 * Invoke cellCallback on every gray JSObject in the given zone.
 */
extern JS_FRIEND_API void IterateGrayObjects(JS::Zone* zone,
                                             GCThingCallback cellCallback,
                                             void* data);

/**
 * Invoke cellCallback on every gray JSObject in the given zone while cycle
 * collection is in progress.
 */
extern JS_FRIEND_API void IterateGrayObjectsUnderCC(
    JS::Zone* zone, GCThingCallback cellCallback, void* data);

#if defined(JS_GC_ZEAL) || defined(DEBUG)
// Trace the heap and check there are no black to gray edges. These are
// not allowed since the cycle collector could throw away the gray thing and
// leave a dangling pointer.
//
// This doesn't trace weak maps as these are handled separately.
extern JS_FRIEND_API bool CheckGrayMarkingState(JSRuntime* rt);
#endif

#ifdef JS_HAS_CTYPES
extern JS_FRIEND_API size_t
SizeOfDataIfCDataObject(mozilla::MallocSizeOf mallocSizeOf, JSObject* obj);
#endif

// Note: this returns nullptr iff |zone| is the atoms zone.
extern JS_FRIEND_API JS::Realm* GetAnyRealmInZone(JS::Zone* zone);

// Returns the first realm's global in a compartment. Note: this is not
// guaranteed to always be the same realm because individual realms can be
// collected by the GC.
extern JS_FRIEND_API JSObject* GetFirstGlobalInCompartment(
    JS::Compartment* comp);

/*
 * Shadow declarations of JS internal structures, for access by inline access
 * functions below. Do not use these structures in any other way. When adding
 * new fields for access by inline methods, make sure to add static asserts to
 * the original header file to ensure that offsets are consistent.
 */
namespace shadow {

struct ObjectGroup {
  const Class* clasp;
  JSObject* proto;
  JS::Realm* realm;
};

struct BaseShape {
  const js::Class* clasp_;
  JSObject* parent;
};

class Shape {
 public:
  shadow::BaseShape* base;
  jsid _1;
  uint32_t immutableFlags;

  static const uint32_t FIXED_SLOTS_SHIFT = 24;
  static const uint32_t FIXED_SLOTS_MASK = 0x1f << FIXED_SLOTS_SHIFT;
};

/**
 * This layout is shared by all native objects. For non-native objects, the
 * group may always be accessed safely, and other members may be as well,
 * depending on the object's specific layout.
 */
struct Object {
  shadow::ObjectGroup* group;
  shadow::Shape* shape;
  JS::Value* slots;
  void* _1;

  static const size_t MAX_FIXED_SLOTS = 16;

  size_t numFixedSlots() const {
    return (shape->immutableFlags & Shape::FIXED_SLOTS_MASK) >>
           Shape::FIXED_SLOTS_SHIFT;
  }

  JS::Value* fixedSlots() const {
    return (JS::Value*)(uintptr_t(this) + sizeof(shadow::Object));
  }

  JS::Value& slotRef(size_t slot) const {
    size_t nfixed = numFixedSlots();
    if (slot < nfixed) {
      return fixedSlots()[slot];
    }
    return slots[slot - nfixed];
  }
};

struct Function {
<<<<<<< HEAD
    Object base;
    uint16_t nargs;
    uint16_t flags;
    /* Used only for natives */
    JSNative native;
    const JSJitInfo* jitinfo;
    void* _1;
};

struct String
{
    static const uint32_t INLINE_CHARS_BIT = JS_BIT(2);
    static const uint32_t LATIN1_CHARS_BIT = JS_BIT(6);
    static const uint32_t ROPE_FLAGS       = 0;
    static const uint32_t EXTERNAL_FLAGS   = JS_BIT(5);
    static const uint32_t TYPE_FLAGS_MASK  = JS_BIT(6) - 1;

    // TaintFox: make shadow::String compatible with JSString.
    //
    // Superclasses come first in the object layout, thus the taint
    // property will be at offset zero in JSString.
    StringTaint taint;

    uint32_t flags;
    uint32_t length;
    union {
        const JS::Latin1Char* nonInlineCharsLatin1;
        const char16_t* nonInlineCharsTwoByte;
        JS::Latin1Char inlineStorageLatin1[1];
        char16_t inlineStorageTwoByte[1];
    };
    const JSStringFinalizer* externalFinalizer;
=======
  Object base;
  uint16_t nargs;
  uint16_t flags;
  /* Used only for natives */
  JSNative native;
  const JSJitInfo* jitinfo;
  void* _1;
>>>>>>> 030f2d6b
};

} /* namespace shadow */

// This is equal to |&JSObject::class_|.  Use it in places where you don't want
// to #include vm/JSObject.h.
extern JS_FRIEND_DATA const js::Class* const ObjectClassPtr;

inline const js::Class* GetObjectClass(const JSObject* obj) {
  return reinterpret_cast<const shadow::Object*>(obj)->group->clasp;
}

inline const JSClass* GetObjectJSClass(JSObject* obj) {
  return js::Jsvalify(GetObjectClass(obj));
}

JS_FRIEND_API const Class* ProtoKeyToClass(JSProtoKey key);

// Returns the key for the class inherited by a given standard class (that
// is to say, the prototype of this standard class's prototype).
//
// You must be sure that this corresponds to a standard class with a cached
// JSProtoKey before calling this function. In general |key| will match the
// cached proto key, except in cases where multiple JSProtoKeys share a
// JSClass.
inline JSProtoKey InheritanceProtoKeyForStandardClass(JSProtoKey key) {
  // [Object] has nothing to inherit from.
  if (key == JSProto_Object) {
    return JSProto_Null;
  }

  // If we're ClassSpec defined return the proto key from that
  if (ProtoKeyToClass(key)->specDefined()) {
    return ProtoKeyToClass(key)->specInheritanceProtoKey();
  }

  // Otherwise, we inherit [Object].
  return JSProto_Object;
}

JS_FRIEND_API bool IsFunctionObject(JSObject* obj);

JS_FRIEND_API bool UninlinedIsCrossCompartmentWrapper(const JSObject* obj);

static MOZ_ALWAYS_INLINE JS::Compartment* GetObjectCompartment(JSObject* obj) {
  JS::Realm* realm = reinterpret_cast<shadow::Object*>(obj)->group->realm;
  return JS::GetCompartmentForRealm(realm);
}

// CrossCompartmentWrappers are shared by all realms within the compartment, so
// getting a wrapper's realm usually doesn't make sense.
static MOZ_ALWAYS_INLINE JS::Realm* GetNonCCWObjectRealm(JSObject* obj) {
  MOZ_ASSERT(!js::UninlinedIsCrossCompartmentWrapper(obj));
  return reinterpret_cast<shadow::Object*>(obj)->group->realm;
}

JS_FRIEND_API JSObject* GetPrototypeNoProxy(JSObject* obj);

JS_FRIEND_API void AssertSameCompartment(JSContext* cx, JSObject* obj);

JS_FRIEND_API void AssertSameCompartment(JSContext* cx, JS::HandleValue v);

#ifdef JS_DEBUG
JS_FRIEND_API void AssertSameCompartment(JSObject* objA, JSObject* objB);
#else
inline void AssertSameCompartment(JSObject* objA, JSObject* objB) {}
#endif

JS_FRIEND_API void NotifyAnimationActivity(JSObject* obj);

JS_FRIEND_API JSFunction* DefineFunctionWithReserved(
    JSContext* cx, JSObject* obj, const char* name, JSNative call,
    unsigned nargs, unsigned attrs);

JS_FRIEND_API JSFunction* NewFunctionWithReserved(JSContext* cx, JSNative call,
                                                  unsigned nargs,
                                                  unsigned flags,
                                                  const char* name);

JS_FRIEND_API JSFunction* NewFunctionByIdWithReserved(JSContext* cx,
                                                      JSNative native,
                                                      unsigned nargs,
                                                      unsigned flags, jsid id);

JS_FRIEND_API const JS::Value& GetFunctionNativeReserved(JSObject* fun,
                                                         size_t which);

JS_FRIEND_API void SetFunctionNativeReserved(JSObject* fun, size_t which,
                                             const JS::Value& val);

JS_FRIEND_API bool FunctionHasNativeReserved(JSObject* fun);

JS_FRIEND_API bool GetObjectProto(JSContext* cx, JS::HandleObject obj,
                                  JS::MutableHandleObject proto);

extern JS_FRIEND_API JSObject* GetStaticPrototype(JSObject* obj);

JS_FRIEND_API bool GetRealmOriginalEval(JSContext* cx,
                                        JS::MutableHandleObject eval);

inline void* GetObjectPrivate(JSObject* obj) {
  MOZ_ASSERT(GetObjectClass(obj)->flags & JSCLASS_HAS_PRIVATE);
  const shadow::Object* nobj = reinterpret_cast<const shadow::Object*>(obj);
  void** addr =
      reinterpret_cast<void**>(&nobj->fixedSlots()[nobj->numFixedSlots()]);
  return *addr;
}

/**
 * Get the value stored in an object's reserved slot. This can be used with
 * both native objects and proxies, but if |obj| is known to be a proxy
 * GetProxyReservedSlot is a bit more efficient.
 */
inline const JS::Value& GetReservedSlot(JSObject* obj, size_t slot) {
  MOZ_ASSERT(slot < JSCLASS_RESERVED_SLOTS(GetObjectClass(obj)));
  return reinterpret_cast<const shadow::Object*>(obj)->slotRef(slot);
}

JS_FRIEND_API void SetReservedSlotWithBarrier(JSObject* obj, size_t slot,
                                              const JS::Value& value);

/**
 * Store a value in an object's reserved slot. This can be used with
 * both native objects and proxies, but if |obj| is known to be a proxy
 * SetProxyReservedSlot is a bit more efficient.
 */
inline void SetReservedSlot(JSObject* obj, size_t slot,
                            const JS::Value& value) {
  MOZ_ASSERT(slot < JSCLASS_RESERVED_SLOTS(GetObjectClass(obj)));
  shadow::Object* sobj = reinterpret_cast<shadow::Object*>(obj);
  if (sobj->slotRef(slot).isGCThing() || value.isGCThing()) {
    SetReservedSlotWithBarrier(obj, slot, value);
  } else {
    sobj->slotRef(slot) = value;
  }
}

JS_FRIEND_API uint32_t GetObjectSlotSpan(JSObject* obj);

inline const JS::Value& GetObjectSlot(JSObject* obj, size_t slot) {
  MOZ_ASSERT(slot < GetObjectSlotSpan(obj));
  return reinterpret_cast<const shadow::Object*>(obj)->slotRef(slot);
}

MOZ_ALWAYS_INLINE size_t GetAtomLength(JSAtom* atom) {
  return reinterpret_cast<JS::shadow::String*>(atom)->length();
}

// Maximum length of a JS string. This is chosen so that the number of bytes
// allocated for a null-terminated TwoByte string still fits in int32_t.
static const uint32_t MaxStringLength = (1 << 30) - 2;

static_assert((uint64_t(MaxStringLength) + 1) * sizeof(char16_t) <= INT32_MAX,
              "size of null-terminated JSString char buffer must fit in "
              "INT32_MAX");

MOZ_ALWAYS_INLINE size_t GetFlatStringLength(JSFlatString* s) {
  return reinterpret_cast<JS::shadow::String*>(s)->length();
}

MOZ_ALWAYS_INLINE size_t GetLinearStringLength(JSLinearString* s) {
  return reinterpret_cast<JS::shadow::String*>(s)->length();
}

MOZ_ALWAYS_INLINE bool LinearStringHasLatin1Chars(JSLinearString* s) {
  return reinterpret_cast<JS::shadow::String*>(s)->flags() &
         JS::shadow::String::LATIN1_CHARS_BIT;
}

MOZ_ALWAYS_INLINE bool AtomHasLatin1Chars(JSAtom* atom) {
  return reinterpret_cast<JS::shadow::String*>(atom)->flags() &
         JS::shadow::String::LATIN1_CHARS_BIT;
}

MOZ_ALWAYS_INLINE bool StringHasLatin1Chars(JSString* s) {
  return reinterpret_cast<JS::shadow::String*>(s)->flags() &
         JS::shadow::String::LATIN1_CHARS_BIT;
}

MOZ_ALWAYS_INLINE const JS::Latin1Char* GetLatin1LinearStringChars(
    const JS::AutoRequireNoGC& nogc, JSLinearString* linear) {
  MOZ_ASSERT(LinearStringHasLatin1Chars(linear));

  using JS::shadow::String;
  String* s = reinterpret_cast<String*>(linear);
  if (s->flags() & String::INLINE_CHARS_BIT) {
    return s->inlineStorageLatin1;
  }
  return s->nonInlineCharsLatin1;
}

MOZ_ALWAYS_INLINE const char16_t* GetTwoByteLinearStringChars(
    const JS::AutoRequireNoGC& nogc, JSLinearString* linear) {
  MOZ_ASSERT(!LinearStringHasLatin1Chars(linear));

  using JS::shadow::String;
  String* s = reinterpret_cast<String*>(linear);
  if (s->flags() & String::INLINE_CHARS_BIT) {
    return s->inlineStorageTwoByte;
  }
  return s->nonInlineCharsTwoByte;
}

MOZ_ALWAYS_INLINE JSLinearString* AtomToLinearString(JSAtom* atom) {
  return reinterpret_cast<JSLinearString*>(atom);
}

MOZ_ALWAYS_INLINE JSFlatString* AtomToFlatString(JSAtom* atom) {
  return reinterpret_cast<JSFlatString*>(atom);
}

MOZ_ALWAYS_INLINE JSLinearString* FlatStringToLinearString(JSFlatString* s) {
  return reinterpret_cast<JSLinearString*>(s);
}

MOZ_ALWAYS_INLINE const JS::Latin1Char* GetLatin1AtomChars(
    const JS::AutoRequireNoGC& nogc, JSAtom* atom) {
  return GetLatin1LinearStringChars(nogc, AtomToLinearString(atom));
}

MOZ_ALWAYS_INLINE const char16_t* GetTwoByteAtomChars(
    const JS::AutoRequireNoGC& nogc, JSAtom* atom) {
  return GetTwoByteLinearStringChars(nogc, AtomToLinearString(atom));
}

MOZ_ALWAYS_INLINE bool IsExternalString(JSString* str,
                                        const JSStringFinalizer** fin,
                                        const char16_t** chars) {
  using JS::shadow::String;
  String* s = reinterpret_cast<String*>(str);

  if ((s->flags() & String::TYPE_FLAGS_MASK) != String::EXTERNAL_FLAGS) {
    return false;
  }

  MOZ_ASSERT(JS_IsExternalString(str));
  *fin = s->externalFinalizer;
  *chars = s->nonInlineCharsTwoByte;
  return true;
}

JS_FRIEND_API JSLinearString* StringToLinearStringSlow(JSContext* cx,
                                                       JSString* str);

MOZ_ALWAYS_INLINE JSLinearString* StringToLinearString(JSContext* cx,
                                                       JSString* str) {
  using JS::shadow::String;
  String* s = reinterpret_cast<String*>(str);
  if (MOZ_UNLIKELY(!(s->flags() & String::LINEAR_BIT))) {
    return StringToLinearStringSlow(cx, str);
  }
  return reinterpret_cast<JSLinearString*>(str);
}

template <typename CharType>
MOZ_ALWAYS_INLINE void CopyLinearStringChars(CharType* dest, JSLinearString* s,
                                             size_t len, size_t start = 0);

MOZ_ALWAYS_INLINE void CopyLinearStringChars(char16_t* dest, JSLinearString* s,
                                             size_t len, size_t start = 0) {
  MOZ_ASSERT(start + len <= GetLinearStringLength(s));
  JS::AutoCheckCannotGC nogc;
  if (LinearStringHasLatin1Chars(s)) {
    const JS::Latin1Char* src = GetLatin1LinearStringChars(nogc, s);
    for (size_t i = 0; i < len; i++) {
      dest[i] = src[start + i];
    }
  } else {
    const char16_t* src = GetTwoByteLinearStringChars(nogc, s);
    mozilla::PodCopy(dest, src + start, len);
  }
}

MOZ_ALWAYS_INLINE void CopyLinearStringChars(char* dest, JSLinearString* s,
                                             size_t len, size_t start = 0) {
  MOZ_ASSERT(start + len <= GetLinearStringLength(s));
  JS::AutoCheckCannotGC nogc;
  if (LinearStringHasLatin1Chars(s)) {
    const JS::Latin1Char* src = GetLatin1LinearStringChars(nogc, s);
    for (size_t i = 0; i < len; i++) {
      dest[i] = char(src[start + i]);
    }
  } else {
    const char16_t* src = GetTwoByteLinearStringChars(nogc, s);
    for (size_t i = 0; i < len; i++) {
      dest[i] = char(src[start + i]);
    }
  }
}

template <typename CharType>
inline bool CopyStringChars(JSContext* cx, CharType* dest, JSString* s,
                            size_t len, size_t start = 0) {
  JSLinearString* linear = StringToLinearString(cx, s);
  if (!linear) {
    return false;
  }

  CopyLinearStringChars(dest, linear, len, start);
  return true;
}

inline void CopyFlatStringChars(char16_t* dest, JSFlatString* s, size_t len) {
  CopyLinearStringChars(dest, FlatStringToLinearString(s), len);
}

/**
 * Add some or all property keys of obj to the id vector *props.
 *
 * The flags parameter controls which property keys are added. Pass a
 * combination of the following bits:
 *
 *     JSITER_OWNONLY - Don't also search the prototype chain; only consider
 *       obj's own properties.
 *
 *     JSITER_HIDDEN - Include nonenumerable properties.
 *
 *     JSITER_SYMBOLS - Include property keys that are symbols. The default
 *       behavior is to filter out symbols.
 *
 *     JSITER_SYMBOLSONLY - Exclude non-symbol property keys.
 *
 * This is the closest C++ API we have to `Reflect.ownKeys(obj)`, or
 * equivalently, the ES6 [[OwnPropertyKeys]] internal method. Pass
 * `JSITER_OWNONLY | JSITER_HIDDEN | JSITER_SYMBOLS` as flags to get
 * results that match the output of Reflect.ownKeys.
 */
JS_FRIEND_API bool GetPropertyKeys(JSContext* cx, JS::HandleObject obj,
                                   unsigned flags, JS::AutoIdVector* props);

JS_FRIEND_API bool AppendUnique(JSContext* cx, JS::AutoIdVector& base,
                                JS::AutoIdVector& others);

/**
 * Determine whether the given string is an array index in the sense of
 * <https://tc39.github.io/ecma262/#array-index>.
 *
 * If it isn't, returns false.
 *
 * If it is, returns true and outputs the index in *indexp.
 */
JS_FRIEND_API bool StringIsArrayIndex(JSLinearString* str, uint32_t* indexp);

/**
 * Overloads of StringIsArrayIndex taking (char*,length) pairs.  These
 * behave the same as the JSLinearString version.
 */
JS_FRIEND_API bool StringIsArrayIndex(const char* str, uint32_t length,
                                      uint32_t* indexp);

JS_FRIEND_API bool StringIsArrayIndex(const char16_t* str, uint32_t length,
                                      uint32_t* indexp);

JS_FRIEND_API void SetPreserveWrapperCallback(JSContext* cx,
                                              PreserveWrapperCallback callback);

JS_FRIEND_API bool IsObjectInContextCompartment(JSObject* obj,
                                                const JSContext* cx);

/*
 * NB: keep these in sync with the copy in builtin/SelfHostingDefines.h.
 */
/* 0x1 is no longer used */
/* 0x2 is no longer used */
/* 0x4 is no longer used */
#define JSITER_OWNONLY 0x8      /* iterate over obj's own properties only */
#define JSITER_HIDDEN 0x10      /* also enumerate non-enumerable properties */
#define JSITER_SYMBOLS 0x20     /* also include symbol property keys */
#define JSITER_SYMBOLSONLY 0x40 /* exclude string property keys */
#define JSITER_FORAWAITOF 0x80  /* for-await-of */

JS_FRIEND_API bool RunningWithTrustedPrincipals(JSContext* cx);

MOZ_ALWAYS_INLINE uintptr_t GetNativeStackLimit(JSContext* cx,
                                                JS::StackKind kind,
                                                int extraAllowance = 0) {
  uintptr_t limit = JS::RootingContext::get(cx)->nativeStackLimit[kind];
#if JS_STACK_GROWTH_DIRECTION > 0
  limit += extraAllowance;
#else
  limit -= extraAllowance;
#endif
  return limit;
}

MOZ_ALWAYS_INLINE uintptr_t GetNativeStackLimit(JSContext* cx,
                                                int extraAllowance = 0) {
  JS::StackKind kind = RunningWithTrustedPrincipals(cx)
                           ? JS::StackForTrustedScript
                           : JS::StackForUntrustedScript;
  return GetNativeStackLimit(cx, kind, extraAllowance);
}

/*
 * These functions return |false| if we are close to using up the C++ stack.
 * They also report an overrecursion error, except for the DontReport variants.
 * The CheckSystemRecursionLimit variant gives us a little extra space so we
 * can ensure that crucial code is able to run. CheckRecursionLimitConservative
 * allows less space than any other check, including a safety buffer (as in, it
 * uses the untrusted limit and subtracts a little more from it).
 */

MOZ_ALWAYS_INLINE bool CheckRecursionLimit(JSContext* cx, uintptr_t limit) {
  int stackDummy;

  JS_STACK_OOM_POSSIBLY_FAIL_REPORT();

  if (!JS_CHECK_STACK_SIZE(limit, &stackDummy)) {
    ReportOverRecursed(cx);
    return false;
  }
  return true;
}

MOZ_ALWAYS_INLINE bool CheckRecursionLimitDontReport(uintptr_t limit) {
  int stackDummy;

  JS_STACK_OOM_POSSIBLY_FAIL();

  return JS_CHECK_STACK_SIZE(limit, &stackDummy);
}

MOZ_ALWAYS_INLINE bool CheckRecursionLimit(JSContext* cx) {
  JS_STACK_OOM_POSSIBLY_FAIL_REPORT();

  // GetNativeStackLimit(cx) is pretty slow because it has to do an uninlined
  // call to RunningWithTrustedPrincipals to determine which stack limit to
  // use. To work around this, check the untrusted limit first to avoid the
  // overhead in most cases.
  uintptr_t untrustedLimit =
      GetNativeStackLimit(cx, JS::StackForUntrustedScript);
  if (MOZ_LIKELY(CheckRecursionLimitDontReport(untrustedLimit))) {
    return true;
  }
  return CheckRecursionLimit(cx, GetNativeStackLimit(cx));
}

MOZ_ALWAYS_INLINE bool CheckRecursionLimitDontReport(JSContext* cx) {
  return CheckRecursionLimitDontReport(GetNativeStackLimit(cx));
}

MOZ_ALWAYS_INLINE bool CheckRecursionLimitWithStackPointerDontReport(
    JSContext* cx, void* sp) {
  JS_STACK_OOM_POSSIBLY_FAIL();

  return JS_CHECK_STACK_SIZE(GetNativeStackLimit(cx), sp);
}

MOZ_ALWAYS_INLINE bool CheckRecursionLimitWithStackPointer(JSContext* cx,
                                                           void* sp) {
  JS_STACK_OOM_POSSIBLY_FAIL_REPORT();

  if (!JS_CHECK_STACK_SIZE(GetNativeStackLimit(cx), sp)) {
    ReportOverRecursed(cx);
    return false;
  }
  return true;
}

MOZ_ALWAYS_INLINE bool CheckSystemRecursionLimit(JSContext* cx) {
  return CheckRecursionLimit(cx,
                             GetNativeStackLimit(cx, JS::StackForSystemCode));
}

MOZ_ALWAYS_INLINE bool CheckRecursionLimitConservative(JSContext* cx) {
  return CheckRecursionLimit(
      cx, GetNativeStackLimit(cx, JS::StackForUntrustedScript,
                              -1024 * int(sizeof(size_t))));
}

MOZ_ALWAYS_INLINE bool CheckRecursionLimitConservativeDontReport(
    JSContext* cx) {
  return CheckRecursionLimitDontReport(GetNativeStackLimit(
      cx, JS::StackForUntrustedScript, -1024 * int(sizeof(size_t))));
}

JS_FRIEND_API void StartPCCountProfiling(JSContext* cx);

JS_FRIEND_API void StopPCCountProfiling(JSContext* cx);

JS_FRIEND_API void PurgePCCounts(JSContext* cx);

JS_FRIEND_API size_t GetPCCountScriptCount(JSContext* cx);

JS_FRIEND_API JSString* GetPCCountScriptSummary(JSContext* cx, size_t script);

JS_FRIEND_API JSString* GetPCCountScriptContents(JSContext* cx, size_t script);

/**
 * Generate lcov trace file content for the current compartment, and allocate a
 * new buffer and return the content in it, the size of the newly allocated
 * content within the buffer would be set to the length out-param.
 *
 * In case of out-of-memory, this function returns nullptr and does not set any
 * value to the length out-param.
 */
JS_FRIEND_API char* GetCodeCoverageSummary(JSContext* cx, size_t* length);

typedef bool (*DOMInstanceClassHasProtoAtDepth)(const Class* instanceClass,
                                                uint32_t protoID,
                                                uint32_t depth);
struct JSDOMCallbacks {
  DOMInstanceClassHasProtoAtDepth instanceClassMatchesProto;
};
typedef struct JSDOMCallbacks DOMCallbacks;

extern JS_FRIEND_API void SetDOMCallbacks(JSContext* cx,
                                          const DOMCallbacks* callbacks);

extern JS_FRIEND_API const DOMCallbacks* GetDOMCallbacks(JSContext* cx);

extern JS_FRIEND_API JSObject* GetTestingFunctions(JSContext* cx);

/**
 * Helper to convert FreeOp to JSFreeOp when the definition of FreeOp is not
 * available and the compiler does not know that FreeOp inherits from
 * JSFreeOp.
 */
inline JSFreeOp* CastToJSFreeOp(FreeOp* fop) {
  return reinterpret_cast<JSFreeOp*>(fop);
}

/* Implemented in jsexn.cpp. */

/**
 * Get an error type name from a JSExnType constant.
 * Returns nullptr for invalid arguments and JSEXN_INTERNALERR
 */
extern JS_FRIEND_API JSFlatString* GetErrorTypeName(JSContext* cx,
                                                    int16_t exnType);

extern JS_FRIEND_API RegExpShared* RegExpToSharedNonInline(
    JSContext* cx, JS::HandleObject regexp);

/* Implemented in CrossCompartmentWrapper.cpp. */
typedef enum NukeReferencesToWindow {
  NukeWindowReferences,
  DontNukeWindowReferences
} NukeReferencesToWindow;

typedef enum NukeReferencesFromTarget {
  NukeAllReferences,
  NukeIncomingReferences,
} NukeReferencesFromTarget;

/*
 * These filters are designed to be ephemeral stack classes, and thus don't
 * do any rooting or holding of their members.
 */
struct CompartmentFilter {
  virtual bool match(JS::Compartment* c) const = 0;
};

struct AllCompartments : public CompartmentFilter {
  virtual bool match(JS::Compartment* c) const override { return true; }
};

struct ContentCompartmentsOnly : public CompartmentFilter {
  virtual bool match(JS::Compartment* c) const override {
    return !IsSystemCompartment(c);
  }
};

struct ChromeCompartmentsOnly : public CompartmentFilter {
  virtual bool match(JS::Compartment* c) const override {
    return IsSystemCompartment(c);
  }
};

struct SingleCompartment : public CompartmentFilter {
  JS::Compartment* ours;
  explicit SingleCompartment(JS::Compartment* c) : ours(c) {}
  virtual bool match(JS::Compartment* c) const override { return c == ours; }
};

extern JS_FRIEND_API bool NukeCrossCompartmentWrappers(
    JSContext* cx, const CompartmentFilter& sourceFilter, JS::Realm* target,
    NukeReferencesToWindow nukeReferencesToWindow,
    NukeReferencesFromTarget nukeReferencesFromTarget);

extern JS_FRIEND_API bool AllowNewWrapper(JS::Compartment* target,
                                          JSObject* obj);

extern JS_FRIEND_API bool NukedObjectRealm(JSObject* obj);

/* Specify information about DOMProxy proxies in the DOM, for use by ICs. */

/*
 * The DOMProxyShadowsCheck function will be called to check if the property for
 * id should be gotten from the prototype, or if there is an own property that
 * shadows it.
 * * If ShadowsViaDirectExpando is returned, then the slot at
 *   listBaseExpandoSlot contains an expando object which has the property in
 *   question.
 * * If ShadowsViaIndirectExpando is returned, then the slot at
 *   listBaseExpandoSlot contains a private pointer to an ExpandoAndGeneration
 *   and the expando object in the ExpandoAndGeneration has the property in
 *   question.
 * * If DoesntShadow is returned then the slot at listBaseExpandoSlot should
 *   either be undefined or point to an expando object that would contain the
 *   own property.
 * * If DoesntShadowUnique is returned then the slot at listBaseExpandoSlot
 *   should contain a private pointer to a ExpandoAndGeneration, which contains
 *   a JS::Value that should either be undefined or point to an expando object,
 *   and a uint64 value. If that value changes then the IC for getting a
 *   property will be invalidated.
 * * If Shadows is returned, that means the property is an own property of the
 *   proxy but doesn't live on the expando object.
 */

struct ExpandoAndGeneration {
  ExpandoAndGeneration() : expando(JS::UndefinedValue()), generation(0) {}

  void OwnerUnlinked() { ++generation; }

  static size_t offsetOfExpando() {
    return offsetof(ExpandoAndGeneration, expando);
  }

  static size_t offsetOfGeneration() {
    return offsetof(ExpandoAndGeneration, generation);
  }

  JS::Heap<JS::Value> expando;
  uint64_t generation;
};

typedef enum DOMProxyShadowsResult {
  ShadowCheckFailed,
  Shadows,
  DoesntShadow,
  DoesntShadowUnique,
  ShadowsViaDirectExpando,
  ShadowsViaIndirectExpando
} DOMProxyShadowsResult;
typedef DOMProxyShadowsResult (*DOMProxyShadowsCheck)(JSContext* cx,
                                                      JS::HandleObject object,
                                                      JS::HandleId id);
JS_FRIEND_API void SetDOMProxyInformation(
    const void* domProxyHandlerFamily,
    DOMProxyShadowsCheck domProxyShadowsCheck);

const void* GetDOMProxyHandlerFamily();
DOMProxyShadowsCheck GetDOMProxyShadowsCheck();
inline bool DOMProxyIsShadowing(DOMProxyShadowsResult result) {
  return result == Shadows || result == ShadowsViaDirectExpando ||
         result == ShadowsViaIndirectExpando;
}

// Callbacks and other information for use by the JITs when optimizing accesses
// on xray wrappers.
struct XrayJitInfo {
  // Test whether a proxy handler is a cross compartment xray with no
  // security checks.
  bool (*isCrossCompartmentXray)(const BaseProxyHandler* handler);

<<<<<<< HEAD
/**
 * This class provides safe access to a string's chars across a GC. Once
 * we allocate strings and chars in the nursery (bug 903519), this class
 * will have to make a copy of the string's chars if they are allocated
 * in the nursery, so it's best to avoid using this class unless you really
 * need it. It's usually more efficient to use the latin1Chars/twoByteChars
 * JSString methods and often the code can be rewritten so that only indexes
 * instead of char pointers are used in parts of the code that can GC.
 */
class MOZ_STACK_CLASS AutoStableStringChars
{
    /*
     * When copying string char, use this many bytes of inline storage.  This is
     * chosen to allow the inline string types to be copied without allocating.
     * This is asserted in AutoStableStringChars::allocOwnChars.
     */
    // TaintFox: modified due to taint property.
    static const size_t InlineCapacity = 24 + sizeof(void*);

    /* Ensure the string is kept alive while we're using its chars. */
    JS::RootedString s_;
    union {
        const char16_t* twoByteChars_;
        const JS::Latin1Char* latin1Chars_;
    };
    mozilla::Maybe<Vector<uint8_t, InlineCapacity>> ownChars_;
    enum State { Uninitialized, Latin1, TwoByte };
    State state_;

  public:
    explicit AutoStableStringChars(JSContext* cx)
      : s_(cx), state_(Uninitialized)
    {}

    MOZ_MUST_USE
    bool init(JSContext* cx, JSString* s);

    /* Like init(), but Latin1 chars are inflated to TwoByte. */
    MOZ_MUST_USE
    bool initTwoByte(JSContext* cx, JSString* s);

    bool isLatin1() const { return state_ == Latin1; }
    bool isTwoByte() const { return state_ == TwoByte; }

    const char16_t* twoByteChars() const {
        MOZ_ASSERT(state_ == TwoByte);
        return twoByteChars_;
    }
=======
  // Test whether xrays in |obj|'s compartment have expandos of their own,
  // instead of sharing them with Xrays from other compartments.
  bool (*compartmentHasExclusiveExpandos)(JSObject* obj);
>>>>>>> 030f2d6b

  // Proxy reserved slot used by xrays in sandboxes to store their holder
  // object.
  size_t xrayHolderSlot;

  // Reserved slot used by xray holders to store the xray's expando object.
  size_t holderExpandoSlot;

  // Reserved slot used by xray expandos to store a custom prototype.
  size_t expandoProtoSlot;
};

JS_FRIEND_API void SetXrayJitInfo(XrayJitInfo* info);

XrayJitInfo* GetXrayJitInfo();

/* Implemented in jsdate.cpp. */

/** Detect whether the internal date value is NaN. */
extern JS_FRIEND_API bool DateIsValid(JSContext* cx, JS::HandleObject obj,
                                      bool* isValid);

extern JS_FRIEND_API bool DateGetMsecSinceEpoch(JSContext* cx,
                                                JS::HandleObject obj,
                                                double* msecSinceEpoch);

} /* namespace js */

typedef enum JSErrNum {
#define MSG_DEF(name, count, exception, format) name,
#include "js.msg"
#undef MSG_DEF
  JSErr_Limit
} JSErrNum;

namespace js {

/* Implemented in vm/JSContext.cpp. */

extern JS_FRIEND_API const JSErrorFormatString* GetErrorMessage(
    void* userRef, const unsigned errorNumber);

struct MOZ_STACK_CLASS JS_FRIEND_API ErrorReport {
  explicit ErrorReport(JSContext* cx);
  ~ErrorReport();

  enum SniffingBehavior { WithSideEffects, NoSideEffects };

  /**
   * Generate a JSErrorReport from the provided thrown value.
   *
   * If the value is a (possibly wrapped) Error object, the JSErrorReport will
   * be exactly initialized from the Error object's information, without
   * observable side effects. (The Error object's JSErrorReport is reused, if
   * it has one.)
   *
   * Otherwise various attempts are made to derive JSErrorReport information
   * from |exn| and from the current execution state.  This process is
   * *definitely* inconsistent with any standard, and particulars of the
   * behavior implemented here generally shouldn't be relied upon.
   *
   * If the value of |sniffingBehavior| is |WithSideEffects|, some of these
   * attempts *may* invoke user-configurable behavior when |exn| is an object:
   * converting |exn| to a string, detecting and getting properties on |exn|,
   * accessing |exn|'s prototype chain, and others are possible.  Users *must*
   * tolerate |ErrorReport::init| potentially having arbitrary effects.  Any
   * exceptions thrown by these operations will be caught and silently
   * ignored, and "default" values will be substituted into the JSErrorReport.
   *
   * But if the value of |sniffingBehavior| is |NoSideEffects|, these attempts
   * *will not* invoke any observable side effects.  The JSErrorReport will
   * simply contain fewer, less precise details.
   *
   * Unlike some functions involved in error handling, this function adheres
   * to the usual JSAPI return value error behavior.
   */
  bool init(JSContext* cx, JS::HandleValue exn,
            SniffingBehavior sniffingBehavior);

  JSErrorReport* report() { return reportp; }

  const JS::ConstUTF8CharsZ toStringResult() { return toStringResult_; }

 private:
  // More or less an equivalent of JS_ReportErrorNumber/js::ReportErrorNumberVA
  // but fills in an ErrorReport instead of reporting it.  Uses varargs to
  // make it simpler to call js::ExpandErrorArgumentsVA.
  //
  // Returns false if we fail to actually populate the ErrorReport
  // for some reason (probably out of memory).
  bool populateUncaughtExceptionReportUTF8(JSContext* cx, ...);
  bool populateUncaughtExceptionReportUTF8VA(JSContext* cx, va_list ap);

  // Reports exceptions from add-on scopes to telemetry.
  void ReportAddonExceptionToTelemetry(JSContext* cx);

  // We may have a provided JSErrorReport, so need a way to represent that.
  JSErrorReport* reportp;

  // Or we may need to synthesize a JSErrorReport one of our own.
  JSErrorReport ownedReport;

  // And we have a string to maybe keep alive that has pointers into
  // it from ownedReport.
  JS::RootedString str;

  // And keep its chars alive too.
  JS::AutoStableStringChars strChars;

  // And we need to root our exception value.
  JS::RootedObject exnObject;

  // And for our filename.
  JS::UniqueChars filename;

  // We may have a result of error.toString().
  // FIXME: We should not call error.toString(), since it could have side
  //        effect (see bug 633623).
  JS::ConstUTF8CharsZ toStringResult_;
  JS::UniqueChars toStringResultBytesStorage;
};

/* Implemented in vm/StructuredClone.cpp. */
extern JS_FRIEND_API uint64_t GetSCOffset(JSStructuredCloneWriter* writer);

namespace Scalar {

/**
 * Scalar types that can appear in typed arrays and typed objects.  The enum
 * values must to be kept in sync with the JS_SCALARTYPEREPR_ constants, as
 * well as the TypedArrayObject::classes and TypedArrayObject::protoClasses
 * definitions.
 */
enum Type {
  Int8 = 0,
  Uint8,
  Int16,
  Uint16,
  Int32,
  Uint32,
  Float32,
  Float64,

  /**
   * Special type that is a uint8_t, but assignments are clamped to [0, 256).
   * Treat the raw data type as a uint8_t.
   */
  Uint8Clamped,

  /**
   * Types that don't have their own TypedArray equivalent, for now.
   */
  MaxTypedArrayViewType,

  Int64,
};

static inline size_t byteSize(Type atype) {
  switch (atype) {
    case Int8:
    case Uint8:
    case Uint8Clamped:
      return 1;
    case Int16:
    case Uint16:
      return 2;
    case Int32:
    case Uint32:
    case Float32:
      return 4;
    case Int64:
    case Float64:
      return 8;
    default:
      MOZ_CRASH("invalid scalar type");
  }
}

static inline bool isSignedIntType(Type atype) {
  switch (atype) {
    case Int8:
    case Int16:
    case Int32:
    case Int64:
      return true;
    case Uint8:
    case Uint8Clamped:
    case Uint16:
    case Uint32:
    case Float32:
    case Float64:
      return false;
    default:
      MOZ_CRASH("invalid scalar type");
  }
}

} /* namespace Scalar */
} /* namespace js */

/*
 * Create a new typed array with nelements elements.
 *
 * These functions (except the WithBuffer variants) fill in the array with
 * zeros.
 */

extern JS_FRIEND_API JSObject* JS_NewInt8Array(JSContext* cx,
                                               uint32_t nelements);
extern JS_FRIEND_API JSObject* JS_NewUint8Array(JSContext* cx,
                                                uint32_t nelements);
extern JS_FRIEND_API JSObject* JS_NewUint8ClampedArray(JSContext* cx,
                                                       uint32_t nelements);
extern JS_FRIEND_API JSObject* JS_NewInt16Array(JSContext* cx,
                                                uint32_t nelements);
extern JS_FRIEND_API JSObject* JS_NewUint16Array(JSContext* cx,
                                                 uint32_t nelements);
extern JS_FRIEND_API JSObject* JS_NewInt32Array(JSContext* cx,
                                                uint32_t nelements);
extern JS_FRIEND_API JSObject* JS_NewUint32Array(JSContext* cx,
                                                 uint32_t nelements);
extern JS_FRIEND_API JSObject* JS_NewFloat32Array(JSContext* cx,
                                                  uint32_t nelements);
extern JS_FRIEND_API JSObject* JS_NewFloat64Array(JSContext* cx,
                                                  uint32_t nelements);

/*
 * Create a new typed array and copy in values from the given object. The
 * object is used as if it were an array; that is, the new array (if
 * successfully created) will have length given by array.length, and its
 * elements will be those specified by array[0], array[1], and so on, after
 * conversion to the typed array element type.
 */

extern JS_FRIEND_API JSObject* JS_NewInt8ArrayFromArray(JSContext* cx,
                                                        JS::HandleObject array);
extern JS_FRIEND_API JSObject* JS_NewUint8ArrayFromArray(
    JSContext* cx, JS::HandleObject array);
extern JS_FRIEND_API JSObject* JS_NewUint8ClampedArrayFromArray(
    JSContext* cx, JS::HandleObject array);
extern JS_FRIEND_API JSObject* JS_NewInt16ArrayFromArray(
    JSContext* cx, JS::HandleObject array);
extern JS_FRIEND_API JSObject* JS_NewUint16ArrayFromArray(
    JSContext* cx, JS::HandleObject array);
extern JS_FRIEND_API JSObject* JS_NewInt32ArrayFromArray(
    JSContext* cx, JS::HandleObject array);
extern JS_FRIEND_API JSObject* JS_NewUint32ArrayFromArray(
    JSContext* cx, JS::HandleObject array);
extern JS_FRIEND_API JSObject* JS_NewFloat32ArrayFromArray(
    JSContext* cx, JS::HandleObject array);
extern JS_FRIEND_API JSObject* JS_NewFloat64ArrayFromArray(
    JSContext* cx, JS::HandleObject array);

/*
 * Create a new typed array using the given ArrayBuffer or
 * SharedArrayBuffer for storage.  The length value is optional; if -1
 * is passed, enough elements to use up the remainder of the byte
 * array is used as the default value.
 */

extern JS_FRIEND_API JSObject* JS_NewInt8ArrayWithBuffer(
    JSContext* cx, JS::HandleObject arrayBuffer, uint32_t byteOffset,
    int32_t length);
extern JS_FRIEND_API JSObject* JS_NewUint8ArrayWithBuffer(
    JSContext* cx, JS::HandleObject arrayBuffer, uint32_t byteOffset,
    int32_t length);
extern JS_FRIEND_API JSObject* JS_NewUint8ClampedArrayWithBuffer(
    JSContext* cx, JS::HandleObject arrayBuffer, uint32_t byteOffset,
    int32_t length);
extern JS_FRIEND_API JSObject* JS_NewInt16ArrayWithBuffer(
    JSContext* cx, JS::HandleObject arrayBuffer, uint32_t byteOffset,
    int32_t length);
extern JS_FRIEND_API JSObject* JS_NewUint16ArrayWithBuffer(
    JSContext* cx, JS::HandleObject arrayBuffer, uint32_t byteOffset,
    int32_t length);
extern JS_FRIEND_API JSObject* JS_NewInt32ArrayWithBuffer(
    JSContext* cx, JS::HandleObject arrayBuffer, uint32_t byteOffset,
    int32_t length);
extern JS_FRIEND_API JSObject* JS_NewUint32ArrayWithBuffer(
    JSContext* cx, JS::HandleObject arrayBuffer, uint32_t byteOffset,
    int32_t length);
extern JS_FRIEND_API JSObject* JS_NewFloat32ArrayWithBuffer(
    JSContext* cx, JS::HandleObject arrayBuffer, uint32_t byteOffset,
    int32_t length);
extern JS_FRIEND_API JSObject* JS_NewFloat64ArrayWithBuffer(
    JSContext* cx, JS::HandleObject arrayBuffer, uint32_t byteOffset,
    int32_t length);

/**
 * Create a new SharedArrayBuffer with the given byte length.  This
 * may only be called if
 * JS::RealmCreationOptionsRef(cx).getSharedMemoryAndAtomicsEnabled() is
 * true.
 */
extern JS_FRIEND_API JSObject* JS_NewSharedArrayBuffer(JSContext* cx,
                                                       uint32_t nbytes);

/**
 * Create a new ArrayBuffer with the given byte length.
 */
extern JS_FRIEND_API JSObject* JS_NewArrayBuffer(JSContext* cx,
                                                 uint32_t nbytes);

/**
 * Check whether obj supports JS_GetTypedArray* APIs. Note that this may return
 * false if a security wrapper is encountered that denies the unwrapping. If
 * this test or one of the JS_Is*Array tests succeeds, then it is safe to call
 * the various accessor JSAPI calls defined below.
 */
extern JS_FRIEND_API bool JS_IsTypedArrayObject(JSObject* obj);

/**
 * Check whether obj supports JS_GetArrayBufferView* APIs. Note that this may
 * return false if a security wrapper is encountered that denies the
 * unwrapping. If this test or one of the more specific tests succeeds, then it
 * is safe to call the various ArrayBufferView accessor JSAPI calls defined
 * below.
 */
extern JS_FRIEND_API bool JS_IsArrayBufferViewObject(JSObject* obj);

/*
 * Test for specific typed array types (ArrayBufferView subtypes)
 */

extern JS_FRIEND_API bool JS_IsInt8Array(JSObject* obj);
extern JS_FRIEND_API bool JS_IsUint8Array(JSObject* obj);
extern JS_FRIEND_API bool JS_IsUint8ClampedArray(JSObject* obj);
extern JS_FRIEND_API bool JS_IsInt16Array(JSObject* obj);
extern JS_FRIEND_API bool JS_IsUint16Array(JSObject* obj);
extern JS_FRIEND_API bool JS_IsInt32Array(JSObject* obj);
extern JS_FRIEND_API bool JS_IsUint32Array(JSObject* obj);
extern JS_FRIEND_API bool JS_IsFloat32Array(JSObject* obj);
extern JS_FRIEND_API bool JS_IsFloat64Array(JSObject* obj);

/**
 * Return the isShared flag of a typed array, which denotes whether
 * the underlying buffer is a SharedArrayBuffer.
 *
 * |obj| must have passed a JS_IsTypedArrayObject/JS_Is*Array test, or somehow
 * be known that it would pass such a test: it is a typed array or a wrapper of
 * a typed array, and the unwrapping will succeed.
 */
extern JS_FRIEND_API bool JS_GetTypedArraySharedness(JSObject* obj);

/*
 * Test for specific typed array types (ArrayBufferView subtypes) and return
 * the unwrapped object if so, else nullptr.  Never throws.
 */

namespace js {

extern JS_FRIEND_API JSObject* UnwrapInt8Array(JSObject* obj);
extern JS_FRIEND_API JSObject* UnwrapUint8Array(JSObject* obj);
extern JS_FRIEND_API JSObject* UnwrapUint8ClampedArray(JSObject* obj);
extern JS_FRIEND_API JSObject* UnwrapInt16Array(JSObject* obj);
extern JS_FRIEND_API JSObject* UnwrapUint16Array(JSObject* obj);
extern JS_FRIEND_API JSObject* UnwrapInt32Array(JSObject* obj);
extern JS_FRIEND_API JSObject* UnwrapUint32Array(JSObject* obj);
extern JS_FRIEND_API JSObject* UnwrapFloat32Array(JSObject* obj);
extern JS_FRIEND_API JSObject* UnwrapFloat64Array(JSObject* obj);

extern JS_FRIEND_API JSObject* UnwrapArrayBuffer(JSObject* obj);

extern JS_FRIEND_API JSObject* UnwrapArrayBufferView(JSObject* obj);

extern JS_FRIEND_API JSObject* UnwrapSharedArrayBuffer(JSObject* obj);

extern JS_FRIEND_API JSObject* UnwrapReadableStream(JSObject* obj);

namespace detail {

extern JS_FRIEND_DATA const Class* const Int8ArrayClassPtr;
extern JS_FRIEND_DATA const Class* const Uint8ArrayClassPtr;
extern JS_FRIEND_DATA const Class* const Uint8ClampedArrayClassPtr;
extern JS_FRIEND_DATA const Class* const Int16ArrayClassPtr;
extern JS_FRIEND_DATA const Class* const Uint16ArrayClassPtr;
extern JS_FRIEND_DATA const Class* const Int32ArrayClassPtr;
extern JS_FRIEND_DATA const Class* const Uint32ArrayClassPtr;
extern JS_FRIEND_DATA const Class* const Float32ArrayClassPtr;
extern JS_FRIEND_DATA const Class* const Float64ArrayClassPtr;

const size_t TypedArrayLengthSlot = 1;

}  // namespace detail

#define JS_DEFINE_DATA_AND_LENGTH_ACCESSOR(Type, type)                      \
  inline void Get##Type##ArrayLengthAndData(                                \
      JSObject* obj, uint32_t* length, bool* isSharedMemory, type** data) { \
    MOZ_ASSERT(GetObjectClass(obj) == detail::Type##ArrayClassPtr);         \
    const JS::Value& lenSlot =                                              \
        GetReservedSlot(obj, detail::TypedArrayLengthSlot);                 \
    *length = mozilla::AssertedCast<uint32_t>(lenSlot.toInt32());           \
    *isSharedMemory = JS_GetTypedArraySharedness(obj);                      \
    *data = static_cast<type*>(GetObjectPrivate(obj));                      \
  }

JS_DEFINE_DATA_AND_LENGTH_ACCESSOR(Int8, int8_t)
JS_DEFINE_DATA_AND_LENGTH_ACCESSOR(Uint8, uint8_t)
JS_DEFINE_DATA_AND_LENGTH_ACCESSOR(Uint8Clamped, uint8_t)
JS_DEFINE_DATA_AND_LENGTH_ACCESSOR(Int16, int16_t)
JS_DEFINE_DATA_AND_LENGTH_ACCESSOR(Uint16, uint16_t)
JS_DEFINE_DATA_AND_LENGTH_ACCESSOR(Int32, int32_t)
JS_DEFINE_DATA_AND_LENGTH_ACCESSOR(Uint32, uint32_t)
JS_DEFINE_DATA_AND_LENGTH_ACCESSOR(Float32, float)
JS_DEFINE_DATA_AND_LENGTH_ACCESSOR(Float64, double)

#undef JS_DEFINE_DATA_AND_LENGTH_ACCESSOR

// This one isn't inlined because it's rather tricky (by dint of having to deal
// with a dozen-plus classes and varying slot layouts.
extern JS_FRIEND_API void GetArrayBufferViewLengthAndData(JSObject* obj,
                                                          uint32_t* length,
                                                          bool* isSharedMemory,
                                                          uint8_t** data);

// This one isn't inlined because there are a bunch of different ArrayBuffer
// classes that would have to be individually handled here.
//
// There is an isShared out argument for API consistency (eases use from DOM).
// It will always be set to false.
extern JS_FRIEND_API void GetArrayBufferLengthAndData(JSObject* obj,
                                                      uint32_t* length,
                                                      bool* isSharedMemory,
                                                      uint8_t** data);

// Ditto for SharedArrayBuffer.
//
// There is an isShared out argument for API consistency (eases use from DOM).
// It will always be set to true.
extern JS_FRIEND_API void GetSharedArrayBufferLengthAndData(
    JSObject* obj, uint32_t* length, bool* isSharedMemory, uint8_t** data);

}  // namespace js

JS_FRIEND_API uint8_t* JS_GetSharedArrayBufferData(JSObject* obj,
                                                   bool* isSharedMemory,
                                                   const JS::AutoRequireNoGC&);

/*
 * Unwrap Typed arrays all at once. Return nullptr without throwing if the
 * object cannot be viewed as the correct typed array, or the typed array
 * object on success, filling both outparameters.
 */
extern JS_FRIEND_API JSObject* JS_GetObjectAsInt8Array(JSObject* obj,
                                                       uint32_t* length,
                                                       bool* isSharedMemory,
                                                       int8_t** data);
extern JS_FRIEND_API JSObject* JS_GetObjectAsUint8Array(JSObject* obj,
                                                        uint32_t* length,
                                                        bool* isSharedMemory,
                                                        uint8_t** data);
extern JS_FRIEND_API JSObject* JS_GetObjectAsUint8ClampedArray(
    JSObject* obj, uint32_t* length, bool* isSharedMemory, uint8_t** data);
extern JS_FRIEND_API JSObject* JS_GetObjectAsInt16Array(JSObject* obj,
                                                        uint32_t* length,
                                                        bool* isSharedMemory,
                                                        int16_t** data);
extern JS_FRIEND_API JSObject* JS_GetObjectAsUint16Array(JSObject* obj,
                                                         uint32_t* length,
                                                         bool* isSharedMemory,
                                                         uint16_t** data);
extern JS_FRIEND_API JSObject* JS_GetObjectAsInt32Array(JSObject* obj,
                                                        uint32_t* length,
                                                        bool* isSharedMemory,
                                                        int32_t** data);
extern JS_FRIEND_API JSObject* JS_GetObjectAsUint32Array(JSObject* obj,
                                                         uint32_t* length,
                                                         bool* isSharedMemory,
                                                         uint32_t** data);
extern JS_FRIEND_API JSObject* JS_GetObjectAsFloat32Array(JSObject* obj,
                                                          uint32_t* length,
                                                          bool* isSharedMemory,
                                                          float** data);
extern JS_FRIEND_API JSObject* JS_GetObjectAsFloat64Array(JSObject* obj,
                                                          uint32_t* length,
                                                          bool* isSharedMemory,
                                                          double** data);
extern JS_FRIEND_API JSObject* JS_GetObjectAsArrayBufferView(
    JSObject* obj, uint32_t* length, bool* isSharedMemory, uint8_t** data);

/*
 * Unwrap an ArrayBuffer, return nullptr if it's a different type.
 */
extern JS_FRIEND_API JSObject* JS_GetObjectAsArrayBuffer(JSObject* obj,
                                                         uint32_t* length,
                                                         uint8_t** data);

/*
 * Get the type of elements in a typed array, or MaxTypedArrayViewType if a
 * DataView.
 *
 * |obj| must have passed a JS_IsArrayBufferView/JS_Is*Array test, or somehow
 * be known that it would pass such a test: it is an ArrayBufferView or a
 * wrapper of an ArrayBufferView, and the unwrapping will succeed.
 */
extern JS_FRIEND_API js::Scalar::Type JS_GetArrayBufferViewType(JSObject* obj);

extern JS_FRIEND_API js::Scalar::Type JS_GetSharedArrayBufferViewType(
    JSObject* obj);

/*
 * Check whether obj supports the JS_GetArrayBuffer* APIs. Note that this may
 * return false if a security wrapper is encountered that denies the
 * unwrapping. If this test succeeds, then it is safe to call the various
 * accessor JSAPI calls defined below.
 */
extern JS_FRIEND_API bool JS_IsArrayBufferObject(JSObject* obj);

extern JS_FRIEND_API bool JS_IsSharedArrayBufferObject(JSObject* obj);

/**
 * Return the available byte length of an array buffer.
 *
 * |obj| must have passed a JS_IsArrayBufferObject test, or somehow be known
 * that it would pass such a test: it is an ArrayBuffer or a wrapper of an
 * ArrayBuffer, and the unwrapping will succeed.
 */
extern JS_FRIEND_API uint32_t JS_GetArrayBufferByteLength(JSObject* obj);

extern JS_FRIEND_API uint32_t JS_GetSharedArrayBufferByteLength(JSObject* obj);

/**
 * Return true if the arrayBuffer contains any data. This will return false for
 * ArrayBuffer.prototype and detached ArrayBuffers.
 *
 * |obj| must have passed a JS_IsArrayBufferObject test, or somehow be known
 * that it would pass such a test: it is an ArrayBuffer or a wrapper of an
 * ArrayBuffer, and the unwrapping will succeed.
 */
extern JS_FRIEND_API bool JS_ArrayBufferHasData(JSObject* obj);

/**
 * Return a pointer to the start of the data referenced by a typed array. The
 * data is still owned by the typed array, and should not be modified on
 * another thread. Furthermore, the pointer can become invalid on GC (if the
 * data is small and fits inside the array's GC header), so callers must take
 * care not to hold on across anything that could GC.
 *
 * |obj| must have passed a JS_IsArrayBufferObject test, or somehow be known
 * that it would pass such a test: it is an ArrayBuffer or a wrapper of an
 * ArrayBuffer, and the unwrapping will succeed.
 *
 * |*isSharedMemory| will be set to false, the argument is present to simplify
 * its use from code that also interacts with SharedArrayBuffer.
 */
extern JS_FRIEND_API uint8_t* JS_GetArrayBufferData(JSObject* obj,
                                                    bool* isSharedMemory,
                                                    const JS::AutoRequireNoGC&);

/**
 * Check whether the obj is ArrayBufferObject and memory mapped. Note that this
 * may return false if a security wrapper is encountered that denies the
 * unwrapping.
 */
extern JS_FRIEND_API bool JS_IsMappedArrayBufferObject(JSObject* obj);

/**
 * Return the number of elements in a typed array.
 *
 * |obj| must have passed a JS_IsTypedArrayObject/JS_Is*Array test, or somehow
 * be known that it would pass such a test: it is a typed array or a wrapper of
 * a typed array, and the unwrapping will succeed.
 */
extern JS_FRIEND_API uint32_t JS_GetTypedArrayLength(JSObject* obj);

/**
 * Return the byte offset from the start of an array buffer to the start of a
 * typed array view.
 *
 * |obj| must have passed a JS_IsTypedArrayObject/JS_Is*Array test, or somehow
 * be known that it would pass such a test: it is a typed array or a wrapper of
 * a typed array, and the unwrapping will succeed.
 */
extern JS_FRIEND_API uint32_t JS_GetTypedArrayByteOffset(JSObject* obj);

/**
 * Return the byte length of a typed array.
 *
 * |obj| must have passed a JS_IsTypedArrayObject/JS_Is*Array test, or somehow
 * be known that it would pass such a test: it is a typed array or a wrapper of
 * a typed array, and the unwrapping will succeed.
 */
extern JS_FRIEND_API uint32_t JS_GetTypedArrayByteLength(JSObject* obj);

/**
 * Check whether obj supports JS_ArrayBufferView* APIs. Note that this may
 * return false if a security wrapper is encountered that denies the
 * unwrapping.
 */
extern JS_FRIEND_API bool JS_IsArrayBufferViewObject(JSObject* obj);

/**
 * More generic name for JS_GetTypedArrayByteLength to cover DataViews as well
 */
extern JS_FRIEND_API uint32_t JS_GetArrayBufferViewByteLength(JSObject* obj);

/**
 * More generic name for JS_GetTypedArrayByteOffset to cover DataViews as well
 */
extern JS_FRIEND_API uint32_t JS_GetArrayBufferViewByteOffset(JSObject* obj);

/*
 * Return a pointer to the start of the data referenced by a typed array. The
 * data is still owned by the typed array, and should not be modified on
 * another thread. Furthermore, the pointer can become invalid on GC (if the
 * data is small and fits inside the array's GC header), so callers must take
 * care not to hold on across anything that could GC.
 *
 * |obj| must have passed a JS_Is*Array test, or somehow be known that it would
 * pass such a test: it is a typed array or a wrapper of a typed array, and the
 * unwrapping will succeed.
 *
 * |*isSharedMemory| will be set to true if the typed array maps a
 * SharedArrayBuffer, otherwise to false.
 */

extern JS_FRIEND_API int8_t* JS_GetInt8ArrayData(JSObject* obj,
                                                 bool* isSharedMemory,
                                                 const JS::AutoRequireNoGC&);
extern JS_FRIEND_API uint8_t* JS_GetUint8ArrayData(JSObject* obj,
                                                   bool* isSharedMemory,
                                                   const JS::AutoRequireNoGC&);
extern JS_FRIEND_API uint8_t* JS_GetUint8ClampedArrayData(
    JSObject* obj, bool* isSharedMemory, const JS::AutoRequireNoGC&);
extern JS_FRIEND_API int16_t* JS_GetInt16ArrayData(JSObject* obj,
                                                   bool* isSharedMemory,
                                                   const JS::AutoRequireNoGC&);
extern JS_FRIEND_API uint16_t* JS_GetUint16ArrayData(
    JSObject* obj, bool* isSharedMemory, const JS::AutoRequireNoGC&);
extern JS_FRIEND_API int32_t* JS_GetInt32ArrayData(JSObject* obj,
                                                   bool* isSharedMemory,
                                                   const JS::AutoRequireNoGC&);
extern JS_FRIEND_API uint32_t* JS_GetUint32ArrayData(
    JSObject* obj, bool* isSharedMemory, const JS::AutoRequireNoGC&);
extern JS_FRIEND_API float* JS_GetFloat32ArrayData(JSObject* obj,
                                                   bool* isSharedMemory,
                                                   const JS::AutoRequireNoGC&);
extern JS_FRIEND_API double* JS_GetFloat64ArrayData(JSObject* obj,
                                                    bool* isSharedMemory,
                                                    const JS::AutoRequireNoGC&);

/**
 * Same as above, but for any kind of ArrayBufferView. Prefer the type-specific
 * versions when possible.
 */
extern JS_FRIEND_API void* JS_GetArrayBufferViewData(
    JSObject* obj, bool* isSharedMemory, const JS::AutoRequireNoGC&);

/**
 * Return the ArrayBuffer or SharedArrayBuffer underlying an ArrayBufferView.
 * This may return a detached buffer.  |obj| must be an object that would
 * return true for JS_IsArrayBufferViewObject().
 */
extern JS_FRIEND_API JSObject* JS_GetArrayBufferViewBuffer(
    JSContext* cx, JS::HandleObject obj, bool* isSharedMemory);

/**
 * Detach an ArrayBuffer, causing all associated views to no longer refer to
 * the ArrayBuffer's original attached memory.
 *
 * The |changeData| argument is obsolete and ignored.
 */
extern JS_FRIEND_API bool JS_DetachArrayBuffer(JSContext* cx,
                                               JS::HandleObject obj);

/**
 * Check whether the obj is a detached ArrayBufferObject. Note that this may
 * return false if a security wrapper is encountered that denies the
 * unwrapping.
 */
extern JS_FRIEND_API bool JS_IsDetachedArrayBufferObject(JSObject* obj);

/**
 * Create a new DataView using the given buffer for storage. The given buffer
 * must be an ArrayBuffer or SharedArrayBuffer (or a cross-compartment wrapper
 * of either type), and the offset and length must fit within the bounds of the
 * buffer. Currently, nullptr will be returned and an exception will be thrown
 * if these conditions do not hold, but do not depend on that behavior.
 */
JS_FRIEND_API JSObject* JS_NewDataView(JSContext* cx, JS::HandleObject buffer,
                                       uint32_t byteOffset, int32_t byteLength);

/**
 * Return the byte offset of a data view into its array buffer. |obj| must be a
 * DataView.
 *
 * |obj| must have passed a JS_IsDataViewObject test, or somehow be known that
 * it would pass such a test: it is a data view or a wrapper of a data view,
 * and the unwrapping will succeed.
 */
JS_FRIEND_API uint32_t JS_GetDataViewByteOffset(JSObject* obj);

/**
 * Return the byte length of a data view.
 *
 * |obj| must have passed a JS_IsDataViewObject test, or somehow be known that
 * it would pass such a test: it is a data view or a wrapper of a data view,
 * and the unwrapping will succeed. If cx is nullptr, then DEBUG builds may be
 * unable to assert when unwrapping should be disallowed.
 */
JS_FRIEND_API uint32_t JS_GetDataViewByteLength(JSObject* obj);

/**
 * Return a pointer to the beginning of the data referenced by a DataView.
 *
 * |obj| must have passed a JS_IsDataViewObject test, or somehow be known that
 * it would pass such a test: it is a data view or a wrapper of a data view,
 * and the unwrapping will succeed. If cx is nullptr, then DEBUG builds may be
 * unable to assert when unwrapping should be disallowed.
 *
 * |*isSharedMemory| will be set to true if the DataView maps a
 * SharedArrayBuffer, otherwise to false.
 */
JS_FRIEND_API void* JS_GetDataViewData(JSObject* obj, bool* isSharedMemory,
                                       const JS::AutoRequireNoGC&);

namespace js {
namespace jit {

enum class InlinableNative : uint16_t;

}  // namespace jit
}  // namespace js

/**
 * A class, expected to be passed by value, which represents the CallArgs for a
 * JSJitGetterOp.
 */
class JSJitGetterCallArgs : protected JS::MutableHandleValue {
 public:
  explicit JSJitGetterCallArgs(const JS::CallArgs& args)
      : JS::MutableHandleValue(args.rval()) {}

  explicit JSJitGetterCallArgs(JS::RootedValue* rooted)
      : JS::MutableHandleValue(rooted) {}

  JS::MutableHandleValue rval() { return *this; }
};

/**
 * A class, expected to be passed by value, which represents the CallArgs for a
 * JSJitSetterOp.
 */
class JSJitSetterCallArgs : protected JS::MutableHandleValue {
 public:
  explicit JSJitSetterCallArgs(const JS::CallArgs& args)
      : JS::MutableHandleValue(args[0]) {}

  JS::MutableHandleValue operator[](unsigned i) {
    MOZ_ASSERT(i == 0);
    return *this;
  }

  unsigned length() const { return 1; }

  // Add get() or maybe hasDefined() as needed
};

struct JSJitMethodCallArgsTraits;

/**
 * A class, expected to be passed by reference, which represents the CallArgs
 * for a JSJitMethodOp.
 */
class JSJitMethodCallArgs
    : protected JS::detail::CallArgsBase<JS::detail::NoUsedRval> {
 private:
  typedef JS::detail::CallArgsBase<JS::detail::NoUsedRval> Base;
  friend struct JSJitMethodCallArgsTraits;

 public:
  explicit JSJitMethodCallArgs(const JS::CallArgs& args) {
    argv_ = args.array();
    argc_ = args.length();
  }

  JS::MutableHandleValue rval() const { return Base::rval(); }

  unsigned length() const { return Base::length(); }

  JS::MutableHandleValue operator[](unsigned i) const {
    return Base::operator[](i);
  }

  bool hasDefined(unsigned i) const { return Base::hasDefined(i); }

  JSObject& callee() const {
    // We can't use Base::callee() because that will try to poke at
    // this->usedRval_, which we don't have.
    return argv_[-2].toObject();
  }

  JS::HandleValue get(unsigned i) const { return Base::get(i); }

  bool requireAtLeast(JSContext* cx, const char* fnname,
                      unsigned required) const {
    // Can just forward to Base, since it only needs the length and we
    // forward that already.
    return Base::requireAtLeast(cx, fnname, required);
  }
};

struct JSJitMethodCallArgsTraits {
  static const size_t offsetOfArgv = offsetof(JSJitMethodCallArgs, argv_);
  static const size_t offsetOfArgc = offsetof(JSJitMethodCallArgs, argc_);
};

typedef bool (*JSJitGetterOp)(JSContext* cx, JS::HandleObject thisObj,
                              void* specializedThis, JSJitGetterCallArgs args);
typedef bool (*JSJitSetterOp)(JSContext* cx, JS::HandleObject thisObj,
                              void* specializedThis, JSJitSetterCallArgs args);
typedef bool (*JSJitMethodOp)(JSContext* cx, JS::HandleObject thisObj,
                              void* specializedThis,
                              const JSJitMethodCallArgs& args);

/**
 * This struct contains metadata passed from the DOM to the JS Engine for JIT
 * optimizations on DOM property accessors. Eventually, this should be made
 * available to general JSAPI users, but we are not currently ready to do so.
 */
struct JSJitInfo {
  enum OpType {
    Getter,
    Setter,
    Method,
    StaticMethod,
    InlinableNative,
    IgnoresReturnValueNative,
    // Must be last
    OpTypeCount
  };

  enum ArgType {
    // Basic types
    String = (1 << 0),
    Integer = (1 << 1),  // Only 32-bit or less
    Double = (1 << 2),   // Maybe we want to add Float sometime too
    Boolean = (1 << 3),
    Object = (1 << 4),
    Null = (1 << 5),

    // And derived types
    Numeric = Integer | Double,
    // Should "Primitive" use the WebIDL definition, which
    // excludes string and null, or the typical JS one that includes them?
    Primitive = Numeric | Boolean | Null | String,
    ObjectOrNull = Object | Null,
    Any = ObjectOrNull | Primitive,

    // Our sentinel value.
    ArgTypeListEnd = (1 << 31)
  };

  static_assert(Any & String, "Any must include String.");
  static_assert(Any & Integer, "Any must include Integer.");
  static_assert(Any & Double, "Any must include Double.");
  static_assert(Any & Boolean, "Any must include Boolean.");
  static_assert(Any & Object, "Any must include Object.");
  static_assert(Any & Null, "Any must include Null.");

  /**
   * An enum that describes what this getter/setter/method aliases.  This
   * determines what things can be hoisted past this call, and if this
   * call is movable what it can be hoisted past.
   */
  enum AliasSet {
    /**
     * Alias nothing: a constant value, getting it can't affect any other
     * values, nothing can affect it.
     */
    AliasNone,

    /**
     * Alias things that can modify the DOM but nothing else.  Doing the
     * call can't affect the behavior of any other function.
     */
    AliasDOMSets,

    /**
     * Alias the world.  Calling this can change arbitrary values anywhere
     * in the system.  Most things fall in this bucket.
     */
    AliasEverything,

    /** Must be last. */
    AliasSetCount
  };

  bool needsOuterizedThisObject() const {
    return type() != Getter && type() != Setter;
  }

  bool isTypedMethodJitInfo() const { return isTypedMethod; }

  OpType type() const { return OpType(type_); }

  AliasSet aliasSet() const { return AliasSet(aliasSet_); }

  JSValueType returnType() const { return JSValueType(returnType_); }

  union {
    JSJitGetterOp getter;
    JSJitSetterOp setter;
    JSJitMethodOp method;
    /** A DOM static method, used for Promise wrappers */
    JSNative staticMethod;
    JSNative ignoresReturnValueMethod;
  };

  static unsigned offsetOfIgnoresReturnValueNative() {
    return offsetof(JSJitInfo, ignoresReturnValueMethod);
  }

  union {
    uint16_t protoID;
    js::jit::InlinableNative inlinableNative;
  };

  union {
    uint16_t depth;

    // Additional opcode for some InlinableNative functions.
    uint16_t nativeOp;
  };

  // These fields are carefully packed to take up 4 bytes.  If you need more
  // bits for whatever reason, please see if you can steal bits from existing
  // fields before adding more members to this structure.

#define JITINFO_OP_TYPE_BITS 4
#define JITINFO_ALIAS_SET_BITS 4
#define JITINFO_RETURN_TYPE_BITS 8
#define JITINFO_SLOT_INDEX_BITS 10

  /** The OpType that says what sort of function we are. */
  uint32_t type_ : JITINFO_OP_TYPE_BITS;

  /**
   * The alias set for this op.  This is a _minimal_ alias set; in
   * particular for a method it does not include whatever argument
   * conversions might do.  That's covered by argTypes and runtime
   * analysis of the actual argument types being passed in.
   */
  uint32_t aliasSet_ : JITINFO_ALIAS_SET_BITS;

  /** The return type tag.  Might be JSVAL_TYPE_UNKNOWN. */
  uint32_t returnType_ : JITINFO_RETURN_TYPE_BITS;

  static_assert(OpTypeCount <= (1 << JITINFO_OP_TYPE_BITS),
                "Not enough space for OpType");
  static_assert(AliasSetCount <= (1 << JITINFO_ALIAS_SET_BITS),
                "Not enough space for AliasSet");
  static_assert((sizeof(JSValueType) * 8) <= JITINFO_RETURN_TYPE_BITS,
                "Not enough space for JSValueType");

#undef JITINFO_RETURN_TYPE_BITS
#undef JITINFO_ALIAS_SET_BITS
#undef JITINFO_OP_TYPE_BITS

  /** Is op fallible? False in setters. */
  uint32_t isInfallible : 1;

  /**
   * Is op movable?  To be movable the op must
   * not AliasEverything, but even that might
   * not be enough (e.g. in cases when it can
   * throw or is explicitly not movable).
   */
  uint32_t isMovable : 1;

  /**
   * Can op be dead-code eliminated? Again, this
   * depends on whether the op can throw, in
   * addition to the alias set.
   */
  uint32_t isEliminatable : 1;

  // XXXbz should we have a JSValueType for the type of the member?
  /**
   * True if this is a getter that can always
   * get the value from a slot of the "this" object.
   */
  uint32_t isAlwaysInSlot : 1;

  /**
   * True if this is a getter that can sometimes (if the slot doesn't contain
   * UndefinedValue()) get the value from a slot of the "this" object.
   */
  uint32_t isLazilyCachedInSlot : 1;

  /** True if this is an instance of JSTypedMethodJitInfo. */
  uint32_t isTypedMethod : 1;

  /**
   * If isAlwaysInSlot or isSometimesInSlot is true,
   * the index of the slot to get the value from.
   * Otherwise 0.
   */
  uint32_t slotIndex : JITINFO_SLOT_INDEX_BITS;

  static const size_t maxSlotIndex = (1 << JITINFO_SLOT_INDEX_BITS) - 1;

#undef JITINFO_SLOT_INDEX_BITS
};

static_assert(sizeof(JSJitInfo) == (sizeof(void*) + 2 * sizeof(uint32_t)),
              "There are several thousand instances of JSJitInfo stored in "
              "a binary. Please don't increase its space requirements without "
              "verifying that there is no other way forward (better packing, "
              "smaller datatypes for fields, subclassing, etc.).");

struct JSTypedMethodJitInfo {
  // We use C-style inheritance here, rather than C++ style inheritance
  // because not all compilers support brace-initialization for non-aggregate
  // classes. Using C++ style inheritance and constructors instead of
  // brace-initialization would also force the creation of static
  // constructors (on some compilers) when JSJitInfo and JSTypedMethodJitInfo
  // structures are declared. Since there can be several thousand of these
  // structures present and we want to have roughly equivalent performance
  // across a range of compilers, we do things manually.
  JSJitInfo base;

  const JSJitInfo::ArgType* const argTypes; /* For a method, a list of sets of
                                               types that the function
                                               expects.  This can be used,
                                               for example, to figure out
                                               when argument coercions can
                                               have side-effects. */
};

namespace js {

static MOZ_ALWAYS_INLINE shadow::Function* FunctionObjectToShadowFunction(
    JSObject* fun) {
  MOZ_ASSERT(GetObjectClass(fun) == FunctionClassPtr);
  return reinterpret_cast<shadow::Function*>(fun);
}

/* Statically asserted in JSFunction.h. */
static const unsigned JS_FUNCTION_INTERPRETED_BITS = 0x0201;

// Return whether the given function object is native.
static MOZ_ALWAYS_INLINE bool FunctionObjectIsNative(JSObject* fun) {
  return !(FunctionObjectToShadowFunction(fun)->flags &
           JS_FUNCTION_INTERPRETED_BITS);
}

static MOZ_ALWAYS_INLINE JSNative GetFunctionObjectNative(JSObject* fun) {
  MOZ_ASSERT(FunctionObjectIsNative(fun));
  return FunctionObjectToShadowFunction(fun)->native;
}

}  // namespace js

static MOZ_ALWAYS_INLINE const JSJitInfo* FUNCTION_VALUE_TO_JITINFO(
    const JS::Value& v) {
  MOZ_ASSERT(js::FunctionObjectIsNative(&v.toObject()));
  return js::FunctionObjectToShadowFunction(&v.toObject())->jitinfo;
}

static MOZ_ALWAYS_INLINE void SET_JITINFO(JSFunction* func,
                                          const JSJitInfo* info) {
  js::shadow::Function* fun = reinterpret_cast<js::shadow::Function*>(func);
  MOZ_ASSERT(!(fun->flags & js::JS_FUNCTION_INTERPRETED_BITS));
  fun->jitinfo = info;
}

/*
 * Engine-internal extensions of jsid.  This code is here only until we
 * eliminate Gecko's dependencies on it!
 */

static MOZ_ALWAYS_INLINE jsid JSID_FROM_BITS(size_t bits) {
  jsid id;
  JSID_BITS(id) = bits;
  return id;
}

namespace js {
namespace detail {
bool IdMatchesAtom(jsid id, JSAtom* atom);
bool IdMatchesAtom(jsid id, JSString* atom);
}  // namespace detail
}  // namespace js

/**
 * Must not be used on atoms that are representable as integer jsids.
 * Prefer NameToId or AtomToId over this function:
 *
 * A PropertyName is an atom that does not contain an integer in the range
 * [0, UINT32_MAX]. However, jsid can only hold an integer in the range
 * [0, JSID_INT_MAX] (where JSID_INT_MAX == 2^31-1).  Thus, for the range of
 * integers (JSID_INT_MAX, UINT32_MAX], to represent as a jsid 'id', it must be
 * the case JSID_IS_ATOM(id) and !JSID_TO_ATOM(id)->isPropertyName().  In most
 * cases when creating a jsid, code does not have to care about this corner
 * case because:
 *
 * - When given an arbitrary JSAtom*, AtomToId must be used, which checks for
 *   integer atoms representable as integer jsids, and does this conversion.
 *
 * - When given a PropertyName*, NameToId can be used which which does not need
 *   to do any dynamic checks.
 *
 * Thus, it is only the rare third case which needs this function, which
 * handles any JSAtom* that is known not to be representable with an int jsid.
 */
static MOZ_ALWAYS_INLINE jsid NON_INTEGER_ATOM_TO_JSID(JSAtom* atom) {
  MOZ_ASSERT(((size_t)atom & JSID_TYPE_MASK) == 0);
  jsid id = JSID_FROM_BITS((size_t)atom | JSID_TYPE_STRING);
  MOZ_ASSERT(js::detail::IdMatchesAtom(id, atom));
  return id;
}

static MOZ_ALWAYS_INLINE jsid NON_INTEGER_ATOM_TO_JSID(JSString* atom) {
  MOZ_ASSERT(((size_t)atom & JSID_TYPE_MASK) == 0);
  jsid id = JSID_FROM_BITS((size_t)atom | JSID_TYPE_STRING);
  MOZ_ASSERT(js::detail::IdMatchesAtom(id, atom));
  return id;
}

// All strings stored in jsids are atomized, but are not necessarily property
// names.
static MOZ_ALWAYS_INLINE bool JSID_IS_ATOM(jsid id) {
  return JSID_IS_STRING(id);
}

static MOZ_ALWAYS_INLINE bool JSID_IS_ATOM(jsid id, JSAtom* atom) {
  return id == NON_INTEGER_ATOM_TO_JSID(atom);
}

static MOZ_ALWAYS_INLINE JSAtom* JSID_TO_ATOM(jsid id) {
  return (JSAtom*)JSID_TO_STRING(id);
}

JS_STATIC_ASSERT(sizeof(jsid) == sizeof(void*));

namespace js {

static MOZ_ALWAYS_INLINE JS::Value IdToValue(jsid id) {
  if (JSID_IS_STRING(id)) {
    return JS::StringValue(JSID_TO_STRING(id));
  }
  if (JSID_IS_INT(id)) {
    return JS::Int32Value(JSID_TO_INT(id));
  }
  if (JSID_IS_SYMBOL(id)) {
    return JS::SymbolValue(JSID_TO_SYMBOL(id));
  }
  MOZ_ASSERT(JSID_IS_VOID(id));
  return JS::UndefinedValue();
}

/**
 * PrepareScriptEnvironmentAndInvoke asserts the embedder has registered a
 * ScriptEnvironmentPreparer and then it calls the preparer's 'invoke' method
 * with the given |closure|, with the assumption that the preparer will set up
 * any state necessary to run script in |global|, invoke |closure| with a valid
 * JSContext*, report any exceptions thrown from the closure, and return.
 *
 * PrepareScriptEnvironmentAndInvoke will report any exceptions that are thrown
 * by the closure.  Consumers who want to propagate back whether the closure
 * succeeded should do so via members of the closure itself.
 */

struct ScriptEnvironmentPreparer {
  struct Closure {
    virtual bool operator()(JSContext* cx) = 0;
  };

  virtual void invoke(JS::HandleObject global, Closure& closure) = 0;
};

extern JS_FRIEND_API void PrepareScriptEnvironmentAndInvoke(
    JSContext* cx, JS::HandleObject global,
    ScriptEnvironmentPreparer::Closure& closure);

JS_FRIEND_API void SetScriptEnvironmentPreparer(
    JSContext* cx, ScriptEnvironmentPreparer* preparer);

enum CTypesActivityType {
  CTYPES_CALL_BEGIN,
  CTYPES_CALL_END,
  CTYPES_CALLBACK_BEGIN,
  CTYPES_CALLBACK_END
};

typedef void (*CTypesActivityCallback)(JSContext* cx, CTypesActivityType type);

/**
 * Sets a callback that is run whenever js-ctypes is about to be used when
 * calling into C.
 */
JS_FRIEND_API void SetCTypesActivityCallback(JSContext* cx,
                                             CTypesActivityCallback cb);

class MOZ_RAII JS_FRIEND_API AutoCTypesActivityCallback {
 private:
  JSContext* cx;
  CTypesActivityCallback callback;
  CTypesActivityType endType;
  MOZ_DECL_USE_GUARD_OBJECT_NOTIFIER

 public:
  AutoCTypesActivityCallback(JSContext* cx, CTypesActivityType beginType,
                             CTypesActivityType endType
                                 MOZ_GUARD_OBJECT_NOTIFIER_PARAM);
  ~AutoCTypesActivityCallback() { DoEndCallback(); }
  void DoEndCallback() {
    if (callback) {
      callback(cx, endType);
      callback = nullptr;
    }
  }
};

// Abstract base class for objects that build allocation metadata for JavaScript
// values.
struct AllocationMetadataBuilder {
  AllocationMetadataBuilder() {}

  // Return a metadata object for the newly constructed object |obj|, or
  // nullptr if there's no metadata to attach.
  //
  // Implementations should treat all errors as fatal; there is no way to
  // report errors from this callback. In particular, the caller provides an
  // oomUnsafe for overriding implementations to use.
  virtual JSObject* build(JSContext* cx, JS::HandleObject obj,
                          AutoEnterOOMUnsafeRegion& oomUnsafe) const {
    return nullptr;
  }
};

/**
 * Specify a callback to invoke when creating each JS object in the current
 * compartment, which may return a metadata object to associate with the
 * object.
 */
JS_FRIEND_API void SetAllocationMetadataBuilder(
    JSContext* cx, const AllocationMetadataBuilder* callback);

/** Get the metadata associated with an object. */
JS_FRIEND_API JSObject* GetAllocationMetadata(JSObject* obj);

JS_FRIEND_API bool GetElementsWithAdder(JSContext* cx, JS::HandleObject obj,
                                        JS::HandleObject receiver,
                                        uint32_t begin, uint32_t end,
                                        js::ElementAdder* adder);

JS_FRIEND_API bool ForwardToNative(JSContext* cx, JSNative native,
                                   const JS::CallArgs& args);

/**
 * Helper function for HTMLDocument and HTMLFormElement.
 *
 * These are the only two interfaces that have [OverrideBuiltins], a named
 * getter, and no named setter. They're implemented as proxies with a custom
 * getOwnPropertyDescriptor() method. Unfortunately, overriding
 * getOwnPropertyDescriptor() automatically affects the behavior of set(),
 * which normally is just common sense but is *not* desired for these two
 * interfaces.
 *
 * The fix is for these two interfaces to override set() to ignore the
 * getOwnPropertyDescriptor() override.
 *
 * SetPropertyIgnoringNamedGetter is exposed to make it easier to override
 * set() in this way.  It carries out all the steps of BaseProxyHandler::set()
 * except the initial getOwnPropertyDescriptor() call.  The caller must supply
 * that descriptor as the 'ownDesc' parameter.
 *
 * Implemented in proxy/BaseProxyHandler.cpp.
 */
JS_FRIEND_API bool SetPropertyIgnoringNamedGetter(
    JSContext* cx, JS::HandleObject obj, JS::HandleId id, JS::HandleValue v,
    JS::HandleValue receiver, JS::Handle<JS::PropertyDescriptor> ownDesc,
    JS::ObjectOpResult& result);

// This function is for one specific use case, please don't use this for
// anything else!
extern JS_FRIEND_API bool ExecuteInFrameScriptEnvironment(
    JSContext* cx, JS::HandleObject obj, JS::HandleScript script,
    JS::MutableHandleObject scope);

// These functions are provided for the JSM component loader in Gecko.
//
// A 'JSMEnvironment' refers to an environment chain constructed for JSM loading
// in a shared global. Internally it is a NonSyntacticVariablesObject with a
// corresponding extensible LexicalEnvironmentObject that is accessible by
// JS_ExtensibleLexicalEnvironment. The |this| value of that lexical environment
// is the NSVO itself.
//
// Normal global environment (ES6):     JSM "global" environment:
//
//                                      * - extensible lexical environment
//                                      |   (code runs in this environment;
//                                      |    `let/const` bindings go here)
//                                      |
//                                      * - JSMEnvironment (=== `this`)
//                                      |   (`var` bindings go here)
//                                      |
// * - extensible lexical environment   * - extensible lexical environment
// |   (code runs in this environment;  |   (empty)
// |    `let/const` bindings go here)   |
// |                                    |
// * - actual global (=== `this`)       * - shared JSM global
//     (var bindings go here; and           (Object, Math, etc. live here)
//      Object, Math, etc. live here)

// Allocate a new environment in current compartment that is compatible with JSM
// shared loading.
extern JS_FRIEND_API JSObject* NewJSMEnvironment(JSContext* cx);

// Execute the given script (copied into compartment if necessary) in the given
// JSMEnvironment. The script must have been compiled for hasNonSyntacticScope.
// The |jsmEnv| must have been previously allocated by NewJSMEnvironment.
//
// NOTE: The associated extensible lexical environment is reused.
extern JS_FRIEND_API bool ExecuteInJSMEnvironment(JSContext* cx,
                                                  JS::HandleScript script,
                                                  JS::HandleObject jsmEnv);

// Additionally, target objects may be specified as required by the Gecko
// subscript loader. These are wrapped in non-syntactic WithEnvironments and
// temporarily placed on environment chain.
//
// See also: JS::CloneAndExecuteScript(...)
extern JS_FRIEND_API bool ExecuteInJSMEnvironment(
    JSContext* cx, JS::HandleScript script, JS::HandleObject jsmEnv,
    JS::AutoObjectVector& targetObj);

// Used by native methods to determine the JSMEnvironment of caller if possible
// by looking at stack frames. Returns nullptr if top frame isn't a scripted
// caller in a JSM.
//
// NOTE: This may find NonSyntacticVariablesObject generated by other embedding
// such as a Gecko FrameScript. Caller can check the compartment if needed.
extern JS_FRIEND_API JSObject* GetJSMEnvironmentOfScriptedCaller(JSContext* cx);

// Determine if obj is a JSMEnvironment
//
// NOTE: This may return true for an NonSyntacticVariablesObject generated by
// other embedding such as a Gecko FrameScript. Caller can check compartment.
extern JS_FRIEND_API bool IsJSMEnvironment(JSObject* obj);

// Matches the condition in js/src/jit/ProcessExecutableMemory.cpp
#if defined(XP_WIN) && defined(HAVE_64BIT_BUILD)
// Parameters use void* types to avoid #including windows.h. The return value of
// this function is returned from the exception handler.
typedef long (*JitExceptionHandler)(void* exceptionRecord,  // PEXECTION_RECORD
                                    void* context);         // PCONTEXT

/**
 * Windows uses "structured exception handling" to handle faults. When a fault
 * occurs, the stack is searched for a handler (similar to C++ exception
 * handling). If the search does not find a handler, the "unhandled exception
 * filter" is called. Breakpad uses the unhandled exception filter to do crash
 * reporting. Unfortunately, on Win64, JIT code on the stack completely throws
 * off this unwinding process and prevents the unhandled exception filter from
 * being called. The reason is that Win64 requires unwind information be
 * registered for all code regions and JIT code has none. While it is possible
 * to register full unwind information for JIT code, this is a lot of work (one
 * has to be able to recover the frame pointer at any PC) so instead we register
 * a handler for all JIT code that simply calls breakpad's unhandled exception
 * filter (which will perform crash reporting and then terminate the process).
 * This would be wrong if there was an outer __try block that expected to handle
 * the fault, but this is not generally allowed.
 *
 * Gecko must call SetJitExceptionFilter before any JIT code is compiled and
 * only once per process.
 */
extern JS_FRIEND_API void SetJitExceptionHandler(JitExceptionHandler handler);
#endif

extern JS_FRIEND_API bool ReportIsNotFunction(JSContext* cx, JS::HandleValue v);

extern JS_FRIEND_API JSObject* ConvertArgsToArray(JSContext* cx,
                                                  const JS::CallArgs& args);

/**
 * Window and WindowProxy
 *
 * The functions below have to do with Windows and WindowProxies. There's an
 * invariant that actual Window objects (the global objects of web pages) are
 * never directly exposed to script. Instead we often substitute a WindowProxy.
 *
 * The environment chain, on the other hand, contains the Window and never its
 * WindowProxy.
 *
 * As a result, we have calls to these "substitute-this-object-for-that-object"
 * functions sprinkled at apparently arbitrary (but actually *very* carefully
 * and nervously selected) places throughout the engine and indeed the
 * universe.
 */

/**
 * Tell the JS engine which Class is used for WindowProxy objects. Used by the
 * functions below.
 */
extern JS_FRIEND_API void SetWindowProxyClass(JSContext* cx,
                                              const Class* clasp);

/**
 * Associates a WindowProxy with a Window (global object). `windowProxy` must
 * have the Class set by SetWindowProxyClass.
 */
extern JS_FRIEND_API void SetWindowProxy(JSContext* cx, JS::HandleObject global,
                                         JS::HandleObject windowProxy);

namespace detail {

JS_FRIEND_API bool IsWindowSlow(JSObject* obj);

JS_FRIEND_API JSObject* ToWindowProxyIfWindowSlow(JSObject* obj);

}  // namespace detail

/**
 * Returns true iff `obj` is a global object with an associated WindowProxy,
 * see SetWindowProxy.
 */
inline bool IsWindow(JSObject* obj) {
  if (GetObjectClass(obj)->flags & JSCLASS_IS_GLOBAL) {
    return detail::IsWindowSlow(obj);
  }
  return false;
}

/**
 * Returns true iff `obj` has the WindowProxy Class (see SetWindowProxyClass).
 */
JS_FRIEND_API bool IsWindowProxy(JSObject* obj);

/**
 * If `obj` is a Window, get its associated WindowProxy (or a CCW or dead
 * wrapper if the page was navigated away from), else return `obj`. This
 * function is infallible and never returns nullptr.
 */
MOZ_ALWAYS_INLINE JSObject* ToWindowProxyIfWindow(JSObject* obj) {
  if (GetObjectClass(obj)->flags & JSCLASS_IS_GLOBAL) {
    return detail::ToWindowProxyIfWindowSlow(obj);
  }
  return obj;
}

/**
 * If `obj` is a WindowProxy, get its associated Window (the compartment's
 * global), else return `obj`. This function is infallible and never returns
 * nullptr.
 */
extern JS_FRIEND_API JSObject* ToWindowIfWindowProxy(JSObject* obj);

// Create and add the Intl.MozDateTimeFormat constructor function to the
// provided object.
//
// This custom date/time formatter constructor gives users the ability
// to specify a custom format pattern. This pattern is passed *directly*
// to ICU with NO SYNTAX PARSING OR VALIDATION WHATSOEVER. ICU appears to
// have a a modicum of testing of this, and it won't fall over completely
// if passed bad input. But the current behavior is entirely under-specified
// and emphatically not shippable on the web, and it *must* be fixed before
// this functionality can be exposed in the real world. (There are also some
// questions about whether the format exposed here is the *right* one to
// standardize, that will also need to be resolved to ship this.)
extern bool AddMozDateTimeFormatConstructor(JSContext* cx,
                                            JS::Handle<JSObject*> intl);

class MOZ_STACK_CLASS JS_FRIEND_API AutoAssertNoContentJS {
 public:
  explicit AutoAssertNoContentJS(JSContext* cx);
  ~AutoAssertNoContentJS();

 private:
  JSContext* context_;
  bool prevAllowContentJS_;
};

// Turn on assertions so that we assert that
//     !realm->validAccessPtr || *realm->validAccessPtr
// is true for every |realm| that we run JS code in. The realm's validAccessPtr
// is set via SetRealmValidAccessPtr.
extern JS_FRIEND_API void EnableAccessValidation(JSContext* cx, bool enabled);

// See EnableAccessValidation above. The caller must guarantee that accessp will
// live at least as long as |global| is alive. The JS engine reads accessp from
// threads that are allowed to run code on |global|, so all changes to *accessp
// should be made from whichever thread owns |global| at a given time.
extern JS_FRIEND_API void SetRealmValidAccessPtr(JSContext* cx,
                                                 JS::HandleObject global,
                                                 bool* accessp);

// Returns true if the system zone is available (i.e., if no cooperative
// contexts are using it now).
extern JS_FRIEND_API bool SystemZoneAvailable(JSContext* cx);

typedef void (*LogCtorDtor)(void* self, const char* type, uint32_t sz);

/**
 * Set global function used to monitor a few internal classes to highlight
 * leaks, and to hint at the origin of the leaks.
 */
extern JS_FRIEND_API void SetLogCtorDtorFunctions(LogCtorDtor ctor,
                                                  LogCtorDtor dtor);

extern JS_FRIEND_API void LogCtor(void* self, const char* type, uint32_t sz);

extern JS_FRIEND_API void LogDtor(void* self, const char* type, uint32_t sz);

#define JS_COUNT_CTOR(Class) LogCtor((void*)this, #Class, sizeof(Class))

#define JS_COUNT_DTOR(Class) LogDtor((void*)this, #Class, sizeof(Class))

/**
 * This function only reports GC heap memory,
 * and not malloc allocated memory associated with GC things.
 */
extern JS_FRIEND_API uint64_t GetGCHeapUsageForObjectZone(JSObject* obj);

} /* namespace js */

#endif /* jsfriendapi_h */<|MERGE_RESOLUTION|>--- conflicted
+++ resolved
@@ -13,6 +13,8 @@
 #include "mozilla/MemoryReporting.h"
 #include "mozilla/UniquePtr.h"
 #include "Taint.h"
+// Taintfox: need to add TaintString to struct String, where is it?
+// and AutoStableStringChars
 
 #include "jspubtd.h"
 
@@ -26,8 +28,6 @@
 #include "js/TypeDecls.h"
 #include "js/Utility.h"
 
-<<<<<<< HEAD
-=======
 #ifndef JS_STACK_GROWTH_DIRECTION
 #  ifdef __hppa
 #    define JS_STACK_GROWTH_DIRECTION (1)
@@ -35,7 +35,6 @@
 #    define JS_STACK_GROWTH_DIRECTION (-1)
 #  endif
 #endif
->>>>>>> 030f2d6b
 
 #if JS_STACK_GROWTH_DIRECTION > 0
 #  define JS_CHECK_STACK_SIZE(limit, sp) (MOZ_LIKELY((uintptr_t)(sp) < (limit)))
@@ -620,40 +619,6 @@
 };
 
 struct Function {
-<<<<<<< HEAD
-    Object base;
-    uint16_t nargs;
-    uint16_t flags;
-    /* Used only for natives */
-    JSNative native;
-    const JSJitInfo* jitinfo;
-    void* _1;
-};
-
-struct String
-{
-    static const uint32_t INLINE_CHARS_BIT = JS_BIT(2);
-    static const uint32_t LATIN1_CHARS_BIT = JS_BIT(6);
-    static const uint32_t ROPE_FLAGS       = 0;
-    static const uint32_t EXTERNAL_FLAGS   = JS_BIT(5);
-    static const uint32_t TYPE_FLAGS_MASK  = JS_BIT(6) - 1;
-
-    // TaintFox: make shadow::String compatible with JSString.
-    //
-    // Superclasses come first in the object layout, thus the taint
-    // property will be at offset zero in JSString.
-    StringTaint taint;
-
-    uint32_t flags;
-    uint32_t length;
-    union {
-        const JS::Latin1Char* nonInlineCharsLatin1;
-        const char16_t* nonInlineCharsTwoByte;
-        JS::Latin1Char inlineStorageLatin1[1];
-        char16_t inlineStorageTwoByte[1];
-    };
-    const JSStringFinalizer* externalFinalizer;
-=======
   Object base;
   uint16_t nargs;
   uint16_t flags;
@@ -661,7 +626,6 @@
   JSNative native;
   const JSJitInfo* jitinfo;
   void* _1;
->>>>>>> 030f2d6b
 };
 
 } /* namespace shadow */
@@ -1318,60 +1282,9 @@
   // security checks.
   bool (*isCrossCompartmentXray)(const BaseProxyHandler* handler);
 
-<<<<<<< HEAD
-/**
- * This class provides safe access to a string's chars across a GC. Once
- * we allocate strings and chars in the nursery (bug 903519), this class
- * will have to make a copy of the string's chars if they are allocated
- * in the nursery, so it's best to avoid using this class unless you really
- * need it. It's usually more efficient to use the latin1Chars/twoByteChars
- * JSString methods and often the code can be rewritten so that only indexes
- * instead of char pointers are used in parts of the code that can GC.
- */
-class MOZ_STACK_CLASS AutoStableStringChars
-{
-    /*
-     * When copying string char, use this many bytes of inline storage.  This is
-     * chosen to allow the inline string types to be copied without allocating.
-     * This is asserted in AutoStableStringChars::allocOwnChars.
-     */
-    // TaintFox: modified due to taint property.
-    static const size_t InlineCapacity = 24 + sizeof(void*);
-
-    /* Ensure the string is kept alive while we're using its chars. */
-    JS::RootedString s_;
-    union {
-        const char16_t* twoByteChars_;
-        const JS::Latin1Char* latin1Chars_;
-    };
-    mozilla::Maybe<Vector<uint8_t, InlineCapacity>> ownChars_;
-    enum State { Uninitialized, Latin1, TwoByte };
-    State state_;
-
-  public:
-    explicit AutoStableStringChars(JSContext* cx)
-      : s_(cx), state_(Uninitialized)
-    {}
-
-    MOZ_MUST_USE
-    bool init(JSContext* cx, JSString* s);
-
-    /* Like init(), but Latin1 chars are inflated to TwoByte. */
-    MOZ_MUST_USE
-    bool initTwoByte(JSContext* cx, JSString* s);
-
-    bool isLatin1() const { return state_ == Latin1; }
-    bool isTwoByte() const { return state_ == TwoByte; }
-
-    const char16_t* twoByteChars() const {
-        MOZ_ASSERT(state_ == TwoByte);
-        return twoByteChars_;
-    }
-=======
   // Test whether xrays in |obj|'s compartment have expandos of their own,
   // instead of sharing them with Xrays from other compartments.
   bool (*compartmentHasExclusiveExpandos)(JSObject* obj);
->>>>>>> 030f2d6b
 
   // Proxy reserved slot used by xrays in sandboxes to store their holder
   // object.
