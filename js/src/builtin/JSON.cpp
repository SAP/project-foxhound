/* -*- Mode: C++; tab-width: 8; indent-tabs-mode: nil; c-basic-offset: 2 -*-
 * vim: set ts=8 sts=2 et sw=2 tw=80:
 * This Source Code Form is subject to the terms of the Mozilla Public
 * License, v. 2.0. If a copy of the MPL was not distributed with this
 * file, You can obtain one at http://mozilla.org/MPL/2.0/. */
/*
 * Modifications Copyright SAP SE. 2019-2021.  All rights reserved.
 */

#include "builtin/JSON.h"

#include "mozilla/CheckedInt.h"
#include "mozilla/FloatingPoint.h"
#include "mozilla/Range.h"
#include "mozilla/ScopeExit.h"
#include "mozilla/Variant.h"

#include <algorithm>

#include "jsnum.h"
#include "jstypes.h"

#include "builtin/Array.h"
#include "builtin/BigInt.h"
#include "js/friend/ErrorMessages.h"  // js::GetErrorMessage, JSMSG_*
#include "js/friend/StackLimits.h"    // js::AutoCheckRecursionLimit
#include "js/Object.h"                // JS::GetBuiltinClass
#include "js/PropertySpec.h"
#include "js/StableStringChars.h"
#include "js/TypeDecls.h"
#include "js/Value.h"
#include "util/StringBuffer.h"
#include "vm/BooleanObject.h"  // js::BooleanObject
#include "vm/Interpreter.h"
#include "vm/Iteration.h"
#include "vm/JSAtomUtils.h"  // ToAtom
#include "vm/JSContext.h"
#include "vm/JSObject.h"
#include "vm/JSONParser.h"
#include "vm/NativeObject.h"
#include "vm/NumberObject.h"  // js::NumberObject
#include "vm/PlainObject.h"   // js::PlainObject
#include "vm/StringObject.h"  // js::StringObject
#ifdef ENABLE_RECORD_TUPLE
#  include "builtin/RecordObject.h"
#  include "builtin/TupleObject.h"
#  include "vm/RecordType.h"
#endif

#include "builtin/Array-inl.h"
#include "vm/GeckoProfiler-inl.h"
#include "vm/JSAtomUtils-inl.h"  // AtomToId, PrimitiveValueToId, IndexToId, IdToString,
#include "vm/NativeObject-inl.h"

using namespace js;

using mozilla::AsVariant;
using mozilla::CheckedInt;
using mozilla::Maybe;
using mozilla::RangedPtr;
using mozilla::Variant;

using JS::AutoStableStringChars;

// TaintFox: expanding taint information
template <typename SrcCharT, typename DstCharT>
static MOZ_ALWAYS_INLINE void appendTaintIfRequired(
              const StringTaint& srcTaint,
              StringTaint& dstTaint,
              RangedPtr<const SrcCharT> srcBegin,
              RangedPtr<const SrcCharT> src,
              RangedPtr<DstCharT> dstBegin,
              RangedPtr<DstCharT> dstCharBegin,
              RangedPtr<DstCharT> dstPtr) // dstPtr after post-incrementation
{
  // TODO: probably not very efficient as we are adding character wise to the the taint ranges
  if (const TaintFlow* flow = srcTaint.at(src - srcBegin)) {
    if ((dstCharBegin >= dstBegin) && (dstPtr >= dstBegin)) {
      dstTaint.append(TaintRange(dstCharBegin - dstBegin,
                                 dstPtr - dstBegin,
                                 *flow));
    }
  }
}

/* ES5 15.12.3 Quote.
 * Requires that the destination has enough space allocated for src after
 * escaping (that is, `2 + 6 * (srcEnd - srcBegin)` characters).
 */
template <typename SrcCharT, typename DstCharT>
static MOZ_ALWAYS_INLINE RangedPtr<DstCharT> InfallibleQuote(
    RangedPtr<const SrcCharT> srcBegin, RangedPtr<const SrcCharT> srcEnd,
    RangedPtr<DstCharT> dstPtr,
    // TaintFox: need to propgate Tainting information here
    const StringTaint& srcTaint, StringTaint& dstTaint) {
  RangedPtr<const SrcCharT> src = srcBegin;
  RangedPtr<const SrcCharT> srcCharBegin = src;
  RangedPtr<DstCharT> dstBegin = dstPtr;
  RangedPtr<DstCharT> dstCharBegin = dstPtr;
  // Maps characters < 256 to the value that must follow the '\\' in the quoted
  // string. Entries with 'u' are handled as \\u00xy, and entries with 0 are not
  // escaped in any way. Characters >= 256 are all assumed to be unescaped.
  static const Latin1Char escapeLookup[256] = {
      // clang-format off
        'u', 'u', 'u', 'u', 'u', 'u', 'u', 'u', 'b', 't',
        'n', 'u', 'f', 'r', 'u', 'u', 'u', 'u', 'u', 'u',
        'u', 'u', 'u', 'u', 'u', 'u', 'u', 'u', 'u', 'u',
        'u', 'u', 0,   0,  '\"', 0,   0,   0,   0,   0,
        0,   0,   0,   0,   0,   0,   0,   0,   0,   0,
        0,   0,   0,   0,   0,   0,   0,   0,   0,   0,
        0,   0,   0,   0,   0,   0,   0,   0,   0,   0,
        0,   0,   0,   0,   0,   0,   0,   0,   0,   0,
        0,   0,   0,   0,   0,   0,   0,   0,   0,   0,
        0,   0,  '\\', // rest are all zeros
      // clang-format on
  };

  // Clear any existing taint information
  dstTaint.clear();

  /* Step 1. */
  *dstPtr++ = '"';

  auto ToLowerHex = [](uint8_t u) {
    MOZ_ASSERT(u <= 0xF);
    return "0123456789abcdef"[u];
  };

  /* Step 2. */
  while (src != srcEnd) {
    dstCharBegin = dstPtr;
    srcCharBegin = src;
    const SrcCharT c = *src++;
    
    // Handle the Latin-1 cases.
    if (MOZ_LIKELY(c < sizeof(escapeLookup))) {
      Latin1Char escaped = escapeLookup[c];

      // Directly copy non-escaped code points.
      if (escaped == 0) {
        *dstPtr++ = c;
        appendTaintIfRequired(srcTaint, dstTaint, srcBegin, srcCharBegin, dstBegin, dstCharBegin, dstPtr);
        continue;
      }

      // Escape the rest, elaborating Unicode escapes when needed.
      *dstPtr++ = '\\';
      *dstPtr++ = escaped;
      if (escaped == 'u') {
        *dstPtr++ = '0';
        *dstPtr++ = '0';

        uint8_t x = c >> 4;
        MOZ_ASSERT(x < 10);
        *dstPtr++ = '0' + x;

        *dstPtr++ = ToLowerHex(c & 0xF);
      }
      appendTaintIfRequired(srcTaint, dstTaint, srcBegin, srcCharBegin, dstBegin, dstCharBegin, dstPtr);
      continue;
    }

    // Non-ASCII non-surrogates are directly copied.
    if (!unicode::IsSurrogate(c)) {
      *dstPtr++ = c;
      appendTaintIfRequired(srcTaint, dstTaint, srcBegin, srcCharBegin, dstBegin, dstCharBegin, dstPtr);
      continue;
    }

    // So too for complete surrogate pairs.
    if (MOZ_LIKELY(unicode::IsLeadSurrogate(c) && src < srcEnd &&
                   unicode::IsTrailSurrogate(*src))) {
      *dstPtr++ = c;
      appendTaintIfRequired(srcTaint, dstTaint, srcBegin, srcCharBegin, dstBegin, dstCharBegin, dstPtr);
      *dstPtr++ = *src++;
      appendTaintIfRequired(srcTaint, dstTaint, srcBegin, srcCharBegin++, dstBegin, dstCharBegin, dstPtr);
      continue;
    }

    // But lone surrogates are Unicode-escaped.
    char32_t as32 = char32_t(c);
    *dstPtr++ = '\\';
    *dstPtr++ = 'u';
    *dstPtr++ = ToLowerHex(as32 >> 12);
    *dstPtr++ = ToLowerHex((as32 >> 8) & 0xF);
    *dstPtr++ = ToLowerHex((as32 >> 4) & 0xF);
    *dstPtr++ = ToLowerHex(as32 & 0xF);

    appendTaintIfRequired(srcTaint, dstTaint, srcBegin, srcCharBegin, dstBegin, dstCharBegin, dstPtr);
  }

  /* Steps 3-4. */
  *dstPtr++ = '"';
  return dstPtr;
}

template <typename SrcCharT, typename DstCharT>
static size_t QuoteHelper(const JSLinearString& linear, StringBuffer& sb,
                          size_t sbOffset) {
  size_t len = linear.length();

  SafeStringTaint taint;
  JS::AutoCheckCannotGC nogc;
  RangedPtr<const SrcCharT> srcBegin{linear.chars<SrcCharT>(nogc), len};
  RangedPtr<DstCharT> dstBegin{sb.begin<DstCharT>(), sb.begin<DstCharT>(),
                               sb.end<DstCharT>()};
  RangedPtr<DstCharT> dstEnd =
      InfallibleQuote(srcBegin, srcBegin + len, dstBegin + sbOffset, linear.taint(), taint);

  // Taintfox: append the taint with the correct offset
  sb.taint().concat(taint, sbOffset);

  return dstEnd - dstBegin;
}

static bool Quote(JSContext* cx, StringBuffer& sb, JSString* str) {
  JSLinearString* linear = str->ensureLinear(cx);
  if (!linear) {
    return false;
  }

  if (linear->hasTwoByteChars() && !sb.ensureTwoByteChars()) {
    return false;
  }

  // We resize the backing buffer to the maximum size we could possibly need,
  // write the escaped string into it, and shrink it back to the size we ended
  // up needing.

  size_t len = linear->length();
  size_t sbInitialLen = sb.length();

  CheckedInt<size_t> reservedLen = CheckedInt<size_t>(len) * 6 + 2;
  if (MOZ_UNLIKELY(!reservedLen.isValid())) {
    ReportAllocationOverflow(cx);
    return false;
  }

  if (!sb.growByUninitialized(reservedLen.value())) {
    return false;
  }

  size_t newSize;

  if (linear->hasTwoByteChars()) {
    newSize = QuoteHelper<char16_t, char16_t>(*linear, sb, sbInitialLen);
  } else if (sb.isUnderlyingBufferLatin1()) {
    newSize = QuoteHelper<Latin1Char, Latin1Char>(*linear, sb, sbInitialLen);
  } else {
    newSize = QuoteHelper<Latin1Char, char16_t>(*linear, sb, sbInitialLen);
  }

  sb.shrinkTo(newSize);

  return true;
}

namespace {

using ObjectVector = GCVector<JSObject*, 8>;

class StringifyContext {
 public:
  StringifyContext(JSContext* cx, StringBuffer& sb, const StringBuffer& gap,
                   HandleObject replacer, const RootedIdVector& propertyList,
                   bool maybeSafely)
      : sb(sb),
        gap(gap),
        replacer(cx, replacer),
        stack(cx, ObjectVector(cx)),
        propertyList(propertyList),
        depth(0),
        maybeSafely(maybeSafely) {
    MOZ_ASSERT_IF(maybeSafely, !replacer);
    MOZ_ASSERT_IF(maybeSafely, gap.empty());
  }

  StringBuffer& sb;
  const StringBuffer& gap;
  RootedObject replacer;
  Rooted<ObjectVector> stack;
  const RootedIdVector& propertyList;
  uint32_t depth;
  bool maybeSafely;
};

} /* anonymous namespace */

static bool Str(JSContext* cx, const Value& v, StringifyContext* scx);

static bool WriteIndent(StringifyContext* scx, uint32_t limit) {
  if (!scx->gap.empty()) {
    if (!scx->sb.append('\n')) {
      return false;
    }

    if (scx->gap.isUnderlyingBufferLatin1()) {
      for (uint32_t i = 0; i < limit; i++) {
        if (!scx->sb.append(scx->gap.rawLatin1Begin(),
                            scx->gap.rawLatin1End())) {
          return false;
        }
      }
    } else {
      for (uint32_t i = 0; i < limit; i++) {
        if (!scx->sb.append(scx->gap.rawTwoByteBegin(),
                            scx->gap.rawTwoByteEnd())) {
          return false;
        }
      }
    }
  }

  return true;
}

namespace {

template <typename KeyType>
class KeyStringifier {};

template <>
class KeyStringifier<uint32_t> {
 public:
  static JSString* toString(JSContext* cx, uint32_t index) {
    return IndexToString(cx, index);
  }
};

template <>
class KeyStringifier<HandleId> {
 public:
  static JSString* toString(JSContext* cx, HandleId id) {
    return IdToString(cx, id);
  }
};

} /* anonymous namespace */

/*
 * ES5 15.12.3 Str, steps 2-4, extracted to enable preprocessing of property
 * values when stringifying objects in JO.
 */
template <typename KeyType>
static bool PreprocessValue(JSContext* cx, HandleObject holder, KeyType key,
                            MutableHandleValue vp, StringifyContext* scx) {
  // We don't want to do any preprocessing here if scx->maybeSafely,
  // since the stuff we do here can have side-effects.
  if (scx->maybeSafely) {
    return true;
  }

  RootedString keyStr(cx);

  // Step 2. Modified by BigInt spec 6.1 to check for a toJSON method on the
  // BigInt prototype when the value is a BigInt, and to pass the BigInt
  // primitive value as receiver.
  if (vp.isObject() || vp.isBigInt()) {
    RootedValue toJSON(cx);
    RootedObject obj(cx, JS::ToObject(cx, vp));
    if (!obj) {
      return false;
    }

    if (!GetProperty(cx, obj, vp, cx->names().toJSON, &toJSON)) {
      return false;
    }

    if (IsCallable(toJSON)) {
      keyStr = KeyStringifier<KeyType>::toString(cx, key);
      if (!keyStr) {
        return false;
      }

      RootedValue arg0(cx, StringValue(keyStr));
      if (!js::Call(cx, toJSON, vp, arg0, vp)) {
        return false;
      }
    }
  }

  /* Step 3. */
  if (scx->replacer && scx->replacer->isCallable()) {
    MOZ_ASSERT(holder != nullptr,
               "holder object must be present when replacer is callable");

    if (!keyStr) {
      keyStr = KeyStringifier<KeyType>::toString(cx, key);
      if (!keyStr) {
        return false;
      }
    }

    RootedValue arg0(cx, StringValue(keyStr));
    RootedValue replacerVal(cx, ObjectValue(*scx->replacer));
    if (!js::Call(cx, replacerVal, holder, arg0, vp, vp)) {
      return false;
    }
  }

  /* Step 4. */
  if (vp.get().isObject()) {
    RootedObject obj(cx, &vp.get().toObject());

    ESClass cls;
    if (!JS::GetBuiltinClass(cx, obj, &cls)) {
      return false;
    }

    if (cls == ESClass::Number) {
      double d;
      if (!ToNumber(cx, vp, &d)) {
        return false;
      }
      vp.setNumber(d);
    } else if (cls == ESClass::String) {
      JSString* str = ToStringSlow<CanGC>(cx, vp);
      if (!str) {
        return false;
      }
      vp.setString(str);
    } else if (cls == ESClass::Boolean || cls == ESClass::BigInt ||
               IF_RECORD_TUPLE(
                   obj->is<RecordObject>() || obj->is<TupleObject>(), false)) {
      if (!Unbox(cx, obj, vp)) {
        return false;
      }
    }
  }

  return true;
}

/*
 * Determines whether a value which has passed by ES5 150.2.3 Str steps 1-4's
 * gauntlet will result in Str returning |undefined|.  This function is used to
 * properly omit properties resulting in such values when stringifying objects,
 * while properly stringifying such properties as null when they're encountered
 * in arrays.
 */
static inline bool IsFilteredValue(const Value& v) {
  MOZ_ASSERT_IF(v.isMagic(), v.isMagic(JS_ELEMENTS_HOLE));
  return v.isUndefined() || v.isSymbol() || v.isMagic() || IsCallable(v);
}

class CycleDetector {
 public:
  CycleDetector(StringifyContext* scx, HandleObject obj)
      : stack_(&scx->stack), obj_(obj), appended_(false) {}

  MOZ_ALWAYS_INLINE bool foundCycle(JSContext* cx) {
    JSObject* obj = obj_;
    for (JSObject* obj2 : stack_) {
      if (MOZ_UNLIKELY(obj == obj2)) {
        JS_ReportErrorNumberASCII(cx, GetErrorMessage, nullptr,
                                  JSMSG_JSON_CYCLIC_VALUE);
        return false;
      }
    }
    appended_ = stack_.append(obj);
    return appended_;
  }

  ~CycleDetector() {
    if (MOZ_LIKELY(appended_)) {
      MOZ_ASSERT(stack_.back() == obj_);
      stack_.popBack();
    }
  }

 private:
  MutableHandle<ObjectVector> stack_;
  HandleObject obj_;
  bool appended_;
};

#ifdef ENABLE_RECORD_TUPLE
enum class JOType { Record, Object };
template <JOType type = JOType::Object>
#endif
/* ES5 15.12.3 JO. */
static bool JO(JSContext* cx, HandleObject obj, StringifyContext* scx) {
  /*
   * This method implements the JO algorithm in ES5 15.12.3, but:
   *
   *   * The algorithm is somewhat reformulated to allow the final string to
   *     be streamed into a single buffer, rather than be created and copied
   *     into place incrementally as the ES5 algorithm specifies it.  This
   *     requires moving portions of the Str call in 8a into this algorithm
   *     (and in JA as well).
   */

#ifdef ENABLE_RECORD_TUPLE
  RecordType* rec;

  if constexpr (type == JOType::Record) {
    MOZ_ASSERT(obj->is<RecordType>());
    rec = &obj->as<RecordType>();
  } else {
    MOZ_ASSERT(!IsExtendedPrimitive(*obj));
  }
#endif
  MOZ_ASSERT_IF(scx->maybeSafely, obj->is<PlainObject>());

  /* Steps 1-2, 11. */
  CycleDetector detect(scx, obj);
  if (!detect.foundCycle(cx)) {
    return false;
  }

  if (!scx->sb.append('{')) {
    return false;
  }

  /* Steps 5-7. */
  Maybe<RootedIdVector> ids;
  const RootedIdVector* props;
  if (scx->replacer && !scx->replacer->isCallable()) {
    // NOTE: We can't assert |IsArray(scx->replacer)| because the replacer
    //       might have been a revocable proxy to an array.  Such a proxy
    //       satisfies |IsArray|, but any side effect of JSON.stringify
    //       could revoke the proxy so that |!IsArray(scx->replacer)|.  See
    //       bug 1196497.
    props = &scx->propertyList;
  } else {
    MOZ_ASSERT_IF(scx->replacer, scx->propertyList.length() == 0);
    ids.emplace(cx);
    if (!GetPropertyKeys(cx, obj, JSITER_OWNONLY, ids.ptr())) {
      return false;
    }
    props = ids.ptr();
  }

  /* My kingdom for not-quite-initialized-from-the-start references. */
  const RootedIdVector& propertyList = *props;

  /* Steps 8-10, 13. */
  bool wroteMember = false;
  RootedId id(cx);
  for (size_t i = 0, len = propertyList.length(); i < len; i++) {
    if (!CheckForInterrupt(cx)) {
      return false;
    }

    /*
     * Steps 8a-8b.  Note that the call to Str is broken up into 1) getting
     * the property; 2) processing for toJSON, calling the replacer, and
     * handling boxed Number/String/Boolean objects; 3) filtering out
     * values which process to |undefined|, and 4) stringifying all values
     * which pass the filter.
     */
    id = propertyList[i];
    RootedValue outputValue(cx);
#ifdef DEBUG
    if (scx->maybeSafely) {
      PropertyResult prop;
      if (!NativeLookupOwnPropertyNoResolve(cx, &obj->as<NativeObject>(), id,
                                            &prop)) {
        return false;
      }
      MOZ_ASSERT(prop.isNativeProperty() &&
                 prop.propertyInfo().isDataDescriptor());
    }
#endif  // DEBUG

#ifdef ENABLE_RECORD_TUPLE
    if constexpr (type == JOType::Record) {
      MOZ_ALWAYS_TRUE(rec->getOwnProperty(cx, id, &outputValue));
    } else
#endif
    {
      RootedValue objValue(cx, ObjectValue(*obj));
      if (!GetProperty(cx, obj, objValue, id, &outputValue)) {
        return false;
      }
    }
    if (!PreprocessValue(cx, obj, HandleId(id), &outputValue, scx)) {
      return false;
    }
    if (IsFilteredValue(outputValue)) {
      continue;
    }

    /* Output a comma unless this is the first member to write. */
    if (wroteMember && !scx->sb.append(',')) {
      return false;
    }
    wroteMember = true;

    if (!WriteIndent(scx, scx->depth)) {
      return false;
    }

    JSString* s = IdToString(cx, id);
    if (!s) {
      return false;
    }

    if (!Quote(cx, scx->sb, s) || !scx->sb.append(':') ||
        !(scx->gap.empty() || scx->sb.append(' ')) ||
        !Str(cx, outputValue, scx)) {
      return false;
    }
  }

  if (wroteMember && !WriteIndent(scx, scx->depth - 1)) {
    return false;
  }

  return scx->sb.append('}');
}

// For JSON.stringify and JSON.parse with a reviver function, we need to know
// the length of an object for which JS::IsArray returned true. This must be
// either an ArrayObject or a proxy wrapping one.
static MOZ_ALWAYS_INLINE bool GetLengthPropertyForArrayLike(JSContext* cx,
                                                            HandleObject obj,
                                                            uint32_t* lengthp) {
  if (MOZ_LIKELY(obj->is<ArrayObject>())) {
    *lengthp = obj->as<ArrayObject>().length();
    return true;
  }
#ifdef ENABLE_RECORD_TUPLE
  if (obj->is<TupleType>()) {
    *lengthp = obj->as<TupleType>().length();
    return true;
  }
#endif

  MOZ_ASSERT(obj->is<ProxyObject>());

  uint64_t len = 0;
  if (!GetLengthProperty(cx, obj, &len)) {
    return false;
  }

  // A scripted proxy wrapping an array can return a length value larger than
  // UINT32_MAX. Stringification will likely report an OOM in this case. Match
  // other JS engines and report an early error in this case, although
  // technically this is observable, for example when stringifying with a
  // replacer function.
  if (len > UINT32_MAX) {
    ReportAllocationOverflow(cx);
    return false;
  }

  *lengthp = uint32_t(len);
  return true;
}

/* ES5 15.12.3 JA. */
static bool JA(JSContext* cx, HandleObject obj, StringifyContext* scx) {
  /*
   * This method implements the JA algorithm in ES5 15.12.3, but:
   *
   *   * The algorithm is somewhat reformulated to allow the final string to
   *     be streamed into a single buffer, rather than be created and copied
   *     into place incrementally as the ES5 algorithm specifies it.  This
   *     requires moving portions of the Str call in 8a into this algorithm
   *     (and in JO as well).
   */

  /* Steps 1-2, 11. */
  CycleDetector detect(scx, obj);
  if (!detect.foundCycle(cx)) {
    return false;
  }

  if (!scx->sb.append('[')) {
    return false;
  }

  /* Step 6. */
  uint32_t length;
  if (!GetLengthPropertyForArrayLike(cx, obj, &length)) {
    return false;
  }

  /* Steps 7-10. */
  if (length != 0) {
    /* Steps 4, 10b(i). */
    if (!WriteIndent(scx, scx->depth)) {
      return false;
    }

    /* Steps 7-10. */
    RootedValue outputValue(cx);
    for (uint32_t i = 0; i < length; i++) {
      if (!CheckForInterrupt(cx)) {
        return false;
      }

      /*
       * Steps 8a-8c.  Again note how the call to the spec's Str method
       * is broken up into getting the property, running it past toJSON
       * and the replacer and maybe unboxing, and interpreting some
       * values as |null| in separate steps.
       */
#ifdef DEBUG
      if (scx->maybeSafely) {
        /*
         * Trying to do a JS_AlreadyHasOwnElement runs the risk of
         * hitting OOM on jsid creation.  Let's just assert sanity for
         * small enough indices.
         */
        MOZ_ASSERT(obj->is<ArrayObject>());
        MOZ_ASSERT(obj->is<NativeObject>());
        Rooted<NativeObject*> nativeObj(cx, &obj->as<NativeObject>());
        if (i <= PropertyKey::IntMax) {
          MOZ_ASSERT(
              nativeObj->containsDenseElement(i) != nativeObj->isIndexed(),
              "the array must either be small enough to remain "
              "fully dense (and otherwise un-indexed), *or* "
              "all its initially-dense elements were sparsified "
              "and the object is indexed");
        } else {
          MOZ_ASSERT(nativeObj->isIndexed());
        }
      }
#endif
      if (!GetElement(cx, obj, i, &outputValue)) {
        return false;
      }
      if (!PreprocessValue(cx, obj, i, &outputValue, scx)) {
        return false;
      }
      if (IsFilteredValue(outputValue)) {
        if (!scx->sb.append("null")) {
          return false;
        }
      } else {
        if (!Str(cx, outputValue, scx)) {
          return false;
        }
      }

      /* Steps 3, 4, 10b(i). */
      if (i < length - 1) {
        if (!scx->sb.append(',')) {
          return false;
        }
        if (!WriteIndent(scx, scx->depth)) {
          return false;
        }
      }
    }

    /* Step 10(b)(iii). */
    if (!WriteIndent(scx, scx->depth - 1)) {
      return false;
    }
  }

  return scx->sb.append(']');
}

static bool Str(JSContext* cx, const Value& v, StringifyContext* scx) {
  /* Step 11 must be handled by the caller. */
  MOZ_ASSERT(!IsFilteredValue(v));

  /*
   * This method implements the Str algorithm in ES5 15.12.3, but:
   *
   *   * We move property retrieval (step 1) into callers to stream the
   *     stringification process and avoid constantly copying strings.
   *   * We move the preprocessing in steps 2-4 into a helper function to
   *     allow both JO and JA to use this method.  While JA could use it
   *     without this move, JO must omit any |undefined|-valued property per
   *     so it can't stream out a value using the Str method exactly as
   *     defined by ES5.
   *   * We move step 11 into callers, again to ease streaming.
   */

  /* Step 8. */
  if (v.isString()) {
    return Quote(cx, scx->sb, v.toString());
  }

  /* Step 5. */
  if (v.isNull()) {
    return scx->sb.append("null");
  }

  /* Steps 6-7. */
  if (v.isBoolean()) {
    return v.toBoolean() ? scx->sb.append("true") : scx->sb.append("false");
  }

  /* Step 9. */
  if (v.isNumber()) {
    if (v.isDouble()) {
      if (!std::isfinite(v.toDouble())) {
        MOZ_ASSERT(!scx->maybeSafely,
                   "input JS::ToJSONMaybeSafely must not include "
                   "reachable non-finite numbers");
        return scx->sb.append("null");
      }
    }

    return NumberValueToStringBuffer(v, scx->sb);
  }

  /* Step 10 in the BigInt proposal. */
  if (v.isBigInt()) {
    JS_ReportErrorNumberASCII(cx, GetErrorMessage, nullptr,
                              JSMSG_BIGINT_NOT_SERIALIZABLE);
    return false;
  }

  AutoCheckRecursionLimit recursion(cx);
  if (!recursion.check(cx)) {
    return false;
  }

  /* Step 10. */
  MOZ_ASSERT(v.hasObjectPayload());
  RootedObject obj(cx, &v.getObjectPayload());

  MOZ_ASSERT(
      !scx->maybeSafely || obj->is<PlainObject>() || obj->is<ArrayObject>(),
      "input to JS::ToJSONMaybeSafely must not include reachable "
      "objects that are neither arrays nor plain objects");

  scx->depth++;
  auto dec = mozilla::MakeScopeExit([&] { scx->depth--; });

#ifdef ENABLE_RECORD_TUPLE
  if (v.isExtendedPrimitive()) {
    if (obj->is<RecordType>()) {
      return JO<JOType::Record>(cx, obj, scx);
    }
    if (obj->is<TupleType>()) {
      return JA(cx, obj, scx);
    }
    MOZ_CRASH("Unexpected extended primitive - boxes cannot be stringified.");
  }
#endif

  bool isArray;
  if (!IsArray(cx, obj, &isArray)) {
    return false;
  }

  return isArray ? JA(cx, obj, scx) : JO(cx, obj, scx);
}

static bool CanFastStringifyObject(NativeObject* obj) {
  if (ClassCanHaveExtraEnumeratedProperties(obj->getClass())) {
    return false;
  }

  if (obj->is<ArrayObject>()) {
    // Arrays will look up all keys [0..length) so disallow anything that could
    // find those keys anywhere but in the dense elements.
    if (!IsPackedArray(obj) && ObjectMayHaveExtraIndexedProperties(obj)) {
      return false;
    }
  } else {
    // Non-Arrays will only look at own properties, but still disallow any
    // indexed properties other than in the dense elements because they would
    // require sorting.
    if (ObjectMayHaveExtraIndexedOwnProperties(obj)) {
      return false;
    }
  }

  // Only used for internal environment objects that should never be passed to
  // JSON.stringify.
  MOZ_ASSERT(!obj->getOpsLookupProperty());

#ifdef ENABLE_RECORD_TUPLE
  if (ObjectValue(*obj).isExtendedPrimitive()) {
    return false;
  }
#endif

  return true;
}

#define FOR_EACH_STRINGIFY_BAIL_REASON(MACRO) \
  MACRO(NO_REASON)                            \
  MACRO(INELIGIBLE_OBJECT)                    \
  MACRO(DEEP_RECURSION)                       \
  MACRO(NON_DATA_PROPERTY)                    \
  MACRO(TOO_MANY_PROPERTIES)                  \
  MACRO(BIGINT)                               \
  MACRO(API)                                  \
  MACRO(HAVE_REPLACER)                        \
  MACRO(HAVE_SPACE)                           \
  MACRO(PRIMITIVE)                            \
  MACRO(HAVE_TOJSON)                          \
  MACRO(IMPURE_LOOKUP)                        \
  MACRO(INTERRUPT)

enum class BailReason : uint8_t {
#define DECLARE_ENUM(name) name,
  FOR_EACH_STRINGIFY_BAIL_REASON(DECLARE_ENUM)
#undef DECLARE_ENUM
};

static const char* DescribeStringifyBailReason(BailReason whySlow) {
  switch (whySlow) {
#define ENUM_NAME(name)  \
  case BailReason::name: \
    return #name;
    FOR_EACH_STRINGIFY_BAIL_REASON(ENUM_NAME)
#undef ENUM_NAME
    default:
      return "Unknown";
  }
}

// Iterator over all the dense elements of an object. Used
// for both Arrays and non-Arrays.
class DenseElementsIteratorForJSON {
  HeapSlotArray elements;
  uint32_t element;

  // Arrays can have a length less than getDenseInitializedLength(), in which
  // case the remaining Array elements are treated as UndefinedValue.
  uint32_t numElements;
  uint32_t length;

 public:
  explicit DenseElementsIteratorForJSON(NativeObject* nobj)
      : elements(nobj->getDenseElements()),
        element(0),
        numElements(nobj->getDenseInitializedLength()) {
    length = nobj->is<ArrayObject>() ? nobj->as<ArrayObject>().length()
                                     : numElements;
  }

  bool done() const { return element == length; }

  Value next() {
    // For Arrays, steps 6-8 of
    // https://262.ecma-international.org/13.0/#sec-serializejsonarray. For
    // non-Arrays, step 6a of
    // https://262.ecma-international.org/13.0/#sec-serializejsonobject
    // following the order from
    // https://262.ecma-international.org/13.0/#sec-ordinaryownpropertykeys

    MOZ_ASSERT(!done());
    auto i = element++;
    // Consider specializing the iterator for Arrays vs non-Arrays to avoid this
    // branch.
    return i < numElements ? elements.begin()[i] : UndefinedValue();
  }

  uint32_t getIndex() const { return element; }
};

// An iterator over the non-element properties of a Shape, returned in forward
// (creation) order. Note that it is fallible, so after iteration is complete
// isOverflowed() should be called to verify that the results are actually
// complete.

class ShapePropertyForwardIterNoGC {
  // Pointer to the current PropMap with length and an index within it.
  PropMap* map_;
  uint32_t mapLength_;
  uint32_t i_ = 0;

  // Stack of PropMaps to iterate through, oldest properties on top. The current
  // map (map_, above) is never on this stack.
  mozilla::Vector<PropMap*> stack_;

  const NativeShape* shape_;

  MOZ_ALWAYS_INLINE void settle() {
    while (true) {
      if (MOZ_UNLIKELY(i_ == mapLength_)) {
        i_ = 0;
        if (stack_.empty()) {
          mapLength_ = 0;  // Done
          return;
        }
        map_ = stack_.back();
        stack_.popBack();
        mapLength_ =
            stack_.empty() ? shape_->propMapLength() : PropMap::Capacity;
      } else if (MOZ_UNLIKELY(shape_->isDictionary() && !map_->hasKey(i_))) {
        // Dictionary maps can have "holes" for removed properties, so keep
        // going until we find a non-hole slot.
        i_++;
      } else {
        return;
      }
    }
  }

 public:
  explicit ShapePropertyForwardIterNoGC(NativeShape* shape) : shape_(shape) {
    // Set map_ to the PropMap containing the first property (the deepest map in
    // the previous() chain). Push pointers to all other PropMaps onto stack_.
    map_ = shape->propMap();
    if (!map_) {
      // No properties.
      i_ = mapLength_ = 0;
      return;
    }
    while (map_->hasPrevious()) {
      if (!stack_.append(map_)) {
        // Overflowed.
        i_ = mapLength_ = UINT32_MAX;
        return;
      }
      map_ = map_->asLinked()->previous();
    }

    // Set mapLength_ to the number of properties in map_ (including dictionary
    // holes, if any.)
    mapLength_ = stack_.empty() ? shape_->propMapLength() : PropMap::Capacity;

    settle();
  }

  bool done() const { return i_ == mapLength_; }
  bool isOverflowed() const { return i_ == UINT32_MAX; }

  void operator++(int) {
    MOZ_ASSERT(!done());
    i_++;
    settle();
  }

  PropertyInfoWithKey get() const {
    MOZ_ASSERT(!done());
    return map_->getPropertyInfoWithKey(i_);
  }

  PropertyInfoWithKey operator*() const { return get(); }

  // Fake pointer struct to make operator-> work.
  // See https://stackoverflow.com/a/52856349.
  struct FakePtr {
    PropertyInfoWithKey val_;
    const PropertyInfoWithKey* operator->() const { return &val_; }
  };
  FakePtr operator->() const { return {get()}; }
};

// Iterator over EnumerableOwnPropertyNames
// https://262.ecma-international.org/13.0/#sec-enumerableownpropertynames
// that fails if it encounters any accessor properties, as they are not handled
// by JSON FastStr, or if it sees too many properties on one object.
class OwnNonIndexKeysIterForJSON {
  ShapePropertyForwardIterNoGC shapeIter;
  bool done_ = false;
  BailReason fastFailed_ = BailReason::NO_REASON;

  void settle() {
    // Skip over any non-enumerable or Symbol properties, and permanently fail
    // if any enumerable non-data properties are encountered.
    for (; !shapeIter.done(); shapeIter++) {
      if (!shapeIter->enumerable()) {
        continue;
      }
      if (!shapeIter->isDataProperty()) {
        fastFailed_ = BailReason::NON_DATA_PROPERTY;
        done_ = true;
        return;
      }
      PropertyKey id = shapeIter->key();
      if (!id.isSymbol()) {
        return;
      }
    }
    done_ = true;
  }

 public:
  explicit OwnNonIndexKeysIterForJSON(const NativeObject* nobj)
      : shapeIter(nobj->shape()) {
    if (MOZ_UNLIKELY(shapeIter.isOverflowed())) {
      fastFailed_ = BailReason::TOO_MANY_PROPERTIES;
      done_ = true;
      return;
    }
    if (!nobj->hasEnumerableProperty()) {
      // Non-Arrays with no enumerable properties can just be skipped.
      MOZ_ASSERT(!nobj->is<ArrayObject>());
      done_ = true;
      return;
    }
    settle();
  }

  bool done() const { return done_ || shapeIter.done(); }
  BailReason cannotFastStringify() const { return fastFailed_; }

  PropertyInfoWithKey next() {
    MOZ_ASSERT(!done());
    PropertyInfoWithKey prop = shapeIter.get();
    shapeIter++;
    settle();
    return prop;
  }
};

// Steps from https://262.ecma-international.org/13.0/#sec-serializejsonproperty
static bool EmitSimpleValue(JSContext* cx, StringBuffer& sb, const Value& v) {
  /* Step 8. */
  if (v.isString()) {
    return Quote(cx, sb, v.toString());
  }

  /* Step 5. */
  if (v.isNull()) {
    return sb.append("null");
  }

  /* Steps 6-7. */
  if (v.isBoolean()) {
    return v.toBoolean() ? sb.append("true") : sb.append("false");
  }

  /* Step 9. */
  if (v.isNumber()) {
    if (v.isDouble()) {
      if (!std::isfinite(v.toDouble())) {
        return sb.append("null");
      }
    }

    return NumberValueToStringBuffer(v, sb);
  }

  // Unrepresentable values.
  if (v.isUndefined() || v.isMagic()) {
    MOZ_ASSERT_IF(v.isMagic(), v.isMagic(JS_ELEMENTS_HOLE));
    return sb.append("null");
  }

  /* Step 10. */
  MOZ_CRASH("should have validated printable simple value already");
}

// https://262.ecma-international.org/13.0/#sec-serializejsonproperty step 8b
// where K is an integer index.
static bool EmitQuotedIndexColon(StringBuffer& sb, uint32_t index) {
  Int32ToCStringBuf cbuf;
  size_t cstrlen;
  const char* cstr = ::Int32ToCString(&cbuf, index, &cstrlen);
  if (!sb.reserve(sb.length() + 1 + cstrlen + 1 + 1)) {
    return false;
  }
  sb.infallibleAppend('"');
  sb.infallibleAppend(cstr, cstrlen);
  sb.infallibleAppend('"');
  sb.infallibleAppend(':');
  return true;
}

// Similar to PreprocessValue: replace the value with a simpler one to
// stringify, but also detect whether the value is compatible with the fast
// path. If not, bail out by setting *whySlow and returning true.
static bool PreprocessFastValue(JSContext* cx, Value* vp, StringifyContext* scx,
                                BailReason* whySlow) {
  MOZ_ASSERT(!scx->maybeSafely);

  // Steps are from
  // https://262.ecma-international.org/13.0/#sec-serializejsonproperty

  // Disallow BigInts to avoid caring about BigInt.prototype.toJSON.
  if (vp->isBigInt()) {
    *whySlow = BailReason::BIGINT;
    return true;
  }

  if (!vp->isObject()) {
    return true;
  }

  if (!vp->toObject().is<NativeObject>()) {
    *whySlow = BailReason::INELIGIBLE_OBJECT;
    return true;
  }

  // Step 2: lookup a .toJSON property (and bail if found).
  NativeObject* obj = &vp->toObject().as<NativeObject>();
  PropertyResult toJSON;
  NativeObject* holder;
  PropertyKey id = NameToId(cx->names().toJSON);
  if (!NativeLookupPropertyInline<NoGC, LookupResolveMode::CheckMayResolve>(
          cx, obj, id, &holder, &toJSON)) {
    // Looking up this property would require a side effect.
    *whySlow = BailReason::IMPURE_LOOKUP;
    return true;
  }
  if (toJSON.isFound()) {
    *whySlow = BailReason::HAVE_TOJSON;
    return true;
  }

  // Step 4: convert primitive wrapper objects to primitives. Disallowed for
  // fast path.
  if (obj->is<NumberObject>() || obj->is<StringObject>() ||
      obj->is<BooleanObject>() || obj->is<BigIntObject>() ||
      IF_RECORD_TUPLE(obj->is<RecordObject>() || obj->is<TupleObject>(),
                      false)) {
    // Primitive wrapper objects can invoke arbitrary code when being coerced to
    // their primitive values (eg via @@toStringTag).
    *whySlow = BailReason::INELIGIBLE_OBJECT;
    return true;
  }

  if (obj->isCallable()) {
    // Steps 11,12: Callable objects are treated as undefined.
    vp->setUndefined();
    return true;
  }

  if (!CanFastStringifyObject(obj)) {
    *whySlow = BailReason::INELIGIBLE_OBJECT;
    return true;
  }

  return true;
}

// FastStr maintains an explicit stack to handle nested objects. For each
// object, first the dense elements are iterated, then the named properties
// (included sparse indexes, which will cause FastStr to bail out.)
//
// The iterators for each of those parts are not merged into a single common
// iterator because the interface is different for the two parts, and they are
// handled separately in the FastStr code.
struct FastStackEntry {
  NativeObject* nobj;
  Variant<DenseElementsIteratorForJSON, OwnNonIndexKeysIterForJSON> iter;
  bool isArray;  // Cached nobj->is<ArrayObject>()

  // Given an object, a FastStackEntry starts with the dense elements. The
  // caller is expected to inspect the variant to use it differently based on
  // which iterator is active.
  explicit FastStackEntry(NativeObject* obj)
      : nobj(obj),
        iter(AsVariant(DenseElementsIteratorForJSON(obj))),
        isArray(obj->is<ArrayObject>()) {}

  // Called by Vector when moving data around.
  FastStackEntry(FastStackEntry&& other) noexcept
      : nobj(other.nobj), iter(std::move(other.iter)), isArray(other.isArray) {}

  // Move assignment, called when updating the `top` entry.
  void operator=(FastStackEntry&& other) noexcept {
    nobj = other.nobj;
    iter = std::move(other.iter);
    isArray = other.isArray;
  }

  // Advance from dense elements to the named properties.
  void advanceToProperties() {
    iter = AsVariant(OwnNonIndexKeysIterForJSON(nobj));
  }
};

static bool FastStr(JSContext* cx, Handle<Value> v, StringifyContext* scx,
                    BailReason* whySlow) {
  MOZ_ASSERT(*whySlow == BailReason::NO_REASON);
  MOZ_ASSERT(v.isObject());

  /*
   * FastStr is an optimistic fast path for the Str algorithm in ES5 15.12.3
   * that applies in limited situations. It falls back to Str() if:
   *
   *   * Any externally visible code attempts to run: getter, enumerate
   *     hook, toJSON property.
   *   * Sparse index found (this would require accumulating props and sorting.)
   *   * Max stack depth is reached. (This will also detect self-referential
   *     input.)
   *
   *  Algorithm:
   *
   *    stack = []
   *    top = iter(obj)
   *    wroteMember = false
   *    OUTER: while true:
   *      if !wroteMember:
   *        emit("[" or "{")
   *      while !top.done():
   *        key, value = top.next()
   *        if top is a non-Array and value is skippable:
   *          continue
   *        if wroteMember:
   *          emit(",")
   *        wroteMember = true
   *        if value is object:
   *          emit(key + ":") if top is iterating a non-Array
   *          stack.push(top)
   *          top <- value
   *          wroteMember = false
   *          continue OUTER
   *        else:
   *          emit(value) or emit(key + ":" + value)
   *      emit("]" or "}")
   *      if stack is empty: done!
   *      top <- stack.pop()
   *      wroteMember = true
   *
   * except:
   *
   *   * The `while !top.done()` loop is split into the dense element portion
   *     and the slot portion. Each is iterated to completion before advancing
   *     or finishing.
   *
   *   * For Arrays, the named properties are not output, but they are still
   *     scanned to bail if any numeric keys are found that could be indexes.
   */

  // FastStr will bail if an interrupt is requested in the middle of an
  // operation, so handle any interrupts now before starting. Note: this can GC,
  // but after this point nothing should be able to GC unless something fails,
  // so rooting is unnecessary.
  if (!CheckForInterrupt(cx)) {
    return false;
  }

  constexpr size_t MAX_STACK_DEPTH = 20;
  Vector<FastStackEntry> stack(cx);
  if (!stack.reserve(MAX_STACK_DEPTH - 1)) {
    return false;
  }
  // Construct an iterator for the object,
  // https://262.ecma-international.org/13.0/#sec-serializejsonobject step 6:
  // EnumerableOwnPropertyNames or
  // https://262.ecma-international.org/13.0/#sec-serializejsonarray step 7-8.
  FastStackEntry top(&v.toObject().as<NativeObject>());
  bool wroteMember = false;

  if (!CanFastStringifyObject(top.nobj)) {
    *whySlow = BailReason::INELIGIBLE_OBJECT;
    return true;
  }

  while (true) {
    if (!wroteMember) {
      if (!scx->sb.append(top.isArray ? '[' : '{')) {
        return false;
      }
    }

    if (top.iter.is<DenseElementsIteratorForJSON>()) {
      auto& iter = top.iter.as<DenseElementsIteratorForJSON>();
      bool nestedObject = false;
      while (!iter.done()) {
        // Interrupts can GC and we are working with unrooted pointers.
        if (cx->hasPendingInterrupt(InterruptReason::CallbackUrgent) ||
            cx->hasPendingInterrupt(InterruptReason::CallbackCanWait)) {
          *whySlow = BailReason::INTERRUPT;
          return true;
        }

        uint32_t index = iter.getIndex();
        Value val = iter.next();

        if (!PreprocessFastValue(cx, &val, scx, whySlow)) {
          return false;
        }
        if (*whySlow != BailReason::NO_REASON) {
          return true;
        }
        if (IsFilteredValue(val)) {
          if (top.isArray) {
            // Arrays convert unrepresentable values to "null".
            val = UndefinedValue();
          } else {
            // Objects skip unrepresentable values.
            continue;
          }
        }

        if (wroteMember && !scx->sb.append(',')) {
          return false;
        }
        wroteMember = true;

        if (!top.isArray) {
          if (!EmitQuotedIndexColon(scx->sb, index)) {
            return false;
          }
        }

        if (val.isObject()) {
          if (stack.length() >= MAX_STACK_DEPTH - 1) {
            *whySlow = BailReason::DEEP_RECURSION;
            return true;
          }
          // Save the current iterator position on the stack and
          // switch to processing the nested value.
          stack.infallibleAppend(std::move(top));
          top = FastStackEntry(&val.toObject().as<NativeObject>());
          wroteMember = false;
          nestedObject = true;  // Break out to the outer loop.
          break;
        }
        if (!EmitSimpleValue(cx, scx->sb, val)) {
          return false;
        }
      }

      if (nestedObject) {
        continue;  // Break out to outer loop.
      }

      MOZ_ASSERT(iter.done());
      if (top.isArray) {
        MOZ_ASSERT(!top.nobj->isIndexed() || IsPackedArray(top.nobj));
      } else {
        top.advanceToProperties();
      }
    }

    if (top.iter.is<OwnNonIndexKeysIterForJSON>()) {
      auto& iter = top.iter.as<OwnNonIndexKeysIterForJSON>();
      bool nesting = false;
      while (!iter.done()) {
        // Interrupts can GC and we are working with unrooted pointers.
        if (cx->hasPendingInterrupt(InterruptReason::CallbackUrgent) ||
            cx->hasPendingInterrupt(InterruptReason::CallbackCanWait)) {
          *whySlow = BailReason::INTERRUPT;
          return true;
        }

        PropertyInfoWithKey prop = iter.next();

        // A non-Array with indexed elements would need to sort the indexes
        // numerically, which this code does not support. These objects are
        // skipped when obj->isIndexed(), so no index properties should be found
        // here.
        mozilla::DebugOnly<uint32_t> index = -1;
        MOZ_ASSERT(!IdIsIndex(prop.key(), &index));

        Value val = top.nobj->getSlot(prop.slot());
        if (!PreprocessFastValue(cx, &val, scx, whySlow)) {
          return false;
        }
        if (*whySlow != BailReason::NO_REASON) {
          return true;
        }
        if (IsFilteredValue(val)) {
          // Undefined check in
          // https://262.ecma-international.org/13.0/#sec-serializejsonobject
          // step 8b, covering undefined, symbol
          continue;
        }

        if (wroteMember && !scx->sb.append(",")) {
          return false;
        }
        wroteMember = true;

        MOZ_ASSERT(prop.key().isString());
        if (!Quote(cx, scx->sb, prop.key().toString())) {
          return false;
        }

        if (!scx->sb.append(':')) {
          return false;
        }
        if (val.isObject()) {
          if (stack.length() >= MAX_STACK_DEPTH - 1) {
            *whySlow = BailReason::DEEP_RECURSION;
            return true;
          }
          // Save the current iterator position on the stack and
          // switch to processing the nested value.
          stack.infallibleAppend(std::move(top));
          top = FastStackEntry(&val.toObject().as<NativeObject>());
          wroteMember = false;
          nesting = true;  // Break out to the outer loop.
          break;
        }
        if (!EmitSimpleValue(cx, scx->sb, val)) {
          return false;
        }
      }
      *whySlow = iter.cannotFastStringify();
      if (*whySlow != BailReason::NO_REASON) {
        return true;
      }
      if (nesting) {
        continue;  // Break out to outer loop.
      }
      MOZ_ASSERT(iter.done());
    }

    if (!scx->sb.append(top.isArray ? ']' : '}')) {
      return false;
    }
    if (stack.empty()) {
      return true;  // Success!
    }
    top = std::move(stack.back());

    stack.popBack();
    wroteMember = true;
  }
}

/* ES6 24.3.2. */
bool js::Stringify(JSContext* cx, MutableHandleValue vp, JSObject* replacer_,
                   const Value& space_, StringBuffer& sb,
                   StringifyBehavior stringifyBehavior) {
  RootedObject replacer(cx, replacer_);
  RootedValue space(cx, space_);

  MOZ_ASSERT_IF(stringifyBehavior == StringifyBehavior::RestrictedSafe,
                space.isNull());
  MOZ_ASSERT_IF(stringifyBehavior == StringifyBehavior::RestrictedSafe,
                vp.isObject());
  /**
   * This uses MOZ_ASSERT, since it's actually asserting something jsapi
   * consumers could get wrong, so needs a better error message.
   */
  MOZ_ASSERT(stringifyBehavior != StringifyBehavior::RestrictedSafe ||
                 vp.toObject().is<PlainObject>() ||
                 vp.toObject().is<ArrayObject>(),
             "input to JS::ToJSONMaybeSafely must be a plain object or array");

  /* Step 4. */
  RootedIdVector propertyList(cx);
  BailReason whySlow = BailReason::NO_REASON;
  if (stringifyBehavior == StringifyBehavior::SlowOnly ||
      stringifyBehavior == StringifyBehavior::RestrictedSafe) {
    whySlow = BailReason::API;
  }
  if (replacer) {
    whySlow = BailReason::HAVE_REPLACER;
    bool isArray;
    if (replacer->isCallable()) {
      /* Step 4a(i): use replacer to transform values.  */
    } else if (!IsArray(cx, replacer, &isArray)) {
      return false;
    } else if (isArray) {
      /* Step 4b(iii). */

      /* Step 4b(iii)(2-3). */
      uint32_t len;
      if (!GetLengthPropertyForArrayLike(cx, replacer, &len)) {
        return false;
      }

      // Cap the initial size to a moderately small value.  This avoids
      // ridiculous over-allocation if an array with bogusly-huge length
      // is passed in.  If we end up having to add elements past this
      // size, the set will naturally resize to accommodate them.
      const uint32_t MaxInitialSize = 32;
      Rooted<GCHashSet<jsid>> idSet(
          cx, GCHashSet<jsid>(cx, std::min(len, MaxInitialSize)));

      /* Step 4b(iii)(4). */
      uint32_t k = 0;

      /* Step 4b(iii)(5). */
      RootedValue item(cx);
      for (; k < len; k++) {
        if (!CheckForInterrupt(cx)) {
          return false;
        }

        /* Step 4b(iii)(5)(a-b). */
        if (!GetElement(cx, replacer, k, &item)) {
          return false;
        }

        /* Step 4b(iii)(5)(c-g). */
        RootedId id(cx);
        if (item.isNumber() || item.isString()) {
          if (!PrimitiveValueToId<CanGC>(cx, item, &id)) {
            return false;
          }
        } else {
          ESClass cls;
          if (!GetClassOfValue(cx, item, &cls)) {
            return false;
          }

          if (cls != ESClass::String && cls != ESClass::Number) {
            continue;
          }

          JSAtom* atom = ToAtom<CanGC>(cx, item);
          if (!atom) {
            return false;
          }

          id.set(AtomToId(atom));
        }

        /* Step 4b(iii)(5)(g). */
        auto p = idSet.lookupForAdd(id);
        if (!p) {
          /* Step 4b(iii)(5)(g)(i). */
          if (!idSet.add(p, id) || !propertyList.append(id)) {
            return false;
          }
        }
      }
    } else {
      replacer = nullptr;
    }
  }

  /* Step 5. */
  if (space.isObject()) {
    RootedObject spaceObj(cx, &space.toObject());

    ESClass cls;
    if (!JS::GetBuiltinClass(cx, spaceObj, &cls)) {
      return false;
    }

    if (cls == ESClass::Number) {
      double d;
      if (!ToNumber(cx, space, &d)) {
        return false;
      }
      space = NumberValue(d);
    } else if (cls == ESClass::String) {
      JSString* str = ToStringSlow<CanGC>(cx, space);
      if (!str) {
        return false;
      }
      space = StringValue(str);
    }
  }

  StringBuffer gap(cx);

  if (space.isNumber()) {
    /* Step 6. */
    double d;
    MOZ_ALWAYS_TRUE(ToInteger(cx, space, &d));
    d = std::min(10.0, d);
    if (d >= 1 && !gap.appendN(' ', uint32_t(d))) {
      return false;
    }
  } else if (space.isString()) {
    /* Step 7. */
    JSLinearString* str = space.toString()->ensureLinear(cx);
    if (!str) {
      return false;
    }
    size_t len = std::min(size_t(10), str->length());
    if (!gap.appendSubstring(str, 0, len)) {
      return false;
    }
  } else {
    /* Step 8. */
    MOZ_ASSERT(gap.empty());
  }
  if (!gap.empty()) {
    whySlow = BailReason::HAVE_SPACE;
  }

  Rooted<PlainObject*> wrapper(cx);
  RootedId emptyId(cx, NameToId(cx->names().empty_));
  if (replacer && replacer->isCallable()) {
    // We can skip creating the initial wrapper object if no replacer
    // function is present.

    /* Step 9. */
    wrapper = NewPlainObject(cx);
    if (!wrapper) {
      return false;
    }

    /* Steps 10-11. */
    if (!NativeDefineDataProperty(cx, wrapper, emptyId, vp, JSPROP_ENUMERATE)) {
      return false;
    }
  }

  /* Step 12. */
  Rooted<JSAtom*> fastJSON(cx);
  if (whySlow == BailReason::NO_REASON) {
    MOZ_ASSERT(propertyList.empty());
    MOZ_ASSERT(stringifyBehavior != StringifyBehavior::RestrictedSafe);
    StringifyContext scx(cx, sb, gap, nullptr, propertyList, false);
    if (!PreprocessFastValue(cx, vp.address(), &scx, &whySlow)) {
      return false;
    }
    if (!vp.isObject()) {
      // "Fast" stringify of primitives would create a wrapper object and thus
      // be slower than regular stringify.
      whySlow = BailReason::PRIMITIVE;
    }
    if (whySlow == BailReason::NO_REASON) {
      if (!FastStr(cx, vp, &scx, &whySlow)) {
        return false;
      }
      if (whySlow == BailReason::NO_REASON) {
        // Fast stringify succeeded!
        if (stringifyBehavior != StringifyBehavior::Compare) {
          return true;
        }
        fastJSON = scx.sb.finishAtom();
        if (!fastJSON) {
          return false;
        }
      }
      scx.sb.clear();  // Preserves allocated space.
    }
  }

  if (MOZ_UNLIKELY((stringifyBehavior == StringifyBehavior::FastOnly) &&
                   (whySlow != BailReason::NO_REASON))) {
    JS_ReportErrorASCII(cx, "JSON stringify failed mandatory fast path: %s",
                        DescribeStringifyBailReason(whySlow));
    return false;
  }

  // Slow, general path.

  StringifyContext scx(cx, sb, gap, replacer, propertyList,
                       stringifyBehavior == StringifyBehavior::RestrictedSafe);
  if (!PreprocessValue(cx, wrapper, HandleId(emptyId), vp, &scx)) {
    return false;
  }
  if (IsFilteredValue(vp)) {
    return true;
  }

  if (!Str(cx, vp, &scx)) {
    return false;
  }

  // For StringBehavior::Compare, when the fast path succeeded.
  if (MOZ_UNLIKELY(fastJSON)) {
    JSAtom* slowJSON = scx.sb.finishAtom();
    if (!slowJSON) {
      return false;
    }
    if (fastJSON != slowJSON) {
      MOZ_CRASH("JSON.stringify mismatch between fast and slow paths");
    }
    // Put the JSON back into the StringBuffer for returning.
    if (!sb.append(slowJSON)) {
      return false;
    }
  }

  return true;
}

/* ES5 15.12.2 Walk. */
static bool Walk(JSContext* cx, HandleObject holder, HandleId name,
                 HandleValue reviver, MutableHandleValue vp) {
  AutoCheckRecursionLimit recursion(cx);
  if (!recursion.check(cx)) {
    return false;
  }

  /* Step 1. */
  RootedValue val(cx);
  if (!GetProperty(cx, holder, holder, name, &val)) {
    return false;
  }

  /* Step 2. */
  if (val.isObject()) {
    RootedObject obj(cx, &val.toObject());

    bool isArray;
    if (!IsArray(cx, obj, &isArray)) {
      return false;
    }

    if (isArray) {
      /* Step 2a(ii). */
      uint32_t length;
      if (!GetLengthPropertyForArrayLike(cx, obj, &length)) {
        return false;
      }

      /* Step 2a(i), 2a(iii-iv). */
      RootedId id(cx);
      RootedValue newElement(cx);
      for (uint32_t i = 0; i < length; i++) {
        if (!CheckForInterrupt(cx)) {
          return false;
        }

        if (!IndexToId(cx, i, &id)) {
          return false;
        }

        /* Step 2a(iii)(1). */
        if (!Walk(cx, obj, id, reviver, &newElement)) {
          return false;
        }

        ObjectOpResult ignored;
        if (newElement.isUndefined()) {
          /* Step 2a(iii)(2). The spec deliberately ignores strict failure. */
          if (!DeleteProperty(cx, obj, id, ignored)) {
            return false;
          }
        } else {
          /* Step 2a(iii)(3). The spec deliberately ignores strict failure. */
          Rooted<PropertyDescriptor> desc(
              cx, PropertyDescriptor::Data(newElement,
                                           {JS::PropertyAttribute::Configurable,
                                            JS::PropertyAttribute::Enumerable,
                                            JS::PropertyAttribute::Writable}));
          if (!DefineProperty(cx, obj, id, desc, ignored)) {
            return false;
          }
        }
      }
    } else {
      /* Step 2b(i). */
      RootedIdVector keys(cx);
      if (!GetPropertyKeys(cx, obj, JSITER_OWNONLY, &keys)) {
        return false;
      }

      /* Step 2b(ii). */
      RootedId id(cx);
      RootedValue newElement(cx);
      for (size_t i = 0, len = keys.length(); i < len; i++) {
        if (!CheckForInterrupt(cx)) {
          return false;
        }

        /* Step 2b(ii)(1). */
        id = keys[i];
        if (!Walk(cx, obj, id, reviver, &newElement)) {
          return false;
        }

        ObjectOpResult ignored;
        if (newElement.isUndefined()) {
          /* Step 2b(ii)(2). The spec deliberately ignores strict failure. */
          if (!DeleteProperty(cx, obj, id, ignored)) {
            return false;
          }
        } else {
          /* Step 2b(ii)(3). The spec deliberately ignores strict failure. */
          Rooted<PropertyDescriptor> desc(
              cx, PropertyDescriptor::Data(newElement,
                                           {JS::PropertyAttribute::Configurable,
                                            JS::PropertyAttribute::Enumerable,
                                            JS::PropertyAttribute::Writable}));
          if (!DefineProperty(cx, obj, id, desc, ignored)) {
            return false;
          }
        }
      }
    }
  }

  /* Step 3. */
  RootedString key(cx, IdToString(cx, name));
  if (!key) {
    return false;
  }

  RootedValue keyVal(cx, StringValue(key));
  return js::Call(cx, reviver, holder, keyVal, val, vp);
}

static bool Revive(JSContext* cx, HandleValue reviver, MutableHandleValue vp) {
  Rooted<PlainObject*> obj(cx, NewPlainObject(cx));
  if (!obj) {
    return false;
  }

  if (!DefineDataProperty(cx, obj, cx->names().empty_, vp)) {
    return false;
  }

  Rooted<jsid> id(cx, NameToId(cx->names().empty_));
  return Walk(cx, obj, id, reviver, vp);
}

template <typename CharT>
bool ParseJSON(JSContext* cx, const mozilla::Range<const CharT> chars,
<<<<<<< HEAD
               const StringTaint& aTaint, MutableHandleValue vp) {
  Rooted<JSONParser<CharT>> parser(
      cx,
      JSONParser<CharT>(cx, chars, aTaint, JSONParser<CharT>::ParseType::JSONParse));
=======
               MutableHandleValue vp) {
  Rooted<JSONParser<CharT>> parser(cx, cx, chars,
                                   JSONParser<CharT>::ParseType::JSONParse);
>>>>>>> 7ab3cc01
  return parser.parse(vp);
}

template <typename CharT>
bool js::ParseJSONWithReviver(JSContext* cx,
                              const mozilla::Range<const CharT> chars,
                              HandleValue reviver, MutableHandleValue vp,
                              const StringTaint& taint) {
  /* 15.12.2 steps 2-3. */
  if (!ParseJSON(cx, chars, taint, vp)) {
    return false;
  }

  /* 15.12.2 steps 4-5. */
  if (IsCallable(reviver)) {
    return Revive(cx, reviver, vp);
  }
  return true;
}

template bool js::ParseJSONWithReviver(
    JSContext* cx, const mozilla::Range<const Latin1Char> chars,
    HandleValue reviver, MutableHandleValue vp, const StringTaint& taint);

template bool js::ParseJSONWithReviver(
    JSContext* cx, const mozilla::Range<const char16_t> chars,
    HandleValue reviver, MutableHandleValue vp, const StringTaint& taint);

static bool json_toSource(JSContext* cx, unsigned argc, Value* vp) {
  CallArgs args = CallArgsFromVp(argc, vp);
  args.rval().setString(cx->names().JSON);
  return true;
}

/* ES5 15.12.2. */
static bool json_parse(JSContext* cx, unsigned argc, Value* vp) {
  AutoJSMethodProfilerEntry pseudoFrame(cx, "JSON", "parse");
  CallArgs args = CallArgsFromVp(argc, vp);

  /* Step 1. */
  JSString* str = (args.length() >= 1) ? ToString<CanGC>(cx, args[0])
                                       : cx->names().undefined;
  if (!str) {
    return false;
  }

  JSLinearString* linear = str->ensureLinear(cx);
  if (!linear) {
    return false;
  }

  // Taintfox: save the taint in a local variable
  // Calling linear->taint() later is not valid
  SafeStringTaint taint = linear->taint().safeCopy();

  AutoStableStringChars linearChars(cx);
  if (!linearChars.init(cx, linear)) {
    return false;
  }

  HandleValue reviver = args.get(1);

  /* Steps 2-5. */
  // TaintFox - pass the taint to the parser
  return linearChars.isLatin1()
             ? ParseJSONWithReviver(cx, linearChars.latin1Range(), reviver,
                                    args.rval(), taint)
             : ParseJSONWithReviver(cx, linearChars.twoByteRange(), reviver,
                                    args.rval(), taint);
}

#ifdef ENABLE_RECORD_TUPLE
bool BuildImmutableProperty(JSContext* cx, HandleValue value, HandleId name,
                            HandleValue reviver,
                            MutableHandleValue immutableRes) {
  MOZ_ASSERT(!name.isSymbol());

  // Step 1
  if (value.isObject()) {
    RootedValue childValue(cx), newElement(cx);
    RootedId childName(cx);

    // Step 1.a-1.b
    if (value.toObject().is<ArrayObject>()) {
      Rooted<ArrayObject*> arr(cx, &value.toObject().as<ArrayObject>());

      // Step 1.b.iii
      uint32_t len = arr->length();

      TupleType* tup = TupleType::createUninitialized(cx, len);
      if (!tup) {
        return false;
      }
      immutableRes.setExtendedPrimitive(*tup);

      // Step 1.b.iv
      for (uint32_t i = 0; i < len; i++) {
        // Step 1.b.iv.1
        childName.set(PropertyKey::Int(i));

        // Step 1.b.iv.2
        if (!GetProperty(cx, arr, value, childName, &childValue)) {
          return false;
        }

        // Step 1.b.iv.3
        if (!BuildImmutableProperty(cx, childValue, childName, reviver,
                                    &newElement)) {
          return false;
        }
        MOZ_ASSERT(newElement.isPrimitive());

        // Step 1.b.iv.5
        if (!tup->initializeNextElement(cx, newElement)) {
          return false;
        }
      }

      // Step 1.b.v
      tup->finishInitialization(cx);
    } else {
      RootedObject obj(cx, &value.toObject());

      // Step 1.c.i - We only get the property keys rather than the
      // entries, but the difference is not observable from user code
      // because `obj` is a plan object not exposed externally
      RootedIdVector props(cx);
      if (!GetPropertyKeys(cx, obj, JSITER_OWNONLY, &props)) {
        return false;
      }

      RecordType* rec = RecordType::createUninitialized(cx, props.length());
      if (!rec) {
        return false;
      }
      immutableRes.setExtendedPrimitive(*rec);

      for (uint32_t i = 0; i < props.length(); i++) {
        // Step 1.c.iii.1
        childName.set(props[i]);

        // Step 1.c.iii.2
        if (!GetProperty(cx, obj, value, childName, &childValue)) {
          return false;
        }

        // Step 1.c.iii.3
        if (!BuildImmutableProperty(cx, childValue, childName, reviver,
                                    &newElement)) {
          return false;
        }
        MOZ_ASSERT(newElement.isPrimitive());

        // Step 1.c.iii.5
        if (!newElement.isUndefined()) {
          // Step 1.c.iii.5.a-b
          rec->initializeNextProperty(cx, childName, newElement);
        }
      }

      // Step 1.c.iv
      rec->finishInitialization(cx);
    }
  } else {
    // Step 2.a
    immutableRes.set(value);
  }

  // Step 3
  if (IsCallable(reviver)) {
    RootedValue keyVal(cx, StringValue(IdToString(cx, name)));

    // Step 3.a
    if (!Call(cx, reviver, UndefinedHandleValue, keyVal, immutableRes,
              immutableRes)) {
      return false;
    }

    // Step 3.b
    if (!immutableRes.isPrimitive()) {
      JS_ReportErrorNumberASCII(cx, GetErrorMessage, nullptr,
                                JSMSG_RECORD_TUPLE_NO_OBJECT);
      return false;
    }
  }

  return true;
}

static bool json_parseImmutable(JSContext* cx, unsigned argc, Value* vp) {
  AutoJSMethodProfilerEntry pseudoFrame(cx, "JSON", "parseImmutable");
  CallArgs args = CallArgsFromVp(argc, vp);

  /* Step 1. */
  JSString* str = (args.length() >= 1) ? ToString<CanGC>(cx, args[0])
                                       : cx->names().undefined;
  if (!str) {
    return false;
  }

  JSLinearString* linear = str->ensureLinear(cx);
  if (!linear) {
    return false;
  }

  AutoStableStringChars linearChars(cx);
  if (!linearChars.init(cx, linear)) {
    return false;
  }

  HandleValue reviver = args.get(1);
  RootedValue unfiltered(cx);

  if (linearChars.isLatin1()) {
    if (!ParseJSON(cx, linearChars.latin1Range(), &unfiltered)) {
      return false;
    }
  } else {
    if (!ParseJSON(cx, linearChars.twoByteRange(), &unfiltered)) {
      return false;
    }
  }

  RootedId id(cx, NameToId(cx->names().empty_));
  return BuildImmutableProperty(cx, unfiltered, id, reviver, args.rval());
}
#endif

/* ES6 24.3.2. */
bool json_stringify(JSContext* cx, unsigned argc, Value* vp) {
  AutoJSMethodProfilerEntry pseudoFrame(cx, "JSON", "stringify");
  CallArgs args = CallArgsFromVp(argc, vp);

  RootedObject replacer(cx,
                        args.get(1).isObject() ? &args[1].toObject() : nullptr);
  RootedValue value(cx, args.get(0));
  RootedValue space(cx, args.get(2));

#ifdef DEBUG
  StringifyBehavior behavior = StringifyBehavior::Compare;
#else
  StringifyBehavior behavior = StringifyBehavior::Normal;
#endif

  JSStringBuilder sb(cx);
  if (!Stringify(cx, &value, replacer, space, sb, behavior)) {
    return false;
  }

  // XXX This can never happen to nsJSON.cpp, but the JSON object
  // needs to support returning undefined. So this is a little awkward
  // for the API, because we want to support streaming writers.
  if (!sb.empty()) {
    JSString* str = sb.finishString();
    if (!str) {
      return false;
    }

    // TaintFox: Add stringify operation to taint flows.
    str->taint().extend(TaintOperationFromContext(cx, "JSON.stringify", true));

    args.rval().setString(str);
  } else {
    args.rval().setUndefined();
  }

  return true;
}

static const JSFunctionSpec json_static_methods[] = {
    JS_FN("toSource", json_toSource, 0, 0), JS_FN("parse", json_parse, 2, 0),
    JS_FN("stringify", json_stringify, 3, 0),
#ifdef ENABLE_RECORD_TUPLE
    JS_FN("parseImmutable", json_parseImmutable, 2, 0),
#endif
    JS_FS_END};

static const JSPropertySpec json_static_properties[] = {
    JS_STRING_SYM_PS(toStringTag, "JSON", JSPROP_READONLY), JS_PS_END};

static JSObject* CreateJSONObject(JSContext* cx, JSProtoKey key) {
  RootedObject proto(cx, &cx->global()->getObjectPrototype());
  return NewTenuredObjectWithGivenProto(cx, &JSONClass, proto);
}

static const ClassSpec JSONClassSpec = {
    CreateJSONObject, nullptr, json_static_methods, json_static_properties};

const JSClass js::JSONClass = {"JSON", JSCLASS_HAS_CACHED_PROTO(JSProto_JSON),
                               JS_NULL_CLASS_OPS, &JSONClassSpec};<|MERGE_RESOLUTION|>--- conflicted
+++ resolved
@@ -1878,16 +1878,9 @@
 
 template <typename CharT>
 bool ParseJSON(JSContext* cx, const mozilla::Range<const CharT> chars,
-<<<<<<< HEAD
-               const StringTaint& aTaint, MutableHandleValue vp) {
-  Rooted<JSONParser<CharT>> parser(
-      cx,
-      JSONParser<CharT>(cx, chars, aTaint, JSONParser<CharT>::ParseType::JSONParse));
-=======
                MutableHandleValue vp) {
-  Rooted<JSONParser<CharT>> parser(cx, cx, chars,
+  Rooted<JSONParser<CharT>> parser(cx, cx, chars, aTaint
                                    JSONParser<CharT>::ParseType::JSONParse);
->>>>>>> 7ab3cc01
   return parser.parse(vp);
 }
 
