/* -*- Mode: C++; tab-width: 8; indent-tabs-mode: nil; c-basic-offset: 2 -*-
 * vim: set ts=8 sts=2 et sw=2 tw=80:
 * This Source Code Form is subject to the terms of the Mozilla Public
 * License, v. 2.0. If a copy of the MPL was not distributed with this
 * file, You can obtain one at http://mozilla.org/MPL/2.0/. */

#include "builtin/JSON.h"

#include "mozilla/CheckedInt.h"
#include "mozilla/FloatingPoint.h"
#include "mozilla/Range.h"
#include "mozilla/ScopeExit.h"

#include <algorithm>

#include "jsnum.h"
#include "jstypes.h"

#include "builtin/Array.h"
#include "builtin/BigInt.h"
#include "js/PropertySpec.h"
#include "js/StableStringChars.h"
#include "util/StringBuffer.h"
#include "vm/Interpreter.h"
#include "vm/JSAtom.h"
#include "vm/JSContext.h"
#include "vm/JSObject.h"
#include "vm/JSONParser.h"

#include "builtin/Array-inl.h"
#include "builtin/Boolean-inl.h"
#include "vm/JSAtom-inl.h"
#include "vm/NativeObject-inl.h"

using namespace js;

using mozilla::CheckedInt;
using mozilla::IsFinite;
using mozilla::Maybe;
using mozilla::RangedPtr;

using JS::AutoStableStringChars;

<<<<<<< HEAD
const JSClass js::JSONClass = {js_JSON_str,
                               JSCLASS_HAS_CACHED_PROTO(JSProto_JSON)};

// TaintFox: expanding taint information
template <typename SrcCharT, typename DstCharT>
static MOZ_ALWAYS_INLINE void appendTaintIfRequired(
              const StringTaint& srcTaint,
              StringTaint& dstTaint,
              RangedPtr<const SrcCharT> srcBegin,
              RangedPtr<const SrcCharT> src,
              RangedPtr<DstCharT> dstBegin,
              RangedPtr<DstCharT> dstCharBegin,
              RangedPtr<DstCharT> dstPtr) // dstPtr after post-incrementation
{
  // TODO: probably not very efficient as we are adding character wise to the the taint ranges
  if (const TaintFlow* flow = srcTaint.at(src - srcBegin)) {
    if ((dstCharBegin >= dstBegin) && (dstPtr >= dstBegin)) {
      dstTaint.append(TaintRange(dstCharBegin - dstBegin,
                                 dstPtr - dstBegin,
                                 *flow));
    }
  }
}

=======
>>>>>>> 1b133f0e
/* ES5 15.12.3 Quote.
 * Requires that the destination has enough space allocated for src after
 * escaping (that is, `2 + 6 * (srcEnd - srcBegin)` characters).
 */
template <typename SrcCharT, typename DstCharT>
static MOZ_ALWAYS_INLINE RangedPtr<DstCharT> InfallibleQuote(
    RangedPtr<const SrcCharT> srcBegin, RangedPtr<const SrcCharT> srcEnd,
    RangedPtr<DstCharT> dstPtr,
    // TaintFox: need to propgate Tainting information here
    const StringTaint& srcTaint, StringTaint& dstTaint) {
  RangedPtr<const SrcCharT> src = srcBegin;
  RangedPtr<const SrcCharT> srcCharBegin = src;
  RangedPtr<DstCharT> dstBegin = dstPtr;
  RangedPtr<DstCharT> dstCharBegin = dstPtr;
  // Maps characters < 256 to the value that must follow the '\\' in the quoted
  // string. Entries with 'u' are handled as \\u00xy, and entries with 0 are not
  // escaped in any way. Characters >= 256 are all assumed to be unescaped.
  static const Latin1Char escapeLookup[256] = {
      // clang-format off
        'u', 'u', 'u', 'u', 'u', 'u', 'u', 'u', 'b', 't',
        'n', 'u', 'f', 'r', 'u', 'u', 'u', 'u', 'u', 'u',
        'u', 'u', 'u', 'u', 'u', 'u', 'u', 'u', 'u', 'u',
        'u', 'u', 0,   0,  '\"', 0,   0,   0,   0,   0,
        0,   0,   0,   0,   0,   0,   0,   0,   0,   0,
        0,   0,   0,   0,   0,   0,   0,   0,   0,   0,
        0,   0,   0,   0,   0,   0,   0,   0,   0,   0,
        0,   0,   0,   0,   0,   0,   0,   0,   0,   0,
        0,   0,   0,   0,   0,   0,   0,   0,   0,   0,
        0,   0,  '\\', // rest are all zeros
      // clang-format on
  };

  // Clear any existing taint information
  dstTaint.clear();

  /* Step 1. */
  *dstPtr++ = '"';

  auto ToLowerHex = [](uint8_t u) {
    MOZ_ASSERT(u <= 0xF);
    return "0123456789abcdef"[u];
  };

  /* Step 2. */
  while (src != srcEnd) {
    dstCharBegin = dstPtr;
    srcCharBegin = src;
    const SrcCharT c = *src++;
    
    // Handle the Latin-1 cases.
    if (MOZ_LIKELY(c < sizeof(escapeLookup))) {
      Latin1Char escaped = escapeLookup[c];

      // Directly copy non-escaped code points.
      if (escaped == 0) {
        *dstPtr++ = c;
        appendTaintIfRequired(srcTaint, dstTaint, srcBegin, srcCharBegin, dstBegin, dstCharBegin, dstPtr);
        continue;
      }

      // Escape the rest, elaborating Unicode escapes when needed.
      *dstPtr++ = '\\';
      *dstPtr++ = escaped;
      if (escaped == 'u') {
        *dstPtr++ = '0';
        *dstPtr++ = '0';

        uint8_t x = c >> 4;
        MOZ_ASSERT(x < 10);
        *dstPtr++ = '0' + x;

        *dstPtr++ = ToLowerHex(c & 0xF);
      }
      appendTaintIfRequired(srcTaint, dstTaint, srcBegin, srcCharBegin, dstBegin, dstCharBegin, dstPtr);
      continue;
    }

    // Non-ASCII non-surrogates are directly copied.
    if (!unicode::IsSurrogate(c)) {
      *dstPtr++ = c;
      appendTaintIfRequired(srcTaint, dstTaint, srcBegin, srcCharBegin, dstBegin, dstCharBegin, dstPtr);
      continue;
    }

    // So too for complete surrogate pairs.
    if (MOZ_LIKELY(unicode::IsLeadSurrogate(c) && src < srcEnd &&
                   unicode::IsTrailSurrogate(*src))) {
      *dstPtr++ = c;
      appendTaintIfRequired(srcTaint, dstTaint, srcBegin, srcCharBegin, dstBegin, dstCharBegin, dstPtr);
      *dstPtr++ = *src++;
      appendTaintIfRequired(srcTaint, dstTaint, srcBegin, srcCharBegin++, dstBegin, dstCharBegin, dstPtr);
      continue;
    }

    // But lone surrogates are Unicode-escaped.
    char32_t as32 = char32_t(c);
    *dstPtr++ = '\\';
    *dstPtr++ = 'u';
    *dstPtr++ = ToLowerHex(as32 >> 12);
    *dstPtr++ = ToLowerHex((as32 >> 8) & 0xF);
    *dstPtr++ = ToLowerHex((as32 >> 4) & 0xF);
    *dstPtr++ = ToLowerHex(as32 & 0xF);

    appendTaintIfRequired(srcTaint, dstTaint, srcBegin, srcCharBegin, dstBegin, dstCharBegin, dstPtr);
  }

  /* Steps 3-4. */
  *dstPtr++ = '"';
  return dstPtr;
}

template <typename SrcCharT, typename DstCharT>
static size_t QuoteHelper(const JSLinearString& linear, StringBuffer& sb,
                          size_t sbOffset) {
  size_t len = linear.length();

  StringTaint taint;
  JS::AutoCheckCannotGC nogc;
  RangedPtr<const SrcCharT> srcBegin{linear.chars<SrcCharT>(nogc), len};
  RangedPtr<DstCharT> dstBegin{sb.begin<DstCharT>(), sb.begin<DstCharT>(),
                               sb.end<DstCharT>()};
  RangedPtr<DstCharT> dstEnd =
      InfallibleQuote(srcBegin, srcBegin + len, dstBegin + sbOffset, linear.taint(), taint);

  // Taintfox: append the taint with the correct offset
  sb.taint().concat(taint, sbOffset);

  return dstEnd - dstBegin;
}

static bool Quote(JSContext* cx, StringBuffer& sb, JSString* str) {
  JSLinearString* linear = str->ensureLinear(cx);
  if (!linear) {
    return false;
  }

  if (linear->hasTwoByteChars() && !sb.ensureTwoByteChars()) {
    return false;
  }

  // We resize the backing buffer to the maximum size we could possibly need,
  // write the escaped string into it, and shrink it back to the size we ended
  // up needing.

  size_t len = linear->length();
  size_t sbInitialLen = sb.length();

  CheckedInt<size_t> reservedLen = CheckedInt<size_t>(len) * 6 + 2;
  if (MOZ_UNLIKELY(!reservedLen.isValid())) {
    ReportAllocationOverflow(cx);
    return false;
  }

  if (!sb.growByUninitialized(reservedLen.value())) {
    return false;
  }

  size_t newSize;

  if (linear->hasTwoByteChars()) {
    newSize = QuoteHelper<char16_t, char16_t>(*linear, sb, sbInitialLen);
  } else if (sb.isUnderlyingBufferLatin1()) {
    newSize = QuoteHelper<Latin1Char, Latin1Char>(*linear, sb, sbInitialLen);
  } else {
    newSize = QuoteHelper<Latin1Char, char16_t>(*linear, sb, sbInitialLen);
  }

  sb.shrinkTo(newSize);

  return true;
}

namespace {

using ObjectVector = GCVector<JSObject*, 8>;

class StringifyContext {
 public:
  StringifyContext(JSContext* cx, StringBuffer& sb, const StringBuffer& gap,
                   HandleObject replacer, const RootedIdVector& propertyList,
                   bool maybeSafely)
      : sb(sb),
        gap(gap),
        replacer(cx, replacer),
        stack(cx, ObjectVector(cx)),
        propertyList(propertyList),
        depth(0),
        maybeSafely(maybeSafely) {
    MOZ_ASSERT_IF(maybeSafely, !replacer);
    MOZ_ASSERT_IF(maybeSafely, gap.empty());
  }

  StringBuffer& sb;
  const StringBuffer& gap;
  RootedObject replacer;
  Rooted<ObjectVector> stack;
  const RootedIdVector& propertyList;
  uint32_t depth;
  bool maybeSafely;
};

} /* anonymous namespace */

static bool Str(JSContext* cx, const Value& v, StringifyContext* scx);

static bool WriteIndent(StringifyContext* scx, uint32_t limit) {
  if (!scx->gap.empty()) {
    if (!scx->sb.append('\n')) {
      return false;
    }

    if (scx->gap.isUnderlyingBufferLatin1()) {
      for (uint32_t i = 0; i < limit; i++) {
        if (!scx->sb.append(scx->gap.rawLatin1Begin(),
                            scx->gap.rawLatin1End())) {
          return false;
        }
      }
    } else {
      for (uint32_t i = 0; i < limit; i++) {
        if (!scx->sb.append(scx->gap.rawTwoByteBegin(),
                            scx->gap.rawTwoByteEnd())) {
          return false;
        }
      }
    }
  }

  return true;
}

namespace {

template <typename KeyType>
class KeyStringifier {};

template <>
class KeyStringifier<uint32_t> {
 public:
  static JSString* toString(JSContext* cx, uint32_t index) {
    return IndexToString(cx, index);
  }
};

template <>
class KeyStringifier<HandleId> {
 public:
  static JSString* toString(JSContext* cx, HandleId id) {
    return IdToString(cx, id);
  }
};

} /* anonymous namespace */

/*
 * ES5 15.12.3 Str, steps 2-4, extracted to enable preprocessing of property
 * values when stringifying objects in JO.
 */
template <typename KeyType>
static bool PreprocessValue(JSContext* cx, HandleObject holder, KeyType key,
                            MutableHandleValue vp, StringifyContext* scx) {
  // We don't want to do any preprocessing here if scx->maybeSafely,
  // since the stuff we do here can have side-effects.
  if (scx->maybeSafely) {
    return true;
  }

  RootedString keyStr(cx);

  // Step 2. Modified by BigInt spec 6.1 to check for a toJSON method on the
  // BigInt prototype when the value is a BigInt, and to pass the BigInt
  // primitive value as receiver.
  if (vp.isObject() || vp.isBigInt()) {
    RootedValue toJSON(cx);
    RootedObject obj(cx, JS::ToObject(cx, vp));
    if (!obj) {
      return false;
    }

    if (!GetProperty(cx, obj, vp, cx->names().toJSON, &toJSON)) {
      return false;
    }

    if (IsCallable(toJSON)) {
      keyStr = KeyStringifier<KeyType>::toString(cx, key);
      if (!keyStr) {
        return false;
      }

      RootedValue arg0(cx, StringValue(keyStr));
      if (!js::Call(cx, toJSON, vp, arg0, vp)) {
        return false;
      }
    }
  }

  /* Step 3. */
  if (scx->replacer && scx->replacer->isCallable()) {
    MOZ_ASSERT(holder != nullptr,
               "holder object must be present when replacer is callable");

    if (!keyStr) {
      keyStr = KeyStringifier<KeyType>::toString(cx, key);
      if (!keyStr) {
        return false;
      }
    }

    RootedValue arg0(cx, StringValue(keyStr));
    RootedValue replacerVal(cx, ObjectValue(*scx->replacer));
    if (!js::Call(cx, replacerVal, holder, arg0, vp, vp)) {
      return false;
    }
  }

  /* Step 4. */
  if (vp.get().isObject()) {
    RootedObject obj(cx, &vp.get().toObject());

    ESClass cls;
    if (!GetBuiltinClass(cx, obj, &cls)) {
      return false;
    }

    if (cls == ESClass::Number) {
      double d;
      if (!ToNumber(cx, vp, &d)) {
        return false;
      }
      vp.setNumber(d);
    } else if (cls == ESClass::String) {
      JSString* str = ToStringSlow<CanGC>(cx, vp);
      if (!str) {
        return false;
      }
      vp.setString(str);
    } else if (cls == ESClass::Boolean) {
      if (!Unbox(cx, obj, vp)) {
        return false;
      }
    } else if (cls == ESClass::BigInt) {
      if (!Unbox(cx, obj, vp)) {
        return false;
      }
    }
  }

  return true;
}

/*
 * Determines whether a value which has passed by ES5 150.2.3 Str steps 1-4's
 * gauntlet will result in Str returning |undefined|.  This function is used to
 * properly omit properties resulting in such values when stringifying objects,
 * while properly stringifying such properties as null when they're encountered
 * in arrays.
 */
static inline bool IsFilteredValue(const Value& v) {
  return v.isUndefined() || v.isSymbol() || IsCallable(v);
}

class CycleDetector {
 public:
  CycleDetector(StringifyContext* scx, HandleObject obj)
      : stack_(&scx->stack), obj_(obj), appended_(false) {}

  MOZ_ALWAYS_INLINE bool foundCycle(JSContext* cx) {
    JSObject* obj = obj_;
    for (JSObject* obj2 : stack_) {
      if (MOZ_UNLIKELY(obj == obj2)) {
        JS_ReportErrorNumberASCII(cx, GetErrorMessage, nullptr,
                                  JSMSG_JSON_CYCLIC_VALUE);
        return false;
      }
    }
    appended_ = stack_.append(obj);
    return appended_;
  }

  ~CycleDetector() {
    if (MOZ_LIKELY(appended_)) {
      MOZ_ASSERT(stack_.back() == obj_);
      stack_.popBack();
    }
  }

 private:
  MutableHandle<ObjectVector> stack_;
  HandleObject obj_;
  bool appended_;
};

/* ES5 15.12.3 JO. */
static bool JO(JSContext* cx, HandleObject obj, StringifyContext* scx) {
  /*
   * This method implements the JO algorithm in ES5 15.12.3, but:
   *
   *   * The algorithm is somewhat reformulated to allow the final string to
   *     be streamed into a single buffer, rather than be created and copied
   *     into place incrementally as the ES5 algorithm specifies it.  This
   *     requires moving portions of the Str call in 8a into this algorithm
   *     (and in JA as well).
   */

  MOZ_ASSERT_IF(scx->maybeSafely, obj->is<PlainObject>());

  /* Steps 1-2, 11. */
  CycleDetector detect(scx, obj);
  if (!detect.foundCycle(cx)) {
    return false;
  }

  if (!scx->sb.append('{')) {
    return false;
  }

  /* Steps 5-7. */
  Maybe<RootedIdVector> ids;
  const RootedIdVector* props;
  if (scx->replacer && !scx->replacer->isCallable()) {
    // NOTE: We can't assert |IsArray(scx->replacer)| because the replacer
    //       might have been a revocable proxy to an array.  Such a proxy
    //       satisfies |IsArray|, but any side effect of JSON.stringify
    //       could revoke the proxy so that |!IsArray(scx->replacer)|.  See
    //       bug 1196497.
    props = &scx->propertyList;
  } else {
    MOZ_ASSERT_IF(scx->replacer, scx->propertyList.length() == 0);
    ids.emplace(cx);
    if (!GetPropertyKeys(cx, obj, JSITER_OWNONLY, ids.ptr())) {
      return false;
    }
    props = ids.ptr();
  }

  /* My kingdom for not-quite-initialized-from-the-start references. */
  const RootedIdVector& propertyList = *props;

  /* Steps 8-10, 13. */
  bool wroteMember = false;
  RootedId id(cx);
  for (size_t i = 0, len = propertyList.length(); i < len; i++) {
    if (!CheckForInterrupt(cx)) {
      return false;
    }

    /*
     * Steps 8a-8b.  Note that the call to Str is broken up into 1) getting
     * the property; 2) processing for toJSON, calling the replacer, and
     * handling boxed Number/String/Boolean objects; 3) filtering out
     * values which process to |undefined|, and 4) stringifying all values
     * which pass the filter.
     */
    id = propertyList[i];
    RootedValue outputValue(cx);
#ifdef DEBUG
    if (scx->maybeSafely) {
      RootedNativeObject nativeObj(cx, &obj->as<NativeObject>());
      Rooted<PropertyResult> prop(cx);
      if (!NativeLookupOwnPropertyNoResolve(cx, nativeObj, id, &prop)) {
        return false;
      }
      MOZ_ASSERT(prop && prop.isNativeProperty() &&
                 prop.shape()->isDataDescriptor());
    }
#endif  // DEBUG
    if (!GetProperty(cx, obj, obj, id, &outputValue)) {
      return false;
    }
    if (!PreprocessValue(cx, obj, HandleId(id), &outputValue, scx)) {
      return false;
    }
    if (IsFilteredValue(outputValue)) {
      continue;
    }

    /* Output a comma unless this is the first member to write. */
    if (wroteMember && !scx->sb.append(',')) {
      return false;
    }
    wroteMember = true;

    if (!WriteIndent(scx, scx->depth)) {
      return false;
    }

    JSString* s = IdToString(cx, id);
    if (!s) {
      return false;
    }

    if (!Quote(cx, scx->sb, s) || !scx->sb.append(':') ||
        !(scx->gap.empty() || scx->sb.append(' ')) ||
        !Str(cx, outputValue, scx)) {
      return false;
    }
  }

  if (wroteMember && !WriteIndent(scx, scx->depth - 1)) {
    return false;
  }

  return scx->sb.append('}');
}

/* ES5 15.12.3 JA. */
static bool JA(JSContext* cx, HandleObject obj, StringifyContext* scx) {
  /*
   * This method implements the JA algorithm in ES5 15.12.3, but:
   *
   *   * The algorithm is somewhat reformulated to allow the final string to
   *     be streamed into a single buffer, rather than be created and copied
   *     into place incrementally as the ES5 algorithm specifies it.  This
   *     requires moving portions of the Str call in 8a into this algorithm
   *     (and in JO as well).
   */

  /* Steps 1-2, 11. */
  CycleDetector detect(scx, obj);
  if (!detect.foundCycle(cx)) {
    return false;
  }

  if (!scx->sb.append('[')) {
    return false;
  }

  /* Step 6. */
  uint32_t length;
  if (!GetLengthProperty(cx, obj, &length)) {
    return false;
  }

  /* Steps 7-10. */
  if (length != 0) {
    /* Steps 4, 10b(i). */
    if (!WriteIndent(scx, scx->depth)) {
      return false;
    }

    /* Steps 7-10. */
    RootedValue outputValue(cx);
    for (uint32_t i = 0; i < length; i++) {
      if (!CheckForInterrupt(cx)) {
        return false;
      }

      /*
       * Steps 8a-8c.  Again note how the call to the spec's Str method
       * is broken up into getting the property, running it past toJSON
       * and the replacer and maybe unboxing, and interpreting some
       * values as |null| in separate steps.
       */
#ifdef DEBUG
      if (scx->maybeSafely) {
        /*
         * Trying to do a JS_AlreadyHasOwnElement runs the risk of
         * hitting OOM on jsid creation.  Let's just assert sanity for
         * small enough indices.
         */
        MOZ_ASSERT(obj->is<ArrayObject>());
        MOZ_ASSERT(obj->is<NativeObject>());
        RootedNativeObject nativeObj(cx, &obj->as<NativeObject>());
        if (i <= JSID_INT_MAX) {
          MOZ_ASSERT(
              nativeObj->containsDenseElement(i) != nativeObj->isIndexed(),
              "the array must either be small enough to remain "
              "fully dense (and otherwise un-indexed), *or* "
              "all its initially-dense elements were sparsified "
              "and the object is indexed");
        } else {
          MOZ_ASSERT(nativeObj->isIndexed());
        }
      }
#endif
      if (!GetElement(cx, obj, i, &outputValue)) {
        return false;
      }
      if (!PreprocessValue(cx, obj, i, &outputValue, scx)) {
        return false;
      }
      if (IsFilteredValue(outputValue)) {
        if (!scx->sb.append("null")) {
          return false;
        }
      } else {
        if (!Str(cx, outputValue, scx)) {
          return false;
        }
      }

      /* Steps 3, 4, 10b(i). */
      if (i < length - 1) {
        if (!scx->sb.append(',')) {
          return false;
        }
        if (!WriteIndent(scx, scx->depth)) {
          return false;
        }
      }
    }

    /* Step 10(b)(iii). */
    if (!WriteIndent(scx, scx->depth - 1)) {
      return false;
    }
  }

  return scx->sb.append(']');
}

static bool Str(JSContext* cx, const Value& v, StringifyContext* scx) {
  /* Step 11 must be handled by the caller. */
  MOZ_ASSERT(!IsFilteredValue(v));

  if (!CheckRecursionLimit(cx)) {
    return false;
  }

  /*
   * This method implements the Str algorithm in ES5 15.12.3, but:
   *
   *   * We move property retrieval (step 1) into callers to stream the
   *     stringification process and avoid constantly copying strings.
   *   * We move the preprocessing in steps 2-4 into a helper function to
   *     allow both JO and JA to use this method.  While JA could use it
   *     without this move, JO must omit any |undefined|-valued property per
   *     so it can't stream out a value using the Str method exactly as
   *     defined by ES5.
   *   * We move step 11 into callers, again to ease streaming.
   */

  /* Step 8. */
  if (v.isString()) {
    return Quote(cx, scx->sb, v.toString());
  }

  /* Step 5. */
  if (v.isNull()) {
    return scx->sb.append("null");
  }

  /* Steps 6-7. */
  if (v.isBoolean()) {
    return v.toBoolean() ? scx->sb.append("true") : scx->sb.append("false");
  }

  /* Step 9. */
  if (v.isNumber()) {
    if (v.isDouble()) {
      if (!IsFinite(v.toDouble())) {
        MOZ_ASSERT(!scx->maybeSafely,
                   "input JS::ToJSONMaybeSafely must not include "
                   "reachable non-finite numbers");
        return scx->sb.append("null");
      }
    }

    return NumberValueToStringBuffer(cx, v, scx->sb);
  }

  /* Step 10 in the BigInt proposal. */
  if (v.isBigInt()) {
    JS_ReportErrorNumberASCII(cx, GetErrorMessage, nullptr,
                              JSMSG_BIGINT_NOT_SERIALIZABLE);
    return false;
  }

  /* Step 10. */
  MOZ_ASSERT(v.isObject());
  RootedObject obj(cx, &v.toObject());

  MOZ_ASSERT(
      !scx->maybeSafely || obj->is<PlainObject>() || obj->is<ArrayObject>(),
      "input to JS::ToJSONMaybeSafely must not include reachable "
      "objects that are neither arrays nor plain objects");

  scx->depth++;
  auto dec = mozilla::MakeScopeExit([&] { scx->depth--; });

  bool isArray;
  if (!IsArray(cx, obj, &isArray)) {
    return false;
  }

  return isArray ? JA(cx, obj, scx) : JO(cx, obj, scx);
}

/* ES6 24.3.2. */
bool js::Stringify(JSContext* cx, MutableHandleValue vp, JSObject* replacer_,
                   const Value& space_, StringBuffer& sb,
                   StringifyBehavior stringifyBehavior) {
  RootedObject replacer(cx, replacer_);
  RootedValue space(cx, space_);

  MOZ_ASSERT_IF(stringifyBehavior == StringifyBehavior::RestrictedSafe,
                space.isNull());
  MOZ_ASSERT_IF(stringifyBehavior == StringifyBehavior::RestrictedSafe,
                vp.isObject());
  /**
   * This uses MOZ_ASSERT, since it's actually asserting something jsapi
   * consumers could get wrong, so needs a better error message.
   */
  MOZ_ASSERT(stringifyBehavior == StringifyBehavior::Normal ||
                 vp.toObject().is<PlainObject>() ||
                 vp.toObject().is<ArrayObject>(),
             "input to JS::ToJSONMaybeSafely must be a plain object or array");

  /* Step 4. */
  RootedIdVector propertyList(cx);
  if (replacer) {
    bool isArray;
    if (replacer->isCallable()) {
      /* Step 4a(i): use replacer to transform values.  */
    } else if (!IsArray(cx, replacer, &isArray)) {
      return false;
    } else if (isArray) {
      /* Step 4b(iii). */

      /* Step 4b(iii)(2-3). */
      uint32_t len;
      if (!GetLengthProperty(cx, replacer, &len)) {
        return false;
      }

      // Cap the initial size to a moderately small value.  This avoids
      // ridiculous over-allocation if an array with bogusly-huge length
      // is passed in.  If we end up having to add elements past this
      // size, the set will naturally resize to accommodate them.
      const uint32_t MaxInitialSize = 32;
      Rooted<GCHashSet<jsid>> idSet(
          cx, GCHashSet<jsid>(cx, std::min(len, MaxInitialSize)));

      /* Step 4b(iii)(4). */
      uint32_t k = 0;

      /* Step 4b(iii)(5). */
      RootedValue item(cx);
      for (; k < len; k++) {
        if (!CheckForInterrupt(cx)) {
          return false;
        }

        /* Step 4b(iii)(5)(a-b). */
        if (!GetElement(cx, replacer, k, &item)) {
          return false;
        }

        /* Step 4b(iii)(5)(c-g). */
        if (!item.isNumber() && !item.isString()) {
          ESClass cls;
          if (!GetClassOfValue(cx, item, &cls)) {
            return false;
          }

          if (cls != ESClass::String && cls != ESClass::Number) {
            continue;
          }
        }

        RootedId id(cx);
        if (!ValueToId<CanGC>(cx, item, &id)) {
          return false;
        }

        /* Step 4b(iii)(5)(g). */
        auto p = idSet.lookupForAdd(id);
        if (!p) {
          /* Step 4b(iii)(5)(g)(i). */
          if (!idSet.add(p, id) || !propertyList.append(id)) {
            return false;
          }
        }
      }
    } else {
      replacer = nullptr;
    }
  }

  /* Step 5. */
  if (space.isObject()) {
    RootedObject spaceObj(cx, &space.toObject());

    ESClass cls;
    if (!GetBuiltinClass(cx, spaceObj, &cls)) {
      return false;
    }

    if (cls == ESClass::Number) {
      double d;
      if (!ToNumber(cx, space, &d)) {
        return false;
      }
      space = NumberValue(d);
    } else if (cls == ESClass::String) {
      JSString* str = ToStringSlow<CanGC>(cx, space);
      if (!str) {
        return false;
      }
      space = StringValue(str);
    }
  }

  StringBuffer gap(cx);

  if (space.isNumber()) {
    /* Step 6. */
    double d;
    MOZ_ALWAYS_TRUE(ToInteger(cx, space, &d));
    d = std::min(10.0, d);
    if (d >= 1 && !gap.appendN(' ', uint32_t(d))) {
      return false;
    }
  } else if (space.isString()) {
    /* Step 7. */
    JSLinearString* str = space.toString()->ensureLinear(cx);
    if (!str) {
      return false;
    }
    size_t len = std::min(size_t(10), str->length());
    if (!gap.appendSubstring(str, 0, len)) {
      return false;
    }
  } else {
    /* Step 8. */
    MOZ_ASSERT(gap.empty());
  }

  RootedPlainObject wrapper(cx);
  RootedId emptyId(cx, NameToId(cx->names().empty));
  if (replacer && replacer->isCallable()) {
    // We can skip creating the initial wrapper object if no replacer
    // function is present.

    /* Step 9. */
    wrapper = NewBuiltinClassInstance<PlainObject>(cx);
    if (!wrapper) {
      return false;
    }

    /* Steps 10-11. */
    if (!NativeDefineDataProperty(cx, wrapper, emptyId, vp, JSPROP_ENUMERATE)) {
      return false;
    }
  }

  /* Step 12. */
  StringifyContext scx(cx, sb, gap, replacer, propertyList,
                       stringifyBehavior == StringifyBehavior::RestrictedSafe);
  if (!PreprocessValue(cx, wrapper, HandleId(emptyId), vp, &scx)) {
    return false;
  }
  if (IsFilteredValue(vp)) {
    return true;
  }

  return Str(cx, vp, &scx);
}

/* ES5 15.12.2 Walk. */
static bool Walk(JSContext* cx, HandleObject holder, HandleId name,
                 HandleValue reviver, MutableHandleValue vp) {
  if (!CheckRecursionLimit(cx)) {
    return false;
  }

  /* Step 1. */
  RootedValue val(cx);
  if (!GetProperty(cx, holder, holder, name, &val)) {
    return false;
  }

  /* Step 2. */
  if (val.isObject()) {
    RootedObject obj(cx, &val.toObject());

    bool isArray;
    if (!IsArray(cx, obj, &isArray)) {
      return false;
    }

    if (isArray) {
      /* Step 2a(ii). */
      uint32_t length;
      if (!GetLengthProperty(cx, obj, &length)) {
        return false;
      }

      /* Step 2a(i), 2a(iii-iv). */
      RootedId id(cx);
      RootedValue newElement(cx);
      for (uint32_t i = 0; i < length; i++) {
        if (!CheckForInterrupt(cx)) {
          return false;
        }

        if (!IndexToId(cx, i, &id)) {
          return false;
        }

        /* Step 2a(iii)(1). */
        if (!Walk(cx, obj, id, reviver, &newElement)) {
          return false;
        }

        ObjectOpResult ignored;
        if (newElement.isUndefined()) {
          /* Step 2a(iii)(2). The spec deliberately ignores strict failure. */
          if (!DeleteProperty(cx, obj, id, ignored)) {
            return false;
          }
        } else {
          /* Step 2a(iii)(3). The spec deliberately ignores strict failure. */
          Rooted<PropertyDescriptor> desc(cx);
          desc.setDataDescriptor(newElement, JSPROP_ENUMERATE);
          if (!DefineProperty(cx, obj, id, desc, ignored)) {
            return false;
          }
        }
      }
    } else {
      /* Step 2b(i). */
      RootedIdVector keys(cx);
      if (!GetPropertyKeys(cx, obj, JSITER_OWNONLY, &keys)) {
        return false;
      }

      /* Step 2b(ii). */
      RootedId id(cx);
      RootedValue newElement(cx);
      for (size_t i = 0, len = keys.length(); i < len; i++) {
        if (!CheckForInterrupt(cx)) {
          return false;
        }

        /* Step 2b(ii)(1). */
        id = keys[i];
        if (!Walk(cx, obj, id, reviver, &newElement)) {
          return false;
        }

        ObjectOpResult ignored;
        if (newElement.isUndefined()) {
          /* Step 2b(ii)(2). The spec deliberately ignores strict failure. */
          if (!DeleteProperty(cx, obj, id, ignored)) {
            return false;
          }
        } else {
          /* Step 2b(ii)(3). The spec deliberately ignores strict failure. */
          Rooted<PropertyDescriptor> desc(cx);
          desc.setDataDescriptor(newElement, JSPROP_ENUMERATE);
          if (!DefineProperty(cx, obj, id, desc, ignored)) {
            return false;
          }
        }
      }
    }
  }

  /* Step 3. */
  RootedString key(cx, IdToString(cx, name));
  if (!key) {
    return false;
  }

  RootedValue keyVal(cx, StringValue(key));
  return js::Call(cx, reviver, holder, keyVal, val, vp);
}

static bool Revive(JSContext* cx, HandleValue reviver, MutableHandleValue vp) {
  RootedPlainObject obj(cx, NewBuiltinClassInstance<PlainObject>(cx));
  if (!obj) {
    return false;
  }

  if (!DefineDataProperty(cx, obj, cx->names().empty, vp)) {
    return false;
  }

  Rooted<jsid> id(cx, NameToId(cx->names().empty));
  return Walk(cx, obj, id, reviver, vp);
}

template <typename CharT>
bool js::ParseJSONWithReviver(JSContext* cx,
                              const mozilla::Range<const CharT> chars,
                              HandleValue reviver, MutableHandleValue vp,
                              const StringTaint& taint) {
  /* 15.12.2 steps 2-3. */
  Rooted<JSONParser<CharT>> parser(
    cx, JSONParser<CharT>(cx, chars, taint, JSONParserBase::ParseType::JSONParse));
  if (!parser.parse(vp)) {
    return false;
  }

  /* 15.12.2 steps 4-5. */
  if (IsCallable(reviver)) {
    return Revive(cx, reviver, vp);
  }
  return true;
}

template bool js::ParseJSONWithReviver(
    JSContext* cx, const mozilla::Range<const Latin1Char> chars,
    HandleValue reviver, MutableHandleValue vp, const StringTaint& taint);

template bool js::ParseJSONWithReviver(
    JSContext* cx, const mozilla::Range<const char16_t> chars,
    HandleValue reviver, MutableHandleValue vp, const StringTaint& taint);

static bool json_toSource(JSContext* cx, unsigned argc, Value* vp) {
  CallArgs args = CallArgsFromVp(argc, vp);
  args.rval().setString(cx->names().JSON);
  return true;
}

/* ES5 15.12.2. */
static bool json_parse(JSContext* cx, unsigned argc, Value* vp) {
  CallArgs args = CallArgsFromVp(argc, vp);

  /* Step 1. */
  JSString* str = (args.length() >= 1) ? ToString<CanGC>(cx, args[0])
                                       : cx->names().undefined;
  if (!str) {
    return false;
  }

  JSLinearString* linear = str->ensureLinear(cx);
  if (!linear) {
    return false;
  }

  // Taintfox: save the taint in a local variable
  // Calling linear->taint() later is not valid
  StringTaint taint = linear->taint();

  AutoStableStringChars linearChars(cx);
  if (!linearChars.init(cx, linear)) {
    return false;
  }

  HandleValue reviver = args.get(1);

  /* Steps 2-5. */
  // TaintFox - pass the taint to the parser
  return linearChars.isLatin1()
             ? ParseJSONWithReviver(cx, linearChars.latin1Range(), reviver,
                                    args.rval(), taint)
             : ParseJSONWithReviver(cx, linearChars.twoByteRange(), reviver,
                                    args.rval(), taint);
}

/* ES6 24.3.2. */
bool json_stringify(JSContext* cx, unsigned argc, Value* vp) {
  CallArgs args = CallArgsFromVp(argc, vp);

  RootedObject replacer(cx,
                        args.get(1).isObject() ? &args[1].toObject() : nullptr);
  RootedValue value(cx, args.get(0));
  RootedValue space(cx, args.get(2));

  JSStringBuilder sb(cx);
  if (!Stringify(cx, &value, replacer, space, sb, StringifyBehavior::Normal)) {
    return false;
  }

  // XXX This can never happen to nsJSON.cpp, but the JSON object
  // needs to support returning undefined. So this is a little awkward
  // for the API, because we want to support streaming writers.
  if (!sb.empty()) {
    JSString* str = sb.finishString();
    if (!str) {
      return false;
    }

    // TaintFox: Add stringify operation to taint flows.
    str->taint().extend(TaintOperation("JSON.stringify"));

    args.rval().setString(str);
  } else {
    args.rval().setUndefined();
  }

  return true;
}

static const JSFunctionSpec json_static_methods[] = {
    JS_FN(js_toSource_str, json_toSource, 0, 0),
    JS_FN("parse", json_parse, 2, 0), JS_FN("stringify", json_stringify, 3, 0),
    JS_FS_END};

static const JSPropertySpec json_static_properties[] = {
    JS_STRING_SYM_PS(toStringTag, "JSON", JSPROP_READONLY), JS_PS_END};

static JSObject* CreateJSONObject(JSContext* cx, JSProtoKey key) {
  Handle<GlobalObject*> global = cx->global();
  RootedObject proto(cx, GlobalObject::getOrCreateObjectPrototype(cx, global));
  if (!proto) {
    return nullptr;
  }
  return NewObjectWithGivenProto(cx, &JSONClass, proto, SingletonObject);
}

static const ClassSpec JSONClassSpec = {
    CreateJSONObject, nullptr, json_static_methods, json_static_properties};

const JSClass js::JSONClass = {js_JSON_str,
                               JSCLASS_HAS_CACHED_PROTO(JSProto_JSON),
                               JS_NULL_CLASS_OPS, &JSONClassSpec};<|MERGE_RESOLUTION|>--- conflicted
+++ resolved
@@ -40,10 +40,6 @@
 using mozilla::RangedPtr;
 
 using JS::AutoStableStringChars;
-
-<<<<<<< HEAD
-const JSClass js::JSONClass = {js_JSON_str,
-                               JSCLASS_HAS_CACHED_PROTO(JSProto_JSON)};
 
 // TaintFox: expanding taint information
 template <typename SrcCharT, typename DstCharT>
@@ -66,8 +62,6 @@
   }
 }
 
-=======
->>>>>>> 1b133f0e
 /* ES5 15.12.3 Quote.
  * Requires that the destination has enough space allocated for src after
  * escaping (that is, `2 + 6 * (srcEnd - srcBegin)` characters).
