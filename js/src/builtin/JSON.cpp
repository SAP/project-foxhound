--- conflicted
+++ resolved
@@ -62,7 +62,6 @@
 
 using JS::AutoStableStringChars;
 
-<<<<<<< HEAD
 // TaintFox: expanding taint information
 template <typename SrcCharT, typename DstCharT>
 static MOZ_ALWAYS_INLINE void appendTaintIfRequired(
@@ -85,9 +84,6 @@
 }
 
 /* ES5 15.12.3 Quote.
-=======
-/* https://262.ecma-international.org/14.0/#sec-quotejsonstring
->>>>>>> a32b8662
  * Requires that the destination has enough space allocated for src after
  * escaping (that is, `2 + 6 * (srcEnd - srcBegin)` characters).
  */
@@ -209,14 +205,10 @@
   RangedPtr<DstCharT> dstBegin{sb.begin<DstCharT>(), sb.begin<DstCharT>(),
                                sb.end<DstCharT>()};
   RangedPtr<DstCharT> dstEnd =
-<<<<<<< HEAD
-      InfallibleQuote(srcBegin, srcBegin + len, dstBegin + sbOffset, linear.taint(), taint);
+      InfallibleQuoteJSONString(srcBegin, srcBegin + len, dstBegin + sbOffset, linear.taint(), taint);
 
   // Taintfox: append the taint with the correct offset
   sb.taint().concat(taint, sbOffset);
-=======
-      InfallibleQuoteJSONString(srcBegin, srcBegin + len, dstBegin + sbOffset);
->>>>>>> a32b8662
 
   return dstEnd - dstBegin;
 }
@@ -1913,16 +1905,10 @@
 template <typename CharT>
 bool js::ParseJSONWithReviver(JSContext* cx,
                               const mozilla::Range<const CharT> chars,
-<<<<<<< HEAD
                               HandleValue reviver, MutableHandleValue vp,
                               const StringTaint& taint) {
-  /* 15.12.2 steps 2-3. */
+  /* https://262.ecma-international.org/14.0/#sec-json.parse steps 2-10. */
   if (!ParseJSON(cx, chars, taint, vp)) {
-=======
-                              HandleValue reviver, MutableHandleValue vp) {
-  /* https://262.ecma-international.org/14.0/#sec-json.parse steps 2-10. */
-  if (!ParseJSON(cx, chars, vp)) {
->>>>>>> a32b8662
     return false;
   }
 
@@ -1975,12 +1961,8 @@
 
   HandleValue reviver = args.get(1);
 
-<<<<<<< HEAD
-  /* Steps 2-5. */
+  /* Steps 2-12. */
   // TaintFox - pass the taint to the parser
-=======
-  /* Steps 2-12. */
->>>>>>> a32b8662
   return linearChars.isLatin1()
              ? ParseJSONWithReviver(cx, linearChars.latin1Range(), reviver,
                                     args.rval(), taint)
