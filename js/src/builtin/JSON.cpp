/* -*- Mode: C++; tab-width: 8; indent-tabs-mode: nil; c-basic-offset: 2 -*-
 * vim: set ts=8 sts=2 et sw=2 tw=80:
 * This Source Code Form is subject to the terms of the Mozilla Public
 * License, v. 2.0. If a copy of the MPL was not distributed with this
 * file, You can obtain one at http://mozilla.org/MPL/2.0/. */
/*
 * Modifications Copyright SAP SE. 2019-2021.  All rights reserved.
 */

#include "builtin/JSON.h"

#include "mozilla/CheckedInt.h"
#include "mozilla/FloatingPoint.h"
#include "mozilla/Range.h"
#include "mozilla/ScopeExit.h"

#include <algorithm>

#include "jsnum.h"
#include "jstypes.h"

#include "builtin/Array.h"
#include "builtin/BigInt.h"
#include "js/CallAndConstruct.h"      // JS::IsCallable
#include "js/friend/ErrorMessages.h"  // js::GetErrorMessage, JSMSG_*
#include "js/friend/StackLimits.h"    // js::AutoCheckRecursionLimit
#include "js/Object.h"                // JS::GetBuiltinClass
#include "js/PropertySpec.h"
#include "js/StableStringChars.h"
#include "js/TypeDecls.h"
#include "js/Value.h"
#include "util/StringBuffer.h"
#include "vm/Interpreter.h"
#include "vm/JSAtom.h"
#include "vm/JSContext.h"
#include "vm/JSObject.h"
#include "vm/JSONParser.h"
#include "vm/NativeObject.h"
#include "vm/PlainObject.h"    // js::PlainObject
#include "vm/WellKnownAtom.h"  // js_*_str
#ifdef ENABLE_RECORD_TUPLE
#  include "builtin/RecordObject.h"
#  include "builtin/TupleObject.h"
#  include "vm/RecordType.h"
#endif

#include "builtin/Array-inl.h"
#include "builtin/Boolean-inl.h"
#include "vm/JSAtom-inl.h"
#include "vm/NativeObject-inl.h"

using namespace js;

using mozilla::CheckedInt;
using mozilla::IsFinite;
using mozilla::Maybe;
using mozilla::RangedPtr;

using JS::AutoStableStringChars;

// TaintFox: expanding taint information
template <typename SrcCharT, typename DstCharT>
static MOZ_ALWAYS_INLINE void appendTaintIfRequired(
              const StringTaint& srcTaint,
              StringTaint& dstTaint,
              RangedPtr<const SrcCharT> srcBegin,
              RangedPtr<const SrcCharT> src,
              RangedPtr<DstCharT> dstBegin,
              RangedPtr<DstCharT> dstCharBegin,
              RangedPtr<DstCharT> dstPtr) // dstPtr after post-incrementation
{
  // TODO: probably not very efficient as we are adding character wise to the the taint ranges
  if (const TaintFlow* flow = srcTaint.at(src - srcBegin)) {
    if ((dstCharBegin >= dstBegin) && (dstPtr >= dstBegin)) {
      dstTaint.append(TaintRange(dstCharBegin - dstBegin,
                                 dstPtr - dstBegin,
                                 *flow));
    }
  }
}

/* ES5 15.12.3 Quote.
 * Requires that the destination has enough space allocated for src after
 * escaping (that is, `2 + 6 * (srcEnd - srcBegin)` characters).
 */
template <typename SrcCharT, typename DstCharT>
static MOZ_ALWAYS_INLINE RangedPtr<DstCharT> InfallibleQuote(
    RangedPtr<const SrcCharT> srcBegin, RangedPtr<const SrcCharT> srcEnd,
    RangedPtr<DstCharT> dstPtr,
    // TaintFox: need to propgate Tainting information here
    const StringTaint& srcTaint, StringTaint& dstTaint) {
  RangedPtr<const SrcCharT> src = srcBegin;
  RangedPtr<const SrcCharT> srcCharBegin = src;
  RangedPtr<DstCharT> dstBegin = dstPtr;
  RangedPtr<DstCharT> dstCharBegin = dstPtr;
  // Maps characters < 256 to the value that must follow the '\\' in the quoted
  // string. Entries with 'u' are handled as \\u00xy, and entries with 0 are not
  // escaped in any way. Characters >= 256 are all assumed to be unescaped.
  static const Latin1Char escapeLookup[256] = {
      // clang-format off
        'u', 'u', 'u', 'u', 'u', 'u', 'u', 'u', 'b', 't',
        'n', 'u', 'f', 'r', 'u', 'u', 'u', 'u', 'u', 'u',
        'u', 'u', 'u', 'u', 'u', 'u', 'u', 'u', 'u', 'u',
        'u', 'u', 0,   0,  '\"', 0,   0,   0,   0,   0,
        0,   0,   0,   0,   0,   0,   0,   0,   0,   0,
        0,   0,   0,   0,   0,   0,   0,   0,   0,   0,
        0,   0,   0,   0,   0,   0,   0,   0,   0,   0,
        0,   0,   0,   0,   0,   0,   0,   0,   0,   0,
        0,   0,   0,   0,   0,   0,   0,   0,   0,   0,
        0,   0,  '\\', // rest are all zeros
      // clang-format on
  };

  // Clear any existing taint information
  dstTaint.clear();

  /* Step 1. */
  *dstPtr++ = '"';

  auto ToLowerHex = [](uint8_t u) {
    MOZ_ASSERT(u <= 0xF);
    return "0123456789abcdef"[u];
  };

  /* Step 2. */
  while (src != srcEnd) {
    dstCharBegin = dstPtr;
    srcCharBegin = src;
    const SrcCharT c = *src++;
    
    // Handle the Latin-1 cases.
    if (MOZ_LIKELY(c < sizeof(escapeLookup))) {
      Latin1Char escaped = escapeLookup[c];

      // Directly copy non-escaped code points.
      if (escaped == 0) {
        *dstPtr++ = c;
        appendTaintIfRequired(srcTaint, dstTaint, srcBegin, srcCharBegin, dstBegin, dstCharBegin, dstPtr);
        continue;
      }

      // Escape the rest, elaborating Unicode escapes when needed.
      *dstPtr++ = '\\';
      *dstPtr++ = escaped;
      if (escaped == 'u') {
        *dstPtr++ = '0';
        *dstPtr++ = '0';

        uint8_t x = c >> 4;
        MOZ_ASSERT(x < 10);
        *dstPtr++ = '0' + x;

        *dstPtr++ = ToLowerHex(c & 0xF);
      }
      appendTaintIfRequired(srcTaint, dstTaint, srcBegin, srcCharBegin, dstBegin, dstCharBegin, dstPtr);
      continue;
    }

    // Non-ASCII non-surrogates are directly copied.
    if (!unicode::IsSurrogate(c)) {
      *dstPtr++ = c;
      appendTaintIfRequired(srcTaint, dstTaint, srcBegin, srcCharBegin, dstBegin, dstCharBegin, dstPtr);
      continue;
    }

    // So too for complete surrogate pairs.
    if (MOZ_LIKELY(unicode::IsLeadSurrogate(c) && src < srcEnd &&
                   unicode::IsTrailSurrogate(*src))) {
      *dstPtr++ = c;
      appendTaintIfRequired(srcTaint, dstTaint, srcBegin, srcCharBegin, dstBegin, dstCharBegin, dstPtr);
      *dstPtr++ = *src++;
      appendTaintIfRequired(srcTaint, dstTaint, srcBegin, srcCharBegin++, dstBegin, dstCharBegin, dstPtr);
      continue;
    }

    // But lone surrogates are Unicode-escaped.
    char32_t as32 = char32_t(c);
    *dstPtr++ = '\\';
    *dstPtr++ = 'u';
    *dstPtr++ = ToLowerHex(as32 >> 12);
    *dstPtr++ = ToLowerHex((as32 >> 8) & 0xF);
    *dstPtr++ = ToLowerHex((as32 >> 4) & 0xF);
    *dstPtr++ = ToLowerHex(as32 & 0xF);

    appendTaintIfRequired(srcTaint, dstTaint, srcBegin, srcCharBegin, dstBegin, dstCharBegin, dstPtr);
  }

  /* Steps 3-4. */
  *dstPtr++ = '"';
  return dstPtr;
}

template <typename SrcCharT, typename DstCharT>
static size_t QuoteHelper(const JSLinearString& linear, StringBuffer& sb,
                          size_t sbOffset) {
  size_t len = linear.length();

  StringTaint taint;
  JS::AutoCheckCannotGC nogc;
  RangedPtr<const SrcCharT> srcBegin{linear.chars<SrcCharT>(nogc), len};
  RangedPtr<DstCharT> dstBegin{sb.begin<DstCharT>(), sb.begin<DstCharT>(),
                               sb.end<DstCharT>()};
  RangedPtr<DstCharT> dstEnd =
      InfallibleQuote(srcBegin, srcBegin + len, dstBegin + sbOffset, linear.taint(), taint);

  // Taintfox: append the taint with the correct offset
  sb.taint().concat(taint, sbOffset);

  return dstEnd - dstBegin;
}

static bool Quote(JSContext* cx, StringBuffer& sb, JSString* str) {
  JSLinearString* linear = str->ensureLinear(cx);
  if (!linear) {
    return false;
  }

  if (linear->hasTwoByteChars() && !sb.ensureTwoByteChars()) {
    return false;
  }

  // We resize the backing buffer to the maximum size we could possibly need,
  // write the escaped string into it, and shrink it back to the size we ended
  // up needing.

  size_t len = linear->length();
  size_t sbInitialLen = sb.length();

  CheckedInt<size_t> reservedLen = CheckedInt<size_t>(len) * 6 + 2;
  if (MOZ_UNLIKELY(!reservedLen.isValid())) {
    ReportAllocationOverflow(cx);
    return false;
  }

  if (!sb.growByUninitialized(reservedLen.value())) {
    return false;
  }

  size_t newSize;

  if (linear->hasTwoByteChars()) {
    newSize = QuoteHelper<char16_t, char16_t>(*linear, sb, sbInitialLen);
  } else if (sb.isUnderlyingBufferLatin1()) {
    newSize = QuoteHelper<Latin1Char, Latin1Char>(*linear, sb, sbInitialLen);
  } else {
    newSize = QuoteHelper<Latin1Char, char16_t>(*linear, sb, sbInitialLen);
  }

  sb.shrinkTo(newSize);

  return true;
}

namespace {

using ObjectVector = GCVector<JSObject*, 8>;

class StringifyContext {
 public:
  StringifyContext(JSContext* cx, StringBuffer& sb, const StringBuffer& gap,
                   HandleObject replacer, const RootedIdVector& propertyList,
                   bool maybeSafely)
      : sb(sb),
        gap(gap),
        replacer(cx, replacer),
        stack(cx, ObjectVector(cx)),
        propertyList(propertyList),
        depth(0),
        maybeSafely(maybeSafely) {
    MOZ_ASSERT_IF(maybeSafely, !replacer);
    MOZ_ASSERT_IF(maybeSafely, gap.empty());
  }

  StringBuffer& sb;
  const StringBuffer& gap;
  RootedObject replacer;
  Rooted<ObjectVector> stack;
  const RootedIdVector& propertyList;
  uint32_t depth;
  bool maybeSafely;
};

} /* anonymous namespace */

static bool Str(JSContext* cx, const Value& v, StringifyContext* scx);

static bool WriteIndent(StringifyContext* scx, uint32_t limit) {
  if (!scx->gap.empty()) {
    if (!scx->sb.append('\n')) {
      return false;
    }

    if (scx->gap.isUnderlyingBufferLatin1()) {
      for (uint32_t i = 0; i < limit; i++) {
        if (!scx->sb.append(scx->gap.rawLatin1Begin(),
                            scx->gap.rawLatin1End())) {
          return false;
        }
      }
    } else {
      for (uint32_t i = 0; i < limit; i++) {
        if (!scx->sb.append(scx->gap.rawTwoByteBegin(),
                            scx->gap.rawTwoByteEnd())) {
          return false;
        }
      }
    }
  }

  return true;
}

namespace {

template <typename KeyType>
class KeyStringifier {};

template <>
class KeyStringifier<uint32_t> {
 public:
  static JSString* toString(JSContext* cx, uint32_t index) {
    return IndexToString(cx, index);
  }
};

template <>
class KeyStringifier<HandleId> {
 public:
  static JSString* toString(JSContext* cx, HandleId id) {
    return IdToString(cx, id);
  }
};

} /* anonymous namespace */

/*
 * ES5 15.12.3 Str, steps 2-4, extracted to enable preprocessing of property
 * values when stringifying objects in JO.
 */
template <typename KeyType>
static bool PreprocessValue(JSContext* cx, HandleObject holder, KeyType key,
                            MutableHandleValue vp, StringifyContext* scx) {
  // We don't want to do any preprocessing here if scx->maybeSafely,
  // since the stuff we do here can have side-effects.
  if (scx->maybeSafely) {
    return true;
  }

  RootedString keyStr(cx);

  // Step 2. Modified by BigInt spec 6.1 to check for a toJSON method on the
  // BigInt prototype when the value is a BigInt, and to pass the BigInt
  // primitive value as receiver.
  if (vp.isObject() || vp.isBigInt()) {
    RootedValue toJSON(cx);
    RootedObject obj(cx, JS::ToObject(cx, vp));
    if (!obj) {
      return false;
    }

    if (!GetProperty(cx, obj, vp, cx->names().toJSON, &toJSON)) {
      return false;
    }

    if (IsCallable(toJSON)) {
      keyStr = KeyStringifier<KeyType>::toString(cx, key);
      if (!keyStr) {
        return false;
      }

      RootedValue arg0(cx, StringValue(keyStr));
      if (!js::Call(cx, toJSON, vp, arg0, vp)) {
        return false;
      }
    }
  }

  /* Step 3. */
  if (scx->replacer && scx->replacer->isCallable()) {
    MOZ_ASSERT(holder != nullptr,
               "holder object must be present when replacer is callable");

    if (!keyStr) {
      keyStr = KeyStringifier<KeyType>::toString(cx, key);
      if (!keyStr) {
        return false;
      }
    }

    RootedValue arg0(cx, StringValue(keyStr));
    RootedValue replacerVal(cx, ObjectValue(*scx->replacer));
    if (!js::Call(cx, replacerVal, holder, arg0, vp, vp)) {
      return false;
    }
  }

  /* Step 4. */
  if (vp.get().isObject()) {
    RootedObject obj(cx, &vp.get().toObject());

    ESClass cls;
    if (!JS::GetBuiltinClass(cx, obj, &cls)) {
      return false;
    }

    if (cls == ESClass::Number) {
      double d;
      if (!ToNumber(cx, vp, &d)) {
        return false;
      }
      vp.setNumber(d);
    } else if (cls == ESClass::String) {
      JSString* str = ToStringSlow<CanGC>(cx, vp);
      if (!str) {
        return false;
      }
      vp.setString(str);
    } else if (cls == ESClass::Boolean || cls == ESClass::BigInt ||
               IF_RECORD_TUPLE(
                   obj->is<RecordObject>() || obj->is<TupleObject>(), false)) {
      if (!Unbox(cx, obj, vp)) {
        return false;
      }
    }
  }

  return true;
}

/*
 * Determines whether a value which has passed by ES5 150.2.3 Str steps 1-4's
 * gauntlet will result in Str returning |undefined|.  This function is used to
 * properly omit properties resulting in such values when stringifying objects,
 * while properly stringifying such properties as null when they're encountered
 * in arrays.
 */
static inline bool IsFilteredValue(const Value& v) {
  return v.isUndefined() || v.isSymbol() || IsCallable(v);
}

class CycleDetector {
 public:
  CycleDetector(StringifyContext* scx, HandleObject obj)
      : stack_(&scx->stack), obj_(obj), appended_(false) {}

  MOZ_ALWAYS_INLINE bool foundCycle(JSContext* cx) {
    JSObject* obj = obj_;
    for (JSObject* obj2 : stack_) {
      if (MOZ_UNLIKELY(obj == obj2)) {
        JS_ReportErrorNumberASCII(cx, GetErrorMessage, nullptr,
                                  JSMSG_JSON_CYCLIC_VALUE);
        return false;
      }
    }
    appended_ = stack_.append(obj);
    return appended_;
  }

  ~CycleDetector() {
    if (MOZ_LIKELY(appended_)) {
      MOZ_ASSERT(stack_.back() == obj_);
      stack_.popBack();
    }
  }

 private:
  MutableHandle<ObjectVector> stack_;
  HandleObject obj_;
  bool appended_;
};

#ifdef ENABLE_RECORD_TUPLE
enum class JOType { Record, Object };
template <JOType type = JOType::Object>
#endif
/* ES5 15.12.3 JO. */
static bool JO(JSContext* cx, HandleObject obj, StringifyContext* scx) {
  /*
   * This method implements the JO algorithm in ES5 15.12.3, but:
   *
   *   * The algorithm is somewhat reformulated to allow the final string to
   *     be streamed into a single buffer, rather than be created and copied
   *     into place incrementally as the ES5 algorithm specifies it.  This
   *     requires moving portions of the Str call in 8a into this algorithm
   *     (and in JA as well).
   */

#ifdef ENABLE_RECORD_TUPLE
  RecordType* rec;

  if constexpr (type == JOType::Record) {
    MOZ_ASSERT(obj->is<RecordType>());
    rec = &obj->as<RecordType>();
  } else {
    MOZ_ASSERT(!IsExtendedPrimitive(*obj));
  }
#endif
  MOZ_ASSERT_IF(scx->maybeSafely, obj->is<PlainObject>());

  /* Steps 1-2, 11. */
  CycleDetector detect(scx, obj);
  if (!detect.foundCycle(cx)) {
    return false;
  }

  if (!scx->sb.append('{')) {
    return false;
  }

  /* Steps 5-7. */
  Maybe<RootedIdVector> ids;
  const RootedIdVector* props;
  if (scx->replacer && !scx->replacer->isCallable()) {
    // NOTE: We can't assert |IsArray(scx->replacer)| because the replacer
    //       might have been a revocable proxy to an array.  Such a proxy
    //       satisfies |IsArray|, but any side effect of JSON.stringify
    //       could revoke the proxy so that |!IsArray(scx->replacer)|.  See
    //       bug 1196497.
    props = &scx->propertyList;
  } else {
    MOZ_ASSERT_IF(scx->replacer, scx->propertyList.length() == 0);
    ids.emplace(cx);
    if (!GetPropertyKeys(cx, obj, JSITER_OWNONLY, ids.ptr())) {
      return false;
    }
    props = ids.ptr();
  }

  /* My kingdom for not-quite-initialized-from-the-start references. */
  const RootedIdVector& propertyList = *props;

  /* Steps 8-10, 13. */
  bool wroteMember = false;
  RootedId id(cx);
  for (size_t i = 0, len = propertyList.length(); i < len; i++) {
    if (!CheckForInterrupt(cx)) {
      return false;
    }

    /*
     * Steps 8a-8b.  Note that the call to Str is broken up into 1) getting
     * the property; 2) processing for toJSON, calling the replacer, and
     * handling boxed Number/String/Boolean objects; 3) filtering out
     * values which process to |undefined|, and 4) stringifying all values
     * which pass the filter.
     */
    id = propertyList[i];
    RootedValue outputValue(cx);
#ifdef DEBUG
    if (scx->maybeSafely) {
      PropertyResult prop;
      if (!NativeLookupOwnPropertyNoResolve(cx, &obj->as<NativeObject>(), id,
                                            &prop)) {
        return false;
      }
      MOZ_ASSERT(prop.isNativeProperty() &&
                 prop.propertyInfo().isDataDescriptor());
    }
#endif  // DEBUG

#ifdef ENABLE_RECORD_TUPLE
    if constexpr (type == JOType::Record) {
      MOZ_ALWAYS_TRUE(rec->getOwnProperty(cx, id, &outputValue));
    } else
#endif
    {
      RootedValue objValue(cx, ObjectValue(*obj));
      if (!GetProperty(cx, obj, objValue, id, &outputValue)) {
        return false;
      }
    }
    if (!PreprocessValue(cx, obj, HandleId(id), &outputValue, scx)) {
      return false;
    }
    if (IsFilteredValue(outputValue)) {
      continue;
    }

    /* Output a comma unless this is the first member to write. */
    if (wroteMember && !scx->sb.append(',')) {
      return false;
    }
    wroteMember = true;

    if (!WriteIndent(scx, scx->depth)) {
      return false;
    }

    JSString* s = IdToString(cx, id);
    if (!s) {
      return false;
    }

    if (!Quote(cx, scx->sb, s) || !scx->sb.append(':') ||
        !(scx->gap.empty() || scx->sb.append(' ')) ||
        !Str(cx, outputValue, scx)) {
      return false;
    }
  }

  if (wroteMember && !WriteIndent(scx, scx->depth - 1)) {
    return false;
  }

  return scx->sb.append('}');
}

// For JSON.stringify and JSON.parse with a reviver function, we need to know
// the length of an object for which JS::IsArray returned true. This must be
// either an ArrayObject or a proxy wrapping one.
static MOZ_ALWAYS_INLINE bool GetLengthPropertyForArrayLike(JSContext* cx,
                                                            HandleObject obj,
                                                            uint32_t* lengthp) {
  if (MOZ_LIKELY(obj->is<ArrayObject>())) {
    *lengthp = obj->as<ArrayObject>().length();
    return true;
  }
#ifdef ENABLE_RECORD_TUPLE
  if (obj->is<TupleType>()) {
    *lengthp = obj->as<TupleType>().length();
    return true;
  }
#endif

  MOZ_ASSERT(obj->is<ProxyObject>());

  uint64_t len = 0;
  if (!GetLengthProperty(cx, obj, &len)) {
    return false;
  }

  // A scripted proxy wrapping an array can return a length value larger than
  // UINT32_MAX. Stringification will likely report an OOM in this case. Match
  // other JS engines and report an early error in this case, although
  // technically this is observable, for example when stringifying with a
  // replacer function.
  if (len > UINT32_MAX) {
    ReportAllocationOverflow(cx);
    return false;
  }

  *lengthp = uint32_t(len);
  return true;
}

/* ES5 15.12.3 JA. */
static bool JA(JSContext* cx, HandleObject obj, StringifyContext* scx) {
  /*
   * This method implements the JA algorithm in ES5 15.12.3, but:
   *
   *   * The algorithm is somewhat reformulated to allow the final string to
   *     be streamed into a single buffer, rather than be created and copied
   *     into place incrementally as the ES5 algorithm specifies it.  This
   *     requires moving portions of the Str call in 8a into this algorithm
   *     (and in JO as well).
   */

  /* Steps 1-2, 11. */
  CycleDetector detect(scx, obj);
  if (!detect.foundCycle(cx)) {
    return false;
  }

  if (!scx->sb.append('[')) {
    return false;
  }

  /* Step 6. */
  uint32_t length;
  if (!GetLengthPropertyForArrayLike(cx, obj, &length)) {
    return false;
  }

  /* Steps 7-10. */
  if (length != 0) {
    /* Steps 4, 10b(i). */
    if (!WriteIndent(scx, scx->depth)) {
      return false;
    }

    /* Steps 7-10. */
    RootedValue outputValue(cx);
    for (uint32_t i = 0; i < length; i++) {
      if (!CheckForInterrupt(cx)) {
        return false;
      }

      /*
       * Steps 8a-8c.  Again note how the call to the spec's Str method
       * is broken up into getting the property, running it past toJSON
       * and the replacer and maybe unboxing, and interpreting some
       * values as |null| in separate steps.
       */
#ifdef DEBUG
      if (scx->maybeSafely) {
        /*
         * Trying to do a JS_AlreadyHasOwnElement runs the risk of
         * hitting OOM on jsid creation.  Let's just assert sanity for
         * small enough indices.
         */
        MOZ_ASSERT(obj->is<ArrayObject>());
        MOZ_ASSERT(obj->is<NativeObject>());
        RootedNativeObject nativeObj(cx, &obj->as<NativeObject>());
        if (i <= JSID_INT_MAX) {
          MOZ_ASSERT(
              nativeObj->containsDenseElement(i) != nativeObj->isIndexed(),
              "the array must either be small enough to remain "
              "fully dense (and otherwise un-indexed), *or* "
              "all its initially-dense elements were sparsified "
              "and the object is indexed");
        } else {
          MOZ_ASSERT(nativeObj->isIndexed());
        }
      }
#endif
      if (!GetElement(cx, obj, i, &outputValue)) {
        return false;
      }
      if (!PreprocessValue(cx, obj, i, &outputValue, scx)) {
        return false;
      }
      if (IsFilteredValue(outputValue)) {
        if (!scx->sb.append("null")) {
          return false;
        }
      } else {
        if (!Str(cx, outputValue, scx)) {
          return false;
        }
      }

      /* Steps 3, 4, 10b(i). */
      if (i < length - 1) {
        if (!scx->sb.append(',')) {
          return false;
        }
        if (!WriteIndent(scx, scx->depth)) {
          return false;
        }
      }
    }

    /* Step 10(b)(iii). */
    if (!WriteIndent(scx, scx->depth - 1)) {
      return false;
    }
  }

  return scx->sb.append(']');
}

static bool Str(JSContext* cx, const Value& v, StringifyContext* scx) {
  /* Step 11 must be handled by the caller. */
  MOZ_ASSERT(!IsFilteredValue(v));

  AutoCheckRecursionLimit recursion(cx);
  if (!recursion.check(cx)) {
    return false;
  }

  /*
   * This method implements the Str algorithm in ES5 15.12.3, but:
   *
   *   * We move property retrieval (step 1) into callers to stream the
   *     stringification process and avoid constantly copying strings.
   *   * We move the preprocessing in steps 2-4 into a helper function to
   *     allow both JO and JA to use this method.  While JA could use it
   *     without this move, JO must omit any |undefined|-valued property per
   *     so it can't stream out a value using the Str method exactly as
   *     defined by ES5.
   *   * We move step 11 into callers, again to ease streaming.
   */

  /* Step 8. */
  if (v.isString()) {
    return Quote(cx, scx->sb, v.toString());
  }

  /* Step 5. */
  if (v.isNull()) {
    return scx->sb.append("null");
  }

  /* Steps 6-7. */
  if (v.isBoolean()) {
    return v.toBoolean() ? scx->sb.append("true") : scx->sb.append("false");
  }

  /* Step 9. */
  if (v.isNumber()) {
    if (v.isDouble()) {
      if (!IsFinite(v.toDouble())) {
        MOZ_ASSERT(!scx->maybeSafely,
                   "input JS::ToJSONMaybeSafely must not include "
                   "reachable non-finite numbers");
        return scx->sb.append("null");
      }
    }

    return NumberValueToStringBuffer(cx, v, scx->sb);
  }

  /* Step 10 in the BigInt proposal. */
  if (v.isBigInt()) {
    JS_ReportErrorNumberASCII(cx, GetErrorMessage, nullptr,
                              JSMSG_BIGINT_NOT_SERIALIZABLE);
    return false;
  }

  /* Step 10. */
  MOZ_ASSERT(v.hasObjectPayload());
  RootedObject obj(cx, &v.getObjectPayload());

  MOZ_ASSERT(
      !scx->maybeSafely || obj->is<PlainObject>() || obj->is<ArrayObject>(),
      "input to JS::ToJSONMaybeSafely must not include reachable "
      "objects that are neither arrays nor plain objects");

  scx->depth++;
  auto dec = mozilla::MakeScopeExit([&] { scx->depth--; });

#ifdef ENABLE_RECORD_TUPLE
  if (v.isExtendedPrimitive()) {
    if (obj->is<RecordType>()) {
      return JO<JOType::Record>(cx, obj, scx);
    }
    if (obj->is<TupleType>()) {
      return JA(cx, obj, scx);
    }
    MOZ_CRASH("Unexpected extended primitive - boxes cannot be stringified.");
  }
#endif

  bool isArray;
  if (!IsArray(cx, obj, &isArray)) {
    return false;
  }

  return isArray ? JA(cx, obj, scx) : JO(cx, obj, scx);
}

/* ES6 24.3.2. */
bool js::Stringify(JSContext* cx, MutableHandleValue vp, JSObject* replacer_,
                   const Value& space_, StringBuffer& sb,
                   StringifyBehavior stringifyBehavior) {
  RootedObject replacer(cx, replacer_);
  RootedValue space(cx, space_);

  MOZ_ASSERT_IF(stringifyBehavior == StringifyBehavior::RestrictedSafe,
                space.isNull());
  MOZ_ASSERT_IF(stringifyBehavior == StringifyBehavior::RestrictedSafe,
                vp.isObject());
  /**
   * This uses MOZ_ASSERT, since it's actually asserting something jsapi
   * consumers could get wrong, so needs a better error message.
   */
  MOZ_ASSERT(stringifyBehavior == StringifyBehavior::Normal ||
                 vp.toObject().is<PlainObject>() ||
                 vp.toObject().is<ArrayObject>(),
             "input to JS::ToJSONMaybeSafely must be a plain object or array");

  /* Step 4. */
  RootedIdVector propertyList(cx);
  if (replacer) {
    bool isArray;
    if (replacer->isCallable()) {
      /* Step 4a(i): use replacer to transform values.  */
    } else if (!IsArray(cx, replacer, &isArray)) {
      return false;
    } else if (isArray) {
      /* Step 4b(iii). */

      /* Step 4b(iii)(2-3). */
      uint32_t len;
      if (!GetLengthPropertyForArrayLike(cx, replacer, &len)) {
        return false;
      }

      // Cap the initial size to a moderately small value.  This avoids
      // ridiculous over-allocation if an array with bogusly-huge length
      // is passed in.  If we end up having to add elements past this
      // size, the set will naturally resize to accommodate them.
      const uint32_t MaxInitialSize = 32;
      Rooted<GCHashSet<jsid>> idSet(
          cx, GCHashSet<jsid>(cx, std::min(len, MaxInitialSize)));

      /* Step 4b(iii)(4). */
      uint32_t k = 0;

      /* Step 4b(iii)(5). */
      RootedValue item(cx);
      for (; k < len; k++) {
        if (!CheckForInterrupt(cx)) {
          return false;
        }

        /* Step 4b(iii)(5)(a-b). */
        if (!GetElement(cx, replacer, k, &item)) {
          return false;
        }

        /* Step 4b(iii)(5)(c-g). */
        RootedId id(cx);
        if (item.isNumber() || item.isString()) {
          if (!PrimitiveValueToId<CanGC>(cx, item, &id)) {
            return false;
          }
        } else {
          ESClass cls;
          if (!GetClassOfValue(cx, item, &cls)) {
            return false;
          }

          if (cls != ESClass::String && cls != ESClass::Number) {
            continue;
          }

          JSAtom* atom = ToAtom<CanGC>(cx, item);
          if (!atom) {
            return false;
          }

          id.set(AtomToId(atom));
        }

        /* Step 4b(iii)(5)(g). */
        auto p = idSet.lookupForAdd(id);
        if (!p) {
          /* Step 4b(iii)(5)(g)(i). */
          if (!idSet.add(p, id) || !propertyList.append(id)) {
            return false;
          }
        }
      }
    } else {
      replacer = nullptr;
    }
  }

  /* Step 5. */
  if (space.isObject()) {
    RootedObject spaceObj(cx, &space.toObject());

    ESClass cls;
    if (!JS::GetBuiltinClass(cx, spaceObj, &cls)) {
      return false;
    }

    if (cls == ESClass::Number) {
      double d;
      if (!ToNumber(cx, space, &d)) {
        return false;
      }
      space = NumberValue(d);
    } else if (cls == ESClass::String) {
      JSString* str = ToStringSlow<CanGC>(cx, space);
      if (!str) {
        return false;
      }
      space = StringValue(str);
    }
  }

  StringBuffer gap(cx);

  if (space.isNumber()) {
    /* Step 6. */
    double d;
    MOZ_ALWAYS_TRUE(ToInteger(cx, space, &d));
    d = std::min(10.0, d);
    if (d >= 1 && !gap.appendN(' ', uint32_t(d))) {
      return false;
    }
  } else if (space.isString()) {
    /* Step 7. */
    JSLinearString* str = space.toString()->ensureLinear(cx);
    if (!str) {
      return false;
    }
    size_t len = std::min(size_t(10), str->length());
    if (!gap.appendSubstring(str, 0, len)) {
      return false;
    }
  } else {
    /* Step 8. */
    MOZ_ASSERT(gap.empty());
  }

  RootedPlainObject wrapper(cx);
  RootedId emptyId(cx, NameToId(cx->names().empty));
  if (replacer && replacer->isCallable()) {
    // We can skip creating the initial wrapper object if no replacer
    // function is present.

    /* Step 9. */
    wrapper = NewPlainObject(cx);
    if (!wrapper) {
      return false;
    }

    /* Steps 10-11. */
    if (!NativeDefineDataProperty(cx, wrapper, emptyId, vp, JSPROP_ENUMERATE)) {
      return false;
    }
  }

  /* Step 12. */
  StringifyContext scx(cx, sb, gap, replacer, propertyList,
                       stringifyBehavior == StringifyBehavior::RestrictedSafe);
  if (!PreprocessValue(cx, wrapper, HandleId(emptyId), vp, &scx)) {
    return false;
  }
  if (IsFilteredValue(vp)) {
    return true;
  }

  return Str(cx, vp, &scx);
}

/* ES5 15.12.2 Walk. */
static bool Walk(JSContext* cx, HandleObject holder, HandleId name,
                 HandleValue reviver, MutableHandleValue vp) {
  AutoCheckRecursionLimit recursion(cx);
  if (!recursion.check(cx)) {
    return false;
  }

  /* Step 1. */
  RootedValue val(cx);
  if (!GetProperty(cx, holder, holder, name, &val)) {
    return false;
  }

  /* Step 2. */
  if (val.isObject()) {
    RootedObject obj(cx, &val.toObject());

    bool isArray;
    if (!IsArray(cx, obj, &isArray)) {
      return false;
    }

    if (isArray) {
      /* Step 2a(ii). */
      uint32_t length;
      if (!GetLengthPropertyForArrayLike(cx, obj, &length)) {
        return false;
      }

      /* Step 2a(i), 2a(iii-iv). */
      RootedId id(cx);
      RootedValue newElement(cx);
      for (uint32_t i = 0; i < length; i++) {
        if (!CheckForInterrupt(cx)) {
          return false;
        }

        if (!IndexToId(cx, i, &id)) {
          return false;
        }

        /* Step 2a(iii)(1). */
        if (!Walk(cx, obj, id, reviver, &newElement)) {
          return false;
        }

        ObjectOpResult ignored;
        if (newElement.isUndefined()) {
          /* Step 2a(iii)(2). The spec deliberately ignores strict failure. */
          if (!DeleteProperty(cx, obj, id, ignored)) {
            return false;
          }
        } else {
          /* Step 2a(iii)(3). The spec deliberately ignores strict failure. */
          Rooted<PropertyDescriptor> desc(
              cx, PropertyDescriptor::Data(newElement,
                                           {JS::PropertyAttribute::Configurable,
                                            JS::PropertyAttribute::Enumerable,
                                            JS::PropertyAttribute::Writable}));
          if (!DefineProperty(cx, obj, id, desc, ignored)) {
            return false;
          }
        }
      }
    } else {
      /* Step 2b(i). */
      RootedIdVector keys(cx);
      if (!GetPropertyKeys(cx, obj, JSITER_OWNONLY, &keys)) {
        return false;
      }

      /* Step 2b(ii). */
      RootedId id(cx);
      RootedValue newElement(cx);
      for (size_t i = 0, len = keys.length(); i < len; i++) {
        if (!CheckForInterrupt(cx)) {
          return false;
        }

        /* Step 2b(ii)(1). */
        id = keys[i];
        if (!Walk(cx, obj, id, reviver, &newElement)) {
          return false;
        }

        ObjectOpResult ignored;
        if (newElement.isUndefined()) {
          /* Step 2b(ii)(2). The spec deliberately ignores strict failure. */
          if (!DeleteProperty(cx, obj, id, ignored)) {
            return false;
          }
        } else {
          /* Step 2b(ii)(3). The spec deliberately ignores strict failure. */
          Rooted<PropertyDescriptor> desc(
              cx, PropertyDescriptor::Data(newElement,
                                           {JS::PropertyAttribute::Configurable,
                                            JS::PropertyAttribute::Enumerable,
                                            JS::PropertyAttribute::Writable}));
          if (!DefineProperty(cx, obj, id, desc, ignored)) {
            return false;
          }
        }
      }
    }
  }

  /* Step 3. */
  RootedString key(cx, IdToString(cx, name));
  if (!key) {
    return false;
  }

  RootedValue keyVal(cx, StringValue(key));
  return js::Call(cx, reviver, holder, keyVal, val, vp);
}

static bool Revive(JSContext* cx, HandleValue reviver, MutableHandleValue vp) {
  RootedPlainObject obj(cx, NewPlainObject(cx));
  if (!obj) {
    return false;
  }

  if (!DefineDataProperty(cx, obj, cx->names().empty, vp)) {
    return false;
  }

  Rooted<jsid> id(cx, NameToId(cx->names().empty));
  return Walk(cx, obj, id, reviver, vp);
}

template <typename CharT>
bool ParseJSON(JSContext* cx, const mozilla::Range<const CharT> chars,
               MutableHandleValue vp) {
  Rooted<JSONParser<CharT>> parser(
      cx, JSONParser<CharT>(cx, chars, JSONParserBase::ParseType::JSONParse));
  return parser.parse(vp);
}

template <typename CharT>
bool js::ParseJSONWithReviver(JSContext* cx,
                              const mozilla::Range<const CharT> chars,
                              HandleValue reviver, MutableHandleValue vp,
                              const StringTaint& taint) {
  /* 15.12.2 steps 2-3. */
<<<<<<< HEAD
  Rooted<JSONParser<CharT>> parser(
    cx, JSONParser<CharT>(cx, chars, taint, JSONParserBase::ParseType::JSONParse));
  if (!parser.parse(vp)) {
=======
  if (!ParseJSON(cx, chars, vp)) {
>>>>>>> 8e5f1f8a
    return false;
  }

  /* 15.12.2 steps 4-5. */
  if (IsCallable(reviver)) {
    return Revive(cx, reviver, vp);
  }
  return true;
}

template bool js::ParseJSONWithReviver(
    JSContext* cx, const mozilla::Range<const Latin1Char> chars,
    HandleValue reviver, MutableHandleValue vp, const StringTaint& taint);

template bool js::ParseJSONWithReviver(
    JSContext* cx, const mozilla::Range<const char16_t> chars,
    HandleValue reviver, MutableHandleValue vp, const StringTaint& taint);

static bool json_toSource(JSContext* cx, unsigned argc, Value* vp) {
  CallArgs args = CallArgsFromVp(argc, vp);
  args.rval().setString(cx->names().JSON);
  return true;
}

/* ES5 15.12.2. */
static bool json_parse(JSContext* cx, unsigned argc, Value* vp) {
  CallArgs args = CallArgsFromVp(argc, vp);

  /* Step 1. */
  JSString* str = (args.length() >= 1) ? ToString<CanGC>(cx, args[0])
                                       : cx->names().undefined;
  if (!str) {
    return false;
  }

  JSLinearString* linear = str->ensureLinear(cx);
  if (!linear) {
    return false;
  }

  // Taintfox: save the taint in a local variable
  // Calling linear->taint() later is not valid
  StringTaint taint = linear->taint();

  AutoStableStringChars linearChars(cx);
  if (!linearChars.init(cx, linear)) {
    return false;
  }

  HandleValue reviver = args.get(1);

  /* Steps 2-5. */
  // TaintFox - pass the taint to the parser
  return linearChars.isLatin1()
             ? ParseJSONWithReviver(cx, linearChars.latin1Range(), reviver,
                                    args.rval(), taint)
             : ParseJSONWithReviver(cx, linearChars.twoByteRange(), reviver,
                                    args.rval(), taint);
}

#ifdef ENABLE_RECORD_TUPLE
bool BuildImmutableProperty(JSContext* cx, HandleValue value, HandleId name,
                            HandleValue reviver,
                            MutableHandleValue immutableRes) {
  MOZ_ASSERT(!name.isSymbol());

  // Step 1
  if (value.isObject()) {
    RootedValue childValue(cx), newElement(cx);
    RootedId childName(cx);

    // Step 1.a-1.b
    if (value.toObject().is<ArrayObject>()) {
      RootedArrayObject arr(cx, &value.toObject().as<ArrayObject>());

      // Step 1.b.iii
      uint32_t len = arr->length();

      TupleType* tup = TupleType::createUninitialized(cx, len);
      if (!tup) {
        return false;
      }
      immutableRes.setExtendedPrimitive(*tup);

      // Step 1.b.iv
      for (uint32_t i = 0; i < len; i++) {
        // Step 1.b.iv.1
        childName.set(INT_TO_JSID(i));

        // Step 1.b.iv.2
        if (!GetProperty(cx, arr, value, childName, &childValue)) {
          return false;
        }

        // Step 1.b.iv.3
        if (!BuildImmutableProperty(cx, childValue, childName, reviver,
                                    &newElement)) {
          return false;
        }
        MOZ_ASSERT(newElement.isPrimitive());

        // Step 1.b.iv.5
        if (!tup->initializeNextElement(cx, newElement)) {
          return false;
        }
      }

      // Step 1.b.v
      tup->finishInitialization(cx);
    } else {
      RootedObject obj(cx, &value.toObject());

      // Step 1.c.i - We only get the property keys rather than the
      // entries, but the difference is not observable from user code
      // because `obj` is a plan object not exposed externally
      RootedIdVector props(cx);
      if (!GetPropertyKeys(cx, obj, JSITER_OWNONLY, &props)) {
        return false;
      }

      RecordType* rec = RecordType::createUninitialized(cx, props.length());
      if (!rec) {
        return false;
      }
      immutableRes.setExtendedPrimitive(*rec);

      for (uint32_t i = 0; i < props.length(); i++) {
        // Step 1.c.iii.1
        childName.set(props[i]);

        // Step 1.c.iii.2
        if (!GetProperty(cx, obj, value, childName, &childValue)) {
          return false;
        }

        // Step 1.c.iii.3
        if (!BuildImmutableProperty(cx, childValue, childName, reviver,
                                    &newElement)) {
          return false;
        }
        MOZ_ASSERT(newElement.isPrimitive());

        // Step 1.c.iii.5
        if (!newElement.isUndefined()) {
          // Step 1.c.iii.5.a-b
          rec->initializeNextProperty(cx, childName, newElement);
        }
      }

      // Step 1.c.iv
      rec->finishInitialization(cx);
    }
  } else {
    // Step 2.a
    immutableRes.set(value);
  }

  // Step 3
  if (IsCallable(reviver)) {
    RootedValue keyVal(cx, StringValue(IdToString(cx, name)));

    // Step 3.a
    if (!Call(cx, reviver, UndefinedHandleValue, keyVal, immutableRes,
              immutableRes)) {
      return false;
    }

    // Step 3.b
    if (!immutableRes.isPrimitive()) {
      JS_ReportErrorNumberASCII(cx, GetErrorMessage, nullptr,
                                JSMSG_RECORD_TUPLE_NO_OBJECT);
      return false;
    }
  }

  return true;
}

static bool json_parseImmutable(JSContext* cx, unsigned argc, Value* vp) {
  CallArgs args = CallArgsFromVp(argc, vp);

  /* Step 1. */
  JSString* str = (args.length() >= 1) ? ToString<CanGC>(cx, args[0])
                                       : cx->names().undefined;
  if (!str) {
    return false;
  }

  JSLinearString* linear = str->ensureLinear(cx);
  if (!linear) {
    return false;
  }

  AutoStableStringChars linearChars(cx);
  if (!linearChars.init(cx, linear)) {
    return false;
  }

  HandleValue reviver = args.get(1);
  RootedValue unfiltered(cx);

  if (linearChars.isLatin1()) {
    if (!ParseJSON(cx, linearChars.latin1Range(), &unfiltered)) {
      return false;
    }
  } else {
    if (!ParseJSON(cx, linearChars.twoByteRange(), &unfiltered)) {
      return false;
    }
  }

  RootedId id(cx, NameToId(cx->names().empty));
  return BuildImmutableProperty(cx, unfiltered, id, reviver, args.rval());
}
#endif

/* ES6 24.3.2. */
bool json_stringify(JSContext* cx, unsigned argc, Value* vp) {
  CallArgs args = CallArgsFromVp(argc, vp);

  RootedObject replacer(cx,
                        args.get(1).isObject() ? &args[1].toObject() : nullptr);
  RootedValue value(cx, args.get(0));
  RootedValue space(cx, args.get(2));

  JSStringBuilder sb(cx);
  if (!Stringify(cx, &value, replacer, space, sb, StringifyBehavior::Normal)) {
    return false;
  }

  // XXX This can never happen to nsJSON.cpp, but the JSON object
  // needs to support returning undefined. So this is a little awkward
  // for the API, because we want to support streaming writers.
  if (!sb.empty()) {
    JSString* str = sb.finishString();
    if (!str) {
      return false;
    }

    // TaintFox: Add stringify operation to taint flows.
    str->taint().extend(TaintOperationFromContext(cx, "JSON.stringify", true));

    args.rval().setString(str);
  } else {
    args.rval().setUndefined();
  }

  return true;
}

static const JSFunctionSpec json_static_methods[] = {
    JS_FN(js_toSource_str, json_toSource, 0, 0),
    JS_FN("parse", json_parse, 2, 0), JS_FN("stringify", json_stringify, 3, 0),
#ifdef ENABLE_RECORD_TUPLE
    JS_FN("parseImmutable", json_parseImmutable, 2, 0),
#endif
    JS_FS_END};

static const JSPropertySpec json_static_properties[] = {
    JS_STRING_SYM_PS(toStringTag, "JSON", JSPROP_READONLY), JS_PS_END};

static JSObject* CreateJSONObject(JSContext* cx, JSProtoKey key) {
  Handle<GlobalObject*> global = cx->global();
  RootedObject proto(cx, GlobalObject::getOrCreateObjectPrototype(cx, global));
  if (!proto) {
    return nullptr;
  }
  return NewTenuredObjectWithGivenProto(cx, &JSONClass, proto);
}

static const ClassSpec JSONClassSpec = {
    CreateJSONObject, nullptr, json_static_methods, json_static_properties};

const JSClass js::JSONClass = {js_JSON_str,
                               JSCLASS_HAS_CACHED_PROTO(JSProto_JSON),
                               JS_NULL_CLASS_OPS, &JSONClassSpec};<|MERGE_RESOLUTION|>--- conflicted
+++ resolved
@@ -1162,13 +1162,7 @@
                               HandleValue reviver, MutableHandleValue vp,
                               const StringTaint& taint) {
   /* 15.12.2 steps 2-3. */
-<<<<<<< HEAD
-  Rooted<JSONParser<CharT>> parser(
-    cx, JSONParser<CharT>(cx, chars, taint, JSONParserBase::ParseType::JSONParse));
-  if (!parser.parse(vp)) {
-=======
-  if (!ParseJSON(cx, chars, vp)) {
->>>>>>> 8e5f1f8a
+  if (!ParseJSON(cx, chars, taint, vp)) {
     return false;
   }
 
