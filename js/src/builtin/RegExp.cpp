--- conflicted
+++ resolved
@@ -41,14 +41,8 @@
  * ES 2021 draft 21.2.5.2.2: Steps 16-28
  * https://tc39.es/ecma262/#sec-regexpbuiltinexec
  */
-<<<<<<< HEAD
-bool js::CreateRegExpMatchResult(JSContext* cx, HandleString input,
-                                 const MatchPairs& matches,
-                                 const RegExpObject* regexp, // Needed for taintfox
-=======
 bool js::CreateRegExpMatchResult(JSContext* cx, HandleRegExpShared re,
                                  HandleString input, const MatchPairs& matches,
->>>>>>> a068577d
                                  MutableHandleValue rval) {
   MOZ_ASSERT(input);
 
@@ -115,11 +109,9 @@
       // Taintfox: taint propagated by NewDependentString, just need
       // to add the operation here
       if (str->taint().hasTaint()) {
-        if (regexp) {
-          RootedAtom src(cx, regexp->getSource());
-          JSString* srcStr = EscapeRegExpPattern(cx, src);
-          str->taint().extend(TaintOperationFromContextJSString(cx, "RegExp.prototype.exec", true, srcStr));
-        }
+        RootedAtom src(cx, re->getSource());
+        JSString* srcStr = EscapeRegExpPattern(cx, src);
+        str->taint().extend(TaintOperationFromContextJSString(cx, "RegExp.prototype.exec", true, srcStr));
       }
       arr->setDenseInitializedLength(i + 1);
       arr->initDenseElement(i, StringValue(str));
@@ -251,25 +243,15 @@
     return true;
   }
 
-<<<<<<< HEAD
-  return CreateRegExpMatchResult(cx, input, matches, reobj, rval);
-=======
   return CreateRegExpMatchResult(cx, shared, input, matches, rval);
->>>>>>> a068577d
 }
 
 static bool CheckPatternSyntaxSlow(JSContext* cx, HandleAtom pattern,
                                    RegExpFlags flags) {
   LifoAllocScope allocScope(&cx->tempLifoAlloc());
   CompileOptions options(cx);
-<<<<<<< HEAD
   frontend::TokenStream dummyTokenStream(cx, options, nullptr, 0, EmptyTaint, nullptr);
-  return irregexp::ParsePatternSyntax(dummyTokenStream, allocScope.alloc(),
-                                      pattern, flags.unicode());
-=======
-  frontend::DummyTokenStream dummyTokenStream(cx, options);
   return irregexp::CheckPatternSyntax(cx, dummyTokenStream, pattern, flags);
->>>>>>> a068577d
 }
 
 static RegExpShared* CheckPatternSyntax(JSContext* cx, HandleAtom pattern,
@@ -1113,14 +1095,9 @@
   }
 
   /* Steps 16-25 */
-<<<<<<< HEAD
-  RegExpObject* reObj = regexp.as<RegExpObject>();
-  return CreateRegExpMatchResult(cx, string, matches, reObj, rval);
-=======
   Handle<RegExpObject*> reobj = regexp.as<RegExpObject>();
   RootedRegExpShared shared(cx, RegExpObject::getShared(cx, reobj));
   return CreateRegExpMatchResult(cx, shared, string, matches, rval);
->>>>>>> a068577d
 }
 
 /*
@@ -1154,14 +1131,9 @@
   // RegExp execution was successful only if the pairs have actually been
   // filled in. Note that IC code always passes a nullptr maybeMatches.
   if (maybeMatches && maybeMatches->pairsRaw()[0] > MatchPair::NoMatch) {
-<<<<<<< HEAD
-    RegExpObject* reObj = regexp.as<RegExpObject>();
-    return CreateRegExpMatchResult(cx, input, *maybeMatches, reObj, output);
-=======
     Handle<RegExpObject*> reobj = regexp.as<RegExpObject>();
     RootedRegExpShared shared(cx, RegExpObject::getShared(cx, reobj));
     return CreateRegExpMatchResult(cx, shared, input, *maybeMatches, output);
->>>>>>> a068577d
   }
 
   // |maybeLastIndex| only contains a valid value when the RegExp execution
