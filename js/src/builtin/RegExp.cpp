/* -*- Mode: C++; tab-width: 8; indent-tabs-mode: nil; c-basic-offset: 4 -*-
 * vim: set ts=8 sts=4 et sw=4 tw=99:
 * This Source Code Form is subject to the terms of the Mozilla Public
 * License, v. 2.0. If a copy of the MPL was not distributed with this
 * file, You can obtain one at http://mozilla.org/MPL/2.0/. */

#include "builtin/RegExp.h"

#include "mozilla/CheckedInt.h"
#include "mozilla/TypeTraits.h"

#include "jscntxt.h"

#include "irregexp/RegExpParser.h"
#include "jit/InlinableNatives.h"
#include "vm/RegExpStatics.h"
#include "vm/StringBuffer.h"
#include "vm/Unicode.h"

#include "jsobjinlines.h"

#include "vm/NativeObject-inl.h"

using namespace js;
using namespace js::unicode;

using mozilla::CheckedInt;
using mozilla::ArrayLength;
using mozilla::Maybe;

/*
 * ES 2017 draft rev 6a13789aa9e7c6de4e96b7d3e24d9e6eba6584ad 21.2.5.2.2
 * steps 3, 16-25.
 */
bool
js::CreateRegExpMatchResult(JSContext* cx, HandleString input, const MatchPairs& matches,
                            MutableHandleValue rval)
{
    MOZ_ASSERT(input);

    /*
     * Create the (slow) result array for a match.
     *
     * Array contents:
     *  0:              matched string
     *  1..pairCount-1: paren matches
     *  input:          input string
     *  index:          start index for the match
     */

    /* Get the templateObject that defines the shape and type of the output object */
    JSObject* templateObject = cx->compartment()->regExps.getOrCreateMatchResultTemplateObject(cx);
    if (!templateObject)
        return false;

    size_t numPairs = matches.length();
    MOZ_ASSERT(numPairs > 0);

    /* Step 17. */
    RootedArrayObject arr(cx, NewDenseFullyAllocatedArrayWithTemplate(cx, numPairs, templateObject));
    if (!arr)
        return false;

    /* Steps 22-24.
     * Store a Value for each pair. */
    for (size_t i = 0; i < numPairs; i++) {
        const MatchPair& pair = matches[i];

        if (pair.isUndefined()) {
            MOZ_ASSERT(i != 0); /* Since we had a match, first pair must be present. */
            arr->setDenseInitializedLength(i + 1);
            arr->initDenseElement(i, UndefinedValue());
        } else {
            JSLinearString* str = NewDependentString(cx, input, pair.start, pair.length());
            if (!str)
                return false;
            arr->setDenseInitializedLength(i + 1);
            arr->initDenseElement(i, StringValue(str));
        }
    }

    /* Step 20 (reordered).
     * Set the |index| property. (TemplateObject positions it in slot 0) */
    arr->setSlot(0, Int32Value(matches[0].start));

    /* Step 21 (reordered).
     * Set the |input| property. (TemplateObject positions it in slot 1) */
    arr->setSlot(1, StringValue(input));

#ifdef DEBUG
    RootedValue test(cx);
    RootedId id(cx, NameToId(cx->names().index));
    if (!NativeGetProperty(cx, arr, id, &test))
        return false;
    MOZ_ASSERT(test == arr->getSlot(0));
    id = NameToId(cx->names().input);
    if (!NativeGetProperty(cx, arr, id, &test))
        return false;
    MOZ_ASSERT(test == arr->getSlot(1));
#endif

    /* Step 25. */
    rval.setObject(*arr);
    return true;
}

static int32_t
CreateRegExpSearchResult(JSContext* cx, const MatchPairs& matches)
{
    /* Fit the start and limit of match into a int32_t. */
    uint32_t position = matches[0].start;
    uint32_t lastIndex = matches[0].limit;
    MOZ_ASSERT(position < 0x8000);
    MOZ_ASSERT(lastIndex < 0x8000);
    return position | (lastIndex << 15);
}

/*
 * ES 2017 draft rev 6a13789aa9e7c6de4e96b7d3e24d9e6eba6584ad 21.2.5.2.2
 * steps 3, 9-14, except 12.a.i, 12.c.i.1.
 */
static RegExpRunStatus
ExecuteRegExpImpl(JSContext* cx, RegExpStatics* res, RegExpShared& re, HandleLinearString input,
                  size_t searchIndex, MatchPairs* matches, size_t* endIndex)
{
    RegExpRunStatus status = re.execute(cx, input, searchIndex, matches, endIndex);

    /* Out of spec: Update RegExpStatics. */
    if (status == RegExpRunStatus_Success && res) {
        if (matches) {
            if (!res->updateFromMatchPairs(cx, input, *matches))
                return RegExpRunStatus_Error;
        } else {
            res->updateLazily(cx, input, &re, searchIndex);
        }
    }
    return status;
}

/* Legacy ExecuteRegExp behavior is baked into the JSAPI. */
bool
js::ExecuteRegExpLegacy(JSContext* cx, RegExpStatics* res, RegExpObject& reobj,
                        HandleLinearString input, size_t* lastIndex, bool test,
                        MutableHandleValue rval)
{
    RegExpGuard shared(cx);
    if (!reobj.getShared(cx, &shared))
        return false;

    ScopedMatchPairs matches(&cx->tempLifoAlloc());

    RegExpRunStatus status = ExecuteRegExpImpl(cx, res, *shared, input, *lastIndex,
                                               &matches, nullptr);
    if (status == RegExpRunStatus_Error)
        return false;

    if (status == RegExpRunStatus_Success_NotFound) {
        /* ExecuteRegExp() previously returned an array or null. */
        rval.setNull();
        return true;
    }

    *lastIndex = matches[0].limit;

    if (test) {
        /* Forbid an array, as an optimization. */
        rval.setBoolean(true);
        return true;
    }

    return CreateRegExpMatchResult(cx, input, matches, rval);
}

static bool
CheckPatternSyntax(JSContext* cx, HandleAtom pattern, RegExpFlag flags)
{
    CompileOptions options(cx);
    frontend::TokenStream dummyTokenStream(cx, options, nullptr, 0, nullptr);
    return irregexp::ParsePatternSyntax(dummyTokenStream, cx->tempLifoAlloc(), pattern,
                                        flags & UnicodeFlag);
}

enum RegExpSharedUse {
    UseRegExpShared,
    DontUseRegExpShared
};

/*
 * ES 2016 draft Mar 25, 2016 21.2.3.2.2.
 * Because this function only ever returns |obj| in the spec, provided by the
 * user, we omit it and just return the usual success/failure.
 */
static bool
RegExpInitializeIgnoringLastIndex(JSContext* cx, Handle<RegExpObject*> obj,
                                  HandleValue patternValue, HandleValue flagsValue,
                                  RegExpSharedUse sharedUse = DontUseRegExpShared)
{
    RootedAtom pattern(cx);
    if (patternValue.isUndefined()) {
        /* Step 1. */
        pattern = cx->names().empty;
    } else {
        /* Step 2. */
        pattern = ToAtom<CanGC>(cx, patternValue);
        if (!pattern)
            return false;
    }

    /* Step 3. */
    RegExpFlag flags = RegExpFlag(0);
    if (!flagsValue.isUndefined()) {
        /* Step 4. */
        RootedString flagStr(cx, ToString<CanGC>(cx, flagsValue));
        if (!flagStr)
            return false;

        /* Step 5. */
        if (!ParseRegExpFlags(cx, flagStr, &flags))
            return false;
    }

<<<<<<< HEAD
    /* Steps 8-10. */
    CompileOptions options(cx);
    frontend::TokenStream dummyTokenStream(cx, options, nullptr, 0, EmptyTaint, nullptr);
    if (!irregexp::ParsePatternSyntax(dummyTokenStream, cx->tempLifoAlloc(), pattern,
                                      flags & UnicodeFlag))
    {
        return false;
=======
    if (sharedUse == UseRegExpShared) {
        /* Steps 7-8. */
        RegExpGuard re(cx);
        if (!cx->compartment()->regExps.get(cx, pattern, flags, &re))
            return false;

        /* Steps 9-12. */
        obj->initIgnoringLastIndex(pattern, flags);

        obj->setShared(*re);
    } else {
        /* Steps 7-8. */
        if (!CheckPatternSyntax(cx, pattern, flags))
            return false;

        /* Steps 9-12. */
        obj->initIgnoringLastIndex(pattern, flags);
>>>>>>> 03675846
    }

    return true;
}

/* ES 2016 draft Mar 25, 2016 21.2.3.2.3. */
bool
js::RegExpCreate(JSContext* cx, HandleValue patternValue, HandleValue flagsValue,
                 MutableHandleValue rval)
{
    /* Step 1. */
    Rooted<RegExpObject*> regexp(cx, RegExpAlloc(cx));
    if (!regexp)
         return false;

    /* Step 2. */
    if (!RegExpInitializeIgnoringLastIndex(cx, regexp, patternValue, flagsValue, UseRegExpShared))
        return false;
    regexp->zeroLastIndex(cx);

    rval.setObject(*regexp);
    return true;
}

MOZ_ALWAYS_INLINE bool
IsRegExpObject(HandleValue v)
{
    return v.isObject() && v.toObject().is<RegExpObject>();
}

/* ES6 draft rc3 7.2.8. */
bool
js::IsRegExp(JSContext* cx, HandleValue value, bool* result)
{
    /* Step 1. */
    if (!value.isObject()) {
        *result = false;
        return true;
    }
    RootedObject obj(cx, &value.toObject());

    /* Steps 2-3. */
    RootedValue isRegExp(cx);
    RootedId matchId(cx, SYMBOL_TO_JSID(cx->wellKnownSymbols().match));
    if (!GetProperty(cx, obj, obj, matchId, &isRegExp))
        return false;

    /* Step 4. */
    if (!isRegExp.isUndefined()) {
        *result = ToBoolean(isRegExp);
        return true;
    }

    /* Steps 5-6. */
    ESClassValue cls;
    if (!GetClassOfValue(cx, value, &cls))
        return false;

    *result = cls == ESClass_RegExp;
    return true;
}

/* ES6 B.2.5.1. */
MOZ_ALWAYS_INLINE bool
regexp_compile_impl(JSContext* cx, const CallArgs& args)
{
    MOZ_ASSERT(IsRegExpObject(args.thisv()));

    Rooted<RegExpObject*> regexp(cx, &args.thisv().toObject().as<RegExpObject>());

    // Step 3.
    RootedValue patternValue(cx, args.get(0));
    ESClassValue cls;
    if (!GetClassOfValue(cx, patternValue, &cls))
        return false;
    if (cls == ESClass_RegExp) {
        // Step 3a.
        if (args.hasDefined(1)) {
            JS_ReportErrorNumber(cx, GetErrorMessage, nullptr, JSMSG_NEWREGEXP_FLAGGED);
            return false;
        }

        // Beware!  |patternObj| might be a proxy into another compartment, so
        // don't assume |patternObj.is<RegExpObject>()|.  For the same reason,
        // don't reuse the RegExpShared below.
        RootedObject patternObj(cx, &patternValue.toObject());

        RootedAtom sourceAtom(cx);
        RegExpFlag flags;
        {
            // Step 3b.
            RegExpGuard g(cx);
            if (!RegExpToShared(cx, patternObj, &g))
                return false;

            sourceAtom = g->getSource();
            flags = g->getFlags();
        }

        // Step 5, minus lastIndex zeroing.
        regexp->initIgnoringLastIndex(sourceAtom, flags);
    } else {
        // Step 4.
        RootedValue P(cx, patternValue);
        RootedValue F(cx, args.get(1));

        // Step 5, minus lastIndex zeroing.
        if (!RegExpInitializeIgnoringLastIndex(cx, regexp, P, F))
            return false;
    }

    if (regexp->lookupPure(cx->names().lastIndex)->writable()) {
        regexp->zeroLastIndex(cx);
    } else {
        RootedValue zero(cx, Int32Value(0));
        if (!SetProperty(cx, regexp, cx->names().lastIndex, zero))
            return false;
    }

    args.rval().setObject(*regexp);
    return true;
}

static bool
regexp_compile(JSContext* cx, unsigned argc, Value* vp)
{
    CallArgs args = CallArgsFromVp(argc, vp);

    /* Steps 1-2. */
    return CallNonGenericMethod<IsRegExpObject, regexp_compile_impl>(cx, args);
}

/*
 * ES 2017 draft rev 6a13789aa9e7c6de4e96b7d3e24d9e6eba6584ad 21.2.3.1.
 */
bool
js::regexp_construct(JSContext* cx, unsigned argc, Value* vp)
{
    CallArgs args = CallArgsFromVp(argc, vp);

    // Steps 1.
    bool patternIsRegExp;
    if (!IsRegExp(cx, args.get(0), &patternIsRegExp))
        return false;

    // We can delay step 3 and step 4a until later, during
    // GetPrototypeFromCallableConstructor calls. Accessing the new.target
    // and the callee from the stack is unobservable.
    if (!args.isConstructing()) {
        // Step 3.b.
        if (patternIsRegExp && !args.hasDefined(1)) {
            RootedObject patternObj(cx, &args[0].toObject());

            // Step 3.b.i.
            RootedValue patternConstructor(cx);
            if (!GetProperty(cx, patternObj, patternObj, cx->names().constructor, &patternConstructor))
                return false;

            // Step 3.b.ii.
            if (patternConstructor.isObject() && patternConstructor.toObject() == args.callee()) {
                args.rval().set(args[0]);
                return true;
            }
        }
    }

    RootedValue patternValue(cx, args.get(0));

    // Step 4.
    ESClassValue cls;
    if (!GetClassOfValue(cx, patternValue, &cls))
        return false;
    if (cls == ESClass_RegExp) {
        // Beware!  |patternObj| might be a proxy into another compartment, so
        // don't assume |patternObj.is<RegExpObject>()|.  For the same reason,
        // don't reuse the RegExpShared below.
        RootedObject patternObj(cx, &patternValue.toObject());

        RootedAtom sourceAtom(cx);
        RegExpFlag flags;
        {
            // Step 4.a.
            RegExpGuard g(cx);
            if (!RegExpToShared(cx, patternObj, &g))
                return false;
            sourceAtom = g->getSource();

            // Step 4.b.
            // Get original flags in all cases, to compare with passed flags.
            flags = g->getFlags();
        }

        // Step 7.
        RootedObject proto(cx);
        if (!GetPrototypeFromCallableConstructor(cx, args, &proto))
            return false;

        Rooted<RegExpObject*> regexp(cx, RegExpAlloc(cx, proto));
        if (!regexp)
            return false;

        // Step 8.
        if (args.hasDefined(1)) {
            // Step 4.c / 21.2.3.2.2 RegExpInitialize step 4.
            RegExpFlag flagsArg = RegExpFlag(0);
            RootedString flagStr(cx, ToString<CanGC>(cx, args[1]));
            if (!flagStr)
                return false;
            if (!ParseRegExpFlags(cx, flagStr, &flagsArg))
                return false;

            if (!(flags & UnicodeFlag) && flagsArg & UnicodeFlag) {
                // Have to check syntax again when adding 'u' flag.

                // ES 2017 draft rev 9b49a888e9dfe2667008a01b2754c3662059ae56
                // 21.2.3.2.2 step 7.
                if (!CheckPatternSyntax(cx, sourceAtom, flagsArg))
                    return false;
            }
            flags = flagsArg;
        }

        regexp->initAndZeroLastIndex(sourceAtom, flags, cx);

        args.rval().setObject(*regexp);
        return true;
    }

    RootedValue P(cx);
    RootedValue F(cx);

    // Step 5.
    if (patternIsRegExp) {
        RootedObject patternObj(cx, &patternValue.toObject());

        // Step 5.a.
        if (!GetProperty(cx, patternObj, patternObj, cx->names().source, &P))
            return false;

        // Step 5.b.
        F = args.get(1);
        if (F.isUndefined()) {
            if (!GetProperty(cx, patternObj, patternObj, cx->names().flags, &F))
                return false;
        }
    } else {
        // Steps 6.a-b.
        P = patternValue;
        F = args.get(1);
    }

    // Step 7.
    RootedObject proto(cx);
    if (!GetPrototypeFromCallableConstructor(cx, args, &proto))
        return false;

    Rooted<RegExpObject*> regexp(cx, RegExpAlloc(cx, proto));
    if (!regexp)
        return false;

    // Step 8.
    if (!RegExpInitializeIgnoringLastIndex(cx, regexp, P, F))
        return false;
    regexp->zeroLastIndex(cx);

    args.rval().setObject(*regexp);
    return true;
}

/*
 * ES 2017 draft rev 6a13789aa9e7c6de4e96b7d3e24d9e6eba6584ad 21.2.3.1
 * steps 4, 7-8.
 * Ignore sticky flag of flags argument, for optimized path in @@split.
 */
bool
js::regexp_construct_no_sticky(JSContext* cx, unsigned argc, Value* vp)
{
    CallArgs args = CallArgsFromVp(argc, vp);
    MOZ_ASSERT(args.length() == 2);
    MOZ_ASSERT(!args.isConstructing());

    Rooted<RegExpObject*> rx(cx, &args[0].toObject().as<RegExpObject>());

    // Step 4.a.
    RootedAtom sourceAtom(cx, rx->getSource());

    // Step 4.c.
    RootedString flagStr(cx, args[1].toString());
    RegExpFlag flags = RegExpFlag(0);
    if (!ParseRegExpFlags(cx, flagStr, &flags))
        return false;

    // Ignore sticky flag.
    flags = RegExpFlag(flags & ~StickyFlag);

    // Step 7.
    Rooted<RegExpObject*> regexp(cx, RegExpAlloc(cx));
    if (!regexp)
        return false;

    // Step 8.
    regexp->initAndZeroLastIndex(sourceAtom, flags, cx);
    args.rval().setObject(*regexp);
    return true;
}

/* ES6 draft rev32 21.2.5.4. */
MOZ_ALWAYS_INLINE bool
regexp_global_impl(JSContext* cx, const CallArgs& args)
{
    MOZ_ASSERT(IsRegExpObject(args.thisv()));
    Rooted<RegExpObject*> reObj(cx, &args.thisv().toObject().as<RegExpObject>());

    /* Steps 4-6. */
    args.rval().setBoolean(reObj->global());
    return true;
}

bool
js::regexp_global(JSContext* cx, unsigned argc, JS::Value* vp)
{
    /* Steps 1-3. */
    CallArgs args = CallArgsFromVp(argc, vp);
    return CallNonGenericMethod<IsRegExpObject, regexp_global_impl>(cx, args);
}

/* ES6 draft rev32 21.2.5.5. */
MOZ_ALWAYS_INLINE bool
regexp_ignoreCase_impl(JSContext* cx, const CallArgs& args)
{
    MOZ_ASSERT(IsRegExpObject(args.thisv()));
    Rooted<RegExpObject*> reObj(cx, &args.thisv().toObject().as<RegExpObject>());

    /* Steps 4-6. */
    args.rval().setBoolean(reObj->ignoreCase());
    return true;
}

bool
js::regexp_ignoreCase(JSContext* cx, unsigned argc, JS::Value* vp)
{
    /* Steps 1-3. */
    CallArgs args = CallArgsFromVp(argc, vp);
    return CallNonGenericMethod<IsRegExpObject, regexp_ignoreCase_impl>(cx, args);
}

/* ES6 draft rev32 21.2.5.7. */
MOZ_ALWAYS_INLINE bool
regexp_multiline_impl(JSContext* cx, const CallArgs& args)
{
    MOZ_ASSERT(IsRegExpObject(args.thisv()));
    Rooted<RegExpObject*> reObj(cx, &args.thisv().toObject().as<RegExpObject>());

    /* Steps 4-6. */
    args.rval().setBoolean(reObj->multiline());
    return true;
}

bool
js::regexp_multiline(JSContext* cx, unsigned argc, JS::Value* vp)
{
    /* Steps 1-3. */
    CallArgs args = CallArgsFromVp(argc, vp);
    return CallNonGenericMethod<IsRegExpObject, regexp_multiline_impl>(cx, args);
}

/* ES6 draft rev32 21.2.5.10. */
MOZ_ALWAYS_INLINE bool
regexp_source_impl(JSContext* cx, const CallArgs& args)
{
    MOZ_ASSERT(IsRegExpObject(args.thisv()));
    Rooted<RegExpObject*> reObj(cx, &args.thisv().toObject().as<RegExpObject>());

    /* Step 5. */
    RootedAtom src(cx, reObj->getSource());
    if (!src)
        return false;

    /* Step 7. */
    RootedString str(cx, EscapeRegExpPattern(cx, src));
    if (!str)
        return false;

    args.rval().setString(str);
    return true;
}

static bool
regexp_source(JSContext* cx, unsigned argc, JS::Value* vp)
{
    /* Steps 1-4. */
    CallArgs args = CallArgsFromVp(argc, vp);
    return CallNonGenericMethod<IsRegExpObject, regexp_source_impl>(cx, args);
}

/* ES6 draft rev32 21.2.5.12. */
MOZ_ALWAYS_INLINE bool
regexp_sticky_impl(JSContext* cx, const CallArgs& args)
{
    MOZ_ASSERT(IsRegExpObject(args.thisv()));
    Rooted<RegExpObject*> reObj(cx, &args.thisv().toObject().as<RegExpObject>());

    /* Steps 4-6. */
    args.rval().setBoolean(reObj->sticky());
    return true;
}

bool
js::regexp_sticky(JSContext* cx, unsigned argc, JS::Value* vp)
{
    /* Steps 1-3. */
    CallArgs args = CallArgsFromVp(argc, vp);
    return CallNonGenericMethod<IsRegExpObject, regexp_sticky_impl>(cx, args);
}

/* ES6 21.2.5.15. */
MOZ_ALWAYS_INLINE bool
regexp_unicode_impl(JSContext* cx, const CallArgs& args)
{
    MOZ_ASSERT(IsRegExpObject(args.thisv()));
    /* Steps 4-6. */
    args.rval().setBoolean(args.thisv().toObject().as<RegExpObject>().unicode());
    return true;
}

bool
js::regexp_unicode(JSContext* cx, unsigned argc, JS::Value* vp)
{
    /* Steps 1-3. */
    CallArgs args = CallArgsFromVp(argc, vp);
    return CallNonGenericMethod<IsRegExpObject, regexp_unicode_impl>(cx, args);
}

const JSPropertySpec js::regexp_properties[] = {
    JS_SELF_HOSTED_GET("flags", "RegExpFlagsGetter", 0),
    JS_PSG("global", regexp_global, 0),
    JS_PSG("ignoreCase", regexp_ignoreCase, 0),
    JS_PSG("multiline", regexp_multiline, 0),
    JS_PSG("source", regexp_source, 0),
    JS_PSG("sticky", regexp_sticky, 0),
    JS_PSG("unicode", regexp_unicode, 0),
    JS_PS_END
};

const JSFunctionSpec js::regexp_methods[] = {
#if JS_HAS_TOSOURCE
    JS_SELF_HOSTED_FN(js_toSource_str, "RegExpToString", 0, 0),
#endif
    JS_SELF_HOSTED_FN(js_toString_str, "RegExpToString", 0, 0),
    JS_FN("compile",        regexp_compile,     2,0),
    JS_SELF_HOSTED_FN("exec", "RegExp_prototype_Exec", 1,0),
    JS_SELF_HOSTED_FN("test", "RegExpTest" ,    1,0),
    JS_SELF_HOSTED_SYM_FN(match, "RegExpMatch", 1,0),
    JS_SELF_HOSTED_SYM_FN(replace, "RegExpReplace", 2,0),
    JS_SELF_HOSTED_SYM_FN(search, "RegExpSearch", 1,0),
    JS_SELF_HOSTED_SYM_FN(split, "RegExpSplit", 2,0),
    JS_FS_END
};

#define STATIC_PAREN_GETTER_CODE(parenNum)                                      \
    if (!res->createParen(cx, parenNum, args.rval()))                           \
        return false;                                                           \
    if (args.rval().isUndefined())                                              \
        args.rval().setString(cx->runtime()->emptyString);                      \
    return true

/*
 * RegExp static properties.
 *
 * RegExp class static properties and their Perl counterparts:
 *
 *  RegExp.input                $_
 *  RegExp.lastMatch            $&
 *  RegExp.lastParen            $+
 *  RegExp.leftContext          $`
 *  RegExp.rightContext         $'
 */

#define DEFINE_STATIC_GETTER(name, code)                                        \
    static bool                                                                 \
    name(JSContext* cx, unsigned argc, Value* vp)                               \
    {                                                                           \
        CallArgs args = CallArgsFromVp(argc, vp);                               \
        RegExpStatics* res = cx->global()->getRegExpStatics(cx);                \
        if (!res)                                                               \
            return false;                                                       \
        code;                                                                   \
    }

DEFINE_STATIC_GETTER(static_input_getter,        return res->createPendingInput(cx, args.rval()))
DEFINE_STATIC_GETTER(static_lastMatch_getter,    return res->createLastMatch(cx, args.rval()))
DEFINE_STATIC_GETTER(static_lastParen_getter,    return res->createLastParen(cx, args.rval()))
DEFINE_STATIC_GETTER(static_leftContext_getter,  return res->createLeftContext(cx, args.rval()))
DEFINE_STATIC_GETTER(static_rightContext_getter, return res->createRightContext(cx, args.rval()))

DEFINE_STATIC_GETTER(static_paren1_getter,       STATIC_PAREN_GETTER_CODE(1))
DEFINE_STATIC_GETTER(static_paren2_getter,       STATIC_PAREN_GETTER_CODE(2))
DEFINE_STATIC_GETTER(static_paren3_getter,       STATIC_PAREN_GETTER_CODE(3))
DEFINE_STATIC_GETTER(static_paren4_getter,       STATIC_PAREN_GETTER_CODE(4))
DEFINE_STATIC_GETTER(static_paren5_getter,       STATIC_PAREN_GETTER_CODE(5))
DEFINE_STATIC_GETTER(static_paren6_getter,       STATIC_PAREN_GETTER_CODE(6))
DEFINE_STATIC_GETTER(static_paren7_getter,       STATIC_PAREN_GETTER_CODE(7))
DEFINE_STATIC_GETTER(static_paren8_getter,       STATIC_PAREN_GETTER_CODE(8))
DEFINE_STATIC_GETTER(static_paren9_getter,       STATIC_PAREN_GETTER_CODE(9))

#define DEFINE_STATIC_SETTER(name, code)                                        \
    static bool                                                                 \
    name(JSContext* cx, unsigned argc, Value* vp)                               \
    {                                                                           \
        RegExpStatics* res = cx->global()->getRegExpStatics(cx);                \
        if (!res)                                                               \
            return false;                                                       \
        code;                                                                   \
        return true;                                                            \
    }

static bool
static_input_setter(JSContext* cx, unsigned argc, Value* vp)
{
    CallArgs args = CallArgsFromVp(argc, vp);
    RegExpStatics* res = cx->global()->getRegExpStatics(cx);
    if (!res)
        return false;

    RootedString str(cx, ToString<CanGC>(cx, args.get(0)));
    if (!str)
        return false;

    res->setPendingInput(str);
    args.rval().setString(str);
    return true;
}

const JSPropertySpec js::regexp_static_props[] = {
    JS_PSGS("input", static_input_getter, static_input_setter,
            JSPROP_PERMANENT | JSPROP_ENUMERATE),
    JS_PSG("lastMatch", static_lastMatch_getter, JSPROP_PERMANENT | JSPROP_ENUMERATE),
    JS_PSG("lastParen", static_lastParen_getter, JSPROP_PERMANENT | JSPROP_ENUMERATE),
    JS_PSG("leftContext",  static_leftContext_getter, JSPROP_PERMANENT | JSPROP_ENUMERATE),
    JS_PSG("rightContext", static_rightContext_getter, JSPROP_PERMANENT | JSPROP_ENUMERATE),
    JS_PSG("$1", static_paren1_getter, JSPROP_PERMANENT | JSPROP_ENUMERATE),
    JS_PSG("$2", static_paren2_getter, JSPROP_PERMANENT | JSPROP_ENUMERATE),
    JS_PSG("$3", static_paren3_getter, JSPROP_PERMANENT | JSPROP_ENUMERATE),
    JS_PSG("$4", static_paren4_getter, JSPROP_PERMANENT | JSPROP_ENUMERATE),
    JS_PSG("$5", static_paren5_getter, JSPROP_PERMANENT | JSPROP_ENUMERATE),
    JS_PSG("$6", static_paren6_getter, JSPROP_PERMANENT | JSPROP_ENUMERATE),
    JS_PSG("$7", static_paren7_getter, JSPROP_PERMANENT | JSPROP_ENUMERATE),
    JS_PSG("$8", static_paren8_getter, JSPROP_PERMANENT | JSPROP_ENUMERATE),
    JS_PSG("$9", static_paren9_getter, JSPROP_PERMANENT | JSPROP_ENUMERATE),
    JS_PSGS("$_", static_input_getter, static_input_setter, JSPROP_PERMANENT),
    JS_PSG("$&", static_lastMatch_getter, JSPROP_PERMANENT),
    JS_PSG("$+", static_lastParen_getter, JSPROP_PERMANENT),
    JS_PSG("$`", static_leftContext_getter, JSPROP_PERMANENT),
    JS_PSG("$'", static_rightContext_getter, JSPROP_PERMANENT),
    JS_SELF_HOSTED_SYM_GET(species, "RegExpSpecies", 0),
    JS_PS_END
};

JSObject*
js::CreateRegExpPrototype(JSContext* cx, JSProtoKey key)
{
    MOZ_ASSERT(key == JSProto_RegExp);

    Rooted<RegExpObject*> proto(cx, cx->global()->createBlankPrototype<RegExpObject>(cx));
    if (!proto)
        return nullptr;
    proto->NativeObject::setPrivate(nullptr);

    if (!RegExpObject::assignInitialShape(cx, proto))
        return nullptr;

    RootedAtom source(cx, cx->names().empty);
    proto->initAndZeroLastIndex(source, RegExpFlag(0), cx);

    return proto;
}

template <typename CharT>
static bool
IsTrailSurrogateWithLeadSurrogateImpl(JSContext* cx, HandleLinearString input, size_t index)
{
    JS::AutoCheckCannotGC nogc;
    MOZ_ASSERT(index > 0 && index < input->length());
    const CharT* inputChars = input->chars<CharT>(nogc);

    return unicode::IsTrailSurrogate(inputChars[index]) &&
           unicode::IsLeadSurrogate(inputChars[index - 1]);
}

static bool
IsTrailSurrogateWithLeadSurrogate(JSContext* cx, HandleLinearString input, int32_t index)
{
    if (index <= 0 || size_t(index) >= input->length())
        return false;

    return input->hasLatin1Chars()
           ? IsTrailSurrogateWithLeadSurrogateImpl<Latin1Char>(cx, input, index)
           : IsTrailSurrogateWithLeadSurrogateImpl<char16_t>(cx, input, index);
}

/*
 * ES 2017 draft rev 6a13789aa9e7c6de4e96b7d3e24d9e6eba6584ad 21.2.5.2.2
 * steps 3, 9-14, except 12.a.i, 12.c.i.1.
 */
static RegExpRunStatus
ExecuteRegExp(JSContext* cx, HandleObject regexp, HandleString string,
              int32_t lastIndex,
              MatchPairs* matches, size_t* endIndex, RegExpStaticsUpdate staticsUpdate)
{
    /*
     * WARNING: Despite the presence of spec step comment numbers, this
     *          algorithm isn't consistent with any ES6 version, draft or
     *          otherwise.  YOU HAVE BEEN WARNED.
     */

    /* Steps 1-2 performed by the caller. */
    Rooted<RegExpObject*> reobj(cx, &regexp->as<RegExpObject>());

    RegExpGuard re(cx);
    if (!reobj->getShared(cx, &re))
        return RegExpRunStatus_Error;

    RegExpStatics* res;
    if (staticsUpdate == UpdateRegExpStatics) {
        res = cx->global()->getRegExpStatics(cx);
        if (!res)
            return RegExpRunStatus_Error;
    } else {
        res = nullptr;
    }

    RootedLinearString input(cx, string->ensureLinear(cx));
    if (!input)
        return RegExpRunStatus_Error;

    /* Handled by caller */
    MOZ_ASSERT(lastIndex >= 0 && size_t(lastIndex) <= input->length());

    /* Steps 4-8 performed by the caller. */

    /* Step 10. */
    if (reobj->unicode()) {
        /*
         * ES 2017 draft rev 6a13789aa9e7c6de4e96b7d3e24d9e6eba6584ad
         * 21.2.2.2 step 2.
         *   Let listIndex be the index into Input of the character that was
         *   obtained from element index of str.
         *
         * In the spec, pattern match is performed with decoded Unicode code
         * points, but our implementation performs it with UTF-16 encoded
         * string.  In step 2, we should decrement lastIndex (index) if it
         * points the trail surrogate that has corresponding lead surrogate.
         *
         *   var r = /\uD83D\uDC38/ug;
         *   r.lastIndex = 1;
         *   var str = "\uD83D\uDC38";
         *   var result = r.exec(str); // pattern match starts from index 0
         *   print(result.index);      // prints 0
         *
         * Note: this doesn't match the current spec text and result in
         * different values for `result.index` under certain conditions.
         * However, the spec will change to match our implementation's
         * behavior. See https://github.com/tc39/ecma262/issues/128.
         */
        if (IsTrailSurrogateWithLeadSurrogate(cx, input, lastIndex))
            lastIndex--;
    }

    /* Steps 3, 11-14, except 12.a.i, 12.c.i.1. */
    RegExpRunStatus status = ExecuteRegExpImpl(cx, res, *re, input, lastIndex, matches, endIndex);
    if (status == RegExpRunStatus_Error)
        return RegExpRunStatus_Error;

    /* Steps 12.a.i, 12.c.i.i, 15 are done by Self-hosted function. */

    return status;
}

/*
 * ES 2017 draft rev 6a13789aa9e7c6de4e96b7d3e24d9e6eba6584ad 21.2.5.2.2
 * steps 3, 9-25, except 12.a.i, 12.c.i.1, 15.
 */
static bool
RegExpMatcherImpl(JSContext* cx, HandleObject regexp, HandleString string,
                  int32_t lastIndex, RegExpStaticsUpdate staticsUpdate, MutableHandleValue rval)
{
    /* Execute regular expression and gather matches. */
    ScopedMatchPairs matches(&cx->tempLifoAlloc());

    /* Steps 3, 9-14, except 12.a.i, 12.c.i.1. */
    RegExpRunStatus status = ExecuteRegExp(cx, regexp, string, lastIndex,
                                           &matches, nullptr, staticsUpdate);
    if (status == RegExpRunStatus_Error)
        return false;

    /* Steps 12.a, 12.c. */
    if (status == RegExpRunStatus_Success_NotFound) {
        rval.setNull();
        return true;
    }

    /* Steps 16-25 */
    return CreateRegExpMatchResult(cx, string, matches, rval);
}

/*
 * ES 2017 draft rev 6a13789aa9e7c6de4e96b7d3e24d9e6eba6584ad 21.2.5.2.2
 * steps 3, 9-25, except 12.a.i, 12.c.i.1, 15.
 */
bool
js::RegExpMatcher(JSContext* cx, unsigned argc, Value* vp)
{
    CallArgs args = CallArgsFromVp(argc, vp);
    MOZ_ASSERT(args.length() == 3);
    MOZ_ASSERT(IsRegExpObject(args[0]));
    MOZ_ASSERT(args[1].isString());
    MOZ_ASSERT(args[2].isNumber());

    RootedObject regexp(cx, &args[0].toObject());
    RootedString string(cx, args[1].toString());
    RootedValue lastIndexVal(cx, args[2]);

    int32_t lastIndex = 0;
    if (!ToInt32(cx, lastIndexVal, &lastIndex))
        return false;

    /* Steps 3, 9-25, except 12.a.i, 12.c.i.1, 15. */
    return RegExpMatcherImpl(cx, regexp, string, lastIndex,
                             UpdateRegExpStatics, args.rval());
}

/*
 * Separate interface for use by IonMonkey.
 * This code cannot re-enter Ion code.
 */
bool
js::RegExpMatcherRaw(JSContext* cx, HandleObject regexp, HandleString input,
                     int32_t lastIndex,
                     MatchPairs* maybeMatches, MutableHandleValue output)
{
    MOZ_ASSERT(lastIndex >= 0);

    // The MatchPairs will always be passed in, but RegExp execution was
    // successful only if the pairs have actually been filled in.
    if (maybeMatches && maybeMatches->pairsRaw()[0] >= 0)
        return CreateRegExpMatchResult(cx, input, *maybeMatches, output);
    return RegExpMatcherImpl(cx, regexp, input, lastIndex,
                             UpdateRegExpStatics, output);
}

/*
 * ES 2017 draft rev 6a13789aa9e7c6de4e96b7d3e24d9e6eba6584ad 21.2.5.2.2
 * steps 3, 9-25, except 12.a.i, 12.c.i.1, 15.
 * This code is inlined in CodeGenerator.cpp generateRegExpSearcherStub,
 * changes to this code need to get reflected in there too.
 */
static bool
RegExpSearcherImpl(JSContext* cx, HandleObject regexp, HandleString string,
                   int32_t lastIndex, RegExpStaticsUpdate staticsUpdate, int32_t* result)
{
    /* Execute regular expression and gather matches. */
    ScopedMatchPairs matches(&cx->tempLifoAlloc());

    /* Steps 3, 9-14, except 12.a.i, 12.c.i.1. */
    RegExpRunStatus status = ExecuteRegExp(cx, regexp, string, lastIndex,
                                           &matches, nullptr, staticsUpdate);
    if (status == RegExpRunStatus_Error)
        return false;

    /* Steps 12.a, 12.c. */
    if (status == RegExpRunStatus_Success_NotFound) {
        *result = -1;
        return true;
    }

    /* Steps 16-25 */
    *result = CreateRegExpSearchResult(cx, matches);
    return true;
}

/*
 * ES 2017 draft rev 6a13789aa9e7c6de4e96b7d3e24d9e6eba6584ad 21.2.5.2.2
 * steps 3, 9-25, except 12.a.i, 12.c.i.1, 15.
 */
bool
js::RegExpSearcher(JSContext* cx, unsigned argc, Value* vp)
{
    CallArgs args = CallArgsFromVp(argc, vp);
    MOZ_ASSERT(args.length() == 3);
    MOZ_ASSERT(IsRegExpObject(args[0]));
    MOZ_ASSERT(args[1].isString());
    MOZ_ASSERT(args[2].isNumber());

    RootedObject regexp(cx, &args[0].toObject());
    RootedString string(cx, args[1].toString());
    RootedValue lastIndexVal(cx, args[2]);

    int32_t lastIndex = 0;
    if (!ToInt32(cx, lastIndexVal, &lastIndex))
        return false;

    /* Steps 3, 9-25, except 12.a.i, 12.c.i.1, 15. */
    int32_t result = 0;
    if (!RegExpSearcherImpl(cx, regexp, string, lastIndex, UpdateRegExpStatics, &result))
        return false;

    args.rval().setInt32(result);
    return true;
}

/*
 * Separate interface for use by IonMonkey.
 * This code cannot re-enter Ion code.
 */
bool
js::RegExpSearcherRaw(JSContext* cx, HandleObject regexp, HandleString input,
                      int32_t lastIndex, MatchPairs* maybeMatches, int32_t* result)
{
    MOZ_ASSERT(lastIndex >= 0);

    // The MatchPairs will always be passed in, but RegExp execution was
    // successful only if the pairs have actually been filled in.
    if (maybeMatches && maybeMatches->pairsRaw()[0] >= 0) {
        *result = CreateRegExpSearchResult(cx, *maybeMatches);
        return true;
    }
    return RegExpSearcherImpl(cx, regexp, input, lastIndex,
                              UpdateRegExpStatics, result);
}

bool
js::regexp_exec_no_statics(JSContext* cx, unsigned argc, Value* vp)
{
    CallArgs args = CallArgsFromVp(argc, vp);
    MOZ_ASSERT(args.length() == 2);
    MOZ_ASSERT(IsRegExpObject(args[0]));
    MOZ_ASSERT(args[1].isString());

    RootedObject regexp(cx, &args[0].toObject());
    RootedString string(cx, args[1].toString());

    return RegExpMatcherImpl(cx, regexp, string, 0,
                             DontUpdateRegExpStatics, args.rval());
}

/*
 * ES 2017 draft rev 6a13789aa9e7c6de4e96b7d3e24d9e6eba6584ad 21.2.5.2.2
 * steps 3, 9-14, except 12.a.i, 12.c.i.1.
 */
bool
js::RegExpTester(JSContext* cx, unsigned argc, Value* vp)
{
    CallArgs args = CallArgsFromVp(argc, vp);
    MOZ_ASSERT(args.length() == 3);
    MOZ_ASSERT(IsRegExpObject(args[0]));
    MOZ_ASSERT(args[1].isString());
    MOZ_ASSERT(args[2].isNumber());

    RootedObject regexp(cx, &args[0].toObject());
    RootedString string(cx, args[1].toString());
    RootedValue lastIndexVal(cx, args[2]);

    int32_t lastIndex = 0;
    if (!ToInt32(cx, lastIndexVal, &lastIndex))
        return false;

    /* Steps 3, 9-14, except 12.a.i, 12.c.i.1. */
    size_t endIndex = 0;
    RegExpRunStatus status = ExecuteRegExp(cx, regexp, string, lastIndex,
                                           nullptr, &endIndex, UpdateRegExpStatics);

    if (status == RegExpRunStatus_Error)
        return false;

    if (status == RegExpRunStatus_Success) {
        MOZ_ASSERT(endIndex <= INT32_MAX);
        args.rval().setInt32(int32_t(endIndex));
    } else {
        args.rval().setInt32(-1);
    }
    return true;
}

/*
 * Separate interface for use by IonMonkey.
 * This code cannot re-enter Ion code.
 */
bool
js::RegExpTesterRaw(JSContext* cx, HandleObject regexp, HandleString input,
                    int32_t lastIndex, int32_t* endIndex)
{
    MOZ_ASSERT(lastIndex >= 0);

    size_t endIndexTmp = 0;
    RegExpRunStatus status = ExecuteRegExp(cx, regexp, input, lastIndex,
                                           nullptr, &endIndexTmp, UpdateRegExpStatics);

    if (status == RegExpRunStatus_Success) {
        MOZ_ASSERT(endIndexTmp <= INT32_MAX);
        *endIndex = int32_t(endIndexTmp);
        return true;
    }
    if (status == RegExpRunStatus_Success_NotFound) {
        *endIndex = -1;
        return true;
    }

    return false;
}

bool
js::regexp_test_no_statics(JSContext* cx, unsigned argc, Value* vp)
{
    CallArgs args = CallArgsFromVp(argc, vp);
    MOZ_ASSERT(args.length() == 2);
    MOZ_ASSERT(IsRegExpObject(args[0]));
    MOZ_ASSERT(args[1].isString());

    RootedObject regexp(cx, &args[0].toObject());
    RootedString string(cx, args[1].toString());

    size_t ignored = 0;
    RegExpRunStatus status = ExecuteRegExp(cx, regexp, string, 0,
                                           nullptr, &ignored, DontUpdateRegExpStatics);
    args.rval().setBoolean(status == RegExpRunStatus_Success);
    return status != RegExpRunStatus_Error;
}

static void
GetParen(JSLinearString* matched, JS::Value capture, JSSubString* out)
{
    if (capture.isUndefined()) {
        out->initEmpty(matched);
        return;
    }
    JSLinearString& captureLinear = capture.toString()->asLinear();
    out->init(&captureLinear, 0, captureLinear.length());
}

template <typename CharT>
static bool
InterpretDollar(JSLinearString* matched, JSLinearString* string, size_t position, size_t tailPos,
                MutableHandle<GCVector<Value>> captures, JSLinearString* replacement,
                const CharT* replacementBegin, const CharT* currentDollar,
                const CharT* replacementEnd,
                JSSubString* out, size_t* skip)
{
    MOZ_ASSERT(*currentDollar == '$');

    /* If there is only a dollar, bail now. */
    if (currentDollar + 1 >= replacementEnd)
        return false;

    /* ES 2016 draft Mar 25, 2016 Table 46. */
    char16_t c = currentDollar[1];
    if (JS7_ISDEC(c)) {
        /* $n, $nn */
        unsigned num = JS7_UNDEC(c);
        if (num > captures.length()) {
            // The result is implementation-defined, do not substitute.
            return false;
        }

        const CharT* currentChar = currentDollar + 2;
        if (currentChar < replacementEnd && (c = *currentChar, JS7_ISDEC(c))) {
            unsigned tmpNum = 10 * num + JS7_UNDEC(c);
            // If num > captures.length(), the result is implementation-defined.
            // Consume next character only if num <= captures.length().
            if (tmpNum <= captures.length()) {
                currentChar++;
                num = tmpNum;
            }
        }
        if (num == 0) {
            // The result is implementation-defined.
            // Do not substitute.
            return false;
        }

        *skip = currentChar - currentDollar;

        MOZ_ASSERT(num <= captures.length());

        GetParen(matched, captures[num -1], out);
        return true;
    }

    *skip = 2;
    switch (c) {
      default:
        return false;
      case '$':
        out->init(replacement, currentDollar - replacementBegin, 1);
        break;
      case '&':
        out->init(matched, 0, matched->length());
        break;
      case '+':
        // SpiderMonkey extension
        if (captures.length() == 0)
            out->initEmpty(matched);
        else
            GetParen(matched, captures[captures.length() - 1], out);
        break;
      case '`':
        out->init(string, 0, position);
        break;
      case '\'':
        out->init(string, tailPos, string->length() - tailPos);
        break;
    }
    return true;
}

template <typename CharT>
static bool
FindReplaceLengthString(JSContext* cx, HandleLinearString matched, HandleLinearString string,
                        size_t position, size_t tailPos, MutableHandle<GCVector<Value>> captures,
                        HandleLinearString replacement, size_t firstDollarIndex, size_t* sizep)
{
    CheckedInt<uint32_t> replen = replacement->length();

    JS::AutoCheckCannotGC nogc;
    MOZ_ASSERT(firstDollarIndex < replacement->length());
    const CharT* replacementBegin = replacement->chars<CharT>(nogc);
    const CharT* currentDollar = replacementBegin + firstDollarIndex;
    const CharT* replacementEnd = replacementBegin + replacement->length();
    do {
        JSSubString sub;
        size_t skip;
        if (InterpretDollar(matched, string, position, tailPos, captures, replacement,
                            replacementBegin, currentDollar, replacementEnd, &sub, &skip))
        {
            if (sub.length > skip)
                replen += sub.length - skip;
            else
                replen -= skip - sub.length;
            currentDollar += skip;
        } else {
            currentDollar++;
        }

        currentDollar = js_strchr_limit(currentDollar, '$', replacementEnd);
    } while (currentDollar);

    if (!replen.isValid()) {
        ReportAllocationOverflow(cx);
        return false;
    }

    *sizep = replen.value();
    return true;
}

static bool
FindReplaceLength(JSContext* cx, HandleLinearString matched, HandleLinearString string,
                  size_t position, size_t tailPos, MutableHandle<GCVector<Value>> captures,
                  HandleLinearString replacement, size_t firstDollarIndex, size_t* sizep)
{
    return replacement->hasLatin1Chars()
           ? FindReplaceLengthString<Latin1Char>(cx, matched, string, position, tailPos, captures,
                                                 replacement, firstDollarIndex, sizep)
           : FindReplaceLengthString<char16_t>(cx, matched, string, position, tailPos, captures,
                                               replacement, firstDollarIndex, sizep);
}

/*
 * Precondition: |sb| already has necessary growth space reserved (as
 * derived from FindReplaceLength), and has been inflated to TwoByte if
 * necessary.
 */
template <typename CharT>
static void
DoReplace(HandleLinearString matched, HandleLinearString string,
          size_t position, size_t tailPos, MutableHandle<GCVector<Value>> captures,
          HandleLinearString replacement, size_t firstDollarIndex, StringBuffer &sb)
{
    JS::AutoCheckCannotGC nogc;
    const CharT* replacementBegin = replacement->chars<CharT>(nogc);
    const CharT* currentChar = replacementBegin;

    MOZ_ASSERT(firstDollarIndex < replacement->length());
    const CharT* currentDollar = replacementBegin + firstDollarIndex;
    const CharT* replacementEnd = replacementBegin + replacement->length();
    do {
        /* Move one of the constant portions of the replacement value. */
        size_t len = currentDollar - currentChar;
        sb.infallibleAppend(currentChar, len);
        currentChar = currentDollar;

        JSSubString sub;
        size_t skip;
        if (InterpretDollar(matched, string, position, tailPos, captures, replacement,
                            replacementBegin, currentDollar, replacementEnd, &sub, &skip))
        {
            sb.infallibleAppendSubstring(sub.base, sub.offset, sub.length);
            currentChar += skip;
            currentDollar += skip;
        } else {
            currentDollar++;
        }

        currentDollar = js_strchr_limit(currentDollar, '$', replacementEnd);
    } while (currentDollar);
    sb.infallibleAppend(currentChar, replacement->length() - (currentChar - replacementBegin));
}

static bool
NeedTwoBytes(HandleLinearString string, HandleLinearString replacement,
             HandleLinearString matched, Handle<GCVector<Value>> captures)
{
    if (string->hasTwoByteChars())
        return true;
    if (replacement->hasTwoByteChars())
        return true;
    if (matched->hasTwoByteChars())
        return true;

    for (size_t i = 0, len = captures.length(); i < len; i++) {
        Value capture = captures[i];
        if (capture.isUndefined())
            continue;
        if (capture.toString()->hasTwoByteChars())
            return true;
    }

    return false;
}

/* ES 2016 draft Mar 25, 2016 21.1.3.14.1. */
bool
js::RegExpGetSubstitution(JSContext* cx, HandleLinearString matched, HandleLinearString string,
                          size_t position, HandleObject capturesObj, HandleLinearString replacement,
                          size_t firstDollarIndex, MutableHandleValue rval)
{
    MOZ_ASSERT(firstDollarIndex < replacement->length());

    // Step 1 (skipped).

    // Step 2.
    size_t matchLength = matched->length();

    // Steps 3-5 (skipped).

    // Step 6.
    MOZ_ASSERT(position <= string->length());

    // Step 10 (reordered).
    uint32_t nCaptures;
    if (!GetLengthProperty(cx, capturesObj, &nCaptures))
        return false;

    Rooted<GCVector<Value>> captures(cx, GCVector<Value>(cx));
    if (!captures.reserve(nCaptures))
        return false;

    // Step 7.
    RootedValue capture(cx);
    for (uint32_t i = 0; i < nCaptures; i++) {
        if (!GetElement(cx, capturesObj, capturesObj, i, &capture))
            return false;

        if (capture.isUndefined()) {
            captures.infallibleAppend(capture);
            continue;
        }

        MOZ_ASSERT(capture.isString());
        RootedLinearString captureLinear(cx, capture.toString()->ensureLinear(cx));
        if (!captureLinear)
            return false;
        captures.infallibleAppend(StringValue(captureLinear));
    }

    // Step 8 (skipped).

    // Step 9.
    CheckedInt<uint32_t> checkedTailPos(0);
    checkedTailPos += position;
    checkedTailPos += matchLength;
    if (!checkedTailPos.isValid()) {
        ReportAllocationOverflow(cx);
        return false;
    }
    uint32_t tailPos = checkedTailPos.value();

    // Step 11.
    size_t reserveLength;
    if (!FindReplaceLength(cx, matched, string, position, tailPos, &captures, replacement,
                           firstDollarIndex, &reserveLength))
    {
        return false;
    }

    StringBuffer result(cx);
    if (NeedTwoBytes(string, replacement, matched, captures)) {
        if (!result.ensureTwoByteChars())
            return false;
    }

    if (!result.reserve(reserveLength))
        return false;

    if (replacement->hasLatin1Chars()) {
        DoReplace<Latin1Char>(matched, string, position, tailPos, &captures,
                              replacement, firstDollarIndex, result);
    } else {
        DoReplace<char16_t>(matched, string, position, tailPos, &captures,
                            replacement, firstDollarIndex, result);
    }

    // Step 12.
    JSString* resultString = result.finishString();
    if (!resultString)
        return false;

    rval.setString(resultString);
    return true;
}

bool
js::GetFirstDollarIndex(JSContext* cx, unsigned argc, Value* vp)
{
    CallArgs args = CallArgsFromVp(argc, vp);
    MOZ_ASSERT(args.length() == 1);
    RootedString str(cx, args[0].toString());

    // Should be handled in different path.
    MOZ_ASSERT(str->length() != 0);

    int32_t index = -1;
    if (!GetFirstDollarIndexRaw(cx, str, &index))
        return false;

    args.rval().setInt32(index);
    return true;
}

template <typename TextChar>
static MOZ_ALWAYS_INLINE int
GetFirstDollarIndexImpl(const TextChar* text, uint32_t textLen)
{
    const TextChar* end = text + textLen;
    for (const TextChar* c = text; c != end; ++c) {
        if (*c == '$')
            return c - text;
    }
    return -1;
}

int32_t
js::GetFirstDollarIndexRawFlat(JSLinearString* text)
{
    uint32_t len = text->length();

    JS::AutoCheckCannotGC nogc;
    if (text->hasLatin1Chars())
        return GetFirstDollarIndexImpl(text->latin1Chars(nogc), len);

    return  GetFirstDollarIndexImpl(text->twoByteChars(nogc), len);
}

bool
js::GetFirstDollarIndexRaw(JSContext* cx, HandleString str, int32_t* index)
{
    JSLinearString* text = str->ensureLinear(cx);
    if (!text)
        return false;

    *index = GetFirstDollarIndexRawFlat(text);
    return true;
}

bool
js::RegExpPrototypeOptimizable(JSContext* cx, unsigned argc, Value* vp)
{
    // This can only be called from self-hosted code.
    CallArgs args = CallArgsFromVp(argc, vp);
    MOZ_ASSERT(args.length() == 1);

    uint8_t result = false;
    if (!RegExpPrototypeOptimizableRaw(cx, &args[0].toObject(), &result))
        return false;

    args.rval().setBoolean(result);
    return true;
}

bool
js::RegExpPrototypeOptimizableRaw(JSContext* cx, JSObject* proto, uint8_t* result)
{
    JS::AutoCheckCannotGC nogc;
    if (!proto->isNative()) {
        *result = false;
        return true;
    }

    NativeObject* nproto = static_cast<NativeObject*>(proto);

    Shape* shape = cx->compartment()->regExps.getOptimizableRegExpPrototypeShape();
    if (shape == nproto->lastProperty()) {
        *result = true;
        return true;
    }

    JSNative globalGetter;
    if (!GetOwnNativeGetterPure(cx, proto, NameToId(cx->names().global), &globalGetter))
        return false;

    if (globalGetter != regexp_global) {
        *result = false;
        return true;
    }

    JSNative stickyGetter;
    if (!GetOwnNativeGetterPure(cx, proto, NameToId(cx->names().sticky), &stickyGetter))
        return false;

    if (stickyGetter != regexp_sticky) {
        *result = false;
        return true;
    }

    // Check if @@match, @@search, and exec are own data properties,
    // those values should be tested in selfhosted JS.
    bool has = false;
    if (!HasOwnDataPropertyPure(cx, proto, SYMBOL_TO_JSID(cx->wellKnownSymbols().match), &has))
        return false;
    if (!has) {
        *result = false;
        return true;
    }

    if (!HasOwnDataPropertyPure(cx, proto, SYMBOL_TO_JSID(cx->wellKnownSymbols().search), &has))
        return false;
    if (!has) {
        *result = false;
        return true;
    }

    if (!HasOwnDataPropertyPure(cx, proto, NameToId(cx->names().exec), &has))
        return false;
    if (!has) {
        *result = false;
        return true;
    }

    cx->compartment()->regExps.setOptimizableRegExpPrototypeShape(nproto->lastProperty());
    *result = true;
    return true;
}

bool
js::RegExpInstanceOptimizable(JSContext* cx, unsigned argc, Value* vp)
{
    // This can only be called from self-hosted code.
    CallArgs args = CallArgsFromVp(argc, vp);
    MOZ_ASSERT(args.length() == 2);

    uint8_t result = false;
    if (!RegExpInstanceOptimizableRaw(cx, &args[0].toObject(), &args[1].toObject(), &result))
        return false;

    args.rval().setBoolean(result);
    return true;
}

bool
js::RegExpInstanceOptimizableRaw(JSContext* cx, JSObject* rx, JSObject* proto, uint8_t* result)
{
    JS::AutoCheckCannotGC nogc;
    if (!rx->isNative()) {
        *result = false;
        return true;
    }

    NativeObject* nobj = static_cast<NativeObject*>(rx);

    Shape* shape = cx->compartment()->regExps.getOptimizableRegExpInstanceShape();
    if (shape == nobj->lastProperty()) {
        *result = true;
        return true;
    }

    if (!rx->hasStaticPrototype()) {
        *result = false;
        return true;
    }

    if (rx->staticPrototype() != proto) {
        *result = false;
        return true;
    }

    if (!RegExpObject::isInitialShape(nobj)) {
        *result = false;
        return true;
    }

    cx->compartment()->regExps.setOptimizableRegExpInstanceShape(nobj->lastProperty());
    *result = true;
    return true;
}

/*
 * Pattern match the script to check if it is is indexing into a particular
 * object, e.g. 'function(a) { return b[a]; }'. Avoid calling the script in
 * such cases, which are used by javascript packers (particularly the popular
 * Dean Edwards packer) to efficiently encode large scripts. We only handle the
 * code patterns generated by such packers here.
 */
bool
js::intrinsic_GetElemBaseForLambda(JSContext* cx, unsigned argc, Value* vp)
{
    // This can only be called from self-hosted code.
    CallArgs args = CallArgsFromVp(argc, vp);
    MOZ_ASSERT(args.length() == 1);

    JSObject& lambda = args[0].toObject();
    args.rval().setUndefined();

    if (!lambda.is<JSFunction>())
        return true;

    RootedFunction fun(cx, &lambda.as<JSFunction>());
    if (!fun->isInterpreted() || fun->isClassConstructor())
        return true;

    JSScript* script = fun->getOrCreateScript(cx);
    if (!script)
        return false;

    jsbytecode* pc = script->code();

    /*
     * JSOP_GETALIASEDVAR tells us exactly where to find the base object 'b'.
     * Rule out the (unlikely) possibility of a function with a call object
     * since it would make our scope walk off by 1.
     */
    if (JSOp(*pc) != JSOP_GETALIASEDVAR || fun->needsCallObject())
        return true;
    ScopeCoordinate sc(pc);
    ScopeObject* scope = &fun->environment()->as<ScopeObject>();
    for (unsigned i = 0; i < sc.hops(); ++i)
        scope = &scope->enclosingScope().as<ScopeObject>();
    Value b = scope->aliasedVar(sc);
    pc += JSOP_GETALIASEDVAR_LENGTH;

    /* Look for 'a' to be the lambda's first argument. */
    if (JSOp(*pc) != JSOP_GETARG || GET_ARGNO(pc) != 0)
        return true;
    pc += JSOP_GETARG_LENGTH;

    /* 'b[a]' */
    if (JSOp(*pc) != JSOP_GETELEM)
        return true;
    pc += JSOP_GETELEM_LENGTH;

    /* 'return b[a]' */
    if (JSOp(*pc) != JSOP_RETURN)
        return true;

    /* 'b' must behave like a normal object. */
    if (!b.isObject())
        return true;

    JSObject& bobj = b.toObject();
    const Class* clasp = bobj.getClass();
    if (!clasp->isNative() || clasp->getOpsLookupProperty() || clasp->getOpsGetProperty())
        return true;

    args.rval().setObject(bobj);
    return true;
}

/*
 * Emulates `b[a]` property access, that is detected in GetElemBaseForLambda.
 * It returns the property value only if the property is data property and the
 * propety value is a string.  Otherwise it returns undefined.
 */
bool
js::intrinsic_GetStringDataProperty(JSContext* cx, unsigned argc, Value* vp)
{
    CallArgs args = CallArgsFromVp(argc, vp);
    MOZ_ASSERT(args.length() == 2);

    RootedObject obj(cx, &args[0].toObject());
    if (!obj->isNative()) {
        // The object is already checked to be native in GetElemBaseForLambda,
        // but it can be swapped to the other class that is non-native.
        // Return undefined to mark failure to get the property.
        args.rval().setUndefined();
        return true;
    }

    RootedNativeObject nobj(cx, &obj->as<NativeObject>());
    RootedString name(cx, args[1].toString());

    RootedAtom atom(cx, AtomizeString(cx, name));
    if (!atom)
        return false;

    RootedValue v(cx);
    if (HasDataProperty(cx, nobj, AtomToId(atom), v.address()) && v.isString())
        args.rval().set(v);
    else
        args.rval().setUndefined();

    return true;
}<|MERGE_RESOLUTION|>--- conflicted
+++ resolved
@@ -175,7 +175,7 @@
 CheckPatternSyntax(JSContext* cx, HandleAtom pattern, RegExpFlag flags)
 {
     CompileOptions options(cx);
-    frontend::TokenStream dummyTokenStream(cx, options, nullptr, 0, nullptr);
+    frontend::TokenStream dummyTokenStream(cx, options, nullptr, 0, EmptyTaint, nullptr);
     return irregexp::ParsePatternSyntax(dummyTokenStream, cx->tempLifoAlloc(), pattern,
                                         flags & UnicodeFlag);
 }
@@ -219,15 +219,6 @@
             return false;
     }
 
-<<<<<<< HEAD
-    /* Steps 8-10. */
-    CompileOptions options(cx);
-    frontend::TokenStream dummyTokenStream(cx, options, nullptr, 0, EmptyTaint, nullptr);
-    if (!irregexp::ParsePatternSyntax(dummyTokenStream, cx->tempLifoAlloc(), pattern,
-                                      flags & UnicodeFlag))
-    {
-        return false;
-=======
     if (sharedUse == UseRegExpShared) {
         /* Steps 7-8. */
         RegExpGuard re(cx);
@@ -245,7 +236,6 @@
 
         /* Steps 9-12. */
         obj->initIgnoringLastIndex(pattern, flags);
->>>>>>> 03675846
     }
 
     return true;
