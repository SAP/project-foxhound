/* -*- Mode: C++; tab-width: 8; indent-tabs-mode: nil; c-basic-offset: 2 -*-
 * vim: set ts=8 sts=2 et sw=2 tw=80:
 * This Source Code Form is subject to the terms of the Mozilla Public
 * License, v. 2.0. If a copy of the MPL was not distributed with this
 * file, You can obtain one at http://mozilla.org/MPL/2.0/. */
/*
 * Modifications Copyright SAP SE. 2019-2021.  All rights reserved.
 */

#include "builtin/String.h"

#include "mozilla/Attributes.h"
#include "mozilla/CheckedInt.h"
#include "mozilla/FloatingPoint.h"
#if JS_HAS_INTL_API
#  include "mozilla/intl/String.h"
#endif
#include "mozilla/PodOperations.h"
#include "mozilla/Range.h"
#include "mozilla/SIMD.h"
#include "mozilla/TextUtils.h"

#include <algorithm>
#include <limits>
#include <string.h>
#include <type_traits>

#include "jsnum.h"
#include "jstypes.h"

#include "builtin/Array.h"
#if JS_HAS_INTL_API
#  include "builtin/intl/CommonFunctions.h"
#  include "builtin/intl/FormatBuffer.h"
#endif
#include "builtin/RegExp.h"
#include "jit/InlinableNatives.h"
#include "js/Array.h"
#include "js/Conversions.h"
#include "js/friend/ErrorMessages.h"  // js::GetErrorMessage, JSMSG_*
#include "js/friend/StackLimits.h"    // js::AutoCheckRecursionLimit
#if !JS_HAS_INTL_API
#  include "js/LocaleSensitive.h"
#endif
#include "js/PropertyAndElement.h"  // JS_DefineFunctions
#include "js/PropertySpec.h"
#include "js/StableStringChars.h"
#include "js/UniquePtr.h"
#include "util/StringBuffer.h"
#include "util/Unicode.h"
#include "vm/GlobalObject.h"
#include "vm/JSContext.h"
#include "vm/JSObject.h"
#include "vm/Printer.h"
#include "vm/RegExpObject.h"
#include "vm/SelfHosting.h"
#include "vm/StaticStrings.h"
#include "vm/ToSource.h"       // js::ValueToSource
#include "vm/WellKnownAtom.h"  // js_*_str

#include "vm/GeckoProfiler-inl.h"
#include "vm/InlineCharBuffer-inl.h"
#include "vm/NativeObject-inl.h"
#include "vm/StringObject-inl.h"
#include "vm/StringType-inl.h"

using namespace js;

using JS::Symbol;
using JS::SymbolCode;

using mozilla::AsciiAlphanumericToNumber;
using mozilla::CheckedInt;
using mozilla::IsAsciiHexDigit;
using mozilla::IsNaN;
using mozilla::PodCopy;
using mozilla::RangedPtr;
using mozilla::SIMD;

using JS::AutoCheckCannotGC;
using JS::AutoStableStringChars;

// TaintFox: Calls the handler function for every (densely stored) element in the given JavaScript array.
template <typename Handler>
void ForEachElement(JSContext* cx, HandleObject obj, Handler handler)
{
  if (!obj->is<NativeObject>())
    return;

  NativeObject& array = obj->as<NativeObject>();
  for (uint32_t i = 0; i < array.getDenseInitializedLength(); i++) {
    const Value& v = array.getDenseElement(i);
    handler(i, v);
  }
}

static JSLinearString* ArgToLinearString(JSContext* cx, const CallArgs& args,
                                         unsigned argno) {
  if (argno >= args.length()) {
    return cx->names().undefined;
  }

  JSString* str = ToString<CanGC>(cx, args[argno]);
  if (!str) {
    return nullptr;
  }

  return str->ensureLinear(cx);
}

/*
 * Forward declarations for URI encode/decode and helper routines
 */
static bool str_decodeURI(JSContext* cx, unsigned argc, Value* vp);

static bool str_decodeURI_Component(JSContext* cx, unsigned argc, Value* vp);

static bool str_encodeURI(JSContext* cx, unsigned argc, Value* vp);

static bool str_encodeURI_Component(JSContext* cx, unsigned argc, Value* vp);

/*
 * Global string methods
 */

/*
 * TaintFox: String.tainted() implementation.
 */
bool
js::str_tainted(JSContext* cx, unsigned argc, Value* vp)
{
  CallArgs args = CallArgsFromVp(argc, vp);

  RootedString str(cx, ArgToLinearString(cx, args, 0));
  if (!str || str->length() == 0)
    return false;

  // We store the string as argument for a manual taint operation. This way it's easy to see what
  // the original value of a manually tainted string was for debugging/testing.
  TaintOperation op = TaintOperation("manual taint source", true, TaintLocationFromContext(cx), { taintarg(cx, str) });
  op.setSource();
  SafeStringTaint taint(0, str->length(), op);

  JSString* tainted_str = NewDependentString(cx, str, 0, str->length());
  if (!tainted_str)
    return false;
  tainted_str->setTaint(cx, taint);

  MOZ_ASSERT(tainted_str->isTainted());

  args.rval().setString(tainted_str);
  return true;
}

/*
 * TaintFox: taint property implementation.
 *
 * This builds a JS representation of the taint information associated with a string.
 */
static bool
str_taint_getter(JSContext* cx, unsigned argc, Value* vp)
{
  CallArgs args = CallArgsFromVp(argc, vp);

  RootedString str(cx, ToString<CanGC>(cx, args.thisv()));
  if (!str)
    return false;

  // Wrap all taint ranges of the string.
  RootedValueVector ranges(cx);
  for (const TaintRange& taint_range : str->taint()) {
    RootedObject range(cx, JS_NewObject(cx, nullptr));
    if(!range)
      return false;

    if (!JS_DefineProperty(cx, range, "begin", taint_range.begin(), JSPROP_READONLY | JSPROP_ENUMERATE | JSPROP_PERMANENT) ||
        !JS_DefineProperty(cx, range, "end", taint_range.end(), JSPROP_READONLY | JSPROP_ENUMERATE | JSPROP_PERMANENT))
      return false;

    // Wrap the taint flow for the current range.
    RootedValueVector taint_flow(cx);
    for (TaintNode& taint_node : taint_range.flow()) {
      RootedObject node(cx, JS_NewObject(cx, nullptr));
      if (!node)
        return false;

      RootedString operation(cx, JS_NewStringCopyZ(cx, taint_node.operation().name()));
      if (!operation)
        return false;

      if (!JS_DefineProperty(cx, node, "operation", operation, JSPROP_READONLY | JSPROP_ENUMERATE | JSPROP_PERMANENT))
        return false;

      RootedValue isBuiltIn(cx);
      isBuiltIn.setBoolean(taint_node.operation().is_native());

      if (!JS_DefineProperty(cx, node, "builtin", isBuiltIn, JSPROP_READONLY | JSPROP_ENUMERATE | JSPROP_PERMANENT))
        return false;

      RootedValue isSource(cx);
      isSource.setBoolean(taint_node.operation().isSource());

      if (!JS_DefineProperty(cx, node, "source", isSource, JSPROP_READONLY | JSPROP_ENUMERATE | JSPROP_PERMANENT))
        return false;

      // Wrap the location
      RootedObject location(cx, JS_NewObject(cx, nullptr));
      if (!location)
        return false;
      RootedString filename(cx, JS_NewUCStringCopyZ(cx, taint_node.operation().location().filename().c_str()));
      if (!filename)
        return false;
      RootedString function(cx, JS_NewUCStringCopyZ(cx, taint_node.operation().location().function().c_str()));
      if (!function)
        return false;
      // Also add the MD5 hash of the containing function
      RootedString hash(cx, JS_NewStringCopyZ(cx, JS::convertDigestToHexString(taint_node.operation().location().scriptHash()).c_str()));
      if (!hash)
        return false;

      if (!JS_DefineProperty(cx, location, "filename", filename, JSPROP_READONLY | JSPROP_ENUMERATE | JSPROP_PERMANENT) ||
          !JS_DefineProperty(cx, location, "function", function, JSPROP_READONLY | JSPROP_ENUMERATE | JSPROP_PERMANENT) ||
          !JS_DefineProperty(cx, location, "line", taint_node.operation().location().line(), JSPROP_READONLY | JSPROP_ENUMERATE | JSPROP_PERMANENT) ||
          !JS_DefineProperty(cx, location, "pos", taint_node.operation().location().pos(), JSPROP_READONLY | JSPROP_ENUMERATE | JSPROP_PERMANENT) ||
          !JS_DefineProperty(cx, location, "scriptline", taint_node.operation().location().scriptStartLine(), JSPROP_READONLY | JSPROP_ENUMERATE | JSPROP_PERMANENT) ||
          !JS_DefineProperty(cx, location, "scripthash", hash, JSPROP_READONLY | JSPROP_ENUMERATE | JSPROP_PERMANENT))
        return false;

      if (!JS_DefineProperty(cx, node, "location", location, JSPROP_READONLY | JSPROP_ENUMERATE | JSPROP_PERMANENT))
        return false;

      // Wrap the arguments
      RootedValueVector taint_arguments(cx);
      for (auto& taint_argument : taint_node.operation().arguments()) {
        RootedString argument(cx, JS_NewUCStringCopyZ(cx, taint_argument.c_str()));
        if (!argument)
          return false;

        if (!taint_arguments.append(StringValue(argument)))
          return false;
      }

      RootedObject arguments(cx, NewDenseCopiedArray(cx, taint_arguments.length(), taint_arguments.begin()));
      if (!JS_DefineProperty(cx, node, "arguments", arguments, JSPROP_READONLY | JSPROP_ENUMERATE | JSPROP_PERMANENT))
        return false;

      if (!taint_flow.append(ObjectValue(*node)))
        return false;
    }

    RootedObject flow(cx, NewDenseCopiedArray(cx, taint_flow.length(), taint_flow.begin()));
    if (!flow)
      return false;
    if (!JS_DefineProperty(cx, range, "flow", flow, JSPROP_READONLY | JSPROP_ENUMERATE | JSPROP_PERMANENT))
      return false;

    if (!ranges.append(ObjectValue(*range)))
      return false;
  }

  JSObject* array = NewDenseCopiedArray(cx, ranges.length(), ranges.begin());
  if (!array)
    return false;

  args.rval().setObject(*array);
  return true;
}

static bool
construct_taint_flow(JSContext* cx, HandleObject flow_object, TaintNode** flow)
{
  if (!flow)
    return false;

  bool is_array;
  if (!JS::IsArrayObject(cx, flow_object, &is_array) || !is_array)
    return false;

  uint32_t length;
  if (!JS::GetArrayLength(cx, flow_object, &length))
    return false;

  RootedValue v(cx);
  *flow = nullptr;

  MOZ_ASSERT(length <= 0x7fffffff);
  for (int32_t i = length - 1; i >= 0; --i) {
    if (!JS_GetElement(cx, flow_object, i, &v) || !v.isObject())
      return false;
    RootedObject node(cx, &v.toObject());

    if (!JS_GetProperty(cx, node, "operation", &v) || !v.isString())
      return false;
    RootedString operation(cx, v.toString());

    // TODO process arguments as well
    UniqueChars op_str = JS_EncodeStringToUTF8(cx, operation);

    *flow = new TaintNode(*flow, TaintOperation(op_str.get()));
    if ((*flow)->parent())
      (*flow)->parent()->release();
  }

  return true;
}

static bool
str_taint_setter(JSContext* cx, unsigned argc, Value* vp)
{
  CallArgs args = CallArgsFromVp(argc, vp);

  RootedString str(cx, ToString<CanGC>(cx, args.thisv()));
  if (!str)
    return false;

  RootedObject array(cx, ToObject(cx, args.get(0)));
  if (!array)
    return false;

  bool is_array;
  if (!JS::IsArrayObject(cx, array, &is_array) || !is_array)
    return false;

  uint32_t length;
  if (!JS::GetArrayLength(cx, array, &length))
    return false;

  RootedValue v(cx);
  SafeStringTaint taint;

  for (uint32_t i = 0; i < length; ++i) {
    if (!JS_GetElement(cx, array, i, &v) || !v.isObject())
      return false;
    RootedObject range(cx, &v.toObject());

    uint32_t begin, end;

    if (!JS_GetProperty(cx, range, "begin", &v))
      return false;
    if (!ToUint32(cx, v, &begin))
      return false;

    if (!JS_GetProperty(cx, range, "end", &v))
      return false;
    if (!ToUint32(cx, v, &end))
      return false;

    if (!JS_GetProperty(cx, range, "flow", &v) || !v.isObject())
      return false;
    RootedObject flow_object(cx, &v.toObject());

    TaintNode* flow = nullptr;
    if (!construct_taint_flow(cx, flow_object, &flow))
      return false;

    taint.append(TaintRange(begin, end, TaintFlow(flow)));
  }

  str->setTaint(cx, taint);

  args.rval().setUndefined();
  return true;
}

static bool
str_untaint(JSContext* cx, unsigned argc, Value* vp)
{
  CallArgs args = CallArgsFromVp(argc, vp);

  RootedString str(cx, ToString<CanGC>(cx, args.thisv()));
  if (!str)
    return false;

  str->clearTaint();

  args.rval().setUndefined();
  return true;
}



/* ES5 B.2.1 */
template <typename CharT>
static bool Escape(JSContext* cx, const CharT* chars, uint32_t length,
                   InlineCharBuffer<Latin1Char>& newChars,
                   uint32_t* newLengthOut,
                   const StringTaint& inTaint, StringTaint* outTaint) {
  // clang-format off
    static const uint8_t shouldPassThrough[128] = {
         0,0,0,0,0,0,0,0,0,0,0,0,0,0,0,0,
         0,0,0,0,0,0,0,0,0,0,0,0,0,0,0,0,
         0,0,0,0,0,0,0,0,0,0,1,1,0,1,1,1,       /*    !"#$%&'()*+,-./  */
         1,1,1,1,1,1,1,1,1,1,0,0,0,0,0,0,       /*   0123456789:;<=>?  */
         1,1,1,1,1,1,1,1,1,1,1,1,1,1,1,1,       /*   @ABCDEFGHIJKLMNO  */
         1,1,1,1,1,1,1,1,1,1,1,0,0,0,0,1,       /*   PQRSTUVWXYZ[\]^_  */
         0,1,1,1,1,1,1,1,1,1,1,1,1,1,1,1,       /*   `abcdefghijklmno  */
         1,1,1,1,1,1,1,1,1,1,1,0,0,0,0,0,       /*   pqrstuvwxyz{\}~  DEL */
    };
  // clang-format on

  /* Take a first pass and see how big the result string will need to be. */
  uint32_t newLength = length;
  for (size_t i = 0; i < length; i++) {
    char16_t ch = chars[i];
    if (ch < 128 && shouldPassThrough[ch]) {
      continue;
    }

    /*
     * newlength is incremented below by at most 5 and at this point it must
     * be a valid string length, so this should never overflow uint32_t.
     */
    static_assert(JSString::MAX_LENGTH < UINT32_MAX - 5,
                  "Adding 5 to valid string length should not overflow");

    MOZ_ASSERT(newLength <= JSString::MAX_LENGTH);

    /* The character will be encoded as %XX or %uXXXX. */
    newLength += (ch < 256) ? 2 : 5;

    if (MOZ_UNLIKELY(newLength > JSString::MAX_LENGTH)) {
      ReportAllocationOverflow(cx);
      return false;
    }
  }

  if (newLength == length) {
    *newLengthOut = newLength;
    return true;
  }

  if (!newChars.maybeAlloc(cx, newLength)) {
    return false;
  }

  // TaintFox: Make sure output taint is empty.
  outTaint->clear();

  auto current = inTaint.begin();

  static const char digits[] = "0123456789ABCDEF";

  Latin1Char* rawNewChars = newChars.get();
  size_t i, ni, ti;
  for (i = 0, ni = 0, ti = 0; i < length;) {
    char16_t ch = chars[i];
    if (ch < 128 && shouldPassThrough[ch]) {
      rawNewChars[ni++] = ch;
    } else if (ch < 256) {
      rawNewChars[ni++] = '%';
      rawNewChars[ni++] = digits[ch >> 4];
      rawNewChars[ni++] = digits[ch & 0xF];
    } else {
      rawNewChars[ni++] = '%';
      rawNewChars[ni++] = 'u';
      rawNewChars[ni++] = digits[ch >> 12];
      rawNewChars[ni++] = digits[(ch & 0xF00) >> 8];
      rawNewChars[ni++] = digits[(ch & 0xF0) >> 4];
      rawNewChars[ni++] = digits[ch & 0xF];
    }

    i++;

    // TaintFox: Build new taint ranges.
    if (current != inTaint.end()) {
        if (i == current->end()) {
            outTaint->append(TaintRange(ti, ni, current->flow()));
            current++;
        }
        if (i == current->begin()) {
            ti = ni;
        }
    }
  }
  MOZ_ASSERT(ni == newLength);

  *newLengthOut = newLength;
  return true;
}

static bool str_escape(JSContext* cx, unsigned argc, Value* vp) {
  AutoJSMethodProfilerEntry pseudoFrame(cx, "escape");
  CallArgs args = CallArgsFromVp(argc, vp);

  Rooted<JSLinearString*> str(cx, ArgToLinearString(cx, args, 0));
  if (!str) {
    return false;
  }

  // TaintFox: Build new taint information and add it to the result string.
  SafeStringTaint newtaint;

  InlineCharBuffer<Latin1Char> newChars;
  uint32_t newLength = 0;  // initialize to silence GCC warning
  if (str->hasLatin1Chars()) {
    AutoCheckCannotGC nogc;
    if (!Escape(cx, str->latin1Chars(nogc), str->length(), newChars,
                &newLength, str->taint(), &newtaint)) {
      return false;
    }
  } else {
    AutoCheckCannotGC nogc;
    if (!Escape(cx, str->twoByteChars(nogc), str->length(), newChars,
                &newLength, str->taint(), &newtaint)) {
      return false;
    }
  }

  // Return input if no characters need to be escaped.
  if (newLength == str->length()) {
    args.rval().setString(str);
    return true;
  }

  JSString* res = newChars.toString(cx, newLength);
  if (!res) {
    return false;
  }

  // Taintfox: set new taint
  newtaint.extend(TaintOperationFromContext(cx, "escape", true, str));
  res->setTaint(cx, newtaint);

  args.rval().setString(res);
  return true;
}

template <typename CharT>
static inline bool Unhex4(const RangedPtr<const CharT> chars,
                          char16_t* result) {
  CharT a = chars[0], b = chars[1], c = chars[2], d = chars[3];

  if (!(IsAsciiHexDigit(a) && IsAsciiHexDigit(b) && IsAsciiHexDigit(c) &&
        IsAsciiHexDigit(d))) {
    return false;
  }

  char16_t unhex = AsciiAlphanumericToNumber(a);
  unhex = (unhex << 4) + AsciiAlphanumericToNumber(b);
  unhex = (unhex << 4) + AsciiAlphanumericToNumber(c);
  unhex = (unhex << 4) + AsciiAlphanumericToNumber(d);
  *result = unhex;
  return true;
}

template <typename CharT>
static inline bool Unhex2(const RangedPtr<const CharT> chars,
                          char16_t* result) {
  CharT a = chars[0], b = chars[1];

  if (!(IsAsciiHexDigit(a) && IsAsciiHexDigit(b))) {
    return false;
  }

  *result = (AsciiAlphanumericToNumber(a) << 4) + AsciiAlphanumericToNumber(b);
  return true;
}

template <typename CharT>
static bool Unescape(StringBuffer& sb,
                     const mozilla::Range<const CharT> chars, const StringTaint& inTaint, StringTaint* outTaint) {
  // Step 2.
  uint32_t length = chars.length();

  /*
   * Note that the spec algorithm has been optimized to avoid building
   * a string in the case where no escapes are present.
   */
  bool building = false;

#define ENSURE_BUILDING                            \
  do {                                             \
    if (!building) {                               \
      building = true;                             \
      if (!sb.reserve(length)) return false;       \
      sb.infallibleAppend(chars.begin().get(), k); \
    }                                              \
  } while (false);

  // Step 4.
  uint32_t k = 0;
  uint32_t ni = 0;         // TaintFox: current index in output string
  uint32_t ti = 0;         // TaintFox: start of current taint range in output string

  // TaintFox: make sure output taint is empty.
  outTaint->clear();

  auto current = inTaint.begin();

  // Step 5.
  while (k < length) {
    // Step 5.a.
    char16_t c = chars[k];

    // Step 5.b.
    if (c == '%') {
      static_assert(JSString::MAX_LENGTH < UINT32_MAX - 6,
                    "String length is not near UINT32_MAX");

      // Steps 5.b.i-ii.
      if (k + 6 <= length && chars[k + 1] == 'u') {
        if (Unhex4(chars.begin() + k + 2, &c)) {
          ENSURE_BUILDING
          k += 5;
        }
      } else if (k + 3 <= length) {
        if (Unhex2(chars.begin() + k + 1, &c)) {
          ENSURE_BUILDING
          k += 2;
        }
      }
    }

    // Step 5.c.
    if (building && !sb.append(c)) {
      return false;
    }

    // Step 5.d.
    k += 1;
    ni += 1;

    // TaintFox: Build new taint ranges.
    if (current != inTaint.end()) {
      // Need to use <= and >= here since k can increase by more than 1 per iteration
      // Note: if just the '%' of an escaped sequence is tainted, then this will still mark
      // the resulting character as tainted.
      if (k >= current->end()) {
        outTaint->append(TaintRange(ti, ni, current->flow()));
        current++;
      }
      if (current != inTaint.end()) {
        if (k <= current->begin()) {
          ti = ni;
        }
      }
    }
  }

  return true;
#undef ENSURE_BUILDING
}

// ES2018 draft rev f83aa38282c2a60c6916ebc410bfdf105a0f6a54
// B.2.1.2 unescape ( string )
static bool str_unescape(JSContext* cx, unsigned argc, Value* vp) {
  AutoJSMethodProfilerEntry pseudoFrame(cx, "unescape");
  CallArgs args = CallArgsFromVp(argc, vp);

  // Step 1.
  Rooted<JSLinearString*> str(cx, ArgToLinearString(cx, args, 0));
  if (!str) {
    return false;
  }

  // Step 3.
  JSStringBuilder sb(cx);
  if (str->hasTwoByteChars() && !sb.ensureTwoByteChars()) {
    return false;
  }

  // Save operation to avoid GC issues
  SafeStringTaint taint = str->taint();
  TaintOperation op = TaintOperationFromContext(cx, "unescape", true, str);

  // Steps 2, 4-5.
  SafeStringTaint newtaint;
  if (str->hasLatin1Chars()) {
    AutoCheckCannotGC nogc;
    if (!Unescape(sb, str->latin1Range(nogc), str->taint(), &newtaint)) {
      return false;
    }
  } else {
    AutoCheckCannotGC nogc;
    if (!Unescape(sb, str->twoByteRange(nogc), str->taint(), &newtaint)) {
      return false;
    }
  }

  // Step 6.
  JSLinearString* result;
  if (!sb.empty()) {
    result = sb.finishString();
    if (!result) {
      return false;
    }
  } else {
    result = str;
  }

  // TaintFox: add taint operation.
  newtaint.extend(op);
  result->setTaint(cx, newtaint);

  args.rval().setString(result);
  return true;
}

static bool str_uneval(JSContext* cx, unsigned argc, Value* vp) {
  CallArgs args = CallArgsFromVp(argc, vp);
  JSString* str = ValueToSource(cx, args.get(0));
  if (!str) {
    return false;
  }

  args.rval().setString(str);
  return true;
}

static const JSFunctionSpec string_functions[] = {
    JS_FN(js_escape_str, str_escape, 1, JSPROP_RESOLVING),
    JS_FN(js_unescape_str, str_unescape, 1, JSPROP_RESOLVING),
    JS_FN(js_uneval_str, str_uneval, 1, JSPROP_RESOLVING),
    JS_FN(js_decodeURI_str, str_decodeURI, 1, JSPROP_RESOLVING),
    JS_FN(js_encodeURI_str, str_encodeURI, 1, JSPROP_RESOLVING),
    JS_FN(js_decodeURIComponent_str, str_decodeURI_Component, 1,
          JSPROP_RESOLVING),
    JS_FN(js_encodeURIComponent_str, str_encodeURI_Component, 1,
          JSPROP_RESOLVING),

    JS_FS_END};

static const unsigned STRING_ELEMENT_ATTRS =
    JSPROP_ENUMERATE | JSPROP_READONLY | JSPROP_PERMANENT;

static bool str_enumerate(JSContext* cx, HandleObject obj) {
  RootedString str(cx, obj->as<StringObject>().unbox());
  // Taintfox: avoid creating static strings
  // js::StaticStrings& staticStrings = cx->staticStrings();

  RootedValue value(cx);
  for (size_t i = 0, length = str->length(); i < length; i++) {
    // JSString* str1 = staticStrings.getUnitStringForElement(cx, str, i);
    JSString* str1 = NewDependentString(cx, str, i, 1);
    if (!str1) {
      return false;
    }
    value.setString(str1);
    if (!DefineDataElement(cx, obj, i, value,
                           STRING_ELEMENT_ATTRS | JSPROP_RESOLVING)) {
      return false;
    }
  }

  return true;
}

static bool str_mayResolve(const JSAtomState&, jsid id, JSObject*) {
  // str_resolve ignores non-integer ids.
  return id.isInt();
}

static bool str_resolve(JSContext* cx, HandleObject obj, HandleId id,
                        bool* resolvedp) {
  if (!id.isInt()) {
    return true;
  }

  RootedString str(cx, obj->as<StringObject>().unbox());

  int32_t slot = id.toInt();
  if ((size_t)slot < str->length()) {
    // TaintFox: code modified to avoid atoms.
    JSString* str1 = NewDependentString(cx, str, slot, 1);
    // Originally:
    //    JSString* str1 =
    //        cx->staticStrings().getUnitStringForElement(cx, str, size_t(slot));
    if (!str1) {
      return false;
    }
    RootedValue value(cx, StringValue(str1));
    if (!DefineDataElement(cx, obj, uint32_t(slot), value,
                           STRING_ELEMENT_ATTRS | JSPROP_RESOLVING)) {
      return false;
    }
    *resolvedp = true;
  }
  return true;
}

static const JSClassOps StringObjectClassOps = {
    nullptr,         // addProperty
    nullptr,         // delProperty
    str_enumerate,   // enumerate
    nullptr,         // newEnumerate
    str_resolve,     // resolve
    str_mayResolve,  // mayResolve
    nullptr,         // finalize
    nullptr,         // call
    nullptr,         // construct
    nullptr,         // trace
};

const JSClass StringObject::class_ = {
    js_String_str,
    JSCLASS_HAS_RESERVED_SLOTS(StringObject::RESERVED_SLOTS) |
        JSCLASS_HAS_CACHED_PROTO(JSProto_String),
    &StringObjectClassOps, &StringObject::classSpec_};

/*
 * Perform the initial |RequireObjectCoercible(thisv)| and |ToString(thisv)|
 * from nearly all String.prototype.* functions.
 */
static MOZ_ALWAYS_INLINE JSString* ToStringForStringFunction(
    JSContext* cx, const char* funName, HandleValue thisv) {
  AutoCheckRecursionLimit recursion(cx);
  if (!recursion.check(cx)) {
    return nullptr;
  }

  if (thisv.isString()) {
    return thisv.toString();
  }

  if (thisv.isObject()) {
    RootedObject obj(cx, &thisv.toObject());
    if (obj->is<StringObject>()) {
      StringObject* nobj = &obj->as<StringObject>();
      // We have to make sure that the ToPrimitive call from ToString
      // would be unobservable.
      if (HasNoToPrimitiveMethodPure(nobj, cx) &&
          HasNativeMethodPure(nobj, cx->names().toString, str_toString, cx)) {
        return nobj->unbox();
      }
    }
  } else if (thisv.isNullOrUndefined()) {
    JS_ReportErrorNumberASCII(cx, GetErrorMessage, nullptr,
                              JSMSG_INCOMPATIBLE_PROTO, "String", funName,
                              thisv.isNull() ? "null" : "undefined");
    return nullptr;
  }

  return ToStringSlow<CanGC>(cx, thisv);
}

MOZ_ALWAYS_INLINE bool IsString(HandleValue v) {
  return v.isString() || (v.isObject() && v.toObject().is<StringObject>());
}

MOZ_ALWAYS_INLINE bool str_toSource_impl(JSContext* cx, const CallArgs& args) {
  MOZ_ASSERT(IsString(args.thisv()));

  JSString* str = ToString<CanGC>(cx, args.thisv());
  if (!str) {
    return false;
  }

  UniqueChars quoted = QuoteString(cx, str, '"');
  if (!quoted) {
    return false;
  }

  JSStringBuilder sb(cx);
  if (!sb.append("(new String(") ||
      !sb.append(quoted.get(), strlen(quoted.get())) || !sb.append("))")) {
    return false;
  }

  JSString* result = sb.finishString();
  if (!result) {
    return false;
  }
  args.rval().setString(result);
  return true;
}

static bool str_toSource(JSContext* cx, unsigned argc, Value* vp) {
  CallArgs args = CallArgsFromVp(argc, vp);
  return CallNonGenericMethod<IsString, str_toSource_impl>(cx, args);
}

MOZ_ALWAYS_INLINE bool str_toString_impl(JSContext* cx, const CallArgs& args) {
  MOZ_ASSERT(IsString(args.thisv()));

  args.rval().setString(
      args.thisv().isString()
          ? args.thisv().toString()
          : args.thisv().toObject().as<StringObject>().unbox());
  return true;
}

bool js::str_toString(JSContext* cx, unsigned argc, Value* vp) {
  CallArgs args = CallArgsFromVp(argc, vp);
  return CallNonGenericMethod<IsString, str_toString_impl>(cx, args);
}

/*
 * Java-like string native methods.
 */

JSString* js::SubstringKernel(JSContext* cx, HandleString str, int32_t beginInt,
                              int32_t lengthInt) {
  MOZ_ASSERT(0 <= beginInt);
  MOZ_ASSERT(0 <= lengthInt);
  MOZ_ASSERT(uint32_t(beginInt) <= str->length());
  MOZ_ASSERT(uint32_t(lengthInt) <= str->length() - beginInt);

  uint32_t begin = beginInt;
  uint32_t len = lengthInt;

  // TaintFox
  SafeStringTaint newTaint = str->taint().safeSubTaint(begin, begin + len);
  
  /*
   * Optimization for one level deep ropes.
   * This is common for the following pattern:
   *
   * while() {
   *   text = text.substr(0, x) + "bla" + text.substr(x)
   *   test.charCodeAt(x + 1)
   * }
   */
  if (str->isRope()) {
    JSRope* rope = &str->asRope();

    /* Substring is totally in leftChild of rope. */
    if (begin + len <= rope->leftChild()->length()) {
      return NewDependentString(cx, rope->leftChild(), begin, len);
    }

    /* Substring is totally in rightChild of rope. */
    if (begin >= rope->leftChild()->length()) {
      begin -= rope->leftChild()->length();
      return NewDependentString(cx, rope->rightChild(), begin, len);
    }

    /*
     * Requested substring is partly in the left and partly in right child.
     * Create a rope of substrings for both childs.
     */
    MOZ_ASSERT(begin < rope->leftChild()->length() &&
               begin + len > rope->leftChild()->length());

    size_t lhsLength = rope->leftChild()->length() - begin;
    size_t rhsLength = begin + len - rope->leftChild()->length();

    Rooted<JSRope*> ropeRoot(cx, rope);
    RootedString lhs(
        cx, NewDependentString(cx, ropeRoot->leftChild(), begin, lhsLength));
    if (!lhs) {
      return nullptr;
    }

    RootedString rhs(
        cx, NewDependentString(cx, ropeRoot->rightChild(), 0, rhsLength));
    if (!rhs) {
      return nullptr;
    }

    JSString* res = JSRope::new_<CanGC>(cx, lhs, rhs, len);
    res->setTaint(cx, newTaint);
    return res;
  }

  JSString* res = NewDependentString(cx, str, begin, len);
  res->setTaint(cx, newTaint);
  return res;
}

/**
 * U+03A3 GREEK CAPITAL LETTER SIGMA has two different lower case mappings
 * depending on its context:
 * When it's preceded by a cased character and not followed by another cased
 * character, its lower case form is U+03C2 GREEK SMALL LETTER FINAL SIGMA.
 * Otherwise its lower case mapping is U+03C3 GREEK SMALL LETTER SIGMA.
 *
 * Unicode 9.0, §3.13 Default Case Algorithms
 */
static char16_t Final_Sigma(const char16_t* chars, size_t length,
                            size_t index) {
  MOZ_ASSERT(index < length);
  MOZ_ASSERT(chars[index] == unicode::GREEK_CAPITAL_LETTER_SIGMA);
  MOZ_ASSERT(unicode::ToLowerCase(unicode::GREEK_CAPITAL_LETTER_SIGMA) ==
             unicode::GREEK_SMALL_LETTER_SIGMA);

#if JS_HAS_INTL_API
  // Tell the analysis the BinaryProperty.contains function pointer called by
  // mozilla::intl::String::Is{CaseIgnorable, Cased} cannot GC.
  JS::AutoSuppressGCAnalysis nogc;

  bool precededByCased = false;
  for (size_t i = index; i > 0;) {
    char16_t c = chars[--i];
    char32_t codePoint = c;
    if (unicode::IsTrailSurrogate(c) && i > 0) {
      char16_t lead = chars[i - 1];
      if (unicode::IsLeadSurrogate(lead)) {
        codePoint = unicode::UTF16Decode(lead, c);
        i--;
      }
    }

    // Ignore any characters with the property Case_Ignorable.
    // NB: We need to skip over all Case_Ignorable characters, even when
    // they also have the Cased binary property.
    if (mozilla::intl::String::IsCaseIgnorable(codePoint)) {
      continue;
    }

    precededByCased = mozilla::intl::String::IsCased(codePoint);
    break;
  }
  if (!precededByCased) {
    return unicode::GREEK_SMALL_LETTER_SIGMA;
  }

  bool followedByCased = false;
  for (size_t i = index + 1; i < length;) {
    char16_t c = chars[i++];
    char32_t codePoint = c;
    if (unicode::IsLeadSurrogate(c) && i < length) {
      char16_t trail = chars[i];
      if (unicode::IsTrailSurrogate(trail)) {
        codePoint = unicode::UTF16Decode(c, trail);
        i++;
      }
    }

    // Ignore any characters with the property Case_Ignorable.
    // NB: We need to skip over all Case_Ignorable characters, even when
    // they also have the Cased binary property.
    if (mozilla::intl::String::IsCaseIgnorable(codePoint)) {
      continue;
    }

    followedByCased = mozilla::intl::String::IsCased(codePoint);
    break;
  }
  if (!followedByCased) {
    return unicode::GREEK_SMALL_LETTER_FINAL_SIGMA;
  }
#endif

  return unicode::GREEK_SMALL_LETTER_SIGMA;
}

// If |srcLength == destLength| is true, the destination buffer was allocated
// with the same size as the source buffer. When we append characters which
// have special casing mappings, we test |srcLength == destLength| to decide
// if we need to back out and reallocate a sufficiently large destination
// buffer. Otherwise the destination buffer was allocated with the correct
// size to hold all lower case mapped characters, i.e.
// |destLength == ToLowerCaseLength(srcChars, 0, srcLength)| is true.
template <typename CharT>
static size_t ToLowerCaseImpl(CharT* destChars, const CharT* srcChars,
                              size_t startIndex, size_t srcLength,
                              size_t destLength) {
  MOZ_ASSERT(startIndex < srcLength);
  MOZ_ASSERT(srcLength <= destLength);
  if constexpr (std::is_same_v<CharT, Latin1Char>) {
    MOZ_ASSERT(srcLength == destLength);
  }

  size_t j = startIndex;
  for (size_t i = startIndex; i < srcLength; i++) {
    CharT c = srcChars[i];
    if constexpr (!std::is_same_v<CharT, Latin1Char>) {
      if (unicode::IsLeadSurrogate(c) && i + 1 < srcLength) {
        char16_t trail = srcChars[i + 1];
        if (unicode::IsTrailSurrogate(trail)) {
          trail = unicode::ToLowerCaseNonBMPTrail(c, trail);
          destChars[j++] = c;
          destChars[j++] = trail;
          i++;
          continue;
        }
      }

      // Special case: U+0130 LATIN CAPITAL LETTER I WITH DOT ABOVE
      // lowercases to <U+0069 U+0307>.
      if (c == unicode::LATIN_CAPITAL_LETTER_I_WITH_DOT_ABOVE) {
        // Return if the output buffer is too small.
        if (srcLength == destLength) {
          return i;
        }

        destChars[j++] = CharT('i');
        destChars[j++] = CharT(unicode::COMBINING_DOT_ABOVE);
        continue;
      }

      // Special case: U+03A3 GREEK CAPITAL LETTER SIGMA lowercases to
      // one of two codepoints depending on context.
      if (c == unicode::GREEK_CAPITAL_LETTER_SIGMA) {
        destChars[j++] = Final_Sigma(srcChars, srcLength, i);
        continue;
      }
    }

    c = unicode::ToLowerCase(c);
    destChars[j++] = c;
  }

  MOZ_ASSERT(j == destLength);
  return srcLength;
}

static size_t ToLowerCaseLength(const char16_t* chars, size_t startIndex,
                                size_t length) {
  size_t lowerLength = length;
  for (size_t i = startIndex; i < length; i++) {
    char16_t c = chars[i];

    // U+0130 is lowercased to the two-element sequence <U+0069 U+0307>.
    if (c == unicode::LATIN_CAPITAL_LETTER_I_WITH_DOT_ABOVE) {
      lowerLength += 1;
    }
  }
  return lowerLength;
}

template <typename CharT>
static JSString* ToLowerCase(JSContext* cx, JSLinearString* str) {
  // Unlike toUpperCase, toLowerCase has the nice invariant that if the
  // input is a Latin-1 string, the output is also a Latin-1 string.

  InlineCharBuffer<CharT> newChars;
  // Taintfox: cache the taint up here to prevent GC issues
  SafeStringTaint taint = str->taint();
  if (taint.hasTaint()) {
    taint.extend(TaintOperationFromContextJSString(cx, "toLowerCase", true, str));
  }
  const size_t length = str->length();
  size_t resultLength;
  {
    AutoCheckCannotGC nogc;
    const CharT* chars = str->chars<CharT>(nogc);

    // We don't need extra special casing checks in the loop below,
    // because U+0130 LATIN CAPITAL LETTER I WITH DOT ABOVE and U+03A3
    // GREEK CAPITAL LETTER SIGMA already have simple lower case mappings.
    MOZ_ASSERT(unicode::ChangesWhenLowerCased(
                   unicode::LATIN_CAPITAL_LETTER_I_WITH_DOT_ABOVE),
               "U+0130 has a simple lower case mapping");
    MOZ_ASSERT(
        unicode::ChangesWhenLowerCased(unicode::GREEK_CAPITAL_LETTER_SIGMA),
        "U+03A3 has a simple lower case mapping");

    // One element Latin-1 strings can be directly retrieved from the
    // static strings cache.
    // Taintfox: disable this in order to prevent atoms
    // if constexpr (std::is_same_v<CharT, Latin1Char>) {
    //   if (length == 1) {
    //     CharT lower = unicode::ToLowerCase(chars[0]);
    //     MOZ_ASSERT(StaticStrings::hasUnit(lower));

    //     return cx->staticStrings().getUnit(lower);
    //   }
    // }

    // Look for the first character that changes when lowercased.
    size_t i = 0;
    for (; i < length; i++) {
      CharT c = chars[i];
      if constexpr (!std::is_same_v<CharT, Latin1Char>) {
        if (unicode::IsLeadSurrogate(c) && i + 1 < length) {
          CharT trail = chars[i + 1];
          if (unicode::IsTrailSurrogate(trail)) {
            if (unicode::ChangesWhenLowerCasedNonBMP(c, trail)) {
              break;
            }

            i++;
            continue;
          }
        }
      }
      if (unicode::ChangesWhenLowerCased(c)) {
        break;
      }
    }

    // If no character needs to change, return the input string.
    // TaintFox: disabled. We need to return a new string here (so we can correctly
    // set the taint). However, we are in an AutoCheckCannotGC block, so cannot
    // allocate a new string here.
    if (i == length) {
      str->setTaint(cx, taint);
      return str;
    }

    resultLength = length;
    if (!newChars.maybeAlloc(cx, resultLength)) {
      return nullptr;
    }

    PodCopy(newChars.get(), chars, i);

    size_t readChars =
        ToLowerCaseImpl(newChars.get(), chars, i, length, resultLength);
    if constexpr (!std::is_same_v<CharT, Latin1Char>) {
      if (readChars < length) {
        resultLength = ToLowerCaseLength(chars, readChars, length);

        if (!newChars.maybeRealloc(cx, length, resultLength)) {
          return nullptr;
        }

        MOZ_ALWAYS_TRUE(length == ToLowerCaseImpl(newChars.get(), chars,
                                                  readChars, length,
                                                  resultLength));
      }
    } else {
      MOZ_ASSERT(readChars == length,
                 "Latin-1 strings don't have special lower case mappings");
    }
  }

  // Taintfox
  JSString* res = newChars.toStringDontDeflate(cx, resultLength);
  if (!res)
    return nullptr;
  // TaintFox: Add taint operation to all taint ranges of the input string.
  res->setTaint(cx, taint);

  return res;
}

JSString* js::StringToLowerCase(JSContext* cx, HandleString string) {
  JSLinearString* linear = string->ensureLinear(cx);
  if (!linear) {
    return nullptr;
  }

  if (linear->hasLatin1Chars()) {
    return ToLowerCase<Latin1Char>(cx, linear);
  }
  return ToLowerCase<char16_t>(cx, linear);
}

static bool str_toLowerCase(JSContext* cx, unsigned argc, Value* vp) {
  AutoJSMethodProfilerEntry pseudoFrame(cx, "String.prototype", "toLowerCase");
  CallArgs args = CallArgsFromVp(argc, vp);

  RootedString str(cx,
                   ToStringForStringFunction(cx, "toLowerCase", args.thisv()));
  if (!str) {
    return false;
  }

  JSString* result = StringToLowerCase(cx, str);
  if (!result) {
    return false;
  }

  args.rval().setString(result);
  return true;
}

#if JS_HAS_INTL_API
// String.prototype.toLocaleLowerCase is self-hosted when Intl is exposed,
// with core functionality performed by the intrinsic below.

static const char* CaseMappingLocale(JSContext* cx, JSString* str) {
  JSLinearString* locale = str->ensureLinear(cx);
  if (!locale) {
    return nullptr;
  }

  MOZ_ASSERT(locale->length() >= 2, "locale is a valid language tag");

  // Lithuanian, Turkish, and Azeri have language dependent case mappings.
  static const char languagesWithSpecialCasing[][3] = {"lt", "tr", "az"};

  // All strings in |languagesWithSpecialCasing| are of length two, so we
  // only need to compare the first two characters to find a matching locale.
  // ES2017 Intl, §9.2.2 BestAvailableLocale
  if (locale->length() == 2 || locale->latin1OrTwoByteChar(2) == '-') {
    for (const auto& language : languagesWithSpecialCasing) {
      if (locale->latin1OrTwoByteChar(0) == language[0] &&
          locale->latin1OrTwoByteChar(1) == language[1]) {
        return language;
      }
    }
  }

  return "";  // ICU root locale
}

static bool HasDefaultCasing(const char* locale) { return !strcmp(locale, ""); }

bool js::intl_toLocaleLowerCase(JSContext* cx, unsigned argc, Value* vp) {
  CallArgs args = CallArgsFromVp(argc, vp);
  MOZ_ASSERT(args.length() == 2);
  MOZ_ASSERT(args[0].isString());
  MOZ_ASSERT(args[1].isString());

  RootedString string(cx, args[0].toString());

  const char* locale = CaseMappingLocale(cx, args[1].toString());
  if (!locale) {
    return false;
  }

  // Call String.prototype.toLowerCase() for language independent casing.
  if (HasDefaultCasing(locale)) {
    JSString* str = StringToLowerCase(cx, string);
    if (!str) {
      return false;
    }

    args.rval().setString(str);
    return true;
  }

  AutoStableStringChars inputChars(cx);
  if (!inputChars.initTwoByte(cx, string)) {
    return false;
  }
  mozilla::Range<const char16_t> input = inputChars.twoByteRange();

  // Note: maximum case mapping length is three characters, so the result
  // length might be > INT32_MAX. ICU will fail in this case.
  static_assert(JSString::MAX_LENGTH <= INT32_MAX,
                "String length must fit in int32_t for ICU");

  static const size_t INLINE_CAPACITY = js::intl::INITIAL_CHAR_BUFFER_SIZE;

  intl::FormatBuffer<char16_t, INLINE_CAPACITY> buffer(cx);

  auto ok = mozilla::intl::String::ToLocaleLowerCase(locale, input, buffer);
  if (ok.isErr()) {
    intl::ReportInternalError(cx, ok.unwrapErr());
    return false;
  }

  JSString* result = buffer.toString(cx);
  if (!result) {
    return false;
  }

  args.rval().setString(result);
  return true;
}

#else

// When the Intl API is not exposed, String.prototype.toLowerCase is implemented
// in C++.
static bool str_toLocaleLowerCase(JSContext* cx, unsigned argc, Value* vp) {
  AutoJSMethodProfilerEntry pseudoFrame(cx, "String.prototype",
                                        "toLocaleLowerCase");
  CallArgs args = CallArgsFromVp(argc, vp);

  RootedString str(
      cx, ToStringForStringFunction(cx, "toLocaleLowerCase", args.thisv()));
  if (!str) {
    return false;
  }

  /*
   * Forcefully ignore the first (or any) argument and return toLowerCase(),
   * ECMA has reserved that argument, presumably for defining the locale.
   */
  if (cx->runtime()->localeCallbacks &&
      cx->runtime()->localeCallbacks->localeToLowerCase) {
    RootedValue result(cx);
    if (!cx->runtime()->localeCallbacks->localeToLowerCase(cx, str, &result)) {
      return false;
    }

    // TaintFox: propagate taint and add operation
    MOZ_ASSERT(result.isString());
    result.toString()->setTaint(cx, str->taint().safeCopy().extend(TaintOperationFromContext(cx, "toLocaleLowerCase", true, str)));

    args.rval().set(result);
    return true;
  }

  Rooted<JSLinearString*> linear(cx, str->ensureLinear(cx));
  if (!linear) {
    return false;
  }

  JSString* result = StringToLowerCase(cx, linear);
  if (!result) {
    return false;
  }

  args.rval().setString(result);
  return true;
}

#endif  // JS_HAS_INTL_API

static inline bool ToUpperCaseHasSpecialCasing(Latin1Char charCode) {
  // U+00DF LATIN SMALL LETTER SHARP S is the only Latin-1 code point with
  // special casing rules, so detect it inline.
  bool hasUpperCaseSpecialCasing =
      charCode == unicode::LATIN_SMALL_LETTER_SHARP_S;
  MOZ_ASSERT(hasUpperCaseSpecialCasing ==
             unicode::ChangesWhenUpperCasedSpecialCasing(charCode));

  return hasUpperCaseSpecialCasing;
}

static inline bool ToUpperCaseHasSpecialCasing(char16_t charCode) {
  return unicode::ChangesWhenUpperCasedSpecialCasing(charCode);
}

static inline size_t ToUpperCaseLengthSpecialCasing(Latin1Char charCode) {
  // U+00DF LATIN SMALL LETTER SHARP S is uppercased to two 'S'.
  MOZ_ASSERT(charCode == unicode::LATIN_SMALL_LETTER_SHARP_S);

  return 2;
}

static inline size_t ToUpperCaseLengthSpecialCasing(char16_t charCode) {
  MOZ_ASSERT(ToUpperCaseHasSpecialCasing(charCode));

  return unicode::LengthUpperCaseSpecialCasing(charCode);
}

static inline void ToUpperCaseAppendUpperCaseSpecialCasing(char16_t charCode,
                                                           Latin1Char* elements,
                                                           size_t* index) {
  // U+00DF LATIN SMALL LETTER SHARP S is uppercased to two 'S'.
  MOZ_ASSERT(charCode == unicode::LATIN_SMALL_LETTER_SHARP_S);
  static_assert('S' <= JSString::MAX_LATIN1_CHAR, "'S' is a Latin-1 character");

  elements[(*index)++] = 'S';
  elements[(*index)++] = 'S';
}

static inline void ToUpperCaseAppendUpperCaseSpecialCasing(char16_t charCode,
                                                           char16_t* elements,
                                                           size_t* index) {
  unicode::AppendUpperCaseSpecialCasing(charCode, elements, index);
}

// See ToLowerCaseImpl for an explanation of the parameters.
template <typename DestChar, typename SrcChar>
static size_t ToUpperCaseImpl(DestChar* destChars, const SrcChar* srcChars,
                              size_t startIndex, size_t srcLength,
                              size_t destLength) {
  static_assert(std::is_same_v<SrcChar, Latin1Char> ||
                    !std::is_same_v<DestChar, Latin1Char>,
                "cannot write non-Latin-1 characters into Latin-1 string");
  MOZ_ASSERT(startIndex < srcLength);
  MOZ_ASSERT(srcLength <= destLength);

  size_t j = startIndex;
  for (size_t i = startIndex; i < srcLength; i++) {
    char16_t c = srcChars[i];
    if constexpr (!std::is_same_v<DestChar, Latin1Char>) {
      if (unicode::IsLeadSurrogate(c) && i + 1 < srcLength) {
        char16_t trail = srcChars[i + 1];
        if (unicode::IsTrailSurrogate(trail)) {
          trail = unicode::ToUpperCaseNonBMPTrail(c, trail);
          destChars[j++] = c;
          destChars[j++] = trail;
          i++;
          continue;
        }
      }
    }

    if (MOZ_UNLIKELY(c > 0x7f &&
                     ToUpperCaseHasSpecialCasing(static_cast<SrcChar>(c)))) {
      // Return if the output buffer is too small.
      if (srcLength == destLength) {
        return i;
      }

      ToUpperCaseAppendUpperCaseSpecialCasing(c, destChars, &j);
      continue;
    }

    c = unicode::ToUpperCase(c);
    if constexpr (std::is_same_v<DestChar, Latin1Char>) {
      MOZ_ASSERT(c <= JSString::MAX_LATIN1_CHAR);
    }
    destChars[j++] = c;
  }

  MOZ_ASSERT(j == destLength);
  return srcLength;
}

template <typename CharT>
static size_t ToUpperCaseLength(const CharT* chars, size_t startIndex,
                                size_t length) {
  size_t upperLength = length;
  for (size_t i = startIndex; i < length; i++) {
    char16_t c = chars[i];

    if (c > 0x7f && ToUpperCaseHasSpecialCasing(static_cast<CharT>(c))) {
      upperLength += ToUpperCaseLengthSpecialCasing(static_cast<CharT>(c)) - 1;
    }
  }
  return upperLength;
}

template <typename DestChar, typename SrcChar>
static inline void CopyChars(DestChar* destChars, const SrcChar* srcChars,
                             size_t length) {
  static_assert(!std::is_same_v<DestChar, SrcChar>,
                "PodCopy is used for the same type case");
  for (size_t i = 0; i < length; i++) {
    destChars[i] = srcChars[i];
  }
}

template <typename CharT>
static inline void CopyChars(CharT* destChars, const CharT* srcChars,
                             size_t length) {
  PodCopy(destChars, srcChars, length);
}

template <typename DestChar, typename SrcChar>
static inline bool ToUpperCase(JSContext* cx,
                               InlineCharBuffer<DestChar>& newChars,
                               const SrcChar* chars, size_t startIndex,
                               size_t length, size_t* resultLength) {
  MOZ_ASSERT(startIndex < length);

  *resultLength = length;
  if (!newChars.maybeAlloc(cx, length)) {
    return false;
  }

  CopyChars(newChars.get(), chars, startIndex);

  size_t readChars =
      ToUpperCaseImpl(newChars.get(), chars, startIndex, length, length);
  if (readChars < length) {
    size_t actualLength = ToUpperCaseLength(chars, readChars, length);

    *resultLength = actualLength;
    if (!newChars.maybeRealloc(cx, length, actualLength)) {
      return false;
    }

    MOZ_ALWAYS_TRUE(length == ToUpperCaseImpl(newChars.get(), chars, readChars,
                                              length, actualLength));
  }

  return true;
}

template <typename CharT>
static JSString* ToUpperCase(JSContext* cx, JSLinearString* str) {
  using Latin1Buffer = InlineCharBuffer<Latin1Char>;
  using TwoByteBuffer = InlineCharBuffer<char16_t>;

  mozilla::MaybeOneOf<Latin1Buffer, TwoByteBuffer> newChars;
  SafeStringTaint taint = str->taint();
  if (taint.hasTaint()) {
    taint.extend(TaintOperationFromContextJSString(cx, "toUpperCase", true, str));
  }
  const size_t length = str->length();
  size_t resultLength;
  {
    AutoCheckCannotGC nogc;
    const CharT* chars = str->chars<CharT>(nogc);

    // Most one element Latin-1 strings can be directly retrieved from the
    // static strings cache.
    // Taintfox: disable this to prevent atoms
    // if constexpr (std::is_same_v<CharT, Latin1Char>) {
    //   if (length == 1) {
    //     Latin1Char c = chars[0];
    //     if (c != unicode::MICRO_SIGN &&
    //         c != unicode::LATIN_SMALL_LETTER_Y_WITH_DIAERESIS &&
    //         c != unicode::LATIN_SMALL_LETTER_SHARP_S) {
    //       char16_t upper = unicode::ToUpperCase(c);
    //       MOZ_ASSERT(upper <= JSString::MAX_LATIN1_CHAR);
    //       MOZ_ASSERT(StaticStrings::hasUnit(upper));

    //       return cx->staticStrings().getUnit(upper);
    //     }

    //     MOZ_ASSERT(unicode::ToUpperCase(c) > JSString::MAX_LATIN1_CHAR ||
    //                ToUpperCaseHasSpecialCasing(c));
    //   }
    // }

    // Look for the first character that changes when uppercased.
    size_t i = 0;
    for (; i < length; i++) {
      CharT c = chars[i];
      if constexpr (!std::is_same_v<CharT, Latin1Char>) {
        if (unicode::IsLeadSurrogate(c) && i + 1 < length) {
          CharT trail = chars[i + 1];
          if (unicode::IsTrailSurrogate(trail)) {
            if (unicode::ChangesWhenUpperCasedNonBMP(c, trail)) {
              break;
            }

            i++;
            continue;
          }
        }
      }
      if (unicode::ChangesWhenUpperCased(c)) {
        break;
      }
      if (MOZ_UNLIKELY(c > 0x7f && ToUpperCaseHasSpecialCasing(c))) {
        break;
      }
    }

    // If no character needs to change, return the input string.
    // TaintFox: disabled. We need to return a new string here (so we can correctly
    // set the taint). However, we are in an AutoCheckCannotGC block, so cannot
    // allocate a new string here.
    if (i == length) {
      str->setTaint(cx, taint);
      return str;
    }

    // The string changes when uppercased, so we must create a new string.
    // Can it be Latin-1?
    //
    // If the original string is Latin-1, it can -- unless the string
    // contains U+00B5 MICRO SIGN or U+00FF SMALL LETTER Y WITH DIAERESIS,
    // the only Latin-1 codepoints that don't uppercase within Latin-1.
    // Search for those codepoints to decide whether the new string can be
    // Latin-1.
    // If the original string is a two-byte string, its uppercase form is
    // so rarely Latin-1 that we don't even consider creating a new
    // Latin-1 string.
    if constexpr (std::is_same_v<CharT, Latin1Char>) {
      bool resultIsLatin1 = true;
      for (size_t j = i; j < length; j++) {
        Latin1Char c = chars[j];
        if (c == unicode::MICRO_SIGN ||
            c == unicode::LATIN_SMALL_LETTER_Y_WITH_DIAERESIS) {
          MOZ_ASSERT(unicode::ToUpperCase(c) > JSString::MAX_LATIN1_CHAR);
          resultIsLatin1 = false;
          break;
        } else {
          MOZ_ASSERT(unicode::ToUpperCase(c) <= JSString::MAX_LATIN1_CHAR);
        }
      }

      if (resultIsLatin1) {
        newChars.construct<Latin1Buffer>();

        if (!ToUpperCase(cx, newChars.ref<Latin1Buffer>(), chars, i, length,
                         &resultLength)) {
          return nullptr;
        }
      } else {
        newChars.construct<TwoByteBuffer>();

        if (!ToUpperCase(cx, newChars.ref<TwoByteBuffer>(), chars, i, length,
                         &resultLength)) {
          return nullptr;
        }
      }
    } else {
      newChars.construct<TwoByteBuffer>();

      if (!ToUpperCase(cx, newChars.ref<TwoByteBuffer>(), chars, i, length,
                       &resultLength)) {
        return nullptr;
      }
    }
  }

  auto toString = [&](auto& chars) {
    return chars.toStringDontDeflate(cx, resultLength);
  };

  JSString* res = newChars.mapNonEmpty(toString);
    // TaintFox: Add taint operation to all taint ranges of the input string.
  res->setTaint(cx, taint);

  return res;
}

JSString* js::StringToUpperCase(JSContext* cx, HandleString string) {
  JSLinearString* linear = string->ensureLinear(cx);
  if (!linear) {
    return nullptr;
  }

  if (linear->hasLatin1Chars()) {
    return ToUpperCase<Latin1Char>(cx, linear);
  }
  return ToUpperCase<char16_t>(cx, linear);
}

static bool str_toUpperCase(JSContext* cx, unsigned argc, Value* vp) {
  AutoJSMethodProfilerEntry pseudoFrame(cx, "String.prototype", "toUpperCase");
  CallArgs args = CallArgsFromVp(argc, vp);

  RootedString str(cx,
                   ToStringForStringFunction(cx, "toUpperCase", args.thisv()));
  if (!str) {
    return false;
  }

  JSString* result = StringToUpperCase(cx, str);
  if (!result) {
    return false;
  }

  args.rval().setString(result);
  return true;
}

#if JS_HAS_INTL_API
// String.prototype.toLocaleUpperCase is self-hosted when Intl is exposed,
// with core functionality performed by the intrinsic below.

bool js::intl_toLocaleUpperCase(JSContext* cx, unsigned argc, Value* vp) {
  CallArgs args = CallArgsFromVp(argc, vp);
  MOZ_ASSERT(args.length() == 2);
  MOZ_ASSERT(args[0].isString());
  MOZ_ASSERT(args[1].isString());

  RootedString string(cx, args[0].toString());

  const char* locale = CaseMappingLocale(cx, args[1].toString());
  if (!locale) {
    return false;
  }

  // Call String.prototype.toUpperCase() for language independent casing.
  if (HasDefaultCasing(locale)) {
    JSString* str = js::StringToUpperCase(cx, string);
    if (!str) {
      return false;
    }

    args.rval().setString(str);
    return true;
  }

  AutoStableStringChars inputChars(cx);
  if (!inputChars.initTwoByte(cx, string)) {
    return false;
  }
  mozilla::Range<const char16_t> input = inputChars.twoByteRange();

  // Note: maximum case mapping length is three characters, so the result
  // length might be > INT32_MAX. ICU will fail in this case.
  static_assert(JSString::MAX_LENGTH <= INT32_MAX,
                "String length must fit in int32_t for ICU");

  static const size_t INLINE_CAPACITY = js::intl::INITIAL_CHAR_BUFFER_SIZE;

  intl::FormatBuffer<char16_t, INLINE_CAPACITY> buffer(cx);

  auto ok = mozilla::intl::String::ToLocaleUpperCase(locale, input, buffer);
  if (ok.isErr()) {
    intl::ReportInternalError(cx, ok.unwrapErr());
    return false;
  }

  JSString* result = buffer.toString(cx);
  if (!result) {
    return false;
  }

  args.rval().setString(result);
  return true;
}

#else

// When the Intl API is not exposed, String.prototype.toUpperCase is implemented
// in C++.
static bool str_toLocaleUpperCase(JSContext* cx, unsigned argc, Value* vp) {
  AutoJSMethodProfilerEntry pseudoFrame(cx, "String.prototype",
                                        "toLocaleUpperCase");
  CallArgs args = CallArgsFromVp(argc, vp);

  RootedString str(
      cx, ToStringForStringFunction(cx, "toLocaleUpperCase", args.thisv()));
  if (!str) {
    return false;
  }

  /*
   * Forcefully ignore the first (or any) argument and return toUpperCase(),
   * ECMA has reserved that argument, presumably for defining the locale.
   */
  if (cx->runtime()->localeCallbacks &&
      cx->runtime()->localeCallbacks->localeToUpperCase) {
    RootedValue result(cx);
    if (!cx->runtime()->localeCallbacks->localeToUpperCase(cx, str, &result)) {
      return false;
    }

    // TaintFox: propagate taint and add operation
    MOZ_ASSERT(result.isString());
    result.toString()->setTaint(cx, str->taint().safeCopy().extend(TaintOperationFromContext(cx, "toLocaleUpperCase", true, str)));

    args.rval().set(result);
    return true;
  }

  Rooted<JSLinearString*> linear(cx, str->ensureLinear(cx));
  if (!linear) {
    return false;
  }

  JSString* result = StringToUpperCase(cx, linear);
  if (!result) {
    return false;
  }

  args.rval().setString(result);
  return true;
}

#endif  // JS_HAS_INTL_API

#if JS_HAS_INTL_API

// String.prototype.localeCompare is self-hosted when Intl functionality is
// exposed, and the only intrinsics it requires are provided in the
// implementation of Intl.Collator.

#else

// String.prototype.localeCompare is implemented in C++ (delegating to
// JSLocaleCallbacks) when Intl functionality is not exposed.
static bool str_localeCompare(JSContext* cx, unsigned argc, Value* vp) {
  AutoJSMethodProfilerEntry pseudoFrame(cx, "String.prototype",
                                        "localeCompare");
  CallArgs args = CallArgsFromVp(argc, vp);

  RootedString str(
      cx, ToStringForStringFunction(cx, "localeCompare", args.thisv()));
  if (!str) {
    return false;
  }

  RootedString thatStr(cx, ToString<CanGC>(cx, args.get(0)));
  if (!thatStr) {
    return false;
  }

  if (cx->runtime()->localeCallbacks &&
      cx->runtime()->localeCallbacks->localeCompare) {
    RootedValue result(cx);
    if (!cx->runtime()->localeCallbacks->localeCompare(cx, str, thatStr,
                                                       &result)) {
      return false;
    }

    args.rval().set(result);
    return true;
  }

  int32_t result;
  if (!CompareStrings(cx, str, thatStr, &result)) {
    return false;
  }

  args.rval().setInt32(result);
  return true;
}

#endif  // JS_HAS_INTL_API

#if JS_HAS_INTL_API

// ES2017 draft rev 45e890512fd77add72cc0ee742785f9f6f6482de
// 21.1.3.12 String.prototype.normalize ( [ form ] )
//
// String.prototype.normalize is only implementable if ICU's normalization
// functionality is available.
static bool str_normalize(JSContext* cx, unsigned argc, Value* vp) {
  AutoJSMethodProfilerEntry pseudoFrame(cx, "String.prototype", "normalize");
  CallArgs args = CallArgsFromVp(argc, vp);

  // Steps 1-2.
  RootedString str(cx,
                   ToStringForStringFunction(cx, "normalize", args.thisv()));
  if (!str) {
    return false;
  }

  using NormalizationForm = mozilla::intl::String::NormalizationForm;

  NormalizationForm form;
  if (!args.hasDefined(0)) {
    // Step 3.
    form = NormalizationForm::NFC;
  } else {
    // Step 4.
    JSLinearString* formStr = ArgToLinearString(cx, args, 0);
    if (!formStr) {
      return false;
    }

    // Step 5.
    if (EqualStrings(formStr, cx->names().NFC)) {
      form = NormalizationForm::NFC;
    } else if (EqualStrings(formStr, cx->names().NFD)) {
      form = NormalizationForm::NFD;
    } else if (EqualStrings(formStr, cx->names().NFKC)) {
      form = NormalizationForm::NFKC;
    } else if (EqualStrings(formStr, cx->names().NFKD)) {
      form = NormalizationForm::NFKD;
    } else {
      JS_ReportErrorNumberASCII(cx, GetErrorMessage, nullptr,
                                JSMSG_INVALID_NORMALIZE_FORM);
      return false;
    }
  }

  // Latin-1 strings are already in Normalization Form C.
  if (form == NormalizationForm::NFC && str->hasLatin1Chars()) {
    if (str->taint().hasTaint()) {
      str->taint().extend(TaintOperationFromContext(cx, "normalize", true, str));
    }
    // Step 7.
    args.rval().setString(str);
    return true;
  }

  // Step 6.
  AutoStableStringChars stableChars(cx);
  if (!stableChars.initTwoByte(cx, str)) {
    return false;
  }

  mozilla::Range<const char16_t> srcChars = stableChars.twoByteRange();

  static const size_t INLINE_CAPACITY = js::intl::INITIAL_CHAR_BUFFER_SIZE;

  intl::FormatBuffer<char16_t, INLINE_CAPACITY> buffer(cx);

  auto alreadyNormalized =
      mozilla::intl::String::Normalize(form, srcChars, buffer);
  if (alreadyNormalized.isErr()) {
    intl::ReportInternalError(cx, alreadyNormalized.unwrapErr());
    return false;
  }

  using AlreadyNormalized = mozilla::intl::String::AlreadyNormalized;

  // Return if the input string is already normalized.
  if (alreadyNormalized.unwrap() == AlreadyNormalized::Yes) {
    if (str->taint().hasTaint()) {
      str->taint().extend(TaintOperationFromContext(cx, "normalize", true, str));
    }
    // Step 7.
    args.rval().setString(str);
    return true;
  }

  JSString* ns = buffer.toString(cx);
  if (!ns) {
    return false;
  }

  // TaintFox: Add taint operation.
  if (str->taint().hasTaint()) {
    ns->setTaint(cx, str->taint().safeCopy().extend(TaintOperationFromContext(cx, "normalize", true, str)));
  }

  // Step 7.
  args.rval().setString(ns);
  return true;
}

#endif  // JS_HAS_INTL_API

static bool str_charAt(JSContext* cx, unsigned argc, Value* vp) {
  AutoJSMethodProfilerEntry pseudoFrame(cx, "String.prototype", "charAt");
  CallArgs args = CallArgsFromVp(argc, vp);
  RootedString str(cx);
  size_t i;
  if (args.thisv().isString() && args.length() != 0 && args[0].isInt32()) {
    str = args.thisv().toString();
    i = size_t(args[0].toInt32());
    if (i >= str->length()) {
      goto out_of_range;
    }
  } else {
    str = ToStringForStringFunction(cx, "charAt", args.thisv());
    if (!str) {
      return false;
    }

    double d = 0.0;
    if (args.length() > 0 && !ToInteger(cx, args[0], &d)) {
      return false;
    }

    if (d < 0 || str->length() <= d) {
      goto out_of_range;
    }
    i = size_t(d);
  }

  // TaintFox: avoid atoms here if the base string is tainted. TODO(samuel)
  str = NewDependentString(cx, str, i, 1);
  if (str->isTainted()) {
    str->taint().extend(TaintOperation("charAt", true, TaintLocationFromContext(cx), { taintarg(cx, i) }));
  }
  // Taintfox: avoid creating atoms
  //str = cx->staticStrings().getUnitStringForElement(cx, str, i);


  if (!str) {
    return false;
  }
  args.rval().setString(str);
  return true;

out_of_range:
  args.rval().setString(cx->runtime()->emptyString);
  return true;
}

bool js::str_charCodeAt_impl(JSContext* cx, HandleString string,
                             HandleValue index, MutableHandleValue res) {
  size_t i;
  if (index.isInt32()) {
    i = index.toInt32();
    if (i >= string->length()) {
      goto out_of_range;
    }
  } else {
    double d = 0.0;
    if (!ToInteger(cx, index, &d)) {
      return false;
    }
    // check whether d is negative as size_t is unsigned
    if (d < 0 || string->length() <= d) {
      goto out_of_range;
    }
    i = size_t(d);
  }
  char16_t c;
  if (!string->getChar(cx, i, &c)) {
    return false;
  }
  res.setInt32(c);
  return true;

out_of_range:
  res.setNaN();
  return true;
}

bool js::str_charCodeAt(JSContext* cx, unsigned argc, Value* vp) {
  AutoJSMethodProfilerEntry pseudoFrame(cx, "String.prototype", "charCodeAt");
  CallArgs args = CallArgsFromVp(argc, vp);

  RootedString str(cx);
  RootedValue index(cx);
  if (args.thisv().isString()) {
    str = args.thisv().toString();
  } else {
    str = ToStringForStringFunction(cx, "charCodeAt", args.thisv());
    if (!str) {
      return false;
    }
  }
  if (args.length() != 0) {
    index = args[0];
  } else {
    index.setInt32(0);
  }

  return js::str_charCodeAt_impl(cx, str, index, args.rval());
}

/*
 * Boyer-Moore-Horspool superlinear search for pat:patlen in text:textlen.
 * The patlen argument must be positive and no greater than sBMHPatLenMax.
 *
 * Return the index of pat in text, or -1 if not found.
 */
static const uint32_t sBMHCharSetSize = 256; /* ISO-Latin-1 */
static const uint32_t sBMHPatLenMax = 255;   /* skip table element is uint8_t */
static const int sBMHBadPattern =
    -2; /* return value if pat is not ISO-Latin-1 */

template <typename TextChar, typename PatChar>
static int BoyerMooreHorspool(const TextChar* text, uint32_t textLen,
                              const PatChar* pat, uint32_t patLen) {
  MOZ_ASSERT(0 < patLen && patLen <= sBMHPatLenMax);

  uint8_t skip[sBMHCharSetSize];
  for (uint32_t i = 0; i < sBMHCharSetSize; i++) {
    skip[i] = uint8_t(patLen);
  }

  uint32_t patLast = patLen - 1;
  for (uint32_t i = 0; i < patLast; i++) {
    char16_t c = pat[i];
    if (c >= sBMHCharSetSize) {
      return sBMHBadPattern;
    }
    skip[c] = uint8_t(patLast - i);
  }

  for (uint32_t k = patLast; k < textLen;) {
    for (uint32_t i = k, j = patLast;; i--, j--) {
      if (text[i] != pat[j]) {
        break;
      }
      if (j == 0) {
        return static_cast<int>(i); /* safe: max string size */
      }
    }

    char16_t c = text[k];
    k += (c >= sBMHCharSetSize) ? patLen : skip[c];
  }
  return -1;
}

template <typename TextChar, typename PatChar>
struct MemCmp {
  using Extent = uint32_t;
  static MOZ_ALWAYS_INLINE Extent computeExtent(const PatChar*,
                                                uint32_t patLen) {
    return (patLen - 2) * sizeof(PatChar);
  }
  static MOZ_ALWAYS_INLINE bool match(const PatChar* p, const TextChar* t,
                                      Extent extent) {
    MOZ_ASSERT(sizeof(TextChar) == sizeof(PatChar));
    return memcmp(p, t, extent) == 0;
  }
};

template <typename TextChar, typename PatChar>
struct ManualCmp {
  using Extent = const PatChar*;
  static MOZ_ALWAYS_INLINE Extent computeExtent(const PatChar* pat,
                                                uint32_t patLen) {
    return pat + patLen;
  }
  static MOZ_ALWAYS_INLINE bool match(const PatChar* p, const TextChar* t,
                                      Extent extent) {
    for (; p != extent; ++p, ++t) {
      if (*p != *t) {
        return false;
      }
    }
    return true;
  }
};

template <class InnerMatch, typename TextChar, typename PatChar>
static int Matcher(const TextChar* text, uint32_t textlen, const PatChar* pat,
                   uint32_t patlen) {
  MOZ_ASSERT(patlen > 1);

  const typename InnerMatch::Extent extent =
      InnerMatch::computeExtent(pat, patlen);

  uint32_t i = 0;
  uint32_t n = textlen - patlen + 1;

  while (i < n) {
    const TextChar* pos;

    // This is a bit awkward. Consider the case where we're searching "abcdef"
    // for "def". n will be 4, because we know in advance that the last place we
    // can *start* a successful search will be at 'd'. However, if we just use n
    // - i, then our first search will be looking through "abcd" for "de",
    // because our memchr2xN functions search for two characters at a time. So
    // we just have to compensate by adding 1. This will never exceed textlen
    // because we know patlen is at least two.
    size_t searchLen = n - i + 1;
    if (sizeof(TextChar) == 1) {
      MOZ_ASSERT(pat[0] <= 0xff);
      pos = (TextChar*)SIMD::memchr2x8((char*)text + i, pat[0], pat[1],
                                       searchLen);
    } else {
      pos = (TextChar*)SIMD::memchr2x16((char16_t*)(text + i), char16_t(pat[0]),
                                        char16_t(pat[1]), searchLen);
    }

    if (pos == nullptr) {
      return -1;
    }

    i = static_cast<uint32_t>(pos - text);
    const uint32_t inlineLookaheadChars = 2;
    if (InnerMatch::match(pat + inlineLookaheadChars,
                          text + i + inlineLookaheadChars, extent)) {
      return i;
    }

    i += 1;
  }
  return -1;
}

template <typename TextChar, typename PatChar>
static MOZ_ALWAYS_INLINE int StringMatch(const TextChar* text, uint32_t textLen,
                                         const PatChar* pat, uint32_t patLen) {
  if (patLen == 0) {
    return 0;
  }
  if (textLen < patLen) {
    return -1;
  }

  if (sizeof(TextChar) == 1 && sizeof(PatChar) > 1 && pat[0] > 0xff) {
    return -1;
  }

  if (patLen == 1) {
    const TextChar* pos;
    if (sizeof(TextChar) == 1) {
      MOZ_ASSERT(pat[0] <= 0xff);
      pos = (TextChar*)SIMD::memchr8((char*)text, pat[0], textLen);
    } else {
      pos =
          (TextChar*)SIMD::memchr16((char16_t*)text, char16_t(pat[0]), textLen);
    }

    if (pos == nullptr) {
      return -1;
    }

    return pos - text;
  }

  /*
   * If the text or pattern string is short, BMH will be more expensive than
   * the basic linear scan due to initialization cost and a more complex loop
   * body. While the correct threshold is input-dependent, we can make a few
   * conservative observations:
   *  - When |textLen| is "big enough", the initialization time will be
   *    proportionally small, so the worst-case slowdown is minimized.
   *  - When |patLen| is "too small", even the best case for BMH will be
   *    slower than a simple scan for large |textLen| due to the more complex
   *    loop body of BMH.
   * From this, the values for "big enough" and "too small" are determined
   * empirically. See bug 526348.
   */
  if (textLen >= 512 && patLen >= 11 && patLen <= sBMHPatLenMax) {
    int index = BoyerMooreHorspool(text, textLen, pat, patLen);
    if (index != sBMHBadPattern) {
      return index;
    }
  }

  /*
   * For big patterns with large potential overlap we want the SIMD-optimized
   * speed of memcmp. For small patterns, a simple loop is faster. We also can't
   * use memcmp if one of the strings is TwoByte and the other is Latin-1.
   */
  return (patLen > 128 && std::is_same_v<TextChar, PatChar>)
             ? Matcher<MemCmp<TextChar, PatChar>, TextChar, PatChar>(
                   text, textLen, pat, patLen)
             : Matcher<ManualCmp<TextChar, PatChar>, TextChar, PatChar>(
                   text, textLen, pat, patLen);
}

static int32_t StringMatch(JSLinearString* text, JSLinearString* pat,
                           uint32_t start = 0) {
  MOZ_ASSERT(start <= text->length());
  uint32_t textLen = text->length() - start;
  uint32_t patLen = pat->length();

  int match;
  AutoCheckCannotGC nogc;
  if (text->hasLatin1Chars()) {
    const Latin1Char* textChars = text->latin1Chars(nogc) + start;
    if (pat->hasLatin1Chars()) {
      match = StringMatch(textChars, textLen, pat->latin1Chars(nogc), patLen);
    } else {
      match = StringMatch(textChars, textLen, pat->twoByteChars(nogc), patLen);
    }
  } else {
    const char16_t* textChars = text->twoByteChars(nogc) + start;
    if (pat->hasLatin1Chars()) {
      match = StringMatch(textChars, textLen, pat->latin1Chars(nogc), patLen);
    } else {
      match = StringMatch(textChars, textLen, pat->twoByteChars(nogc), patLen);
    }
  }

  return (match == -1) ? -1 : start + match;
}

static const size_t sRopeMatchThresholdRatioLog2 = 4;

int js::StringFindPattern(JSLinearString* text, JSLinearString* pat,
                          size_t start) {
  return StringMatch(text, pat, start);
}

// When an algorithm does not need a string represented as a single linear
// array of characters, this range utility may be used to traverse the string a
// sequence of linear arrays of characters. This avoids flattening ropes.
class StringSegmentRange {
  // If malloc() shows up in any profiles from this vector, we can add a new
  // StackAllocPolicy which stashes a reusable freed-at-gc buffer in the cx.
  using StackVector = JS::GCVector<JSString*, 16>;
  Rooted<StackVector> stack;
  Rooted<JSLinearString*> cur;

  bool settle(JSString* str) {
    while (str->isRope()) {
      JSRope& rope = str->asRope();
      if (!stack.append(rope.rightChild())) {
        return false;
      }
      str = rope.leftChild();
    }
    cur = &str->asLinear();
    return true;
  }

 public:
  explicit StringSegmentRange(JSContext* cx)
      : stack(cx, StackVector(cx)), cur(cx) {}

  [[nodiscard]] bool init(JSString* str) {
    MOZ_ASSERT(stack.empty());
    return settle(str);
  }

  bool empty() const { return cur == nullptr; }

  JSLinearString* front() const {
    MOZ_ASSERT(!cur->isRope());
    return cur;
  }

  [[nodiscard]] bool popFront() {
    MOZ_ASSERT(!empty());
    if (stack.empty()) {
      cur = nullptr;
      return true;
    }
    return settle(stack.popCopy());
  }
};

typedef Vector<JSLinearString*, 16, SystemAllocPolicy> LinearStringVector;

template <typename TextChar, typename PatChar>
static int RopeMatchImpl(const AutoCheckCannotGC& nogc,
                         LinearStringVector& strings, const PatChar* pat,
                         size_t patLen) {
  /* Absolute offset from the beginning of the logical text string. */
  int pos = 0;

  for (JSLinearString** outerp = strings.begin(); outerp != strings.end();
       ++outerp) {
    /* Try to find a match within 'outer'. */
    JSLinearString* outer = *outerp;
    const TextChar* chars = outer->chars<TextChar>(nogc);
    size_t len = outer->length();
    int matchResult = StringMatch(chars, len, pat, patLen);
    if (matchResult != -1) {
      /* Matched! */
      return pos + matchResult;
    }

    /* Try to find a match starting in 'outer' and running into other nodes. */
    const TextChar* const text = chars + (patLen > len ? 0 : len - patLen + 1);
    const TextChar* const textend = chars + len;
    const PatChar p0 = *pat;
    const PatChar* const p1 = pat + 1;
    const PatChar* const patend = pat + patLen;
    for (const TextChar* t = text; t != textend;) {
      if (*t++ != p0) {
        continue;
      }

      JSLinearString** innerp = outerp;
      const TextChar* ttend = textend;
      const TextChar* tt = t;
      for (const PatChar* pp = p1; pp != patend; ++pp, ++tt) {
        while (tt == ttend) {
          if (++innerp == strings.end()) {
            return -1;
          }

          JSLinearString* inner = *innerp;
          tt = inner->chars<TextChar>(nogc);
          ttend = tt + inner->length();
        }
        if (*pp != *tt) {
          goto break_continue;
        }
      }

      /* Matched! */
      return pos + (t - chars) - 1; /* -1 because of *t++ above */

    break_continue:;
    }

    pos += len;
  }

  return -1;
}

/*
 * RopeMatch takes the text to search and the pattern to search for in the text.
 * RopeMatch returns false on OOM and otherwise returns the match index through
 * the 'match' outparam (-1 for not found).
 */
static bool RopeMatch(JSContext* cx, JSRope* text, JSLinearString* pat,
                      int* match) {
  uint32_t patLen = pat->length();
  if (patLen == 0) {
    *match = 0;
    return true;
  }
  if (text->length() < patLen) {
    *match = -1;
    return true;
  }

  /*
   * List of leaf nodes in the rope. If we run out of memory when trying to
   * append to this list, we can still fall back to StringMatch, so use the
   * system allocator so we don't report OOM in that case.
   */
  LinearStringVector strings;

  /*
   * We don't want to do rope matching if there is a poor node-to-char ratio,
   * since this means spending a lot of time in the match loop below. We also
   * need to build the list of leaf nodes. Do both here: iterate over the
   * nodes so long as there are not too many.
   *
   * We also don't use rope matching if the rope contains both Latin-1 and
   * TwoByte nodes, to simplify the match algorithm.
   */
  {
    size_t threshold = text->length() >> sRopeMatchThresholdRatioLog2;
    StringSegmentRange r(cx);
    if (!r.init(text)) {
      return false;
    }

    bool textIsLatin1 = text->hasLatin1Chars();
    while (!r.empty()) {
      if (threshold-- == 0 || r.front()->hasLatin1Chars() != textIsLatin1 ||
          !strings.append(r.front())) {
        JSLinearString* linear = text->ensureLinear(cx);
        if (!linear) {
          return false;
        }

        *match = StringMatch(linear, pat);
        return true;
      }
      if (!r.popFront()) {
        return false;
      }
    }
  }

  AutoCheckCannotGC nogc;
  if (text->hasLatin1Chars()) {
    if (pat->hasLatin1Chars()) {
      *match = RopeMatchImpl<Latin1Char>(nogc, strings, pat->latin1Chars(nogc),
                                         patLen);
    } else {
      *match = RopeMatchImpl<Latin1Char>(nogc, strings, pat->twoByteChars(nogc),
                                         patLen);
    }
  } else {
    if (pat->hasLatin1Chars()) {
      *match = RopeMatchImpl<char16_t>(nogc, strings, pat->latin1Chars(nogc),
                                       patLen);
    } else {
      *match = RopeMatchImpl<char16_t>(nogc, strings, pat->twoByteChars(nogc),
                                       patLen);
    }
  }

  return true;
}

static MOZ_ALWAYS_INLINE bool ReportErrorIfFirstArgIsRegExp(
    JSContext* cx, const CallArgs& args) {
  // Only call IsRegExp if the first argument is definitely an object, so we
  // don't pay the cost of an additional function call in the common case.
  if (args.length() == 0 || !args[0].isObject()) {
    return true;
  }

  bool isRegExp;
  if (!IsRegExp(cx, args[0], &isRegExp)) {
    return false;
  }

  if (isRegExp) {
    JS_ReportErrorNumberASCII(cx, GetErrorMessage, nullptr,
                              JSMSG_INVALID_ARG_TYPE, "first", "",
                              "Regular Expression");
    return false;
  }
  return true;
}

// ES2018 draft rev de77aaeffce115deaf948ed30c7dbe4c60983c0c
// 21.1.3.7 String.prototype.includes ( searchString [ , position ] )
bool js::str_includes(JSContext* cx, unsigned argc, Value* vp) {
  AutoJSMethodProfilerEntry pseudoFrame(cx, "String.prototype", "includes");
  CallArgs args = CallArgsFromVp(argc, vp);

  // Steps 1-2.
  RootedString str(cx, ToStringForStringFunction(cx, "includes", args.thisv()));
  if (!str) {
    return false;
  }

  // Steps 3-4.
  if (!ReportErrorIfFirstArgIsRegExp(cx, args)) {
    return false;
  }

  // Step 5.
  Rooted<JSLinearString*> searchStr(cx, ArgToLinearString(cx, args, 0));
  if (!searchStr) {
    return false;
  }

  // Step 6.
  uint32_t pos = 0;
  if (args.hasDefined(1)) {
    if (args[1].isInt32()) {
      int i = args[1].toInt32();
      pos = (i < 0) ? 0U : uint32_t(i);
    } else {
      double d;
      if (!ToInteger(cx, args[1], &d)) {
        return false;
      }
      pos = uint32_t(std::min(std::max(d, 0.0), double(UINT32_MAX)));
    }
  }

  // Step 7.
  uint32_t textLen = str->length();

  // Step 8.
  uint32_t start = std::min(pos, textLen);

  // Steps 9-10.
  JSLinearString* text = str->ensureLinear(cx);
  if (!text) {
    return false;
  }

  args.rval().setBoolean(StringMatch(text, searchStr, start) != -1);
  return true;
}

/* ES6 20120927 draft 15.5.4.7. */
bool js::str_indexOf(JSContext* cx, unsigned argc, Value* vp) {
  AutoJSMethodProfilerEntry pseudoFrame(cx, "String.prototype", "indexOf");
  CallArgs args = CallArgsFromVp(argc, vp);

  // Steps 1, 2, and 3
  RootedString str(cx, ToStringForStringFunction(cx, "indexOf", args.thisv()));
  if (!str) {
    return false;
  }

  // Steps 4 and 5
  Rooted<JSLinearString*> searchStr(cx, ArgToLinearString(cx, args, 0));
  if (!searchStr) {
    return false;
  }

  // Steps 6 and 7
  uint32_t pos = 0;
  if (args.hasDefined(1)) {
    if (args[1].isInt32()) {
      int i = args[1].toInt32();
      pos = (i < 0) ? 0U : uint32_t(i);
    } else {
      double d;
      if (!ToInteger(cx, args[1], &d)) {
        return false;
      }
      pos = uint32_t(std::min(std::max(d, 0.0), double(UINT32_MAX)));
    }
  }

  // Step 8
  uint32_t textLen = str->length();

  // Step 9
  uint32_t start = std::min(pos, textLen);

  if (str == searchStr) {
    // AngularJS often invokes "false".indexOf("false"). This check should
    // be cheap enough to not hurt anything else.
    args.rval().setInt32(start == 0 ? 0 : -1);
    return true;
  }

  // Steps 10 and 11
  JSLinearString* text = str->ensureLinear(cx);
  if (!text) {
    return false;
  }

  args.rval().setInt32(StringMatch(text, searchStr, start));
  return true;
}

bool js::StringIndexOf(JSContext* cx, HandleString string,
                       HandleString searchString, int32_t* result) {
  if (string == searchString) {
    *result = 0;
    return true;
  }

  JSLinearString* text = string->ensureLinear(cx);
  if (!text) {
    return false;
  }

  JSLinearString* searchStr = searchString->ensureLinear(cx);
  if (!searchStr) {
    return false;
  }

  *result = StringMatch(text, searchStr, 0);
  return true;
}

template <typename TextChar, typename PatChar>
static int32_t LastIndexOfImpl(const TextChar* text, size_t textLen,
                               const PatChar* pat, size_t patLen,
                               size_t start) {
  MOZ_ASSERT(patLen > 0);
  MOZ_ASSERT(patLen <= textLen);
  MOZ_ASSERT(start <= textLen - patLen);

  const PatChar p0 = *pat;
  const PatChar* patNext = pat + 1;
  const PatChar* patEnd = pat + patLen;

  for (const TextChar* t = text + start; t >= text; --t) {
    if (*t == p0) {
      const TextChar* t1 = t + 1;
      for (const PatChar* p1 = patNext; p1 < patEnd; ++p1, ++t1) {
        if (*t1 != *p1) {
          goto break_continue;
        }
      }

      return static_cast<int32_t>(t - text);
    }
  break_continue:;
  }

  return -1;
}

// ES2017 draft rev 6859bb9ccaea9c6ede81d71e5320e3833b92cb3e
// 21.1.3.9 String.prototype.lastIndexOf ( searchString [ , position ] )
static bool str_lastIndexOf(JSContext* cx, unsigned argc, Value* vp) {
  AutoJSMethodProfilerEntry pseudoFrame(cx, "String.prototype", "lastIndexOf");
  CallArgs args = CallArgsFromVp(argc, vp);

  // Steps 1-2.
  RootedString str(cx,
                   ToStringForStringFunction(cx, "lastIndexOf", args.thisv()));
  if (!str) {
    return false;
  }

  // Step 3.
  Rooted<JSLinearString*> searchStr(cx, ArgToLinearString(cx, args, 0));
  if (!searchStr) {
    return false;
  }

  // Step 6.
  size_t len = str->length();

  // Step 8.
  size_t searchLen = searchStr->length();

  // Steps 4-5, 7.
  int start = len - searchLen;  // Start searching here
  if (args.hasDefined(1)) {
    if (args[1].isInt32()) {
      int i = args[1].toInt32();
      if (i <= 0) {
        start = 0;
      } else if (i < start) {
        start = i;
      }
    } else {
      double d;
      if (!ToNumber(cx, args[1], &d)) {
        return false;
      }
      if (!IsNaN(d)) {
        d = JS::ToInteger(d);
        if (d <= 0) {
          start = 0;
        } else if (d < start) {
          start = int(d);
        }
      }
    }
  }

  if (str == searchStr) {
    args.rval().setInt32(0);
    return true;
  }

  if (searchLen > len) {
    args.rval().setInt32(-1);
    return true;
  }

  if (searchLen == 0) {
    args.rval().setInt32(start);
    return true;
  }
  MOZ_ASSERT(0 <= start && size_t(start) < len);

  JSLinearString* text = str->ensureLinear(cx);
  if (!text) {
    return false;
  }

  // Step 9.
  int32_t res;
  AutoCheckCannotGC nogc;
  if (text->hasLatin1Chars()) {
    const Latin1Char* textChars = text->latin1Chars(nogc);
    if (searchStr->hasLatin1Chars()) {
      res = LastIndexOfImpl(textChars, len, searchStr->latin1Chars(nogc),
                            searchLen, start);
    } else {
      res = LastIndexOfImpl(textChars, len, searchStr->twoByteChars(nogc),
                            searchLen, start);
    }
  } else {
    const char16_t* textChars = text->twoByteChars(nogc);
    if (searchStr->hasLatin1Chars()) {
      res = LastIndexOfImpl(textChars, len, searchStr->latin1Chars(nogc),
                            searchLen, start);
    } else {
      res = LastIndexOfImpl(textChars, len, searchStr->twoByteChars(nogc),
                            searchLen, start);
    }
  }

  args.rval().setInt32(res);
  return true;
}

// ES2018 draft rev de77aaeffce115deaf948ed30c7dbe4c60983c0c
// 21.1.3.20 String.prototype.startsWith ( searchString [ , position ] )
bool js::str_startsWith(JSContext* cx, unsigned argc, Value* vp) {
  AutoJSMethodProfilerEntry pseudoFrame(cx, "String.prototype", "startsWith");
  CallArgs args = CallArgsFromVp(argc, vp);

  // Steps 1-2.
  RootedString str(cx,
                   ToStringForStringFunction(cx, "startsWith", args.thisv()));
  if (!str) {
    return false;
  }

  // Steps 3-4.
  if (!ReportErrorIfFirstArgIsRegExp(cx, args)) {
    return false;
  }

  // Step 5.
  Rooted<JSLinearString*> searchStr(cx, ArgToLinearString(cx, args, 0));
  if (!searchStr) {
    return false;
  }

  // Step 6.
  uint32_t pos = 0;
  if (args.hasDefined(1)) {
    if (args[1].isInt32()) {
      int i = args[1].toInt32();
      pos = (i < 0) ? 0U : uint32_t(i);
    } else {
      double d;
      if (!ToInteger(cx, args[1], &d)) {
        return false;
      }
      pos = uint32_t(std::min(std::max(d, 0.0), double(UINT32_MAX)));
    }
  }

  // Step 7.
  uint32_t textLen = str->length();

  // Step 8.
  uint32_t start = std::min(pos, textLen);

  // Step 9.
  uint32_t searchLen = searchStr->length();

  // Step 10.
  if (searchLen + start < searchLen || searchLen + start > textLen) {
    args.rval().setBoolean(false);
    return true;
  }

  // Steps 11-12.
  JSLinearString* text = str->ensureLinear(cx);
  if (!text) {
    return false;
  }

  args.rval().setBoolean(HasSubstringAt(text, searchStr, start));
  return true;
}

bool js::StringStartsWith(JSContext* cx, HandleString string,
                          HandleString searchString, bool* result) {
  if (searchString->length() > string->length()) {
    *result = false;
    return true;
  }

  JSLinearString* str = string->ensureLinear(cx);
  if (!str) {
    return false;
  }

  JSLinearString* searchStr = searchString->ensureLinear(cx);
  if (!searchStr) {
    return false;
  }

  *result = HasSubstringAt(str, searchStr, 0);
  return true;
}

// ES2018 draft rev de77aaeffce115deaf948ed30c7dbe4c60983c0c
// 21.1.3.6 String.prototype.endsWith ( searchString [ , endPosition ] )
bool js::str_endsWith(JSContext* cx, unsigned argc, Value* vp) {
  AutoJSMethodProfilerEntry pseudoFrame(cx, "String.prototype", "endsWith");
  CallArgs args = CallArgsFromVp(argc, vp);

  // Steps 1-2.
  RootedString str(cx, ToStringForStringFunction(cx, "endsWith", args.thisv()));
  if (!str) {
    return false;
  }

  // Steps 3-4.
  if (!ReportErrorIfFirstArgIsRegExp(cx, args)) {
    return false;
  }

  // Step 5.
  Rooted<JSLinearString*> searchStr(cx, ArgToLinearString(cx, args, 0));
  if (!searchStr) {
    return false;
  }

  // Step 6.
  uint32_t textLen = str->length();

  // Step 7.
  uint32_t pos = textLen;
  if (args.hasDefined(1)) {
    if (args[1].isInt32()) {
      int i = args[1].toInt32();
      pos = (i < 0) ? 0U : uint32_t(i);
    } else {
      double d;
      if (!ToInteger(cx, args[1], &d)) {
        return false;
      }
      pos = uint32_t(std::min(std::max(d, 0.0), double(UINT32_MAX)));
    }
  }

  // Step 8.
  uint32_t end = std::min(pos, textLen);

  // Step 9.
  uint32_t searchLen = searchStr->length();

  // Step 11 (reordered).
  if (searchLen > end) {
    args.rval().setBoolean(false);
    return true;
  }

  // Step 10.
  uint32_t start = end - searchLen;

  // Steps 12-13.
  JSLinearString* text = str->ensureLinear(cx);
  if (!text) {
    return false;
  }

  args.rval().setBoolean(HasSubstringAt(text, searchStr, start));
  return true;
}

bool js::StringEndsWith(JSContext* cx, HandleString string,
                        HandleString searchString, bool* result) {
  if (searchString->length() > string->length()) {
    *result = false;
    return true;
  }

  JSLinearString* str = string->ensureLinear(cx);
  if (!str) {
    return false;
  }

  JSLinearString* searchStr = searchString->ensureLinear(cx);
  if (!searchStr) {
    return false;
  }

  uint32_t start = str->length() - searchStr->length();

  *result = HasSubstringAt(str, searchStr, start);
  return true;
}

template <typename CharT>
static void TrimString(const CharT* chars, bool trimStart, bool trimEnd,
                       size_t length, size_t* pBegin, size_t* pEnd) {
  size_t begin = 0, end = length;

  if (trimStart) {
    while (begin < length && unicode::IsSpace(chars[begin])) {
      ++begin;
    }
  }

  if (trimEnd) {
    while (end > begin && unicode::IsSpace(chars[end - 1])) {
      --end;
    }
  }

  *pBegin = begin;
  *pEnd = end;
}

static bool TrimString(JSContext* cx, const CallArgs& args, const char* funName,
                       bool trimStart, bool trimEnd) {
  JSString* str = ToStringForStringFunction(cx, funName, args.thisv());
  if (!str) {
    return false;
  }

  JSLinearString* linear = str->ensureLinear(cx);
  if (!linear) {
    return false;
  }

  size_t length = linear->length();
  size_t begin, end;
  if (linear->hasLatin1Chars()) {
    AutoCheckCannotGC nogc;
    TrimString(linear->latin1Chars(nogc), trimStart, trimEnd, length, &begin,
               &end);
  } else {
    AutoCheckCannotGC nogc;
    TrimString(linear->twoByteChars(nogc), trimStart, trimEnd, length, &begin,
               &end);
  }

  JSLinearString* result = NewDependentString(cx, linear, begin, end - begin);
  if (!result) {
    return false;
  }

  // TaintFox: Add trim operation to current taint flow.
  // the acutal trimming of taint ranges has been done in
  // NewDependentString (StringType-inl.h, JSDependentString::init)
  if (result->taint().hasTaint()) {
    AutoCheckCannotGC nogc;
    if (trimStart && trimEnd) {
      result->taint().extend(TaintOperationFromContext(cx, "trim", true));
    } else if (trimStart) {
      result->taint().extend(TaintOperationFromContext(cx, "trimLeft", true));
    } else if (trimEnd) {
      result->taint().extend(TaintOperationFromContext(cx, "trimRight", true));
    } else {
      result->taint().extend(TaintOperationFromContext(cx, "trim", true));
    }
  }

  args.rval().setString(result);
  return true;
}

static bool str_trim(JSContext* cx, unsigned argc, Value* vp) {
  AutoJSMethodProfilerEntry pseudoFrame(cx, "String.prototype", "trim");
  CallArgs args = CallArgsFromVp(argc, vp);
  return TrimString(cx, args, "trim", true, true);
}

static bool str_trimStart(JSContext* cx, unsigned argc, Value* vp) {
  AutoJSMethodProfilerEntry pseudoFrame(cx, "String.prototype", "trimStart");
  CallArgs args = CallArgsFromVp(argc, vp);
  return TrimString(cx, args, "trimStart", true, false);
}

static bool str_trimEnd(JSContext* cx, unsigned argc, Value* vp) {
  AutoJSMethodProfilerEntry pseudoFrame(cx, "String.prototype", "trimEnd");
  CallArgs args = CallArgsFromVp(argc, vp);
  return TrimString(cx, args, "trimEnd", false, true);
}

// Utility for building a rope (lazy concatenation) of strings.
class RopeBuilder {
  JSContext* cx;
  RootedString res;

  RopeBuilder(const RopeBuilder& other) = delete;
  void operator=(const RopeBuilder& other) = delete;

 public:
  explicit RopeBuilder(JSContext* cx)
      : cx(cx), res(cx, cx->runtime()->emptyString) {}

  inline bool append(HandleString str) {
    res = ConcatStrings<CanGC>(cx, res, str);
    return !!res;
  }

  inline bool appendQuiet(HandleString str) {
    res = ConcatStringsQuiet<CanGC>(cx, res, str);
    return !!res;
  }

  inline JSString* result() { return res; }
};

namespace {

template <typename CharT>
static uint32_t FindDollarIndex(const CharT* chars, size_t length) {
  if (const CharT* p = js_strchr_limit(chars, '$', chars + length)) {
    uint32_t dollarIndex = p - chars;
    MOZ_ASSERT(dollarIndex < length);
    return dollarIndex;
  }
  return UINT32_MAX;
}

} /* anonymous namespace */

/*
 * Constructs a result string that looks like:
 *
 *      newstring = string[:matchStart] + repstr + string[matchEnd:]
 */
static JSString* BuildFlatReplacement(JSContext* cx, HandleString textstr,
                                      Handle<JSLinearString*> repstr,
                                      size_t matchStart, size_t patternLength) {
  size_t matchEnd = matchStart + patternLength;

  RootedString resultStr(cx, NewDependentString(cx, textstr, 0, matchStart));
  if (!resultStr) {
    return nullptr;
  }

  resultStr = ConcatStringsQuiet<CanGC>(cx, resultStr, repstr);
  if (!resultStr) {
    return nullptr;
  }

  MOZ_ASSERT(textstr->length() >= matchEnd);
  RootedString rest(cx, NewDependentString(cx, textstr, matchEnd,
                                           textstr->length() - matchEnd));
  if (!rest) {
    return nullptr;
  }

  return ConcatStringsQuiet<CanGC>(cx, resultStr, rest);
}

static JSString* BuildFlatRopeReplacement(JSContext* cx, HandleString textstr,
                                          Handle<JSLinearString*> repstr,
                                          size_t match, size_t patternLength) {
  MOZ_ASSERT(textstr->isRope());

  size_t matchEnd = match + patternLength;

  /*
   * If we are replacing over a rope, avoid flattening it by iterating
   * through it, building a new rope.
   */
  StringSegmentRange r(cx);
  if (!r.init(textstr)) {
    return nullptr;
  }

  RopeBuilder builder(cx);

  /*
   * Special case when the pattern string is '', which matches to the
   * head of the string and doesn't overlap with any component of the rope.
   */
  if (patternLength == 0) {
    MOZ_ASSERT(match == 0);
    if (!builder.appendQuiet(repstr)) {
      return nullptr;
    }
  }

  size_t pos = 0;
  while (!r.empty()) {
    RootedString str(cx, r.front());
    size_t len = str->length();
    size_t strEnd = pos + len;
    if (pos < matchEnd && strEnd > match) {
      /*
       * We need to special-case any part of the rope that overlaps
       * with the replacement string.
       */
      if (match >= pos) {
        /*
         * If this part of the rope overlaps with the left side of
         * the pattern, then it must be the only one to overlap with
         * the first character in the pattern, so we include the
         * replacement string here.
         */
        RootedString leftSide(cx, NewDependentString(cx, str, 0, match - pos));
        if (!leftSide || !builder.appendQuiet(leftSide) || !builder.appendQuiet(repstr)) {
          return nullptr;
        }
      }

      /*
       * If str runs off the end of the matched string, append the
       * last part of str.
       */
      if (strEnd > matchEnd) {
        RootedString rightSide(
            cx, NewDependentString(cx, str, matchEnd - pos, strEnd - matchEnd));
        if (!rightSide || !builder.appendQuiet(rightSide)) {
          return nullptr;
        }
      }
    } else {
      if (!builder.appendQuiet(str)) {
        return nullptr;
      }
    }
    pos += str->length();
    if (!r.popFront()) {
      return nullptr;
    }
  }

  return builder.result();
}

template <typename CharT>
static bool AppendDollarReplacement(StringBuffer& newReplaceChars,
                                    size_t firstDollarIndex, size_t matchStart,
                                    size_t matchLimit, JSLinearString* text,
                                    const CharT* repChars, size_t repLength,
                                    const StringTaint& repTaint) {
  MOZ_ASSERT(firstDollarIndex < repLength);
  MOZ_ASSERT(matchStart <= matchLimit);
  MOZ_ASSERT(matchLimit <= text->length());

  // Move the pre-dollar chunk in bulk.
  if (!newReplaceChars.append(repChars, firstDollarIndex)) {
    return false;
  }

  // Move the rest char-by-char, interpreting dollars as we encounter them.
  const CharT* repLimit = repChars + repLength;
  // Taintfox: index to keep track of taint information
  size_t index = firstDollarIndex;
  for (const CharT* it = repChars + firstDollarIndex; it < repLimit; ++it, ++index) {
    // Taintfox: propagate the taint information
    const TaintFlow *flow = repTaint.at(index);

    if (*it != '$' || it == repLimit - 1) {
      if (flow) {
        newReplaceChars.taint().set(newReplaceChars.length(), *flow);
      }
      if (!newReplaceChars.append(*it)) {
        return false;
      }
      continue;
    }

    switch (*(it + 1)) {
      case '$':
        if (flow) {
          newReplaceChars.taint().set(newReplaceChars.length(), *flow);
        }
        // Eat one of the dollars.
        if (!newReplaceChars.append(*it)) {
          return false;
        }
        break;
      case '&':
        if (!newReplaceChars.appendSubstring(text, matchStart,
                                             matchLimit - matchStart)) {
          return false;
        }
        break;
      case '`':
        if (!newReplaceChars.appendSubstring(text, 0, matchStart)) {
          return false;
        }
        break;
      case '\'':
        if (!newReplaceChars.appendSubstring(text, matchLimit,
                                             text->length() - matchLimit)) {
          return false;
        }
        break;
      default:
        if (flow) {
          newReplaceChars.taint().set(newReplaceChars.length(), *flow);
        }
        // The dollar we saw was not special (no matter what its mother told
        // it).
        if (!newReplaceChars.append(*it)) {
          return false;
        }
        continue;
    }
    ++it;  // We always eat an extra char in the above switch.
    ++index;
  }

  return true;
}

/*
 * Perform a linear-scan dollar substitution on the replacement text.
 */
static JSLinearString* InterpretDollarReplacement(
    JSContext* cx, HandleString textstrArg, Handle<JSLinearString*> repstr,
    uint32_t firstDollarIndex, size_t matchStart, size_t patternLength) {
  Rooted<JSLinearString*> textstr(cx, textstrArg->ensureLinear(cx));
  if (!textstr) {
    return nullptr;
  }

  size_t matchLimit = matchStart + patternLength;

  /*
   * Most probably:
   *
   *      len(newstr) >= len(orig) - len(match) + len(replacement)
   *
   * Note that dollar vars _could_ make the resulting text smaller than this.
   */
  JSStringBuilder newReplaceChars(cx);
  if (repstr->hasTwoByteChars() && !newReplaceChars.ensureTwoByteChars()) {
    return nullptr;
  }

  if (!newReplaceChars.reserve(textstr->length() - patternLength +
                               repstr->length())) {
    return nullptr;
  }

  bool res;
  if (repstr->hasLatin1Chars()) {
    AutoCheckCannotGC nogc;
    res = AppendDollarReplacement(newReplaceChars, firstDollarIndex, matchStart,
                                  matchLimit, textstr,
                                  repstr->latin1Chars(nogc), repstr->length(),
                                  repstr->taint());
  } else {
    AutoCheckCannotGC nogc;
    res = AppendDollarReplacement(newReplaceChars, firstDollarIndex, matchStart,
                                  matchLimit, textstr,
                                  repstr->twoByteChars(nogc), repstr->length(),
                                  repstr->taint());
  }
  if (!res) {
    return nullptr;
  }

  return newReplaceChars.finishString();
}

template <typename StrChar, typename RepChar>
static bool StrFlatReplaceGlobal(JSContext* cx, JSLinearString* str,
                                 JSLinearString* pat, JSLinearString* rep,
                                 StringBuffer& sb) {
  MOZ_ASSERT(str->length() > 0);

  AutoCheckCannotGC nogc;
  const StrChar* strChars = str->chars<StrChar>(nogc);
  const RepChar* repChars = rep->chars<RepChar>(nogc);

  // The pattern is empty, so we interleave the replacement string in-between
  // each character.
  if (!pat->length()) {
    CheckedInt<uint32_t> strLength(str->length());
    CheckedInt<uint32_t> repLength(rep->length());
    CheckedInt<uint32_t> length = repLength * (strLength - 1) + strLength;
    if (!length.isValid()) {
      ReportAllocationOverflow(cx);
      return false;
    }

    if (!sb.reserve(length.value())) {
      return false;
    }

    for (unsigned i = 0; i < str->length() - 1; ++i, ++strChars) {
      sb.infallibleAppend(*strChars);
      sb.infallibleAppend(repChars, rep->length());
    }
    sb.infallibleAppend(*strChars);
    return true;
  }

  // If it's true, we are sure that the result's length is, at least, the same
  // length as |str->length()|.
  if (rep->length() >= pat->length()) {
    if (!sb.reserve(str->length())) {
      return false;
    }
  }

  uint32_t start = 0;
  for (;;) {
    int match = StringMatch(str, pat, start);
    if (match < 0) {
      break;
    }
    if (!sb.append(strChars + start, match - start)) {
      return false;
    }
    if (!sb.append(repChars, rep->length())) {
      return false;
    }
    start = match + pat->length();
  }

  if (!sb.append(strChars + start, str->length() - start)) {
    return false;
  }

  return true;
}

// This is identical to "str.split(pattern).join(replacement)" except that we
// do some deforestation optimization in Ion.
JSString* js::StringFlatReplaceString(JSContext* cx, HandleString string,
                                      HandleString pattern,
                                      HandleString replacement) {
  MOZ_ASSERT(string);
  MOZ_ASSERT(pattern);
  MOZ_ASSERT(replacement);

  if (!string->length()) {
    return string;
  }

  Rooted<JSLinearString*> linearRepl(cx, replacement->ensureLinear(cx));
  if (!linearRepl) {
    return nullptr;
  }

  Rooted<JSLinearString*> linearPat(cx, pattern->ensureLinear(cx));
  if (!linearPat) {
    return nullptr;
  }

  Rooted<JSLinearString*> linearStr(cx, string->ensureLinear(cx));
  if (!linearStr) {
    return nullptr;
  }

  JSStringBuilder sb(cx);
  if (linearStr->hasTwoByteChars()) {
    if (!sb.ensureTwoByteChars()) {
      return nullptr;
    }
    if (linearRepl->hasTwoByteChars()) {
      if (!StrFlatReplaceGlobal<char16_t, char16_t>(cx, linearStr, linearPat,
                                                    linearRepl, sb)) {
        return nullptr;
      }
    } else {
      if (!StrFlatReplaceGlobal<char16_t, Latin1Char>(cx, linearStr, linearPat,
                                                      linearRepl, sb)) {
        return nullptr;
      }
    }
  } else {
    if (linearRepl->hasTwoByteChars()) {
      if (!sb.ensureTwoByteChars()) {
        return nullptr;
      }
      if (!StrFlatReplaceGlobal<Latin1Char, char16_t>(cx, linearStr, linearPat,
                                                      linearRepl, sb)) {
        return nullptr;
      }
    } else {
      if (!StrFlatReplaceGlobal<Latin1Char, Latin1Char>(
              cx, linearStr, linearPat, linearRepl, sb)) {
        return nullptr;
      }
    }
  }

  return sb.finishString();
}

JSString* js::str_replace_string_raw(JSContext* cx, HandleString string,
                                     HandleString pattern,
                                     HandleString replacement) {
  Rooted<JSLinearString*> repl(cx, replacement->ensureLinear(cx));
  if (!repl) {
    return nullptr;
  }

  Rooted<JSLinearString*> pat(cx, pattern->ensureLinear(cx));
  if (!pat) {
    return nullptr;
  }

  size_t patternLength = pat->length();
  int32_t match;
  uint32_t dollarIndex;

  {
    AutoCheckCannotGC nogc;
    dollarIndex =
        repl->hasLatin1Chars()
            ? FindDollarIndex(repl->latin1Chars(nogc), repl->length())
            : FindDollarIndex(repl->twoByteChars(nogc), repl->length());
  }

  /*
   * |string| could be a rope, so we want to avoid flattening it for as
   * long as possible.
   */
  if (string->isRope()) {
    if (!RopeMatch(cx, &string->asRope(), pat, &match)) {
      return nullptr;
    }
  } else {
    match = StringMatch(&string->asLinear(), pat, 0);
  }

  if (match < 0) {
    // TaintFox: copy string to add taint operation later on
    return NewDependentString(cx, string, 0, string->length());
  }

  if (dollarIndex != UINT32_MAX) {
    repl = InterpretDollarReplacement(cx, string, repl, dollarIndex, match,
                                      patternLength);
    if (!repl) {
      return nullptr;
    }
  } else if (string->isRope()) {
    return BuildFlatRopeReplacement(cx, string, repl, match, patternLength);
  }
  return BuildFlatReplacement(cx, string, repl, match, patternLength);
}

// https://tc39.es/proposal-string-replaceall/#sec-string.prototype.replaceall
// Steps 7-16 when functionalReplace is false and searchString is not empty.
//
// The steps are quite different, for performance. Loops in steps 11 and 14
// are fused. GetSubstitution is optimized away when possible.
template <typename StrChar, typename RepChar>
static JSString* ReplaceAll(JSContext* cx, JSLinearString* string,
                            JSLinearString* searchString,
                            JSLinearString* replaceString) {
  // Step 7.
  const size_t stringLength = string->length();
  const size_t searchLength = searchString->length();
  const size_t replaceLength = replaceString->length();

  MOZ_ASSERT(stringLength > 0);
  MOZ_ASSERT(searchLength > 0);
  MOZ_ASSERT(stringLength >= searchLength);

  // Step 8 (advanceBy is equal to searchLength when searchLength > 0).

  // Step 9 (not needed in this implementation).

  // Step 10.
  // Find the first match.
  int32_t position = StringMatch(string, searchString, 0);

  // Nothing to replace, so return early.
  if (position < 0) {
    // TaintFox: copy string to add taint operation later on
    return NewDependentString(cx, string, 0, string->length());
  }

  // Step 11 (moved below).

  // Step 12.
  uint32_t endOfLastMatch = 0;

  // Step 13.
  JSStringBuilder result(cx);
  if constexpr (std::is_same_v<StrChar, char16_t> ||
                std::is_same_v<RepChar, char16_t>) {
    if (!result.ensureTwoByteChars()) {
      return nullptr;
    }
  }

  {
    AutoCheckCannotGC nogc;
    const StrChar* strChars = string->chars<StrChar>(nogc);
    const RepChar* repChars = replaceString->chars<RepChar>(nogc);

    uint32_t dollarIndex = FindDollarIndex(repChars, replaceLength);

    // If it's true, we are sure that the result's length is, at least, the same
    // length as |str->length()|.
    if (replaceLength >= searchLength) {
      if (!result.reserve(stringLength)) {
        return nullptr;
      }
    }

    do {
      // Step 14.c.
      // Append the substring before the current match.

      // Taintfox - first append taint for the substring before the current match
      result.taint().concat(string->taint().safeSubTaint(endOfLastMatch, position), result.length());

      if (!result.append(strChars + endOfLastMatch,
                         position - endOfLastMatch)) {
        return nullptr;
      }

      // Steps 14.a-b and 14.d.
      // Append the replacement.
      if (dollarIndex != UINT32_MAX) {
        size_t matchLimit = position + searchLength;
        if (!AppendDollarReplacement(result, dollarIndex, position, matchLimit,
                                     string, repChars, replaceLength,
                                     replaceString->taint())) {
          return nullptr;
        }
      } else {
        result.taint().concat(replaceString->taint(), result.length());
        if (!result.append(repChars, replaceLength)) {
          return nullptr;
        }
      }

      // Step 14.e.
      endOfLastMatch = position + searchLength;

      // Step 11.
      // Find the next match.
      position = StringMatch(string, searchString, endOfLastMatch);
    } while (position >= 0);

    // Taintfox: append the final taint
    // Taintfox - first append taint for the substring before the current match
    result.taint().concat(string->taint().safeSubTaint(endOfLastMatch, stringLength), result.length());

    // Step 15.
    // Append the substring after the last match.
    if (!result.append(strChars + endOfLastMatch,
                       stringLength - endOfLastMatch)) {
      return nullptr;
    }
  }

  // Taintfox: extend the taint flow
  result.taint().extend(
    TaintOperationFromContextJSString(cx, "replaceAll", true, searchString, replaceString));

  // Step 16.
  return result.finishString();
}

// https://tc39.es/proposal-string-replaceall/#sec-string.prototype.replaceall
// Steps 7-16 when functionalReplace is false and searchString is the empty
// string.
//
// The steps are quite different, for performance. Loops in steps 11 and 14
// are fused. GetSubstitution is optimized away when possible.
template <typename StrChar, typename RepChar>
static JSString* ReplaceAllInterleave(JSContext* cx, JSLinearString* string,
                                      JSLinearString* replaceString) {
  // Step 7.
  const size_t stringLength = string->length();
  const size_t replaceLength = replaceString->length();

  // Step 8 (advanceBy is 1 when searchString is the empty string).

  // Steps 9-12 (trivial when searchString is the empty string).

  // Step 13.
  JSStringBuilder result(cx);
  if constexpr (std::is_same_v<StrChar, char16_t> ||
                std::is_same_v<RepChar, char16_t>) {
    if (!result.ensureTwoByteChars()) {
      return nullptr;
    }
  }

  {
    AutoCheckCannotGC nogc;
    const StrChar* strChars = string->chars<StrChar>(nogc);
    const RepChar* repChars = replaceString->chars<RepChar>(nogc);

    uint32_t dollarIndex = FindDollarIndex(repChars, replaceLength);

    if (dollarIndex != UINT32_MAX) {
      if (!result.reserve(stringLength)) {
        return nullptr;
      }
    } else {
      // Compute the exact result length when no substitutions take place.
      CheckedInt<uint32_t> strLength(stringLength);
      CheckedInt<uint32_t> repLength(replaceLength);
      CheckedInt<uint32_t> length = strLength + (strLength + 1) * repLength;
      if (!length.isValid()) {
        ReportAllocationOverflow(cx);
        return nullptr;
      }

      if (!result.reserve(length.value())) {
        return nullptr;
      }
    }

    auto appendReplacement = [&](size_t match) {
      if (dollarIndex != UINT32_MAX) {
        return AppendDollarReplacement(result, dollarIndex, match, match,
                                       string, repChars, replaceLength,
                                       replaceString->taint());
      }
      // Taintfox: propagate taint
      result.taint().concat(replaceString->taint(), result.length());
      return result.append(repChars, replaceLength);
    };

    for (size_t index = 0; index < stringLength; index++) {
      // Steps 11, 14.a-b and 14.d.
      // The empty string matches before each character.
      if (!appendReplacement(index)) {
        return nullptr;
      }

      // Taintfox: append taint for each character
      const TaintFlow *flow = string->taint().at(index);
      if (flow) {
        result.taint().set(result.length(), *flow);
      }
      // Step 14.c.
      if (!result.append(strChars[index])) {
        return nullptr;
      }
    }

    // Steps 11, 14.a-b and 14.d.
    // The empty string also matches at the end of the string.
    if (!appendReplacement(stringLength)) {
      return nullptr;
    }

    // Step 15 (not applicable when searchString is the empty string).
  }

  // Step 16.
  return result.finishString();
}

// String.prototype.replaceAll (Stage 3 proposal)
// https://tc39.es/proposal-string-replaceall/
//
// String.prototype.replaceAll ( searchValue, replaceValue )
//
// Steps 7-16 when functionalReplace is false.
JSString* js::str_replaceAll_string_raw(JSContext* cx, HandleString string,
                                        HandleString searchString,
                                        HandleString replaceString) {
  const size_t stringLength = string->length();
  const size_t searchLength = searchString->length();

  // Directly return when we're guaranteed to find no match.
  if (searchLength > stringLength) {
    return string;
  }

  Rooted<JSLinearString*> str(cx, string->ensureLinear(cx));
  if (!str) {
    return nullptr;
  }

  Rooted<JSLinearString*> repl(cx, replaceString->ensureLinear(cx));
  if (!repl) {
    return nullptr;
  }

  Rooted<JSLinearString*> search(cx, searchString->ensureLinear(cx));
  if (!search) {
    return nullptr;
  }

  // The pattern is empty, so we interleave the replacement string in-between
  // each character.
  if (searchLength == 0) {
    if (str->hasTwoByteChars()) {
      if (repl->hasTwoByteChars()) {
        return ReplaceAllInterleave<char16_t, char16_t>(cx, str, repl);
      }
      return ReplaceAllInterleave<char16_t, Latin1Char>(cx, str, repl);
    }
    if (repl->hasTwoByteChars()) {
      return ReplaceAllInterleave<Latin1Char, char16_t>(cx, str, repl);
    }
    return ReplaceAllInterleave<Latin1Char, Latin1Char>(cx, str, repl);
  }

  MOZ_ASSERT(stringLength > 0);

  if (str->hasTwoByteChars()) {
    if (repl->hasTwoByteChars()) {
      return ReplaceAll<char16_t, char16_t>(cx, str, search, repl);
    }
    return ReplaceAll<char16_t, Latin1Char>(cx, str, search, repl);
  }
  if (repl->hasTwoByteChars()) {
    return ReplaceAll<Latin1Char, char16_t>(cx, str, search, repl);
  }
  return ReplaceAll<Latin1Char, Latin1Char>(cx, str, search, repl);
}

static ArrayObject* SingleElementStringArray(JSContext* cx,
                                             Handle<JSLinearString*> str) {
  ArrayObject* array = NewDenseFullyAllocatedArray(cx, 1);
  if (!array) {
    return nullptr;
  }
  array->setDenseInitializedLength(1);
  array->initDenseElement(0, StringValue(str));
  return array;
}

// ES 2016 draft Mar 25, 2016 21.1.3.17 steps 4, 8, 12-18.
static ArrayObject* SplitHelper(JSContext* cx, Handle<JSLinearString*> str,
                                uint32_t limit, Handle<JSLinearString*> sep) {
  size_t strLength = str->length();
  size_t sepLength = sep->length();
  MOZ_ASSERT(sepLength != 0);

  // Step 12.
  if (strLength == 0) {
    // Step 12.a.
    int match = StringMatch(str, sep, 0);

    // Step 12.b.
    if (match != -1) {
      return NewDenseEmptyArray(cx);
    }

    // Steps 12.c-e.
    return SingleElementStringArray(cx, str);
  }

  // Step 3 (reordered).
  RootedValueVector splits(cx);

  // Step 8 (reordered).
  size_t lastEndIndex = 0;

  // Step 13.
  size_t index = 0;
  // TaintFox: tainting count
  size_t count = 0;
 
  // Step 14.
  while (index != strLength) {
    // Step 14.a.
    int match = StringMatch(str, sep, index);

    // Step 14.b.
    //
    // Our match algorithm differs from the spec in that it returns the
    // next index at which a match happens.  If no match happens we're
    // done.
    //
    // But what if the match is at the end of the string (and the string is
    // not empty)?  Per 14.c.i this shouldn't be a match, so we have to
    // specially exclude it.  Thus this case should hold:
    //
    //   var a = "abc".split(/\b/);
    //   assertEq(a.length, 1);
    //   assertEq(a[0], "abc");
    if (match == -1) {
      break;
    }

    // Step 14.c.
    size_t endIndex = match + sepLength;

    // Step 14.c.i.
    if (endIndex == lastEndIndex) {
      index++;
      continue;
    }

    // Step 14.c.ii.
    MOZ_ASSERT(lastEndIndex < endIndex);
    MOZ_ASSERT(sepLength <= strLength);
    MOZ_ASSERT(lastEndIndex + sepLength <= endIndex);

    // Step 14.c.ii.1.
    size_t subLength = size_t(endIndex - sepLength - lastEndIndex);
    JSString* sub = NewDependentString(cx, str, lastEndIndex, subLength);

    // Steps 14.c.ii.2-4.
    if (!sub || !splits.append(StringValue(sub))) {
      return nullptr;
    }

    // TaintFox: extend taint flow
    sub->taint().extend(TaintOperation("split", true, TaintLocationFromContext(cx),
                                       { taintarg(cx, sep), taintarg(cx, count++) }));

    // Step 14.c.ii.5.
    if (splits.length() == limit) {
      return NewDenseCopiedArray(cx, splits.length(), splits.begin());
    }

    // Step 14.c.ii.6.
    index = endIndex;

    // Step 14.c.ii.7.
    lastEndIndex = index;
  }

  // Step 15.
  JSString* sub =
      NewDependentString(cx, str, lastEndIndex, strLength - lastEndIndex);

  // Steps 16-17.
  if (!sub || !splits.append(StringValue(sub))) {
    return nullptr;
  }

  // TaintFox: extend taint flow
  sub->taint().extend(TaintOperation("split", true, TaintLocationFromContext(cx), { taintarg(cx, sep), taintarg(cx, count++) }));

  // Step 18.
  return NewDenseCopiedArray(cx, splits.length(), splits.begin());
}

// Fast-path for splitting a string into a character array via split("").
static ArrayObject* CharSplitHelper(JSContext* cx, Handle<JSLinearString*> str,
                                    uint32_t limit) {
  size_t strLength = str->length();
  if (strLength == 0) {
    return NewDenseEmptyArray(cx);
  }

  // Taintfox: not needed
  //  js::StaticStrings& staticStrings = cx->staticStrings();
  uint32_t resultlen = (limit < strLength ? limit : strLength);
  size_t count = 0;
      
  MOZ_ASSERT(limit > 0 && resultlen > 0,
             "Neither limit nor strLength is zero, so resultlen is greater "
             "than zero.");

  Rooted<ArrayObject*> splits(cx, NewDenseFullyAllocatedArray(cx, resultlen));
  if (!splits) {
    return nullptr;
  }

  // Taintfox removing check on atom type
  splits->ensureDenseInitializedLength(0, resultlen);

  for (size_t i = 0; i < resultlen; ++i) {
    // TaintFox: code modified to avoid atoms.
    JSString* sub = NewDependentString(cx, str, i, 1);
    // was:
    // JSString* sub = staticStrings.getUnitStringForElement(cx, str, i);
    if (!sub) {
      return nullptr;
    }
    // TaintFox: extend taint flow
    sub->taint().extend(TaintOperation("split", true, TaintLocationFromContext(cx), { taintarg(cx, u""), taintarg(cx, count++) }));

    splits->initDenseElement(i, StringValue(sub));
  }

  return splits;
}

template <typename TextChar>
static MOZ_ALWAYS_INLINE ArrayObject* SplitSingleCharHelper(
    JSContext* cx, Handle<JSLinearString*> str, const TextChar* text,
    uint32_t textLen, char16_t patCh) {
  // Count the number of occurrences of patCh within text.
  uint32_t count = 0;
  for (size_t index = 0; index < textLen; index++) {
    if (static_cast<char16_t>(text[index]) == patCh) {
      count++;
    }
  }

  // Handle zero-occurrence case - return input string in an array.
  if (count == 0) {
    return SingleElementStringArray(cx, str);
  }

  // Create the result array for the substring values.
  Rooted<ArrayObject*> splits(cx, NewDenseFullyAllocatedArray(cx, count + 1));
  if (!splits) {
    return nullptr;
  }
  splits->ensureDenseInitializedLength(0, count + 1);

  // Add substrings.
  uint32_t splitsIndex = 0;
  size_t lastEndIndex = 0;
  for (size_t index = 0; index < textLen; index++) {
    if (static_cast<char16_t>(text[index]) == patCh) {
      size_t subLength = size_t(index - lastEndIndex);
      JSString* sub = NewDependentString(cx, str, lastEndIndex, subLength);
      if (!sub) {
        return nullptr;
      }
      splits->initDenseElement(splitsIndex++, StringValue(sub));

      // TaintFox: extend taint flow
      sub->taint().extend(TaintOperation("split", true, TaintLocationFromContext(cx), { taintarg_char(cx, patCh), taintarg(cx, count++) }));

      lastEndIndex = index + 1;
    }
  }

  // Add substring for tail of string (after last match).
  JSString* sub =
      NewDependentString(cx, str, lastEndIndex, textLen - lastEndIndex);
  if (!sub) {
    return nullptr;
  }
  // TaintFox: extend taint flow
  sub->taint().extend(TaintOperation("split", true, TaintLocationFromContext(cx), { taintarg_char(cx, patCh), taintarg(cx, count++) }));

  splits->initDenseElement(splitsIndex++, StringValue(sub));

  return splits;
}

// ES 2016 draft Mar 25, 2016 21.1.3.17 steps 4, 8, 12-18.
static ArrayObject* SplitSingleCharHelper(JSContext* cx,
                                          Handle<JSLinearString*> str,
                                          char16_t ch) {
  // Step 12.
  size_t strLength = str->length();

  AutoStableStringChars linearChars(cx);
  if (!linearChars.init(cx, str)) {
    return nullptr;
  }

  if (linearChars.isLatin1()) {
    return SplitSingleCharHelper(cx, str, linearChars.latin1Chars(), strLength,
                                 ch);
  }

  return SplitSingleCharHelper(cx, str, linearChars.twoByteChars(), strLength,
                               ch);
}

// ES 2016 draft Mar 25, 2016 21.1.3.17 steps 4, 8, 12-18.
ArrayObject* js::StringSplitString(JSContext* cx, HandleString str,
                                   HandleString sep, uint32_t limit) {
  MOZ_ASSERT(limit > 0, "Only called for strictly positive limit.");

  Rooted<JSLinearString*> linearStr(cx, str->ensureLinear(cx));
  if (!linearStr) {
    return nullptr;
  }

  Rooted<JSLinearString*> linearSep(cx, sep->ensureLinear(cx));
  if (!linearSep) {
    return nullptr;
  }

  if (linearSep->length() == 0) {
    return CharSplitHelper(cx, linearStr, limit);
  }

  if (linearSep->length() == 1 && limit >= static_cast<uint32_t>(INT32_MAX)) {
    char16_t ch = linearSep->latin1OrTwoByteChar(0);
    return SplitSingleCharHelper(cx, linearStr, ch);
  }

  return SplitHelper(cx, linearStr, limit, linearSep);
}

static const JSFunctionSpec string_methods[] = {
    JS_FN(js_toSource_str, str_toSource, 0, 0),

    /* Java-like methods. */
    JS_INLINABLE_FN(js_toString_str, str_toString, 0, 0, StringToString),
    JS_INLINABLE_FN(js_valueOf_str, str_toString, 0, 0, StringValueOf),
    JS_INLINABLE_FN("toLowerCase", str_toLowerCase, 0, 0, StringToLowerCase),
    JS_INLINABLE_FN("toUpperCase", str_toUpperCase, 0, 0, StringToUpperCase),
    JS_INLINABLE_FN("charAt", str_charAt, 1, 0, StringCharAt),
    JS_INLINABLE_FN("charCodeAt", str_charCodeAt, 1, 0, StringCharCodeAt),
    JS_SELF_HOSTED_FN("substring", "String_substring", 2, 0),
    JS_SELF_HOSTED_FN("padStart", "String_pad_start", 2, 0),
    JS_SELF_HOSTED_FN("padEnd", "String_pad_end", 2, 0),
    JS_SELF_HOSTED_FN("codePointAt", "String_codePointAt", 1, 0),
    JS_FN("includes", str_includes, 1, 0),
    JS_INLINABLE_FN("indexOf", str_indexOf, 1, 0, StringIndexOf),
    JS_FN("lastIndexOf", str_lastIndexOf, 1, 0),
    JS_INLINABLE_FN("startsWith", str_startsWith, 1, 0, StringStartsWith),
    JS_INLINABLE_FN("endsWith", str_endsWith, 1, 0, StringEndsWith),
    JS_FN("trim", str_trim, 0, 0),
    JS_FN("trimStart", str_trimStart, 0, 0),
    JS_FN("trimEnd", str_trimEnd, 0, 0),
#if JS_HAS_INTL_API
    JS_SELF_HOSTED_FN("toLocaleLowerCase", "String_toLocaleLowerCase", 0, 0),
    JS_SELF_HOSTED_FN("toLocaleUpperCase", "String_toLocaleUpperCase", 0, 0),
    JS_SELF_HOSTED_FN("localeCompare", "String_localeCompare", 1, 0),
#else
    JS_FN("toLocaleLowerCase", str_toLocaleLowerCase, 0, 0),
    JS_FN("toLocaleUpperCase", str_toLocaleUpperCase, 0, 0),
    JS_FN("localeCompare", str_localeCompare, 1, 0),
#endif
    JS_SELF_HOSTED_FN("repeat", "String_repeat", 1, 0),
#if JS_HAS_INTL_API
    JS_FN("normalize", str_normalize, 0, 0),
#endif

    /* Perl-ish methods (search is actually Python-esque). */
    JS_SELF_HOSTED_FN("match", "String_match", 1, 0),
    JS_SELF_HOSTED_FN("matchAll", "String_matchAll", 1, 0),
    JS_SELF_HOSTED_FN("search", "String_search", 1, 0),
    JS_SELF_HOSTED_FN("replace", "String_replace", 2, 0),
    JS_SELF_HOSTED_FN("replaceAll", "String_replaceAll", 2, 0),
    JS_SELF_HOSTED_FN("split", "String_split", 2, 0),
    JS_SELF_HOSTED_FN("substr", "String_substr", 2, 0),

    /* Python-esque sequence methods. */
    JS_SELF_HOSTED_FN("concat", "String_concat", 1, 0),
    JS_SELF_HOSTED_FN("slice", "String_slice", 2, 0),

    JS_SELF_HOSTED_FN("at", "String_at", 1, 0),

    /* HTML string methods. */
    JS_SELF_HOSTED_FN("bold", "String_bold", 0, 0),
    JS_SELF_HOSTED_FN("italics", "String_italics", 0, 0),
    JS_SELF_HOSTED_FN("fixed", "String_fixed", 0, 0),
    JS_SELF_HOSTED_FN("strike", "String_strike", 0, 0),
    JS_SELF_HOSTED_FN("small", "String_small", 0, 0),
    JS_SELF_HOSTED_FN("big", "String_big", 0, 0),
    JS_SELF_HOSTED_FN("blink", "String_blink", 0, 0),
    JS_SELF_HOSTED_FN("sup", "String_sup", 0, 0),
    JS_SELF_HOSTED_FN("sub", "String_sub", 0, 0),
    JS_SELF_HOSTED_FN("anchor", "String_anchor", 1, 0),
    JS_SELF_HOSTED_FN("link", "String_link", 1, 0),
    JS_SELF_HOSTED_FN("fontcolor", "String_fontcolor", 1, 0),
    JS_SELF_HOSTED_FN("fontsize", "String_fontsize", 1, 0),

    JS_SELF_HOSTED_SYM_FN(iterator, "String_iterator", 0, 0),

    /* TaintFox: add untaint method to strings. */
    JS_FN("untaint", str_untaint, 0, 0),

    JS_FS_END,
};

// ES6 rev 27 (2014 Aug 24) 21.1.1

/* TaintFox: Add |taint| property. */
static const
JSPropertySpec string_taint_properties[] = {
    JS_PSGS("taint", str_taint_getter, str_taint_setter, JSPROP_PERMANENT),
    JS_PS_END
};

bool js::StringConstructor(JSContext* cx, unsigned argc, Value* vp) {
  CallArgs args = CallArgsFromVp(argc, vp);

  RootedString str(cx);
  if (args.length() > 0) {
    if (!args.isConstructing() && args[0].isSymbol()) {
      return js::SymbolDescriptiveString(cx, args[0].toSymbol(), args.rval());
    }

    str = ToString<CanGC>(cx, args[0]);
    if (!str) {
      return false;
    }
  } else {
    str = cx->runtime()->emptyString;
  }

  if (args.isConstructing()) {
    RootedObject proto(cx);
    if (!GetPrototypeFromBuiltinConstructor(cx, args, JSProto_String, &proto)) {
      return false;
    }

    StringObject* strobj = StringObject::create(cx, str, proto);
    if (!strobj) {
      return false;
    }
    args.rval().setObject(*strobj);
    return true;
  }

  args.rval().setString(str);
  return true;
}

bool js::str_fromCharCode(JSContext* cx, unsigned argc, Value* vp) {
  CallArgs args = CallArgsFromVp(argc, vp);

  MOZ_ASSERT(args.length() <= ARGS_LENGTH_MAX);

  // Optimize the single-char case.
  if (args.length() == 1) {
    return str_fromCharCode_one_arg(cx, args[0], args.rval());
  }

  // Optimize the case where the result will definitely fit in an inline
  // string (thin or fat) and so we don't need to malloc the chars. (We could
  // cover some cases where args.length() goes up to
  // JSFatInlineString::MAX_LENGTH_LATIN1 if we also checked if the chars are
  // all Latin-1, but it doesn't seem worth the effort.)
  InlineCharBuffer<char16_t> chars;
  if (!chars.maybeAlloc(cx, args.length())) {
    return false;
  }

  char16_t* rawChars = chars.get();
  for (unsigned i = 0; i < args.length(); i++) {
    uint16_t code;
    if (!ToUint16(cx, args[i], &code)) {
      return false;
    }

    rawChars[i] = char16_t(code);
  }

  JSString* str = chars.toString(cx, args.length());
  if (!str) {
    return false;
  }

  args.rval().setString(str);
  return true;
}

static inline bool CodeUnitToString(JSContext* cx, uint16_t ucode,
                                    MutableHandleValue rval) {
  // Foxhound: avoid atoms
  // if (StaticStrings::hasUnit(ucode)) {
  //   rval.setString(cx->staticStrings().getUnit(ucode));
  //   return true;
  // }

  char16_t c = char16_t(ucode);
  JSString* str = NewStringCopyNDontDeflate<CanGC>(cx, &c, 1);
  if (!str) {
    return false;
  }

  rval.setString(str);
  return true;
}

bool js::str_fromCharCode_one_arg(JSContext* cx, HandleValue code,
                                  MutableHandleValue rval) {
  uint16_t ucode;

  if (!ToUint16(cx, code, &ucode)) {
    return false;
  }

  return CodeUnitToString(cx, ucode, rval);
}

static MOZ_ALWAYS_INLINE bool ToCodePoint(JSContext* cx, HandleValue code,
                                          char32_t* codePoint) {
  // String.fromCodePoint, Steps 5.a-b.

  // Fast path for the common case - the input is already an int32.
  if (code.isInt32()) {
    int32_t nextCP = code.toInt32();
    if (nextCP >= 0 && nextCP <= int32_t(unicode::NonBMPMax)) {
      *codePoint = char32_t(nextCP);
      return true;
    }
  }

  double nextCP;
  if (!ToNumber(cx, code, &nextCP)) {
    return false;
  }

  // String.fromCodePoint, Steps 5.c-d.
  if (JS::ToInteger(nextCP) != nextCP || nextCP < 0 ||
      nextCP > unicode::NonBMPMax) {
    ToCStringBuf cbuf;
    const char* numStr = NumberToCString(&cbuf, nextCP);
    MOZ_ASSERT(numStr);
    JS_ReportErrorNumberASCII(cx, GetErrorMessage, nullptr,
                              JSMSG_NOT_A_CODEPOINT, numStr);
    return false;
  }

  *codePoint = char32_t(nextCP);
  return true;
}

bool js::str_fromCodePoint_one_arg(JSContext* cx, HandleValue code,
                                   MutableHandleValue rval) {
  // Steps 1-4 (omitted).

  // Steps 5.a-d.
  char32_t codePoint;
  if (!ToCodePoint(cx, code, &codePoint)) {
    return false;
  }

  // Steps 5.e, 6.
  if (!unicode::IsSupplementary(codePoint)) {
    return CodeUnitToString(cx, uint16_t(codePoint), rval);
  }

  char16_t chars[] = {unicode::LeadSurrogate(codePoint),
                      unicode::TrailSurrogate(codePoint)};
  JSString* str = NewStringCopyNDontDeflate<CanGC>(cx, chars, 2);
  if (!str) {
    return false;
  }

  rval.setString(str);
  return true;
}

static bool str_fromCodePoint_few_args(JSContext* cx, const CallArgs& args) {
  MOZ_ASSERT(args.length() <= JSFatInlineString::MAX_LENGTH_TWO_BYTE / 2);

  // Steps 1-2 (omitted).

  // Step 3.
  char16_t elements[JSFatInlineString::MAX_LENGTH_TWO_BYTE];

  // Steps 4-5.
  unsigned length = 0;
  for (unsigned nextIndex = 0; nextIndex < args.length(); nextIndex++) {
    // Steps 5.a-d.
    char32_t codePoint;
    if (!ToCodePoint(cx, args[nextIndex], &codePoint)) {
      return false;
    }

    // Step 5.e.
    unicode::UTF16Encode(codePoint, elements, &length);
  }

  // Step 6.
  JSString* str = NewStringCopyN<CanGC>(cx, elements, length);
  if (!str) {
    return false;
  }

  args.rval().setString(str);
  return true;
}

// ES2017 draft rev 40edb3a95a475c1b251141ac681b8793129d9a6d
// 21.1.2.2 String.fromCodePoint(...codePoints)
bool js::str_fromCodePoint(JSContext* cx, unsigned argc, Value* vp) {
  CallArgs args = CallArgsFromVp(argc, vp);

  // Optimize the single code-point case.
  if (args.length() == 1) {
    return str_fromCodePoint_one_arg(cx, args[0], args.rval());
  }

  // Optimize the case where the result will definitely fit in an inline
  // string (thin or fat) and so we don't need to malloc the chars. (We could
  // cover some cases where |args.length()| goes up to
  // JSFatInlineString::MAX_LENGTH_LATIN1 / 2 if we also checked if the chars
  // are all Latin-1, but it doesn't seem worth the effort.)
  if (args.length() <= JSFatInlineString::MAX_LENGTH_TWO_BYTE / 2) {
    return str_fromCodePoint_few_args(cx, args);
  }

  // Steps 1-2 (omitted).

  // Step 3.
  static_assert(
      ARGS_LENGTH_MAX < std::numeric_limits<decltype(args.length())>::max() / 2,
      "|args.length() * 2| does not overflow");
  auto elements = cx->make_pod_arena_array<char16_t>(js::StringBufferArena,
                                                     args.length() * 2);
  if (!elements) {
    return false;
  }

  // Steps 4-5.
  unsigned length = 0;
  for (unsigned nextIndex = 0; nextIndex < args.length(); nextIndex++) {
    // Steps 5.a-d.
    char32_t codePoint;
    if (!ToCodePoint(cx, args[nextIndex], &codePoint)) {
      return false;
    }

    // Step 5.e.
    unicode::UTF16Encode(codePoint, elements.get(), &length);
  }

  // Step 6.
  JSString* str = NewString<CanGC>(cx, std::move(elements), length);
  if (!str) {
    return false;
  }

  args.rval().setString(str);
  return true;
}

static const JSFunctionSpec string_static_methods[] = {
    JS_INLINABLE_FN("fromCharCode", js::str_fromCharCode, 1, 0,
                    StringFromCharCode),
    JS_INLINABLE_FN("fromCodePoint", js::str_fromCodePoint, 1, 0,
                    StringFromCodePoint),

    JS_SELF_HOSTED_FN("raw", "String_static_raw", 1, 0),

    // TaintFox: Helper function for manual taint sources.
    JS_FN("tainted",              str_tainted,          1,0),

    JS_FS_END};

/* static */
Shape* StringObject::assignInitialShape(JSContext* cx,
                                        Handle<StringObject*> obj) {
  MOZ_ASSERT(obj->empty());

  if (!NativeObject::addPropertyInReservedSlot(cx, obj, cx->names().length,
                                               LENGTH_SLOT, {})) {
    return nullptr;
  }

  return obj->shape();
}

JSObject* StringObject::createPrototype(JSContext* cx, JSProtoKey key) {
  Rooted<JSString*> empty(cx, cx->runtime()->emptyString);
  Rooted<StringObject*> proto(
      cx, GlobalObject::createBlankPrototype<StringObject>(cx, cx->global()));
  if (!proto) {
    return nullptr;
  }
  if (!StringObject::init(cx, proto, empty)) {
    return nullptr;
  }
  return proto;
}

static bool StringClassFinish(JSContext* cx, HandleObject ctor,
                              HandleObject proto) {
  Handle<NativeObject*> nativeProto = proto.as<NativeObject>();

  // Create "trimLeft" as an alias for "trimStart".
  RootedValue trimFn(cx);
  RootedId trimId(cx, NameToId(cx->names().trimStart));
  RootedId trimAliasId(cx, NameToId(cx->names().trimLeft));
  if (!NativeGetProperty(cx, nativeProto, trimId, &trimFn) ||
      !NativeDefineDataProperty(cx, nativeProto, trimAliasId, trimFn, 0)) {
    return false;
  }

  // Create "trimRight" as an alias for "trimEnd".
  trimId = NameToId(cx->names().trimEnd);
  trimAliasId = NameToId(cx->names().trimRight);
  if (!NativeGetProperty(cx, nativeProto, trimId, &trimFn) ||
      !NativeDefineDataProperty(cx, nativeProto, trimAliasId, trimFn, 0)) {
    return false;
  }

  /*
   * Define escape/unescape, the URI encode/decode functions, and maybe
   * uneval on the global object.
   */
  if (!JS_DefineFunctions(cx, cx->global(), string_functions)) {
    return false;
  }

  return true;
}

const ClassSpec StringObject::classSpec_ = {
    GenericCreateConstructor<StringConstructor, 1, gc::AllocKind::FUNCTION,
                             &jit::JitInfo_String>,
    StringObject::createPrototype,
    string_static_methods,
    nullptr,
    string_methods,
    string_taint_properties,
    StringClassFinish};

#define ____ false

/*
 * Uri reserved chars + #:
 * - 35: #
 * - 36: $
 * - 38: &
 * - 43: +
 * - 44: ,
 * - 47: /
 * - 58: :
 * - 59: ;
 * - 61: =
 * - 63: ?
 * - 64: @
 */
static const bool js_isUriReservedPlusPound[] = {
    // clang-format off
/*       0     1     2     3     4     5     6     7     8     9  */
/*  0 */ ____, ____, ____, ____, ____, ____, ____, ____, ____, ____,
/*  1 */ ____, ____, ____, ____, ____, ____, ____, ____, ____, ____,
/*  2 */ ____, ____, ____, ____, ____, ____, ____, ____, ____, ____,
/*  3 */ ____, ____, ____, ____, ____, true, true, ____, true, ____,
/*  4 */ ____, ____, ____, true, true, ____, ____, true, ____, ____,
/*  5 */ ____, ____, ____, ____, ____, ____, ____, ____, true, true,
/*  6 */ ____, true, ____, true, true, ____, ____, ____, ____, ____,
/*  7 */ ____, ____, ____, ____, ____, ____, ____, ____, ____, ____,
/*  8 */ ____, ____, ____, ____, ____, ____, ____, ____, ____, ____,
/*  9 */ ____, ____, ____, ____, ____, ____, ____, ____, ____, ____,
/* 10 */ ____, ____, ____, ____, ____, ____, ____, ____, ____, ____,
/* 11 */ ____, ____, ____, ____, ____, ____, ____, ____, ____, ____,
/* 12 */ ____, ____, ____, ____, ____, ____, ____, ____
    // clang-format on
};

/*
 * Uri unescaped chars:
 * -      33: !
 * -      39: '
 * -      40: (
 * -      41: )
 * -      42: *
 * -      45: -
 * -      46: .
 * -  48..57: 0-9
 * -  65..90: A-Z
 * -      95: _
 * - 97..122: a-z
 * -     126: ~
 */
static const bool js_isUriUnescaped[] = {
    // clang-format off
/*       0     1     2     3     4     5     6     7     8     9  */
/*  0 */ ____, ____, ____, ____, ____, ____, ____, ____, ____, ____,
/*  1 */ ____, ____, ____, ____, ____, ____, ____, ____, ____, ____,
/*  2 */ ____, ____, ____, ____, ____, ____, ____, ____, ____, ____,
/*  3 */ ____, ____, ____, true, ____, ____, ____, ____, ____, true,
/*  4 */ true, true, true, ____, ____, true, true, ____, true, true,
/*  5 */ true, true, true, true, true, true, true, true, ____, ____,
/*  6 */ ____, ____, ____, ____, ____, true, true, true, true, true,
/*  7 */ true, true, true, true, true, true, true, true, true, true,
/*  8 */ true, true, true, true, true, true, true, true, true, true,
/*  9 */ true, ____, ____, ____, ____, true, ____, true, true, true,
/* 10 */ true, true, true, true, true, true, true, true, true, true,
/* 11 */ true, true, true, true, true, true, true, true, true, true,
/* 12 */ true, true, true, ____, ____, ____, true, ____
    // clang-format on
};

#undef ____

static inline bool TransferBufferToString(JSContext* cx, JSStringBuilder& sb, JSString* str,
                                          const StringTaint& taint,
                                          MutableHandleValue rval) {
  if (!sb.empty()) {
    str = sb.finishString();
    if (!str) {
      return false;
    }
  } else if (str->isTainted()) {
    str = NewDependentString(cx, str, 0, str->length());
    if (!str)
      return false;
  }
  str->setTaint(cx, taint);
  rval.setString(str);

  return true;
}

/*
 * ECMA 3, 15.1.3 URI Handling Function Properties
 *
 * The following are implementations of the algorithms
 * given in the ECMA specification for the hidden functions
 * 'Encode' and 'Decode'.
 */
enum EncodeResult { Encode_Failure, Encode_BadUri, Encode_Success };

// Bug 1403318: GCC sometimes inlines this Encode function rather than the
// caller Encode function. Annotate both functions with MOZ_NEVER_INLINE resp.
// MOZ_ALWAYS_INLINE to ensure we get the desired inlining behavior.
template <typename CharT>
static MOZ_NEVER_INLINE EncodeResult Encode(StringBuffer& sb,
                                            const CharT* chars, size_t length,
                                            const bool* unescapedSet,
                                            const StringTaint& taint) {
  Latin1Char hexBuf[3];
  hexBuf[0] = '%';

  auto appendEncoded = [&sb, &taint, &hexBuf](Latin1Char c, size_t k) {
    static const char HexDigits[] = "0123456789ABCDEF"; /* NB: uppercase */

    hexBuf[1] = HexDigits[c >> 4];
    hexBuf[2] = HexDigits[c & 0xf];

    // We are adding one encoded character, ie 3 chars (e.g. "%25")
    if (taint.at(k)) {
      sb.taint().append(TaintRange(sb.length(), sb.length() + 3, *taint.at(k)));
    }
    return sb.append(hexBuf, 3);
  };

  auto appendRange = [&sb, &taint, chars, length](size_t start, size_t end) {
    MOZ_ASSERT(start <= end);

    if (start < end) {
      if (start == 0) {
        if (!sb.reserve(length)) {
          return false;
        }
      }
      sb.taint().concat(taint.safeSubTaint(start, end), sb.length());
      return sb.append(chars + start, chars + end);
    }
    return true;
  };

  size_t startAppend = 0;
  for (size_t k = 0; k < length; k++) {
    CharT c = chars[k];
    if (c < 128 &&
        (js_isUriUnescaped[c] || (unescapedSet && unescapedSet[c]))) {
      continue;
    } else {
      if (!appendRange(startAppend, k)) {
        return Encode_Failure;
      }

      if constexpr (std::is_same_v<CharT, Latin1Char>) {
        if (c < 0x80) {
          if (!appendEncoded(c, k)) {
            return Encode_Failure;
          }
        } else {
          if (!appendEncoded(0xC0 | (c >> 6), k) ||
              !appendEncoded(0x80 | (c & 0x3F), k)) {
            return Encode_Failure;
          }
        }
      } else {
        if (unicode::IsTrailSurrogate(c)) {
          return Encode_BadUri;
        }

        char32_t v;
        if (!unicode::IsLeadSurrogate(c)) {
          v = c;
        } else {
          k++;
          if (k == length) {
            return Encode_BadUri;
          }

          char16_t c2 = chars[k];
          if (!unicode::IsTrailSurrogate(c2)) {
            return Encode_BadUri;
          }

          v = unicode::UTF16Decode(c, c2);
        }

        uint8_t utf8buf[4];
        size_t L = OneUcs4ToUtf8Char(utf8buf, v);
        for (size_t j = 0; j < L; j++) {
          if (!appendEncoded(utf8buf[j], k)) {
            return Encode_Failure;
          }
        }
      }

      startAppend = k + 1;
    }
  }

  if (startAppend > 0) {
    if (!appendRange(startAppend, length)) {
      return Encode_Failure;
    }
  }

  return Encode_Success;
}

static MOZ_ALWAYS_INLINE bool Encode(JSContext* cx, Handle<JSLinearString*> str,
                                     const bool* unescapedSet,
                                     MutableHandleValue rval) {
  size_t length = str->length();
  if (length == 0) {
    rval.setString(cx->runtime()->emptyString);
    return true;
  }

  JSStringBuilder sb(cx);

  EncodeResult res;
  if (str->hasLatin1Chars()) {
    AutoCheckCannotGC nogc;
    res = Encode(sb, str->latin1Chars(nogc), str->length(), unescapedSet, str->taint());
  } else {
    AutoCheckCannotGC nogc;
    res = Encode(sb, str->twoByteChars(nogc), str->length(), unescapedSet, str->taint());
  }

  if (res == Encode_Failure) {
    return false;
  }

  if (res == Encode_BadUri) {
    JS_ReportErrorNumberASCII(cx, GetErrorMessage, nullptr, JSMSG_BAD_URI);
    return false;
  }

  // TaintFox: Add encode operation to output taint.
  SafeStringTaint taint = sb.empty() ? str->taint() : sb.taint();
  if (unescapedSet == js_isUriReservedPlusPound) {
    taint.extend(TaintOperationFromContext(cx, "encodeURI", true, str));
  } else {
    taint.extend(TaintOperationFromContext(cx, "encodeURIComponent", true, str));
  }

  MOZ_ASSERT(res == Encode_Success);
  return TransferBufferToString(cx, sb, str, taint, rval);
}

enum DecodeResult { Decode_Failure, Decode_BadUri, Decode_Success };

template <typename CharT>
static DecodeResult Decode(StringBuffer& sb, const CharT* chars, size_t length,
                           const bool* reservedSet, const StringTaint& taint) {
  auto appendRange = [&sb, &taint, chars](size_t start, size_t end) {
    MOZ_ASSERT(start <= end);

    if (start < end) {
      sb.taint().concat(taint.safeSubTaint(start, end), sb.length());
      return sb.append(chars + start, chars + end);
    }
    return true;
  };

  size_t startAppend = 0;
  for (size_t k = 0; k < length; k++) {
    CharT c = chars[k];
    if (c == '%') {
      size_t start = k;
      if ((k + 2) >= length) {
        return Decode_BadUri;
      }

      if (!IsAsciiHexDigit(chars[k + 1]) || !IsAsciiHexDigit(chars[k + 2])) {
        return Decode_BadUri;
      }

      uint32_t B = AsciiAlphanumericToNumber(chars[k + 1]) * 16 +
                   AsciiAlphanumericToNumber(chars[k + 2]);
      k += 2;
      if (B < 128) {
        Latin1Char ch = Latin1Char(B);
        if (reservedSet && reservedSet[ch]) {
          continue;
        }

        if (!appendRange(startAppend, start)) {
          return Decode_Failure;
        }

        if (taint.at(k))
          sb.taint().append(TaintRange(sb.length(), sb.length() + 1, *taint.at(k)));

        if (!sb.append(ch)) {
          return Decode_Failure;
        }
      } else {
        int n = 1;
        while (B & (0x80 >> n)) {
          n++;
        }

        if (n == 1 || n > 4) {
          return Decode_BadUri;
        }

        uint8_t octets[4];
        octets[0] = (uint8_t)B;
        if (k + 3 * (n - 1) >= length) {
          return Decode_BadUri;
        }

        for (int j = 1; j < n; j++) {
          k++;
          if (chars[k] != '%') {
            return Decode_BadUri;
          }

          if (!IsAsciiHexDigit(chars[k + 1]) ||
              !IsAsciiHexDigit(chars[k + 2])) {
            return Decode_BadUri;
          }

          B = AsciiAlphanumericToNumber(chars[k + 1]) * 16 +
              AsciiAlphanumericToNumber(chars[k + 2]);
          if ((B & 0xC0) != 0x80) {
            return Decode_BadUri;
          }

          k += 2;
          octets[j] = char(B);
        }

        if (!appendRange(startAppend, start)) {
          return Decode_Failure;
        }

<<<<<<< HEAD
        if (taint.at(k))
          sb.taint().append(TaintRange(sb.length(), sb.length() + 1, *taint.at(k)));

        uint32_t v = JS::Utf8ToOneUcs4Char(octets, n);
=======
        char32_t v = JS::Utf8ToOneUcs4Char(octets, n);
>>>>>>> 26c3c87e
        MOZ_ASSERT(v >= 128);
        if (v >= unicode::NonBMPMin) {
          if (v > unicode::NonBMPMax) {
            return Decode_BadUri;
          }

          if (!sb.append(unicode::LeadSurrogate(v))) {
            return Decode_Failure;
          }
          if (!sb.append(unicode::TrailSurrogate(v))) {
            return Decode_Failure;
          }
        } else {
          if (!sb.append(char16_t(v))) {
            return Decode_Failure;
          }
        }
      }

      startAppend = k + 1;
    }
  }

  if (startAppend > 0) {
    if (!appendRange(startAppend, length)) {
      return Decode_Failure;
    }
  }

  return Decode_Success;
}

static bool Decode(JSContext* cx, Handle<JSLinearString*> str,
                   const bool* reservedSet, MutableHandleValue rval) {
  size_t length = str->length();
  if (length == 0) {
    rval.setString(cx->runtime()->emptyString);
    return true;
  }

  JSStringBuilder sb(cx);

  DecodeResult res;
  if (str->hasLatin1Chars()) {
    AutoCheckCannotGC nogc;
    res = Decode(sb, str->latin1Chars(nogc), str->length(), reservedSet, str->taint());
  } else {
    AutoCheckCannotGC nogc;
    res = Decode(sb, str->twoByteChars(nogc), str->length(), reservedSet, str->taint());
  }

  if (res == Decode_Failure) {
    return false;
  }

  if (res == Decode_BadUri) {
    JS_ReportErrorNumberASCII(cx, GetErrorMessage, nullptr, JSMSG_BAD_URI);
    return false;
  }

  // TaintFox: Add decode operation to output taint.
  SafeStringTaint taint = sb.empty() ? str->taint() : sb.taint();
  if(reservedSet == js_isUriReservedPlusPound) {
    taint.extend(TaintOperationFromContext(cx, "decodeURI", true, str));
  } else {
    taint.extend(TaintOperationFromContext(cx, "decodeURIComponent", true, str));
  }

  MOZ_ASSERT(res == Decode_Success);
  return TransferBufferToString(cx, sb, str, taint, rval);
}

static bool str_decodeURI(JSContext* cx, unsigned argc, Value* vp) {
  AutoJSMethodProfilerEntry pseudoFrame(cx, "decodeURI");
  CallArgs args = CallArgsFromVp(argc, vp);
  Rooted<JSLinearString*> str(cx, ArgToLinearString(cx, args, 0));
  if (!str) {
    return false;
  }

  return Decode(cx, str, js_isUriReservedPlusPound, args.rval());
}

static bool str_decodeURI_Component(JSContext* cx, unsigned argc, Value* vp) {
  AutoJSMethodProfilerEntry pseudoFrame(cx, "decodeURIComponent");
  CallArgs args = CallArgsFromVp(argc, vp);
  Rooted<JSLinearString*> str(cx, ArgToLinearString(cx, args, 0));
  if (!str) {
    return false;
  }

  return Decode(cx, str, nullptr, args.rval());
}

static bool str_encodeURI(JSContext* cx, unsigned argc, Value* vp) {
  AutoJSMethodProfilerEntry pseudoFrame(cx, "encodeURI");
  CallArgs args = CallArgsFromVp(argc, vp);
  Rooted<JSLinearString*> str(cx, ArgToLinearString(cx, args, 0));
  if (!str) {
    return false;
  }

  return Encode(cx, str, js_isUriReservedPlusPound, args.rval());
}

static bool str_encodeURI_Component(JSContext* cx, unsigned argc, Value* vp) {
  AutoJSMethodProfilerEntry pseudoFrame(cx, "encodeURIComponent");
  CallArgs args = CallArgsFromVp(argc, vp);
  Rooted<JSLinearString*> str(cx, ArgToLinearString(cx, args, 0));
  if (!str) {
    return false;
  }

  return Encode(cx, str, nullptr, args.rval());
}

// TODO: TaintFox chars - need to propagate taint here
JSString* js::EncodeURI(JSContext* cx, const char* chars, size_t length) {
  JSStringBuilder sb(cx);
  EncodeResult result = Encode(sb, reinterpret_cast<const Latin1Char*>(chars),
                               length, js_isUriReservedPlusPound, EmptyTaint);
  if (result == EncodeResult::Encode_Failure) {
    return nullptr;
  }
  if (result == EncodeResult::Encode_BadUri) {
    JS_ReportErrorNumberASCII(cx, GetErrorMessage, nullptr, JSMSG_BAD_URI);
    return nullptr;
  }
  if (sb.empty()) {
    return NewStringCopyN<CanGC>(cx, chars, length);
  }
  return sb.finishString();
}

static bool FlatStringMatchHelper(JSContext* cx, HandleString str,
                                  HandleString pattern, bool* isFlat,
                                  int32_t* match) {
  Rooted<JSLinearString*> linearPattern(cx, pattern->ensureLinear(cx));
  if (!linearPattern) {
    return false;
  }

  static const size_t MAX_FLAT_PAT_LEN = 256;
  if (linearPattern->length() > MAX_FLAT_PAT_LEN ||
      StringHasRegExpMetaChars(linearPattern)) {
    *isFlat = false;
    return true;
  }

  *isFlat = true;
  if (str->isRope()) {
    if (!RopeMatch(cx, &str->asRope(), linearPattern, match)) {
      return false;
    }
  } else {
    *match = StringMatch(&str->asLinear(), linearPattern);
  }

  return true;
}

static bool BuildFlatMatchArray(JSContext* cx, HandleString str,
                                HandleString pattern, int32_t match,
                                MutableHandleValue rval) {
  if (match < 0) {
    rval.setNull();
    return true;
  }

  // Get the templateObject that defines the shape and type of the output
  // object.
  ArrayObject* templateObject =
      cx->realm()->regExps.getOrCreateMatchResultTemplateObject(cx);
  if (!templateObject) {
    return false;
  }

  Rooted<ArrayObject*> arr(
      cx, NewDenseFullyAllocatedArrayWithTemplate(cx, 1, templateObject));
  if (!arr) {
    return false;
  }

  // Store a Value for each pair.
  arr->setDenseInitializedLength(1);
  arr->initDenseElement(0, StringValue(pattern));

  // Set the |index| property. (TemplateObject positions it in slot 0).
  arr->setSlot(0, Int32Value(match));

  // Set the |input| property. (TemplateObject positions it in slot 1).
  arr->setSlot(1, StringValue(str));

#ifdef DEBUG
  RootedValue test(cx);
  RootedId id(cx, NameToId(cx->names().index));
  if (!NativeGetProperty(cx, arr, id, &test)) {
    return false;
  }
  MOZ_ASSERT(test == arr->getSlot(0));
  id = NameToId(cx->names().input);
  if (!NativeGetProperty(cx, arr, id, &test)) {
    return false;
  }
  MOZ_ASSERT(test == arr->getSlot(1));
#endif

  rval.setObject(*arr);
  return true;
}

#ifdef DEBUG
static bool CallIsStringOptimizable(JSContext* cx, const char* name,
                                    bool* result) {
  FixedInvokeArgs<0> args(cx);

  RootedValue rval(cx);
  if (!CallSelfHostedFunction(cx, name, UndefinedHandleValue, args, &rval)) {
    return false;
  }

  *result = rval.toBoolean();
  return true;
}
#endif

bool js::FlatStringMatch(JSContext* cx, unsigned argc, Value* vp) {
  CallArgs args = CallArgsFromVp(argc, vp);
  MOZ_ASSERT(args.length() == 2);
  MOZ_ASSERT(args[0].isString());
  MOZ_ASSERT(args[1].isString());
#ifdef DEBUG
  bool isOptimizable = false;
  if (!CallIsStringOptimizable(cx, "IsStringMatchOptimizable",
                               &isOptimizable)) {
    return false;
  }
  MOZ_ASSERT(isOptimizable);
#endif

  RootedString str(cx, args[0].toString());
  RootedString pattern(cx, args[1].toString());

  bool isFlat = false;
  int32_t match = 0;
  if (!FlatStringMatchHelper(cx, str, pattern, &isFlat, &match)) {
    return false;
  }

  if (!isFlat) {
    args.rval().setUndefined();
    return true;
  }

  return BuildFlatMatchArray(cx, str, pattern, match, args.rval());
}

bool js::FlatStringSearch(JSContext* cx, unsigned argc, Value* vp) {
  CallArgs args = CallArgsFromVp(argc, vp);
  MOZ_ASSERT(args.length() == 2);
  MOZ_ASSERT(args[0].isString());
  MOZ_ASSERT(args[1].isString());
#ifdef DEBUG
  bool isOptimizable = false;
  if (!CallIsStringOptimizable(cx, "IsStringSearchOptimizable",
                               &isOptimizable)) {
    return false;
  }
  MOZ_ASSERT(isOptimizable);
#endif

  RootedString str(cx, args[0].toString());
  RootedString pattern(cx, args[1].toString());

  bool isFlat = false;
  int32_t match = 0;
  if (!FlatStringMatchHelper(cx, str, pattern, &isFlat, &match)) {
    return false;
  }

  if (!isFlat) {
    args.rval().setInt32(-2);
    return true;
  }

  args.rval().setInt32(match);
  return true;
}<|MERGE_RESOLUTION|>--- conflicted
+++ resolved
@@ -4758,14 +4758,10 @@
           return Decode_Failure;
         }
 
-<<<<<<< HEAD
         if (taint.at(k))
           sb.taint().append(TaintRange(sb.length(), sb.length() + 1, *taint.at(k)));
 
-        uint32_t v = JS::Utf8ToOneUcs4Char(octets, n);
-=======
         char32_t v = JS::Utf8ToOneUcs4Char(octets, n);
->>>>>>> 26c3c87e
         MOZ_ASSERT(v >= 128);
         if (v >= unicode::NonBMPMin) {
           if (v > unicode::NonBMPMax) {
