/* -*- Mode: C++; tab-width: 8; indent-tabs-mode: nil; c-basic-offset: 2 -*-
 * vim: set ts=8 sts=2 et sw=2 tw=80:
 * This Source Code Form is subject to the terms of the Mozilla Public
 * License, v. 2.0. If a copy of the MPL was not distributed with this
 * file, You can obtain one at http://mozilla.org/MPL/2.0/. */
/*
 * Modifications Copyright SAP SE. 2019-2021.  All rights reserved.
 */

#include "builtin/String.h"

#include "mozilla/Attributes.h"
#include "mozilla/CheckedInt.h"
#include "mozilla/FloatingPoint.h"
#if JS_HAS_INTL_API
#  include "mozilla/intl/String.h"
#endif
#include "mozilla/PodOperations.h"
#include "mozilla/Range.h"
#include "mozilla/SIMD.h"
#include "mozilla/TextUtils.h"

#include <algorithm>
#include <limits>
#include <string.h>
#include <type_traits>

#include "jsnum.h"
#include "jstypes.h"

#include "builtin/Array.h"
#if JS_HAS_INTL_API
#  include "builtin/intl/CommonFunctions.h"
#  include "builtin/intl/FormatBuffer.h"
#endif
#include "builtin/RegExp.h"
#include "jit/InlinableNatives.h"
#include "js/Array.h"
#include "js/Conversions.h"
#include "js/friend/ErrorMessages.h"  // js::GetErrorMessage, JSMSG_*
#if !JS_HAS_INTL_API
#  include "js/LocaleSensitive.h"
#endif
#include "js/PropertyAndElement.h"  // JS_DefineFunctions
#include "js/PropertySpec.h"
#include "js/StableStringChars.h"
#include "js/UniquePtr.h"
#include "util/StringBuffer.h"
#include "util/Unicode.h"
#include "vm/GlobalObject.h"
#include "vm/JSContext.h"
#include "vm/JSObject.h"
#include "vm/Printer.h"
#include "vm/RegExpObject.h"
#include "vm/SelfHosting.h"
#include "vm/StaticStrings.h"
#include "vm/ToSource.h"       // js::ValueToSource
#include "vm/WellKnownAtom.h"  // js_*_str

#include "vm/GeckoProfiler-inl.h"
#include "vm/InlineCharBuffer-inl.h"
#include "vm/NativeObject-inl.h"
#include "vm/StringObject-inl.h"
#include "vm/StringType-inl.h"

using namespace js;

using JS::Symbol;
using JS::SymbolCode;

using mozilla::AsciiAlphanumericToNumber;
using mozilla::CheckedInt;
using mozilla::IsAsciiHexDigit;
using mozilla::IsNaN;
using mozilla::PodCopy;
using mozilla::RangedPtr;
using mozilla::SIMD;

using JS::AutoCheckCannotGC;
using JS::AutoStableStringChars;

// TaintFox: Calls the handler function for every (densely stored) element in the given JavaScript array.
template <typename Handler>
void ForEachElement(JSContext* cx, HandleObject obj, Handler handler)
{
  if (!obj->is<NativeObject>())
    return;

  NativeObject& array = obj->as<NativeObject>();
  for (uint32_t i = 0; i < array.getDenseInitializedLength(); i++) {
    const Value& v = array.getDenseElement(i);
    handler(i, v);
  }
}

static JSLinearString* ArgToLinearString(JSContext* cx, const CallArgs& args,
                                         unsigned argno) {
  if (argno >= args.length()) {
    return cx->names().undefined;
  }

  JSString* str = ToString<CanGC>(cx, args[argno]);
  if (!str) {
    return nullptr;
  }

  return str->ensureLinear(cx);
}

/*
 * Forward declarations for URI encode/decode and helper routines
 */
static bool str_decodeURI(JSContext* cx, unsigned argc, Value* vp);

static bool str_decodeURI_Component(JSContext* cx, unsigned argc, Value* vp);

static bool str_encodeURI(JSContext* cx, unsigned argc, Value* vp);

static bool str_encodeURI_Component(JSContext* cx, unsigned argc, Value* vp);

/*
 * Global string methods
 */

/*
 * TaintFox: String.tainted() implementation.
 */
bool
js::str_tainted(JSContext* cx, unsigned argc, Value* vp)
{
  CallArgs args = CallArgsFromVp(argc, vp);

  RootedString str(cx, ArgToLinearString(cx, args, 0));
  if (!str || str->length() == 0)
    return false;

  // We store the string as argument for a manual taint operation. This way it's easy to see what
  // the original value of a manually tainted string was for debugging/testing.
  TaintOperation op = TaintOperation("manual taint source", true, TaintLocationFromContext(cx), { taintarg(cx, str) });
  op.setSource();
  SafeStringTaint taint(0, str->length(), op);

  JSString* tainted_str = NewDependentString(cx, str, 0, str->length());
  if (!tainted_str)
    return false;
  tainted_str->setTaint(cx, taint);

  MOZ_ASSERT(tainted_str->isTainted());

  args.rval().setString(tainted_str);
  return true;
}

/*
 * TaintFox: taint property implementation.
 *
 * This builds a JS representation of the taint information associated with a string.
 */
static bool
str_taint_getter(JSContext* cx, unsigned argc, Value* vp)
{
  CallArgs args = CallArgsFromVp(argc, vp);

  RootedString str(cx, ToString<CanGC>(cx, args.thisv()));
  if (!str)
    return false;

  // Wrap all taint ranges of the string.
  RootedValueVector ranges(cx);
  for (const TaintRange& taint_range : str->taint()) {
    RootedObject range(cx, JS_NewObject(cx, nullptr));
    if(!range)
      return false;

    if (!JS_DefineProperty(cx, range, "begin", taint_range.begin(), JSPROP_READONLY | JSPROP_ENUMERATE | JSPROP_PERMANENT) ||
        !JS_DefineProperty(cx, range, "end", taint_range.end(), JSPROP_READONLY | JSPROP_ENUMERATE | JSPROP_PERMANENT))
      return false;

    // Wrap the taint flow for the current range.
    RootedValueVector taint_flow(cx);
    for (TaintNode& taint_node : taint_range.flow()) {
      RootedObject node(cx, JS_NewObject(cx, nullptr));
      if (!node)
        return false;

      RootedString operation(cx, JS_NewStringCopyZ(cx, taint_node.operation().name()));
      if (!operation)
        return false;

      if (!JS_DefineProperty(cx, node, "operation", operation, JSPROP_READONLY | JSPROP_ENUMERATE | JSPROP_PERMANENT))
        return false;

      RootedValue isBuiltIn(cx);
      isBuiltIn.setBoolean(taint_node.operation().is_native());

      if (!JS_DefineProperty(cx, node, "builtin", isBuiltIn, JSPROP_READONLY | JSPROP_ENUMERATE | JSPROP_PERMANENT))
        return false;

      RootedValue isSource(cx);
      isSource.setBoolean(taint_node.operation().isSource());

      if (!JS_DefineProperty(cx, node, "source", isSource, JSPROP_READONLY | JSPROP_ENUMERATE | JSPROP_PERMANENT))
        return false;

      // Wrap the location
      RootedObject location(cx, JS_NewObject(cx, nullptr));
      if (!location)
        return false;
      RootedString filename(cx, JS_NewUCStringCopyZ(cx, taint_node.operation().location().filename().c_str()));
      if (!filename)
        return false;
      RootedString function(cx, JS_NewUCStringCopyZ(cx, taint_node.operation().location().function().c_str()));
      if (!function)
        return false;
      // Also add the MD5 hash of the containing function
      RootedString hash(cx, JS_NewStringCopyZ(cx, JS::convertDigestToHexString(taint_node.operation().location().scriptHash()).c_str()));
      if (!hash)
        return false;

      if (!JS_DefineProperty(cx, location, "filename", filename, JSPROP_READONLY | JSPROP_ENUMERATE | JSPROP_PERMANENT) ||
          !JS_DefineProperty(cx, location, "function", function, JSPROP_READONLY | JSPROP_ENUMERATE | JSPROP_PERMANENT) ||
          !JS_DefineProperty(cx, location, "line", taint_node.operation().location().line(), JSPROP_READONLY | JSPROP_ENUMERATE | JSPROP_PERMANENT) ||
          !JS_DefineProperty(cx, location, "pos", taint_node.operation().location().pos(), JSPROP_READONLY | JSPROP_ENUMERATE | JSPROP_PERMANENT) ||
          !JS_DefineProperty(cx, location, "scriptline", taint_node.operation().location().scriptStartLine(), JSPROP_READONLY | JSPROP_ENUMERATE | JSPROP_PERMANENT) ||
          !JS_DefineProperty(cx, location, "scripthash", hash, JSPROP_READONLY | JSPROP_ENUMERATE | JSPROP_PERMANENT))
        return false;

      if (!JS_DefineProperty(cx, node, "location", location, JSPROP_READONLY | JSPROP_ENUMERATE | JSPROP_PERMANENT))
        return false;

      // Wrap the arguments
      RootedValueVector taint_arguments(cx);
      for (auto& taint_argument : taint_node.operation().arguments()) {
        RootedString argument(cx, JS_NewUCStringCopyZ(cx, taint_argument.c_str()));
        if (!argument)
          return false;

        if (!taint_arguments.append(StringValue(argument)))
          return false;
      }

      RootedObject arguments(cx, NewDenseCopiedArray(cx, taint_arguments.length(), taint_arguments.begin()));
      if (!JS_DefineProperty(cx, node, "arguments", arguments, JSPROP_READONLY | JSPROP_ENUMERATE | JSPROP_PERMANENT))
        return false;

      if (!taint_flow.append(ObjectValue(*node)))
        return false;
    }

    RootedObject flow(cx, NewDenseCopiedArray(cx, taint_flow.length(), taint_flow.begin()));
    if (!flow)
      return false;
    if (!JS_DefineProperty(cx, range, "flow", flow, JSPROP_READONLY | JSPROP_ENUMERATE | JSPROP_PERMANENT))
      return false;

    if (!ranges.append(ObjectValue(*range)))
      return false;
  }

  JSObject* array = NewDenseCopiedArray(cx, ranges.length(), ranges.begin());
  if (!array)
    return false;

  args.rval().setObject(*array);
  return true;
}

static bool
construct_taint_flow(JSContext* cx, HandleObject flow_object, TaintNode** flow)
{
  if (!flow)
    return false;

  bool is_array;
  if (!JS::IsArrayObject(cx, flow_object, &is_array) || !is_array)
    return false;

  uint32_t length;
  if (!JS::GetArrayLength(cx, flow_object, &length))
    return false;

  RootedValue v(cx);
  *flow = nullptr;

  MOZ_ASSERT(length <= 0x7fffffff);
  for (int32_t i = length - 1; i >= 0; --i) {
    if (!JS_GetElement(cx, flow_object, i, &v) || !v.isObject())
      return false;
    RootedObject node(cx, &v.toObject());

    if (!JS_GetProperty(cx, node, "operation", &v) || !v.isString())
      return false;
    RootedString operation(cx, v.toString());

    // TODO process arguments as well
    UniqueChars op_str = JS_EncodeStringToUTF8(cx, operation);

    *flow = new TaintNode(*flow, TaintOperation(op_str.get()));
    if ((*flow)->parent())
      (*flow)->parent()->release();
  }

  return true;
}

static bool
str_taint_setter(JSContext* cx, unsigned argc, Value* vp)
{
  CallArgs args = CallArgsFromVp(argc, vp);

  RootedString str(cx, ToString<CanGC>(cx, args.thisv()));
  if (!str)
    return false;

  RootedObject array(cx, ToObject(cx, args.get(0)));
  if (!array)
    return false;

  bool is_array;
  if (!JS::IsArrayObject(cx, array, &is_array) || !is_array)
    return false;

  uint32_t length;
  if (!JS::GetArrayLength(cx, array, &length))
    return false;

  RootedValue v(cx);
  SafeStringTaint taint;

  for (uint32_t i = 0; i < length; ++i) {
    if (!JS_GetElement(cx, array, i, &v) || !v.isObject())
      return false;
    RootedObject range(cx, &v.toObject());

    uint32_t begin, end;

    if (!JS_GetProperty(cx, range, "begin", &v))
      return false;
    if (!ToUint32(cx, v, &begin))
      return false;

    if (!JS_GetProperty(cx, range, "end", &v))
      return false;
    if (!ToUint32(cx, v, &end))
      return false;

    if (!JS_GetProperty(cx, range, "flow", &v) || !v.isObject())
      return false;
    RootedObject flow_object(cx, &v.toObject());

    TaintNode* flow = nullptr;
    if (!construct_taint_flow(cx, flow_object, &flow))
      return false;

    taint.append(TaintRange(begin, end, TaintFlow(flow)));
  }

  str->setTaint(cx, taint);

  args.rval().setUndefined();
  return true;
}

static bool
str_untaint(JSContext* cx, unsigned argc, Value* vp)
{
  CallArgs args = CallArgsFromVp(argc, vp);

  RootedString str(cx, ToString<CanGC>(cx, args.thisv()));
  if (!str)
    return false;

  str->clearTaint();

  args.rval().setUndefined();
  return true;
}



/* ES5 B.2.1 */
template <typename CharT>
static bool Escape(JSContext* cx, const CharT* chars, uint32_t length,
                   InlineCharBuffer<Latin1Char>& newChars,
                   uint32_t* newLengthOut,
                   const StringTaint& inTaint, StringTaint* outTaint) {
  // clang-format off
    static const uint8_t shouldPassThrough[128] = {
         0,0,0,0,0,0,0,0,0,0,0,0,0,0,0,0,
         0,0,0,0,0,0,0,0,0,0,0,0,0,0,0,0,
         0,0,0,0,0,0,0,0,0,0,1,1,0,1,1,1,       /*    !"#$%&'()*+,-./  */
         1,1,1,1,1,1,1,1,1,1,0,0,0,0,0,0,       /*   0123456789:;<=>?  */
         1,1,1,1,1,1,1,1,1,1,1,1,1,1,1,1,       /*   @ABCDEFGHIJKLMNO  */
         1,1,1,1,1,1,1,1,1,1,1,0,0,0,0,1,       /*   PQRSTUVWXYZ[\]^_  */
         0,1,1,1,1,1,1,1,1,1,1,1,1,1,1,1,       /*   `abcdefghijklmno  */
         1,1,1,1,1,1,1,1,1,1,1,0,0,0,0,0,       /*   pqrstuvwxyz{\}~  DEL */
    };
  // clang-format on

  /* Take a first pass and see how big the result string will need to be. */
  uint32_t newLength = length;
  for (size_t i = 0; i < length; i++) {
    char16_t ch = chars[i];
    if (ch < 128 && shouldPassThrough[ch]) {
      continue;
    }

    /*
     * newlength is incremented below by at most 5 and at this point it must
     * be a valid string length, so this should never overflow uint32_t.
     */
    static_assert(JSString::MAX_LENGTH < UINT32_MAX - 5,
                  "Adding 5 to valid string length should not overflow");

    MOZ_ASSERT(newLength <= JSString::MAX_LENGTH);

    /* The character will be encoded as %XX or %uXXXX. */
    newLength += (ch < 256) ? 2 : 5;

    if (MOZ_UNLIKELY(newLength > JSString::MAX_LENGTH)) {
      ReportAllocationOverflow(cx);
      return false;
    }
  }

  if (newLength == length) {
    *newLengthOut = newLength;
    return true;
  }

  if (!newChars.maybeAlloc(cx, newLength)) {
    return false;
  }

  // TaintFox: Make sure output taint is empty.
  outTaint->clear();

  auto current = inTaint.begin();

  static const char digits[] = "0123456789ABCDEF";

  Latin1Char* rawNewChars = newChars.get();
  size_t i, ni, ti;
  for (i = 0, ni = 0, ti = 0; i < length;) {
    char16_t ch = chars[i];
    if (ch < 128 && shouldPassThrough[ch]) {
      rawNewChars[ni++] = ch;
    } else if (ch < 256) {
      rawNewChars[ni++] = '%';
      rawNewChars[ni++] = digits[ch >> 4];
      rawNewChars[ni++] = digits[ch & 0xF];
    } else {
      rawNewChars[ni++] = '%';
      rawNewChars[ni++] = 'u';
      rawNewChars[ni++] = digits[ch >> 12];
      rawNewChars[ni++] = digits[(ch & 0xF00) >> 8];
      rawNewChars[ni++] = digits[(ch & 0xF0) >> 4];
      rawNewChars[ni++] = digits[ch & 0xF];
    }

    i++;

    // TaintFox: Build new taint ranges.
    if (current != inTaint.end()) {
        if (i == current->end()) {
            outTaint->append(TaintRange(ti, ni, current->flow()));
            current++;
        }
        if (i == current->begin()) {
            ti = ni;
        }
    }
  }
  MOZ_ASSERT(ni == newLength);

  *newLengthOut = newLength;
  return true;
}

static bool str_escape(JSContext* cx, unsigned argc, Value* vp) {
  AutoJSMethodProfilerEntry pseudoFrame(cx, "escape");
  CallArgs args = CallArgsFromVp(argc, vp);

  Rooted<JSLinearString*> str(cx, ArgToLinearString(cx, args, 0));
  if (!str) {
    return false;
  }

  // TaintFox: Build new taint information and add it to the result string.
  SafeStringTaint newtaint;

  InlineCharBuffer<Latin1Char> newChars;
  uint32_t newLength = 0;  // initialize to silence GCC warning
  if (str->hasLatin1Chars()) {
    AutoCheckCannotGC nogc;
    if (!Escape(cx, str->latin1Chars(nogc), str->length(), newChars,
                &newLength, str->taint(), &newtaint)) {
      return false;
    }
  } else {
    AutoCheckCannotGC nogc;
    if (!Escape(cx, str->twoByteChars(nogc), str->length(), newChars,
                &newLength, str->taint(), &newtaint)) {
      return false;
    }
  }

  // Return input if no characters need to be escaped.
  if (newLength == str->length()) {
    args.rval().setString(str);
    return true;
  }

  JSString* res = newChars.toString(cx, newLength);
  if (!res) {
    return false;
  }

  // Taintfox: set new taint
  newtaint.extend(TaintOperationFromContext(cx, "escape", true, str));
  res->setTaint(cx, newtaint);

  args.rval().setString(res);
  return true;
}

template <typename CharT>
static inline bool Unhex4(const RangedPtr<const CharT> chars,
                          char16_t* result) {
  CharT a = chars[0], b = chars[1], c = chars[2], d = chars[3];

  if (!(IsAsciiHexDigit(a) && IsAsciiHexDigit(b) && IsAsciiHexDigit(c) &&
        IsAsciiHexDigit(d))) {
    return false;
  }

  char16_t unhex = AsciiAlphanumericToNumber(a);
  unhex = (unhex << 4) + AsciiAlphanumericToNumber(b);
  unhex = (unhex << 4) + AsciiAlphanumericToNumber(c);
  unhex = (unhex << 4) + AsciiAlphanumericToNumber(d);
  *result = unhex;
  return true;
}

template <typename CharT>
static inline bool Unhex2(const RangedPtr<const CharT> chars,
                          char16_t* result) {
  CharT a = chars[0], b = chars[1];

  if (!(IsAsciiHexDigit(a) && IsAsciiHexDigit(b))) {
    return false;
  }

  *result = (AsciiAlphanumericToNumber(a) << 4) + AsciiAlphanumericToNumber(b);
  return true;
}

template <typename CharT>
static bool Unescape(StringBuffer& sb,
                     const mozilla::Range<const CharT> chars, const StringTaint& inTaint, StringTaint* outTaint) {
  // Step 2.
  uint32_t length = chars.length();

  /*
   * Note that the spec algorithm has been optimized to avoid building
   * a string in the case where no escapes are present.
   */
  bool building = false;

#define ENSURE_BUILDING                            \
  do {                                             \
    if (!building) {                               \
      building = true;                             \
      if (!sb.reserve(length)) return false;       \
      sb.infallibleAppend(chars.begin().get(), k); \
    }                                              \
  } while (false);

  // Step 4.
  uint32_t k = 0;
  uint32_t ni = 0;         // TaintFox: current index in output string
  uint32_t ti = 0;         // TaintFox: start of current taint range in output string

  // TaintFox: make sure output taint is empty.
  outTaint->clear();

  auto current = inTaint.begin();

  // Step 5.
  while (k < length) {
    // Step 5.a.
    char16_t c = chars[k];

    // Step 5.b.
    if (c == '%') {
      static_assert(JSString::MAX_LENGTH < UINT32_MAX - 6,
                    "String length is not near UINT32_MAX");

      // Steps 5.b.i-ii.
      if (k + 6 <= length && chars[k + 1] == 'u') {
        if (Unhex4(chars.begin() + k + 2, &c)) {
          ENSURE_BUILDING
          k += 5;
        }
      } else if (k + 3 <= length) {
        if (Unhex2(chars.begin() + k + 1, &c)) {
          ENSURE_BUILDING
          k += 2;
        }
      }
    }

    // Step 5.c.
    if (building && !sb.append(c)) {
      return false;
    }

    // Step 5.d.
    k += 1;
    ni += 1;

    // TaintFox: Build new taint ranges.
    if (current != inTaint.end()) {
      // Need to use <= and >= here since k can increase by more than 1 per iteration
      // Note: if just the '%' of an escaped sequence is tainted, then this will still mark
      // the resulting character as tainted.
      if (k >= current->end()) {
        outTaint->append(TaintRange(ti, ni, current->flow()));
        current++;
      }
      if (current != inTaint.end()) {
        if (k <= current->begin()) {
          ti = ni;
        }
      }
    }
  }

  return true;
#undef ENSURE_BUILDING
}

// ES2018 draft rev f83aa38282c2a60c6916ebc410bfdf105a0f6a54
// B.2.1.2 unescape ( string )
static bool str_unescape(JSContext* cx, unsigned argc, Value* vp) {
  AutoJSMethodProfilerEntry pseudoFrame(cx, "unescape");
  CallArgs args = CallArgsFromVp(argc, vp);

  // Step 1.
  Rooted<JSLinearString*> str(cx, ArgToLinearString(cx, args, 0));
  if (!str) {
    return false;
  }

  // Step 3.
  JSStringBuilder sb(cx);
  if (str->hasTwoByteChars() && !sb.ensureTwoByteChars()) {
    return false;
  }

  // Save operation to avoid GC issues
  SafeStringTaint taint = str->taint();
  TaintOperation op = TaintOperationFromContext(cx, "unescape", true, str);

  // Steps 2, 4-5.
  bool unescapeFailed = false;
  SafeStringTaint newtaint;
  if (str->hasLatin1Chars()) {
    AutoCheckCannotGC nogc;
    unescapeFailed = !Unescape(sb, str->latin1Range(nogc), str->taint(), &newtaint);
  } else {
    AutoCheckCannotGC nogc;
    unescapeFailed = !Unescape(sb, str->twoByteRange(nogc), str->taint(), &newtaint);
  }
  if (unescapeFailed) {
    return false;
  }

  // Step 6.
  JSLinearString* result;
  if (!sb.empty()) {
    result = sb.finishString();
    if (!result) {
      return false;
    }
  } else {
    result = str;
  }

<<<<<<< HEAD
  // TaintFox: add taint operation.
  newtaint.extend(op);
  result->setTaint(cx, newtaint);

  sb.ok();
=======
>>>>>>> a1600bbb
  args.rval().setString(result);
  return true;
}

static bool str_uneval(JSContext* cx, unsigned argc, Value* vp) {
  CallArgs args = CallArgsFromVp(argc, vp);
  JSString* str = ValueToSource(cx, args.get(0));
  if (!str) {
    return false;
  }

  args.rval().setString(str);
  return true;
}

static const JSFunctionSpec string_functions[] = {
    JS_FN(js_escape_str, str_escape, 1, JSPROP_RESOLVING),
    JS_FN(js_unescape_str, str_unescape, 1, JSPROP_RESOLVING),
    JS_FN(js_uneval_str, str_uneval, 1, JSPROP_RESOLVING),
    JS_FN(js_decodeURI_str, str_decodeURI, 1, JSPROP_RESOLVING),
    JS_FN(js_encodeURI_str, str_encodeURI, 1, JSPROP_RESOLVING),
    JS_FN(js_decodeURIComponent_str, str_decodeURI_Component, 1,
          JSPROP_RESOLVING),
    JS_FN(js_encodeURIComponent_str, str_encodeURI_Component, 1,
          JSPROP_RESOLVING),

    JS_FS_END};

static const unsigned STRING_ELEMENT_ATTRS =
    JSPROP_ENUMERATE | JSPROP_READONLY | JSPROP_PERMANENT;

static bool str_enumerate(JSContext* cx, HandleObject obj) {
  RootedString str(cx, obj->as<StringObject>().unbox());
  // Taintfox: avoid creating static strings
  // js::StaticStrings& staticStrings = cx->staticStrings();

  RootedValue value(cx);
  for (size_t i = 0, length = str->length(); i < length; i++) {
    // JSString* str1 = staticStrings.getUnitStringForElement(cx, str, i);
    JSString* str1 = NewDependentString(cx, str, i, 1);
    if (!str1) {
      return false;
    }
    value.setString(str1);
    if (!DefineDataElement(cx, obj, i, value,
                           STRING_ELEMENT_ATTRS | JSPROP_RESOLVING)) {
      return false;
    }
  }

  return true;
}

static bool str_mayResolve(const JSAtomState&, jsid id, JSObject*) {
  // str_resolve ignores non-integer ids.
  return id.isInt();
}

static bool str_resolve(JSContext* cx, HandleObject obj, HandleId id,
                        bool* resolvedp) {
  if (!id.isInt()) {
    return true;
  }

  RootedString str(cx, obj->as<StringObject>().unbox());

  int32_t slot = id.toInt();
  if ((size_t)slot < str->length()) {
    // TaintFox: code modified to avoid atoms.
    JSString* str1 = NewDependentString(cx, str, slot, 1);
    // Originally:
    //    JSString* str1 =
    //        cx->staticStrings().getUnitStringForElement(cx, str, size_t(slot));
    if (!str1) {
      return false;
    }
    RootedValue value(cx, StringValue(str1));
    if (!DefineDataElement(cx, obj, uint32_t(slot), value,
                           STRING_ELEMENT_ATTRS | JSPROP_RESOLVING)) {
      return false;
    }
    *resolvedp = true;
  }
  return true;
}

static const JSClassOps StringObjectClassOps = {
    nullptr,         // addProperty
    nullptr,         // delProperty
    str_enumerate,   // enumerate
    nullptr,         // newEnumerate
    str_resolve,     // resolve
    str_mayResolve,  // mayResolve
    nullptr,         // finalize
    nullptr,         // call
    nullptr,         // construct
    nullptr,         // trace
};

const JSClass StringObject::class_ = {
    js_String_str,
    JSCLASS_HAS_RESERVED_SLOTS(StringObject::RESERVED_SLOTS) |
        JSCLASS_HAS_CACHED_PROTO(JSProto_String),
    &StringObjectClassOps, &StringObject::classSpec_};

/*
 * Perform the initial |RequireObjectCoercible(thisv)| and |ToString(thisv)|
 * from nearly all String.prototype.* functions.
 */
static MOZ_ALWAYS_INLINE JSString* ToStringForStringFunction(
    JSContext* cx, const char* funName, HandleValue thisv) {
  if (thisv.isString()) {
    return thisv.toString();
  }

  if (thisv.isObject()) {
    if (thisv.toObject().is<StringObject>()) {
      StringObject* nobj = &thisv.toObject().as<StringObject>();
      // We have to make sure that the ToPrimitive call from ToString
      // would be unobservable.
      if (HasNoToPrimitiveMethodPure(nobj, cx) &&
          HasNativeMethodPure(nobj, cx->names().toString, str_toString, cx)) {
        return nobj->unbox();
      }
    }
  } else if (thisv.isNullOrUndefined()) {
    JS_ReportErrorNumberASCII(cx, GetErrorMessage, nullptr,
                              JSMSG_INCOMPATIBLE_PROTO, "String", funName,
                              thisv.isNull() ? "null" : "undefined");
    return nullptr;
  }

  return ToStringSlow<CanGC>(cx, thisv);
}

MOZ_ALWAYS_INLINE bool IsString(HandleValue v) {
  return v.isString() || (v.isObject() && v.toObject().is<StringObject>());
}

MOZ_ALWAYS_INLINE bool str_toSource_impl(JSContext* cx, const CallArgs& args) {
  MOZ_ASSERT(IsString(args.thisv()));

  JSString* str = ToString<CanGC>(cx, args.thisv());
  if (!str) {
    return false;
  }

  UniqueChars quoted = QuoteString(cx, str, '"');
  if (!quoted) {
    return false;
  }

  JSStringBuilder sb(cx);
  if (!sb.append("(new String(") ||
      !sb.append(quoted.get(), strlen(quoted.get())) || !sb.append("))")) {
    return false;
  }

  JSString* result = sb.finishString();
  if (!result) {
    return false;
  }
  args.rval().setString(result);
  return true;
}

static bool str_toSource(JSContext* cx, unsigned argc, Value* vp) {
  CallArgs args = CallArgsFromVp(argc, vp);
  return CallNonGenericMethod<IsString, str_toSource_impl>(cx, args);
}

MOZ_ALWAYS_INLINE bool str_toString_impl(JSContext* cx, const CallArgs& args) {
  MOZ_ASSERT(IsString(args.thisv()));

  args.rval().setString(
      args.thisv().isString()
          ? args.thisv().toString()
          : args.thisv().toObject().as<StringObject>().unbox());
  return true;
}

bool js::str_toString(JSContext* cx, unsigned argc, Value* vp) {
  CallArgs args = CallArgsFromVp(argc, vp);
  return CallNonGenericMethod<IsString, str_toString_impl>(cx, args);
}

/*
 * Java-like string native methods.
 */

JSString* js::SubstringKernel(JSContext* cx, HandleString str, int32_t beginInt,
                              int32_t lengthInt) {
  MOZ_ASSERT(0 <= beginInt);
  MOZ_ASSERT(0 <= lengthInt);
  MOZ_ASSERT(uint32_t(beginInt) <= str->length());
  MOZ_ASSERT(uint32_t(lengthInt) <= str->length() - beginInt);

  uint32_t begin = beginInt;
  uint32_t len = lengthInt;
  // TaintFox
  SafeStringTaint newTaint = str->taint().safeSubTaint(begin, begin + len);
  
  /*
   * Optimization for one level deep ropes.
   * This is common for the following pattern:
   *
   * while() {
   *   text = text.substr(0, x) + "bla" + text.substr(x)
   *   test.charCodeAt(x + 1)
   * }
   */
  if (str->isRope()) {
    JSRope* rope = &str->asRope();

    /* Substring is totally in leftChild of rope. */
    if (begin + len <= rope->leftChild()->length()) {
      return NewDependentString(cx, rope->leftChild(), begin, len);
    }

    /* Substring is totally in rightChild of rope. */
    if (begin >= rope->leftChild()->length()) {
      begin -= rope->leftChild()->length();
      return NewDependentString(cx, rope->rightChild(), begin, len);
    }

    /*
     * Requested substring is partly in the left and partly in right child.
     * Create a rope of substrings for both childs.
     */
    MOZ_ASSERT(begin < rope->leftChild()->length() &&
               begin + len > rope->leftChild()->length());

    size_t lhsLength = rope->leftChild()->length() - begin;
    size_t rhsLength = begin + len - rope->leftChild()->length();

    Rooted<JSRope*> ropeRoot(cx, rope);
    RootedString lhs(
        cx, NewDependentString(cx, ropeRoot->leftChild(), begin, lhsLength));
    if (!lhs) {
      return nullptr;
    }

    RootedString rhs(
        cx, NewDependentString(cx, ropeRoot->rightChild(), 0, rhsLength));
    if (!rhs) {
      return nullptr;
    }

    JSString* res = JSRope::new_<CanGC>(cx, lhs, rhs, len);
    res->setTaint(cx, newTaint);
    return res;
  }

  JSString* res = NewDependentString(cx, str, begin, len);
  res->setTaint(cx, newTaint);
  return res;
}

/**
 * U+03A3 GREEK CAPITAL LETTER SIGMA has two different lower case mappings
 * depending on its context:
 * When it's preceded by a cased character and not followed by another cased
 * character, its lower case form is U+03C2 GREEK SMALL LETTER FINAL SIGMA.
 * Otherwise its lower case mapping is U+03C3 GREEK SMALL LETTER SIGMA.
 *
 * Unicode 9.0, §3.13 Default Case Algorithms
 */
static char16_t Final_Sigma(const char16_t* chars, size_t length,
                            size_t index) {
  MOZ_ASSERT(index < length);
  MOZ_ASSERT(chars[index] == unicode::GREEK_CAPITAL_LETTER_SIGMA);
  MOZ_ASSERT(unicode::ToLowerCase(unicode::GREEK_CAPITAL_LETTER_SIGMA) ==
             unicode::GREEK_SMALL_LETTER_SIGMA);

#if JS_HAS_INTL_API
  // Tell the analysis the BinaryProperty.contains function pointer called by
  // mozilla::intl::String::Is{CaseIgnorable, Cased} cannot GC.
  JS::AutoSuppressGCAnalysis nogc;

  bool precededByCased = false;
  for (size_t i = index; i > 0;) {
    char16_t c = chars[--i];
    char32_t codePoint = c;
    if (unicode::IsTrailSurrogate(c) && i > 0) {
      char16_t lead = chars[i - 1];
      if (unicode::IsLeadSurrogate(lead)) {
        codePoint = unicode::UTF16Decode(lead, c);
        i--;
      }
    }

    // Ignore any characters with the property Case_Ignorable.
    // NB: We need to skip over all Case_Ignorable characters, even when
    // they also have the Cased binary property.
    if (mozilla::intl::String::IsCaseIgnorable(codePoint)) {
      continue;
    }

    precededByCased = mozilla::intl::String::IsCased(codePoint);
    break;
  }
  if (!precededByCased) {
    return unicode::GREEK_SMALL_LETTER_SIGMA;
  }

  bool followedByCased = false;
  for (size_t i = index + 1; i < length;) {
    char16_t c = chars[i++];
    char32_t codePoint = c;
    if (unicode::IsLeadSurrogate(c) && i < length) {
      char16_t trail = chars[i];
      if (unicode::IsTrailSurrogate(trail)) {
        codePoint = unicode::UTF16Decode(c, trail);
        i++;
      }
    }

    // Ignore any characters with the property Case_Ignorable.
    // NB: We need to skip over all Case_Ignorable characters, even when
    // they also have the Cased binary property.
    if (mozilla::intl::String::IsCaseIgnorable(codePoint)) {
      continue;
    }

    followedByCased = mozilla::intl::String::IsCased(codePoint);
    break;
  }
  if (!followedByCased) {
    return unicode::GREEK_SMALL_LETTER_FINAL_SIGMA;
  }
#endif

  return unicode::GREEK_SMALL_LETTER_SIGMA;
}

// If |srcLength == destLength| is true, the destination buffer was allocated
// with the same size as the source buffer. When we append characters which
// have special casing mappings, we test |srcLength == destLength| to decide
// if we need to back out and reallocate a sufficiently large destination
// buffer. Otherwise the destination buffer was allocated with the correct
// size to hold all lower case mapped characters, i.e.
// |destLength == ToLowerCaseLength(srcChars, 0, srcLength)| is true.
template <typename CharT>
static size_t ToLowerCaseImpl(CharT* destChars, const CharT* srcChars,
                              size_t startIndex, size_t srcLength,
                              size_t destLength) {
  MOZ_ASSERT(startIndex < srcLength);
  MOZ_ASSERT(srcLength <= destLength);
  if constexpr (std::is_same_v<CharT, Latin1Char>) {
    MOZ_ASSERT(srcLength == destLength);
  }

  size_t j = startIndex;
  for (size_t i = startIndex; i < srcLength; i++) {
    CharT c = srcChars[i];
    if constexpr (!std::is_same_v<CharT, Latin1Char>) {
      if (unicode::IsLeadSurrogate(c) && i + 1 < srcLength) {
        char16_t trail = srcChars[i + 1];
        if (unicode::IsTrailSurrogate(trail)) {
          trail = unicode::ToLowerCaseNonBMPTrail(c, trail);
          destChars[j++] = c;
          destChars[j++] = trail;
          i++;
          continue;
        }
      }

      // Special case: U+0130 LATIN CAPITAL LETTER I WITH DOT ABOVE
      // lowercases to <U+0069 U+0307>.
      if (c == unicode::LATIN_CAPITAL_LETTER_I_WITH_DOT_ABOVE) {
        // Return if the output buffer is too small.
        if (srcLength == destLength) {
          return i;
        }

        destChars[j++] = CharT('i');
        destChars[j++] = CharT(unicode::COMBINING_DOT_ABOVE);
        continue;
      }

      // Special case: U+03A3 GREEK CAPITAL LETTER SIGMA lowercases to
      // one of two codepoints depending on context.
      if (c == unicode::GREEK_CAPITAL_LETTER_SIGMA) {
        destChars[j++] = Final_Sigma(srcChars, srcLength, i);
        continue;
      }
    }

    c = unicode::ToLowerCase(c);
    destChars[j++] = c;
  }

  MOZ_ASSERT(j == destLength);
  return srcLength;
}

static size_t ToLowerCaseLength(const char16_t* chars, size_t startIndex,
                                size_t length) {
  size_t lowerLength = length;
  for (size_t i = startIndex; i < length; i++) {
    char16_t c = chars[i];

    // U+0130 is lowercased to the two-element sequence <U+0069 U+0307>.
    if (c == unicode::LATIN_CAPITAL_LETTER_I_WITH_DOT_ABOVE) {
      lowerLength += 1;
    }
  }
  return lowerLength;
}

template <typename CharT>
static JSString* ToLowerCase(JSContext* cx, JSLinearString* str) {
  // Unlike toUpperCase, toLowerCase has the nice invariant that if the
  // input is a Latin-1 string, the output is also a Latin-1 string.

  InlineCharBuffer<CharT> newChars;
  // Taintfox: cache the taint up here to prevent GC issues
  SafeStringTaint taint = str->taint();
  if (taint.hasTaint()) {
    taint.extend(TaintOperationFromContextJSString(cx, "toLowerCase", true, str));
  }
  const size_t length = str->length();
  size_t resultLength;
  {
    AutoCheckCannotGC nogc;
    const CharT* chars = str->chars<CharT>(nogc);

    // We don't need extra special casing checks in the loop below,
    // because U+0130 LATIN CAPITAL LETTER I WITH DOT ABOVE and U+03A3
    // GREEK CAPITAL LETTER SIGMA already have simple lower case mappings.
    MOZ_ASSERT(unicode::ChangesWhenLowerCased(
                   unicode::LATIN_CAPITAL_LETTER_I_WITH_DOT_ABOVE),
               "U+0130 has a simple lower case mapping");
    MOZ_ASSERT(
        unicode::ChangesWhenLowerCased(unicode::GREEK_CAPITAL_LETTER_SIGMA),
        "U+03A3 has a simple lower case mapping");

    // One element Latin-1 strings can be directly retrieved from the
    // static strings cache.
    // Taintfox: disable this in order to prevent atoms
    // if constexpr (std::is_same_v<CharT, Latin1Char>) {
    //   if (length == 1) {
    //     CharT lower = unicode::ToLowerCase(chars[0]);
    //     MOZ_ASSERT(StaticStrings::hasUnit(lower));

    //     return cx->staticStrings().getUnit(lower);
    //   }
    // }

    // Look for the first character that changes when lowercased.
    size_t i = 0;
    for (; i < length; i++) {
      CharT c = chars[i];
      if constexpr (!std::is_same_v<CharT, Latin1Char>) {
        if (unicode::IsLeadSurrogate(c) && i + 1 < length) {
          CharT trail = chars[i + 1];
          if (unicode::IsTrailSurrogate(trail)) {
            if (unicode::ChangesWhenLowerCasedNonBMP(c, trail)) {
              break;
            }

            i++;
            continue;
          }
        }
      }
      if (unicode::ChangesWhenLowerCased(c)) {
        break;
      }
    }

    // If no character needs to change, return the input string.
    // TaintFox: disabled. We need to return a new string here (so we can correctly
    // set the taint). However, we are in an AutoCheckCannotGC block, so cannot
    // allocate a new string here.
    if (i == length) {
      str->setTaint(cx, taint);
      return str;
    }

    resultLength = length;
    if (!newChars.maybeAlloc(cx, resultLength)) {
      return nullptr;
    }

    PodCopy(newChars.get(), chars, i);

    size_t readChars =
        ToLowerCaseImpl(newChars.get(), chars, i, length, resultLength);
    if constexpr (!std::is_same_v<CharT, Latin1Char>) {
      if (readChars < length) {
        resultLength = ToLowerCaseLength(chars, readChars, length);

        if (!newChars.maybeRealloc(cx, length, resultLength)) {
          return nullptr;
        }

        MOZ_ALWAYS_TRUE(length == ToLowerCaseImpl(newChars.get(), chars,
                                                  readChars, length,
                                                  resultLength));
      }
    } else {
      MOZ_ASSERT(readChars == length,
                 "Latin-1 strings don't have special lower case mappings");
    }
  }

  // Taintfox
  JSString* res = newChars.toStringDontDeflate(cx, resultLength);
  if (!res)
    return nullptr;
  // TaintFox: Add taint operation to all taint ranges of the input string.
  res->setTaint(cx, taint);

  return res;
}

JSString* js::StringToLowerCase(JSContext* cx, HandleString string) {
  JSLinearString* linear = string->ensureLinear(cx);
  if (!linear) {
    return nullptr;
  }

  if (linear->hasLatin1Chars()) {
    return ToLowerCase<Latin1Char>(cx, linear);
  }
  return ToLowerCase<char16_t>(cx, linear);
}

static bool str_toLowerCase(JSContext* cx, unsigned argc, Value* vp) {
  AutoJSMethodProfilerEntry pseudoFrame(cx, "String.prototype", "toLowerCase");
  CallArgs args = CallArgsFromVp(argc, vp);

  RootedString str(cx,
                   ToStringForStringFunction(cx, "toLowerCase", args.thisv()));
  if (!str) {
    return false;
  }

  JSString* result = StringToLowerCase(cx, str);
  if (!result) {
    return false;
  }

  args.rval().setString(result);
  return true;
}

#if JS_HAS_INTL_API
// String.prototype.toLocaleLowerCase is self-hosted when Intl is exposed,
// with core functionality performed by the intrinsic below.

static const char* CaseMappingLocale(JSContext* cx, JSString* str) {
  JSLinearString* locale = str->ensureLinear(cx);
  if (!locale) {
    return nullptr;
  }

  MOZ_ASSERT(locale->length() >= 2, "locale is a valid language tag");

  // Lithuanian, Turkish, and Azeri have language dependent case mappings.
  static const char languagesWithSpecialCasing[][3] = {"lt", "tr", "az"};

  // All strings in |languagesWithSpecialCasing| are of length two, so we
  // only need to compare the first two characters to find a matching locale.
  // ES2017 Intl, §9.2.2 BestAvailableLocale
  if (locale->length() == 2 || locale->latin1OrTwoByteChar(2) == '-') {
    for (const auto& language : languagesWithSpecialCasing) {
      if (locale->latin1OrTwoByteChar(0) == language[0] &&
          locale->latin1OrTwoByteChar(1) == language[1]) {
        return language;
      }
    }
  }

  return "";  // ICU root locale
}

static bool HasDefaultCasing(const char* locale) { return !strcmp(locale, ""); }

bool js::intl_toLocaleLowerCase(JSContext* cx, unsigned argc, Value* vp) {
  CallArgs args = CallArgsFromVp(argc, vp);
  MOZ_ASSERT(args.length() == 2);
  MOZ_ASSERT(args[0].isString());
  MOZ_ASSERT(args[1].isString());

  RootedString string(cx, args[0].toString());

  const char* locale = CaseMappingLocale(cx, args[1].toString());
  if (!locale) {
    return false;
  }

  // Call String.prototype.toLowerCase() for language independent casing.
  if (HasDefaultCasing(locale)) {
    JSString* str = StringToLowerCase(cx, string);
    if (!str) {
      return false;
    }

    args.rval().setString(str);
    return true;
  }

  AutoStableStringChars inputChars(cx);
  if (!inputChars.initTwoByte(cx, string)) {
    return false;
  }
  mozilla::Range<const char16_t> input = inputChars.twoByteRange();

  // Note: maximum case mapping length is three characters, so the result
  // length might be > INT32_MAX. ICU will fail in this case.
  static_assert(JSString::MAX_LENGTH <= INT32_MAX,
                "String length must fit in int32_t for ICU");

  static const size_t INLINE_CAPACITY = js::intl::INITIAL_CHAR_BUFFER_SIZE;

  intl::FormatBuffer<char16_t, INLINE_CAPACITY> buffer(cx);

  auto ok = mozilla::intl::String::ToLocaleLowerCase(locale, input, buffer);
  if (ok.isErr()) {
    intl::ReportInternalError(cx, ok.unwrapErr());
    return false;
  }

  JSString* result = buffer.toString(cx);
  if (!result) {
    return false;
  }

  args.rval().setString(result);
  return true;
}

#else

// When the Intl API is not exposed, String.prototype.toLowerCase is implemented
// in C++.
static bool str_toLocaleLowerCase(JSContext* cx, unsigned argc, Value* vp) {
  AutoJSMethodProfilerEntry pseudoFrame(cx, "String.prototype",
                                        "toLocaleLowerCase");
  CallArgs args = CallArgsFromVp(argc, vp);

  RootedString str(
      cx, ToStringForStringFunction(cx, "toLocaleLowerCase", args.thisv()));
  if (!str) {
    return false;
  }

  /*
   * Forcefully ignore the first (or any) argument and return toLowerCase(),
   * ECMA has reserved that argument, presumably for defining the locale.
   */
  if (cx->runtime()->localeCallbacks &&
      cx->runtime()->localeCallbacks->localeToLowerCase) {
    RootedValue result(cx);
    if (!cx->runtime()->localeCallbacks->localeToLowerCase(cx, str, &result)) {
      return false;
    }

    // TaintFox: propagate taint and add operation
    MOZ_ASSERT(result.isString());
    result.toString()->setTaint(cx, str->taint().safeCopy().extend(TaintOperationFromContext(cx, "toLocaleLowerCase", true, str)));

    args.rval().set(result);
    return true;
  }

  Rooted<JSLinearString*> linear(cx, str->ensureLinear(cx));
  if (!linear) {
    return false;
  }

  JSString* result = StringToLowerCase(cx, linear);
  if (!result) {
    return false;
  }

  args.rval().setString(result);
  return true;
}

#endif  // JS_HAS_INTL_API

static inline bool ToUpperCaseHasSpecialCasing(Latin1Char charCode) {
  // U+00DF LATIN SMALL LETTER SHARP S is the only Latin-1 code point with
  // special casing rules, so detect it inline.
  bool hasUpperCaseSpecialCasing =
      charCode == unicode::LATIN_SMALL_LETTER_SHARP_S;
  MOZ_ASSERT(hasUpperCaseSpecialCasing ==
             unicode::ChangesWhenUpperCasedSpecialCasing(charCode));

  return hasUpperCaseSpecialCasing;
}

static inline bool ToUpperCaseHasSpecialCasing(char16_t charCode) {
  return unicode::ChangesWhenUpperCasedSpecialCasing(charCode);
}

static inline size_t ToUpperCaseLengthSpecialCasing(Latin1Char charCode) {
  // U+00DF LATIN SMALL LETTER SHARP S is uppercased to two 'S'.
  MOZ_ASSERT(charCode == unicode::LATIN_SMALL_LETTER_SHARP_S);

  return 2;
}

static inline size_t ToUpperCaseLengthSpecialCasing(char16_t charCode) {
  MOZ_ASSERT(ToUpperCaseHasSpecialCasing(charCode));

  return unicode::LengthUpperCaseSpecialCasing(charCode);
}

static inline void ToUpperCaseAppendUpperCaseSpecialCasing(char16_t charCode,
                                                           Latin1Char* elements,
                                                           size_t* index) {
  // U+00DF LATIN SMALL LETTER SHARP S is uppercased to two 'S'.
  MOZ_ASSERT(charCode == unicode::LATIN_SMALL_LETTER_SHARP_S);
  static_assert('S' <= JSString::MAX_LATIN1_CHAR, "'S' is a Latin-1 character");

  elements[(*index)++] = 'S';
  elements[(*index)++] = 'S';
}

static inline void ToUpperCaseAppendUpperCaseSpecialCasing(char16_t charCode,
                                                           char16_t* elements,
                                                           size_t* index) {
  unicode::AppendUpperCaseSpecialCasing(charCode, elements, index);
}

// See ToLowerCaseImpl for an explanation of the parameters.
template <typename DestChar, typename SrcChar>
static size_t ToUpperCaseImpl(DestChar* destChars, const SrcChar* srcChars,
                              size_t startIndex, size_t srcLength,
                              size_t destLength) {
  static_assert(std::is_same_v<SrcChar, Latin1Char> ||
                    !std::is_same_v<DestChar, Latin1Char>,
                "cannot write non-Latin-1 characters into Latin-1 string");
  MOZ_ASSERT(startIndex < srcLength);
  MOZ_ASSERT(srcLength <= destLength);

  size_t j = startIndex;
  for (size_t i = startIndex; i < srcLength; i++) {
    char16_t c = srcChars[i];
    if constexpr (!std::is_same_v<DestChar, Latin1Char>) {
      if (unicode::IsLeadSurrogate(c) && i + 1 < srcLength) {
        char16_t trail = srcChars[i + 1];
        if (unicode::IsTrailSurrogate(trail)) {
          trail = unicode::ToUpperCaseNonBMPTrail(c, trail);
          destChars[j++] = c;
          destChars[j++] = trail;
          i++;
          continue;
        }
      }
    }

    if (MOZ_UNLIKELY(c > 0x7f &&
                     ToUpperCaseHasSpecialCasing(static_cast<SrcChar>(c)))) {
      // Return if the output buffer is too small.
      if (srcLength == destLength) {
        return i;
      }

      ToUpperCaseAppendUpperCaseSpecialCasing(c, destChars, &j);
      continue;
    }

    c = unicode::ToUpperCase(c);
    if constexpr (std::is_same_v<DestChar, Latin1Char>) {
      MOZ_ASSERT(c <= JSString::MAX_LATIN1_CHAR);
    }
    destChars[j++] = c;
  }

  MOZ_ASSERT(j == destLength);
  return srcLength;
}

template <typename CharT>
static size_t ToUpperCaseLength(const CharT* chars, size_t startIndex,
                                size_t length) {
  size_t upperLength = length;
  for (size_t i = startIndex; i < length; i++) {
    char16_t c = chars[i];

    if (c > 0x7f && ToUpperCaseHasSpecialCasing(static_cast<CharT>(c))) {
      upperLength += ToUpperCaseLengthSpecialCasing(static_cast<CharT>(c)) - 1;
    }
  }
  return upperLength;
}

template <typename DestChar, typename SrcChar>
static inline void CopyChars(DestChar* destChars, const SrcChar* srcChars,
                             size_t length) {
  static_assert(!std::is_same_v<DestChar, SrcChar>,
                "PodCopy is used for the same type case");
  for (size_t i = 0; i < length; i++) {
    destChars[i] = srcChars[i];
  }
}

template <typename CharT>
static inline void CopyChars(CharT* destChars, const CharT* srcChars,
                             size_t length) {
  PodCopy(destChars, srcChars, length);
}

template <typename DestChar, typename SrcChar>
static inline bool ToUpperCase(JSContext* cx,
                               InlineCharBuffer<DestChar>& newChars,
                               const SrcChar* chars, size_t startIndex,
                               size_t length, size_t* resultLength) {
  MOZ_ASSERT(startIndex < length);

  *resultLength = length;
  if (!newChars.maybeAlloc(cx, length)) {
    return false;
  }

  CopyChars(newChars.get(), chars, startIndex);

  size_t readChars =
      ToUpperCaseImpl(newChars.get(), chars, startIndex, length, length);
  if (readChars < length) {
    size_t actualLength = ToUpperCaseLength(chars, readChars, length);

    *resultLength = actualLength;
    if (!newChars.maybeRealloc(cx, length, actualLength)) {
      return false;
    }

    MOZ_ALWAYS_TRUE(length == ToUpperCaseImpl(newChars.get(), chars, readChars,
                                              length, actualLength));
  }

  return true;
}

template <typename CharT>
static JSString* ToUpperCase(JSContext* cx, JSLinearString* str) {
  using Latin1Buffer = InlineCharBuffer<Latin1Char>;
  using TwoByteBuffer = InlineCharBuffer<char16_t>;

  mozilla::MaybeOneOf<Latin1Buffer, TwoByteBuffer> newChars;
  SafeStringTaint taint = str->taint();
  if (taint.hasTaint()) {
    taint.extend(TaintOperationFromContextJSString(cx, "toUpperCase", true, str));
  }
  const size_t length = str->length();
  size_t resultLength;
  {
    AutoCheckCannotGC nogc;
    const CharT* chars = str->chars<CharT>(nogc);

    // Most one element Latin-1 strings can be directly retrieved from the
    // static strings cache.
    // Taintfox: disable this to prevent atoms
    // if constexpr (std::is_same_v<CharT, Latin1Char>) {
    //   if (length == 1) {
    //     Latin1Char c = chars[0];
    //     if (c != unicode::MICRO_SIGN &&
    //         c != unicode::LATIN_SMALL_LETTER_Y_WITH_DIAERESIS &&
    //         c != unicode::LATIN_SMALL_LETTER_SHARP_S) {
    //       char16_t upper = unicode::ToUpperCase(c);
    //       MOZ_ASSERT(upper <= JSString::MAX_LATIN1_CHAR);
    //       MOZ_ASSERT(StaticStrings::hasUnit(upper));

    //       return cx->staticStrings().getUnit(upper);
    //     }

    //     MOZ_ASSERT(unicode::ToUpperCase(c) > JSString::MAX_LATIN1_CHAR ||
    //                ToUpperCaseHasSpecialCasing(c));
    //   }
    // }

    // Look for the first character that changes when uppercased.
    size_t i = 0;
    for (; i < length; i++) {
      CharT c = chars[i];
      if constexpr (!std::is_same_v<CharT, Latin1Char>) {
        if (unicode::IsLeadSurrogate(c) && i + 1 < length) {
          CharT trail = chars[i + 1];
          if (unicode::IsTrailSurrogate(trail)) {
            if (unicode::ChangesWhenUpperCasedNonBMP(c, trail)) {
              break;
            }

            i++;
            continue;
          }
        }
      }
      if (unicode::ChangesWhenUpperCased(c)) {
        break;
      }
      if (MOZ_UNLIKELY(c > 0x7f && ToUpperCaseHasSpecialCasing(c))) {
        break;
      }
    }

    // If no character needs to change, return the input string.
    // TaintFox: disabled. We need to return a new string here (so we can correctly
    // set the taint). However, we are in an AutoCheckCannotGC block, so cannot
    // allocate a new string here.
    if (i == length) {
      str->setTaint(cx, taint);
      return str;
    }

    // The string changes when uppercased, so we must create a new string.
    // Can it be Latin-1?
    //
    // If the original string is Latin-1, it can -- unless the string
    // contains U+00B5 MICRO SIGN or U+00FF SMALL LETTER Y WITH DIAERESIS,
    // the only Latin-1 codepoints that don't uppercase within Latin-1.
    // Search for those codepoints to decide whether the new string can be
    // Latin-1.
    // If the original string is a two-byte string, its uppercase form is
    // so rarely Latin-1 that we don't even consider creating a new
    // Latin-1 string.
    if constexpr (std::is_same_v<CharT, Latin1Char>) {
      bool resultIsLatin1 = true;
      for (size_t j = i; j < length; j++) {
        Latin1Char c = chars[j];
        if (c == unicode::MICRO_SIGN ||
            c == unicode::LATIN_SMALL_LETTER_Y_WITH_DIAERESIS) {
          MOZ_ASSERT(unicode::ToUpperCase(c) > JSString::MAX_LATIN1_CHAR);
          resultIsLatin1 = false;
          break;
        } else {
          MOZ_ASSERT(unicode::ToUpperCase(c) <= JSString::MAX_LATIN1_CHAR);
        }
      }

      if (resultIsLatin1) {
        newChars.construct<Latin1Buffer>();

        if (!ToUpperCase(cx, newChars.ref<Latin1Buffer>(), chars, i, length,
                         &resultLength)) {
          return nullptr;
        }
      } else {
        newChars.construct<TwoByteBuffer>();

        if (!ToUpperCase(cx, newChars.ref<TwoByteBuffer>(), chars, i, length,
                         &resultLength)) {
          return nullptr;
        }
      }
    } else {
      newChars.construct<TwoByteBuffer>();

      if (!ToUpperCase(cx, newChars.ref<TwoByteBuffer>(), chars, i, length,
                       &resultLength)) {
        return nullptr;
      }
    }
  }

  auto toString = [&](auto& chars) {
    return chars.toStringDontDeflate(cx, resultLength);
  };

  JSString* res = newChars.mapNonEmpty(toString);
    // TaintFox: Add taint operation to all taint ranges of the input string.
  res->setTaint(cx, taint);

  return res;
}

JSString* js::StringToUpperCase(JSContext* cx, HandleString string) {
  JSLinearString* linear = string->ensureLinear(cx);
  if (!linear) {
    return nullptr;
  }

  if (linear->hasLatin1Chars()) {
    return ToUpperCase<Latin1Char>(cx, linear);
  }
  return ToUpperCase<char16_t>(cx, linear);
}

static bool str_toUpperCase(JSContext* cx, unsigned argc, Value* vp) {
  AutoJSMethodProfilerEntry pseudoFrame(cx, "String.prototype", "toUpperCase");
  CallArgs args = CallArgsFromVp(argc, vp);

  RootedString str(cx,
                   ToStringForStringFunction(cx, "toUpperCase", args.thisv()));
  if (!str) {
    return false;
  }

  JSString* result = StringToUpperCase(cx, str);
  if (!result) {
    return false;
  }

  args.rval().setString(result);
  return true;
}

#if JS_HAS_INTL_API
// String.prototype.toLocaleUpperCase is self-hosted when Intl is exposed,
// with core functionality performed by the intrinsic below.

bool js::intl_toLocaleUpperCase(JSContext* cx, unsigned argc, Value* vp) {
  CallArgs args = CallArgsFromVp(argc, vp);
  MOZ_ASSERT(args.length() == 2);
  MOZ_ASSERT(args[0].isString());
  MOZ_ASSERT(args[1].isString());

  RootedString string(cx, args[0].toString());

  const char* locale = CaseMappingLocale(cx, args[1].toString());
  if (!locale) {
    return false;
  }

  // Call String.prototype.toUpperCase() for language independent casing.
  if (HasDefaultCasing(locale)) {
    JSString* str = js::StringToUpperCase(cx, string);
    if (!str) {
      return false;
    }

    args.rval().setString(str);
    return true;
  }

  AutoStableStringChars inputChars(cx);
  if (!inputChars.initTwoByte(cx, string)) {
    return false;
  }
  mozilla::Range<const char16_t> input = inputChars.twoByteRange();

  // Note: maximum case mapping length is three characters, so the result
  // length might be > INT32_MAX. ICU will fail in this case.
  static_assert(JSString::MAX_LENGTH <= INT32_MAX,
                "String length must fit in int32_t for ICU");

  static const size_t INLINE_CAPACITY = js::intl::INITIAL_CHAR_BUFFER_SIZE;

  intl::FormatBuffer<char16_t, INLINE_CAPACITY> buffer(cx);

  auto ok = mozilla::intl::String::ToLocaleUpperCase(locale, input, buffer);
  if (ok.isErr()) {
    intl::ReportInternalError(cx, ok.unwrapErr());
    return false;
  }

  JSString* result = buffer.toString(cx);
  if (!result) {
    return false;
  }

  args.rval().setString(result);
  return true;
}

#else

// When the Intl API is not exposed, String.prototype.toUpperCase is implemented
// in C++.
static bool str_toLocaleUpperCase(JSContext* cx, unsigned argc, Value* vp) {
  AutoJSMethodProfilerEntry pseudoFrame(cx, "String.prototype",
                                        "toLocaleUpperCase");
  CallArgs args = CallArgsFromVp(argc, vp);

  RootedString str(
      cx, ToStringForStringFunction(cx, "toLocaleUpperCase", args.thisv()));
  if (!str) {
    return false;
  }

  /*
   * Forcefully ignore the first (or any) argument and return toUpperCase(),
   * ECMA has reserved that argument, presumably for defining the locale.
   */
  if (cx->runtime()->localeCallbacks &&
      cx->runtime()->localeCallbacks->localeToUpperCase) {
    RootedValue result(cx);
    if (!cx->runtime()->localeCallbacks->localeToUpperCase(cx, str, &result)) {
      return false;
    }

    // TaintFox: propagate taint and add operation
    MOZ_ASSERT(result.isString());
    result.toString()->setTaint(cx, str->taint().safeCopy().extend(TaintOperationFromContext(cx, "toLocaleUpperCase", true, str)));

    args.rval().set(result);
    return true;
  }

  Rooted<JSLinearString*> linear(cx, str->ensureLinear(cx));
  if (!linear) {
    return false;
  }

  JSString* result = StringToUpperCase(cx, linear);
  if (!result) {
    return false;
  }

  args.rval().setString(result);
  return true;
}

#endif  // JS_HAS_INTL_API

#if JS_HAS_INTL_API

// String.prototype.localeCompare is self-hosted when Intl functionality is
// exposed, and the only intrinsics it requires are provided in the
// implementation of Intl.Collator.

#else

// String.prototype.localeCompare is implemented in C++ (delegating to
// JSLocaleCallbacks) when Intl functionality is not exposed.
static bool str_localeCompare(JSContext* cx, unsigned argc, Value* vp) {
  AutoJSMethodProfilerEntry pseudoFrame(cx, "String.prototype",
                                        "localeCompare");
  CallArgs args = CallArgsFromVp(argc, vp);

  RootedString str(
      cx, ToStringForStringFunction(cx, "localeCompare", args.thisv()));
  if (!str) {
    return false;
  }

  RootedString thatStr(cx, ToString<CanGC>(cx, args.get(0)));
  if (!thatStr) {
    return false;
  }

  if (cx->runtime()->localeCallbacks &&
      cx->runtime()->localeCallbacks->localeCompare) {
    RootedValue result(cx);
    if (!cx->runtime()->localeCallbacks->localeCompare(cx, str, thatStr,
                                                       &result)) {
      return false;
    }

    args.rval().set(result);
    return true;
  }

  int32_t result;
  if (!CompareStrings(cx, str, thatStr, &result)) {
    return false;
  }

  args.rval().setInt32(result);
  return true;
}

#endif  // JS_HAS_INTL_API

#if JS_HAS_INTL_API

// ES2017 draft rev 45e890512fd77add72cc0ee742785f9f6f6482de
// 21.1.3.12 String.prototype.normalize ( [ form ] )
//
// String.prototype.normalize is only implementable if ICU's normalization
// functionality is available.
static bool str_normalize(JSContext* cx, unsigned argc, Value* vp) {
  AutoJSMethodProfilerEntry pseudoFrame(cx, "String.prototype", "normalize");
  CallArgs args = CallArgsFromVp(argc, vp);

  // Steps 1-2.
  RootedString str(cx,
                   ToStringForStringFunction(cx, "normalize", args.thisv()));
  if (!str) {
    return false;
  }

  using NormalizationForm = mozilla::intl::String::NormalizationForm;

  NormalizationForm form;
  if (!args.hasDefined(0)) {
    // Step 3.
    form = NormalizationForm::NFC;
  } else {
    // Step 4.
    JSLinearString* formStr = ArgToLinearString(cx, args, 0);
    if (!formStr) {
      return false;
    }

    // Step 5.
    if (EqualStrings(formStr, cx->names().NFC)) {
      form = NormalizationForm::NFC;
    } else if (EqualStrings(formStr, cx->names().NFD)) {
      form = NormalizationForm::NFD;
    } else if (EqualStrings(formStr, cx->names().NFKC)) {
      form = NormalizationForm::NFKC;
    } else if (EqualStrings(formStr, cx->names().NFKD)) {
      form = NormalizationForm::NFKD;
    } else {
      JS_ReportErrorNumberASCII(cx, GetErrorMessage, nullptr,
                                JSMSG_INVALID_NORMALIZE_FORM);
      return false;
    }
  }

  // Latin-1 strings are already in Normalization Form C.
  if (form == NormalizationForm::NFC && str->hasLatin1Chars()) {
    if (str->taint().hasTaint()) {
      str->taint().extend(TaintOperationFromContext(cx, "normalize", true, str));
    }
    // Step 7.
    args.rval().setString(str);
    return true;
  }

  // Step 6.
  AutoStableStringChars stableChars(cx);
  if (!stableChars.initTwoByte(cx, str)) {
    return false;
  }

  mozilla::Range<const char16_t> srcChars = stableChars.twoByteRange();

  static const size_t INLINE_CAPACITY = js::intl::INITIAL_CHAR_BUFFER_SIZE;

  intl::FormatBuffer<char16_t, INLINE_CAPACITY> buffer(cx);

  auto alreadyNormalized =
      mozilla::intl::String::Normalize(form, srcChars, buffer);
  if (alreadyNormalized.isErr()) {
    intl::ReportInternalError(cx, alreadyNormalized.unwrapErr());
    return false;
  }

  using AlreadyNormalized = mozilla::intl::String::AlreadyNormalized;

  // Return if the input string is already normalized.
  if (alreadyNormalized.unwrap() == AlreadyNormalized::Yes) {
    if (str->taint().hasTaint()) {
      str->taint().extend(TaintOperationFromContext(cx, "normalize", true, str));
    }
    // Step 7.
    args.rval().setString(str);
    return true;
  }

  JSString* ns = buffer.toString(cx);
  if (!ns) {
    return false;
  }

  // TaintFox: Add taint operation.
  if (str->taint().hasTaint()) {
    ns->setTaint(cx, str->taint().safeCopy().extend(TaintOperationFromContext(cx, "normalize", true, str)));
  }

  // Step 7.
  args.rval().setString(ns);
  return true;
}

#endif  // JS_HAS_INTL_API

static bool str_charAt(JSContext* cx, unsigned argc, Value* vp) {
  AutoJSMethodProfilerEntry pseudoFrame(cx, "String.prototype", "charAt");
  CallArgs args = CallArgsFromVp(argc, vp);
  RootedString str(cx);
  size_t i;
  if (args.thisv().isString() && args.length() != 0 && args[0].isInt32()) {
    str = args.thisv().toString();
    i = size_t(args[0].toInt32());
    if (i >= str->length()) {
      goto out_of_range;
    }
  } else {
    str = ToStringForStringFunction(cx, "charAt", args.thisv());
    if (!str) {
      return false;
    }

    double d = 0.0;
    if (args.length() > 0 && !ToInteger(cx, args[0], &d)) {
      return false;
    }

    if (d < 0 || str->length() <= d) {
      goto out_of_range;
    }
    i = size_t(d);
  }

  // TaintFox: avoid atoms here if the base string is tainted. TODO(samuel)
  str = NewDependentString(cx, str, i, 1);
  if (str->isTainted()) {
    str->taint().extend(TaintOperation("charAt", true, TaintLocationFromContext(cx), { taintarg(cx, i) }));
  }
  // Taintfox: avoid creating atoms
  //str = cx->staticStrings().getUnitStringForElement(cx, str, i);


  if (!str) {
    return false;
  }
  args.rval().setString(str);
  return true;

out_of_range:
  args.rval().setString(cx->runtime()->emptyString);
  return true;
}

bool js::str_charCodeAt_impl(JSContext* cx, HandleString string,
                             HandleValue index, MutableHandleValue res) {
  size_t i;
  if (index.isInt32()) {
    i = index.toInt32();
    if (i >= string->length()) {
      goto out_of_range;
    }
  } else {
    double d = 0.0;
    if (!ToInteger(cx, index, &d)) {
      return false;
    }
    // check whether d is negative as size_t is unsigned
    if (d < 0 || string->length() <= d) {
      goto out_of_range;
    }
    i = size_t(d);
  }
  char16_t c;
  if (!string->getChar(cx, i, &c)) {
    return false;
  }
  res.setInt32(c);
  return true;

out_of_range:
  res.setNaN();
  return true;
}

bool js::str_charCodeAt(JSContext* cx, unsigned argc, Value* vp) {
  AutoJSMethodProfilerEntry pseudoFrame(cx, "String.prototype", "charCodeAt");
  CallArgs args = CallArgsFromVp(argc, vp);

  RootedString str(cx);
  RootedValue index(cx);
  if (args.thisv().isString()) {
    str = args.thisv().toString();
  } else {
    str = ToStringForStringFunction(cx, "charCodeAt", args.thisv());
    if (!str) {
      return false;
    }
  }
  if (args.length() != 0) {
    index = args[0];
  } else {
    index.setInt32(0);
  }

  return js::str_charCodeAt_impl(cx, str, index, args.rval());
}

/*
 * Boyer-Moore-Horspool superlinear search for pat:patlen in text:textlen.
 * The patlen argument must be positive and no greater than sBMHPatLenMax.
 *
 * Return the index of pat in text, or -1 if not found.
 */
static const uint32_t sBMHCharSetSize = 256; /* ISO-Latin-1 */
static const uint32_t sBMHPatLenMax = 255;   /* skip table element is uint8_t */
static const int sBMHBadPattern =
    -2; /* return value if pat is not ISO-Latin-1 */

template <typename TextChar, typename PatChar>
static int BoyerMooreHorspool(const TextChar* text, uint32_t textLen,
                              const PatChar* pat, uint32_t patLen) {
  MOZ_ASSERT(0 < patLen && patLen <= sBMHPatLenMax);

  uint8_t skip[sBMHCharSetSize];
  for (uint32_t i = 0; i < sBMHCharSetSize; i++) {
    skip[i] = uint8_t(patLen);
  }

  uint32_t patLast = patLen - 1;
  for (uint32_t i = 0; i < patLast; i++) {
    char16_t c = pat[i];
    if (c >= sBMHCharSetSize) {
      return sBMHBadPattern;
    }
    skip[c] = uint8_t(patLast - i);
  }

  for (uint32_t k = patLast; k < textLen;) {
    for (uint32_t i = k, j = patLast;; i--, j--) {
      if (text[i] != pat[j]) {
        break;
      }
      if (j == 0) {
        return static_cast<int>(i); /* safe: max string size */
      }
    }

    char16_t c = text[k];
    k += (c >= sBMHCharSetSize) ? patLen : skip[c];
  }
  return -1;
}

template <typename TextChar, typename PatChar>
struct MemCmp {
  using Extent = uint32_t;
  static MOZ_ALWAYS_INLINE Extent computeExtent(const PatChar*,
                                                uint32_t patLen) {
    return (patLen - 2) * sizeof(PatChar);
  }
  static MOZ_ALWAYS_INLINE bool match(const PatChar* p, const TextChar* t,
                                      Extent extent) {
    MOZ_ASSERT(sizeof(TextChar) == sizeof(PatChar));
    return memcmp(p, t, extent) == 0;
  }
};

template <typename TextChar, typename PatChar>
struct ManualCmp {
  using Extent = const PatChar*;
  static MOZ_ALWAYS_INLINE Extent computeExtent(const PatChar* pat,
                                                uint32_t patLen) {
    return pat + patLen;
  }
  static MOZ_ALWAYS_INLINE bool match(const PatChar* p, const TextChar* t,
                                      Extent extent) {
    for (; p != extent; ++p, ++t) {
      if (*p != *t) {
        return false;
      }
    }
    return true;
  }
};

template <class InnerMatch, typename TextChar, typename PatChar>
static int Matcher(const TextChar* text, uint32_t textlen, const PatChar* pat,
                   uint32_t patlen) {
  MOZ_ASSERT(patlen > 1);

  const typename InnerMatch::Extent extent =
      InnerMatch::computeExtent(pat, patlen);

  uint32_t i = 0;
  uint32_t n = textlen - patlen + 1;

  while (i < n) {
    const TextChar* pos;

    // This is a bit awkward. Consider the case where we're searching "abcdef"
    // for "def". n will be 4, because we know in advance that the last place we
    // can *start* a successful search will be at 'd'. However, if we just use n
    // - i, then our first search will be looking through "abcd" for "de",
    // because our memchr2xN functions search for two characters at a time. So
    // we just have to compensate by adding 1. This will never exceed textlen
    // because we know patlen is at least two.
    size_t searchLen = n - i + 1;
    if (sizeof(TextChar) == 1) {
      MOZ_ASSERT(pat[0] <= 0xff);
      pos = (TextChar*)SIMD::memchr2x8((char*)text + i, pat[0], pat[1],
                                       searchLen);
    } else {
      pos = (TextChar*)SIMD::memchr2x16((char16_t*)(text + i), char16_t(pat[0]),
                                        char16_t(pat[1]), searchLen);
    }

    if (pos == nullptr) {
      return -1;
    }

    i = static_cast<uint32_t>(pos - text);
    const uint32_t inlineLookaheadChars = 2;
    if (InnerMatch::match(pat + inlineLookaheadChars,
                          text + i + inlineLookaheadChars, extent)) {
      return i;
    }

    i += 1;
  }
  return -1;
}

template <typename TextChar, typename PatChar>
static MOZ_ALWAYS_INLINE int StringMatch(const TextChar* text, uint32_t textLen,
                                         const PatChar* pat, uint32_t patLen) {
  if (patLen == 0) {
    return 0;
  }
  if (textLen < patLen) {
    return -1;
  }

  if (sizeof(TextChar) == 1 && sizeof(PatChar) > 1 && pat[0] > 0xff) {
    return -1;
  }

  if (patLen == 1) {
    const TextChar* pos;
    if (sizeof(TextChar) == 1) {
      MOZ_ASSERT(pat[0] <= 0xff);
      pos = (TextChar*)SIMD::memchr8((char*)text, pat[0], textLen);
    } else {
      pos =
          (TextChar*)SIMD::memchr16((char16_t*)text, char16_t(pat[0]), textLen);
    }

    if (pos == nullptr) {
      return -1;
    }

    return pos - text;
  }

  // We use a fast two-character-wide search in Matcher below, so we need to
  // validate that pat[1] isn't outside the latin1 range up front if the
  // sizes are different.
  if (sizeof(TextChar) == 1 && sizeof(PatChar) > 1 && pat[1] > 0xff) {
    return -1;
  }

  /*
   * If the text or pattern string is short, BMH will be more expensive than
   * the basic linear scan due to initialization cost and a more complex loop
   * body. While the correct threshold is input-dependent, we can make a few
   * conservative observations:
   *  - When |textLen| is "big enough", the initialization time will be
   *    proportionally small, so the worst-case slowdown is minimized.
   *  - When |patLen| is "too small", even the best case for BMH will be
   *    slower than a simple scan for large |textLen| due to the more complex
   *    loop body of BMH.
   * From this, the values for "big enough" and "too small" are determined
   * empirically. See bug 526348.
   */
  if (textLen >= 512 && patLen >= 11 && patLen <= sBMHPatLenMax) {
    int index = BoyerMooreHorspool(text, textLen, pat, patLen);
    if (index != sBMHBadPattern) {
      return index;
    }
  }

  /*
   * For big patterns with large potential overlap we want the SIMD-optimized
   * speed of memcmp. For small patterns, a simple loop is faster. We also can't
   * use memcmp if one of the strings is TwoByte and the other is Latin-1.
   */
  return (patLen > 128 && std::is_same_v<TextChar, PatChar>)
             ? Matcher<MemCmp<TextChar, PatChar>, TextChar, PatChar>(
                   text, textLen, pat, patLen)
             : Matcher<ManualCmp<TextChar, PatChar>, TextChar, PatChar>(
                   text, textLen, pat, patLen);
}

static int32_t StringMatch(JSLinearString* text, JSLinearString* pat,
                           uint32_t start = 0) {
  MOZ_ASSERT(start <= text->length());
  uint32_t textLen = text->length() - start;
  uint32_t patLen = pat->length();

  int match;
  AutoCheckCannotGC nogc;
  if (text->hasLatin1Chars()) {
    const Latin1Char* textChars = text->latin1Chars(nogc) + start;
    if (pat->hasLatin1Chars()) {
      match = StringMatch(textChars, textLen, pat->latin1Chars(nogc), patLen);
    } else {
      match = StringMatch(textChars, textLen, pat->twoByteChars(nogc), patLen);
    }
  } else {
    const char16_t* textChars = text->twoByteChars(nogc) + start;
    if (pat->hasLatin1Chars()) {
      match = StringMatch(textChars, textLen, pat->latin1Chars(nogc), patLen);
    } else {
      match = StringMatch(textChars, textLen, pat->twoByteChars(nogc), patLen);
    }
  }

  return (match == -1) ? -1 : start + match;
}

static const size_t sRopeMatchThresholdRatioLog2 = 4;

int js::StringFindPattern(JSLinearString* text, JSLinearString* pat,
                          size_t start) {
  return StringMatch(text, pat, start);
}

typedef Vector<JSLinearString*, 16, SystemAllocPolicy> LinearStringVector;

template <typename TextChar, typename PatChar>
static int RopeMatchImpl(const AutoCheckCannotGC& nogc,
                         LinearStringVector& strings, const PatChar* pat,
                         size_t patLen) {
  /* Absolute offset from the beginning of the logical text string. */
  int pos = 0;

  for (JSLinearString** outerp = strings.begin(); outerp != strings.end();
       ++outerp) {
    /* Try to find a match within 'outer'. */
    JSLinearString* outer = *outerp;
    const TextChar* chars = outer->chars<TextChar>(nogc);
    size_t len = outer->length();
    int matchResult = StringMatch(chars, len, pat, patLen);
    if (matchResult != -1) {
      /* Matched! */
      return pos + matchResult;
    }

    /* Try to find a match starting in 'outer' and running into other nodes. */
    const TextChar* const text = chars + (patLen > len ? 0 : len - patLen + 1);
    const TextChar* const textend = chars + len;
    const PatChar p0 = *pat;
    const PatChar* const p1 = pat + 1;
    const PatChar* const patend = pat + patLen;
    for (const TextChar* t = text; t != textend;) {
      if (*t++ != p0) {
        continue;
      }

      JSLinearString** innerp = outerp;
      const TextChar* ttend = textend;
      const TextChar* tt = t;
      for (const PatChar* pp = p1; pp != patend; ++pp, ++tt) {
        while (tt == ttend) {
          if (++innerp == strings.end()) {
            return -1;
          }

          JSLinearString* inner = *innerp;
          tt = inner->chars<TextChar>(nogc);
          ttend = tt + inner->length();
        }
        if (*pp != *tt) {
          goto break_continue;
        }
      }

      /* Matched! */
      return pos + (t - chars) - 1; /* -1 because of *t++ above */

    break_continue:;
    }

    pos += len;
  }

  return -1;
}

/*
 * RopeMatch takes the text to search and the pattern to search for in the text.
 * RopeMatch returns false on OOM and otherwise returns the match index through
 * the 'match' outparam (-1 for not found).
 */
static bool RopeMatch(JSContext* cx, JSRope* text, JSLinearString* pat,
                      int* match) {
  uint32_t patLen = pat->length();
  if (patLen == 0) {
    *match = 0;
    return true;
  }
  if (text->length() < patLen) {
    *match = -1;
    return true;
  }

  /*
   * List of leaf nodes in the rope. If we run out of memory when trying to
   * append to this list, we can still fall back to StringMatch, so use the
   * system allocator so we don't report OOM in that case.
   */
  LinearStringVector strings;

  /*
   * We don't want to do rope matching if there is a poor node-to-char ratio,
   * since this means spending a lot of time in the match loop below. We also
   * need to build the list of leaf nodes. Do both here: iterate over the
   * nodes so long as there are not too many.
   *
   * We also don't use rope matching if the rope contains both Latin-1 and
   * TwoByte nodes, to simplify the match algorithm.
   */
  {
    size_t threshold = text->length() >> sRopeMatchThresholdRatioLog2;
    StringSegmentRange r(cx);
    if (!r.init(text)) {
      return false;
    }

    bool textIsLatin1 = text->hasLatin1Chars();
    while (!r.empty()) {
      if (threshold-- == 0 || r.front()->hasLatin1Chars() != textIsLatin1 ||
          !strings.append(r.front())) {
        JSLinearString* linear = text->ensureLinear(cx);
        if (!linear) {
          return false;
        }

        *match = StringMatch(linear, pat);
        return true;
      }
      if (!r.popFront()) {
        return false;
      }
    }
  }

  AutoCheckCannotGC nogc;
  if (text->hasLatin1Chars()) {
    if (pat->hasLatin1Chars()) {
      *match = RopeMatchImpl<Latin1Char>(nogc, strings, pat->latin1Chars(nogc),
                                         patLen);
    } else {
      *match = RopeMatchImpl<Latin1Char>(nogc, strings, pat->twoByteChars(nogc),
                                         patLen);
    }
  } else {
    if (pat->hasLatin1Chars()) {
      *match = RopeMatchImpl<char16_t>(nogc, strings, pat->latin1Chars(nogc),
                                       patLen);
    } else {
      *match = RopeMatchImpl<char16_t>(nogc, strings, pat->twoByteChars(nogc),
                                       patLen);
    }
  }

  return true;
}

static MOZ_ALWAYS_INLINE bool ReportErrorIfFirstArgIsRegExp(
    JSContext* cx, const CallArgs& args) {
  // Only call IsRegExp if the first argument is definitely an object, so we
  // don't pay the cost of an additional function call in the common case.
  if (args.length() == 0 || !args[0].isObject()) {
    return true;
  }

  bool isRegExp;
  if (!IsRegExp(cx, args[0], &isRegExp)) {
    return false;
  }

  if (isRegExp) {
    JS_ReportErrorNumberASCII(cx, GetErrorMessage, nullptr,
                              JSMSG_INVALID_ARG_TYPE, "first", "",
                              "Regular Expression");
    return false;
  }
  return true;
}

// ES2018 draft rev de77aaeffce115deaf948ed30c7dbe4c60983c0c
// 21.1.3.7 String.prototype.includes ( searchString [ , position ] )
bool js::str_includes(JSContext* cx, unsigned argc, Value* vp) {
  AutoJSMethodProfilerEntry pseudoFrame(cx, "String.prototype", "includes");
  CallArgs args = CallArgsFromVp(argc, vp);

  // Steps 1-2.
  RootedString str(cx, ToStringForStringFunction(cx, "includes", args.thisv()));
  if (!str) {
    return false;
  }

  // Steps 3-4.
  if (!ReportErrorIfFirstArgIsRegExp(cx, args)) {
    return false;
  }

  // Step 5.
  Rooted<JSLinearString*> searchStr(cx, ArgToLinearString(cx, args, 0));
  if (!searchStr) {
    return false;
  }

  // Step 6.
  uint32_t pos = 0;
  if (args.hasDefined(1)) {
    if (args[1].isInt32()) {
      int i = args[1].toInt32();
      pos = (i < 0) ? 0U : uint32_t(i);
    } else {
      double d;
      if (!ToInteger(cx, args[1], &d)) {
        return false;
      }
      pos = uint32_t(std::min(std::max(d, 0.0), double(UINT32_MAX)));
    }
  }

  // Step 7.
  uint32_t textLen = str->length();

  // Step 8.
  uint32_t start = std::min(pos, textLen);

  // Steps 9-10.
  JSLinearString* text = str->ensureLinear(cx);
  if (!text) {
    return false;
  }

  args.rval().setBoolean(StringMatch(text, searchStr, start) != -1);
  return true;
}

/* ES6 20120927 draft 15.5.4.7. */
bool js::str_indexOf(JSContext* cx, unsigned argc, Value* vp) {
  AutoJSMethodProfilerEntry pseudoFrame(cx, "String.prototype", "indexOf");
  CallArgs args = CallArgsFromVp(argc, vp);

  // Steps 1, 2, and 3
  RootedString str(cx, ToStringForStringFunction(cx, "indexOf", args.thisv()));
  if (!str) {
    return false;
  }

  // Steps 4 and 5
  Rooted<JSLinearString*> searchStr(cx, ArgToLinearString(cx, args, 0));
  if (!searchStr) {
    return false;
  }

  // Steps 6 and 7
  uint32_t pos = 0;
  if (args.hasDefined(1)) {
    if (args[1].isInt32()) {
      int i = args[1].toInt32();
      pos = (i < 0) ? 0U : uint32_t(i);
    } else {
      double d;
      if (!ToInteger(cx, args[1], &d)) {
        return false;
      }
      pos = uint32_t(std::min(std::max(d, 0.0), double(UINT32_MAX)));
    }
  }

  // Step 8
  uint32_t textLen = str->length();

  // Step 9
  uint32_t start = std::min(pos, textLen);

  if (str == searchStr) {
    // AngularJS often invokes "false".indexOf("false"). This check should
    // be cheap enough to not hurt anything else.
    args.rval().setInt32(start == 0 ? 0 : -1);
    return true;
  }

  // Steps 10 and 11
  JSLinearString* text = str->ensureLinear(cx);
  if (!text) {
    return false;
  }

  args.rval().setInt32(StringMatch(text, searchStr, start));
  return true;
}

bool js::StringIndexOf(JSContext* cx, HandleString string,
                       HandleString searchString, int32_t* result) {
  if (string == searchString) {
    *result = 0;
    return true;
  }

  JSLinearString* text = string->ensureLinear(cx);
  if (!text) {
    return false;
  }

  JSLinearString* searchStr = searchString->ensureLinear(cx);
  if (!searchStr) {
    return false;
  }

  *result = StringMatch(text, searchStr, 0);
  return true;
}

template <typename TextChar, typename PatChar>
static int32_t LastIndexOfImpl(const TextChar* text, size_t textLen,
                               const PatChar* pat, size_t patLen,
                               size_t start) {
  MOZ_ASSERT(patLen > 0);
  MOZ_ASSERT(patLen <= textLen);
  MOZ_ASSERT(start <= textLen - patLen);

  const PatChar p0 = *pat;
  const PatChar* patNext = pat + 1;
  const PatChar* patEnd = pat + patLen;

  for (const TextChar* t = text + start; t >= text; --t) {
    if (*t == p0) {
      const TextChar* t1 = t + 1;
      for (const PatChar* p1 = patNext; p1 < patEnd; ++p1, ++t1) {
        if (*t1 != *p1) {
          goto break_continue;
        }
      }

      return static_cast<int32_t>(t - text);
    }
  break_continue:;
  }

  return -1;
}

// ES2017 draft rev 6859bb9ccaea9c6ede81d71e5320e3833b92cb3e
// 21.1.3.9 String.prototype.lastIndexOf ( searchString [ , position ] )
static bool str_lastIndexOf(JSContext* cx, unsigned argc, Value* vp) {
  AutoJSMethodProfilerEntry pseudoFrame(cx, "String.prototype", "lastIndexOf");
  CallArgs args = CallArgsFromVp(argc, vp);

  // Steps 1-2.
  RootedString str(cx,
                   ToStringForStringFunction(cx, "lastIndexOf", args.thisv()));
  if (!str) {
    return false;
  }

  // Step 3.
  Rooted<JSLinearString*> searchStr(cx, ArgToLinearString(cx, args, 0));
  if (!searchStr) {
    return false;
  }

  // Step 6.
  size_t len = str->length();

  // Step 8.
  size_t searchLen = searchStr->length();

  // Steps 4-5, 7.
  int start = len - searchLen;  // Start searching here
  if (args.hasDefined(1)) {
    if (args[1].isInt32()) {
      int i = args[1].toInt32();
      if (i <= 0) {
        start = 0;
      } else if (i < start) {
        start = i;
      }
    } else {
      double d;
      if (!ToNumber(cx, args[1], &d)) {
        return false;
      }
      if (!IsNaN(d)) {
        d = JS::ToInteger(d);
        if (d <= 0) {
          start = 0;
        } else if (d < start) {
          start = int(d);
        }
      }
    }
  }

  if (str == searchStr) {
    args.rval().setInt32(0);
    return true;
  }

  if (searchLen > len) {
    args.rval().setInt32(-1);
    return true;
  }

  if (searchLen == 0) {
    args.rval().setInt32(start);
    return true;
  }
  MOZ_ASSERT(0 <= start && size_t(start) < len);

  JSLinearString* text = str->ensureLinear(cx);
  if (!text) {
    return false;
  }

  // Step 9.
  int32_t res;
  AutoCheckCannotGC nogc;
  if (text->hasLatin1Chars()) {
    const Latin1Char* textChars = text->latin1Chars(nogc);
    if (searchStr->hasLatin1Chars()) {
      res = LastIndexOfImpl(textChars, len, searchStr->latin1Chars(nogc),
                            searchLen, start);
    } else {
      res = LastIndexOfImpl(textChars, len, searchStr->twoByteChars(nogc),
                            searchLen, start);
    }
  } else {
    const char16_t* textChars = text->twoByteChars(nogc);
    if (searchStr->hasLatin1Chars()) {
      res = LastIndexOfImpl(textChars, len, searchStr->latin1Chars(nogc),
                            searchLen, start);
    } else {
      res = LastIndexOfImpl(textChars, len, searchStr->twoByteChars(nogc),
                            searchLen, start);
    }
  }

  args.rval().setInt32(res);
  return true;
}

// ES2018 draft rev de77aaeffce115deaf948ed30c7dbe4c60983c0c
// 21.1.3.20 String.prototype.startsWith ( searchString [ , position ] )
bool js::str_startsWith(JSContext* cx, unsigned argc, Value* vp) {
  AutoJSMethodProfilerEntry pseudoFrame(cx, "String.prototype", "startsWith");
  CallArgs args = CallArgsFromVp(argc, vp);

  // Steps 1-2.
  RootedString str(cx,
                   ToStringForStringFunction(cx, "startsWith", args.thisv()));
  if (!str) {
    return false;
  }

  // Steps 3-4.
  if (!ReportErrorIfFirstArgIsRegExp(cx, args)) {
    return false;
  }

  // Step 5.
  Rooted<JSLinearString*> searchStr(cx, ArgToLinearString(cx, args, 0));
  if (!searchStr) {
    return false;
  }

  // Step 6.
  uint32_t pos = 0;
  if (args.hasDefined(1)) {
    if (args[1].isInt32()) {
      int i = args[1].toInt32();
      pos = (i < 0) ? 0U : uint32_t(i);
    } else {
      double d;
      if (!ToInteger(cx, args[1], &d)) {
        return false;
      }
      pos = uint32_t(std::min(std::max(d, 0.0), double(UINT32_MAX)));
    }
  }

  // Step 7.
  uint32_t textLen = str->length();

  // Step 8.
  uint32_t start = std::min(pos, textLen);

  // Step 9.
  uint32_t searchLen = searchStr->length();

  // Step 10.
  if (searchLen + start < searchLen || searchLen + start > textLen) {
    args.rval().setBoolean(false);
    return true;
  }

  // Steps 11-12.
  JSLinearString* text = str->ensureLinear(cx);
  if (!text) {
    return false;
  }

  args.rval().setBoolean(HasSubstringAt(text, searchStr, start));
  return true;
}

bool js::StringStartsWith(JSContext* cx, HandleString string,
                          HandleString searchString, bool* result) {
  if (searchString->length() > string->length()) {
    *result = false;
    return true;
  }

  JSLinearString* str = string->ensureLinear(cx);
  if (!str) {
    return false;
  }

  JSLinearString* searchStr = searchString->ensureLinear(cx);
  if (!searchStr) {
    return false;
  }

  *result = HasSubstringAt(str, searchStr, 0);
  return true;
}

// ES2018 draft rev de77aaeffce115deaf948ed30c7dbe4c60983c0c
// 21.1.3.6 String.prototype.endsWith ( searchString [ , endPosition ] )
bool js::str_endsWith(JSContext* cx, unsigned argc, Value* vp) {
  AutoJSMethodProfilerEntry pseudoFrame(cx, "String.prototype", "endsWith");
  CallArgs args = CallArgsFromVp(argc, vp);

  // Steps 1-2.
  RootedString str(cx, ToStringForStringFunction(cx, "endsWith", args.thisv()));
  if (!str) {
    return false;
  }

  // Steps 3-4.
  if (!ReportErrorIfFirstArgIsRegExp(cx, args)) {
    return false;
  }

  // Step 5.
  Rooted<JSLinearString*> searchStr(cx, ArgToLinearString(cx, args, 0));
  if (!searchStr) {
    return false;
  }

  // Step 6.
  uint32_t textLen = str->length();

  // Step 7.
  uint32_t pos = textLen;
  if (args.hasDefined(1)) {
    if (args[1].isInt32()) {
      int i = args[1].toInt32();
      pos = (i < 0) ? 0U : uint32_t(i);
    } else {
      double d;
      if (!ToInteger(cx, args[1], &d)) {
        return false;
      }
      pos = uint32_t(std::min(std::max(d, 0.0), double(UINT32_MAX)));
    }
  }

  // Step 8.
  uint32_t end = std::min(pos, textLen);

  // Step 9.
  uint32_t searchLen = searchStr->length();

  // Step 11 (reordered).
  if (searchLen > end) {
    args.rval().setBoolean(false);
    return true;
  }

  // Step 10.
  uint32_t start = end - searchLen;

  // Steps 12-13.
  JSLinearString* text = str->ensureLinear(cx);
  if (!text) {
    return false;
  }

  args.rval().setBoolean(HasSubstringAt(text, searchStr, start));
  return true;
}

bool js::StringEndsWith(JSContext* cx, HandleString string,
                        HandleString searchString, bool* result) {
  if (searchString->length() > string->length()) {
    *result = false;
    return true;
  }

  JSLinearString* str = string->ensureLinear(cx);
  if (!str) {
    return false;
  }

  JSLinearString* searchStr = searchString->ensureLinear(cx);
  if (!searchStr) {
    return false;
  }

  uint32_t start = str->length() - searchStr->length();

  *result = HasSubstringAt(str, searchStr, start);
  return true;
}

template <typename CharT>
static void TrimString(const CharT* chars, bool trimStart, bool trimEnd,
                       size_t length, size_t* pBegin, size_t* pEnd) {
  size_t begin = 0, end = length;

  if (trimStart) {
    while (begin < length && unicode::IsSpace(chars[begin])) {
      ++begin;
    }
  }

  if (trimEnd) {
    while (end > begin && unicode::IsSpace(chars[end - 1])) {
      --end;
    }
  }

  *pBegin = begin;
  *pEnd = end;
}

static bool TrimString(JSContext* cx, const CallArgs& args, const char* funName,
                       bool trimStart, bool trimEnd) {
  JSString* str = ToStringForStringFunction(cx, funName, args.thisv());
  if (!str) {
    return false;
  }

  JSLinearString* linear = str->ensureLinear(cx);
  if (!linear) {
    return false;
  }

  size_t length = linear->length();
  size_t begin, end;
  if (linear->hasLatin1Chars()) {
    AutoCheckCannotGC nogc;
    TrimString(linear->latin1Chars(nogc), trimStart, trimEnd, length, &begin,
               &end);
  } else {
    AutoCheckCannotGC nogc;
    TrimString(linear->twoByteChars(nogc), trimStart, trimEnd, length, &begin,
               &end);
  }

  JSLinearString* result = NewDependentString(cx, linear, begin, end - begin);
  if (!result) {
    return false;
  }

  // TaintFox: Add trim operation to current taint flow.
  // the acutal trimming of taint ranges has been done in
  // NewDependentString (StringType-inl.h, JSDependentString::init)
  if (result->taint().hasTaint()) {
    AutoCheckCannotGC nogc;
    if (trimStart && trimEnd) {
      result->taint().extend(TaintOperationFromContext(cx, "trim", true));
    } else if (trimStart) {
      result->taint().extend(TaintOperationFromContext(cx, "trimLeft", true));
    } else if (trimEnd) {
      result->taint().extend(TaintOperationFromContext(cx, "trimRight", true));
    } else {
      result->taint().extend(TaintOperationFromContext(cx, "trim", true));
    }
  }

  args.rval().setString(result);
  return true;
}

static bool str_trim(JSContext* cx, unsigned argc, Value* vp) {
  AutoJSMethodProfilerEntry pseudoFrame(cx, "String.prototype", "trim");
  CallArgs args = CallArgsFromVp(argc, vp);
  return TrimString(cx, args, "trim", true, true);
}

static bool str_trimStart(JSContext* cx, unsigned argc, Value* vp) {
  AutoJSMethodProfilerEntry pseudoFrame(cx, "String.prototype", "trimStart");
  CallArgs args = CallArgsFromVp(argc, vp);
  return TrimString(cx, args, "trimStart", true, false);
}

static bool str_trimEnd(JSContext* cx, unsigned argc, Value* vp) {
  AutoJSMethodProfilerEntry pseudoFrame(cx, "String.prototype", "trimEnd");
  CallArgs args = CallArgsFromVp(argc, vp);
  return TrimString(cx, args, "trimEnd", false, true);
}

// Utility for building a rope (lazy concatenation) of strings.
class RopeBuilder {
  JSContext* cx;
  RootedString res;

  RopeBuilder(const RopeBuilder& other) = delete;
  void operator=(const RopeBuilder& other) = delete;

 public:
  explicit RopeBuilder(JSContext* cx)
      : cx(cx), res(cx, cx->runtime()->emptyString) {}

  inline bool append(HandleString str) {
    res = ConcatStrings<CanGC>(cx, res, str);
    return !!res;
  }

  inline bool appendQuiet(HandleString str) {
    res = ConcatStringsQuiet<CanGC>(cx, res, str);
    return !!res;
  }

  inline JSString* result() { return res; }
};

namespace {

template <typename CharT>
static uint32_t FindDollarIndex(const CharT* chars, size_t length) {
  if (const CharT* p = js_strchr_limit(chars, '$', chars + length)) {
    uint32_t dollarIndex = p - chars;
    MOZ_ASSERT(dollarIndex < length);
    return dollarIndex;
  }
  return UINT32_MAX;
}

} /* anonymous namespace */

/*
 * Constructs a result string that looks like:
 *
 *      newstring = string[:matchStart] + repstr + string[matchEnd:]
 */
static JSString* BuildFlatReplacement(JSContext* cx, HandleString textstr,
                                      Handle<JSLinearString*> repstr,
                                      size_t matchStart, size_t patternLength) {
  size_t matchEnd = matchStart + patternLength;

  RootedString resultStr(cx, NewDependentString(cx, textstr, 0, matchStart));
  if (!resultStr) {
    return nullptr;
  }

  resultStr = ConcatStringsQuiet<CanGC>(cx, resultStr, repstr);
  if (!resultStr) {
    return nullptr;
  }

  MOZ_ASSERT(textstr->length() >= matchEnd);
  RootedString rest(cx, NewDependentString(cx, textstr, matchEnd,
                                           textstr->length() - matchEnd));
  if (!rest) {
    return nullptr;
  }

  return ConcatStringsQuiet<CanGC>(cx, resultStr, rest);
}

static JSString* BuildFlatRopeReplacement(JSContext* cx, HandleString textstr,
                                          Handle<JSLinearString*> repstr,
                                          size_t match, size_t patternLength) {
  MOZ_ASSERT(textstr->isRope());

  size_t matchEnd = match + patternLength;

  /*
   * If we are replacing over a rope, avoid flattening it by iterating
   * through it, building a new rope.
   */
  StringSegmentRange r(cx);
  if (!r.init(textstr)) {
    return nullptr;
  }

  RopeBuilder builder(cx);

  /*
   * Special case when the pattern string is '', which matches to the
   * head of the string and doesn't overlap with any component of the rope.
   */
  if (patternLength == 0) {
    MOZ_ASSERT(match == 0);
    if (!builder.appendQuiet(repstr)) {
      return nullptr;
    }
  }

  size_t pos = 0;
  while (!r.empty()) {
    RootedString str(cx, r.front());
    size_t len = str->length();
    size_t strEnd = pos + len;
    if (pos < matchEnd && strEnd > match) {
      /*
       * We need to special-case any part of the rope that overlaps
       * with the replacement string.
       */
      if (match >= pos) {
        /*
         * If this part of the rope overlaps with the left side of
         * the pattern, then it must be the only one to overlap with
         * the first character in the pattern, so we include the
         * replacement string here.
         */
        RootedString leftSide(cx, NewDependentString(cx, str, 0, match - pos));
        if (!leftSide || !builder.appendQuiet(leftSide) || !builder.appendQuiet(repstr)) {
          return nullptr;
        }
      }

      /*
       * If str runs off the end of the matched string, append the
       * last part of str.
       */
      if (strEnd > matchEnd) {
        RootedString rightSide(
            cx, NewDependentString(cx, str, matchEnd - pos, strEnd - matchEnd));
        if (!rightSide || !builder.appendQuiet(rightSide)) {
          return nullptr;
        }
      }
    } else {
      if (!builder.appendQuiet(str)) {
        return nullptr;
      }
    }
    pos += str->length();
    if (!r.popFront()) {
      return nullptr;
    }
  }

  return builder.result();
}

template <typename CharT>
static bool AppendDollarReplacement(StringBuffer& newReplaceChars,
                                    size_t firstDollarIndex, size_t matchStart,
                                    size_t matchLimit, JSLinearString* text,
                                    const CharT* repChars, size_t repLength,
                                    const StringTaint& repTaint) {
  MOZ_ASSERT(firstDollarIndex < repLength);
  MOZ_ASSERT(matchStart <= matchLimit);
  MOZ_ASSERT(matchLimit <= text->length());

  // Move the pre-dollar chunk in bulk.
  if (!newReplaceChars.append(repChars, firstDollarIndex)) {
    return false;
  }

  // Move the rest char-by-char, interpreting dollars as we encounter them.
  const CharT* repLimit = repChars + repLength;
  // Taintfox: index to keep track of taint information
  size_t index = firstDollarIndex;
  for (const CharT* it = repChars + firstDollarIndex; it < repLimit; ++it, ++index) {
    // Taintfox: propagate the taint information
    const TaintFlow *flow = repTaint.at(index);

    if (*it != '$' || it == repLimit - 1) {
      if (flow) {
        newReplaceChars.taint().set(newReplaceChars.length(), *flow);
      }
      if (!newReplaceChars.append(*it)) {
        return false;
      }
      continue;
    }

    switch (*(it + 1)) {
      case '$':
        if (flow) {
          newReplaceChars.taint().set(newReplaceChars.length(), *flow);
        }
        // Eat one of the dollars.
        if (!newReplaceChars.append(*it)) {
          return false;
        }
        break;
      case '&':
        if (!newReplaceChars.appendSubstring(text, matchStart,
                                             matchLimit - matchStart)) {
          return false;
        }
        break;
      case '`':
        if (!newReplaceChars.appendSubstring(text, 0, matchStart)) {
          return false;
        }
        break;
      case '\'':
        if (!newReplaceChars.appendSubstring(text, matchLimit,
                                             text->length() - matchLimit)) {
          return false;
        }
        break;
      default:
        if (flow) {
          newReplaceChars.taint().set(newReplaceChars.length(), *flow);
        }
        // The dollar we saw was not special (no matter what its mother told
        // it).
        if (!newReplaceChars.append(*it)) {
          return false;
        }
        continue;
    }
    ++it;  // We always eat an extra char in the above switch.
    ++index;
  }

  return true;
}

/*
 * Perform a linear-scan dollar substitution on the replacement text.
 */
static JSLinearString* InterpretDollarReplacement(
    JSContext* cx, HandleString textstrArg, Handle<JSLinearString*> repstr,
    uint32_t firstDollarIndex, size_t matchStart, size_t patternLength) {
  Rooted<JSLinearString*> textstr(cx, textstrArg->ensureLinear(cx));
  if (!textstr) {
    return nullptr;
  }

  size_t matchLimit = matchStart + patternLength;

  /*
   * Most probably:
   *
   *      len(newstr) >= len(orig) - len(match) + len(replacement)
   *
   * Note that dollar vars _could_ make the resulting text smaller than this.
   */
  JSStringBuilder newReplaceChars(cx);
  if (repstr->hasTwoByteChars() && !newReplaceChars.ensureTwoByteChars()) {
    return nullptr;
  }

  if (!newReplaceChars.reserve(textstr->length() - patternLength +
                               repstr->length())) {
    return nullptr;
  }

  bool res;
  if (repstr->hasLatin1Chars()) {
    AutoCheckCannotGC nogc;
    res = AppendDollarReplacement(newReplaceChars, firstDollarIndex, matchStart,
                                  matchLimit, textstr,
                                  repstr->latin1Chars(nogc), repstr->length(),
                                  repstr->taint());
  } else {
    AutoCheckCannotGC nogc;
    res = AppendDollarReplacement(newReplaceChars, firstDollarIndex, matchStart,
                                  matchLimit, textstr,
                                  repstr->twoByteChars(nogc), repstr->length(),
                                  repstr->taint());
  }
  if (!res) {
    return nullptr;
  }

  return newReplaceChars.finishString();
}

template <typename StrChar, typename RepChar>
static bool StrFlatReplaceGlobal(JSContext* cx, JSLinearString* str,
                                 JSLinearString* pat, JSLinearString* rep,
                                 StringBuffer& sb) {
  MOZ_ASSERT(str->length() > 0);

  AutoCheckCannotGC nogc;
  const StrChar* strChars = str->chars<StrChar>(nogc);
  const RepChar* repChars = rep->chars<RepChar>(nogc);

  // The pattern is empty, so we interleave the replacement string in-between
  // each character.
  if (!pat->length()) {
    CheckedInt<uint32_t> strLength(str->length());
    CheckedInt<uint32_t> repLength(rep->length());
    CheckedInt<uint32_t> length = repLength * (strLength - 1) + strLength;
    if (!length.isValid()) {
      ReportAllocationOverflow(cx);
      return false;
    }

    if (!sb.reserve(length.value())) {
      return false;
    }

    for (unsigned i = 0; i < str->length() - 1; ++i, ++strChars) {
      sb.infallibleAppend(*strChars);
      sb.infallibleAppend(repChars, rep->length());
    }
    sb.infallibleAppend(*strChars);
    return true;
  }

  // If it's true, we are sure that the result's length is, at least, the same
  // length as |str->length()|.
  if (rep->length() >= pat->length()) {
    if (!sb.reserve(str->length())) {
      return false;
    }
  }

  uint32_t start = 0;
  for (;;) {
    int match = StringMatch(str, pat, start);
    if (match < 0) {
      break;
    }
    if (!sb.append(strChars + start, match - start)) {
      return false;
    }
    if (!sb.append(repChars, rep->length())) {
      return false;
    }
    start = match + pat->length();
  }

  if (!sb.append(strChars + start, str->length() - start)) {
    return false;
  }

  return true;
}

// This is identical to "str.split(pattern).join(replacement)" except that we
// do some deforestation optimization in Ion.
JSString* js::StringFlatReplaceString(JSContext* cx, HandleString string,
                                      HandleString pattern,
                                      HandleString replacement) {
  MOZ_ASSERT(string);
  MOZ_ASSERT(pattern);
  MOZ_ASSERT(replacement);

  if (!string->length()) {
    return string;
  }

  Rooted<JSLinearString*> linearRepl(cx, replacement->ensureLinear(cx));
  if (!linearRepl) {
    return nullptr;
  }

  Rooted<JSLinearString*> linearPat(cx, pattern->ensureLinear(cx));
  if (!linearPat) {
    return nullptr;
  }

  Rooted<JSLinearString*> linearStr(cx, string->ensureLinear(cx));
  if (!linearStr) {
    return nullptr;
  }

  JSStringBuilder sb(cx);
  if (linearStr->hasTwoByteChars()) {
    if (!sb.ensureTwoByteChars()) {
      return nullptr;
    }
    if (linearRepl->hasTwoByteChars()) {
      if (!StrFlatReplaceGlobal<char16_t, char16_t>(cx, linearStr, linearPat,
                                                    linearRepl, sb)) {
        return nullptr;
      }
    } else {
      if (!StrFlatReplaceGlobal<char16_t, Latin1Char>(cx, linearStr, linearPat,
                                                      linearRepl, sb)) {
        return nullptr;
      }
    }
  } else {
    if (linearRepl->hasTwoByteChars()) {
      if (!sb.ensureTwoByteChars()) {
        return nullptr;
      }
      if (!StrFlatReplaceGlobal<Latin1Char, char16_t>(cx, linearStr, linearPat,
                                                      linearRepl, sb)) {
        return nullptr;
      }
    } else {
      if (!StrFlatReplaceGlobal<Latin1Char, Latin1Char>(
              cx, linearStr, linearPat, linearRepl, sb)) {
        return nullptr;
      }
    }
  }

  return sb.finishString();
}

JSString* js::str_replace_string_raw(JSContext* cx, HandleString string,
                                     HandleString pattern,
                                     HandleString replacement) {
  Rooted<JSLinearString*> repl(cx, replacement->ensureLinear(cx));
  if (!repl) {
    return nullptr;
  }

  Rooted<JSLinearString*> pat(cx, pattern->ensureLinear(cx));
  if (!pat) {
    return nullptr;
  }

  size_t patternLength = pat->length();
  int32_t match;
  uint32_t dollarIndex;

  {
    AutoCheckCannotGC nogc;
    dollarIndex =
        repl->hasLatin1Chars()
            ? FindDollarIndex(repl->latin1Chars(nogc), repl->length())
            : FindDollarIndex(repl->twoByteChars(nogc), repl->length());
  }

  /*
   * |string| could be a rope, so we want to avoid flattening it for as
   * long as possible.
   */
  if (string->isRope()) {
    if (!RopeMatch(cx, &string->asRope(), pat, &match)) {
      return nullptr;
    }
  } else {
    match = StringMatch(&string->asLinear(), pat, 0);
  }

  if (match < 0) {
    // TaintFox: copy string to add taint operation later on
    return NewDependentString(cx, string, 0, string->length());
  }

  if (dollarIndex != UINT32_MAX) {
    repl = InterpretDollarReplacement(cx, string, repl, dollarIndex, match,
                                      patternLength);
    if (!repl) {
      return nullptr;
    }
  } else if (string->isRope()) {
    return BuildFlatRopeReplacement(cx, string, repl, match, patternLength);
  }
  return BuildFlatReplacement(cx, string, repl, match, patternLength);
}

template <typename StrChar, typename RepChar>
static bool ReplaceAllInternal(const AutoCheckCannotGC& nogc,
                               JSLinearString* string,
                               JSLinearString* searchString,
                               JSLinearString* replaceString,
                               const int32_t startPosition,
                               JSStringBuilder& result) {
  // Step 7.
  const size_t stringLength = string->length();
  const size_t searchLength = searchString->length();
  const size_t replaceLength = replaceString->length();

  MOZ_ASSERT(stringLength > 0);
  MOZ_ASSERT(searchLength > 0);
  MOZ_ASSERT(stringLength >= searchLength);

  // Step 12.
  uint32_t endOfLastMatch = 0;

  const StrChar* strChars = string->chars<StrChar>(nogc);
  const RepChar* repChars = replaceString->chars<RepChar>(nogc);

  uint32_t dollarIndex = FindDollarIndex(repChars, replaceLength);

  // If it's true, we are sure that the result's length is, at least, the same
  // length as |str->length()|.
  if (replaceLength >= searchLength) {
    if (!result.reserve(stringLength)) {
      return false;
    }
  }

  int32_t position = startPosition;
  do {
    // Step 14.c.
    // Append the substring before the current match.

    // Taintfox - first append taint for the substring before the current match
    result.taint().concat(string->taint().safeSubTaint(endOfLastMatch, position), result.length());

    if (!result.append(strChars + endOfLastMatch, position - endOfLastMatch)) {
      return false;
    }

    // Steps 14.a-b and 14.d.
    // Append the replacement.
    if (dollarIndex != UINT32_MAX) {
      size_t matchLimit = position + searchLength;
      if (!AppendDollarReplacement(result, dollarIndex, position, matchLimit,
                                   string, repChars, replaceLength,
                                   replaceString->taint())) {
        return false;
      }
    } else {
      result.taint().concat(replaceString->taint(), result.length());
      if (!result.append(repChars, replaceLength)) {
        return false;
      }
    }

    // Step 14.e.
    endOfLastMatch = position + searchLength;

    // Step 11.
    // Find the next match.
    position = StringMatch(string, searchString, endOfLastMatch);
  } while (position >= 0);

  // Taintfox: append the final taint
  // Taintfox - first append taint for the substring before the current match
  result.taint().concat(string->taint().safeSubTaint(endOfLastMatch, stringLength), result.length());

  // Step 15.
  // Append the substring after the last match.
  return result.append(strChars + endOfLastMatch,
                       stringLength - endOfLastMatch);
}

// https://tc39.es/proposal-string-replaceall/#sec-string.prototype.replaceall
// Steps 7-16 when functionalReplace is false and searchString is not empty.
//
// The steps are quite different, for performance. Loops in steps 11 and 14
// are fused. GetSubstitution is optimized away when possible.
template <typename StrChar, typename RepChar>
static JSString* ReplaceAll(JSContext* cx, JSLinearString* string,
                            JSLinearString* searchString,
                            JSLinearString* replaceString) {
  // Step 7 moved into ReplaceAll_internal.

  // Step 8 (advanceBy is equal to searchLength when searchLength > 0).

  // Step 9 (not needed in this implementation).

  // Step 10.
  // Find the first match.
  int32_t position = StringMatch(string, searchString, 0);

  // Nothing to replace, so return early.
  if (position < 0) {
    // TaintFox: copy string to add taint operation later on
    return NewDependentString(cx, string, 0, string->length());
  }

  // Steps 11, 12 moved into ReplaceAll_internal.

  // Step 13.
  JSStringBuilder result(cx);
  if constexpr (std::is_same_v<StrChar, char16_t> ||
                std::is_same_v<RepChar, char16_t>) {
    if (!result.ensureTwoByteChars()) {
      return nullptr;
    }
  }

  bool internalFailure = false;
  {
    AutoCheckCannotGC nogc;
    internalFailure = !ReplaceAllInternal<StrChar, RepChar>(
        nogc, string, searchString, replaceString, position, result);
  }
  if (internalFailure) {
    return nullptr;
  }

  // Step 16.
<<<<<<< HEAD
  auto* resultString = result.finishString();
  if (!resultString) {
    result.failure();
    return nullptr;
  }
  
  // Taintfox: extend the taint flow
  result.taint().extend(
    TaintOperationFromContextJSString(cx, "replaceAll", true, searchString, replaceString));

  result.ok();
  return resultString;
=======
  return result.finishString();
>>>>>>> a1600bbb
}

template <typename StrChar, typename RepChar>
static bool ReplaceAllInterleaveInternal(const AutoCheckCannotGC& nogc,
                                         JSContext* cx, JSLinearString* string,
                                         JSLinearString* replaceString,
                                         JSStringBuilder& result) {
  // Step 7.
  const size_t stringLength = string->length();
  const size_t replaceLength = replaceString->length();

  const StrChar* strChars = string->chars<StrChar>(nogc);
  const RepChar* repChars = replaceString->chars<RepChar>(nogc);

  uint32_t dollarIndex = FindDollarIndex(repChars, replaceLength);

  if (dollarIndex != UINT32_MAX) {
    if (!result.reserve(stringLength)) {
      return false;
    }
  } else {
    // Compute the exact result length when no substitutions take place.
    CheckedInt<uint32_t> strLength(stringLength);
    CheckedInt<uint32_t> repLength(replaceLength);
    CheckedInt<uint32_t> length = strLength + (strLength + 1) * repLength;
    if (!length.isValid()) {
      ReportAllocationOverflow(cx);
      return false;
    }

    if (!result.reserve(length.value())) {
      return false;
    }
  }

  auto appendReplacement = [&](size_t match) {
    if (dollarIndex != UINT32_MAX) {
      return AppendDollarReplacement(result, dollarIndex, match, match, string,
                                     repChars, replaceLength,
                                       replaceString->taint());
    }
      // Taintfox: propagate taint
      result.taint().concat(replaceString->taint(), result.length());
    return result.append(repChars, replaceLength);
  };

  for (size_t index = 0; index < stringLength; index++) {
    // Steps 11, 14.a-b and 14.d.
    // The empty string matches before each character.
    if (!appendReplacement(index)) {
      return false;
    }

    // Taintfox: append taint for each character
    const TaintFlow *flow = string->taint().at(index);
    if (flow) {
      result.taint().set(result.length(), *flow);
    }

    // Step 14.c.
    if (!result.append(strChars[index])) {
      return false;
    }
  }

  // Steps 11, 14.a-b and 14.d.
  // The empty string also matches at the end of the string.
  return appendReplacement(stringLength);

  // Step 15 (not applicable when searchString is the empty string).
}

// https://tc39.es/proposal-string-replaceall/#sec-string.prototype.replaceall
// Steps 7-16 when functionalReplace is false and searchString is the empty
// string.
//
// The steps are quite different, for performance. Loops in steps 11 and 14
// are fused. GetSubstitution is optimized away when possible.
template <typename StrChar, typename RepChar>
static JSString* ReplaceAllInterleave(JSContext* cx, JSLinearString* string,
                                      JSLinearString* replaceString) {
  // Step 7 moved into ReplaceAllInterleavedInternal.

  // Step 8 (advanceBy is 1 when searchString is the empty string).

  // Steps 9-12 (trivial when searchString is the empty string).

  // Step 13.
  JSStringBuilder result(cx);
  if constexpr (std::is_same_v<StrChar, char16_t> ||
                std::is_same_v<RepChar, char16_t>) {
    if (!result.ensureTwoByteChars()) {
      return nullptr;
    }
  }

  bool internalFailure = false;
  {
    AutoCheckCannotGC nogc;
    internalFailure = !ReplaceAllInterleaveInternal<StrChar, RepChar>(
        nogc, cx, string, replaceString, result);
  }
  if (internalFailure) {
    return nullptr;
  }

  // Step 16.
  return result.finishString();
}

// String.prototype.replaceAll (Stage 3 proposal)
// https://tc39.es/proposal-string-replaceall/
//
// String.prototype.replaceAll ( searchValue, replaceValue )
//
// Steps 7-16 when functionalReplace is false.
JSString* js::str_replaceAll_string_raw(JSContext* cx, HandleString string,
                                        HandleString searchString,
                                        HandleString replaceString) {
  const size_t stringLength = string->length();
  const size_t searchLength = searchString->length();

  // Directly return when we're guaranteed to find no match.
  if (searchLength > stringLength) {
    return string;
  }

  Rooted<JSLinearString*> str(cx, string->ensureLinear(cx));
  if (!str) {
    return nullptr;
  }

  Rooted<JSLinearString*> repl(cx, replaceString->ensureLinear(cx));
  if (!repl) {
    return nullptr;
  }

  Rooted<JSLinearString*> search(cx, searchString->ensureLinear(cx));
  if (!search) {
    return nullptr;
  }

  // The pattern is empty, so we interleave the replacement string in-between
  // each character.
  if (searchLength == 0) {
    if (str->hasTwoByteChars()) {
      if (repl->hasTwoByteChars()) {
        return ReplaceAllInterleave<char16_t, char16_t>(cx, str, repl);
      }
      return ReplaceAllInterleave<char16_t, Latin1Char>(cx, str, repl);
    }
    if (repl->hasTwoByteChars()) {
      return ReplaceAllInterleave<Latin1Char, char16_t>(cx, str, repl);
    }
    return ReplaceAllInterleave<Latin1Char, Latin1Char>(cx, str, repl);
  }

  MOZ_ASSERT(stringLength > 0);

  if (str->hasTwoByteChars()) {
    if (repl->hasTwoByteChars()) {
      return ReplaceAll<char16_t, char16_t>(cx, str, search, repl);
    }
    return ReplaceAll<char16_t, Latin1Char>(cx, str, search, repl);
  }
  if (repl->hasTwoByteChars()) {
    return ReplaceAll<Latin1Char, char16_t>(cx, str, search, repl);
  }
  return ReplaceAll<Latin1Char, Latin1Char>(cx, str, search, repl);
}

static ArrayObject* SingleElementStringArray(JSContext* cx,
                                             Handle<JSLinearString*> str) {
  ArrayObject* array = NewDenseFullyAllocatedArray(cx, 1);
  if (!array) {
    return nullptr;
  }
  array->setDenseInitializedLength(1);
  array->initDenseElement(0, StringValue(str));
  return array;
}

// ES 2016 draft Mar 25, 2016 21.1.3.17 steps 4, 8, 12-18.
static ArrayObject* SplitHelper(JSContext* cx, Handle<JSLinearString*> str,
                                uint32_t limit, Handle<JSLinearString*> sep) {
  size_t strLength = str->length();
  size_t sepLength = sep->length();
  MOZ_ASSERT(sepLength != 0);

  // Step 12.
  if (strLength == 0) {
    // Step 12.a.
    int match = StringMatch(str, sep, 0);

    // Step 12.b.
    if (match != -1) {
      return NewDenseEmptyArray(cx);
    }

    // Steps 12.c-e.
    return SingleElementStringArray(cx, str);
  }

  // Step 3 (reordered).
  RootedValueVector splits(cx);

  // Step 8 (reordered).
  size_t lastEndIndex = 0;

  // Step 13.
  size_t index = 0;
  // TaintFox: tainting count
  size_t count = 0;
 
  // Step 14.
  while (index != strLength) {
    // Step 14.a.
    int match = StringMatch(str, sep, index);

    // Step 14.b.
    //
    // Our match algorithm differs from the spec in that it returns the
    // next index at which a match happens.  If no match happens we're
    // done.
    //
    // But what if the match is at the end of the string (and the string is
    // not empty)?  Per 14.c.i this shouldn't be a match, so we have to
    // specially exclude it.  Thus this case should hold:
    //
    //   var a = "abc".split(/\b/);
    //   assertEq(a.length, 1);
    //   assertEq(a[0], "abc");
    if (match == -1) {
      break;
    }

    // Step 14.c.
    size_t endIndex = match + sepLength;

    // Step 14.c.i.
    if (endIndex == lastEndIndex) {
      index++;
      continue;
    }

    // Step 14.c.ii.
    MOZ_ASSERT(lastEndIndex < endIndex);
    MOZ_ASSERT(sepLength <= strLength);
    MOZ_ASSERT(lastEndIndex + sepLength <= endIndex);

    // Step 14.c.ii.1.
    size_t subLength = size_t(endIndex - sepLength - lastEndIndex);
    JSString* sub = NewDependentString(cx, str, lastEndIndex, subLength);

    // Steps 14.c.ii.2-4.
    if (!sub || !splits.append(StringValue(sub))) {
      return nullptr;
    }

    // TaintFox: extend taint flow
    sub->taint().extend(TaintOperation("split", true, TaintLocationFromContext(cx),
                                       { taintarg(cx, sep), taintarg(cx, count++) }));

    // Step 14.c.ii.5.
    if (splits.length() == limit) {
      return NewDenseCopiedArray(cx, splits.length(), splits.begin());
    }

    // Step 14.c.ii.6.
    index = endIndex;

    // Step 14.c.ii.7.
    lastEndIndex = index;
  }

  // Step 15.
  JSString* sub =
      NewDependentString(cx, str, lastEndIndex, strLength - lastEndIndex);

  // Steps 16-17.
  if (!sub || !splits.append(StringValue(sub))) {
    return nullptr;
  }

  // TaintFox: extend taint flow
  sub->taint().extend(TaintOperation("split", true, TaintLocationFromContext(cx), { taintarg(cx, sep), taintarg(cx, count++) }));

  // Step 18.
  return NewDenseCopiedArray(cx, splits.length(), splits.begin());
}

// Fast-path for splitting a string into a character array via split("").
static ArrayObject* CharSplitHelper(JSContext* cx, Handle<JSLinearString*> str,
                                    uint32_t limit) {
  size_t strLength = str->length();
  if (strLength == 0) {
    return NewDenseEmptyArray(cx);
  }

  // Taintfox: not needed
  //  js::StaticStrings& staticStrings = cx->staticStrings();
  uint32_t resultlen = (limit < strLength ? limit : strLength);
  size_t count = 0;
      
  MOZ_ASSERT(limit > 0 && resultlen > 0,
             "Neither limit nor strLength is zero, so resultlen is greater "
             "than zero.");

  Rooted<ArrayObject*> splits(cx, NewDenseFullyAllocatedArray(cx, resultlen));
  if (!splits) {
    return nullptr;
  }

  // Taintfox removing check on atom type
  splits->ensureDenseInitializedLength(0, resultlen);

  for (size_t i = 0; i < resultlen; ++i) {
    // TaintFox: code modified to avoid atoms.
    JSString* sub = NewDependentString(cx, str, i, 1);
    // was:
    // JSString* sub = staticStrings.getUnitStringForElement(cx, str, i);
    if (!sub) {
      return nullptr;
    }
    // TaintFox: extend taint flow
    sub->taint().extend(TaintOperation("split", true, TaintLocationFromContext(cx), { taintarg(cx, u""), taintarg(cx, count++) }));

    splits->initDenseElement(i, StringValue(sub));
  }

  return splits;
}

template <typename TextChar>
static MOZ_ALWAYS_INLINE ArrayObject* SplitSingleCharHelper(
    JSContext* cx, Handle<JSLinearString*> str, const TextChar* text,
    uint32_t textLen, char16_t patCh) {
  // Count the number of occurrences of patCh within text.
  uint32_t count = 0;
  for (size_t index = 0; index < textLen; index++) {
    if (static_cast<char16_t>(text[index]) == patCh) {
      count++;
    }
  }

  // Handle zero-occurrence case - return input string in an array.
  if (count == 0) {
    return SingleElementStringArray(cx, str);
  }

  // Create the result array for the substring values.
  Rooted<ArrayObject*> splits(cx, NewDenseFullyAllocatedArray(cx, count + 1));
  if (!splits) {
    return nullptr;
  }
  splits->ensureDenseInitializedLength(0, count + 1);

  TaintOperation op = TaintOperationFromContext(cx, "split", true);

  // Add substrings.
  uint32_t splitsIndex = 0;
  size_t lastEndIndex = 0;
  for (size_t index = 0; index < textLen; index++) {
    if (static_cast<char16_t>(text[index]) == patCh) {
      size_t subLength = size_t(index - lastEndIndex);
      JSString* sub = NewDependentString(cx, str, lastEndIndex, subLength);
      if (!sub) {
        return nullptr;
      }
      // TaintFox: extend taint flow
      sub->taint().extend(op);

      splits->initDenseElement(splitsIndex++, StringValue(sub));

      lastEndIndex = index + 1;
    }
  }

  // Add substring for tail of string (after last match).
  JSString* sub =
      NewDependentString(cx, str, lastEndIndex, textLen - lastEndIndex);
  if (!sub) {
    return nullptr;
  }
  // TaintFox: extend taint flow
  sub->taint().extend(op);

  splits->initDenseElement(splitsIndex++, StringValue(sub));

  return splits;
}

// ES 2016 draft Mar 25, 2016 21.1.3.17 steps 4, 8, 12-18.
static ArrayObject* SplitSingleCharHelper(JSContext* cx,
                                          Handle<JSLinearString*> str,
                                          char16_t ch) {
  // Step 12.
  size_t strLength = str->length();

  AutoStableStringChars linearChars(cx);
  if (!linearChars.init(cx, str)) {
    return nullptr;
  }

  if (linearChars.isLatin1()) {
    return SplitSingleCharHelper(cx, str, linearChars.latin1Chars(), strLength,
                                 ch);
  }

  return SplitSingleCharHelper(cx, str, linearChars.twoByteChars(), strLength,
                               ch);
}

// ES 2016 draft Mar 25, 2016 21.1.3.17 steps 4, 8, 12-18.
ArrayObject* js::StringSplitString(JSContext* cx, HandleString str,
                                   HandleString sep, uint32_t limit) {
  MOZ_ASSERT(limit > 0, "Only called for strictly positive limit.");

  Rooted<JSLinearString*> linearStr(cx, str->ensureLinear(cx));
  if (!linearStr) {
    return nullptr;
  }

  Rooted<JSLinearString*> linearSep(cx, sep->ensureLinear(cx));
  if (!linearSep) {
    return nullptr;
  }

  if (linearSep->length() == 0) {
    return CharSplitHelper(cx, linearStr, limit);
  }

  if (linearSep->length() == 1 && limit >= static_cast<uint32_t>(INT32_MAX)) {
    char16_t ch = linearSep->latin1OrTwoByteChar(0);
    return SplitSingleCharHelper(cx, linearStr, ch);
  }

  return SplitHelper(cx, linearStr, limit, linearSep);
}

static const JSFunctionSpec string_methods[] = {
    JS_FN(js_toSource_str, str_toSource, 0, 0),

    /* Java-like methods. */
    JS_INLINABLE_FN(js_toString_str, str_toString, 0, 0, StringToString),
    JS_INLINABLE_FN(js_valueOf_str, str_toString, 0, 0, StringValueOf),
    JS_INLINABLE_FN("toLowerCase", str_toLowerCase, 0, 0, StringToLowerCase),
    JS_INLINABLE_FN("toUpperCase", str_toUpperCase, 0, 0, StringToUpperCase),
    JS_INLINABLE_FN("charAt", str_charAt, 1, 0, StringCharAt),
    JS_INLINABLE_FN("charCodeAt", str_charCodeAt, 1, 0, StringCharCodeAt),
    JS_SELF_HOSTED_FN("substring", "String_substring", 2, 0),
    JS_SELF_HOSTED_FN("padStart", "String_pad_start", 2, 0),
    JS_SELF_HOSTED_FN("padEnd", "String_pad_end", 2, 0),
    JS_SELF_HOSTED_FN("codePointAt", "String_codePointAt", 1, 0),
    JS_FN("includes", str_includes, 1, 0),
    JS_INLINABLE_FN("indexOf", str_indexOf, 1, 0, StringIndexOf),
    JS_FN("lastIndexOf", str_lastIndexOf, 1, 0),
    JS_INLINABLE_FN("startsWith", str_startsWith, 1, 0, StringStartsWith),
    JS_INLINABLE_FN("endsWith", str_endsWith, 1, 0, StringEndsWith),
    JS_FN("trim", str_trim, 0, 0),
    JS_FN("trimStart", str_trimStart, 0, 0),
    JS_FN("trimEnd", str_trimEnd, 0, 0),
#if JS_HAS_INTL_API
    JS_SELF_HOSTED_FN("toLocaleLowerCase", "String_toLocaleLowerCase", 0, 0),
    JS_SELF_HOSTED_FN("toLocaleUpperCase", "String_toLocaleUpperCase", 0, 0),
    JS_SELF_HOSTED_FN("localeCompare", "String_localeCompare", 1, 0),
#else
    JS_FN("toLocaleLowerCase", str_toLocaleLowerCase, 0, 0),
    JS_FN("toLocaleUpperCase", str_toLocaleUpperCase, 0, 0),
    JS_FN("localeCompare", str_localeCompare, 1, 0),
#endif
    JS_SELF_HOSTED_FN("repeat", "String_repeat", 1, 0),
#if JS_HAS_INTL_API
    JS_FN("normalize", str_normalize, 0, 0),
#endif

    /* Perl-ish methods (search is actually Python-esque). */
    JS_SELF_HOSTED_FN("match", "String_match", 1, 0),
    JS_SELF_HOSTED_FN("matchAll", "String_matchAll", 1, 0),
    JS_SELF_HOSTED_FN("search", "String_search", 1, 0),
    JS_SELF_HOSTED_FN("replace", "String_replace", 2, 0),
    JS_SELF_HOSTED_FN("replaceAll", "String_replaceAll", 2, 0),
    JS_SELF_HOSTED_FN("split", "String_split", 2, 0),
    JS_SELF_HOSTED_FN("substr", "String_substr", 2, 0),

    /* Python-esque sequence methods. */
    JS_SELF_HOSTED_FN("concat", "String_concat", 1, 0),
    JS_SELF_HOSTED_FN("slice", "String_slice", 2, 0),

    JS_SELF_HOSTED_FN("at", "String_at", 1, 0),

    /* HTML string methods. */
    JS_SELF_HOSTED_FN("bold", "String_bold", 0, 0),
    JS_SELF_HOSTED_FN("italics", "String_italics", 0, 0),
    JS_SELF_HOSTED_FN("fixed", "String_fixed", 0, 0),
    JS_SELF_HOSTED_FN("strike", "String_strike", 0, 0),
    JS_SELF_HOSTED_FN("small", "String_small", 0, 0),
    JS_SELF_HOSTED_FN("big", "String_big", 0, 0),
    JS_SELF_HOSTED_FN("blink", "String_blink", 0, 0),
    JS_SELF_HOSTED_FN("sup", "String_sup", 0, 0),
    JS_SELF_HOSTED_FN("sub", "String_sub", 0, 0),
    JS_SELF_HOSTED_FN("anchor", "String_anchor", 1, 0),
    JS_SELF_HOSTED_FN("link", "String_link", 1, 0),
    JS_SELF_HOSTED_FN("fontcolor", "String_fontcolor", 1, 0),
    JS_SELF_HOSTED_FN("fontsize", "String_fontsize", 1, 0),

    JS_SELF_HOSTED_SYM_FN(iterator, "String_iterator", 0, 0),

    /* TaintFox: add untaint method to strings. */
    JS_FN("untaint", str_untaint, 0, 0),

    JS_FS_END,
};

// ES6 rev 27 (2014 Aug 24) 21.1.1

/* TaintFox: Add |taint| property. */
static const
JSPropertySpec string_taint_properties[] = {
    JS_PSGS("taint", str_taint_getter, str_taint_setter, JSPROP_PERMANENT),
    JS_PS_END
};

bool js::StringConstructor(JSContext* cx, unsigned argc, Value* vp) {
  CallArgs args = CallArgsFromVp(argc, vp);

  RootedString str(cx);
  if (args.length() > 0) {
    if (!args.isConstructing() && args[0].isSymbol()) {
      return js::SymbolDescriptiveString(cx, args[0].toSymbol(), args.rval());
    }

    str = ToString<CanGC>(cx, args[0]);
    if (!str) {
      return false;
    }
  } else {
    str = cx->runtime()->emptyString;
  }

  if (args.isConstructing()) {
    RootedObject proto(cx);
    if (!GetPrototypeFromBuiltinConstructor(cx, args, JSProto_String, &proto)) {
      return false;
    }

    StringObject* strobj = StringObject::create(cx, str, proto);
    if (!strobj) {
      return false;
    }
    args.rval().setObject(*strobj);
    return true;
  }

  args.rval().setString(str);
  return true;
}

bool js::str_fromCharCode(JSContext* cx, unsigned argc, Value* vp) {
  CallArgs args = CallArgsFromVp(argc, vp);

  MOZ_ASSERT(args.length() <= ARGS_LENGTH_MAX);

  // Optimize the single-char case.
  if (args.length() == 1) {
    return str_fromCharCode_one_arg(cx, args[0], args.rval());
  }

  // Optimize the case where the result will definitely fit in an inline
  // string (thin or fat) and so we don't need to malloc the chars. (We could
  // cover some cases where args.length() goes up to
  // JSFatInlineString::MAX_LENGTH_LATIN1 if we also checked if the chars are
  // all Latin-1, but it doesn't seem worth the effort.)
  InlineCharBuffer<char16_t> chars;
  if (!chars.maybeAlloc(cx, args.length())) {
    return false;
  }

  char16_t* rawChars = chars.get();
  for (unsigned i = 0; i < args.length(); i++) {
    uint16_t code;
    if (!ToUint16(cx, args[i], &code)) {
      return false;
    }

    rawChars[i] = char16_t(code);
  }

  JSString* str = chars.toString(cx, args.length());
  if (!str) {
    return false;
  }

  args.rval().setString(str);
  return true;
}

static inline bool CodeUnitToString(JSContext* cx, uint16_t ucode,
                                    MutableHandleValue rval) {
  // Foxhound: avoid atoms
  // if (StaticStrings::hasUnit(ucode)) {
  //   rval.setString(cx->staticStrings().getUnit(ucode));
  //   return true;
  // }

  char16_t c = char16_t(ucode);
  JSString* str = NewStringCopyNDontDeflate<CanGC>(cx, &c, 1);
  if (!str) {
    return false;
  }

  rval.setString(str);
  return true;
}

bool js::str_fromCharCode_one_arg(JSContext* cx, HandleValue code,
                                  MutableHandleValue rval) {
  uint16_t ucode;

  if (!ToUint16(cx, code, &ucode)) {
    return false;
  }

  return CodeUnitToString(cx, ucode, rval);
}

static MOZ_ALWAYS_INLINE bool ToCodePoint(JSContext* cx, HandleValue code,
                                          char32_t* codePoint) {
  // String.fromCodePoint, Steps 5.a-b.

  // Fast path for the common case - the input is already an int32.
  if (code.isInt32()) {
    int32_t nextCP = code.toInt32();
    if (nextCP >= 0 && nextCP <= int32_t(unicode::NonBMPMax)) {
      *codePoint = char32_t(nextCP);
      return true;
    }
  }

  double nextCP;
  if (!ToNumber(cx, code, &nextCP)) {
    return false;
  }

  // String.fromCodePoint, Steps 5.c-d.
  if (JS::ToInteger(nextCP) != nextCP || nextCP < 0 ||
      nextCP > unicode::NonBMPMax) {
    ToCStringBuf cbuf;
    const char* numStr = NumberToCString(&cbuf, nextCP);
    MOZ_ASSERT(numStr);
    JS_ReportErrorNumberASCII(cx, GetErrorMessage, nullptr,
                              JSMSG_NOT_A_CODEPOINT, numStr);
    return false;
  }

  *codePoint = char32_t(nextCP);
  return true;
}

bool js::str_fromCodePoint_one_arg(JSContext* cx, HandleValue code,
                                   MutableHandleValue rval) {
  // Steps 1-4 (omitted).

  // Steps 5.a-d.
  char32_t codePoint;
  if (!ToCodePoint(cx, code, &codePoint)) {
    return false;
  }

  // Steps 5.e, 6.
  if (!unicode::IsSupplementary(codePoint)) {
    return CodeUnitToString(cx, uint16_t(codePoint), rval);
  }

  char16_t chars[] = {unicode::LeadSurrogate(codePoint),
                      unicode::TrailSurrogate(codePoint)};
  JSString* str = NewStringCopyNDontDeflate<CanGC>(cx, chars, 2);
  if (!str) {
    return false;
  }

  rval.setString(str);
  return true;
}

static bool str_fromCodePoint_few_args(JSContext* cx, const CallArgs& args) {
  MOZ_ASSERT(args.length() <= JSFatInlineString::MAX_LENGTH_TWO_BYTE / 2);

  // Steps 1-2 (omitted).

  // Step 3.
  char16_t elements[JSFatInlineString::MAX_LENGTH_TWO_BYTE];

  // Steps 4-5.
  unsigned length = 0;
  for (unsigned nextIndex = 0; nextIndex < args.length(); nextIndex++) {
    // Steps 5.a-d.
    char32_t codePoint;
    if (!ToCodePoint(cx, args[nextIndex], &codePoint)) {
      return false;
    }

    // Step 5.e.
    unicode::UTF16Encode(codePoint, elements, &length);
  }

  // Step 6.
  JSString* str = NewStringCopyN<CanGC>(cx, elements, length);
  if (!str) {
    return false;
  }

  args.rval().setString(str);
  return true;
}

// ES2017 draft rev 40edb3a95a475c1b251141ac681b8793129d9a6d
// 21.1.2.2 String.fromCodePoint(...codePoints)
bool js::str_fromCodePoint(JSContext* cx, unsigned argc, Value* vp) {
  CallArgs args = CallArgsFromVp(argc, vp);

  // Optimize the single code-point case.
  if (args.length() == 1) {
    return str_fromCodePoint_one_arg(cx, args[0], args.rval());
  }

  // Optimize the case where the result will definitely fit in an inline
  // string (thin or fat) and so we don't need to malloc the chars. (We could
  // cover some cases where |args.length()| goes up to
  // JSFatInlineString::MAX_LENGTH_LATIN1 / 2 if we also checked if the chars
  // are all Latin-1, but it doesn't seem worth the effort.)
  if (args.length() <= JSFatInlineString::MAX_LENGTH_TWO_BYTE / 2) {
    return str_fromCodePoint_few_args(cx, args);
  }

  // Steps 1-2 (omitted).

  // Step 3.
  static_assert(
      ARGS_LENGTH_MAX < std::numeric_limits<decltype(args.length())>::max() / 2,
      "|args.length() * 2| does not overflow");
  auto elements = cx->make_pod_arena_array<char16_t>(js::StringBufferArena,
                                                     args.length() * 2);
  if (!elements) {
    return false;
  }

  // Steps 4-5.
  unsigned length = 0;
  for (unsigned nextIndex = 0; nextIndex < args.length(); nextIndex++) {
    // Steps 5.a-d.
    char32_t codePoint;
    if (!ToCodePoint(cx, args[nextIndex], &codePoint)) {
      return false;
    }

    // Step 5.e.
    unicode::UTF16Encode(codePoint, elements.get(), &length);
  }

  // Step 6.
  JSString* str = NewString<CanGC>(cx, std::move(elements), length);
  if (!str) {
    return false;
  }

  args.rval().setString(str);
  return true;
}

static const JSFunctionSpec string_static_methods[] = {
    JS_INLINABLE_FN("fromCharCode", js::str_fromCharCode, 1, 0,
                    StringFromCharCode),
    JS_INLINABLE_FN("fromCodePoint", js::str_fromCodePoint, 1, 0,
                    StringFromCodePoint),

    JS_SELF_HOSTED_FN("raw", "String_static_raw", 1, 0),

    // TaintFox: Helper function for manual taint sources.
    JS_FN("tainted",              str_tainted,          1,0),

    JS_FS_END};

/* static */
SharedShape* StringObject::assignInitialShape(JSContext* cx,
                                              Handle<StringObject*> obj) {
  MOZ_ASSERT(obj->empty());

  if (!NativeObject::addPropertyInReservedSlot(cx, obj, cx->names().length,
                                               LENGTH_SLOT, {})) {
    return nullptr;
  }

  return obj->sharedShape();
}

JSObject* StringObject::createPrototype(JSContext* cx, JSProtoKey key) {
  Rooted<JSString*> empty(cx, cx->runtime()->emptyString);
  Rooted<StringObject*> proto(
      cx, GlobalObject::createBlankPrototype<StringObject>(cx, cx->global()));
  if (!proto) {
    return nullptr;
  }
  if (!StringObject::init(cx, proto, empty)) {
    return nullptr;
  }
  return proto;
}

static bool StringClassFinish(JSContext* cx, HandleObject ctor,
                              HandleObject proto) {
  Handle<NativeObject*> nativeProto = proto.as<NativeObject>();

  // Create "trimLeft" as an alias for "trimStart".
  RootedValue trimFn(cx);
  RootedId trimId(cx, NameToId(cx->names().trimStart));
  RootedId trimAliasId(cx, NameToId(cx->names().trimLeft));
  if (!NativeGetProperty(cx, nativeProto, trimId, &trimFn) ||
      !NativeDefineDataProperty(cx, nativeProto, trimAliasId, trimFn, 0)) {
    return false;
  }

  // Create "trimRight" as an alias for "trimEnd".
  trimId = NameToId(cx->names().trimEnd);
  trimAliasId = NameToId(cx->names().trimRight);
  if (!NativeGetProperty(cx, nativeProto, trimId, &trimFn) ||
      !NativeDefineDataProperty(cx, nativeProto, trimAliasId, trimFn, 0)) {
    return false;
  }

  /*
   * Define escape/unescape, the URI encode/decode functions, and maybe
   * uneval on the global object.
   */
  if (!JS_DefineFunctions(cx, cx->global(), string_functions)) {
    return false;
  }

  return true;
}

const ClassSpec StringObject::classSpec_ = {
    GenericCreateConstructor<StringConstructor, 1, gc::AllocKind::FUNCTION,
                             &jit::JitInfo_String>,
    StringObject::createPrototype,
    string_static_methods,
    nullptr,
    string_methods,
    string_taint_properties,
    StringClassFinish};

#define ____ false

/*
 * Uri reserved chars + #:
 * - 35: #
 * - 36: $
 * - 38: &
 * - 43: +
 * - 44: ,
 * - 47: /
 * - 58: :
 * - 59: ;
 * - 61: =
 * - 63: ?
 * - 64: @
 */
static const bool js_isUriReservedPlusPound[] = {
    // clang-format off
/*       0     1     2     3     4     5     6     7     8     9  */
/*  0 */ ____, ____, ____, ____, ____, ____, ____, ____, ____, ____,
/*  1 */ ____, ____, ____, ____, ____, ____, ____, ____, ____, ____,
/*  2 */ ____, ____, ____, ____, ____, ____, ____, ____, ____, ____,
/*  3 */ ____, ____, ____, ____, ____, true, true, ____, true, ____,
/*  4 */ ____, ____, ____, true, true, ____, ____, true, ____, ____,
/*  5 */ ____, ____, ____, ____, ____, ____, ____, ____, true, true,
/*  6 */ ____, true, ____, true, true, ____, ____, ____, ____, ____,
/*  7 */ ____, ____, ____, ____, ____, ____, ____, ____, ____, ____,
/*  8 */ ____, ____, ____, ____, ____, ____, ____, ____, ____, ____,
/*  9 */ ____, ____, ____, ____, ____, ____, ____, ____, ____, ____,
/* 10 */ ____, ____, ____, ____, ____, ____, ____, ____, ____, ____,
/* 11 */ ____, ____, ____, ____, ____, ____, ____, ____, ____, ____,
/* 12 */ ____, ____, ____, ____, ____, ____, ____, ____
    // clang-format on
};

/*
 * Uri unescaped chars:
 * -      33: !
 * -      39: '
 * -      40: (
 * -      41: )
 * -      42: *
 * -      45: -
 * -      46: .
 * -  48..57: 0-9
 * -  65..90: A-Z
 * -      95: _
 * - 97..122: a-z
 * -     126: ~
 */
static const bool js_isUriUnescaped[] = {
    // clang-format off
/*       0     1     2     3     4     5     6     7     8     9  */
/*  0 */ ____, ____, ____, ____, ____, ____, ____, ____, ____, ____,
/*  1 */ ____, ____, ____, ____, ____, ____, ____, ____, ____, ____,
/*  2 */ ____, ____, ____, ____, ____, ____, ____, ____, ____, ____,
/*  3 */ ____, ____, ____, true, ____, ____, ____, ____, ____, true,
/*  4 */ true, true, true, ____, ____, true, true, ____, true, true,
/*  5 */ true, true, true, true, true, true, true, true, ____, ____,
/*  6 */ ____, ____, ____, ____, ____, true, true, true, true, true,
/*  7 */ true, true, true, true, true, true, true, true, true, true,
/*  8 */ true, true, true, true, true, true, true, true, true, true,
/*  9 */ true, ____, ____, ____, ____, true, ____, true, true, true,
/* 10 */ true, true, true, true, true, true, true, true, true, true,
/* 11 */ true, true, true, true, true, true, true, true, true, true,
/* 12 */ true, true, true, ____, ____, ____, true, ____
    // clang-format on
};

#undef ____

static inline bool TransferBufferToString(JSContext* cx, JSStringBuilder& sb, JSString* str,
                                          const StringTaint& taint,
                                          MutableHandleValue rval) {
  if (!sb.empty()) {
    str = sb.finishString();
    if (!str) {
      return false;
    }
  } else if (str->isTainted()) {
    str = NewDependentString(cx, str, 0, str->length());
    if (!str)
      return false;
  }
<<<<<<< HEAD
  str->setTaint(cx, taint);
  sb.ok();
=======
>>>>>>> a1600bbb
  rval.setString(str);
  return true;
}

/*
 * ECMA 3, 15.1.3 URI Handling Function Properties
 *
 * The following are implementations of the algorithms
 * given in the ECMA specification for the hidden functions
 * 'Encode' and 'Decode'.
 */
enum EncodeResult { Encode_Failure, Encode_BadUri, Encode_Success };

// Bug 1403318: GCC sometimes inlines this Encode function rather than the
// caller Encode function. Annotate both functions with MOZ_NEVER_INLINE resp.
// MOZ_ALWAYS_INLINE to ensure we get the desired inlining behavior.
template <typename CharT>
static MOZ_NEVER_INLINE EncodeResult Encode(StringBuffer& sb,
                                            const CharT* chars, size_t length,
                                            const bool* unescapedSet,
                                            const StringTaint& taint) {
  Latin1Char hexBuf[3];
  hexBuf[0] = '%';

  auto appendEncoded = [&sb, &taint, &hexBuf](Latin1Char c, size_t k) {
    static const char HexDigits[] = "0123456789ABCDEF"; /* NB: uppercase */

    hexBuf[1] = HexDigits[c >> 4];
    hexBuf[2] = HexDigits[c & 0xf];

    // We are adding one encoded character, ie 3 chars (e.g. "%25")
    if (taint.at(k)) {
      sb.taint().append(TaintRange(sb.length(), sb.length() + 3, *taint.at(k)));
    }
    return sb.append(hexBuf, 3);
  };

  auto appendRange = [&sb, &taint, chars, length](size_t start, size_t end) {
    MOZ_ASSERT(start <= end);

    if (start < end) {
      if (start == 0) {
        if (!sb.reserve(length)) {
          return false;
        }
      }
      sb.taint().concat(taint.safeSubTaint(start, end), sb.length());
      return sb.append(chars + start, chars + end);
    }
    return true;
  };

  size_t startAppend = 0;
  for (size_t k = 0; k < length; k++) {
    CharT c = chars[k];
    if (c < 128 &&
        (js_isUriUnescaped[c] || (unescapedSet && unescapedSet[c]))) {
      continue;
    } else {
      if (!appendRange(startAppend, k)) {
        return Encode_Failure;
      }

      if constexpr (std::is_same_v<CharT, Latin1Char>) {
        if (c < 0x80) {
          if (!appendEncoded(c, k)) {
            return Encode_Failure;
          }
        } else {
          if (!appendEncoded(0xC0 | (c >> 6), k) ||
              !appendEncoded(0x80 | (c & 0x3F), k)) {
            return Encode_Failure;
          }
        }
      } else {
        if (unicode::IsTrailSurrogate(c)) {
          return Encode_BadUri;
        }

        char32_t v;
        if (!unicode::IsLeadSurrogate(c)) {
          v = c;
        } else {
          k++;
          if (k == length) {
            return Encode_BadUri;
          }

          char16_t c2 = chars[k];
          if (!unicode::IsTrailSurrogate(c2)) {
            return Encode_BadUri;
          }

          v = unicode::UTF16Decode(c, c2);
        }

        uint8_t utf8buf[4];
        size_t L = OneUcs4ToUtf8Char(utf8buf, v);
        for (size_t j = 0; j < L; j++) {
          if (!appendEncoded(utf8buf[j], k)) {
            return Encode_Failure;
          }
        }
      }

      startAppend = k + 1;
    }
  }

  if (startAppend > 0) {
    if (!appendRange(startAppend, length)) {
      return Encode_Failure;
    }
  }

  return Encode_Success;
}

static MOZ_ALWAYS_INLINE bool Encode(JSContext* cx, Handle<JSLinearString*> str,
                                     const bool* unescapedSet,
                                     MutableHandleValue rval) {
  size_t length = str->length();
  if (length == 0) {
    rval.setString(cx->runtime()->emptyString);
    return true;
  }

  JSStringBuilder sb(cx);

  EncodeResult res;
  if (str->hasLatin1Chars()) {
    AutoCheckCannotGC nogc;
    res = Encode(sb, str->latin1Chars(nogc), str->length(), unescapedSet, str->taint());
  } else {
    AutoCheckCannotGC nogc;
    res = Encode(sb, str->twoByteChars(nogc), str->length(), unescapedSet, str->taint());
  }

  if (res == Encode_Failure) {
    return false;
  }

  if (res == Encode_BadUri) {
    JS_ReportErrorNumberASCII(cx, GetErrorMessage, nullptr, JSMSG_BAD_URI);
    return false;
  }

  // TaintFox: Add encode operation to output taint.
  SafeStringTaint taint = sb.empty() ? str->taint() : sb.taint();
  if (unescapedSet == js_isUriReservedPlusPound) {
    taint.extend(TaintOperationFromContext(cx, "encodeURI", true, str));
  } else {
    taint.extend(TaintOperationFromContext(cx, "encodeURIComponent", true, str));
  }

  MOZ_ASSERT(res == Encode_Success);
  return TransferBufferToString(cx, sb, str, taint, rval);
}

enum DecodeResult { Decode_Failure, Decode_BadUri, Decode_Success };

template <typename CharT>
static DecodeResult Decode(StringBuffer& sb, const CharT* chars, size_t length,
                           const bool* reservedSet, const StringTaint& taint) {
  auto appendRange = [&sb, &taint, chars](size_t start, size_t end) {
    MOZ_ASSERT(start <= end);

    if (start < end) {
      sb.taint().concat(taint.safeSubTaint(start, end), sb.length());
      return sb.append(chars + start, chars + end);
    }
    return true;
  };

  size_t startAppend = 0;
  for (size_t k = 0; k < length; k++) {
    CharT c = chars[k];
    if (c == '%') {
      size_t start = k;
      if ((k + 2) >= length) {
        return Decode_BadUri;
      }

      if (!IsAsciiHexDigit(chars[k + 1]) || !IsAsciiHexDigit(chars[k + 2])) {
        return Decode_BadUri;
      }

      uint32_t B = AsciiAlphanumericToNumber(chars[k + 1]) * 16 +
                   AsciiAlphanumericToNumber(chars[k + 2]);
      k += 2;
      if (B < 128) {
        Latin1Char ch = Latin1Char(B);
        if (reservedSet && reservedSet[ch]) {
          continue;
        }

        if (!appendRange(startAppend, start)) {
          return Decode_Failure;
        }

        if (taint.at(k))
          sb.taint().append(TaintRange(sb.length(), sb.length() + 1, *taint.at(k)));

        if (!sb.append(ch)) {
          return Decode_Failure;
        }
      } else {
        int n = 1;
        while (B & (0x80 >> n)) {
          n++;
        }

        if (n == 1 || n > 4) {
          return Decode_BadUri;
        }

        uint8_t octets[4];
        octets[0] = (uint8_t)B;
        if (k + 3 * (n - 1) >= length) {
          return Decode_BadUri;
        }

        for (int j = 1; j < n; j++) {
          k++;
          if (chars[k] != '%') {
            return Decode_BadUri;
          }

          if (!IsAsciiHexDigit(chars[k + 1]) ||
              !IsAsciiHexDigit(chars[k + 2])) {
            return Decode_BadUri;
          }

          B = AsciiAlphanumericToNumber(chars[k + 1]) * 16 +
              AsciiAlphanumericToNumber(chars[k + 2]);
          if ((B & 0xC0) != 0x80) {
            return Decode_BadUri;
          }

          k += 2;
          octets[j] = char(B);
        }

        if (!appendRange(startAppend, start)) {
          return Decode_Failure;
        }

        if (taint.at(k))
          sb.taint().append(TaintRange(sb.length(), sb.length() + 1, *taint.at(k)));

        char32_t v = JS::Utf8ToOneUcs4Char(octets, n);
        MOZ_ASSERT(v >= 128);
        if (v >= unicode::NonBMPMin) {
          if (v > unicode::NonBMPMax) {
            return Decode_BadUri;
          }

          if (!sb.append(unicode::LeadSurrogate(v))) {
            return Decode_Failure;
          }
          if (!sb.append(unicode::TrailSurrogate(v))) {
            return Decode_Failure;
          }
        } else {
          if (!sb.append(char16_t(v))) {
            return Decode_Failure;
          }
        }
      }

      startAppend = k + 1;
    }
  }

  if (startAppend > 0) {
    if (!appendRange(startAppend, length)) {
      return Decode_Failure;
    }
  }

  return Decode_Success;
}

static bool Decode(JSContext* cx, Handle<JSLinearString*> str,
                   const bool* reservedSet, MutableHandleValue rval) {
  size_t length = str->length();
  if (length == 0) {
    rval.setString(cx->runtime()->emptyString);
    return true;
  }

  JSStringBuilder sb(cx);

  DecodeResult res;
  if (str->hasLatin1Chars()) {
    AutoCheckCannotGC nogc;
    res = Decode(sb, str->latin1Chars(nogc), str->length(), reservedSet, str->taint());
  } else {
    AutoCheckCannotGC nogc;
    res = Decode(sb, str->twoByteChars(nogc), str->length(), reservedSet, str->taint());
  }

  if (res == Decode_Failure) {
    return false;
  }

  if (res == Decode_BadUri) {
    JS_ReportErrorNumberASCII(cx, GetErrorMessage, nullptr, JSMSG_BAD_URI);
    return false;
  }

  // TaintFox: Add decode operation to output taint.
  SafeStringTaint taint = sb.empty() ? str->taint() : sb.taint();
  if(reservedSet == js_isUriReservedPlusPound) {
    taint.extend(TaintOperationFromContext(cx, "decodeURI", true, str));
  } else {
    taint.extend(TaintOperationFromContext(cx, "decodeURIComponent", true, str));
  }

  MOZ_ASSERT(res == Decode_Success);
  return TransferBufferToString(cx, sb, str, taint, rval);
}

static bool str_decodeURI(JSContext* cx, unsigned argc, Value* vp) {
  AutoJSMethodProfilerEntry pseudoFrame(cx, "decodeURI");
  CallArgs args = CallArgsFromVp(argc, vp);
  Rooted<JSLinearString*> str(cx, ArgToLinearString(cx, args, 0));
  if (!str) {
    return false;
  }

  return Decode(cx, str, js_isUriReservedPlusPound, args.rval());
}

static bool str_decodeURI_Component(JSContext* cx, unsigned argc, Value* vp) {
  AutoJSMethodProfilerEntry pseudoFrame(cx, "decodeURIComponent");
  CallArgs args = CallArgsFromVp(argc, vp);
  Rooted<JSLinearString*> str(cx, ArgToLinearString(cx, args, 0));
  if (!str) {
    return false;
  }

  return Decode(cx, str, nullptr, args.rval());
}

static bool str_encodeURI(JSContext* cx, unsigned argc, Value* vp) {
  AutoJSMethodProfilerEntry pseudoFrame(cx, "encodeURI");
  CallArgs args = CallArgsFromVp(argc, vp);
  Rooted<JSLinearString*> str(cx, ArgToLinearString(cx, args, 0));
  if (!str) {
    return false;
  }

  return Encode(cx, str, js_isUriReservedPlusPound, args.rval());
}

static bool str_encodeURI_Component(JSContext* cx, unsigned argc, Value* vp) {
  AutoJSMethodProfilerEntry pseudoFrame(cx, "encodeURIComponent");
  CallArgs args = CallArgsFromVp(argc, vp);
  Rooted<JSLinearString*> str(cx, ArgToLinearString(cx, args, 0));
  if (!str) {
    return false;
  }

  return Encode(cx, str, nullptr, args.rval());
}

// TODO: TaintFox chars - need to propagate taint here
JSString* js::EncodeURI(JSContext* cx, const char* chars, size_t length) {
  JSStringBuilder sb(cx);
  EncodeResult result = Encode(sb, reinterpret_cast<const Latin1Char*>(chars),
                               length, js_isUriReservedPlusPound, EmptyTaint);
  if (result == EncodeResult::Encode_Failure) {
    return nullptr;
  }
  if (result == EncodeResult::Encode_BadUri) {
    JS_ReportErrorNumberASCII(cx, GetErrorMessage, nullptr, JSMSG_BAD_URI);
    return nullptr;
  }
  if (sb.empty()) {
    return NewStringCopyN<CanGC>(cx, chars, length);
  }
  return sb.finishString();
}

static bool FlatStringMatchHelper(JSContext* cx, HandleString str,
                                  HandleString pattern, bool* isFlat,
                                  int32_t* match) {
  Rooted<JSLinearString*> linearPattern(cx, pattern->ensureLinear(cx));
  if (!linearPattern) {
    return false;
  }

  static const size_t MAX_FLAT_PAT_LEN = 256;
  if (linearPattern->length() > MAX_FLAT_PAT_LEN ||
      StringHasRegExpMetaChars(linearPattern)) {
    *isFlat = false;
    return true;
  }

  *isFlat = true;
  if (str->isRope()) {
    if (!RopeMatch(cx, &str->asRope(), linearPattern, match)) {
      return false;
    }
  } else {
    *match = StringMatch(&str->asLinear(), linearPattern);
  }

  return true;
}

static bool BuildFlatMatchArray(JSContext* cx, HandleString str,
                                HandleString pattern, int32_t match,
                                MutableHandleValue rval) {
  if (match < 0) {
    rval.setNull();
    return true;
  }

  // Get the templateObject that defines the shape and type of the output
  // object.
  ArrayObject* templateObject =
      cx->realm()->regExps.getOrCreateMatchResultTemplateObject(cx);
  if (!templateObject) {
    return false;
  }

  Rooted<ArrayObject*> arr(
      cx, NewDenseFullyAllocatedArrayWithTemplate(cx, 1, templateObject));
  if (!arr) {
    return false;
  }

  // Store a Value for each pair.
  arr->setDenseInitializedLength(1);
  arr->initDenseElement(0, StringValue(pattern));

  // Set the |index| property. (TemplateObject positions it in slot 0).
  arr->setSlot(0, Int32Value(match));

  // Set the |input| property. (TemplateObject positions it in slot 1).
  arr->setSlot(1, StringValue(str));

#ifdef DEBUG
  RootedValue test(cx);
  RootedId id(cx, NameToId(cx->names().index));
  if (!NativeGetProperty(cx, arr, id, &test)) {
    return false;
  }
  MOZ_ASSERT(test == arr->getSlot(0));
  id = NameToId(cx->names().input);
  if (!NativeGetProperty(cx, arr, id, &test)) {
    return false;
  }
  MOZ_ASSERT(test == arr->getSlot(1));
#endif

  rval.setObject(*arr);
  return true;
}

#ifdef DEBUG
static bool CallIsStringOptimizable(JSContext* cx, const char* name,
                                    bool* result) {
  FixedInvokeArgs<0> args(cx);

  RootedValue rval(cx);
  if (!CallSelfHostedFunction(cx, name, UndefinedHandleValue, args, &rval)) {
    return false;
  }

  *result = rval.toBoolean();
  return true;
}
#endif

bool js::FlatStringMatch(JSContext* cx, unsigned argc, Value* vp) {
  CallArgs args = CallArgsFromVp(argc, vp);
  MOZ_ASSERT(args.length() == 2);
  MOZ_ASSERT(args[0].isString());
  MOZ_ASSERT(args[1].isString());
#ifdef DEBUG
  bool isOptimizable = false;
  if (!CallIsStringOptimizable(cx, "IsStringMatchOptimizable",
                               &isOptimizable)) {
    return false;
  }
  MOZ_ASSERT(isOptimizable);
#endif

  RootedString str(cx, args[0].toString());
  RootedString pattern(cx, args[1].toString());

  bool isFlat = false;
  int32_t match = 0;
  if (!FlatStringMatchHelper(cx, str, pattern, &isFlat, &match)) {
    return false;
  }

  if (!isFlat) {
    args.rval().setUndefined();
    return true;
  }

  return BuildFlatMatchArray(cx, str, pattern, match, args.rval());
}

bool js::FlatStringSearch(JSContext* cx, unsigned argc, Value* vp) {
  CallArgs args = CallArgsFromVp(argc, vp);
  MOZ_ASSERT(args.length() == 2);
  MOZ_ASSERT(args[0].isString());
  MOZ_ASSERT(args[1].isString());
#ifdef DEBUG
  bool isOptimizable = false;
  if (!CallIsStringOptimizable(cx, "IsStringSearchOptimizable",
                               &isOptimizable)) {
    return false;
  }
  MOZ_ASSERT(isOptimizable);
#endif

  RootedString str(cx, args[0].toString());
  RootedString pattern(cx, args[1].toString());

  bool isFlat = false;
  int32_t match = 0;
  if (!FlatStringMatchHelper(cx, str, pattern, &isFlat, &match)) {
    return false;
  }

  if (!isFlat) {
    args.rval().setInt32(-2);
    return true;
  }

  args.rval().setInt32(match);
  return true;
}<|MERGE_RESOLUTION|>--- conflicted
+++ resolved
@@ -687,15 +687,10 @@
     result = str;
   }
 
-<<<<<<< HEAD
   // TaintFox: add taint operation.
   newtaint.extend(op);
   result->setTaint(cx, newtaint);
 
-  sb.ok();
-=======
->>>>>>> a1600bbb
-  args.rval().setString(result);
   return true;
 }
 
@@ -3555,10 +3550,8 @@
   }
 
   // Step 16.
-<<<<<<< HEAD
   auto* resultString = result.finishString();
   if (!resultString) {
-    result.failure();
     return nullptr;
   }
   
@@ -3566,11 +3559,7 @@
   result.taint().extend(
     TaintOperationFromContextJSString(cx, "replaceAll", true, searchString, replaceString));
 
-  result.ok();
   return resultString;
-=======
-  return result.finishString();
->>>>>>> a1600bbb
 }
 
 template <typename StrChar, typename RepChar>
@@ -4506,11 +4495,7 @@
     if (!str)
       return false;
   }
-<<<<<<< HEAD
   str->setTaint(cx, taint);
-  sb.ok();
-=======
->>>>>>> a1600bbb
   rval.setString(str);
   return true;
 }
