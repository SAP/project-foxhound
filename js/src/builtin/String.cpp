--- conflicted
+++ resolved
@@ -572,13 +572,8 @@
 }
 
 template <typename CharT>
-<<<<<<< HEAD
-static bool Unescape(StringBuffer& sb,
+static bool Unescape(StringBuilder& sb,
                      const mozilla::Range<const CharT> chars, const StringTaint& inTaint, StringTaint* outTaint) {
-=======
-static bool Unescape(StringBuilder& sb,
-                     const mozilla::Range<const CharT> chars) {
->>>>>>> 4764531b
   // Step 2.
   uint32_t length = chars.length();
 
@@ -1031,42 +1026,9 @@
         return SubstringInlineString<Latin1Char>(cx, left, right, begin,
                                                  lhsLength, rhsLength, newTaint);
       }
-<<<<<<< HEAD
-    } else {
-      if (JSInlineString::lengthFits<char16_t>(len)) {
-        return SubstringInlineString<char16_t>(cx, left, right, begin,
-                                               lhsLength, rhsLength, newTaint);
-      }
-    }
-
-    left = NewDependentString(cx, left, begin, lhsLength);
-    if (!left) {
-      return nullptr;
-    }
-
-    right = NewDependentString(cx, right, 0, rhsLength);
-    if (!right) {
-      return nullptr;
-    }
-
-    // The dependent string of a two-byte string can be a Latin-1 string, so
-    // check again if the result fits into an inline string.
-    if (left->hasLatin1Chars() && right->hasLatin1Chars()) {
-      if (JSInlineString::lengthFits<Latin1Char>(len)) {
-        MOZ_ASSERT(str->hasTwoByteChars(), "Latin-1 ropes are handled above");
-        return SubstringInlineString<Latin1Char>(cx, left, right, 0, lhsLength,
-                                                 rhsLength, newTaint);
-      }
-    }
-
-    JSString* res = JSRope::new_<CanGC>(cx, left, right, len);
-    res->setTaint(cx, newTaint);
-    return res;
-=======
       return SubstringInlineString<char16_t>(cx, left, right, begin, lhsLength,
                                              rhsLength);
     }
->>>>>>> 4764531b
   }
 
   JSString* res = NewDependentString(cx, str, begin, len);
@@ -4888,14 +4850,10 @@
     string_static_methods,
     nullptr,
     string_methods,
-<<<<<<< HEAD
-    string_taint_properties,
-    StringClassFinish};
-=======
     nullptr,
+    string_taint_properties,    
     StringClassFinish,
 };
->>>>>>> 4764531b
 
 #define ____ false
 
@@ -5146,15 +5104,9 @@
 enum DecodeResult { Decode_Failure, Decode_BadUri, Decode_Success };
 
 template <typename CharT>
-<<<<<<< HEAD
-static DecodeResult Decode(StringBuffer& sb, const CharT* chars, size_t length,
+static DecodeResult Decode(StringBuilder& sb, const CharT* chars, size_t length,
                            const bool* reservedSet, const StringTaint& taint) {
   auto appendRange = [&sb, &taint, chars](size_t start, size_t end) {
-=======
-static DecodeResult Decode(StringBuilder& sb, const CharT* chars, size_t length,
-                           const bool* reservedSet) {
-  auto appendRange = [&sb, chars](size_t start, size_t end) {
->>>>>>> 4764531b
     MOZ_ASSERT(start <= end);
 
     if (start < end) {
