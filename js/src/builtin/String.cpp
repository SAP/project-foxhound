--- conflicted
+++ resolved
@@ -665,31 +665,18 @@
   TaintOperation op = TaintOperationFromContext(cx, "unescape", true, str);
 
   // Steps 2, 4-5.
-<<<<<<< HEAD
+  bool unescapeFailed = false;
   SafeStringTaint newtaint;
   if (str->hasLatin1Chars()) {
     AutoCheckCannotGC nogc;
-    if (!Unescape(sb, str->latin1Range(nogc), str->taint(), &newtaint)) {
-      return false;
-    }
+    unescapeFailed = !Unescape(sb, str->latin1Range(nogc), str->taint(), &newtaint);
   } else {
     AutoCheckCannotGC nogc;
-    if (!Unescape(sb, str->twoByteRange(nogc), str->taint(), &newtaint)) {
-      return false;
-    }
-=======
-  bool unescapeFailed = false;
-  if (str->hasLatin1Chars()) {
-    AutoCheckCannotGC nogc;
-    unescapeFailed = !Unescape(sb, str->latin1Range(nogc));
-  } else {
-    AutoCheckCannotGC nogc;
-    unescapeFailed = !Unescape(sb, str->twoByteRange(nogc));
+    unescapeFailed = !Unescape(sb, str->twoByteRange(nogc), str->taint(), &newtaint);
   }
   if (unescapeFailed) {
     sb.failure();
     return false;
->>>>>>> fe696aba
   }
 
   // Step 6.
@@ -704,14 +691,11 @@
     result = str;
   }
 
-<<<<<<< HEAD
   // TaintFox: add taint operation.
   newtaint.extend(op);
   result->setTaint(cx, newtaint);
 
-=======
   sb.ok();
->>>>>>> fe696aba
   args.rval().setString(result);
   return true;
 }
@@ -920,7 +904,6 @@
 
   uint32_t begin = beginInt;
   uint32_t len = lengthInt;
-
   // TaintFox
   SafeStringTaint newTaint = str->taint().safeSubTaint(begin, begin + len);
   
@@ -3561,6 +3544,10 @@
   do {
     // Step 14.c.
     // Append the substring before the current match.
+
+      // Taintfox - first append taint for the substring before the current match
+      result.taint().concat(string->taint().safeSubTaint(endOfLastMatch, position), result.length());
+
     if (!result.append(strChars + endOfLastMatch, position - endOfLastMatch)) {
       return false;
     }
@@ -3570,10 +3557,12 @@
     if (dollarIndex != UINT32_MAX) {
       size_t matchLimit = position + searchLength;
       if (!AppendDollarReplacement(result, dollarIndex, position, matchLimit,
-                                   string, repChars, replaceLength)) {
+                                   string, repChars, replaceLength,
+                                     replaceString->taint())) {
         return false;
       }
     } else {
+        result.taint().concat(replaceString->taint(), result.length());
       if (!result.append(repChars, replaceLength)) {
         return false;
       }
@@ -3586,6 +3575,10 @@
     // Find the next match.
     position = StringMatch(string, searchString, endOfLastMatch);
   } while (position >= 0);
+
+  // Taintfox: append the final taint
+  // Taintfox - first append taint for the substring before the current match
+  result.taint().concat(string->taint().safeSubTaint(endOfLastMatch, stringLength), result.length());
 
   // Step 15.
   // Append the substring after the last match.
@@ -3647,6 +3640,11 @@
     result.failure();
     return nullptr;
   }
+  
+  // Taintfox: extend the taint flow
+  result.taint().extend(
+    TaintOperationFromContextJSString(cx, "replaceAll", true, searchString, replaceString));
+
   result.ok();
   return resultString;
 }
@@ -3660,35 +3658,6 @@
   const size_t stringLength = string->length();
   const size_t replaceLength = replaceString->length();
 
-<<<<<<< HEAD
-    do {
-      // Step 14.c.
-      // Append the substring before the current match.
-
-      // Taintfox - first append taint for the substring before the current match
-      result.taint().concat(string->taint().safeSubTaint(endOfLastMatch, position), result.length());
-
-      if (!result.append(strChars + endOfLastMatch,
-                         position - endOfLastMatch)) {
-        return nullptr;
-      }
-
-      // Steps 14.a-b and 14.d.
-      // Append the replacement.
-      if (dollarIndex != UINT32_MAX) {
-        size_t matchLimit = position + searchLength;
-        if (!AppendDollarReplacement(result, dollarIndex, position, matchLimit,
-                                     string, repChars, replaceLength,
-                                     replaceString->taint())) {
-          return nullptr;
-        }
-      } else {
-        result.taint().concat(replaceString->taint(), result.length());
-        if (!result.append(repChars, replaceLength)) {
-          return nullptr;
-        }
-      }
-=======
   const StrChar* strChars = string->chars<StrChar>(nogc);
   const RepChar* repChars = replaceString->chars<RepChar>(nogc);
 
@@ -3707,7 +3676,6 @@
       ReportAllocationOverflow(cx);
       return false;
     }
->>>>>>> fe696aba
 
     if (!result.reserve(length.value())) {
       return false;
@@ -3717,31 +3685,14 @@
   auto appendReplacement = [&](size_t match) {
     if (dollarIndex != UINT32_MAX) {
       return AppendDollarReplacement(result, dollarIndex, match, match, string,
-                                     repChars, replaceLength);
-    }
+                                     repChars, replaceLength,
+                                       replaceString->taint());
+    }
+      // Taintfox: propagate taint
+      result.taint().concat(replaceString->taint(), result.length());
     return result.append(repChars, replaceLength);
   };
 
-<<<<<<< HEAD
-    // Taintfox: append the final taint
-    // Taintfox - first append taint for the substring before the current match
-    result.taint().concat(string->taint().safeSubTaint(endOfLastMatch, stringLength), result.length());
-
-    // Step 15.
-    // Append the substring after the last match.
-    if (!result.append(strChars + endOfLastMatch,
-                       stringLength - endOfLastMatch)) {
-      return nullptr;
-    }
-  }
-
-  // Taintfox: extend the taint flow
-  result.taint().extend(
-    TaintOperationFromContextJSString(cx, "replaceAll", true, searchString, replaceString));
-
-  // Step 16.
-  return result.finishString();
-=======
   for (size_t index = 0; index < stringLength; index++) {
     // Steps 11, 14.a-b and 14.d.
     // The empty string matches before each character.
@@ -3749,6 +3700,12 @@
       return false;
     }
 
+    // Taintfox: append taint for each character
+    const TaintFlow *flow = string->taint().at(index);
+    if (flow) {
+      result.taint().set(result.length(), *flow);
+    }
+
     // Step 14.c.
     if (!result.append(strChars[index])) {
       return false;
@@ -3760,7 +3717,6 @@
   return appendReplacement(stringLength);
 
   // Step 15 (not applicable when searchString is the empty string).
->>>>>>> fe696aba
 }
 
 // https://tc39.es/proposal-string-replaceall/#sec-string.prototype.replaceall
@@ -3791,75 +3747,12 @@
   bool internalFailure = false;
   {
     AutoCheckCannotGC nogc;
-<<<<<<< HEAD
-    const StrChar* strChars = string->chars<StrChar>(nogc);
-    const RepChar* repChars = replaceString->chars<RepChar>(nogc);
-
-    uint32_t dollarIndex = FindDollarIndex(repChars, replaceLength);
-
-    if (dollarIndex != UINT32_MAX) {
-      if (!result.reserve(stringLength)) {
-        return nullptr;
-      }
-    } else {
-      // Compute the exact result length when no substitutions take place.
-      CheckedInt<uint32_t> strLength(stringLength);
-      CheckedInt<uint32_t> repLength(replaceLength);
-      CheckedInt<uint32_t> length = strLength + (strLength + 1) * repLength;
-      if (!length.isValid()) {
-        ReportAllocationOverflow(cx);
-        return nullptr;
-      }
-
-      if (!result.reserve(length.value())) {
-        return nullptr;
-      }
-    }
-
-    auto appendReplacement = [&](size_t match) {
-      if (dollarIndex != UINT32_MAX) {
-        return AppendDollarReplacement(result, dollarIndex, match, match,
-                                       string, repChars, replaceLength,
-                                       replaceString->taint());
-      }
-      // Taintfox: propagate taint
-      result.taint().concat(replaceString->taint(), result.length());
-      return result.append(repChars, replaceLength);
-    };
-
-    for (size_t index = 0; index < stringLength; index++) {
-      // Steps 11, 14.a-b and 14.d.
-      // The empty string matches before each character.
-      if (!appendReplacement(index)) {
-        return nullptr;
-      }
-
-      // Taintfox: append taint for each character
-      const TaintFlow *flow = string->taint().at(index);
-      if (flow) {
-        result.taint().set(result.length(), *flow);
-      }
-      // Step 14.c.
-      if (!result.append(strChars[index])) {
-        return nullptr;
-      }
-    }
-
-    // Steps 11, 14.a-b and 14.d.
-    // The empty string also matches at the end of the string.
-    if (!appendReplacement(stringLength)) {
-      return nullptr;
-    }
-
-    // Step 15 (not applicable when searchString is the empty string).
-=======
     internalFailure = !ReplaceAllInterleaveInternal<StrChar, RepChar>(
         nogc, cx, string, replaceString, result);
   }
   if (internalFailure) {
     result.failure();
     return nullptr;
->>>>>>> fe696aba
   }
 
   // Step 16.
@@ -4696,11 +4589,8 @@
     if (!str)
       return false;
   }
-<<<<<<< HEAD
   str->setTaint(cx, taint);
-=======
   sb.ok();
->>>>>>> fe696aba
   rval.setString(str);
 
   return true;
