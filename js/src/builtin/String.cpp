--- conflicted
+++ resolved
@@ -3528,15 +3528,10 @@
 template <typename CharT>
 static bool AppendDollarReplacement(StringBuffer& newReplaceChars,
                                     size_t firstDollarIndex, size_t matchStart,
-<<<<<<< HEAD
-                                    size_t matchLimit, JSLinearString* text,
+                                    size_t matchLimit,
+                                    const JSLinearString* text,
                                     const CharT* repChars, size_t repLength,
                                     const StringTaint& repTaint) {
-=======
-                                    size_t matchLimit,
-                                    const JSLinearString* text,
-                                    const CharT* repChars, size_t repLength) {
->>>>>>> bc78b980
   MOZ_ASSERT(firstDollarIndex < repLength);
   MOZ_ASSERT(matchStart <= matchLimit);
   MOZ_ASSERT(matchLimit <= text->length());
