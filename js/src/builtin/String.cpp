/* -*- Mode: C++; tab-width: 8; indent-tabs-mode: nil; c-basic-offset: 2 -*-
 * vim: set ts=8 sts=2 et sw=2 tw=80:
 * This Source Code Form is subject to the terms of the Mozilla Public
 * License, v. 2.0. If a copy of the MPL was not distributed with this
 * file, You can obtain one at http://mozilla.org/MPL/2.0/. */
/*
 * Modifications Copyright SAP SE. 2019-2021.  All rights reserved.
 */

#include "builtin/String.h"

#include "mozilla/Attributes.h"
#include "mozilla/CheckedInt.h"
#include "mozilla/Compiler.h"
#include "mozilla/FloatingPoint.h"
#if JS_HAS_INTL_API
#  include "mozilla/intl/String.h"
#endif
#include "mozilla/Likely.h"
#include "mozilla/Maybe.h"
#include "mozilla/PodOperations.h"
#include "mozilla/Range.h"
#include "mozilla/SIMD.h"
#include "mozilla/TextUtils.h"

#include <algorithm>
#include <limits>
#include <string.h>
#include <type_traits>

#include "jsnum.h"
#include "jstypes.h"

#include "builtin/Array.h"
#if JS_HAS_INTL_API
#  include "builtin/intl/CommonFunctions.h"
#  include "builtin/intl/FormatBuffer.h"
#endif
#include "builtin/RegExp.h"
#include "gc/GC.h"
#include "jit/InlinableNatives.h"
#include "js/Array.h"
#include "js/Conversions.h"
#include "js/friend/ErrorMessages.h"  // js::GetErrorMessage, JSMSG_*
#if !JS_HAS_INTL_API
#  include "js/LocaleSensitive.h"
#endif
#include "js/Prefs.h"
#include "js/Printer.h"
#include "js/PropertyAndElement.h"  // JS_DefineFunctions
#include "js/PropertySpec.h"
#include "js/StableStringChars.h"
#include "js/UniquePtr.h"
#include "util/StringBuilder.h"
#include "util/Unicode.h"
#include "vm/GlobalObject.h"
#include "vm/JSContext.h"
#include "vm/JSObject.h"
#include "vm/RegExpObject.h"
#include "vm/SelfHosting.h"
#include "vm/StaticStrings.h"
#include "vm/ToSource.h"  // js::ValueToSource

#include "vm/GeckoProfiler-inl.h"
#include "vm/NativeObject-inl.h"
#include "vm/StringObject-inl.h"
#include "vm/StringType-inl.h"

using namespace js;

using mozilla::AsciiAlphanumericToNumber;
using mozilla::CheckedInt;
using mozilla::EnsureUtf16ValiditySpan;
using mozilla::IsAsciiHexDigit;
using mozilla::PodCopy;
using mozilla::RangedPtr;
using mozilla::SIMD;
using mozilla::Span;
using mozilla::Utf16ValidUpTo;

using JS::AutoCheckCannotGC;
using JS::AutoStableStringChars;

// Foxhound: Calls the handler function for every (densely stored) element in the given JavaScript array.
template <typename Handler>
void ForEachElement(JSContext* cx, HandleObject obj, Handler handler)
{
  if (!obj->is<NativeObject>())
    return;

  NativeObject& array = obj->as<NativeObject>();
  for (uint32_t i = 0; i < array.getDenseInitializedLength(); i++) {
    const Value& v = array.getDenseElement(i);
    handler(i, v);
  }
}

static JSLinearString* ArgToLinearString(JSContext* cx, const CallArgs& args,
                                         unsigned argno) {
  if (argno >= args.length()) {
    return cx->names().undefined;
  }

  JSString* str = ToString<CanGC>(cx, args[argno]);
  if (!str) {
    return nullptr;
  }

  return str->ensureLinear(cx);
}

/*
 * Forward declarations for URI encode/decode and helper routines
 */
static bool str_decodeURI(JSContext* cx, unsigned argc, Value* vp);

static bool str_decodeURI_Component(JSContext* cx, unsigned argc, Value* vp);

static bool str_encodeURI(JSContext* cx, unsigned argc, Value* vp);

static bool str_encodeURI_Component(JSContext* cx, unsigned argc, Value* vp);

static bool str_foxhound(JSContext* cx, unsigned argc, Value* vp);

static bool foxhound_sink(JSContext* cx, unsigned argc, Value* vp);

/*
 * Global string methods
 */

/*
 * Foxhound: String.tainted() implementation.
 */
bool
js::str_tainted(JSContext* cx, unsigned argc, Value* vp)
{
  CallArgs args = CallArgsFromVp(argc, vp);

  RootedString str(cx, ArgToLinearString(cx, args, 0));
  if (!str || str->length() == 0)
    return false;

  std::string source("manual taint source");
  if(args.length() >= 2 && args.hasDefined(1)) {
    RootedString src_str(cx, ArgToLinearString(cx, args, 1));
    if (src_str && src_str->length() > 0) {
      UniqueChars src = JS_EncodeStringToLatin1(cx, src_str);
      source = std::string(src.get());
    }
  }
  // We store the string as argument for a manual taint operation. This way it's easy to see what
  // the original value of a manually tainted string was for debugging/testing.
  TaintOperation op = TaintOperation(source.c_str(), true, TaintLocationFromContext(cx), { taintarg(cx, str) });
  op.setSource();

  JSString* tainted_str = NewDependentString(cx, str, 0, str->length());
  if (!tainted_str)
    return false;
  JS_MarkTaintSource(cx, tainted_str, op);
  MOZ_ASSERT(tainted_str->isTainted());

  args.rval().setString(tainted_str);
  return true;
}

/*
 * Foxhound: taint property implementation.
 *
 * This builds a JS representation of the taint information associated with a string.
 */
static bool
str_taint_getter(JSContext* cx, unsigned argc, Value* vp)
{
  CallArgs args = CallArgsFromVp(argc, vp);

  RootedString str(cx, ToString<CanGC>(cx, args.thisv()));
  if (!str)
    return false;

  // Wrap all taint ranges of the string.
  RootedValueVector ranges(cx);
  for (const TaintRange& taint_range : str->taint()) {
    RootedObject range(cx, JS_NewObject(cx, nullptr));
    if(!range)
      return false;

    if (!JS_DefineProperty(cx, range, "begin", taint_range.begin(), JSPROP_READONLY | JSPROP_ENUMERATE | JSPROP_PERMANENT) ||
        !JS_DefineProperty(cx, range, "end", taint_range.end(), JSPROP_READONLY | JSPROP_ENUMERATE | JSPROP_PERMANENT))
      return false;

    // Wrap the taint flow for the current range.
    RootedValueVector taint_flow(cx);
    for (TaintNode& taint_node : taint_range.flow()) {
      RootedObject node(cx, JS_NewObject(cx, nullptr));
      if (!node)
        return false;

      RootedString operation(cx, JS_NewStringCopyZ(cx, taint_node.operation().name()));
      if (!operation)
        return false;

      if (!JS_DefineProperty(cx, node, "operation", operation, JSPROP_READONLY | JSPROP_ENUMERATE | JSPROP_PERMANENT))
        return false;

      RootedValue isBuiltIn(cx);
      isBuiltIn.setBoolean(taint_node.operation().is_native());

      if (!JS_DefineProperty(cx, node, "builtin", isBuiltIn, JSPROP_READONLY | JSPROP_ENUMERATE | JSPROP_PERMANENT))
        return false;

      RootedValue isSource(cx);
      isSource.setBoolean(taint_node.operation().isSource());

      if (!JS_DefineProperty(cx, node, "source", isSource, JSPROP_READONLY | JSPROP_ENUMERATE | JSPROP_PERMANENT))
        return false;

      // Wrap the location
      RootedObject location(cx, JS_NewObject(cx, nullptr));
      if (!location)
        return false;
      RootedString filename(cx, JS_NewUCStringCopyZ(cx, taint_node.operation().location().filename().c_str()));
      if (!filename)
        return false;
      RootedString function(cx, JS_NewUCStringCopyZ(cx, taint_node.operation().location().function().c_str()));
      if (!function)
        return false;
      // Also add the MD5 hash of the containing function
      RootedString hash(cx, JS_NewStringCopyZ(cx, JS::convertDigestToHexString(taint_node.operation().location().scriptHash()).c_str()));
      if (!hash)
        return false;

      if (!JS_DefineProperty(cx, location, "filename", filename, JSPROP_READONLY | JSPROP_ENUMERATE | JSPROP_PERMANENT) ||
          !JS_DefineProperty(cx, location, "function", function, JSPROP_READONLY | JSPROP_ENUMERATE | JSPROP_PERMANENT) ||
          !JS_DefineProperty(cx, location, "line", taint_node.operation().location().line(), JSPROP_READONLY | JSPROP_ENUMERATE | JSPROP_PERMANENT) ||
          !JS_DefineProperty(cx, location, "pos", taint_node.operation().location().pos(), JSPROP_READONLY | JSPROP_ENUMERATE | JSPROP_PERMANENT) ||
          !JS_DefineProperty(cx, location, "scriptline", taint_node.operation().location().scriptStartLine(), JSPROP_READONLY | JSPROP_ENUMERATE | JSPROP_PERMANENT) ||
          !JS_DefineProperty(cx, location, "scripthash", hash, JSPROP_READONLY | JSPROP_ENUMERATE | JSPROP_PERMANENT))
        return false;

      if (!JS_DefineProperty(cx, node, "location", location, JSPROP_READONLY | JSPROP_ENUMERATE | JSPROP_PERMANENT))
        return false;

      // Wrap the arguments
      RootedValueVector taint_arguments(cx);
      for (auto& taint_argument : taint_node.operation().arguments()) {
        RootedString argument(cx, JS_NewUCStringCopyZ(cx, taint_argument.c_str()));
        if (!argument)
          return false;

        if (!taint_arguments.append(StringValue(argument)))
          return false;
      }

      RootedObject arguments(cx, NewDenseCopiedArray(cx, taint_arguments.length(), taint_arguments.begin()));
      if (!JS_DefineProperty(cx, node, "arguments", arguments, JSPROP_READONLY | JSPROP_ENUMERATE | JSPROP_PERMANENT))
        return false;

      if (!taint_flow.append(ObjectValue(*node)))
        return false;
    }

    RootedObject flow(cx, NewDenseCopiedArray(cx, taint_flow.length(), taint_flow.begin()));
    if (!flow)
      return false;
    if (!JS_DefineProperty(cx, range, "flow", flow, JSPROP_READONLY | JSPROP_ENUMERATE | JSPROP_PERMANENT))
      return false;

    if (!ranges.append(ObjectValue(*range)))
      return false;
  }

  JSObject* array = NewDenseCopiedArray(cx, ranges.length(), ranges.begin());
  if (!array)
    return false;

  args.rval().setObject(*array);
  return true;
}

static bool
construct_taint_flow(JSContext* cx, HandleObject flow_object, TaintNode** flow)
{
  if (!flow)
    return false;

  bool is_array;
  if (!JS::IsArrayObject(cx, flow_object, &is_array) || !is_array)
    return false;

  uint32_t length;
  if (!JS::GetArrayLength(cx, flow_object, &length))
    return false;

  RootedValue v(cx);
  *flow = nullptr;

  MOZ_ASSERT(length <= 0x7fffffff);
  for (int32_t i = length - 1; i >= 0; --i) {
    if (!JS_GetElement(cx, flow_object, i, &v) || !v.isObject())
      return false;
    RootedObject node(cx, &v.toObject());

    if (!JS_GetProperty(cx, node, "operation", &v) || !v.isString())
      return false;
    RootedString operation(cx, v.toString());

    // TODO process arguments as well
    UniqueChars op_str = JS_EncodeStringToUTF8(cx, operation);

    *flow = new TaintNode(*flow, TaintOperation(op_str.get()));
    if ((*flow)->parent())
      (*flow)->parent()->release();
  }

  return true;
}

static bool
str_taint_setter(JSContext* cx, unsigned argc, Value* vp)
{
  CallArgs args = CallArgsFromVp(argc, vp);

  RootedString str(cx, ToString<CanGC>(cx, args.thisv()));
  if (!str)
    return false;

  RootedObject array(cx, ToObject(cx, args.get(0)));
  if (!array)
    return false;

  bool is_array;
  if (!JS::IsArrayObject(cx, array, &is_array) || !is_array)
    return false;

  uint32_t length;
  if (!JS::GetArrayLength(cx, array, &length))
    return false;

  RootedValue v(cx);
  SafeStringTaint taint;

  for (uint32_t i = 0; i < length; ++i) {
    if (!JS_GetElement(cx, array, i, &v) || !v.isObject())
      return false;
    RootedObject range(cx, &v.toObject());

    uint32_t begin, end;

    if (!JS_GetProperty(cx, range, "begin", &v))
      return false;
    if (!ToUint32(cx, v, &begin))
      return false;

    if (!JS_GetProperty(cx, range, "end", &v))
      return false;
    if (!ToUint32(cx, v, &end))
      return false;

    if (!JS_GetProperty(cx, range, "flow", &v) || !v.isObject())
      return false;
    RootedObject flow_object(cx, &v.toObject());

    TaintNode* flow = nullptr;
    if (!construct_taint_flow(cx, flow_object, &flow))
      return false;

    taint.append(TaintRange(begin, end, TaintFlow(flow)));
  }

  str->setTaint(cx, taint);

  args.rval().setUndefined();
  return true;
}

/* ES5 B.2.1 */
template <typename CharT>
static bool Escape(JSContext* cx, const CharT* chars, uint32_t length,
<<<<<<< HEAD
                   InlineCharBuffer<Latin1Char>& newChars,
                   uint32_t* newLengthOut,
                   const StringTaint& inTaint, StringTaint* outTaint) {
=======
                   StringChars<Latin1Char>& newChars, uint32_t* newLengthOut) {
>>>>>>> 9cbfae27
  // clang-format off
    static const uint8_t shouldPassThrough[128] = {
         0,0,0,0,0,0,0,0,0,0,0,0,0,0,0,0,
         0,0,0,0,0,0,0,0,0,0,0,0,0,0,0,0,
         0,0,0,0,0,0,0,0,0,0,1,1,0,1,1,1,       /*    !"#$%&'()*+,-./  */
         1,1,1,1,1,1,1,1,1,1,0,0,0,0,0,0,       /*   0123456789:;<=>?  */
         1,1,1,1,1,1,1,1,1,1,1,1,1,1,1,1,       /*   @ABCDEFGHIJKLMNO  */
         1,1,1,1,1,1,1,1,1,1,1,0,0,0,0,1,       /*   PQRSTUVWXYZ[\]^_  */
         0,1,1,1,1,1,1,1,1,1,1,1,1,1,1,1,       /*   `abcdefghijklmno  */
         1,1,1,1,1,1,1,1,1,1,1,0,0,0,0,0,       /*   pqrstuvwxyz{\}~  DEL */
    };
  // clang-format on

  /* Take a first pass and see how big the result string will need to be. */
  uint32_t newLength = length;
  for (size_t i = 0; i < length; i++) {
    char16_t ch = chars[i];
    if (ch < 128 && shouldPassThrough[ch]) {
      continue;
    }

    /*
     * newlength is incremented below by at most 5 and at this point it must
     * be a valid string length, so this should never overflow uint32_t.
     */
    static_assert(JSString::MAX_LENGTH < UINT32_MAX - 5,
                  "Adding 5 to valid string length should not overflow");

    MOZ_ASSERT(newLength <= JSString::MAX_LENGTH);

    /* The character will be encoded as %XX or %uXXXX. */
    newLength += (ch < 256) ? 2 : 5;

    if (MOZ_UNLIKELY(newLength > JSString::MAX_LENGTH)) {
      ReportAllocationOverflow(cx);
      return false;
    }
  }

  if (newLength == length) {
    *newLengthOut = newLength;
    return true;
  }

  if (!newChars.maybeAlloc(cx, newLength)) {
    return false;
  }

  // Foxhound: Make sure output taint is empty.
  outTaint->clear();

  auto current = inTaint.begin();

  static const char digits[] = "0123456789ABCDEF";

<<<<<<< HEAD
  Latin1Char* rawNewChars = newChars.get();
  size_t i, ni, ti;
  for (i = 0, ni = 0, ti = 0; i < length;) {
=======
  JS::AutoCheckCannotGC nogc;
  Latin1Char* rawNewChars = newChars.data(nogc);
  size_t i, ni;
  for (i = 0, ni = 0; i < length; i++) {
>>>>>>> 9cbfae27
    char16_t ch = chars[i];
    if (ch < 128 && shouldPassThrough[ch]) {
      rawNewChars[ni++] = ch;
    } else if (ch < 256) {
      rawNewChars[ni++] = '%';
      rawNewChars[ni++] = digits[ch >> 4];
      rawNewChars[ni++] = digits[ch & 0xF];
    } else {
      rawNewChars[ni++] = '%';
      rawNewChars[ni++] = 'u';
      rawNewChars[ni++] = digits[ch >> 12];
      rawNewChars[ni++] = digits[(ch & 0xF00) >> 8];
      rawNewChars[ni++] = digits[(ch & 0xF0) >> 4];
      rawNewChars[ni++] = digits[ch & 0xF];
    }

    i++;

    // Foxhound: Build new taint ranges.
    if (current != inTaint.end()) {
        if (i == current->end()) {
            outTaint->append(TaintRange(ti, ni, current->flow()));
            current++;
        }
        if (i == current->begin()) {
            ti = ni;
        }
    }
  }
  MOZ_ASSERT(ni == newLength);

  *newLengthOut = newLength;
  return true;
}

static bool str_escape(JSContext* cx, unsigned argc, Value* vp) {
  AutoJSMethodProfilerEntry pseudoFrame(cx, "escape");
  CallArgs args = CallArgsFromVp(argc, vp);

  Rooted<JSLinearString*> str(cx, ArgToLinearString(cx, args, 0));
  if (!str) {
    return false;
  }

<<<<<<< HEAD
  // Foxhound: Build new taint information and add it to the result string.
  SafeStringTaint newtaint;

  InlineCharBuffer<Latin1Char> newChars;
=======
  StringChars<Latin1Char> newChars(cx);
>>>>>>> 9cbfae27
  uint32_t newLength = 0;  // initialize to silence GCC warning
  if (str->hasLatin1Chars()) {
    AutoCheckCannotGC nogc;
    if (!Escape(cx, str->latin1Chars(nogc), str->length(), newChars,
                &newLength, str->taint(), &newtaint)) {
      return false;
    }
  } else {
    AutoCheckCannotGC nogc;
    if (!Escape(cx, str->twoByteChars(nogc), str->length(), newChars,
                &newLength, str->taint(), &newtaint)) {
      return false;
    }
  }

  // Return input if no characters need to be escaped.
  if (newLength == str->length()) {
    args.rval().setString(str);
    return true;
  }

<<<<<<< HEAD
  // Foxhound: We have to root the string here, as we introduce the TaintOperationFromContext call, which can trigger the GC.
  JS::Rooted<JSString*> res(cx, newChars.toString(cx, newLength));
=======
  JSString* res = newChars.toStringDontDeflateNonStatic<CanGC>(cx, newLength);
>>>>>>> 9cbfae27
  if (!res) {
    return false;
  }

  // Foxhound: set new taint
  if(newtaint.hasTaint()) {
    newtaint.extend(TaintOperationFromContext(cx, "escape", true, str));
    res->setTaint(cx, newtaint);
  }

  args.rval().setString(res);
  return true;
}

template <typename CharT>
static inline bool Unhex4(const RangedPtr<const CharT> chars,
                          char16_t* result) {
  CharT a = chars[0], b = chars[1], c = chars[2], d = chars[3];

  if (!(IsAsciiHexDigit(a) && IsAsciiHexDigit(b) && IsAsciiHexDigit(c) &&
        IsAsciiHexDigit(d))) {
    return false;
  }

  char16_t unhex = AsciiAlphanumericToNumber(a);
  unhex = (unhex << 4) + AsciiAlphanumericToNumber(b);
  unhex = (unhex << 4) + AsciiAlphanumericToNumber(c);
  unhex = (unhex << 4) + AsciiAlphanumericToNumber(d);
  *result = unhex;
  return true;
}

template <typename CharT>
static inline bool Unhex2(const RangedPtr<const CharT> chars,
                          char16_t* result) {
  CharT a = chars[0], b = chars[1];

  if (!(IsAsciiHexDigit(a) && IsAsciiHexDigit(b))) {
    return false;
  }

  *result = (AsciiAlphanumericToNumber(a) << 4) + AsciiAlphanumericToNumber(b);
  return true;
}

template <typename CharT>
static bool Unescape(StringBuilder& sb,
                     const mozilla::Range<const CharT> chars, const StringTaint& inTaint, StringTaint* outTaint) {
  // Step 2.
  uint32_t length = chars.length();

  /*
   * Note that the spec algorithm has been optimized to avoid building
   * a string in the case where no escapes are present.
   */
  bool building = false;

#define ENSURE_BUILDING                            \
  do {                                             \
    if (!building) {                               \
      building = true;                             \
      if (!sb.reserve(length)) return false;       \
      sb.infallibleAppend(chars.begin().get(), k); \
    }                                              \
  } while (false);

  // Step 4.
  uint32_t k = 0;
  uint32_t ni = 0;         // Foxhound: current index in output string
  uint32_t ti = 0;         // Foxhound: start of current taint range in output string

  // Foxhound: make sure output taint is empty.
  outTaint->clear();

  auto current = inTaint.begin();

  // Step 5.
  while (k < length) {
    // Step 5.a.
    char16_t c = chars[k];

    // Step 5.b.
    if (c == '%') {
      static_assert(JSString::MAX_LENGTH < UINT32_MAX - 6,
                    "String length is not near UINT32_MAX");

      // Steps 5.b.i-ii.
      if (k + 6 <= length && chars[k + 1] == 'u') {
        if (Unhex4(chars.begin() + k + 2, &c)) {
          ENSURE_BUILDING
          k += 5;
        }
      } else if (k + 3 <= length) {
        if (Unhex2(chars.begin() + k + 1, &c)) {
          ENSURE_BUILDING
          k += 2;
        }
      }
    }

    // Step 5.c.
    if (building && !sb.append(c)) {
      return false;
    }

    // Step 5.d.
    k += 1;
    ni += 1;

    // Foxhound: Build new taint ranges.
    if (current != inTaint.end()) {
      // Need to use <= and >= here since k can increase by more than 1 per iteration
      // Note: if just the '%' of an escaped sequence is tainted, then this will still mark
      // the resulting character as tainted.
      if (k >= current->end()) {
        outTaint->append(TaintRange(ti, ni, current->flow()));
        current++;
      }
      if (current != inTaint.end()) {
        if (k <= current->begin()) {
          ti = ni;
        }
      }
    }
  }

  return true;
#undef ENSURE_BUILDING
}

// ES2018 draft rev f83aa38282c2a60c6916ebc410bfdf105a0f6a54
// B.2.1.2 unescape ( string )
static bool str_unescape(JSContext* cx, unsigned argc, Value* vp) {
  AutoJSMethodProfilerEntry pseudoFrame(cx, "unescape");
  CallArgs args = CallArgsFromVp(argc, vp);

  // Step 1.
  Rooted<JSLinearString*> str(cx, ArgToLinearString(cx, args, 0));
  if (!str) {
    return false;
  }

  // Step 3.
  JSStringBuilder sb(cx);
  if (str->hasTwoByteChars() && !sb.ensureTwoByteChars()) {
    return false;
  }

  // Save operation to avoid GC issues
  SafeStringTaint taint(str->taint());
  TaintOperation op = TaintOperationFromContext(cx, "unescape", true, str);

  // Steps 2, 4-5.
  bool unescapeFailed = false;
  SafeStringTaint newtaint;
  if (str->hasLatin1Chars()) {
    AutoCheckCannotGC nogc;
    unescapeFailed = !Unescape(sb, str->latin1Range(nogc), str->taint(), &newtaint);
  } else {
    AutoCheckCannotGC nogc;
    unescapeFailed = !Unescape(sb, str->twoByteRange(nogc), str->taint(), &newtaint);
  }
  if (unescapeFailed) {
    return false;
  }

  // Step 6.
  JSLinearString* result;
  if (!sb.empty()) {
    result = sb.finishString();
    if (!result) {
      return false;
    }
  } else {
    result = str;
  }

  // Foxhound: add taint operation.
  if(newtaint.hasTaint()) {
    newtaint.extend(op);
    result->setTaint(cx, newtaint);
  }

  args.rval().setString(result);
  return true;
}

static bool str_uneval(JSContext* cx, unsigned argc, Value* vp) {
  CallArgs args = CallArgsFromVp(argc, vp);
  JSString* str = ValueToSource(cx, args.get(0));
  if (!str) {
    return false;
  }

  args.rval().setString(str);
  return true;
}

static const JSFunctionSpec string_functions[] = {
    JS_FN("escape", str_escape, 1, JSPROP_RESOLVING),
    JS_FN("unescape", str_unescape, 1, JSPROP_RESOLVING),
    JS_FN("uneval", str_uneval, 1, JSPROP_RESOLVING),
    JS_FN("decodeURI", str_decodeURI, 1, JSPROP_RESOLVING),
    JS_FN("encodeURI", str_encodeURI, 1, JSPROP_RESOLVING),
    JS_FN("decodeURIComponent", str_decodeURI_Component, 1, JSPROP_RESOLVING),
    JS_FN("encodeURIComponent", str_encodeURI_Component, 1, JSPROP_RESOLVING),
<<<<<<< HEAD
    JS_FN("foxhound", str_foxhound, 1, JSPROP_RESOLVING),
    JS_FN("foxhound_sink", foxhound_sink, 2, JSPROP_RESOLVING),
=======
>>>>>>> 9cbfae27
    JS_FS_END,
};

static const unsigned STRING_ELEMENT_ATTRS =
    JSPROP_ENUMERATE | JSPROP_READONLY | JSPROP_PERMANENT;

static bool str_enumerate(JSContext* cx, HandleObject obj) {
  RootedString str(cx, obj->as<StringObject>().unbox());
  // Foxhound: avoid creating static strings
  // js::StaticStrings& staticStrings = cx->staticStrings();

  RootedValue value(cx);
  for (size_t i = 0, length = str->length(); i < length; i++) {
    // JSString* str1 = staticStrings.getUnitStringForElement(cx, str, i);
    JSString* str1 = NewDependentString(cx, str, i, 1);
    if (!str1) {
      return false;
    }
    value.setString(str1);
    if (!DefineDataElement(cx, obj, i, value,
                           STRING_ELEMENT_ATTRS | JSPROP_RESOLVING)) {
      return false;
    }
  }

  return true;
}

static bool str_mayResolve(const JSAtomState&, jsid id, JSObject*) {
  // str_resolve ignores non-integer ids.
  return id.isInt();
}

static bool str_resolve(JSContext* cx, HandleObject obj, HandleId id,
                        bool* resolvedp) {
  if (!id.isInt()) {
    return true;
  }

  RootedString str(cx, obj->as<StringObject>().unbox());

  int32_t slot = id.toInt();
  if ((size_t)slot < str->length()) {
    // Foxhound: code modified to avoid atoms.
    JSString* str1 = NewDependentString(cx, str, slot, 1);
    // Originally:
    //    JSString* str1 =
    //        cx->staticStrings().getUnitStringForElement(cx, str, size_t(slot));
    if (!str1) {
      return false;
    }
    RootedValue value(cx, StringValue(str1));
    if (!DefineDataElement(cx, obj, uint32_t(slot), value,
                           STRING_ELEMENT_ATTRS | JSPROP_RESOLVING)) {
      return false;
    }
    *resolvedp = true;
  }
  return true;
}

static const JSClassOps StringObjectClassOps = {
    nullptr,         // addProperty
    nullptr,         // delProperty
    str_enumerate,   // enumerate
    nullptr,         // newEnumerate
    str_resolve,     // resolve
    str_mayResolve,  // mayResolve
    nullptr,         // finalize
    nullptr,         // call
    nullptr,         // construct
    nullptr,         // trace
};

const JSClass StringObject::class_ = {
    "String",
    JSCLASS_HAS_RESERVED_SLOTS(StringObject::RESERVED_SLOTS) |
        JSCLASS_HAS_CACHED_PROTO(JSProto_String),
    &StringObjectClassOps,
    &StringObject::classSpec_,
};

/*
 * Perform the initial |RequireObjectCoercible(thisv)| and |ToString(thisv)|
 * from nearly all String.prototype.* functions.
 */
static MOZ_ALWAYS_INLINE JSString* ToStringForStringFunction(
    JSContext* cx, const char* funName, HandleValue thisv) {
  if (thisv.isString()) {
    return thisv.toString();
  }

  if (thisv.isObject()) {
    if (thisv.toObject().is<StringObject>()) {
      StringObject* nobj = &thisv.toObject().as<StringObject>();
      // We have to make sure that the ToPrimitive call from ToString
      // would be unobservable.
      if (HasNoToPrimitiveMethodPure(nobj, cx) &&
          HasNativeMethodPure(nobj, cx->names().toString, str_toString, cx)) {
        return nobj->unbox();
      }
    }
  } else if (thisv.isNullOrUndefined()) {
    JS_ReportErrorNumberASCII(cx, GetErrorMessage, nullptr,
                              JSMSG_INCOMPATIBLE_PROTO, "String", funName,
                              thisv.isNull() ? "null" : "undefined");
    return nullptr;
  }

  return ToStringSlow<CanGC>(cx, thisv);
}

MOZ_ALWAYS_INLINE bool IsString(HandleValue v) {
  return v.isString() || (v.isObject() && v.toObject().is<StringObject>());
}

MOZ_ALWAYS_INLINE bool str_toSource_impl(JSContext* cx, const CallArgs& args) {
  MOZ_ASSERT(IsString(args.thisv()));

  JSString* str = ToString<CanGC>(cx, args.thisv());
  if (!str) {
    return false;
  }

  UniqueChars quoted = QuoteString(cx, str, '"');
  if (!quoted) {
    return false;
  }

  JSStringBuilder sb(cx);
  if (!sb.append("(new String(") ||
      !sb.append(quoted.get(), strlen(quoted.get())) || !sb.append("))")) {
    return false;
  }

  JSString* result = sb.finishString();
  if (!result) {
    return false;
  }
  args.rval().setString(result);
  return true;
}

static bool str_toSource(JSContext* cx, unsigned argc, Value* vp) {
  CallArgs args = CallArgsFromVp(argc, vp);
  return CallNonGenericMethod<IsString, str_toSource_impl>(cx, args);
}

MOZ_ALWAYS_INLINE bool str_toString_impl(JSContext* cx, const CallArgs& args) {
  MOZ_ASSERT(IsString(args.thisv()));

  args.rval().setString(
      args.thisv().isString()
          ? args.thisv().toString()
          : args.thisv().toObject().as<StringObject>().unbox());
  return true;
}

bool js::str_toString(JSContext* cx, unsigned argc, Value* vp) {
  CallArgs args = CallArgsFromVp(argc, vp);
  return CallNonGenericMethod<IsString, str_toString_impl>(cx, args);
}

template <typename DestChar, typename SrcChar>
static inline void CopyChars(DestChar* destChars, const SrcChar* srcChars,
                             size_t length) {
  if constexpr (std::is_same_v<DestChar, SrcChar>) {
#if MOZ_IS_GCC
    // Directly call memcpy to work around bug 1863131.
    memcpy(destChars, srcChars, length * sizeof(DestChar));
#else
    PodCopy(destChars, srcChars, length);
#endif
  } else {
    for (size_t i = 0; i < length; i++) {
      destChars[i] = srcChars[i];
    }
  }
}

template <typename CharT>
static inline void CopyChars(CharT* to, const JSLinearString* from,
                             size_t begin, size_t length) {
  MOZ_ASSERT(begin + length <= from->length());

  JS::AutoCheckCannotGC nogc;
  if (from->hasLatin1Chars()) {
    CopyChars(to, from->latin1Chars(nogc) + begin, length);
  } else {
    CopyChars(to, from->twoByteChars(nogc) + begin, length);
  }
}

template <typename CharT>
static JSLinearString* SubstringInlineString(JSContext* cx,
                                             Handle<JSLinearString*> left,
                                             Handle<JSLinearString*> right,
                                             size_t begin, size_t lhsLength,
                                             size_t rhsLength,
                                             const StringTaint& taint) {
  constexpr size_t MaxLength = std::is_same_v<CharT, Latin1Char>
                                   ? JSFatInlineString::MAX_LENGTH_LATIN1
                                   : JSFatInlineString::MAX_LENGTH_TWO_BYTE;

  size_t length = lhsLength + rhsLength;
  MOZ_ASSERT(length <= MaxLength, "total length fits in stack chars");
  MOZ_ASSERT(JSInlineString::lengthFits<CharT>(length));

  CharT chars[MaxLength] = {};

  CopyChars(chars, left, begin, lhsLength);
  CopyChars(chars + lhsLength, right, 0, rhsLength);

  if (!taint) {
    if (auto* str = cx->staticStrings().lookup(chars, length)) {
      return str;
    }
  }

  JSLinearString* ret =  NewInlineString<CanGC>(cx, chars, length);
  if (ret && taint) {
    ret->setTaint(taint);
  }
  return ret;
}

JSString* js::SubstringKernel(JSContext* cx, HandleString str, int32_t beginInt,
                              int32_t lengthInt) {
  MOZ_ASSERT(0 <= beginInt);
  MOZ_ASSERT(0 <= lengthInt);
  MOZ_ASSERT(uint32_t(beginInt) <= str->length());
  MOZ_ASSERT(uint32_t(lengthInt) <= str->length() - beginInt);

  uint32_t begin = beginInt;
  uint32_t len = lengthInt;
  // Foxhound: cache the taint up here to prevent GC issues
  SafeStringTaint newTaint = str->taint().safeSubTaint(begin, begin + len);

  /*
   * Optimization for one level deep ropes.
   * This is common for the following pattern:
   *
   * while() {
   *   text = text.substr(0, x) + "bla" + text.substr(x)
   *   text.charCodeAt(x + 1)
   * }
   */
  if (str->isRope()) {
    JSRope* rope = &str->asRope();

    if (rope->length() == len) {
      // Substring is the full rope.
      MOZ_ASSERT(begin == 0);
      return rope;
    }

    if (begin + len <= rope->leftChild()->length()) {
      // Substring is fully contained within the rope's left child.
      return NewDependentString(cx, rope->leftChild(), begin, len);
    }

    if (begin >= rope->leftChild()->length()) {
      // Substring is fully contained within the rope's right child.
      begin -= rope->leftChild()->length();
      return NewDependentString(cx, rope->rightChild(), begin, len);
    }

    // The substring spans both children. Avoid flattening the rope if the
    // children are both linear and the substring fits in an inline string.
    //
    // Note: we could handle longer substrings by allocating a new rope here,
    // but this can result in a lot more rope flattening later on. It's safer to
    // flatten the rope in this case. See bug 1922926.

    MOZ_ASSERT(begin < rope->leftChild()->length() &&
               begin + len > rope->leftChild()->length());

    bool fitsInline = rope->hasLatin1Chars()
                          ? JSInlineString::lengthFits<Latin1Char>(len)
                          : JSInlineString::lengthFits<char16_t>(len);
    if (fitsInline && rope->leftChild()->isLinear() &&
        rope->rightChild()->isLinear()) {
      Rooted<JSLinearString*> left(cx, &rope->leftChild()->asLinear());
      Rooted<JSLinearString*> right(cx, &rope->rightChild()->asLinear());

      size_t lhsLength = left->length() - begin;
      size_t rhsLength = len - lhsLength;

      if (rope->hasLatin1Chars()) {
        return SubstringInlineString<Latin1Char>(cx, left, right, begin,
                                                 lhsLength, rhsLength, newTaint);
      }
      return SubstringInlineString<char16_t>(cx, left, right, begin, lhsLength,
                                             rhsLength, newTaint);
    }
  }

  JSString* res = NewDependentString(cx, str, begin, len);
  res->setTaint(cx, newTaint);
  return res;
}

/**
 * U+03A3 GREEK CAPITAL LETTER SIGMA has two different lower case mappings
 * depending on its context:
 * When it's preceded by a cased character and not followed by another cased
 * character, its lower case form is U+03C2 GREEK SMALL LETTER FINAL SIGMA.
 * Otherwise its lower case mapping is U+03C3 GREEK SMALL LETTER SIGMA.
 *
 * Unicode 9.0, §3.13 Default Case Algorithms
 */
static char16_t Final_Sigma(const char16_t* chars, size_t length,
                            size_t index) {
  MOZ_ASSERT(index < length);
  MOZ_ASSERT(chars[index] == unicode::GREEK_CAPITAL_LETTER_SIGMA);
  MOZ_ASSERT(unicode::ToLowerCase(unicode::GREEK_CAPITAL_LETTER_SIGMA) ==
             unicode::GREEK_SMALL_LETTER_SIGMA);

#if JS_HAS_INTL_API
  // Tell the analysis the BinaryProperty.contains function pointer called by
  // mozilla::intl::String::Is{CaseIgnorable, Cased} cannot GC.
  JS::AutoSuppressGCAnalysis nogc;

  bool precededByCased = false;
  for (size_t i = index; i > 0;) {
    char16_t c = chars[--i];
    char32_t codePoint = c;
    if (unicode::IsTrailSurrogate(c) && i > 0) {
      char16_t lead = chars[i - 1];
      if (unicode::IsLeadSurrogate(lead)) {
        codePoint = unicode::UTF16Decode(lead, c);
        i--;
      }
    }

    // Ignore any characters with the property Case_Ignorable.
    // NB: We need to skip over all Case_Ignorable characters, even when
    // they also have the Cased binary property.
    if (mozilla::intl::String::IsCaseIgnorable(codePoint)) {
      continue;
    }

    precededByCased = mozilla::intl::String::IsCased(codePoint);
    break;
  }
  if (!precededByCased) {
    return unicode::GREEK_SMALL_LETTER_SIGMA;
  }

  bool followedByCased = false;
  for (size_t i = index + 1; i < length;) {
    char16_t c = chars[i++];
    char32_t codePoint = c;
    if (unicode::IsLeadSurrogate(c) && i < length) {
      char16_t trail = chars[i];
      if (unicode::IsTrailSurrogate(trail)) {
        codePoint = unicode::UTF16Decode(c, trail);
        i++;
      }
    }

    // Ignore any characters with the property Case_Ignorable.
    // NB: We need to skip over all Case_Ignorable characters, even when
    // they also have the Cased binary property.
    if (mozilla::intl::String::IsCaseIgnorable(codePoint)) {
      continue;
    }

    followedByCased = mozilla::intl::String::IsCased(codePoint);
    break;
  }
  if (!followedByCased) {
    return unicode::GREEK_SMALL_LETTER_FINAL_SIGMA;
  }
#endif

  return unicode::GREEK_SMALL_LETTER_SIGMA;
}

// If |srcLength == destLength| is true, the destination buffer was allocated
// with the same size as the source buffer. When we append characters which
// have special casing mappings, we test |srcLength == destLength| to decide
// if we need to back out and reallocate a sufficiently large destination
// buffer. Otherwise the destination buffer was allocated with the correct
// size to hold all lower case mapped characters, i.e.
// |destLength == ToLowerCaseLength(srcChars, 0, srcLength)| is true.
template <typename CharT>
static size_t ToLowerCaseImpl(CharT* destChars, const CharT* srcChars,
                              size_t startIndex, size_t srcLength,
                              size_t destLength) {
  MOZ_ASSERT(startIndex < srcLength);
  MOZ_ASSERT(srcLength <= destLength);
  if constexpr (std::is_same_v<CharT, Latin1Char>) {
    MOZ_ASSERT(srcLength == destLength);
  }

  size_t j = startIndex;
  for (size_t i = startIndex; i < srcLength; i++) {
    CharT c = srcChars[i];
    if constexpr (!std::is_same_v<CharT, Latin1Char>) {
      if (unicode::IsLeadSurrogate(c) && i + 1 < srcLength) {
        char16_t trail = srcChars[i + 1];
        if (unicode::IsTrailSurrogate(trail)) {
          trail = unicode::ToLowerCaseNonBMPTrail(c, trail);
          destChars[j++] = c;
          destChars[j++] = trail;
          i++;
          continue;
        }
      }

      // Special case: U+0130 LATIN CAPITAL LETTER I WITH DOT ABOVE
      // lowercases to <U+0069 U+0307>.
      if (c == unicode::LATIN_CAPITAL_LETTER_I_WITH_DOT_ABOVE) {
        // Return if the output buffer is too small.
        if (srcLength == destLength) {
          return i;
        }

        destChars[j++] = CharT('i');
        destChars[j++] = CharT(unicode::COMBINING_DOT_ABOVE);
        continue;
      }

      // Special case: U+03A3 GREEK CAPITAL LETTER SIGMA lowercases to
      // one of two codepoints depending on context.
      if (c == unicode::GREEK_CAPITAL_LETTER_SIGMA) {
        destChars[j++] = Final_Sigma(srcChars, srcLength, i);
        continue;
      }
    }

    c = unicode::ToLowerCase(c);
    destChars[j++] = c;
  }

  MOZ_ASSERT(j == destLength);
  return srcLength;
}

static size_t ToLowerCaseLength(const char16_t* chars, size_t startIndex,
                                size_t length) {
  size_t lowerLength = length;
  for (size_t i = startIndex; i < length; i++) {
    char16_t c = chars[i];

    // U+0130 is lowercased to the two-element sequence <U+0069 U+0307>.
    if (c == unicode::LATIN_CAPITAL_LETTER_I_WITH_DOT_ABOVE) {
      lowerLength += 1;
    }
  }
  return lowerLength;
}

template <typename CharT>
static JSLinearString* ToLowerCase(JSContext* cx, JSLinearString* str) {
  // Unlike toUpperCase, toLowerCase has the nice invariant that if the
  // input is a Latin-1 string, the output is also a Latin-1 string.

<<<<<<< HEAD
  InlineCharBuffer<CharT> newChars;
  // Foxhound: cache the taint up here to prevent GC issues
  SafeStringTaint taint(str->taint());
  if (taint.hasTaint()) {
    taint.extend(TaintOperationFromContextJSString(cx, "toLowerCase", true, str));
  }
=======
  StringChars<CharT> newChars(cx);

>>>>>>> 9cbfae27
  const size_t length = str->length();
  size_t resultLength;
  {
    AutoCheckCannotGC nogc;
    const CharT* chars = str->chars<CharT>(nogc);

    // We don't need extra special casing checks in the loop below,
    // because U+0130 LATIN CAPITAL LETTER I WITH DOT ABOVE and U+03A3
    // GREEK CAPITAL LETTER SIGMA already have simple lower case mappings.
    MOZ_ASSERT(unicode::ChangesWhenLowerCased(
                   unicode::LATIN_CAPITAL_LETTER_I_WITH_DOT_ABOVE),
               "U+0130 has a simple lower case mapping");
    MOZ_ASSERT(
        unicode::ChangesWhenLowerCased(unicode::GREEK_CAPITAL_LETTER_SIGMA),
        "U+03A3 has a simple lower case mapping");

    // One element Latin-1 strings can be directly retrieved from the
    // static strings cache.
    // Foxhound: disable this in order to prevent atoms
    // if constexpr (std::is_same_v<CharT, Latin1Char>) {
    //   if (length == 1) {
    //     CharT lower = unicode::ToLowerCase(chars[0]);
    //     MOZ_ASSERT(StaticStrings::hasUnit(lower));

    //     return cx->staticStrings().getUnit(lower);
    //   }
    // }

    // Look for the first character that changes when lowercased.
    size_t i = 0;
    for (; i < length; i++) {
      CharT c = chars[i];
      if constexpr (!std::is_same_v<CharT, Latin1Char>) {
        if (unicode::IsLeadSurrogate(c) && i + 1 < length) {
          CharT trail = chars[i + 1];
          if (unicode::IsTrailSurrogate(trail)) {
            if (unicode::ChangesWhenLowerCasedNonBMP(c, trail)) {
              break;
            }

            i++;
            continue;
          }
        }
      }
      if (unicode::ChangesWhenLowerCased(c)) {
        break;
      }
    }

    // If no character needs to change, return the input string.
    // Foxhound: disabled. We need to return a new string here (so we can correctly
    // set the taint). However, we are in an AutoCheckCannotGC block, so cannot
    // allocate a new string here.
    if (i == length) {
      str->setTaint(cx, taint);
      return str;
    }

    resultLength = length;
    if (!newChars.maybeAlloc(cx, resultLength)) {
      return nullptr;
    }

    PodCopy(newChars.data(nogc), chars, i);

    size_t readChars =
        ToLowerCaseImpl(newChars.data(nogc), chars, i, length, resultLength);
    if constexpr (!std::is_same_v<CharT, Latin1Char>) {
      if (readChars < length) {
        resultLength = ToLowerCaseLength(chars, readChars, length);

        if (!newChars.maybeRealloc(cx, length, resultLength)) {
          return nullptr;
        }

        MOZ_ALWAYS_TRUE(length == ToLowerCaseImpl(newChars.data(nogc), chars,
                                                  readChars, length,
                                                  resultLength));
      }
    } else {
      MOZ_ASSERT(readChars == length,
                 "Latin-1 strings don't have special lower case mappings");
    }
  }

<<<<<<< HEAD
  // Foxhound
  JSString* res = newChars.toStringDontDeflate(cx, resultLength);
  if (!res)
    return nullptr;
  // Foxhound: Add taint operation to all taint ranges of the input string.
  res->setTaint(cx, taint);

  return res;
=======
  return newChars.template toStringDontDeflate<CanGC>(cx, resultLength);
>>>>>>> 9cbfae27
}

JSLinearString* js::StringToLowerCase(JSContext* cx, JSString* string) {
  JSLinearString* linear = string->ensureLinear(cx);
  if (!linear) {
    return nullptr;
  }

  if (linear->hasLatin1Chars()) {
    return ToLowerCase<Latin1Char>(cx, linear);
  }
  return ToLowerCase<char16_t>(cx, linear);
}

static bool str_toLowerCase(JSContext* cx, unsigned argc, Value* vp) {
  AutoJSMethodProfilerEntry pseudoFrame(cx, "String.prototype", "toLowerCase");
  CallArgs args = CallArgsFromVp(argc, vp);

  JSString* str = ToStringForStringFunction(cx, "toLowerCase", args.thisv());
  if (!str) {
    return false;
  }

  JSString* result = StringToLowerCase(cx, str);
  if (!result) {
    return false;
  }

  args.rval().setString(result);
  return true;
}

#if JS_HAS_INTL_API
// String.prototype.toLocaleLowerCase is self-hosted when Intl is exposed,
// with core functionality performed by the intrinsic below.

static const char* CaseMappingLocale(JSContext* cx, JSString* str) {
  JSLinearString* locale = str->ensureLinear(cx);
  if (!locale) {
    return nullptr;
  }

  MOZ_ASSERT(locale->length() >= 2, "locale is a valid language tag");

  // Lithuanian, Turkish, and Azeri have language dependent case mappings.
  static const char languagesWithSpecialCasing[][3] = {"lt", "tr", "az"};

  // All strings in |languagesWithSpecialCasing| are of length two, so we
  // only need to compare the first two characters to find a matching locale.
  // ES2017 Intl, §9.2.2 BestAvailableLocale
  if (locale->length() == 2 || locale->latin1OrTwoByteChar(2) == '-') {
    for (const auto& language : languagesWithSpecialCasing) {
      if (locale->latin1OrTwoByteChar(0) == language[0] &&
          locale->latin1OrTwoByteChar(1) == language[1]) {
        return language;
      }
    }
  }

  return "";  // ICU root locale
}

static bool HasDefaultCasing(const char* locale) { return !strcmp(locale, ""); }

bool js::intl_toLocaleLowerCase(JSContext* cx, unsigned argc, Value* vp) {
  CallArgs args = CallArgsFromVp(argc, vp);
  MOZ_ASSERT(args.length() == 2);
  MOZ_ASSERT(args[0].isString());
  MOZ_ASSERT(args[1].isString());

  RootedString string(cx, args[0].toString());

  const char* locale = CaseMappingLocale(cx, args[1].toString());
  if (!locale) {
    return false;
  }

  // Call String.prototype.toLowerCase() for language independent casing.
  if (HasDefaultCasing(locale)) {
    JSString* str = StringToLowerCase(cx, string);
    if (!str) {
      return false;
    }

    args.rval().setString(str);
    return true;
  }

  AutoStableStringChars inputChars(cx);
  if (!inputChars.initTwoByte(cx, string)) {
    return false;
  }
  mozilla::Range<const char16_t> input = inputChars.twoByteRange();

  // Note: maximum case mapping length is three characters, so the result
  // length might be > INT32_MAX. ICU will fail in this case.
  static_assert(JSString::MAX_LENGTH <= INT32_MAX,
                "String length must fit in int32_t for ICU");

  static const size_t INLINE_CAPACITY = js::intl::INITIAL_CHAR_BUFFER_SIZE;

  intl::FormatBuffer<char16_t, INLINE_CAPACITY> buffer(cx);

  auto ok = mozilla::intl::String::ToLocaleLowerCase(locale, input, buffer);
  if (ok.isErr()) {
    intl::ReportInternalError(cx, ok.unwrapErr());
    return false;
  }

  JSString* result = buffer.toString(cx);
  if (!result) {
    return false;
  }

  args.rval().setString(result);
  return true;
}

#else

// When the Intl API is not exposed, String.prototype.toLowerCase is implemented
// in C++.
static bool str_toLocaleLowerCase(JSContext* cx, unsigned argc, Value* vp) {
  AutoJSMethodProfilerEntry pseudoFrame(cx, "String.prototype",
                                        "toLocaleLowerCase");
  CallArgs args = CallArgsFromVp(argc, vp);

  RootedString str(
      cx, ToStringForStringFunction(cx, "toLocaleLowerCase", args.thisv()));
  if (!str) {
    return false;
  }

  /*
   * Forcefully ignore the first (or any) argument and return toLowerCase(),
   * ECMA has reserved that argument, presumably for defining the locale.
   */
  if (cx->runtime()->localeCallbacks &&
      cx->runtime()->localeCallbacks->localeToLowerCase) {
    RootedValue result(cx);
    if (!cx->runtime()->localeCallbacks->localeToLowerCase(cx, str, &result)) {
      return false;
    }

    // Foxhound: propagate taint and add operation
    MOZ_ASSERT(result.isString());
    if(str->isTainted()) {
      result.toString()->setTaint(cx, str->taint().safeCopy().extend(TaintOperationFromContext(cx, "toLocaleLowerCase", true, str)));
    }

    args.rval().set(result);
    return true;
  }

  Rooted<JSLinearString*> linear(cx, str->ensureLinear(cx));
  if (!linear) {
    return false;
  }

  JSString* result = StringToLowerCase(cx, linear);
  if (!result) {
    return false;
  }

  args.rval().setString(result);
  return true;
}

#endif  // JS_HAS_INTL_API

static inline bool ToUpperCaseHasSpecialCasing(Latin1Char charCode) {
  // U+00DF LATIN SMALL LETTER SHARP S is the only Latin-1 code point with
  // special casing rules, so detect it inline.
  bool hasUpperCaseSpecialCasing =
      charCode == unicode::LATIN_SMALL_LETTER_SHARP_S;
  MOZ_ASSERT(hasUpperCaseSpecialCasing ==
             unicode::ChangesWhenUpperCasedSpecialCasing(charCode));

  return hasUpperCaseSpecialCasing;
}

static inline bool ToUpperCaseHasSpecialCasing(char16_t charCode) {
  return unicode::ChangesWhenUpperCasedSpecialCasing(charCode);
}

static inline size_t ToUpperCaseLengthSpecialCasing(Latin1Char charCode) {
  // U+00DF LATIN SMALL LETTER SHARP S is uppercased to two 'S'.
  MOZ_ASSERT(charCode == unicode::LATIN_SMALL_LETTER_SHARP_S);

  return 2;
}

static inline size_t ToUpperCaseLengthSpecialCasing(char16_t charCode) {
  MOZ_ASSERT(ToUpperCaseHasSpecialCasing(charCode));

  return unicode::LengthUpperCaseSpecialCasing(charCode);
}

static inline void ToUpperCaseAppendUpperCaseSpecialCasing(char16_t charCode,
                                                           Latin1Char* elements,
                                                           size_t* index) {
  // U+00DF LATIN SMALL LETTER SHARP S is uppercased to two 'S'.
  MOZ_ASSERT(charCode == unicode::LATIN_SMALL_LETTER_SHARP_S);
  static_assert('S' <= JSString::MAX_LATIN1_CHAR, "'S' is a Latin-1 character");

  elements[(*index)++] = 'S';
  elements[(*index)++] = 'S';
}

static inline void ToUpperCaseAppendUpperCaseSpecialCasing(char16_t charCode,
                                                           char16_t* elements,
                                                           size_t* index) {
  unicode::AppendUpperCaseSpecialCasing(charCode, elements, index);
}

// See ToLowerCaseImpl for an explanation of the parameters.
template <typename DestChar, typename SrcChar>
static size_t ToUpperCaseImpl(DestChar* destChars, const SrcChar* srcChars,
                              size_t startIndex, size_t srcLength,
                              size_t destLength) {
  static_assert(std::is_same_v<SrcChar, Latin1Char> ||
                    !std::is_same_v<DestChar, Latin1Char>,
                "cannot write non-Latin-1 characters into Latin-1 string");
  MOZ_ASSERT(startIndex < srcLength);
  MOZ_ASSERT(srcLength <= destLength);

  size_t j = startIndex;
  for (size_t i = startIndex; i < srcLength; i++) {
    char16_t c = srcChars[i];
    if constexpr (!std::is_same_v<DestChar, Latin1Char>) {
      if (unicode::IsLeadSurrogate(c) && i + 1 < srcLength) {
        char16_t trail = srcChars[i + 1];
        if (unicode::IsTrailSurrogate(trail)) {
          trail = unicode::ToUpperCaseNonBMPTrail(c, trail);
          destChars[j++] = c;
          destChars[j++] = trail;
          i++;
          continue;
        }
      }
    }

    if (MOZ_UNLIKELY(c > 0x7f &&
                     ToUpperCaseHasSpecialCasing(static_cast<SrcChar>(c)))) {
      // Return if the output buffer is too small.
      if (srcLength == destLength) {
        return i;
      }

      ToUpperCaseAppendUpperCaseSpecialCasing(c, destChars, &j);
      continue;
    }

    c = unicode::ToUpperCase(c);
    if constexpr (std::is_same_v<DestChar, Latin1Char>) {
      MOZ_ASSERT(c <= JSString::MAX_LATIN1_CHAR);
    }
    destChars[j++] = c;
  }

  MOZ_ASSERT(j == destLength);
  return srcLength;
}

template <typename CharT>
static size_t ToUpperCaseLength(const CharT* chars, size_t startIndex,
                                size_t length) {
  size_t upperLength = length;
  for (size_t i = startIndex; i < length; i++) {
    char16_t c = chars[i];

    if (c > 0x7f && ToUpperCaseHasSpecialCasing(static_cast<CharT>(c))) {
      upperLength += ToUpperCaseLengthSpecialCasing(static_cast<CharT>(c)) - 1;
    }
  }
  return upperLength;
}

template <typename DestChar, typename SrcChar>
static inline bool ToUpperCase(JSContext* cx, StringChars<DestChar>& newChars,
                               const SrcChar* chars, size_t startIndex,
                               size_t length, size_t* resultLength) {
  MOZ_ASSERT(startIndex < length);

  AutoCheckCannotGC nogc;

  *resultLength = length;
  if (!newChars.maybeAlloc(cx, length)) {
    return false;
  }

  CopyChars(newChars.data(nogc), chars, startIndex);

  size_t readChars =
      ToUpperCaseImpl(newChars.data(nogc), chars, startIndex, length, length);
  if (readChars < length) {
    size_t actualLength = ToUpperCaseLength(chars, readChars, length);

    *resultLength = actualLength;
    if (!newChars.maybeRealloc(cx, length, actualLength)) {
      return false;
    }

    MOZ_ALWAYS_TRUE(length == ToUpperCaseImpl(newChars.data(nogc), chars,
                                              readChars, length, actualLength));
  }

  return true;
}

template <typename CharT>
static JSLinearString* ToUpperCase(JSContext* cx, JSLinearString* str) {
  using Latin1StringChars = StringChars<Latin1Char>;
  using TwoByteStringChars = StringChars<char16_t>;

<<<<<<< HEAD
  mozilla::MaybeOneOf<Latin1Buffer, TwoByteBuffer> newChars;
  SafeStringTaint taint(str->taint());
  if (taint.hasTaint()) {
    taint.extend(TaintOperationFromContextJSString(cx, "toUpperCase", true, str));
  }
=======
  mozilla::MaybeOneOf<Latin1StringChars, TwoByteStringChars> newChars;
>>>>>>> 9cbfae27
  const size_t length = str->length();
  size_t resultLength;
  {
    AutoCheckCannotGC nogc;
    const CharT* chars = str->chars<CharT>(nogc);

    // Most one element Latin-1 strings can be directly retrieved from the
    // static strings cache.
    // Foxhound: disable this to prevent atoms
    // if constexpr (std::is_same_v<CharT, Latin1Char>) {
    //   if (length == 1) {
    //     Latin1Char c = chars[0];
    //     if (c != unicode::MICRO_SIGN &&
    //         c != unicode::LATIN_SMALL_LETTER_Y_WITH_DIAERESIS &&
    //         c != unicode::LATIN_SMALL_LETTER_SHARP_S) {
    //       char16_t upper = unicode::ToUpperCase(c);
    //       MOZ_ASSERT(upper <= JSString::MAX_LATIN1_CHAR);
    //       MOZ_ASSERT(StaticStrings::hasUnit(upper));

    //       return cx->staticStrings().getUnit(upper);
    //     }

    //     MOZ_ASSERT(unicode::ToUpperCase(c) > JSString::MAX_LATIN1_CHAR ||
    //                ToUpperCaseHasSpecialCasing(c));
    //   }
    // }

    // Look for the first character that changes when uppercased.
    size_t i = 0;
    for (; i < length; i++) {
      CharT c = chars[i];
      if constexpr (!std::is_same_v<CharT, Latin1Char>) {
        if (unicode::IsLeadSurrogate(c) && i + 1 < length) {
          CharT trail = chars[i + 1];
          if (unicode::IsTrailSurrogate(trail)) {
            if (unicode::ChangesWhenUpperCasedNonBMP(c, trail)) {
              break;
            }

            i++;
            continue;
          }
        }
      }
      if (unicode::ChangesWhenUpperCased(c)) {
        break;
      }
      if (MOZ_UNLIKELY(c > 0x7f && ToUpperCaseHasSpecialCasing(c))) {
        break;
      }
    }

    // If no character needs to change, return the input string.
    // Foxhound: disabled. We need to return a new string here (so we can correctly
    // set the taint). However, we are in an AutoCheckCannotGC block, so cannot
    // allocate a new string here.
    if (i == length) {
      str->setTaint(cx, taint);
      return str;
    }

    // The string changes when uppercased, so we must create a new string.
    // Can it be Latin-1?
    //
    // If the original string is Latin-1, it can -- unless the string
    // contains U+00B5 MICRO SIGN or U+00FF SMALL LETTER Y WITH DIAERESIS,
    // the only Latin-1 codepoints that don't uppercase within Latin-1.
    // Search for those codepoints to decide whether the new string can be
    // Latin-1.
    // If the original string is a two-byte string, its uppercase form is
    // so rarely Latin-1 that we don't even consider creating a new
    // Latin-1 string.
    if constexpr (std::is_same_v<CharT, Latin1Char>) {
      bool resultIsLatin1 = std::none_of(chars + i, chars + length, [](auto c) {
        bool upperCaseIsTwoByte =
            c == unicode::MICRO_SIGN ||
            c == unicode::LATIN_SMALL_LETTER_Y_WITH_DIAERESIS;
        MOZ_ASSERT(upperCaseIsTwoByte ==
                   (unicode::ToUpperCase(c) > JSString::MAX_LATIN1_CHAR));
        return upperCaseIsTwoByte;
      });

      if (resultIsLatin1) {
        newChars.construct<Latin1StringChars>(cx);

        if (!ToUpperCase(cx, newChars.ref<Latin1StringChars>(), chars, i,
                         length, &resultLength)) {
          return nullptr;
        }
      } else {
        newChars.construct<TwoByteStringChars>(cx);

        if (!ToUpperCase(cx, newChars.ref<TwoByteStringChars>(), chars, i,
                         length, &resultLength)) {
          return nullptr;
        }
      }
    } else {
      newChars.construct<TwoByteStringChars>(cx);

      if (!ToUpperCase(cx, newChars.ref<TwoByteStringChars>(), chars, i, length,
                       &resultLength)) {
        return nullptr;
      }
    }
  }

  auto toString = [&](auto& chars) {
    return chars.template toStringDontDeflate<CanGC>(cx, resultLength);
  };

  JSString* res = newChars.mapNonEmpty(toString);
    // Foxhound: Add taint operation to all taint ranges of the input string.
  if(taint.hasTaint()) {
    res->setTaint(cx, taint);
  }

  return res;
}

JSLinearString* js::StringToUpperCase(JSContext* cx, JSString* string) {
  JSLinearString* linear = string->ensureLinear(cx);
  if (!linear) {
    return nullptr;
  }

  if (linear->hasLatin1Chars()) {
    return ToUpperCase<Latin1Char>(cx, linear);
  }
  return ToUpperCase<char16_t>(cx, linear);
}

static bool str_toUpperCase(JSContext* cx, unsigned argc, Value* vp) {
  AutoJSMethodProfilerEntry pseudoFrame(cx, "String.prototype", "toUpperCase");
  CallArgs args = CallArgsFromVp(argc, vp);

  JSString* str = ToStringForStringFunction(cx, "toUpperCase", args.thisv());
  if (!str) {
    return false;
  }

  JSString* result = StringToUpperCase(cx, str);
  if (!result) {
    return false;
  }

  args.rval().setString(result);
  return true;
}

#if JS_HAS_INTL_API
// String.prototype.toLocaleUpperCase is self-hosted when Intl is exposed,
// with core functionality performed by the intrinsic below.

bool js::intl_toLocaleUpperCase(JSContext* cx, unsigned argc, Value* vp) {
  CallArgs args = CallArgsFromVp(argc, vp);
  MOZ_ASSERT(args.length() == 2);
  MOZ_ASSERT(args[0].isString());
  MOZ_ASSERT(args[1].isString());

  RootedString string(cx, args[0].toString());

  const char* locale = CaseMappingLocale(cx, args[1].toString());
  if (!locale) {
    return false;
  }

  // Call String.prototype.toUpperCase() for language independent casing.
  if (HasDefaultCasing(locale)) {
    JSString* str = js::StringToUpperCase(cx, string);
    if (!str) {
      return false;
    }

    args.rval().setString(str);
    return true;
  }

  AutoStableStringChars inputChars(cx);
  if (!inputChars.initTwoByte(cx, string)) {
    return false;
  }
  mozilla::Range<const char16_t> input = inputChars.twoByteRange();

  // Note: maximum case mapping length is three characters, so the result
  // length might be > INT32_MAX. ICU will fail in this case.
  static_assert(JSString::MAX_LENGTH <= INT32_MAX,
                "String length must fit in int32_t for ICU");

  static const size_t INLINE_CAPACITY = js::intl::INITIAL_CHAR_BUFFER_SIZE;

  intl::FormatBuffer<char16_t, INLINE_CAPACITY> buffer(cx);

  auto ok = mozilla::intl::String::ToLocaleUpperCase(locale, input, buffer);
  if (ok.isErr()) {
    intl::ReportInternalError(cx, ok.unwrapErr());
    return false;
  }

  JSString* result = buffer.toString(cx);
  if (!result) {
    return false;
  }

  args.rval().setString(result);
  return true;
}

#else

// When the Intl API is not exposed, String.prototype.toUpperCase is implemented
// in C++.
static bool str_toLocaleUpperCase(JSContext* cx, unsigned argc, Value* vp) {
  AutoJSMethodProfilerEntry pseudoFrame(cx, "String.prototype",
                                        "toLocaleUpperCase");
  CallArgs args = CallArgsFromVp(argc, vp);

  RootedString str(
      cx, ToStringForStringFunction(cx, "toLocaleUpperCase", args.thisv()));
  if (!str) {
    return false;
  }

  /*
   * Forcefully ignore the first (or any) argument and return toUpperCase(),
   * ECMA has reserved that argument, presumably for defining the locale.
   */
  if (cx->runtime()->localeCallbacks &&
      cx->runtime()->localeCallbacks->localeToUpperCase) {
    RootedValue result(cx);
    if (!cx->runtime()->localeCallbacks->localeToUpperCase(cx, str, &result)) {
      return false;
    }

    // Foxhound: propagate taint and add operation
    MOZ_ASSERT(result.isString());
    if(str->isTainted()) {
      result.toString()->setTaint(cx, str->taint().safeCopy().extend(TaintOperationFromContext(cx, "toLocaleUpperCase", true, str)));
    }

    args.rval().set(result);
    return true;
  }

  Rooted<JSLinearString*> linear(cx, str->ensureLinear(cx));
  if (!linear) {
    return false;
  }

  JSString* result = StringToUpperCase(cx, linear);
  if (!result) {
    return false;
  }

  args.rval().setString(result);
  return true;
}

#endif  // JS_HAS_INTL_API

#if JS_HAS_INTL_API

// String.prototype.localeCompare is self-hosted when Intl functionality is
// exposed, and the only intrinsics it requires are provided in the
// implementation of Intl.Collator.

#else

// String.prototype.localeCompare is implemented in C++ (delegating to
// JSLocaleCallbacks) when Intl functionality is not exposed.
static bool str_localeCompare(JSContext* cx, unsigned argc, Value* vp) {
  AutoJSMethodProfilerEntry pseudoFrame(cx, "String.prototype",
                                        "localeCompare");
  CallArgs args = CallArgsFromVp(argc, vp);

  RootedString str(
      cx, ToStringForStringFunction(cx, "localeCompare", args.thisv()));
  if (!str) {
    return false;
  }

  RootedString thatStr(cx, ToString<CanGC>(cx, args.get(0)));
  if (!thatStr) {
    return false;
  }

  if (cx->runtime()->localeCallbacks &&
      cx->runtime()->localeCallbacks->localeCompare) {
    RootedValue result(cx);
    if (!cx->runtime()->localeCallbacks->localeCompare(cx, str, thatStr,
                                                       &result)) {
      return false;
    }

    args.rval().set(result);
    return true;
  }

  int32_t result;
  if (!CompareStrings(cx, str, thatStr, &result)) {
    return false;
  }

  args.rval().setInt32(result);
  return true;
}

#endif  // JS_HAS_INTL_API

#if JS_HAS_INTL_API

// ES2017 draft rev 45e890512fd77add72cc0ee742785f9f6f6482de
// 21.1.3.12 String.prototype.normalize ( [ form ] )
//
// String.prototype.normalize is only implementable if ICU's normalization
// functionality is available.
static bool str_normalize(JSContext* cx, unsigned argc, Value* vp) {
  AutoJSMethodProfilerEntry pseudoFrame(cx, "String.prototype", "normalize");
  CallArgs args = CallArgsFromVp(argc, vp);

  // Steps 1-2.
  RootedString str(cx,
                   ToStringForStringFunction(cx, "normalize", args.thisv()));
  if (!str) {
    return false;
  }

  using NormalizationForm = mozilla::intl::String::NormalizationForm;

  NormalizationForm form;
  if (!args.hasDefined(0)) {
    // Step 3.
    form = NormalizationForm::NFC;
  } else {
    // Step 4.
    // Foxhound: We have to root the string here, as we introduce the TaintOperationFromContext call, which can trigger the GC.
    JS::Rooted<JSLinearString*> formStr(cx, ArgToLinearString(cx, args, 0));
    if (!formStr) {
      return false;
    }

    // Step 5.
    if (EqualStrings(formStr, cx->names().NFC)) {
      form = NormalizationForm::NFC;
    } else if (EqualStrings(formStr, cx->names().NFD)) {
      form = NormalizationForm::NFD;
    } else if (EqualStrings(formStr, cx->names().NFKC)) {
      form = NormalizationForm::NFKC;
    } else if (EqualStrings(formStr, cx->names().NFKD)) {
      form = NormalizationForm::NFKD;
    } else {
      JS_ReportErrorNumberASCII(cx, GetErrorMessage, nullptr,
                                JSMSG_INVALID_NORMALIZE_FORM);
      return false;
    }
  }

  // Latin-1 strings are already in Normalization Form C.
  if (form == NormalizationForm::NFC && str->hasLatin1Chars()) {
    if (str->isTainted()) {
      str->taint().extend(TaintOperationFromContext(cx, "normalize", true, str));
    }
    // Step 7.
    args.rval().setString(str);
    return true;
  }

  // Step 6.
  AutoStableStringChars stableChars(cx);
  if (!stableChars.initTwoByte(cx, str)) {
    return false;
  }

  mozilla::Range<const char16_t> srcChars = stableChars.twoByteRange();

  static const size_t INLINE_CAPACITY = js::intl::INITIAL_CHAR_BUFFER_SIZE;

  intl::FormatBuffer<char16_t, INLINE_CAPACITY> buffer(cx);

  auto alreadyNormalized =
      mozilla::intl::String::Normalize(form, srcChars, buffer);
  if (alreadyNormalized.isErr()) {
    intl::ReportInternalError(cx, alreadyNormalized.unwrapErr());
    return false;
  }

  using AlreadyNormalized = mozilla::intl::String::AlreadyNormalized;

  // Return if the input string is already normalized.
  if (alreadyNormalized.unwrap() == AlreadyNormalized::Yes) {
    if (str->isTainted()) {
      str->taint().extend(TaintOperationFromContext(cx, "normalize", true, str));
    }
    // Step 7.
    args.rval().setString(str);
    return true;
  }

  JSString* ns = buffer.toString(cx);
  if (!ns) {
    return false;
  }

  // Foxhound: Add taint operation.
  if (str->isTainted()) {
    ns->setTaint(cx, str->taint().safeCopy().extend(TaintOperationFromContext(cx, "normalize", true, str)));
  }

  // Step 7.
  args.rval().setString(ns);
  return true;
}

#endif  // JS_HAS_INTL_API

/**
 * IsStringWellFormedUnicode ( string )
 * https://tc39.es/ecma262/#sec-isstringwellformedunicode
 */
static bool IsStringWellFormedUnicode(JSContext* cx, HandleString str,
                                      size_t* isWellFormedUpTo) {
  MOZ_ASSERT(isWellFormedUpTo);
  *isWellFormedUpTo = 0;

  size_t len = str->length();

  // Latin1 chars are well-formed.
  if (str->hasLatin1Chars()) {
    *isWellFormedUpTo = len;
    return true;
  }

  JSLinearString* linear = str->ensureLinear(cx);
  if (!linear) {
    return false;
  }

  {
    AutoCheckCannotGC nogc;
    *isWellFormedUpTo = Utf16ValidUpTo(Span{linear->twoByteChars(nogc), len});
  }
  return true;
}

/**
 * Well-Formed Unicode Strings (Stage 3 proposal)
 *
 * String.prototype.isWellFormed
 * https://tc39.es/proposal-is-usv-string/#sec-string.prototype.iswellformed
 */
static bool str_isWellFormed(JSContext* cx, unsigned argc, Value* vp) {
  AutoJSMethodProfilerEntry pseudoFrame(cx, "String.prototype", "isWellFormed");
  CallArgs args = CallArgsFromVp(argc, vp);

  // Step 1. Let O be ? RequireObjectCoercible(this value).
  // Step 2. Let S be ? ToString(O).
  RootedString str(cx,
                   ToStringForStringFunction(cx, "isWellFormed", args.thisv()));
  if (!str) {
    return false;
  }

  // Step 3. Return IsStringWellFormedUnicode(S).
  size_t isWellFormedUpTo;
  if (!IsStringWellFormedUnicode(cx, str, &isWellFormedUpTo)) {
    return false;
  }
  MOZ_ASSERT(isWellFormedUpTo <= str->length());

  args.rval().setBoolean(isWellFormedUpTo == str->length());
  return true;
}

/**
 * Well-Formed Unicode Strings (Stage 3 proposal)
 *
 * String.prototype.toWellFormed
 * https://tc39.es/proposal-is-usv-string/#sec-string.prototype.towellformed
 */
static bool str_toWellFormed(JSContext* cx, unsigned argc, Value* vp) {
  AutoJSMethodProfilerEntry pseudoFrame(cx, "String.prototype", "toWellFormed");
  CallArgs args = CallArgsFromVp(argc, vp);

  // Step 1. Let O be ? RequireObjectCoercible(this value).
  // Step 2. Let S be ? ToString(O).
  RootedString str(cx,
                   ToStringForStringFunction(cx, "toWellFormed", args.thisv()));
  if (!str) {
    return false;
  }

  // Step 3. Let strLen be the length of S.
  size_t len = str->length();

  // If the string itself is well-formed, return it.
  size_t isWellFormedUpTo;
  if (!IsStringWellFormedUnicode(cx, str, &isWellFormedUpTo)) {
    return false;
  }
  if (isWellFormedUpTo == len) {
    args.rval().setString(str);
    return true;
  }
  MOZ_ASSERT(isWellFormedUpTo < len);

  // Step 4-6
  StringChars<char16_t> newChars(cx);
  if (!newChars.maybeAlloc(cx, len)) {
    return false;
  }

  {
    AutoCheckCannotGC nogc;

    JSLinearString* linear = str->ensureLinear(cx);
    MOZ_ASSERT(linear, "IsStringWellFormedUnicode linearized the string");

    PodCopy(newChars.data(nogc), linear->twoByteChars(nogc), len);

    auto span = mozilla::Span{newChars.data(nogc), len};

    // Replace the character.
    span[isWellFormedUpTo] = unicode::REPLACEMENT_CHARACTER;

    // Check any remaining characters.
    auto remaining = span.From(isWellFormedUpTo + 1);
    if (!remaining.IsEmpty()) {
      EnsureUtf16ValiditySpan(remaining);
    }
  }

  JSString* result = newChars.toStringDontDeflateNonStatic<CanGC>(cx, len);
  if (!result) {
    return false;
  }

  // Step 7. Return result.
  args.rval().setString(result);
  return true;
}

static MOZ_ALWAYS_INLINE bool ToStringIndex(JSContext* cx, Handle<Value> value,
                                            size_t length,
                                            mozilla::Maybe<size_t>* result) {
  // Handle the common case of int32 indices first.
  if (MOZ_LIKELY(value.isInt32())) {
    size_t index = size_t(value.toInt32());
    if (index < length) {
      *result = mozilla::Some(index);
    }
    return true;
  }

  double index = 0.0;
  if (!ToInteger(cx, value, &index)) {
    return false;
  }
  if (0 <= index && index < length) {
    *result = mozilla::Some(size_t(index));
  }
  return true;
}

static MOZ_ALWAYS_INLINE bool ToRelativeStringIndex(
    JSContext* cx, Handle<Value> value, size_t length,
    mozilla::Maybe<size_t>* result) {
  // Handle the common case of int32 indices first.
  if (MOZ_LIKELY(value.isInt32())) {
    int32_t index = value.toInt32();
    if (index < 0) {
      index += int32_t(length);
    }
    if (size_t(index) < length) {
      *result = mozilla::Some(size_t(index));
    }
    return true;
  }

  double index = 0.0;
  if (!ToInteger(cx, value, &index)) {
    return false;
  }
  if (index < 0) {
    index += length;
  }
  if (0 <= index && index < length) {
    *result = mozilla::Some(size_t(index));
  }
  return true;
}

/**
 * 22.1.3.2 String.prototype.charAt ( pos )
 *
 * ES2024 draft rev 7d2644968bd56d54d2886c012d18698ff3f72c35
 */
static bool str_charAt(JSContext* cx, unsigned argc, Value* vp) {
  AutoJSMethodProfilerEntry pseudoFrame(cx, "String.prototype", "charAt");
  CallArgs args = CallArgsFromVp(argc, vp);

  // Steps 1-2.
  RootedString str(cx, ToStringForStringFunction(cx, "charAt", args.thisv()));
  if (!str) {
    return false;
  }

  // Step 3.
  mozilla::Maybe<size_t> index{};
  if (!ToStringIndex(cx, args.get(0), str->length(), &index)) {
    return false;
  }

  // Steps 4-5.
  if (index.isNothing()) {
    args.rval().setString(cx->runtime()->emptyString);
    return true;
  }
  MOZ_ASSERT(*index < str->length());

  // Foxhound: avoid atoms here if the base string is tainted. TODO(samuel)
  if (str->isTainted() && index.isSome()) {
    str = NewDependentString(cx, str, index.value(), 1);
    str->taint().extend(TaintOperation("charAt", true, TaintLocationFromContext(cx), { taintarg(cx, index.value()) }));
    args.rval().setString(str);
  } else { // Foxhound: only use static string if not tainted
    // Step 6.
    auto* result = cx->staticStrings().getUnitStringForElement(cx, str, *index);
    if (!result) {
      return false;
    }
    args.rval().setString(result);
  }
  return true;
}

/**
 * 22.1.3.3 String.prototype.charCodeAt ( pos )
 *
 * ES2024 draft rev 7d2644968bd56d54d2886c012d18698ff3f72c35
 */
bool js::str_charCodeAt(JSContext* cx, unsigned argc, Value* vp) {
  AutoJSMethodProfilerEntry pseudoFrame(cx, "String.prototype", "charCodeAt");
  CallArgs args = CallArgsFromVp(argc, vp);

  // Steps 1-2.
  RootedString str(cx,
                   ToStringForStringFunction(cx, "charCodeAt", args.thisv()));
  if (!str) {
    return false;
  }

  // Step 3.
  mozilla::Maybe<size_t> index{};
  if (!ToStringIndex(cx, args.get(0), str->length(), &index)) {
    return false;
  }

  // Steps 4-5.
  if (index.isNothing()) {
    args.rval().setNaN();
    return true;
  }
  MOZ_ASSERT(*index < str->length());

  // Step 6.
  char16_t c;
  if (!str->getChar(cx, *index, &c)) {
    return false;
  }
  args.rval().setInt32(c);
  return true;
}

/**
 * 22.1.3.4 String.prototype.codePointAt ( pos )
 *
 * ES2024 draft rev 7d2644968bd56d54d2886c012d18698ff3f72c35
 */
bool js::str_codePointAt(JSContext* cx, unsigned argc, Value* vp) {
  AutoJSMethodProfilerEntry pseudoFrame(cx, "String.prototype", "codePointAt");
  CallArgs args = CallArgsFromVp(argc, vp);

  // Steps 1-2.
  RootedString str(cx,
                   ToStringForStringFunction(cx, "codePointAt", args.thisv()));
  if (!str) {
    return false;
  }

  // Step 3.
  mozilla::Maybe<size_t> index{};
  if (!ToStringIndex(cx, args.get(0), str->length(), &index)) {
    return false;
  }

  // Steps 4-5.
  if (index.isNothing()) {
    args.rval().setUndefined();
    return true;
  }
  MOZ_ASSERT(*index < str->length());

  // Step 6.
  char32_t codePoint;
  if (!str->getCodePoint(cx, *index, &codePoint)) {
    return false;
  }

  // Step 7.
  args.rval().setInt32(codePoint);
  return true;
}

/**
 * 22.1.3.1 String.prototype.at ( index )
 *
 * ES2024 draft rev 7d2644968bd56d54d2886c012d18698ff3f72c35
 */
static bool str_at(JSContext* cx, unsigned argc, Value* vp) {
  AutoJSMethodProfilerEntry pseudoFrame(cx, "String.prototype", "at");
  CallArgs args = CallArgsFromVp(argc, vp);

  // Steps 1-2.
  RootedString str(cx, ToStringForStringFunction(cx, "at", args.thisv()));
  if (!str) {
    return false;
  }

  // Steps 3-6.
  mozilla::Maybe<size_t> index{};
  if (!ToRelativeStringIndex(cx, args.get(0), str->length(), &index)) {
    return false;
  }

  // Step 7.
  if (index.isNothing()) {
    args.rval().setUndefined();
    return true;
  }
  MOZ_ASSERT(*index < str->length());

  // Step 8.
  auto* result = cx->staticStrings().getUnitStringForElement(cx, str, *index);
  if (!result) {
    return false;
  }
  args.rval().setString(result);
  return true;
}

/*
 * Boyer-Moore-Horspool superlinear search for pat:patlen in text:textlen.
 * The patlen argument must be positive and no greater than sBMHPatLenMax.
 *
 * Return the index of pat in text, or -1 if not found.
 */
static const uint32_t sBMHCharSetSize = 256; /* ISO-Latin-1 */
static const uint32_t sBMHPatLenMax = 255;   /* skip table element is uint8_t */
static const int sBMHBadPattern =
    -2; /* return value if pat is not ISO-Latin-1 */

template <typename TextChar, typename PatChar>
static int BoyerMooreHorspool(const TextChar* text, uint32_t textLen,
                              const PatChar* pat, uint32_t patLen) {
  MOZ_ASSERT(0 < patLen && patLen <= sBMHPatLenMax);

  uint8_t skip[sBMHCharSetSize];
  for (uint32_t i = 0; i < sBMHCharSetSize; i++) {
    skip[i] = uint8_t(patLen);
  }

  uint32_t patLast = patLen - 1;
  for (uint32_t i = 0; i < patLast; i++) {
    char16_t c = pat[i];
    if (c >= sBMHCharSetSize) {
      return sBMHBadPattern;
    }
    skip[c] = uint8_t(patLast - i);
  }

  for (uint32_t k = patLast; k < textLen;) {
    for (uint32_t i = k, j = patLast;; i--, j--) {
      if (text[i] != pat[j]) {
        break;
      }
      if (j == 0) {
        return static_cast<int>(i); /* safe: max string size */
      }
    }

    char16_t c = text[k];
    k += (c >= sBMHCharSetSize) ? patLen : skip[c];
  }
  return -1;
}

template <typename TextChar, typename PatChar>
struct MemCmp {
  using Extent = uint32_t;
  static MOZ_ALWAYS_INLINE Extent computeExtent(const PatChar*,
                                                uint32_t patLen) {
    return (patLen - 2) * sizeof(PatChar);
  }
  static MOZ_ALWAYS_INLINE bool match(const PatChar* p, const TextChar* t,
                                      Extent extent) {
    MOZ_ASSERT(sizeof(TextChar) == sizeof(PatChar));
    return memcmp(p, t, extent) == 0;
  }
};

template <typename TextChar, typename PatChar>
struct ManualCmp {
  using Extent = const PatChar*;
  static MOZ_ALWAYS_INLINE Extent computeExtent(const PatChar* pat,
                                                uint32_t patLen) {
    return pat + patLen;
  }
  static MOZ_ALWAYS_INLINE bool match(const PatChar* p, const TextChar* t,
                                      Extent extent) {
    for (; p != extent; ++p, ++t) {
      if (*p != *t) {
        return false;
      }
    }
    return true;
  }
};

template <class InnerMatch, typename TextChar, typename PatChar>
static int Matcher(const TextChar* text, uint32_t textlen, const PatChar* pat,
                   uint32_t patlen) {
  MOZ_ASSERT(patlen > 1);

  const typename InnerMatch::Extent extent =
      InnerMatch::computeExtent(pat, patlen);

  uint32_t i = 0;
  uint32_t n = textlen - patlen + 1;

  while (i < n) {
    const TextChar* pos;

    // This is a bit awkward. Consider the case where we're searching "abcdef"
    // for "def". n will be 4, because we know in advance that the last place we
    // can *start* a successful search will be at 'd'. However, if we just use n
    // - i, then our first search will be looking through "abcd" for "de",
    // because our memchr2xN functions search for two characters at a time. So
    // we just have to compensate by adding 1. This will never exceed textlen
    // because we know patlen is at least two.
    size_t searchLen = n - i + 1;
    if (sizeof(TextChar) == 1) {
      MOZ_ASSERT(pat[0] <= 0xff);
      pos = (TextChar*)SIMD::memchr2x8((char*)text + i, pat[0], pat[1],
                                       searchLen);
    } else {
      pos = (TextChar*)SIMD::memchr2x16((char16_t*)(text + i), char16_t(pat[0]),
                                        char16_t(pat[1]), searchLen);
    }

    if (pos == nullptr) {
      return -1;
    }

    i = static_cast<uint32_t>(pos - text);
    const uint32_t inlineLookaheadChars = 2;
    if (InnerMatch::match(pat + inlineLookaheadChars,
                          text + i + inlineLookaheadChars, extent)) {
      return i;
    }

    i += 1;
  }
  return -1;
}

template <typename TextChar, typename PatChar>
static MOZ_ALWAYS_INLINE int StringMatch(const TextChar* text, uint32_t textLen,
                                         const PatChar* pat, uint32_t patLen) {
  if (patLen == 0) {
    return 0;
  }
  if (textLen < patLen) {
    return -1;
  }

  if (sizeof(TextChar) == 1 && sizeof(PatChar) > 1 && pat[0] > 0xff) {
    return -1;
  }

  if (patLen == 1) {
    const TextChar* pos;
    if (sizeof(TextChar) == 1) {
      MOZ_ASSERT(pat[0] <= 0xff);
      pos = (TextChar*)SIMD::memchr8((char*)text, pat[0], textLen);
    } else {
      pos =
          (TextChar*)SIMD::memchr16((char16_t*)text, char16_t(pat[0]), textLen);
    }

    if (pos == nullptr) {
      return -1;
    }

    return pos - text;
  }

  // We use a fast two-character-wide search in Matcher below, so we need to
  // validate that pat[1] isn't outside the latin1 range up front if the
  // sizes are different.
  if (sizeof(TextChar) == 1 && sizeof(PatChar) > 1 && pat[1] > 0xff) {
    return -1;
  }

  /*
   * If the text or pattern string is short, BMH will be more expensive than
   * the basic linear scan due to initialization cost and a more complex loop
   * body. While the correct threshold is input-dependent, we can make a few
   * conservative observations:
   *  - When |textLen| is "big enough", the initialization time will be
   *    proportionally small, so the worst-case slowdown is minimized.
   *  - When |patLen| is "too small", even the best case for BMH will be
   *    slower than a simple scan for large |textLen| due to the more complex
   *    loop body of BMH.
   * From this, the values for "big enough" and "too small" are determined
   * empirically. See bug 526348.
   */
  if (textLen >= 512 && patLen >= 11 && patLen <= sBMHPatLenMax) {
    int index = BoyerMooreHorspool(text, textLen, pat, patLen);
    if (index != sBMHBadPattern) {
      return index;
    }
  }

  /*
   * For big patterns with large potential overlap we want the SIMD-optimized
   * speed of memcmp. For small patterns, a simple loop is faster. We also can't
   * use memcmp if one of the strings is TwoByte and the other is Latin-1.
   */
  return (patLen > 128 && std::is_same_v<TextChar, PatChar>)
             ? Matcher<MemCmp<TextChar, PatChar>, TextChar, PatChar>(
                   text, textLen, pat, patLen)
             : Matcher<ManualCmp<TextChar, PatChar>, TextChar, PatChar>(
                   text, textLen, pat, patLen);
}

static int32_t StringMatch(const JSLinearString* text,
                           const JSLinearString* pat, uint32_t start = 0) {
  MOZ_ASSERT(start <= text->length());
  uint32_t textLen = text->length() - start;
  uint32_t patLen = pat->length();

  int match;
  AutoCheckCannotGC nogc;
  if (text->hasLatin1Chars()) {
    const Latin1Char* textChars = text->latin1Chars(nogc) + start;
    if (pat->hasLatin1Chars()) {
      match = StringMatch(textChars, textLen, pat->latin1Chars(nogc), patLen);
    } else {
      match = StringMatch(textChars, textLen, pat->twoByteChars(nogc), patLen);
    }
  } else {
    const char16_t* textChars = text->twoByteChars(nogc) + start;
    if (pat->hasLatin1Chars()) {
      match = StringMatch(textChars, textLen, pat->latin1Chars(nogc), patLen);
    } else {
      match = StringMatch(textChars, textLen, pat->twoByteChars(nogc), patLen);
    }
  }

  return (match == -1) ? -1 : start + match;
}

static const size_t sRopeMatchThresholdRatioLog2 = 4;

int js::StringFindPattern(const JSLinearString* text, const JSLinearString* pat,
                          size_t start) {
  return StringMatch(text, pat, start);
}

using LinearStringVector = Vector<JSLinearString*, 16, SystemAllocPolicy>;

template <typename TextChar, typename PatChar>
static int RopeMatchImpl(const AutoCheckCannotGC& nogc,
                         LinearStringVector& strings, const PatChar* pat,
                         size_t patLen) {
  /* Absolute offset from the beginning of the logical text string. */
  int pos = 0;

  for (JSLinearString** outerp = strings.begin(); outerp != strings.end();
       ++outerp) {
    /* Try to find a match within 'outer'. */
    JSLinearString* outer = *outerp;
    const TextChar* chars = outer->chars<TextChar>(nogc);
    size_t len = outer->length();
    int matchResult = StringMatch(chars, len, pat, patLen);
    if (matchResult != -1) {
      /* Matched! */
      return pos + matchResult;
    }

    /* Try to find a match starting in 'outer' and running into other nodes. */
    const TextChar* const text = chars + (patLen > len ? 0 : len - patLen + 1);
    const TextChar* const textend = chars + len;
    const PatChar p0 = *pat;
    const PatChar* const p1 = pat + 1;
    const PatChar* const patend = pat + patLen;
    for (const TextChar* t = text; t != textend;) {
      if (*t++ != p0) {
        continue;
      }

      JSLinearString** innerp = outerp;
      const TextChar* ttend = textend;
      const TextChar* tt = t;
      for (const PatChar* pp = p1; pp != patend; ++pp, ++tt) {
        while (tt == ttend) {
          if (++innerp == strings.end()) {
            return -1;
          }

          JSLinearString* inner = *innerp;
          tt = inner->chars<TextChar>(nogc);
          ttend = tt + inner->length();
        }
        if (*pp != *tt) {
          goto break_continue;
        }
      }

      /* Matched! */
      return pos + (t - chars) - 1; /* -1 because of *t++ above */

    break_continue:;
    }

    pos += len;
  }

  return -1;
}

/*
 * RopeMatch takes the text to search and the pattern to search for in the text.
 * RopeMatch returns false on OOM and otherwise returns the match index through
 * the 'match' outparam (-1 for not found).
 */
static bool RopeMatch(JSContext* cx, JSRope* text, const JSLinearString* pat,
                      int* match) {
  uint32_t patLen = pat->length();
  if (patLen == 0) {
    *match = 0;
    return true;
  }
  if (text->length() < patLen) {
    *match = -1;
    return true;
  }

  /*
   * List of leaf nodes in the rope. If we run out of memory when trying to
   * append to this list, we can still fall back to StringMatch, so use the
   * system allocator so we don't report OOM in that case.
   */
  LinearStringVector strings;

  /*
   * We don't want to do rope matching if there is a poor node-to-char ratio,
   * since this means spending a lot of time in the match loop below. We also
   * need to build the list of leaf nodes. Do both here: iterate over the
   * nodes so long as there are not too many.
   *
   * We also don't use rope matching if the rope contains both Latin-1 and
   * TwoByte nodes, to simplify the match algorithm.
   */
  {
    size_t threshold = text->length() >> sRopeMatchThresholdRatioLog2;
    StringSegmentRange r(cx);
    if (!r.init(text)) {
      return false;
    }

    bool textIsLatin1 = text->hasLatin1Chars();
    while (!r.empty()) {
      if (threshold-- == 0 || r.front()->hasLatin1Chars() != textIsLatin1 ||
          !strings.append(r.front())) {
        JSLinearString* linear = text->ensureLinear(cx);
        if (!linear) {
          return false;
        }

        *match = StringMatch(linear, pat);
        return true;
      }
      if (!r.popFront()) {
        return false;
      }
    }
  }

  AutoCheckCannotGC nogc;
  if (text->hasLatin1Chars()) {
    if (pat->hasLatin1Chars()) {
      *match = RopeMatchImpl<Latin1Char>(nogc, strings, pat->latin1Chars(nogc),
                                         patLen);
    } else {
      *match = RopeMatchImpl<Latin1Char>(nogc, strings, pat->twoByteChars(nogc),
                                         patLen);
    }
  } else {
    if (pat->hasLatin1Chars()) {
      *match = RopeMatchImpl<char16_t>(nogc, strings, pat->latin1Chars(nogc),
                                       patLen);
    } else {
      *match = RopeMatchImpl<char16_t>(nogc, strings, pat->twoByteChars(nogc),
                                       patLen);
    }
  }

  return true;
}

static MOZ_ALWAYS_INLINE bool ReportErrorIfFirstArgIsRegExp(
    JSContext* cx, const CallArgs& args) {
  // Only call IsRegExp if the first argument is definitely an object, so we
  // don't pay the cost of an additional function call in the common case.
  if (args.length() == 0 || !args[0].isObject()) {
    return true;
  }

  bool isRegExp;
  if (!IsRegExp(cx, args[0], &isRegExp)) {
    return false;
  }

  if (isRegExp) {
    JS_ReportErrorNumberASCII(cx, GetErrorMessage, nullptr,
                              JSMSG_INVALID_ARG_TYPE, "first", "",
                              "Regular Expression");
    return false;
  }
  return true;
}

// ES2018 draft rev de77aaeffce115deaf948ed30c7dbe4c60983c0c
// 21.1.3.7 String.prototype.includes ( searchString [ , position ] )
bool js::str_includes(JSContext* cx, unsigned argc, Value* vp) {
  AutoJSMethodProfilerEntry pseudoFrame(cx, "String.prototype", "includes");
  CallArgs args = CallArgsFromVp(argc, vp);

  // Steps 1-2.
  RootedString str(cx, ToStringForStringFunction(cx, "includes", args.thisv()));
  if (!str) {
    return false;
  }

  // Steps 3-4.
  if (!ReportErrorIfFirstArgIsRegExp(cx, args)) {
    return false;
  }

  // Step 5.
  Rooted<JSLinearString*> searchStr(cx, ArgToLinearString(cx, args, 0));
  if (!searchStr) {
    return false;
  }

  // Step 6.
  uint32_t pos = 0;
  if (args.hasDefined(1)) {
    if (args[1].isInt32()) {
      int i = args[1].toInt32();
      pos = (i < 0) ? 0U : uint32_t(i);
    } else {
      double d;
      if (!ToInteger(cx, args[1], &d)) {
        return false;
      }
      pos = uint32_t(std::clamp(d, 0.0, double(UINT32_MAX)));
    }
  }

  // Step 7.
  uint32_t textLen = str->length();

  // Step 8.
  uint32_t start = std::min(pos, textLen);

  // Steps 9-10.
  JSLinearString* text = str->ensureLinear(cx);
  if (!text) {
    return false;
  }

  args.rval().setBoolean(StringMatch(text, searchStr, start) != -1);
  return true;
}

bool js::StringIncludes(JSContext* cx, HandleString string,
                        HandleString searchString, bool* result) {
  JSLinearString* text = string->ensureLinear(cx);
  if (!text) {
    return false;
  }

  JSLinearString* searchStr = searchString->ensureLinear(cx);
  if (!searchStr) {
    return false;
  }

  *result = StringMatch(text, searchStr, 0) != -1;
  return true;
}

/* ES6 20120927 draft 15.5.4.7. */
bool js::str_indexOf(JSContext* cx, unsigned argc, Value* vp) {
  AutoJSMethodProfilerEntry pseudoFrame(cx, "String.prototype", "indexOf");
  CallArgs args = CallArgsFromVp(argc, vp);

  // Steps 1, 2, and 3
  RootedString str(cx, ToStringForStringFunction(cx, "indexOf", args.thisv()));
  if (!str) {
    return false;
  }

  // Steps 4 and 5
  Rooted<JSLinearString*> searchStr(cx, ArgToLinearString(cx, args, 0));
  if (!searchStr) {
    return false;
  }

  // Steps 6 and 7
  uint32_t pos = 0;
  if (args.hasDefined(1)) {
    if (args[1].isInt32()) {
      int i = args[1].toInt32();
      pos = (i < 0) ? 0U : uint32_t(i);
    } else {
      double d;
      if (!ToInteger(cx, args[1], &d)) {
        return false;
      }
      pos = uint32_t(std::clamp(d, 0.0, double(UINT32_MAX)));
    }
  }

  // Step 8
  uint32_t textLen = str->length();

  // Step 9
  uint32_t start = std::min(pos, textLen);

  if (str == searchStr) {
    // AngularJS often invokes "false".indexOf("false"). This check should
    // be cheap enough to not hurt anything else.
    args.rval().setInt32(start == 0 ? 0 : -1);
    return true;
  }

  // Steps 10 and 11
  JSLinearString* text = str->ensureLinear(cx);
  if (!text) {
    return false;
  }

  args.rval().setInt32(StringMatch(text, searchStr, start));
  return true;
}

bool js::StringIndexOf(JSContext* cx, HandleString string,
                       HandleString searchString, int32_t* result) {
  if (string == searchString) {
    *result = 0;
    return true;
  }

  JSLinearString* text = string->ensureLinear(cx);
  if (!text) {
    return false;
  }

  JSLinearString* searchStr = searchString->ensureLinear(cx);
  if (!searchStr) {
    return false;
  }

  *result = StringMatch(text, searchStr, 0);
  return true;
}

template <typename TextChar, typename PatChar>
static int32_t LastIndexOfImpl(const TextChar* text, size_t textLen,
                               const PatChar* pat, size_t patLen,
                               size_t start) {
  MOZ_ASSERT(patLen > 0);
  MOZ_ASSERT(patLen <= textLen);
  MOZ_ASSERT(start <= textLen - patLen);

  const PatChar p0 = *pat;
  const PatChar* patNext = pat + 1;
  const PatChar* patEnd = pat + patLen;

  for (const TextChar* t = text + start; t >= text; --t) {
    if (*t == p0) {
      const TextChar* t1 = t + 1;
      for (const PatChar* p1 = patNext; p1 < patEnd; ++p1, ++t1) {
        if (*t1 != *p1) {
          goto break_continue;
        }
      }

      return static_cast<int32_t>(t - text);
    }
  break_continue:;
  }

  return -1;
}

static int32_t LastIndexOf(const JSLinearString* text,
                           const JSLinearString* searchStr, size_t start) {
  AutoCheckCannotGC nogc;

  size_t len = text->length();
  size_t searchLen = searchStr->length();

  if (text->hasLatin1Chars()) {
    const Latin1Char* textChars = text->latin1Chars(nogc);
    if (searchStr->hasLatin1Chars()) {
      return LastIndexOfImpl(textChars, len, searchStr->latin1Chars(nogc),
                             searchLen, start);
    }
    return LastIndexOfImpl(textChars, len, searchStr->twoByteChars(nogc),
                           searchLen, start);
  }

  const char16_t* textChars = text->twoByteChars(nogc);
  if (searchStr->hasLatin1Chars()) {
    return LastIndexOfImpl(textChars, len, searchStr->latin1Chars(nogc),
                           searchLen, start);
  }
  return LastIndexOfImpl(textChars, len, searchStr->twoByteChars(nogc),
                         searchLen, start);
}

// ES2017 draft rev 6859bb9ccaea9c6ede81d71e5320e3833b92cb3e
// 21.1.3.9 String.prototype.lastIndexOf ( searchString [ , position ] )
static bool str_lastIndexOf(JSContext* cx, unsigned argc, Value* vp) {
  AutoJSMethodProfilerEntry pseudoFrame(cx, "String.prototype", "lastIndexOf");
  CallArgs args = CallArgsFromVp(argc, vp);

  // Steps 1-2.
  RootedString str(cx,
                   ToStringForStringFunction(cx, "lastIndexOf", args.thisv()));
  if (!str) {
    return false;
  }

  // Step 3.
  Rooted<JSLinearString*> searchStr(cx, ArgToLinearString(cx, args, 0));
  if (!searchStr) {
    return false;
  }

  // Step 6.
  size_t len = str->length();

  // Step 8.
  size_t searchLen = searchStr->length();

  // Steps 4-5, 7.
  int start = len - searchLen;  // Start searching here
  if (args.hasDefined(1)) {
    if (args[1].isInt32()) {
      int i = args[1].toInt32();
      if (i <= 0) {
        start = 0;
      } else if (i < start) {
        start = i;
      }
    } else {
      double d;
      if (!ToNumber(cx, args[1], &d)) {
        return false;
      }
      if (!std::isnan(d)) {
        d = JS::ToInteger(d);
        if (d <= 0) {
          start = 0;
        } else if (d < start) {
          start = int(d);
        }
      }
    }
  }

  if (str == searchStr) {
    args.rval().setInt32(0);
    return true;
  }

  if (searchLen > len) {
    args.rval().setInt32(-1);
    return true;
  }

  if (searchLen == 0) {
    args.rval().setInt32(start);
    return true;
  }
  MOZ_ASSERT(0 <= start && size_t(start) < len);

  JSLinearString* text = str->ensureLinear(cx);
  if (!text) {
    return false;
  }

  // Step 9.
  args.rval().setInt32(LastIndexOf(text, searchStr, start));
  return true;
}

bool js::StringLastIndexOf(JSContext* cx, HandleString string,
                           HandleString searchString, int32_t* result) {
  if (string == searchString) {
    *result = 0;
    return true;
  }

  size_t len = string->length();
  size_t searchLen = searchString->length();

  if (searchLen > len) {
    *result = -1;
    return true;
  }

  MOZ_ASSERT(len >= searchLen);
  size_t start = len - searchLen;

  if (searchLen == 0) {
    *result = start;
    return true;
  }
  MOZ_ASSERT(start < len);

  JSLinearString* text = string->ensureLinear(cx);
  if (!text) {
    return false;
  }

  JSLinearString* searchStr = searchString->ensureLinear(cx);
  if (!searchStr) {
    return false;
  }

  *result = LastIndexOf(text, searchStr, start);
  return true;
}

// ES2018 draft rev de77aaeffce115deaf948ed30c7dbe4c60983c0c
// 21.1.3.20 String.prototype.startsWith ( searchString [ , position ] )
bool js::str_startsWith(JSContext* cx, unsigned argc, Value* vp) {
  AutoJSMethodProfilerEntry pseudoFrame(cx, "String.prototype", "startsWith");
  CallArgs args = CallArgsFromVp(argc, vp);

  // Steps 1-2.
  RootedString str(cx,
                   ToStringForStringFunction(cx, "startsWith", args.thisv()));
  if (!str) {
    return false;
  }

  // Steps 3-4.
  if (!ReportErrorIfFirstArgIsRegExp(cx, args)) {
    return false;
  }

  // Step 5.
  Rooted<JSLinearString*> searchStr(cx, ArgToLinearString(cx, args, 0));
  if (!searchStr) {
    return false;
  }

  // Step 6.
  uint32_t pos = 0;
  if (args.hasDefined(1)) {
    if (args[1].isInt32()) {
      int i = args[1].toInt32();
      pos = (i < 0) ? 0U : uint32_t(i);
    } else {
      double d;
      if (!ToInteger(cx, args[1], &d)) {
        return false;
      }
      pos = uint32_t(std::clamp(d, 0.0, double(UINT32_MAX)));
    }
  }

  // Step 7.
  uint32_t textLen = str->length();

  // Step 8.
  uint32_t start = std::min(pos, textLen);

  // Step 9.
  uint32_t searchLen = searchStr->length();

  // Step 10.
  if (searchLen + start < searchLen || searchLen + start > textLen) {
    args.rval().setBoolean(false);
    return true;
  }

  // Steps 11-12.
  JSLinearString* text = str->ensureLinear(cx);
  if (!text) {
    return false;
  }

  args.rval().setBoolean(HasSubstringAt(text, searchStr, start));
  return true;
}

bool js::StringStartsWith(JSContext* cx, HandleString string,
                          HandleString searchString, bool* result) {
  if (searchString->length() > string->length()) {
    *result = false;
    return true;
  }

  JSLinearString* str = string->ensureLinear(cx);
  if (!str) {
    return false;
  }

  JSLinearString* searchStr = searchString->ensureLinear(cx);
  if (!searchStr) {
    return false;
  }

  *result = HasSubstringAt(str, searchStr, 0);
  return true;
}

// ES2018 draft rev de77aaeffce115deaf948ed30c7dbe4c60983c0c
// 21.1.3.6 String.prototype.endsWith ( searchString [ , endPosition ] )
bool js::str_endsWith(JSContext* cx, unsigned argc, Value* vp) {
  AutoJSMethodProfilerEntry pseudoFrame(cx, "String.prototype", "endsWith");
  CallArgs args = CallArgsFromVp(argc, vp);

  // Steps 1-2.
  RootedString str(cx, ToStringForStringFunction(cx, "endsWith", args.thisv()));
  if (!str) {
    return false;
  }

  // Steps 3-4.
  if (!ReportErrorIfFirstArgIsRegExp(cx, args)) {
    return false;
  }

  // Step 5.
  Rooted<JSLinearString*> searchStr(cx, ArgToLinearString(cx, args, 0));
  if (!searchStr) {
    return false;
  }

  // Step 6.
  uint32_t textLen = str->length();

  // Step 7.
  uint32_t pos = textLen;
  if (args.hasDefined(1)) {
    if (args[1].isInt32()) {
      int i = args[1].toInt32();
      pos = (i < 0) ? 0U : uint32_t(i);
    } else {
      double d;
      if (!ToInteger(cx, args[1], &d)) {
        return false;
      }
      pos = uint32_t(std::clamp(d, 0.0, double(UINT32_MAX)));
    }
  }

  // Step 8.
  uint32_t end = std::min(pos, textLen);

  // Step 9.
  uint32_t searchLen = searchStr->length();

  // Step 11 (reordered).
  if (searchLen > end) {
    args.rval().setBoolean(false);
    return true;
  }

  // Step 10.
  uint32_t start = end - searchLen;

  // Steps 12-13.
  JSLinearString* text = str->ensureLinear(cx);
  if (!text) {
    return false;
  }

  args.rval().setBoolean(HasSubstringAt(text, searchStr, start));
  return true;
}

bool js::StringEndsWith(JSContext* cx, HandleString string,
                        HandleString searchString, bool* result) {
  if (searchString->length() > string->length()) {
    *result = false;
    return true;
  }

  JSLinearString* str = string->ensureLinear(cx);
  if (!str) {
    return false;
  }

  JSLinearString* searchStr = searchString->ensureLinear(cx);
  if (!searchStr) {
    return false;
  }

  uint32_t start = str->length() - searchStr->length();

  *result = HasSubstringAt(str, searchStr, start);
  return true;
}

template <typename CharT>
static void TrimString(const CharT* chars, bool trimStart, bool trimEnd,
                       size_t length, size_t* pBegin, size_t* pEnd) {
  size_t begin = 0, end = length;

  if (trimStart) {
    while (begin < length && unicode::IsSpace(chars[begin])) {
      ++begin;
    }
  }

  if (trimEnd) {
    while (end > begin && unicode::IsSpace(chars[end - 1])) {
      --end;
    }
  }

  *pBegin = begin;
  *pEnd = end;
}

static JSLinearString* TrimString(JSContext* cx, JSString* str, bool trimStart,
                                  bool trimEnd) {
  JSLinearString* linear = str->ensureLinear(cx);
  if (!linear) {
    return nullptr;
  }

  size_t length = linear->length();
  size_t begin, end;
  if (linear->hasLatin1Chars()) {
    AutoCheckCannotGC nogc;
    TrimString(linear->latin1Chars(nogc), trimStart, trimEnd, length, &begin,
               &end);
  } else {
    AutoCheckCannotGC nogc;
    TrimString(linear->twoByteChars(nogc), trimStart, trimEnd, length, &begin,
               &end);
  }
  // Foxhound: We have to root the string here, as we introduce the TaintOperationFromContext call, which can trigger the GC.
  JS::Rooted<JSLinearString*> result(cx, NewDependentString(cx, linear, begin, end - begin));

  // Foxhound: Add trim operation to current taint flow.
  // the acutal trimming of taint ranges has been done in
  // NewDependentString (StringType-inl.h, JSDependentString::init)
  if (result && result->isTainted()) {
    AutoCheckCannotGC nogc;
    if (trimStart && trimEnd) {
      result->taint().extend(TaintOperationFromContext(cx, "trim", true));
    } else if (trimStart) {
      result->taint().extend(TaintOperationFromContext(cx, "trimStart", true));
    } else if (trimEnd) {
      result->taint().extend(TaintOperationFromContext(cx, "trimEnd", true));
    } else {
      result->taint().extend(TaintOperationFromContext(cx, "trim", true));
    }
  }

  return result;
}

JSString* js::StringTrim(JSContext* cx, HandleString string) {
  return TrimString(cx, string, true, true);
}

JSString* js::StringTrimStart(JSContext* cx, HandleString string) {
  return TrimString(cx, string, true, false);
}

JSString* js::StringTrimEnd(JSContext* cx, HandleString string) {
  return TrimString(cx, string, false, true);
}

static bool TrimString(JSContext* cx, const CallArgs& args, const char* funName,
                       bool trimStart, bool trimEnd) {
  JSString* str = ToStringForStringFunction(cx, funName, args.thisv());
  if (!str) {
    return false;
  }

  JSLinearString* result = TrimString(cx, str, trimStart, trimEnd);
  if (!result) {
    return false;
  }

  args.rval().setString(result);
  return true;
}

static bool str_trim(JSContext* cx, unsigned argc, Value* vp) {
  AutoJSMethodProfilerEntry pseudoFrame(cx, "String.prototype", "trim");
  CallArgs args = CallArgsFromVp(argc, vp);
  return TrimString(cx, args, "trim", true, true);
}

static bool str_trimStart(JSContext* cx, unsigned argc, Value* vp) {
  AutoJSMethodProfilerEntry pseudoFrame(cx, "String.prototype", "trimStart");
  CallArgs args = CallArgsFromVp(argc, vp);
  return TrimString(cx, args, "trimStart", true, false);
}

static bool str_trimEnd(JSContext* cx, unsigned argc, Value* vp) {
  AutoJSMethodProfilerEntry pseudoFrame(cx, "String.prototype", "trimEnd");
  CallArgs args = CallArgsFromVp(argc, vp);
  return TrimString(cx, args, "trimEnd", false, true);
}

// Foxhound - move down here so we can call ToStringForStringFunction
static bool
str_untaint(JSContext* cx, unsigned argc, Value* vp)
{
  CallArgs args = CallArgsFromVp(argc, vp);

  RootedString str(cx,
                   ToStringForStringFunction(cx, "untaint", args.thisv()));
  if (!str) {
    return false;
  }

  str->clearTaint();

  args.rval().setUndefined();
  return true;
}

// Utility for building a rope (lazy concatenation) of strings.
class RopeBuilder {
  JSContext* cx;
  RootedString res;

  RopeBuilder(const RopeBuilder& other) = delete;
  void operator=(const RopeBuilder& other) = delete;

 public:
  explicit RopeBuilder(JSContext* cx)
      : cx(cx), res(cx, cx->runtime()->emptyString) {}

  inline bool append(HandleString str) {
    res = ConcatStrings<CanGC>(cx, res, str);
    return !!res;
  }

  inline bool appendQuiet(HandleString str) {
    res = ConcatStringsQuiet<CanGC>(cx, res, str);
    return !!res;
  }

  inline JSString* result() { return res; }
};

namespace {

template <typename CharT>
static uint32_t FindDollarIndex(const CharT* chars, size_t length) {
  if (const CharT* p = js_strchr_limit(chars, '$', chars + length)) {
    uint32_t dollarIndex = p - chars;
    MOZ_ASSERT(dollarIndex < length);
    return dollarIndex;
  }
  return UINT32_MAX;
}

} /* anonymous namespace */

/*
 * Constructs a result string that looks like:
 *
 *      newstring = string[:matchStart] + repstr + string[matchEnd:]
 */
static JSString* BuildFlatReplacement(JSContext* cx, HandleString textstr,
                                      Handle<JSLinearString*> repstr,
                                      size_t matchStart, size_t patternLength) {
  size_t matchEnd = matchStart + patternLength;

  RootedString resultStr(cx, NewDependentString(cx, textstr, 0, matchStart));
  if (!resultStr) {
    return nullptr;
  }

  resultStr = ConcatStringsQuiet<CanGC>(cx, resultStr, repstr);
  if (!resultStr) {
    return nullptr;
  }

  MOZ_ASSERT(textstr->length() >= matchEnd);
  RootedString rest(cx, NewDependentString(cx, textstr, matchEnd,
                                           textstr->length() - matchEnd));
  if (!rest) {
    return nullptr;
  }

  return ConcatStringsQuiet<CanGC>(cx, resultStr, rest);
}

static JSString* BuildFlatRopeReplacement(JSContext* cx, HandleString textstr,
                                          Handle<JSLinearString*> repstr,
                                          size_t match, size_t patternLength) {
  MOZ_ASSERT(textstr->isRope());

  size_t matchEnd = match + patternLength;

  /*
   * If we are replacing over a rope, avoid flattening it by iterating
   * through it, building a new rope.
   */
  StringSegmentRange r(cx);
  if (!r.init(textstr)) {
    return nullptr;
  }

  RopeBuilder builder(cx);

  /*
   * Special case when the pattern string is '', which matches to the
   * head of the string and doesn't overlap with any component of the rope.
   */
  if (patternLength == 0) {
    MOZ_ASSERT(match == 0);
    if (!builder.appendQuiet(repstr)) {
      return nullptr;
    }
  }

  size_t pos = 0;
  while (!r.empty()) {
    RootedString str(cx, r.front());
    size_t len = str->length();
    size_t strEnd = pos + len;
    if (pos < matchEnd && strEnd > match) {
      /*
       * We need to special-case any part of the rope that overlaps
       * with the replacement string.
       */
      if (match >= pos) {
        /*
         * If this part of the rope overlaps with the left side of
         * the pattern, then it must be the only one to overlap with
         * the first character in the pattern, so we include the
         * replacement string here.
         */
        RootedString leftSide(cx, NewDependentString(cx, str, 0, match - pos));
        if (!leftSide || !builder.appendQuiet(leftSide) || !builder.appendQuiet(repstr)) {
          return nullptr;
        }
      }

      /*
       * If str runs off the end of the matched string, append the
       * last part of str.
       */
      if (strEnd > matchEnd) {
        RootedString rightSide(
            cx, NewDependentString(cx, str, matchEnd - pos, strEnd - matchEnd));
        if (!rightSide || !builder.appendQuiet(rightSide)) {
          return nullptr;
        }
      }
    } else {
      if (!builder.appendQuiet(str)) {
        return nullptr;
      }
    }
    pos += str->length();
    if (!r.popFront()) {
      return nullptr;
    }
  }

  return builder.result();
}

template <typename CharT>
static bool AppendDollarReplacement(StringBuilder& newReplaceChars,
                                    size_t firstDollarIndex, size_t matchStart,
                                    size_t matchLimit,
                                    const JSLinearString* text,
                                    const CharT* repChars, size_t repLength,
                                    const StringTaint& repTaint) {
  MOZ_ASSERT(firstDollarIndex < repLength);
  MOZ_ASSERT(matchStart <= matchLimit);
  MOZ_ASSERT(matchLimit <= text->length());

  // Move the pre-dollar chunk in bulk.
  if (!newReplaceChars.append(repChars, firstDollarIndex)) {
    return false;
  }

  // Move the rest char-by-char, interpreting dollars as we encounter them.
  const CharT* repLimit = repChars + repLength;
  // Foxhound: index to keep track of taint information
  size_t index = firstDollarIndex;
  for (const CharT* it = repChars + firstDollarIndex; it < repLimit; ++it, ++index) {
    // Foxhound: propagate the taint information
    const TaintFlow *flow = repTaint.at(index);

    if (*it != '$' || it == repLimit - 1) {
      if (flow) {
        newReplaceChars.taint().set(newReplaceChars.length(), *flow);
      }
      if (!newReplaceChars.append(*it)) {
        return false;
      }
      continue;
    }

    switch (*(it + 1)) {
      case '$':
        if (flow) {
          newReplaceChars.taint().set(newReplaceChars.length(), *flow);
        }
        // Eat one of the dollars.
        if (!newReplaceChars.append(*it)) {
          return false;
        }
        break;
      case '&':
        if (!newReplaceChars.appendSubstring(text, matchStart,
                                             matchLimit - matchStart)) {
          return false;
        }
        break;
      case '`':
        if (!newReplaceChars.appendSubstring(text, 0, matchStart)) {
          return false;
        }
        break;
      case '\'':
        if (!newReplaceChars.appendSubstring(text, matchLimit,
                                             text->length() - matchLimit)) {
          return false;
        }
        break;
      default:
        if (flow) {
          newReplaceChars.taint().set(newReplaceChars.length(), *flow);
        }
        // The dollar we saw was not special (no matter what its mother told
        // it).
        if (!newReplaceChars.append(*it)) {
          return false;
        }
        continue;
    }
    ++it;  // We always eat an extra char in the above switch.
    ++index;
  }

  return true;
}

/*
 * Perform a linear-scan dollar substitution on the replacement text.
 */
static JSLinearString* InterpretDollarReplacement(
    JSContext* cx, HandleString textstrArg, Handle<JSLinearString*> repstr,
    uint32_t firstDollarIndex, size_t matchStart, size_t patternLength) {
  Rooted<JSLinearString*> textstr(cx, textstrArg->ensureLinear(cx));
  if (!textstr) {
    return nullptr;
  }

  size_t matchLimit = matchStart + patternLength;

  /*
   * Most probably:
   *
   *      len(newstr) >= len(orig) - len(match) + len(replacement)
   *
   * Note that dollar vars _could_ make the resulting text smaller than this.
   */
  JSStringBuilder newReplaceChars(cx);
  if (repstr->hasTwoByteChars() && !newReplaceChars.ensureTwoByteChars()) {
    return nullptr;
  }

  if (!newReplaceChars.reserve(textstr->length() - patternLength +
                               repstr->length())) {
    return nullptr;
  }

  bool res;
  if (repstr->hasLatin1Chars()) {
    AutoCheckCannotGC nogc;
    res = AppendDollarReplacement(newReplaceChars, firstDollarIndex, matchStart,
                                  matchLimit, textstr,
                                  repstr->latin1Chars(nogc), repstr->length(),
                                  repstr->taint());
  } else {
    AutoCheckCannotGC nogc;
    res = AppendDollarReplacement(newReplaceChars, firstDollarIndex, matchStart,
                                  matchLimit, textstr,
                                  repstr->twoByteChars(nogc), repstr->length(),
                                  repstr->taint());
  }
  if (!res) {
    return nullptr;
  }

  return newReplaceChars.finishString();
}

template <typename StrChar, typename RepChar>
static bool StrFlatReplaceGlobal(JSContext* cx, const JSLinearString* str,
                                 const JSLinearString* pat,
                                 const JSLinearString* rep, StringBuilder& sb) {
  MOZ_ASSERT(str->length() > 0);

  AutoCheckCannotGC nogc;
  const StrChar* strChars = str->chars<StrChar>(nogc);
  const RepChar* repChars = rep->chars<RepChar>(nogc);

  // The pattern is empty, so we interleave the replacement string in-between
  // each character.
  if (!pat->length()) {
    CheckedInt<uint32_t> strLength(str->length());
    CheckedInt<uint32_t> repLength(rep->length());
    CheckedInt<uint32_t> length = repLength * (strLength - 1) + strLength;
    if (!length.isValid()) {
      ReportAllocationOverflow(cx);
      return false;
    }

    if (!sb.reserve(length.value())) {
      return false;
    }

    for (unsigned i = 0; i < str->length() - 1; ++i, ++strChars) {
      sb.infallibleAppend(*strChars);
      sb.infallibleAppend(repChars, rep->length());
    }
    sb.infallibleAppend(*strChars);
    return true;
  }

  // If it's true, we are sure that the result's length is, at least, the same
  // length as |str->length()|.
  if (rep->length() >= pat->length()) {
    if (!sb.reserve(str->length())) {
      return false;
    }
  }

  uint32_t start = 0;
  for (;;) {
    int match = StringMatch(str, pat, start);
    if (match < 0) {
      break;
    }
    if (!sb.append(strChars + start, match - start)) {
      return false;
    }
    if (!sb.append(repChars, rep->length())) {
      return false;
    }
    start = match + pat->length();
  }

  if (!sb.append(strChars + start, str->length() - start)) {
    return false;
  }

  return true;
}

// This is identical to "str.split(pattern).join(replacement)" except that we
// do some deforestation optimization in Ion.
JSString* js::StringFlatReplaceString(JSContext* cx, HandleString string,
                                      HandleString pattern,
                                      HandleString replacement) {
  MOZ_ASSERT(string);
  MOZ_ASSERT(pattern);
  MOZ_ASSERT(replacement);

  if (!string->length()) {
    return string;
  }

  Rooted<JSLinearString*> linearRepl(cx, replacement->ensureLinear(cx));
  if (!linearRepl) {
    return nullptr;
  }

  Rooted<JSLinearString*> linearPat(cx, pattern->ensureLinear(cx));
  if (!linearPat) {
    return nullptr;
  }

  Rooted<JSLinearString*> linearStr(cx, string->ensureLinear(cx));
  if (!linearStr) {
    return nullptr;
  }

  JSStringBuilder sb(cx);
  if (linearStr->hasTwoByteChars()) {
    if (!sb.ensureTwoByteChars()) {
      return nullptr;
    }
    if (linearRepl->hasTwoByteChars()) {
      if (!StrFlatReplaceGlobal<char16_t, char16_t>(cx, linearStr, linearPat,
                                                    linearRepl, sb)) {
        return nullptr;
      }
    } else {
      if (!StrFlatReplaceGlobal<char16_t, Latin1Char>(cx, linearStr, linearPat,
                                                      linearRepl, sb)) {
        return nullptr;
      }
    }
  } else {
    if (linearRepl->hasTwoByteChars()) {
      if (!sb.ensureTwoByteChars()) {
        return nullptr;
      }
      if (!StrFlatReplaceGlobal<Latin1Char, char16_t>(cx, linearStr, linearPat,
                                                      linearRepl, sb)) {
        return nullptr;
      }
    } else {
      if (!StrFlatReplaceGlobal<Latin1Char, Latin1Char>(
              cx, linearStr, linearPat, linearRepl, sb)) {
        return nullptr;
      }
    }
  }

  return sb.finishString();
}

JSString* js::str_replace_string_raw(JSContext* cx, HandleString string,
                                     HandleString pattern,
                                     HandleString replacement) {
  Rooted<JSLinearString*> pat(cx, pattern->ensureLinear(cx));
  if (!pat) {
    return nullptr;
  }

  /*
   * |string| could be a rope, so we want to avoid flattening it for as
   * long as possible.
   */
  int32_t match;
  if (string->isRope()) {
    if (!RopeMatch(cx, &string->asRope(), pat, &match)) {
      return nullptr;
    }
  } else {
    match = StringMatch(&string->asLinear(), pat, 0);
  }

  if (match < 0) {
    // Foxhound: copy string to add taint operation later on
    return NewDependentString(cx, string, 0, string->length());
  }

  Rooted<JSLinearString*> repl(cx, replacement->ensureLinear(cx));
  if (!repl) {
    return nullptr;
  }
  uint32_t dollarIndex;
  {
    AutoCheckCannotGC nogc;
    dollarIndex =
        repl->hasLatin1Chars()
            ? FindDollarIndex(repl->latin1Chars(nogc), repl->length())
            : FindDollarIndex(repl->twoByteChars(nogc), repl->length());
  }

  size_t patternLength = pat->length();

  if (dollarIndex != UINT32_MAX) {
    repl = InterpretDollarReplacement(cx, string, repl, dollarIndex, match,
                                      patternLength);
    if (!repl) {
      return nullptr;
    }
  } else if (string->isRope()) {
    return BuildFlatRopeReplacement(cx, string, repl, match, patternLength);
  }
  return BuildFlatReplacement(cx, string, repl, match, patternLength);
}

template <typename StrChar, typename RepChar>
static bool ReplaceAllInternal(const AutoCheckCannotGC& nogc,
                               const JSLinearString* string,
                               const JSLinearString* searchString,
                               const JSLinearString* replaceString,
                               const int32_t startPosition,
                               JSStringBuilder& result) {
  // Step 7.
  const size_t stringLength = string->length();
  const size_t searchLength = searchString->length();
  const size_t replaceLength = replaceString->length();

  MOZ_ASSERT(stringLength > 0);
  MOZ_ASSERT(searchLength > 0);
  MOZ_ASSERT(stringLength >= searchLength);

  // Step 12.
  uint32_t endOfLastMatch = 0;

  const StrChar* strChars = string->chars<StrChar>(nogc);
  const RepChar* repChars = replaceString->chars<RepChar>(nogc);

  uint32_t dollarIndex = FindDollarIndex(repChars, replaceLength);

  // If it's true, we are sure that the result's length is, at least, the same
  // length as |str->length()|.
  if (replaceLength >= searchLength) {
    if (!result.reserve(stringLength)) {
      return false;
    }
  }

  int32_t position = startPosition;
  do {
    // Step 14.c.
    // Append the substring before the current match.

    // Foxhound - first append taint for the substring before the current match
    result.taint().concat(string->taint().safeSubTaint(endOfLastMatch, position), result.length());

    if (!result.append(strChars + endOfLastMatch, position - endOfLastMatch)) {
      return false;
    }

    // Steps 14.a-b and 14.d.
    // Append the replacement.
    if (dollarIndex != UINT32_MAX) {
      size_t matchLimit = position + searchLength;
      if (!AppendDollarReplacement(result, dollarIndex, position, matchLimit,
                                   string, repChars, replaceLength,
                                   replaceString->taint())) {
        return false;
      }
    } else {
      result.taint().concat(replaceString->taint(), result.length());
      if (!result.append(repChars, replaceLength)) {
        return false;
      }
    }

    // Step 14.e.
    endOfLastMatch = position + searchLength;

    // Step 11.
    // Find the next match.
    position = StringMatch(string, searchString, endOfLastMatch);
  } while (position >= 0);

  // Foxhound: append the final taint
  // Foxhound - first append taint for the substring before the current match
  result.taint().concat(string->taint().safeSubTaint(endOfLastMatch, stringLength), result.length());

  // Step 15.
  // Append the substring after the last match.
  return result.append(strChars + endOfLastMatch,
                       stringLength - endOfLastMatch);
}

// https://tc39.es/proposal-string-replaceall/#sec-string.prototype.replaceall
// Steps 7-16 when functionalReplace is false and searchString is not empty.
//
// The steps are quite different, for performance. Loops in steps 11 and 14
// are fused. GetSubstitution is optimized away when possible.
template <typename StrChar, typename RepChar>
static JSString* ReplaceAll(JSContext* cx, JSLinearString* string,
                            const JSLinearString* searchString,
                            const JSLinearString* replaceString) {
  // Step 7 moved into ReplaceAll_internal.

  // Step 8 (advanceBy is equal to searchLength when searchLength > 0).

  // Step 9 (not needed in this implementation).

  // Step 10.
  // Find the first match.
  int32_t position = StringMatch(string, searchString, 0);

  // Nothing to replace, so return early.
  if (position < 0) {
    // Foxhound: copy string to add taint operation later on
    return NewDependentString(cx, string, 0, string->length());
  }

  // Steps 11, 12 moved into ReplaceAll_internal.

  // Step 13.
  JSStringBuilder result(cx);
  if constexpr (std::is_same_v<StrChar, char16_t> ||
                std::is_same_v<RepChar, char16_t>) {
    if (!result.ensureTwoByteChars()) {
      return nullptr;
    }
  }

  bool internalFailure = false;
  {
    AutoCheckCannotGC nogc;
    internalFailure = !ReplaceAllInternal<StrChar, RepChar>(
        nogc, string, searchString, replaceString, position, result);
  }
  if (internalFailure) {
    return nullptr;
  }

  // Foxhound: extend the taint flow
  if(result.taint().hasTaint()) {
    result.taint().extend(
      TaintOperationFromContextJSString(cx, "replaceAll", true, searchString, replaceString));
  }

  // Step 16.
  auto* resultString = result.finishString();
  if (!resultString) {
    return nullptr;
  }

  return resultString;
}

template <typename StrChar, typename RepChar>
static bool ReplaceAllInterleaveInternal(const AutoCheckCannotGC& nogc,
                                         JSContext* cx,
                                         const JSLinearString* string,
                                         const JSLinearString* replaceString,
                                         JSStringBuilder& result) {
  // Step 7.
  const size_t stringLength = string->length();
  const size_t replaceLength = replaceString->length();

  const StrChar* strChars = string->chars<StrChar>(nogc);
  const RepChar* repChars = replaceString->chars<RepChar>(nogc);

  uint32_t dollarIndex = FindDollarIndex(repChars, replaceLength);

  if (dollarIndex != UINT32_MAX) {
    if (!result.reserve(stringLength)) {
      return false;
    }
  } else {
    // Compute the exact result length when no substitutions take place.
    CheckedInt<uint32_t> strLength(stringLength);
    CheckedInt<uint32_t> repLength(replaceLength);
    CheckedInt<uint32_t> length = strLength + (strLength + 1) * repLength;
    if (!length.isValid()) {
      ReportAllocationOverflow(cx);
      return false;
    }

    if (!result.reserve(length.value())) {
      return false;
    }
  }

  auto appendReplacement = [&](size_t match) {
    if (dollarIndex != UINT32_MAX) {
      return AppendDollarReplacement(result, dollarIndex, match, match, string,
                                     repChars, replaceLength,
                                       replaceString->taint());
    }
      // Foxhound: propagate taint
      result.taint().concat(replaceString->taint(), result.length());
    return result.append(repChars, replaceLength);
  };

  for (size_t index = 0; index < stringLength; index++) {
    // Steps 11, 14.a-b and 14.d.
    // The empty string matches before each character.
    if (!appendReplacement(index)) {
      return false;
    }

    // Foxhound: append taint for each character
    const TaintFlow *flow = string->taint().at(index);
    if (flow) {
      result.taint().set(result.length(), *flow);
    }

    // Step 14.c.
    if (!result.append(strChars[index])) {
      return false;
    }
  }

  // Steps 11, 14.a-b and 14.d.
  // The empty string also matches at the end of the string.
  return appendReplacement(stringLength);

  // Step 15 (not applicable when searchString is the empty string).
}

// https://tc39.es/proposal-string-replaceall/#sec-string.prototype.replaceall
// Steps 7-16 when functionalReplace is false and searchString is the empty
// string.
//
// The steps are quite different, for performance. Loops in steps 11 and 14
// are fused. GetSubstitution is optimized away when possible.
template <typename StrChar, typename RepChar>
static JSString* ReplaceAllInterleave(JSContext* cx,
                                      const JSLinearString* string,
                                      const JSLinearString* replaceString) {
  // Step 7 moved into ReplaceAllInterleavedInternal.

  // Step 8 (advanceBy is 1 when searchString is the empty string).

  // Steps 9-12 (trivial when searchString is the empty string).

  // Step 13.
  JSStringBuilder result(cx);
  if constexpr (std::is_same_v<StrChar, char16_t> ||
                std::is_same_v<RepChar, char16_t>) {
    if (!result.ensureTwoByteChars()) {
      return nullptr;
    }
  }

  bool internalFailure = false;
  {
    AutoCheckCannotGC nogc;
    internalFailure = !ReplaceAllInterleaveInternal<StrChar, RepChar>(
        nogc, cx, string, replaceString, result);
  }
  if (internalFailure) {
    return nullptr;
  }

  // Step 16.
  return result.finishString();
}

// String.prototype.replaceAll (Stage 3 proposal)
// https://tc39.es/proposal-string-replaceall/
//
// String.prototype.replaceAll ( searchValue, replaceValue )
//
// Steps 7-16 when functionalReplace is false.
JSString* js::str_replaceAll_string_raw(JSContext* cx, HandleString string,
                                        HandleString searchString,
                                        HandleString replaceString) {
  const size_t stringLength = string->length();
  const size_t searchLength = searchString->length();

  // Directly return when we're guaranteed to find no match.
  if (searchLength > stringLength) {
    return string;
  }

  Rooted<JSLinearString*> str(cx, string->ensureLinear(cx));
  if (!str) {
    return nullptr;
  }

  Rooted<JSLinearString*> repl(cx, replaceString->ensureLinear(cx));
  if (!repl) {
    return nullptr;
  }

  Rooted<JSLinearString*> search(cx, searchString->ensureLinear(cx));
  if (!search) {
    return nullptr;
  }

  // The pattern is empty, so we interleave the replacement string in-between
  // each character.
  if (searchLength == 0) {
    if (str->hasTwoByteChars()) {
      if (repl->hasTwoByteChars()) {
        return ReplaceAllInterleave<char16_t, char16_t>(cx, str, repl);
      }
      return ReplaceAllInterleave<char16_t, Latin1Char>(cx, str, repl);
    }
    if (repl->hasTwoByteChars()) {
      return ReplaceAllInterleave<Latin1Char, char16_t>(cx, str, repl);
    }
    return ReplaceAllInterleave<Latin1Char, Latin1Char>(cx, str, repl);
  }

  MOZ_ASSERT(stringLength > 0);

  if (str->hasTwoByteChars()) {
    if (repl->hasTwoByteChars()) {
      return ReplaceAll<char16_t, char16_t>(cx, str, search, repl);
    }
    return ReplaceAll<char16_t, Latin1Char>(cx, str, search, repl);
  }
  if (repl->hasTwoByteChars()) {
    return ReplaceAll<Latin1Char, char16_t>(cx, str, search, repl);
  }
  return ReplaceAll<Latin1Char, Latin1Char>(cx, str, search, repl);
}

static ArrayObject* SingleElementStringArray(JSContext* cx,
                                             Handle<JSLinearString*> str) {
  ArrayObject* array = NewDenseFullyAllocatedArray(cx, 1);
  if (!array) {
    return nullptr;
  }
  array->setDenseInitializedLength(1);
  array->initDenseElement(0, StringValue(str));
  return array;
}

// ES 2016 draft Mar 25, 2016 21.1.3.17 steps 4, 8, 12-18.
static ArrayObject* SplitHelper(JSContext* cx, Handle<JSLinearString*> str,
                                uint32_t limit, Handle<JSLinearString*> sep) {
  size_t strLength = str->length();
  size_t sepLength = sep->length();
  MOZ_ASSERT(sepLength != 0);

  // Step 12.
  if (strLength == 0) {
    // Step 12.a.
    int match = StringMatch(str, sep, 0);

    // Step 12.b.
    if (match != -1) {
      return NewDenseEmptyArray(cx);
    }

    // Steps 12.c-e.
    return SingleElementStringArray(cx, str);
  }

  // Step 3 (reordered).
  Rooted<ArrayObject*> substrings(cx, NewDenseEmptyArray(cx));
  if (!substrings) {
    return nullptr;
  }

  // Switch to allocating in the tenured heap if we fill the nursery.
  AutoSelectGCHeap gcHeap(cx);

  // Step 8 (reordered).
  size_t lastEndIndex = 0;

  // Step 13.
  size_t index = 0;
  // Foxhound: tainting count
  size_t count = 0;
 
  // Step 14.
  while (index != strLength) {
    // Step 14.a.
    int match = StringMatch(str, sep, index);

    // Step 14.b.
    //
    // Our match algorithm differs from the spec in that it returns the
    // next index at which a match happens.  If no match happens we're
    // done.
    //
    // But what if the match is at the end of the string (and the string is
    // not empty)?  Per 14.c.i this shouldn't be a match, so we have to
    // specially exclude it.  Thus this case should hold:
    //
    //   var a = "abc".split(/\b/);
    //   assertEq(a.length, 1);
    //   assertEq(a[0], "abc");
    if (match == -1) {
      break;
    }

    // Step 14.c.
    size_t endIndex = match + sepLength;

    // Step 14.c.i.
    if (endIndex == lastEndIndex) {
      index++;
      continue;
    }

    // Step 14.c.ii.
    MOZ_ASSERT(lastEndIndex < endIndex);
    MOZ_ASSERT(sepLength <= strLength);
    MOZ_ASSERT(lastEndIndex + sepLength <= endIndex);

    // Step 14.c.ii.1.
    size_t subLength = size_t(endIndex - sepLength - lastEndIndex);
    JSString* sub =
        NewDependentString(cx, str, lastEndIndex, subLength, gcHeap);

    // Steps 14.c.ii.2-4.
    if (!sub || !NewbornArrayPush(cx, substrings, StringValue(sub))) {
      return nullptr;
    }

    if(sub->isTainted()) {
      // Foxhound: extend taint flow
      sub->taint().extend(TaintOperation("split", true, TaintLocationFromContext(cx),
                                        { taintarg(cx, sep), taintarg(cx, count++) }));
    }

    // Step 14.c.ii.5.
    if (substrings->length() == limit) {
      return substrings;
    }

    // Step 14.c.ii.6.
    index = endIndex;

    // Step 14.c.ii.7.
    lastEndIndex = index;
  }

  // Step 15.
  size_t subLength = strLength - lastEndIndex;
  JSString* sub = NewDependentString(cx, str, lastEndIndex, subLength, gcHeap);

  // Steps 16-17.
  if (!sub || !NewbornArrayPush(cx, substrings, StringValue(sub))) {
    return nullptr;
  }

  // Foxhound: extend taint flow
  if(sub->isTainted()) {
    sub->taint().extend(TaintOperation("split", true, TaintLocationFromContext(cx), { taintarg(cx, sep), taintarg(cx, count++) }));
  }

  // Step 18.
  return substrings;
}

// Fast-path for splitting a string into a character array via split("").
static ArrayObject* CharSplitHelper(JSContext* cx, Handle<JSLinearString*> str,
                                    uint32_t limit) {
  size_t strLength = str->length();
  if (strLength == 0) {
    return NewDenseEmptyArray(cx);
  }

  // Foxhound: not needed
  //  js::StaticStrings& staticStrings = cx->staticStrings();
  uint32_t resultlen = (limit < strLength ? limit : strLength);
  size_t count = 0;
      
  MOZ_ASSERT(limit > 0 && resultlen > 0,
             "Neither limit nor strLength is zero, so resultlen is greater "
             "than zero.");

  Rooted<ArrayObject*> splits(cx, NewDenseFullyAllocatedArray(cx, resultlen));
  if (!splits) {
    return nullptr;
  }

  // Foxhound removing check on atom type
  splits->ensureDenseInitializedLength(0, resultlen);

  for (size_t i = 0; i < resultlen; ++i) {
    // Foxhound: code modified to avoid atoms, and added rooting because TaintLocationFromContext can trigger a GC.
    JS::Rooted<JSString*> sub(cx, NewDependentString(cx, str, i, 1));
    // was:
    // JSString* sub = staticStrings.getUnitStringForElement(cx, str, i);
    if (!sub) {
      return nullptr;
    }
    // Foxhound: extend taint flow
    if(sub->isTainted()) {
      sub->taint().extend(TaintOperation("split", true, TaintLocationFromContext(cx), { taintarg(cx, u""), taintarg(cx, count++) }));
    }

    splits->initDenseElement(i, StringValue(sub));
  }

  return splits;
}

template <typename TextChar>
static MOZ_ALWAYS_INLINE ArrayObject* SplitSingleCharHelper(
    JSContext* cx, Handle<JSLinearString*> str, const TextChar* text,
    uint32_t textLen, char16_t patCh) {
  // Count the number of occurrences of patCh within text.
  uint32_t count = 0;
  for (size_t index = 0; index < textLen; index++) {
    if (static_cast<char16_t>(text[index]) == patCh) {
      count++;
    }
  }

  // Handle zero-occurrence case - return input string in an array.
  if (count == 0) {
    return SingleElementStringArray(cx, str);
  }

  // Create the result array for the substring values.
  Rooted<ArrayObject*> splits(cx, NewDenseFullyAllocatedArray(cx, count + 1));
  if (!splits) {
    return nullptr;
  }
  splits->ensureDenseInitializedLength(0, count + 1);

  TaintOperation op = TaintOperationFromContext(cx, "split", true);

  // Add substrings.
  uint32_t splitsIndex = 0;
  size_t lastEndIndex = 0;
  for (size_t index = 0; index < textLen; index++) {
    if (static_cast<char16_t>(text[index]) == patCh) {
      size_t subLength = size_t(index - lastEndIndex);
      JSString* sub = NewDependentString(cx, str, lastEndIndex, subLength);
      if (!sub) {
        return nullptr;
      }
      // Foxhound: extend taint flow
      if(sub->isTainted()) {
        sub->taint().extend(op);
      }

      splits->initDenseElement(splitsIndex++, StringValue(sub));

      lastEndIndex = index + 1;
    }
  }

  // Add substring for tail of string (after last match).
  JSString* sub =
      NewDependentString(cx, str, lastEndIndex, textLen - lastEndIndex);
  if (!sub) {
    return nullptr;
  }
  // Foxhound: extend taint flow
  if(sub->isTainted()) {
    sub->taint().extend(op);
  }

  splits->initDenseElement(splitsIndex++, StringValue(sub));

  return splits;
}

// ES 2016 draft Mar 25, 2016 21.1.3.17 steps 4, 8, 12-18.
static ArrayObject* SplitSingleCharHelper(JSContext* cx,
                                          Handle<JSLinearString*> str,
                                          char16_t ch) {
  // Step 12.
  size_t strLength = str->length();

  AutoStableStringChars linearChars(cx);
  if (!linearChars.init(cx, str)) {
    return nullptr;
  }

  if (linearChars.isLatin1()) {
    return SplitSingleCharHelper(cx, str, linearChars.latin1Chars(), strLength,
                                 ch);
  }

  return SplitSingleCharHelper(cx, str, linearChars.twoByteChars(), strLength,
                               ch);
}

// ES 2016 draft Mar 25, 2016 21.1.3.17 steps 4, 8, 12-18.
ArrayObject* js::StringSplitString(JSContext* cx, HandleString str,
                                   HandleString sep, uint32_t limit) {
  MOZ_ASSERT(limit > 0, "Only called for strictly positive limit.");

  Rooted<JSLinearString*> linearStr(cx, str->ensureLinear(cx));
  if (!linearStr) {
    return nullptr;
  }

  Rooted<JSLinearString*> linearSep(cx, sep->ensureLinear(cx));
  if (!linearSep) {
    return nullptr;
  }

  if (linearSep->length() == 0) {
    return CharSplitHelper(cx, linearStr, limit);
  }

  if (linearSep->length() == 1 && limit >= static_cast<uint32_t>(INT32_MAX)) {
    char16_t ch = linearSep->latin1OrTwoByteChar(0);
    return SplitSingleCharHelper(cx, linearStr, ch);
  }

  return SplitHelper(cx, linearStr, limit, linearSep);
}

static const JSFunctionSpec string_methods[] = {
    JS_FN("toSource", str_toSource, 0, 0),

    /* Java-like methods. */
    JS_INLINABLE_FN("toString", str_toString, 0, 0, StringToString),
    JS_INLINABLE_FN("valueOf", str_toString, 0, 0, StringValueOf),
    JS_INLINABLE_FN("toLowerCase", str_toLowerCase, 0, 0, StringToLowerCase),
    JS_INLINABLE_FN("toUpperCase", str_toUpperCase, 0, 0, StringToUpperCase),
    JS_INLINABLE_FN("charAt", str_charAt, 1, 0, StringCharAt),
    JS_INLINABLE_FN("charCodeAt", str_charCodeAt, 1, 0, StringCharCodeAt),
    JS_INLINABLE_FN("codePointAt", str_codePointAt, 1, 0, StringCodePointAt),
    JS_INLINABLE_FN("at", str_at, 1, 0, StringAt),
    JS_SELF_HOSTED_FN("substring", "String_substring", 2, 0),
    JS_SELF_HOSTED_FN("padStart", "String_pad_start", 2, 0),
    JS_SELF_HOSTED_FN("padEnd", "String_pad_end", 2, 0),
    JS_INLINABLE_FN("includes", str_includes, 1, 0, StringIncludes),
    JS_INLINABLE_FN("indexOf", str_indexOf, 1, 0, StringIndexOf),
    JS_INLINABLE_FN("lastIndexOf", str_lastIndexOf, 1, 0, StringLastIndexOf),
    JS_INLINABLE_FN("startsWith", str_startsWith, 1, 0, StringStartsWith),
    JS_INLINABLE_FN("endsWith", str_endsWith, 1, 0, StringEndsWith),
    JS_INLINABLE_FN("trim", str_trim, 0, 0, StringTrim),
    JS_INLINABLE_FN("trimStart", str_trimStart, 0, 0, StringTrimStart),
    JS_INLINABLE_FN("trimEnd", str_trimEnd, 0, 0, StringTrimEnd),
#if JS_HAS_INTL_API
    JS_SELF_HOSTED_FN("toLocaleLowerCase", "String_toLocaleLowerCase", 0, 0),
    JS_SELF_HOSTED_FN("toLocaleUpperCase", "String_toLocaleUpperCase", 0, 0),
    JS_SELF_HOSTED_FN("localeCompare", "String_localeCompare", 1, 0),
#else
    JS_FN("toLocaleLowerCase", str_toLocaleLowerCase, 0, 0),
    JS_FN("toLocaleUpperCase", str_toLocaleUpperCase, 0, 0),
    JS_FN("localeCompare", str_localeCompare, 1, 0),
#endif
    JS_SELF_HOSTED_FN("repeat", "String_repeat", 1, 0),
#if JS_HAS_INTL_API
    JS_FN("normalize", str_normalize, 0, 0),
#endif

    /* Perl-ish methods (search is actually Python-esque). */
    JS_SELF_HOSTED_FN("match", "String_match", 1, 0),
    JS_SELF_HOSTED_FN("matchAll", "String_matchAll", 1, 0),
    JS_SELF_HOSTED_FN("search", "String_search", 1, 0),
    JS_SELF_HOSTED_FN("replace", "String_replace", 2, 0),
    JS_SELF_HOSTED_FN("replaceAll", "String_replaceAll", 2, 0),
    JS_SELF_HOSTED_FN("split", "String_split", 2, 0),
    JS_SELF_HOSTED_FN("substr", "String_substr", 2, 0),

    /* Python-esque sequence methods. */
    JS_SELF_HOSTED_FN("concat", "String_concat", 1, 0),
    JS_SELF_HOSTED_FN("slice", "String_slice", 2, 0),

    /* HTML string methods. */
    JS_SELF_HOSTED_FN("bold", "String_bold", 0, 0),
    JS_SELF_HOSTED_FN("italics", "String_italics", 0, 0),
    JS_SELF_HOSTED_FN("fixed", "String_fixed", 0, 0),
    JS_SELF_HOSTED_FN("strike", "String_strike", 0, 0),
    JS_SELF_HOSTED_FN("small", "String_small", 0, 0),
    JS_SELF_HOSTED_FN("big", "String_big", 0, 0),
    JS_SELF_HOSTED_FN("blink", "String_blink", 0, 0),
    JS_SELF_HOSTED_FN("sup", "String_sup", 0, 0),
    JS_SELF_HOSTED_FN("sub", "String_sub", 0, 0),
    JS_SELF_HOSTED_FN("anchor", "String_anchor", 1, 0),
    JS_SELF_HOSTED_FN("link", "String_link", 1, 0),
    JS_SELF_HOSTED_FN("fontcolor", "String_fontcolor", 1, 0),
    JS_SELF_HOSTED_FN("fontsize", "String_fontsize", 1, 0),

    JS_SELF_HOSTED_SYM_FN(iterator, "String_iterator", 0, 0),

<<<<<<< HEAD
    /* Foxhound: add untaint method to strings. */
    JS_FN("untaint", str_untaint, 0, 0),
=======
    /* well-formed unicode strings */
    JS_FN("isWellFormed", str_isWellFormed, 0, 0),
    JS_FN("toWellFormed", str_toWellFormed, 0, 0),
>>>>>>> 9cbfae27

    JS_FS_END,
};

// ES6 rev 27 (2014 Aug 24) 21.1.1

/* Foxhound: Add |taint| property. */
static const
JSPropertySpec string_taint_properties[] = {
    JS_PSGS("taint", str_taint_getter, str_taint_setter, JSPROP_PERMANENT),
    JS_PS_END
};

bool js::StringConstructor(JSContext* cx, unsigned argc, Value* vp) {
  CallArgs args = CallArgsFromVp(argc, vp);

  RootedString str(cx);
  if (args.length() > 0) {
    if (!args.isConstructing() && args[0].isSymbol()) {
      return js::SymbolDescriptiveString(cx, args[0].toSymbol(), args.rval());
    }

    str = ToString<CanGC>(cx, args[0]);
    if (!str) {
      return false;
    }
  } else {
    str = cx->runtime()->emptyString;
  }

  if (args.isConstructing()) {
    RootedObject proto(cx);
    if (!GetPrototypeFromBuiltinConstructor(cx, args, JSProto_String, &proto)) {
      return false;
    }

    StringObject* strobj = StringObject::create(cx, str, proto);
    if (!strobj) {
      return false;
    }
    args.rval().setObject(*strobj);
    return true;
  }

  args.rval().setString(str);
  return true;
}

static inline JSLinearString* CodeUnitToString(JSContext* cx, char16_t code) {
  if (StaticStrings::hasUnit(code)) {
    return cx->staticStrings().getUnit(code);
  }
  return NewInlineString<CanGC>(cx, {code}, 1);
}

JSLinearString* js::StringFromCharCode(JSContext* cx, int32_t charCode) {
  return CodeUnitToString(cx, char16_t(charCode));
}

JSLinearString* js::StringFromCodePoint(JSContext* cx, char32_t codePoint) {
  MOZ_ASSERT(codePoint <= unicode::NonBMPMax);

  if (!unicode::IsSupplementary(codePoint)) {
    return CodeUnitToString(cx, char16_t(codePoint));
  }

  char16_t chars[] = {unicode::LeadSurrogate(codePoint),
                      unicode::TrailSurrogate(codePoint)};
  return NewInlineString<CanGC>(cx, chars, 2);
}

// Inspect arguments to guess the output string type.
static bool GuessFromCharCodeIsLatin1(const CallArgs& args) {
  // Arbitrarily chosen number of samples to inspect.
  constexpr unsigned SampleSize = 8;

  for (unsigned i = 0; i < std::min(args.length(), SampleSize); i++) {
    auto v = args[i];
    if (v.isInt32() && uint16_t(v.toInt32()) > JSString::MAX_LATIN1_CHAR) {
      return false;
    }
  }
  return true;
}

/**
 * 22.1.2.1 String.fromCharCode ( ...codeUnits )
 *
 * ES2024 draft rev 7d2644968bd56d54d2886c012d18698ff3f72c35
 */
bool js::str_fromCharCode(JSContext* cx, unsigned argc, Value* vp) {
  CallArgs args = CallArgsFromVp(argc, vp);

  MOZ_ASSERT(args.length() <= ARGS_LENGTH_MAX);

  // Optimize the single-char case.
  if (args.length() == 1) {
    uint16_t code;
    if (!ToUint16(cx, args[0], &code)) {
      return false;
    }

    JSString* str = CodeUnitToString(cx, char16_t(code));
    if (!str) {
      return false;
    }

    args.rval().setString(str);
    return true;
  }

  // Optimize the case where the result will be a Latin-1 string.
  StringChars<Latin1Char> latin1Chars(cx);

  unsigned i = 0;
  uint16_t firstTwoByteChar = 0;
  if (GuessFromCharCodeIsLatin1(args)) {
    if (!latin1Chars.maybeAlloc(cx, args.length())) {
      return false;
    }

    for (; i < args.length(); i++) {
      uint16_t code;
      if (!ToUint16(cx, args[i], &code)) {
        return false;
      }

      if (code > JSString::MAX_LATIN1_CHAR) {
        firstTwoByteChar = code;
        break;
      }

      AutoCheckCannotGC nogc;
      latin1Chars.data(nogc)[i] = code;
    }

    if (i == args.length()) {
      JSString* str = latin1Chars.toStringDontDeflate<CanGC>(cx, args.length());
      if (!str) {
        return false;
      }

      args.rval().setString(str);
      return true;
    }
  }

  StringChars<char16_t> twoByteChars(cx);
  if (!twoByteChars.maybeAlloc(cx, args.length())) {
    return false;
  }

  // Copy the already processed characters.
  if (i > 0) {
    AutoCheckCannotGC nogc;
    std::copy_n(latin1Chars.data(nogc), i, twoByteChars.data(nogc));
  }

  // Copy the first two-byte character, if present.
  if (firstTwoByteChar > 0) {
    MOZ_ASSERT(firstTwoByteChar > JSString::MAX_LATIN1_CHAR);

    AutoCheckCannotGC nogc;
    twoByteChars.data(nogc)[i++] = char16_t(firstTwoByteChar);
  }

  for (; i < args.length(); i++) {
    uint16_t code;
    if (!ToUint16(cx, args[i], &code)) {
      return false;
    }

    AutoCheckCannotGC nogc;
    twoByteChars.data(nogc)[i] = code;
  }

  JSString* str = twoByteChars.toStringDontDeflate<CanGC>(cx, args.length());
  if (!str) {
    return false;
  }

  args.rval().setString(str);
  return true;
}

/**
 * 22.1.2.2 String.fromCodePoint ( ...codePoints )
 *
 * ES2024 draft rev 7d2644968bd56d54d2886c012d18698ff3f72c35
 */
static MOZ_ALWAYS_INLINE bool ToCodePoint(JSContext* cx, HandleValue code,
                                          char32_t* codePoint) {
  // String.fromCodePoint, Steps 2.a-d.

  // Fast path for the common case - the input is already an int32.
  if (code.isInt32()) {
    // Step 2.a.
    int32_t nextCP = code.toInt32();

    // Steps 2.b-d.
    if (MOZ_LIKELY(uint32_t(nextCP) <= unicode::NonBMPMax)) {
      *codePoint = char32_t(nextCP);
      return true;
    }
  }

  // Step 2.a.
  double nextCP;
  if (!ToNumber(cx, code, &nextCP)) {
    return false;
  }

  // Steps 2.b-c.
  if (JS::ToInteger(nextCP) != nextCP || nextCP < 0 ||
      nextCP > unicode::NonBMPMax) {
    ToCStringBuf cbuf;
    const char* numStr = NumberToCString(&cbuf, nextCP);
    MOZ_ASSERT(numStr);
    JS_ReportErrorNumberASCII(cx, GetErrorMessage, nullptr,
                              JSMSG_NOT_A_CODEPOINT, numStr);
    return false;
  }

  // Steps 2.d.
  *codePoint = char32_t(nextCP);
  return true;
}

/**
 * 22.1.2.2 String.fromCodePoint ( ...codePoints )
 *
 * ES2024 draft rev 7d2644968bd56d54d2886c012d18698ff3f72c35
 */
static bool str_fromCodePoint_few_args(JSContext* cx, const CallArgs& args) {
  MOZ_ASSERT(args.length() <= JSFatInlineString::MAX_LENGTH_TWO_BYTE / 2);

  // Step 1.
  char16_t elements[JSFatInlineString::MAX_LENGTH_TWO_BYTE];

  // Step 2.
  unsigned length = 0;
  for (unsigned nextIndex = 0; nextIndex < args.length(); nextIndex++) {
    // Steps 2.a-c.
    char32_t codePoint;
    if (!ToCodePoint(cx, args[nextIndex], &codePoint)) {
      return false;
    }

    // Step 2.d.
    unicode::UTF16Encode(codePoint, elements, &length);
  }

  // Steps 3-4.
  JSString* str = NewStringCopyN<CanGC>(cx, elements, length);
  if (!str) {
    return false;
  }

  args.rval().setString(str);
  return true;
}

/**
 * 22.1.2.2 String.fromCodePoint ( ...codePoints )
 *
 * ES2024 draft rev 7d2644968bd56d54d2886c012d18698ff3f72c35
 */
bool js::str_fromCodePoint(JSContext* cx, unsigned argc, Value* vp) {
  CallArgs args = CallArgsFromVp(argc, vp);

  // Optimize the single code-point case.
  if (args.length() == 1) {
    // Step 1. (Omitted)

    // Step 2.
    char32_t codePoint;
    if (!ToCodePoint(cx, args[0], &codePoint)) {
      return false;
    }

    // Steps 3-4.
    JSString* str = StringFromCodePoint(cx, codePoint);
    if (!str) {
      return false;
    }

    args.rval().setString(str);
    return true;
  }

  // Optimize the case where the result will definitely fit in an inline
  // string (thin or fat) and so we don't need to malloc the chars. (We could
  // cover some cases where |args.length()| goes up to
  // JSFatInlineString::MAX_LENGTH_LATIN1 / 2 if we also checked if the chars
  // are all Latin-1, but it doesn't seem worth the effort.)
  if (args.length() <= JSFatInlineString::MAX_LENGTH_TWO_BYTE / 2) {
    return str_fromCodePoint_few_args(cx, args);
  }

  // Step 1.
  static_assert(
      ARGS_LENGTH_MAX < std::numeric_limits<decltype(args.length())>::max() / 2,
      "|args.length() * 2| does not overflow");
  auto elements = cx->make_pod_arena_array<char16_t>(js::StringBufferArena,
                                                     args.length() * 2);
  if (!elements) {
    return false;
  }

  // Steps 2.
  unsigned length = 0;
  for (unsigned nextIndex = 0; nextIndex < args.length(); nextIndex++) {
    // Steps 2.a-c.
    char32_t codePoint;
    if (!ToCodePoint(cx, args[nextIndex], &codePoint)) {
      return false;
    }

    // Step 2.d.
    unicode::UTF16Encode(codePoint, elements.get(), &length);
  }

  // Steps 3-4.
  JSString* str = NewString<CanGC>(cx, std::move(elements), length);
  if (!str) {
    return false;
  }

  args.rval().setString(str);
  return true;
}

static const JSFunctionSpec string_static_methods[] = {
    JS_INLINABLE_FN("fromCharCode", js::str_fromCharCode, 1, 0,
                    StringFromCharCode),
    JS_INLINABLE_FN("fromCodePoint", js::str_fromCodePoint, 1, 0,
                    StringFromCodePoint),

    JS_SELF_HOSTED_FN("raw", "String_static_raw", 1, 0),

    // Foxhound: Helper function for manual taint sources.
    JS_FN("tainted",              str_tainted,          1,0),

    JS_FS_END,
};

/* static */
SharedShape* StringObject::assignInitialShape(JSContext* cx,
                                              Handle<StringObject*> obj) {
  MOZ_ASSERT(obj->empty());

  if (!NativeObject::addPropertyInReservedSlot(cx, obj, cx->names().length,
                                               LENGTH_SLOT, {})) {
    return nullptr;
  }

  return obj->sharedShape();
}

JSObject* StringObject::createPrototype(JSContext* cx, JSProtoKey key) {
  Rooted<JSString*> empty(cx, cx->runtime()->emptyString);

  // Because the `length` property of a StringObject is both non-configurable
  // and non-writable, we need to take the slow path of proxy result
  // validation for them, and so we need to ensure that the initial ObjectFlags
  // reflect that. Normally this would be handled for us, but the special
  // SharedShape::ensureInitialCustomShape path which ultimately takes us
  // through StringObject::assignInitialShape which adds the problematic
  // property sneaks past our flag setting logic and results in a failed
  // lookup of the initial shape in SharedShape::insertInitialShape.
  Rooted<StringObject*> proto(
      cx, GlobalObject::createBlankPrototype<StringObject>(
              cx, cx->global(),
              ObjectFlags({ObjectFlag::NeedsProxyGetSetResultValidation})));
  if (!proto) {
    return nullptr;
  }
  if (!StringObject::init(cx, proto, empty)) {
    return nullptr;
  }
  return proto;
}

static bool StringClassFinish(JSContext* cx, HandleObject ctor,
                              HandleObject proto) {
  Handle<NativeObject*> nativeProto = proto.as<NativeObject>();

  // Create "trimLeft" as an alias for "trimStart".
  RootedValue trimFn(cx);
  RootedId trimId(cx, NameToId(cx->names().trimStart));
  RootedId trimAliasId(cx, NameToId(cx->names().trimLeft));
  if (!NativeGetProperty(cx, nativeProto, trimId, &trimFn) ||
      !NativeDefineDataProperty(cx, nativeProto, trimAliasId, trimFn, 0)) {
    return false;
  }

  // Create "trimRight" as an alias for "trimEnd".
  trimId = NameToId(cx->names().trimEnd);
  trimAliasId = NameToId(cx->names().trimRight);
  if (!NativeGetProperty(cx, nativeProto, trimId, &trimFn) ||
      !NativeDefineDataProperty(cx, nativeProto, trimAliasId, trimFn, 0)) {
    return false;
  }

  /*
   * Define escape/unescape, the URI encode/decode functions, and maybe
   * uneval on the global object.
   */
  if (!JS_DefineFunctions(cx, cx->global(), string_functions)) {
    return false;
  }

  return true;
}

const ClassSpec StringObject::classSpec_ = {
    GenericCreateConstructor<StringConstructor, 1, gc::AllocKind::FUNCTION,
                             &jit::JitInfo_String>,
    StringObject::createPrototype,
    string_static_methods,
    nullptr,
    string_methods,
    string_taint_properties,    
    StringClassFinish,
};

#define ____ false

/*
 * Uri reserved chars + #:
 * - 35: #
 * - 36: $
 * - 38: &
 * - 43: +
 * - 44: ,
 * - 47: /
 * - 58: :
 * - 59: ;
 * - 61: =
 * - 63: ?
 * - 64: @
 */
static const bool js_isUriReservedPlusPound[] = {
    // clang-format off
/*       0     1     2     3     4     5     6     7     8     9  */
/*  0 */ ____, ____, ____, ____, ____, ____, ____, ____, ____, ____,
/*  1 */ ____, ____, ____, ____, ____, ____, ____, ____, ____, ____,
/*  2 */ ____, ____, ____, ____, ____, ____, ____, ____, ____, ____,
/*  3 */ ____, ____, ____, ____, ____, true, true, ____, true, ____,
/*  4 */ ____, ____, ____, true, true, ____, ____, true, ____, ____,
/*  5 */ ____, ____, ____, ____, ____, ____, ____, ____, true, true,
/*  6 */ ____, true, ____, true, true, ____, ____, ____, ____, ____,
/*  7 */ ____, ____, ____, ____, ____, ____, ____, ____, ____, ____,
/*  8 */ ____, ____, ____, ____, ____, ____, ____, ____, ____, ____,
/*  9 */ ____, ____, ____, ____, ____, ____, ____, ____, ____, ____,
/* 10 */ ____, ____, ____, ____, ____, ____, ____, ____, ____, ____,
/* 11 */ ____, ____, ____, ____, ____, ____, ____, ____, ____, ____,
/* 12 */ ____, ____, ____, ____, ____, ____, ____, ____
    // clang-format on
};

/*
 * Uri unescaped chars:
 * -      33: !
 * -      39: '
 * -      40: (
 * -      41: )
 * -      42: *
 * -      45: -
 * -      46: .
 * -  48..57: 0-9
 * -  65..90: A-Z
 * -      95: _
 * - 97..122: a-z
 * -     126: ~
 */
static const bool js_isUriUnescaped[] = {
    // clang-format off
/*       0     1     2     3     4     5     6     7     8     9  */
/*  0 */ ____, ____, ____, ____, ____, ____, ____, ____, ____, ____,
/*  1 */ ____, ____, ____, ____, ____, ____, ____, ____, ____, ____,
/*  2 */ ____, ____, ____, ____, ____, ____, ____, ____, ____, ____,
/*  3 */ ____, ____, ____, true, ____, ____, ____, ____, ____, true,
/*  4 */ true, true, true, ____, ____, true, true, ____, true, true,
/*  5 */ true, true, true, true, true, true, true, true, ____, ____,
/*  6 */ ____, ____, ____, ____, ____, true, true, true, true, true,
/*  7 */ true, true, true, true, true, true, true, true, true, true,
/*  8 */ true, true, true, true, true, true, true, true, true, true,
/*  9 */ true, ____, ____, ____, ____, true, ____, true, true, true,
/* 10 */ true, true, true, true, true, true, true, true, true, true,
/* 11 */ true, true, true, true, true, true, true, true, true, true,
/* 12 */ true, true, true, ____, ____, ____, true, ____
    // clang-format on
};

#undef ____

static inline bool TransferBufferToString(JSContext* cx, JSStringBuilder& sb, JSString* str,
                                          const StringTaint& taint,
                                          MutableHandleValue rval) {
  if (!sb.empty()) {
    str = sb.finishString();
    if (!str) {
      return false;
    }
  } else if (str->isTainted()) {
    str = NewDependentString(cx, str, 0, str->length());
    if (!str)
      return false;
  }
  str->setTaint(cx, taint);
  rval.setString(str);
  return true;
}

/*
 * ECMA 3, 15.1.3 URI Handling Function Properties
 *
 * The following are implementations of the algorithms
 * given in the ECMA specification for the hidden functions
 * 'Encode' and 'Decode'.
 */
enum EncodeResult { Encode_Failure, Encode_BadUri, Encode_Success };

// Bug 1403318: GCC sometimes inlines this Encode function rather than the
// caller Encode function. Annotate both functions with MOZ_NEVER_INLINE resp.
// MOZ_ALWAYS_INLINE to ensure we get the desired inlining behavior.
template <typename CharT>
static MOZ_NEVER_INLINE EncodeResult Encode(StringBuilder& sb,
                                            const CharT* chars, size_t length,
                                            const bool* unescapedSet,
                                            const StringTaint& taint) {
  Latin1Char hexBuf[3];
  hexBuf[0] = '%';

  auto appendEncoded = [&sb, &taint, &hexBuf](Latin1Char c, size_t k) {
    static const char HexDigits[] = "0123456789ABCDEF"; /* NB: uppercase */

    hexBuf[1] = HexDigits[c >> 4];
    hexBuf[2] = HexDigits[c & 0xf];

    // We are adding one encoded character, ie 3 chars (e.g. "%25")
    if (taint.at(k)) {
      sb.taint().append(TaintRange(sb.length(), sb.length() + 3, *taint.at(k)));
    }
    return sb.append(hexBuf, 3);
  };

  auto appendRange = [&sb, &taint, chars, length](size_t start, size_t end) {
    MOZ_ASSERT(start <= end);

    if (start < end) {
      if (start == 0) {
        if (!sb.reserve(length)) {
          return false;
        }
      }
      sb.taint().concat(taint.safeSubTaint(start, end), sb.length());
      return sb.append(chars + start, chars + end);
    }
    return true;
  };

  size_t startAppend = 0;
  for (size_t k = 0; k < length; k++) {
    CharT c = chars[k];
    if (c < 128 &&
        (js_isUriUnescaped[c] || (unescapedSet && unescapedSet[c]))) {
      continue;
    } else {
      if (!appendRange(startAppend, k)) {
        return Encode_Failure;
      }

      if constexpr (std::is_same_v<CharT, Latin1Char>) {
        if (c < 0x80) {
          if (!appendEncoded(c, k)) {
            return Encode_Failure;
          }
        } else {
          if (!appendEncoded(0xC0 | (c >> 6), k) ||
              !appendEncoded(0x80 | (c & 0x3F), k)) {
            return Encode_Failure;
          }
        }
      } else {
        if (unicode::IsTrailSurrogate(c)) {
          return Encode_BadUri;
        }

        char32_t v;
        if (!unicode::IsLeadSurrogate(c)) {
          v = c;
        } else {
          k++;
          if (k == length) {
            return Encode_BadUri;
          }

          char16_t c2 = chars[k];
          if (!unicode::IsTrailSurrogate(c2)) {
            return Encode_BadUri;
          }

          v = unicode::UTF16Decode(c, c2);
        }

        uint8_t utf8buf[4];
        size_t L = OneUcs4ToUtf8Char(utf8buf, v);
        for (size_t j = 0; j < L; j++) {
          if (!appendEncoded(utf8buf[j], k)) {
            return Encode_Failure;
          }
        }
      }

      startAppend = k + 1;
    }
  }

  if (startAppend > 0) {
    if (!appendRange(startAppend, length)) {
      return Encode_Failure;
    }
  }

  return Encode_Success;
}

static MOZ_ALWAYS_INLINE bool Encode(JSContext* cx, Handle<JSLinearString*> str,
                                     const bool* unescapedSet,
                                     MutableHandleValue rval) {
  size_t length = str->length();
  if (length == 0) {
    rval.setString(cx->runtime()->emptyString);
    return true;
  }

  JSStringBuilder sb(cx);

  EncodeResult res;
  if (str->hasLatin1Chars()) {
    AutoCheckCannotGC nogc;
    res = Encode(sb, str->latin1Chars(nogc), str->length(), unescapedSet, str->taint());
  } else {
    AutoCheckCannotGC nogc;
    res = Encode(sb, str->twoByteChars(nogc), str->length(), unescapedSet, str->taint());
  }

  if (res == Encode_Failure) {
    return false;
  }

  if (res == Encode_BadUri) {
    JS_ReportErrorNumberASCII(cx, GetErrorMessage, nullptr, JSMSG_BAD_URI);
    return false;
  }

  // Foxhound: Add encode operation to output taint.
  SafeStringTaint taint(sb.empty() ? str->taint() : sb.taint());
  if(taint.hasTaint()) {
    if (unescapedSet == js_isUriReservedPlusPound) {
      taint.extend(TaintOperationFromContext(cx, "encodeURI", true, str));
    } else {
      taint.extend(TaintOperationFromContext(cx, "encodeURIComponent", true, str));
    }
  }

  MOZ_ASSERT(res == Encode_Success);
  return TransferBufferToString(cx, sb, str, taint, rval);
}

enum DecodeResult { Decode_Failure, Decode_BadUri, Decode_Success };

template <typename CharT>
static DecodeResult Decode(StringBuilder& sb, const CharT* chars, size_t length,
                           const bool* reservedSet, const StringTaint& taint) {
  auto appendRange = [&sb, &taint, chars](size_t start, size_t end) {
    MOZ_ASSERT(start <= end);

    if (start < end) {
      sb.taint().concat(taint.safeSubTaint(start, end), sb.length());
      return sb.append(chars + start, chars + end);
    }
    return true;
  };

  size_t startAppend = 0;
  for (size_t k = 0; k < length; k++) {
    CharT c = chars[k];
    if (c == '%') {
      size_t start = k;
      if ((k + 2) >= length) {
        return Decode_BadUri;
      }

      if (!IsAsciiHexDigit(chars[k + 1]) || !IsAsciiHexDigit(chars[k + 2])) {
        return Decode_BadUri;
      }

      uint32_t B = AsciiAlphanumericToNumber(chars[k + 1]) * 16 +
                   AsciiAlphanumericToNumber(chars[k + 2]);
      k += 2;
      if (B < 128) {
        Latin1Char ch = Latin1Char(B);
        if (reservedSet && reservedSet[ch]) {
          continue;
        }

        if (!appendRange(startAppend, start)) {
          return Decode_Failure;
        }

        if (taint.at(k))
          sb.taint().append(TaintRange(sb.length(), sb.length() + 1, *taint.at(k)));

        if (!sb.append(ch)) {
          return Decode_Failure;
        }
      } else {
        int n = 1;
        while (B & (0x80 >> n)) {
          n++;
        }

        if (n == 1 || n > 4) {
          return Decode_BadUri;
        }

        uint8_t octets[4];
        octets[0] = (uint8_t)B;
        if (k + 3 * (n - 1) >= length) {
          return Decode_BadUri;
        }

        for (int j = 1; j < n; j++) {
          k++;
          if (chars[k] != '%') {
            return Decode_BadUri;
          }

          if (!IsAsciiHexDigit(chars[k + 1]) ||
              !IsAsciiHexDigit(chars[k + 2])) {
            return Decode_BadUri;
          }

          B = AsciiAlphanumericToNumber(chars[k + 1]) * 16 +
              AsciiAlphanumericToNumber(chars[k + 2]);
          if ((B & 0xC0) != 0x80) {
            return Decode_BadUri;
          }

          k += 2;
          octets[j] = char(B);
        }

        if (!appendRange(startAppend, start)) {
          return Decode_Failure;
        }

        if (taint.at(k))
          sb.taint().append(TaintRange(sb.length(), sb.length() + 1, *taint.at(k)));

        char32_t v = JS::Utf8ToOneUcs4Char(octets, n);
        MOZ_ASSERT(v >= 128);
        if (v >= unicode::NonBMPMin) {
          if (v > unicode::NonBMPMax) {
            return Decode_BadUri;
          }

          if (!sb.append(unicode::LeadSurrogate(v))) {
            return Decode_Failure;
          }
          if (!sb.append(unicode::TrailSurrogate(v))) {
            return Decode_Failure;
          }
        } else {
          if (!sb.append(char16_t(v))) {
            return Decode_Failure;
          }
        }
      }

      startAppend = k + 1;
    }
  }

  if (startAppend > 0) {
    if (!appendRange(startAppend, length)) {
      return Decode_Failure;
    }
  }

  return Decode_Success;
}

static bool Decode(JSContext* cx, Handle<JSLinearString*> str,
                   const bool* reservedSet, MutableHandleValue rval) {
  size_t length = str->length();
  if (length == 0) {
    rval.setString(cx->runtime()->emptyString);
    return true;
  }

  JSStringBuilder sb(cx);

  DecodeResult res;
  if (str->hasLatin1Chars()) {
    AutoCheckCannotGC nogc;
    res = Decode(sb, str->latin1Chars(nogc), str->length(), reservedSet, str->taint());
  } else {
    AutoCheckCannotGC nogc;
    res = Decode(sb, str->twoByteChars(nogc), str->length(), reservedSet, str->taint());
  }

  if (res == Decode_Failure) {
    return false;
  }

  if (res == Decode_BadUri) {
    JS_ReportErrorNumberASCII(cx, GetErrorMessage, nullptr, JSMSG_BAD_URI);
    return false;
  }

  // Foxhound: Add decode operation to output taint.
  SafeStringTaint taint(sb.empty() ? str->taint() : sb.taint());
  if(taint.hasTaint()) {
    if(reservedSet == js_isUriReservedPlusPound) {
      taint.extend(TaintOperationFromContext(cx, "decodeURI", true, str));
    } else {
      taint.extend(TaintOperationFromContext(cx, "decodeURIComponent", true, str));
    }
  }

  MOZ_ASSERT(res == Decode_Success);
  return TransferBufferToString(cx, sb, str, taint, rval);
}

static bool str_decodeURI(JSContext* cx, unsigned argc, Value* vp) {
  AutoJSMethodProfilerEntry pseudoFrame(cx, "decodeURI");
  CallArgs args = CallArgsFromVp(argc, vp);
  Rooted<JSLinearString*> str(cx, ArgToLinearString(cx, args, 0));
  if (!str) {
    return false;
  }

  return Decode(cx, str, js_isUriReservedPlusPound, args.rval());
}

static bool str_decodeURI_Component(JSContext* cx, unsigned argc, Value* vp) {
  AutoJSMethodProfilerEntry pseudoFrame(cx, "decodeURIComponent");
  CallArgs args = CallArgsFromVp(argc, vp);
  Rooted<JSLinearString*> str(cx, ArgToLinearString(cx, args, 0));
  if (!str) {
    return false;
  }

  return Decode(cx, str, nullptr, args.rval());
}

static bool str_encodeURI(JSContext* cx, unsigned argc, Value* vp) {
  AutoJSMethodProfilerEntry pseudoFrame(cx, "encodeURI");
  CallArgs args = CallArgsFromVp(argc, vp);
  Rooted<JSLinearString*> str(cx, ArgToLinearString(cx, args, 0));
  if (!str) {
    return false;
  }

  return Encode(cx, str, js_isUriReservedPlusPound, args.rval());
}

static bool str_encodeURI_Component(JSContext* cx, unsigned argc, Value* vp) {
  AutoJSMethodProfilerEntry pseudoFrame(cx, "encodeURIComponent");
  CallArgs args = CallArgsFromVp(argc, vp);
  Rooted<JSLinearString*> str(cx, ArgToLinearString(cx, args, 0));
  if (!str) {
    return false;
  }

  return Encode(cx, str, nullptr, args.rval());
}

// TODO: Foxhound chars - need to propagate taint here
JSString* js::EncodeURI(JSContext* cx, const char* chars, size_t length) {
  JSStringBuilder sb(cx);
  EncodeResult result = Encode(sb, reinterpret_cast<const Latin1Char*>(chars),
                               length, js_isUriReservedPlusPound, EmptyTaint);
  if (result == EncodeResult::Encode_Failure) {
    return nullptr;
  }
  if (result == EncodeResult::Encode_BadUri) {
    JS_ReportErrorNumberASCII(cx, GetErrorMessage, nullptr, JSMSG_BAD_URI);
    return nullptr;
  }
  if (sb.empty()) {
    return NewStringCopyN<CanGC>(cx, chars, length);
  }
  return sb.finishString();
}

static bool foxhound_sink(JSContext* cx, unsigned argc, Value* vp) {
  AutoJSMethodProfilerEntry pseudoFrame(cx, "foxhound_sink");
  CallArgs args = CallArgsFromVp(argc, vp);
  RootedString str(cx, ArgToLinearString(cx, args, 0));
  if (!str) {
    return false;
  }

  RootedString sink(cx, ArgToLinearString(cx, args, 1));
  if (!sink) {
    return false;
  }
  UniqueChars sinkchars = JS_EncodeStringToLatin1(cx, sink);
  JS_ReportTaintSink(cx, str, sinkchars.get());

  args.rval().setUndefined();
  return true;
}

static bool str_foxhound(JSContext* cx, unsigned argc, Value* vp) {
  AutoJSMethodProfilerEntry pseudoFrame(cx, "foxhound");
  CallArgs args = CallArgsFromVp(argc, vp);
  // This will also do conversions from numbers to strings
  Rooted<JSLinearString*> str(cx, ArgToLinearString(cx, args, 0));
  if (!str) {
    return false;
  }

  MaybeSpewMessage(cx, str);

  args.rval().setUndefined();
  return true;
}

static bool FlatStringMatchHelper(JSContext* cx, HandleString str,
                                  HandleString pattern, bool* isFlat,
                                  int32_t* match) {
  Rooted<JSLinearString*> linearPattern(cx, pattern->ensureLinear(cx));
  if (!linearPattern) {
    return false;
  }

  static const size_t MAX_FLAT_PAT_LEN = 256;
  if (linearPattern->length() > MAX_FLAT_PAT_LEN ||
      StringHasRegExpMetaChars(linearPattern)) {
    *isFlat = false;
    return true;
  }

  *isFlat = true;
  if (str->isRope()) {
    if (!RopeMatch(cx, &str->asRope(), linearPattern, match)) {
      return false;
    }
  } else {
    *match = StringMatch(&str->asLinear(), linearPattern);
  }

  return true;
}

static bool BuildFlatMatchArray(JSContext* cx, HandleString str,
                                HandleString pattern, int32_t match,
                                MutableHandleValue rval) {
  if (match < 0) {
    rval.setNull();
    return true;
  }

  // Get the shape for the match result object.
  Rooted<SharedShape*> shape(
      cx, cx->global()->regExpRealm().getOrCreateMatchResultShape(cx));
  if (!shape) {
    return false;
  }

  Rooted<ArrayObject*> arr(cx,
                           NewDenseFullyAllocatedArrayWithShape(cx, 1, shape));
  if (!arr) {
    return false;
  }

  // Store a Value for each pair.
  arr->setDenseInitializedLength(1);
  arr->initDenseElement(0, StringValue(pattern));

  // Set the |index| property.
  arr->initSlot(RegExpRealm::MatchResultObjectIndexSlot, Int32Value(match));

  // Set the |input| property.
  arr->initSlot(RegExpRealm::MatchResultObjectInputSlot, StringValue(str));

#ifdef DEBUG
  RootedValue test(cx);
  RootedId id(cx, NameToId(cx->names().index));
  if (!NativeGetProperty(cx, arr, id, &test)) {
    return false;
  }
  MOZ_ASSERT(test == arr->getSlot(0));
  id = NameToId(cx->names().input);
  if (!NativeGetProperty(cx, arr, id, &test)) {
    return false;
  }
  MOZ_ASSERT(test == arr->getSlot(1));
#endif

  rval.setObject(*arr);
  return true;
}

#ifdef DEBUG
static bool CallIsStringOptimizable(JSContext* cx, const char* name,
                                    bool* result) {
  FixedInvokeArgs<0> args(cx);

  RootedValue rval(cx);
  if (!CallSelfHostedFunction(cx, name, UndefinedHandleValue, args, &rval)) {
    return false;
  }

  *result = rval.toBoolean();
  return true;
}
#endif

bool js::FlatStringMatch(JSContext* cx, unsigned argc, Value* vp) {
  CallArgs args = CallArgsFromVp(argc, vp);
  MOZ_ASSERT(args.length() == 2);
  MOZ_ASSERT(args[0].isString());
  MOZ_ASSERT(args[1].isString());
#ifdef DEBUG
  bool isOptimizable = false;
  if (!CallIsStringOptimizable(cx, "IsStringMatchOptimizable",
                               &isOptimizable)) {
    return false;
  }
  MOZ_ASSERT(isOptimizable);
#endif

  RootedString str(cx, args[0].toString());
  RootedString pattern(cx, args[1].toString());

  bool isFlat = false;
  int32_t match = 0;
  if (!FlatStringMatchHelper(cx, str, pattern, &isFlat, &match)) {
    return false;
  }

  if (!isFlat) {
    args.rval().setUndefined();
    return true;
  }

  return BuildFlatMatchArray(cx, str, pattern, match, args.rval());
}

bool js::FlatStringSearch(JSContext* cx, unsigned argc, Value* vp) {
  CallArgs args = CallArgsFromVp(argc, vp);
  MOZ_ASSERT(args.length() == 2);
  MOZ_ASSERT(args[0].isString());
  MOZ_ASSERT(args[1].isString());
#ifdef DEBUG
  bool isOptimizable = false;
  if (!CallIsStringOptimizable(cx, "IsStringSearchOptimizable",
                               &isOptimizable)) {
    return false;
  }
  MOZ_ASSERT(isOptimizable);
#endif

  RootedString str(cx, args[0].toString());
  RootedString pattern(cx, args[1].toString());

  bool isFlat = false;
  int32_t match = 0;
  if (!FlatStringMatchHelper(cx, str, pattern, &isFlat, &match)) {
    return false;
  }

  if (!isFlat) {
    args.rval().setInt32(-2);
    return true;
  }

  args.rval().setInt32(match);
  return true;
}<|MERGE_RESOLUTION|>--- conflicted
+++ resolved
@@ -376,13 +376,8 @@
 /* ES5 B.2.1 */
 template <typename CharT>
 static bool Escape(JSContext* cx, const CharT* chars, uint32_t length,
-<<<<<<< HEAD
-                   InlineCharBuffer<Latin1Char>& newChars,
-                   uint32_t* newLengthOut,
+                   StringChars<Latin1Char>& newChars, uint32_t* newLengthOut,
                    const StringTaint& inTaint, StringTaint* outTaint) {
-=======
-                   StringChars<Latin1Char>& newChars, uint32_t* newLengthOut) {
->>>>>>> 9cbfae27
   // clang-format off
     static const uint8_t shouldPassThrough[128] = {
          0,0,0,0,0,0,0,0,0,0,0,0,0,0,0,0,
@@ -438,16 +433,10 @@
 
   static const char digits[] = "0123456789ABCDEF";
 
-<<<<<<< HEAD
-  Latin1Char* rawNewChars = newChars.get();
+  JS::AutoCheckCannotGC nogc;
+  Latin1Char* rawNewChars = newChars.data(nogc);
   size_t i, ni, ti;
   for (i = 0, ni = 0, ti = 0; i < length;) {
-=======
-  JS::AutoCheckCannotGC nogc;
-  Latin1Char* rawNewChars = newChars.data(nogc);
-  size_t i, ni;
-  for (i = 0, ni = 0; i < length; i++) {
->>>>>>> 9cbfae27
     char16_t ch = chars[i];
     if (ch < 128 && shouldPassThrough[ch]) {
       rawNewChars[ni++] = ch;
@@ -492,14 +481,10 @@
     return false;
   }
 
-<<<<<<< HEAD
   // Foxhound: Build new taint information and add it to the result string.
   SafeStringTaint newtaint;
 
-  InlineCharBuffer<Latin1Char> newChars;
-=======
   StringChars<Latin1Char> newChars(cx);
->>>>>>> 9cbfae27
   uint32_t newLength = 0;  // initialize to silence GCC warning
   if (str->hasLatin1Chars()) {
     AutoCheckCannotGC nogc;
@@ -521,12 +506,9 @@
     return true;
   }
 
-<<<<<<< HEAD
   // Foxhound: We have to root the string here, as we introduce the TaintOperationFromContext call, which can trigger the GC.
-  JS::Rooted<JSString*> res(cx, newChars.toString(cx, newLength));
-=======
+  // Double check if this is OK (CanGC is set below...)
   JSString* res = newChars.toStringDontDeflateNonStatic<CanGC>(cx, newLength);
->>>>>>> 9cbfae27
   if (!res) {
     return false;
   }
@@ -733,11 +715,8 @@
     JS_FN("encodeURI", str_encodeURI, 1, JSPROP_RESOLVING),
     JS_FN("decodeURIComponent", str_decodeURI_Component, 1, JSPROP_RESOLVING),
     JS_FN("encodeURIComponent", str_encodeURI_Component, 1, JSPROP_RESOLVING),
-<<<<<<< HEAD
     JS_FN("foxhound", str_foxhound, 1, JSPROP_RESOLVING),
     JS_FN("foxhound_sink", foxhound_sink, 2, JSPROP_RESOLVING),
-=======
->>>>>>> 9cbfae27
     JS_FS_END,
 };
 
@@ -1197,17 +1176,13 @@
   // Unlike toUpperCase, toLowerCase has the nice invariant that if the
   // input is a Latin-1 string, the output is also a Latin-1 string.
 
-<<<<<<< HEAD
-  InlineCharBuffer<CharT> newChars;
+  StringChars<CharT> newChars(cx);
   // Foxhound: cache the taint up here to prevent GC issues
   SafeStringTaint taint(str->taint());
   if (taint.hasTaint()) {
     taint.extend(TaintOperationFromContextJSString(cx, "toLowerCase", true, str));
   }
-=======
-  StringChars<CharT> newChars(cx);
-
->>>>>>> 9cbfae27
+
   const size_t length = str->length();
   size_t resultLength;
   {
@@ -1294,18 +1269,13 @@
     }
   }
 
-<<<<<<< HEAD
   // Foxhound
-  JSString* res = newChars.toStringDontDeflate(cx, resultLength);
+  JSLinearString* res = newChars.template toStringDontDeflate<CanGC>(cx, resultLength);
   if (!res)
-    return nullptr;
   // Foxhound: Add taint operation to all taint ranges of the input string.
   res->setTaint(cx, taint);
 
   return res;
-=======
-  return newChars.template toStringDontDeflate<CanGC>(cx, resultLength);
->>>>>>> 9cbfae27
 }
 
 JSLinearString* js::StringToLowerCase(JSContext* cx, JSString* string) {
@@ -1621,15 +1591,12 @@
   using Latin1StringChars = StringChars<Latin1Char>;
   using TwoByteStringChars = StringChars<char16_t>;
 
-<<<<<<< HEAD
-  mozilla::MaybeOneOf<Latin1Buffer, TwoByteBuffer> newChars;
+  mozilla::MaybeOneOf<Latin1StringChars, TwoByteStringChars> newChars;
   SafeStringTaint taint(str->taint());
   if (taint.hasTaint()) {
     taint.extend(TaintOperationFromContextJSString(cx, "toUpperCase", true, str));
   }
-=======
-  mozilla::MaybeOneOf<Latin1StringChars, TwoByteStringChars> newChars;
->>>>>>> 9cbfae27
+
   const size_t length = str->length();
   size_t resultLength;
   {
@@ -1741,7 +1708,7 @@
     return chars.template toStringDontDeflate<CanGC>(cx, resultLength);
   };
 
-  JSString* res = newChars.mapNonEmpty(toString);
+  JSLinearString* res = newChars.mapNonEmpty(toString);
     // Foxhound: Add taint operation to all taint ranges of the input string.
   if(taint.hasTaint()) {
     res->setTaint(cx, taint);
@@ -4507,14 +4474,12 @@
 
     JS_SELF_HOSTED_SYM_FN(iterator, "String_iterator", 0, 0),
 
-<<<<<<< HEAD
-    /* Foxhound: add untaint method to strings. */
-    JS_FN("untaint", str_untaint, 0, 0),
-=======
     /* well-formed unicode strings */
     JS_FN("isWellFormed", str_isWellFormed, 0, 0),
     JS_FN("toWellFormed", str_toWellFormed, 0, 0),
->>>>>>> 9cbfae27
+
+    /* Foxhound: add untaint method to strings. */
+    JS_FN("untaint", str_untaint, 0, 0),
 
     JS_FS_END,
 };
