/* -*- Mode: C++; tab-width: 8; indent-tabs-mode: nil; c-basic-offset: 2 -*-
 * vim: set ts=8 sts=2 et sw=2 tw=80:
 * This Source Code Form is subject to the terms of the Mozilla Public
 * License, v. 2.0. If a copy of the MPL was not distributed with this
 * file, You can obtain one at http://mozilla.org/MPL/2.0/. */
/*
 * Modifications Copyright SAP SE. 2019-2021.  All rights reserved.
 */

#include "builtin/String.h"

#include "mozilla/Attributes.h"
#include "mozilla/CheckedInt.h"
#include "mozilla/Compiler.h"
#include "mozilla/FloatingPoint.h"
#if JS_HAS_INTL_API
#  include "mozilla/intl/String.h"
#endif
#include "mozilla/PodOperations.h"
#include "mozilla/Range.h"
#include "mozilla/SIMD.h"
#include "mozilla/TextUtils.h"

#include <algorithm>
#include <limits>
#include <string.h>
#include <type_traits>

#include "jsnum.h"
#include "jstypes.h"

#include "builtin/Array.h"
#if JS_HAS_INTL_API
#  include "builtin/intl/CommonFunctions.h"
#  include "builtin/intl/FormatBuffer.h"
#endif
#include "builtin/RegExp.h"
#include "jit/InlinableNatives.h"
#include "js/Array.h"
#include "js/Conversions.h"
#include "js/friend/ErrorMessages.h"  // js::GetErrorMessage, JSMSG_*
#if !JS_HAS_INTL_API
#  include "js/LocaleSensitive.h"
#endif
#include "js/Printer.h"
#include "js/PropertyAndElement.h"  // JS_DefineFunctions
#include "js/PropertySpec.h"
#include "js/StableStringChars.h"
#include "js/UniquePtr.h"
#include "util/StringBuffer.h"
#include "util/Unicode.h"
#include "vm/GlobalObject.h"
#include "vm/JSContext.h"
#include "vm/JSObject.h"
#include "vm/RegExpObject.h"
#include "vm/SelfHosting.h"
#include "vm/StaticStrings.h"
#include "vm/ToSource.h"  // js::ValueToSource

#include "vm/GeckoProfiler-inl.h"
#include "vm/InlineCharBuffer-inl.h"
#include "vm/NativeObject-inl.h"
#include "vm/StringObject-inl.h"
#include "vm/StringType-inl.h"

using namespace js;

using JS::Symbol;
using JS::SymbolCode;

using mozilla::AsciiAlphanumericToNumber;
using mozilla::CheckedInt;
using mozilla::EnsureUtf16ValiditySpan;
using mozilla::IsAsciiHexDigit;
using mozilla::PodCopy;
using mozilla::RangedPtr;
using mozilla::SIMD;
using mozilla::Span;
using mozilla::Utf16ValidUpTo;

using JS::AutoCheckCannotGC;
using JS::AutoStableStringChars;

// TaintFox: Calls the handler function for every (densely stored) element in the given JavaScript array.
template <typename Handler>
void ForEachElement(JSContext* cx, HandleObject obj, Handler handler)
{
  if (!obj->is<NativeObject>())
    return;

  NativeObject& array = obj->as<NativeObject>();
  for (uint32_t i = 0; i < array.getDenseInitializedLength(); i++) {
    const Value& v = array.getDenseElement(i);
    handler(i, v);
  }
}

static JSLinearString* ArgToLinearString(JSContext* cx, const CallArgs& args,
                                         unsigned argno) {
  if (argno >= args.length()) {
    return cx->names().undefined;
  }

  JSString* str = ToString<CanGC>(cx, args[argno]);
  if (!str) {
    return nullptr;
  }

  return str->ensureLinear(cx);
}

/*
 * Forward declarations for URI encode/decode and helper routines
 */
static bool str_decodeURI(JSContext* cx, unsigned argc, Value* vp);

static bool str_decodeURI_Component(JSContext* cx, unsigned argc, Value* vp);

static bool str_encodeURI(JSContext* cx, unsigned argc, Value* vp);

static bool str_encodeURI_Component(JSContext* cx, unsigned argc, Value* vp);

/*
 * Global string methods
 */

/*
 * TaintFox: String.tainted() implementation.
 */
bool
js::str_tainted(JSContext* cx, unsigned argc, Value* vp)
{
  CallArgs args = CallArgsFromVp(argc, vp);

  RootedString str(cx, ArgToLinearString(cx, args, 0));
  if (!str || str->length() == 0)
    return false;

  // We store the string as argument for a manual taint operation. This way it's easy to see what
  // the original value of a manually tainted string was for debugging/testing.
  TaintOperation op = TaintOperation("manual taint source", true, TaintLocationFromContext(cx), { taintarg(cx, str) });
  op.setSource();
  SafeStringTaint taint(0, str->length(), op);

  JSString* tainted_str = NewDependentString(cx, str, 0, str->length());
  if (!tainted_str)
    return false;
  tainted_str->setTaint(cx, taint);

  MOZ_ASSERT(tainted_str->isTainted());

  args.rval().setString(tainted_str);
  return true;
}

/*
 * TaintFox: taint property implementation.
 *
 * This builds a JS representation of the taint information associated with a string.
 */
static bool
str_taint_getter(JSContext* cx, unsigned argc, Value* vp)
{
  CallArgs args = CallArgsFromVp(argc, vp);

  RootedString str(cx, ToString<CanGC>(cx, args.thisv()));
  if (!str)
    return false;

  // Wrap all taint ranges of the string.
  RootedValueVector ranges(cx);
  for (const TaintRange& taint_range : str->taint()) {
    RootedObject range(cx, JS_NewObject(cx, nullptr));
    if(!range)
      return false;

    if (!JS_DefineProperty(cx, range, "begin", taint_range.begin(), JSPROP_READONLY | JSPROP_ENUMERATE | JSPROP_PERMANENT) ||
        !JS_DefineProperty(cx, range, "end", taint_range.end(), JSPROP_READONLY | JSPROP_ENUMERATE | JSPROP_PERMANENT))
      return false;

    // Wrap the taint flow for the current range.
    RootedValueVector taint_flow(cx);
    for (TaintNode& taint_node : taint_range.flow()) {
      RootedObject node(cx, JS_NewObject(cx, nullptr));
      if (!node)
        return false;

      RootedString operation(cx, JS_NewStringCopyZ(cx, taint_node.operation().name()));
      if (!operation)
        return false;

      if (!JS_DefineProperty(cx, node, "operation", operation, JSPROP_READONLY | JSPROP_ENUMERATE | JSPROP_PERMANENT))
        return false;

      RootedValue isBuiltIn(cx);
      isBuiltIn.setBoolean(taint_node.operation().is_native());

      if (!JS_DefineProperty(cx, node, "builtin", isBuiltIn, JSPROP_READONLY | JSPROP_ENUMERATE | JSPROP_PERMANENT))
        return false;

      RootedValue isSource(cx);
      isSource.setBoolean(taint_node.operation().isSource());

      if (!JS_DefineProperty(cx, node, "source", isSource, JSPROP_READONLY | JSPROP_ENUMERATE | JSPROP_PERMANENT))
        return false;

      // Wrap the location
      RootedObject location(cx, JS_NewObject(cx, nullptr));
      if (!location)
        return false;
      RootedString filename(cx, JS_NewUCStringCopyZ(cx, taint_node.operation().location().filename().c_str()));
      if (!filename)
        return false;
      RootedString function(cx, JS_NewUCStringCopyZ(cx, taint_node.operation().location().function().c_str()));
      if (!function)
        return false;
      // Also add the MD5 hash of the containing function
      RootedString hash(cx, JS_NewStringCopyZ(cx, JS::convertDigestToHexString(taint_node.operation().location().scriptHash()).c_str()));
      if (!hash)
        return false;

      if (!JS_DefineProperty(cx, location, "filename", filename, JSPROP_READONLY | JSPROP_ENUMERATE | JSPROP_PERMANENT) ||
          !JS_DefineProperty(cx, location, "function", function, JSPROP_READONLY | JSPROP_ENUMERATE | JSPROP_PERMANENT) ||
          !JS_DefineProperty(cx, location, "line", taint_node.operation().location().line(), JSPROP_READONLY | JSPROP_ENUMERATE | JSPROP_PERMANENT) ||
          !JS_DefineProperty(cx, location, "pos", taint_node.operation().location().pos(), JSPROP_READONLY | JSPROP_ENUMERATE | JSPROP_PERMANENT) ||
          !JS_DefineProperty(cx, location, "scriptline", taint_node.operation().location().scriptStartLine(), JSPROP_READONLY | JSPROP_ENUMERATE | JSPROP_PERMANENT) ||
          !JS_DefineProperty(cx, location, "scripthash", hash, JSPROP_READONLY | JSPROP_ENUMERATE | JSPROP_PERMANENT))
        return false;

      if (!JS_DefineProperty(cx, node, "location", location, JSPROP_READONLY | JSPROP_ENUMERATE | JSPROP_PERMANENT))
        return false;

      // Wrap the arguments
      RootedValueVector taint_arguments(cx);
      for (auto& taint_argument : taint_node.operation().arguments()) {
        RootedString argument(cx, JS_NewUCStringCopyZ(cx, taint_argument.c_str()));
        if (!argument)
          return false;

        if (!taint_arguments.append(StringValue(argument)))
          return false;
      }

      RootedObject arguments(cx, NewDenseCopiedArray(cx, taint_arguments.length(), taint_arguments.begin()));
      if (!JS_DefineProperty(cx, node, "arguments", arguments, JSPROP_READONLY | JSPROP_ENUMERATE | JSPROP_PERMANENT))
        return false;

      if (!taint_flow.append(ObjectValue(*node)))
        return false;
    }

    RootedObject flow(cx, NewDenseCopiedArray(cx, taint_flow.length(), taint_flow.begin()));
    if (!flow)
      return false;
    if (!JS_DefineProperty(cx, range, "flow", flow, JSPROP_READONLY | JSPROP_ENUMERATE | JSPROP_PERMANENT))
      return false;

    if (!ranges.append(ObjectValue(*range)))
      return false;
  }

  JSObject* array = NewDenseCopiedArray(cx, ranges.length(), ranges.begin());
  if (!array)
    return false;

  args.rval().setObject(*array);
  return true;
}

static bool
construct_taint_flow(JSContext* cx, HandleObject flow_object, TaintNode** flow)
{
  if (!flow)
    return false;

  bool is_array;
  if (!JS::IsArrayObject(cx, flow_object, &is_array) || !is_array)
    return false;

  uint32_t length;
  if (!JS::GetArrayLength(cx, flow_object, &length))
    return false;

  RootedValue v(cx);
  *flow = nullptr;

  MOZ_ASSERT(length <= 0x7fffffff);
  for (int32_t i = length - 1; i >= 0; --i) {
    if (!JS_GetElement(cx, flow_object, i, &v) || !v.isObject())
      return false;
    RootedObject node(cx, &v.toObject());

    if (!JS_GetProperty(cx, node, "operation", &v) || !v.isString())
      return false;
    RootedString operation(cx, v.toString());

    // TODO process arguments as well
    UniqueChars op_str = JS_EncodeStringToUTF8(cx, operation);

    *flow = new TaintNode(*flow, TaintOperation(op_str.get()));
    if ((*flow)->parent())
      (*flow)->parent()->release();
  }

  return true;
}

static bool
str_taint_setter(JSContext* cx, unsigned argc, Value* vp)
{
  CallArgs args = CallArgsFromVp(argc, vp);

  RootedString str(cx, ToString<CanGC>(cx, args.thisv()));
  if (!str)
    return false;

  RootedObject array(cx, ToObject(cx, args.get(0)));
  if (!array)
    return false;

  bool is_array;
  if (!JS::IsArrayObject(cx, array, &is_array) || !is_array)
    return false;

  uint32_t length;
  if (!JS::GetArrayLength(cx, array, &length))
    return false;

  RootedValue v(cx);
  SafeStringTaint taint;

  for (uint32_t i = 0; i < length; ++i) {
    if (!JS_GetElement(cx, array, i, &v) || !v.isObject())
      return false;
    RootedObject range(cx, &v.toObject());

    uint32_t begin, end;

    if (!JS_GetProperty(cx, range, "begin", &v))
      return false;
    if (!ToUint32(cx, v, &begin))
      return false;

    if (!JS_GetProperty(cx, range, "end", &v))
      return false;
    if (!ToUint32(cx, v, &end))
      return false;

    if (!JS_GetProperty(cx, range, "flow", &v) || !v.isObject())
      return false;
    RootedObject flow_object(cx, &v.toObject());

    TaintNode* flow = nullptr;
    if (!construct_taint_flow(cx, flow_object, &flow))
      return false;

    taint.append(TaintRange(begin, end, TaintFlow(flow)));
  }

  str->setTaint(cx, taint);

  args.rval().setUndefined();
  return true;
}

static bool
str_untaint(JSContext* cx, unsigned argc, Value* vp)
{
  CallArgs args = CallArgsFromVp(argc, vp);

  RootedString str(cx, ToString<CanGC>(cx, args.thisv()));
  if (!str)
    return false;

  str->clearTaint();

  args.rval().setUndefined();
  return true;
}



/* ES5 B.2.1 */
template <typename CharT>
static bool Escape(JSContext* cx, const CharT* chars, uint32_t length,
                   InlineCharBuffer<Latin1Char>& newChars,
                   uint32_t* newLengthOut,
                   const StringTaint& inTaint, StringTaint* outTaint) {
  // clang-format off
    static const uint8_t shouldPassThrough[128] = {
         0,0,0,0,0,0,0,0,0,0,0,0,0,0,0,0,
         0,0,0,0,0,0,0,0,0,0,0,0,0,0,0,0,
         0,0,0,0,0,0,0,0,0,0,1,1,0,1,1,1,       /*    !"#$%&'()*+,-./  */
         1,1,1,1,1,1,1,1,1,1,0,0,0,0,0,0,       /*   0123456789:;<=>?  */
         1,1,1,1,1,1,1,1,1,1,1,1,1,1,1,1,       /*   @ABCDEFGHIJKLMNO  */
         1,1,1,1,1,1,1,1,1,1,1,0,0,0,0,1,       /*   PQRSTUVWXYZ[\]^_  */
         0,1,1,1,1,1,1,1,1,1,1,1,1,1,1,1,       /*   `abcdefghijklmno  */
         1,1,1,1,1,1,1,1,1,1,1,0,0,0,0,0,       /*   pqrstuvwxyz{\}~  DEL */
    };
  // clang-format on

  /* Take a first pass and see how big the result string will need to be. */
  uint32_t newLength = length;
  for (size_t i = 0; i < length; i++) {
    char16_t ch = chars[i];
    if (ch < 128 && shouldPassThrough[ch]) {
      continue;
    }

    /*
     * newlength is incremented below by at most 5 and at this point it must
     * be a valid string length, so this should never overflow uint32_t.
     */
    static_assert(JSString::MAX_LENGTH < UINT32_MAX - 5,
                  "Adding 5 to valid string length should not overflow");

    MOZ_ASSERT(newLength <= JSString::MAX_LENGTH);

    /* The character will be encoded as %XX or %uXXXX. */
    newLength += (ch < 256) ? 2 : 5;

    if (MOZ_UNLIKELY(newLength > JSString::MAX_LENGTH)) {
      ReportAllocationOverflow(cx);
      return false;
    }
  }

  if (newLength == length) {
    *newLengthOut = newLength;
    return true;
  }

  if (!newChars.maybeAlloc(cx, newLength)) {
    return false;
  }

  // TaintFox: Make sure output taint is empty.
  outTaint->clear();

  auto current = inTaint.begin();

  static const char digits[] = "0123456789ABCDEF";

  Latin1Char* rawNewChars = newChars.get();
  size_t i, ni, ti;
  for (i = 0, ni = 0, ti = 0; i < length;) {
    char16_t ch = chars[i];
    if (ch < 128 && shouldPassThrough[ch]) {
      rawNewChars[ni++] = ch;
    } else if (ch < 256) {
      rawNewChars[ni++] = '%';
      rawNewChars[ni++] = digits[ch >> 4];
      rawNewChars[ni++] = digits[ch & 0xF];
    } else {
      rawNewChars[ni++] = '%';
      rawNewChars[ni++] = 'u';
      rawNewChars[ni++] = digits[ch >> 12];
      rawNewChars[ni++] = digits[(ch & 0xF00) >> 8];
      rawNewChars[ni++] = digits[(ch & 0xF0) >> 4];
      rawNewChars[ni++] = digits[ch & 0xF];
    }

    i++;

    // TaintFox: Build new taint ranges.
    if (current != inTaint.end()) {
        if (i == current->end()) {
            outTaint->append(TaintRange(ti, ni, current->flow()));
            current++;
        }
        if (i == current->begin()) {
            ti = ni;
        }
    }
  }
  MOZ_ASSERT(ni == newLength);

  *newLengthOut = newLength;
  return true;
}

static bool str_escape(JSContext* cx, unsigned argc, Value* vp) {
  AutoJSMethodProfilerEntry pseudoFrame(cx, "escape");
  CallArgs args = CallArgsFromVp(argc, vp);

  Rooted<JSLinearString*> str(cx, ArgToLinearString(cx, args, 0));
  if (!str) {
    return false;
  }

  // TaintFox: Build new taint information and add it to the result string.
  SafeStringTaint newtaint;

  InlineCharBuffer<Latin1Char> newChars;
  uint32_t newLength = 0;  // initialize to silence GCC warning
  if (str->hasLatin1Chars()) {
    AutoCheckCannotGC nogc;
    if (!Escape(cx, str->latin1Chars(nogc), str->length(), newChars,
                &newLength, str->taint(), &newtaint)) {
      return false;
    }
  } else {
    AutoCheckCannotGC nogc;
    if (!Escape(cx, str->twoByteChars(nogc), str->length(), newChars,
                &newLength, str->taint(), &newtaint)) {
      return false;
    }
  }

  // Return input if no characters need to be escaped.
  if (newLength == str->length()) {
    args.rval().setString(str);
    return true;
  }

  JSString* res = newChars.toString(cx, newLength);
  if (!res) {
    return false;
  }

  // Taintfox: set new taint
  if(newtaint.hasTaint()) {
    newtaint.extend(TaintOperationFromContext(cx, "escape", true, str));
    res->setTaint(cx, newtaint);
  }

  args.rval().setString(res);
  return true;
}

template <typename CharT>
static inline bool Unhex4(const RangedPtr<const CharT> chars,
                          char16_t* result) {
  CharT a = chars[0], b = chars[1], c = chars[2], d = chars[3];

  if (!(IsAsciiHexDigit(a) && IsAsciiHexDigit(b) && IsAsciiHexDigit(c) &&
        IsAsciiHexDigit(d))) {
    return false;
  }

  char16_t unhex = AsciiAlphanumericToNumber(a);
  unhex = (unhex << 4) + AsciiAlphanumericToNumber(b);
  unhex = (unhex << 4) + AsciiAlphanumericToNumber(c);
  unhex = (unhex << 4) + AsciiAlphanumericToNumber(d);
  *result = unhex;
  return true;
}

template <typename CharT>
static inline bool Unhex2(const RangedPtr<const CharT> chars,
                          char16_t* result) {
  CharT a = chars[0], b = chars[1];

  if (!(IsAsciiHexDigit(a) && IsAsciiHexDigit(b))) {
    return false;
  }

  *result = (AsciiAlphanumericToNumber(a) << 4) + AsciiAlphanumericToNumber(b);
  return true;
}

template <typename CharT>
static bool Unescape(StringBuffer& sb,
                     const mozilla::Range<const CharT> chars, const StringTaint& inTaint, StringTaint* outTaint) {
  // Step 2.
  uint32_t length = chars.length();

  /*
   * Note that the spec algorithm has been optimized to avoid building
   * a string in the case where no escapes are present.
   */
  bool building = false;

#define ENSURE_BUILDING                            \
  do {                                             \
    if (!building) {                               \
      building = true;                             \
      if (!sb.reserve(length)) return false;       \
      sb.infallibleAppend(chars.begin().get(), k); \
    }                                              \
  } while (false);

  // Step 4.
  uint32_t k = 0;
  uint32_t ni = 0;         // TaintFox: current index in output string
  uint32_t ti = 0;         // TaintFox: start of current taint range in output string

  // TaintFox: make sure output taint is empty.
  outTaint->clear();

  auto current = inTaint.begin();

  // Step 5.
  while (k < length) {
    // Step 5.a.
    char16_t c = chars[k];

    // Step 5.b.
    if (c == '%') {
      static_assert(JSString::MAX_LENGTH < UINT32_MAX - 6,
                    "String length is not near UINT32_MAX");

      // Steps 5.b.i-ii.
      if (k + 6 <= length && chars[k + 1] == 'u') {
        if (Unhex4(chars.begin() + k + 2, &c)) {
          ENSURE_BUILDING
          k += 5;
        }
      } else if (k + 3 <= length) {
        if (Unhex2(chars.begin() + k + 1, &c)) {
          ENSURE_BUILDING
          k += 2;
        }
      }
    }

    // Step 5.c.
    if (building && !sb.append(c)) {
      return false;
    }

    // Step 5.d.
    k += 1;
    ni += 1;

    // TaintFox: Build new taint ranges.
    if (current != inTaint.end()) {
      // Need to use <= and >= here since k can increase by more than 1 per iteration
      // Note: if just the '%' of an escaped sequence is tainted, then this will still mark
      // the resulting character as tainted.
      if (k >= current->end()) {
        outTaint->append(TaintRange(ti, ni, current->flow()));
        current++;
      }
      if (current != inTaint.end()) {
        if (k <= current->begin()) {
          ti = ni;
        }
      }
    }
  }

  return true;
#undef ENSURE_BUILDING
}

// ES2018 draft rev f83aa38282c2a60c6916ebc410bfdf105a0f6a54
// B.2.1.2 unescape ( string )
static bool str_unescape(JSContext* cx, unsigned argc, Value* vp) {
  AutoJSMethodProfilerEntry pseudoFrame(cx, "unescape");
  CallArgs args = CallArgsFromVp(argc, vp);

  // Step 1.
  Rooted<JSLinearString*> str(cx, ArgToLinearString(cx, args, 0));
  if (!str) {
    return false;
  }

  // Step 3.
  JSStringBuilder sb(cx);
  if (str->hasTwoByteChars() && !sb.ensureTwoByteChars()) {
    return false;
  }

  // Save operation to avoid GC issues
  SafeStringTaint taint = str->taint();
  TaintOperation op = TaintOperationFromContext(cx, "unescape", true, str);

  // Steps 2, 4-5.
  bool unescapeFailed = false;
  SafeStringTaint newtaint;
  if (str->hasLatin1Chars()) {
    AutoCheckCannotGC nogc;
    unescapeFailed = !Unescape(sb, str->latin1Range(nogc), str->taint(), &newtaint);
  } else {
    AutoCheckCannotGC nogc;
    unescapeFailed = !Unescape(sb, str->twoByteRange(nogc), str->taint(), &newtaint);
  }
  if (unescapeFailed) {
    return false;
  }

  // Step 6.
  JSLinearString* result;
  if (!sb.empty()) {
    result = sb.finishString();
    if (!result) {
      return false;
    }
  } else {
    result = str;
  }

  // TaintFox: add taint operation.
  if(newtaint.hasTaint()) {
    newtaint.extend(op);
    result->setTaint(cx, newtaint);
  }

  args.rval().setString(result);
  return true;
}

static bool str_uneval(JSContext* cx, unsigned argc, Value* vp) {
  CallArgs args = CallArgsFromVp(argc, vp);
  JSString* str = ValueToSource(cx, args.get(0));
  if (!str) {
    return false;
  }

  args.rval().setString(str);
  return true;
}

static const JSFunctionSpec string_functions[] = {
    JS_FN("escape", str_escape, 1, JSPROP_RESOLVING),
    JS_FN("unescape", str_unescape, 1, JSPROP_RESOLVING),
    JS_FN("uneval", str_uneval, 1, JSPROP_RESOLVING),
    JS_FN("decodeURI", str_decodeURI, 1, JSPROP_RESOLVING),
    JS_FN("encodeURI", str_encodeURI, 1, JSPROP_RESOLVING),
    JS_FN("decodeURIComponent", str_decodeURI_Component, 1, JSPROP_RESOLVING),
    JS_FN("encodeURIComponent", str_encodeURI_Component, 1, JSPROP_RESOLVING),

    JS_FS_END};

static const unsigned STRING_ELEMENT_ATTRS =
    JSPROP_ENUMERATE | JSPROP_READONLY | JSPROP_PERMANENT;

static bool str_enumerate(JSContext* cx, HandleObject obj) {
  RootedString str(cx, obj->as<StringObject>().unbox());
  // Taintfox: avoid creating static strings
  // js::StaticStrings& staticStrings = cx->staticStrings();

  RootedValue value(cx);
  for (size_t i = 0, length = str->length(); i < length; i++) {
    // JSString* str1 = staticStrings.getUnitStringForElement(cx, str, i);
    JSString* str1 = NewDependentString(cx, str, i, 1);
    if (!str1) {
      return false;
    }
    value.setString(str1);
    if (!DefineDataElement(cx, obj, i, value,
                           STRING_ELEMENT_ATTRS | JSPROP_RESOLVING)) {
      return false;
    }
  }

  return true;
}

static bool str_mayResolve(const JSAtomState&, jsid id, JSObject*) {
  // str_resolve ignores non-integer ids.
  return id.isInt();
}

static bool str_resolve(JSContext* cx, HandleObject obj, HandleId id,
                        bool* resolvedp) {
  if (!id.isInt()) {
    return true;
  }

  RootedString str(cx, obj->as<StringObject>().unbox());

  int32_t slot = id.toInt();
  if ((size_t)slot < str->length()) {
    // TaintFox: code modified to avoid atoms.
    JSString* str1 = NewDependentString(cx, str, slot, 1);
    // Originally:
    //    JSString* str1 =
    //        cx->staticStrings().getUnitStringForElement(cx, str, size_t(slot));
    if (!str1) {
      return false;
    }
    RootedValue value(cx, StringValue(str1));
    if (!DefineDataElement(cx, obj, uint32_t(slot), value,
                           STRING_ELEMENT_ATTRS | JSPROP_RESOLVING)) {
      return false;
    }
    *resolvedp = true;
  }
  return true;
}

static const JSClassOps StringObjectClassOps = {
    nullptr,         // addProperty
    nullptr,         // delProperty
    str_enumerate,   // enumerate
    nullptr,         // newEnumerate
    str_resolve,     // resolve
    str_mayResolve,  // mayResolve
    nullptr,         // finalize
    nullptr,         // call
    nullptr,         // construct
    nullptr,         // trace
};

const JSClass StringObject::class_ = {
    "String",
    JSCLASS_HAS_RESERVED_SLOTS(StringObject::RESERVED_SLOTS) |
        JSCLASS_HAS_CACHED_PROTO(JSProto_String),
    &StringObjectClassOps, &StringObject::classSpec_};

/*
 * Perform the initial |RequireObjectCoercible(thisv)| and |ToString(thisv)|
 * from nearly all String.prototype.* functions.
 */
static MOZ_ALWAYS_INLINE JSString* ToStringForStringFunction(
    JSContext* cx, const char* funName, HandleValue thisv) {
  if (thisv.isString()) {
    return thisv.toString();
  }

  if (thisv.isObject()) {
    if (thisv.toObject().is<StringObject>()) {
      StringObject* nobj = &thisv.toObject().as<StringObject>();
      // We have to make sure that the ToPrimitive call from ToString
      // would be unobservable.
      if (HasNoToPrimitiveMethodPure(nobj, cx) &&
          HasNativeMethodPure(nobj, cx->names().toString, str_toString, cx)) {
        return nobj->unbox();
      }
    }
  } else if (thisv.isNullOrUndefined()) {
    JS_ReportErrorNumberASCII(cx, GetErrorMessage, nullptr,
                              JSMSG_INCOMPATIBLE_PROTO, "String", funName,
                              thisv.isNull() ? "null" : "undefined");
    return nullptr;
  }

  return ToStringSlow<CanGC>(cx, thisv);
}

MOZ_ALWAYS_INLINE bool IsString(HandleValue v) {
  return v.isString() || (v.isObject() && v.toObject().is<StringObject>());
}

MOZ_ALWAYS_INLINE bool str_toSource_impl(JSContext* cx, const CallArgs& args) {
  MOZ_ASSERT(IsString(args.thisv()));

  JSString* str = ToString<CanGC>(cx, args.thisv());
  if (!str) {
    return false;
  }

  UniqueChars quoted = QuoteString(cx, str, '"');
  if (!quoted) {
    return false;
  }

  JSStringBuilder sb(cx);
  if (!sb.append("(new String(") ||
      !sb.append(quoted.get(), strlen(quoted.get())) || !sb.append("))")) {
    return false;
  }

  JSString* result = sb.finishString();
  if (!result) {
    return false;
  }
  args.rval().setString(result);
  return true;
}

static bool str_toSource(JSContext* cx, unsigned argc, Value* vp) {
  CallArgs args = CallArgsFromVp(argc, vp);
  return CallNonGenericMethod<IsString, str_toSource_impl>(cx, args);
}

MOZ_ALWAYS_INLINE bool str_toString_impl(JSContext* cx, const CallArgs& args) {
  MOZ_ASSERT(IsString(args.thisv()));

  args.rval().setString(
      args.thisv().isString()
          ? args.thisv().toString()
          : args.thisv().toObject().as<StringObject>().unbox());
  return true;
}

bool js::str_toString(JSContext* cx, unsigned argc, Value* vp) {
  CallArgs args = CallArgsFromVp(argc, vp);
  return CallNonGenericMethod<IsString, str_toString_impl>(cx, args);
}

template <typename DestChar, typename SrcChar>
static inline void CopyChars(DestChar* destChars, const SrcChar* srcChars,
                             size_t length) {
  if constexpr (std::is_same_v<DestChar, SrcChar>) {
#if MOZ_IS_GCC
    // Directly call memcpy to work around bug 1863131.
    memcpy(destChars, srcChars, length * sizeof(DestChar));
#else
    PodCopy(destChars, srcChars, length);
#endif
  } else {
    for (size_t i = 0; i < length; i++) {
      destChars[i] = srcChars[i];
    }
  }
}

template <typename CharT>
static inline void CopyChars(CharT* to, const JSLinearString* from,
                             size_t begin, size_t length) {
  MOZ_ASSERT(begin + length <= from->length());

  JS::AutoCheckCannotGC nogc;
  if constexpr (std::is_same_v<CharT, Latin1Char>) {
    MOZ_ASSERT(from->hasLatin1Chars());
    CopyChars(to, from->latin1Chars(nogc) + begin, length);
  } else {
    if (from->hasLatin1Chars()) {
      CopyChars(to, from->latin1Chars(nogc) + begin, length);
    } else {
      CopyChars(to, from->twoByteChars(nogc) + begin, length);
    }
  }
}

template <typename CharT>
static JSLinearString* SubstringInlineString(JSContext* cx,
                                             Handle<JSLinearString*> left,
                                             Handle<JSLinearString*> right,
                                             size_t begin, size_t lhsLength,
                                             size_t rhsLength) {
  constexpr size_t MaxLength = std::is_same_v<CharT, Latin1Char>
                                   ? JSFatInlineString::MAX_LENGTH_LATIN1
                                   : JSFatInlineString::MAX_LENGTH_TWO_BYTE;

  size_t length = lhsLength + rhsLength;
  MOZ_ASSERT(length <= MaxLength, "total length fits in stack chars");
  MOZ_ASSERT(JSInlineString::lengthFits<CharT>(length));

  CharT chars[MaxLength] = {};

  CopyChars(chars, left, begin, lhsLength);
  CopyChars(chars + lhsLength, right, 0, rhsLength);

  if (auto* str = cx->staticStrings().lookup(chars, length)) {
    return str;
  }
  return NewInlineString<CanGC>(cx, chars, length);
}

JSString* js::SubstringKernel(JSContext* cx, HandleString str, int32_t beginInt,
                              int32_t lengthInt) {
  MOZ_ASSERT(0 <= beginInt);
  MOZ_ASSERT(0 <= lengthInt);
  MOZ_ASSERT(uint32_t(beginInt) <= str->length());
  MOZ_ASSERT(uint32_t(lengthInt) <= str->length() - beginInt);

  uint32_t begin = beginInt;
  uint32_t len = lengthInt;
  // TaintFox
  SafeStringTaint newTaint = str->taint().safeSubTaint(begin, begin + len);
  
  /*
   * Optimization for one level deep ropes.
   * This is common for the following pattern:
   *
   * while() {
   *   text = text.substr(0, x) + "bla" + text.substr(x)
   *   text.charCodeAt(x + 1)
   * }
   */
  if (str->isRope()) {
    JSRope* rope = &str->asRope();

    /* Substring is totally in leftChild of rope. */
    if (begin + len <= rope->leftChild()->length()) {
      return NewDependentString(cx, rope->leftChild(), begin, len);
    }

    /* Substring is totally in rightChild of rope. */
    if (begin >= rope->leftChild()->length()) {
      begin -= rope->leftChild()->length();
      return NewDependentString(cx, rope->rightChild(), begin, len);
    }

    /*
     * Requested substring is partly in the left and partly in right child.
     * Create a rope of substrings for both childs.
     */
    MOZ_ASSERT(begin < rope->leftChild()->length() &&
               begin + len > rope->leftChild()->length());

    size_t lhsLength = rope->leftChild()->length() - begin;
    size_t rhsLength = begin + len - rope->leftChild()->length();

    Rooted<JSLinearString*> left(cx, rope->leftChild()->ensureLinear(cx));
    if (!left) {
      return nullptr;
    }

    Rooted<JSLinearString*> right(cx, rope->rightChild()->ensureLinear(cx));
    if (!right) {
      return nullptr;
    }

<<<<<<< HEAD
    JSString* res = JSRope::new_<CanGC>(cx, lhs, rhs, len);
    res->setTaint(cx, newTaint);
    return res;
=======
    if (rope->hasLatin1Chars()) {
      if (JSInlineString::lengthFits<Latin1Char>(len)) {
        return SubstringInlineString<Latin1Char>(cx, left, right, begin,
                                                 lhsLength, rhsLength);
      }
    } else {
      if (JSInlineString::lengthFits<char16_t>(len)) {
        return SubstringInlineString<char16_t>(cx, left, right, begin,
                                               lhsLength, rhsLength);
      }
    }

    left = NewDependentString(cx, left, begin, lhsLength);
    if (!left) {
      return nullptr;
    }

    right = NewDependentString(cx, right, 0, rhsLength);
    if (!right) {
      return nullptr;
    }

    // The dependent string of a two-byte string can be a Latin-1 string, so
    // check again if the result fits into an inline string.
    if (left->hasLatin1Chars() && right->hasLatin1Chars()) {
      if (JSInlineString::lengthFits<Latin1Char>(len)) {
        MOZ_ASSERT(str->hasTwoByteChars(), "Latin-1 ropes are handled above");
        return SubstringInlineString<Latin1Char>(cx, left, right, 0, lhsLength,
                                                 rhsLength);
      }
    }

    return JSRope::new_<CanGC>(cx, left, right, len);
>>>>>>> a32b8662
  }

  JSString* res = NewDependentString(cx, str, begin, len);
  res->setTaint(cx, newTaint);
  return res;
}

/**
 * U+03A3 GREEK CAPITAL LETTER SIGMA has two different lower case mappings
 * depending on its context:
 * When it's preceded by a cased character and not followed by another cased
 * character, its lower case form is U+03C2 GREEK SMALL LETTER FINAL SIGMA.
 * Otherwise its lower case mapping is U+03C3 GREEK SMALL LETTER SIGMA.
 *
 * Unicode 9.0, §3.13 Default Case Algorithms
 */
static char16_t Final_Sigma(const char16_t* chars, size_t length,
                            size_t index) {
  MOZ_ASSERT(index < length);
  MOZ_ASSERT(chars[index] == unicode::GREEK_CAPITAL_LETTER_SIGMA);
  MOZ_ASSERT(unicode::ToLowerCase(unicode::GREEK_CAPITAL_LETTER_SIGMA) ==
             unicode::GREEK_SMALL_LETTER_SIGMA);

#if JS_HAS_INTL_API
  // Tell the analysis the BinaryProperty.contains function pointer called by
  // mozilla::intl::String::Is{CaseIgnorable, Cased} cannot GC.
  JS::AutoSuppressGCAnalysis nogc;

  bool precededByCased = false;
  for (size_t i = index; i > 0;) {
    char16_t c = chars[--i];
    char32_t codePoint = c;
    if (unicode::IsTrailSurrogate(c) && i > 0) {
      char16_t lead = chars[i - 1];
      if (unicode::IsLeadSurrogate(lead)) {
        codePoint = unicode::UTF16Decode(lead, c);
        i--;
      }
    }

    // Ignore any characters with the property Case_Ignorable.
    // NB: We need to skip over all Case_Ignorable characters, even when
    // they also have the Cased binary property.
    if (mozilla::intl::String::IsCaseIgnorable(codePoint)) {
      continue;
    }

    precededByCased = mozilla::intl::String::IsCased(codePoint);
    break;
  }
  if (!precededByCased) {
    return unicode::GREEK_SMALL_LETTER_SIGMA;
  }

  bool followedByCased = false;
  for (size_t i = index + 1; i < length;) {
    char16_t c = chars[i++];
    char32_t codePoint = c;
    if (unicode::IsLeadSurrogate(c) && i < length) {
      char16_t trail = chars[i];
      if (unicode::IsTrailSurrogate(trail)) {
        codePoint = unicode::UTF16Decode(c, trail);
        i++;
      }
    }

    // Ignore any characters with the property Case_Ignorable.
    // NB: We need to skip over all Case_Ignorable characters, even when
    // they also have the Cased binary property.
    if (mozilla::intl::String::IsCaseIgnorable(codePoint)) {
      continue;
    }

    followedByCased = mozilla::intl::String::IsCased(codePoint);
    break;
  }
  if (!followedByCased) {
    return unicode::GREEK_SMALL_LETTER_FINAL_SIGMA;
  }
#endif

  return unicode::GREEK_SMALL_LETTER_SIGMA;
}

// If |srcLength == destLength| is true, the destination buffer was allocated
// with the same size as the source buffer. When we append characters which
// have special casing mappings, we test |srcLength == destLength| to decide
// if we need to back out and reallocate a sufficiently large destination
// buffer. Otherwise the destination buffer was allocated with the correct
// size to hold all lower case mapped characters, i.e.
// |destLength == ToLowerCaseLength(srcChars, 0, srcLength)| is true.
template <typename CharT>
static size_t ToLowerCaseImpl(CharT* destChars, const CharT* srcChars,
                              size_t startIndex, size_t srcLength,
                              size_t destLength) {
  MOZ_ASSERT(startIndex < srcLength);
  MOZ_ASSERT(srcLength <= destLength);
  if constexpr (std::is_same_v<CharT, Latin1Char>) {
    MOZ_ASSERT(srcLength == destLength);
  }

  size_t j = startIndex;
  for (size_t i = startIndex; i < srcLength; i++) {
    CharT c = srcChars[i];
    if constexpr (!std::is_same_v<CharT, Latin1Char>) {
      if (unicode::IsLeadSurrogate(c) && i + 1 < srcLength) {
        char16_t trail = srcChars[i + 1];
        if (unicode::IsTrailSurrogate(trail)) {
          trail = unicode::ToLowerCaseNonBMPTrail(c, trail);
          destChars[j++] = c;
          destChars[j++] = trail;
          i++;
          continue;
        }
      }

      // Special case: U+0130 LATIN CAPITAL LETTER I WITH DOT ABOVE
      // lowercases to <U+0069 U+0307>.
      if (c == unicode::LATIN_CAPITAL_LETTER_I_WITH_DOT_ABOVE) {
        // Return if the output buffer is too small.
        if (srcLength == destLength) {
          return i;
        }

        destChars[j++] = CharT('i');
        destChars[j++] = CharT(unicode::COMBINING_DOT_ABOVE);
        continue;
      }

      // Special case: U+03A3 GREEK CAPITAL LETTER SIGMA lowercases to
      // one of two codepoints depending on context.
      if (c == unicode::GREEK_CAPITAL_LETTER_SIGMA) {
        destChars[j++] = Final_Sigma(srcChars, srcLength, i);
        continue;
      }
    }

    c = unicode::ToLowerCase(c);
    destChars[j++] = c;
  }

  MOZ_ASSERT(j == destLength);
  return srcLength;
}

static size_t ToLowerCaseLength(const char16_t* chars, size_t startIndex,
                                size_t length) {
  size_t lowerLength = length;
  for (size_t i = startIndex; i < length; i++) {
    char16_t c = chars[i];

    // U+0130 is lowercased to the two-element sequence <U+0069 U+0307>.
    if (c == unicode::LATIN_CAPITAL_LETTER_I_WITH_DOT_ABOVE) {
      lowerLength += 1;
    }
  }
  return lowerLength;
}

template <typename CharT>
static JSString* ToLowerCase(JSContext* cx, JSLinearString* str) {
  // Unlike toUpperCase, toLowerCase has the nice invariant that if the
  // input is a Latin-1 string, the output is also a Latin-1 string.

  InlineCharBuffer<CharT> newChars;
  // Taintfox: cache the taint up here to prevent GC issues
  SafeStringTaint taint = str->taint();
  if (taint.hasTaint()) {
    taint.extend(TaintOperationFromContextJSString(cx, "toLowerCase", true, str));
  }
  const size_t length = str->length();
  size_t resultLength;
  {
    AutoCheckCannotGC nogc;
    const CharT* chars = str->chars<CharT>(nogc);

    // We don't need extra special casing checks in the loop below,
    // because U+0130 LATIN CAPITAL LETTER I WITH DOT ABOVE and U+03A3
    // GREEK CAPITAL LETTER SIGMA already have simple lower case mappings.
    MOZ_ASSERT(unicode::ChangesWhenLowerCased(
                   unicode::LATIN_CAPITAL_LETTER_I_WITH_DOT_ABOVE),
               "U+0130 has a simple lower case mapping");
    MOZ_ASSERT(
        unicode::ChangesWhenLowerCased(unicode::GREEK_CAPITAL_LETTER_SIGMA),
        "U+03A3 has a simple lower case mapping");

    // One element Latin-1 strings can be directly retrieved from the
    // static strings cache.
    // Taintfox: disable this in order to prevent atoms
    // if constexpr (std::is_same_v<CharT, Latin1Char>) {
    //   if (length == 1) {
    //     CharT lower = unicode::ToLowerCase(chars[0]);
    //     MOZ_ASSERT(StaticStrings::hasUnit(lower));

    //     return cx->staticStrings().getUnit(lower);
    //   }
    // }

    // Look for the first character that changes when lowercased.
    size_t i = 0;
    for (; i < length; i++) {
      CharT c = chars[i];
      if constexpr (!std::is_same_v<CharT, Latin1Char>) {
        if (unicode::IsLeadSurrogate(c) && i + 1 < length) {
          CharT trail = chars[i + 1];
          if (unicode::IsTrailSurrogate(trail)) {
            if (unicode::ChangesWhenLowerCasedNonBMP(c, trail)) {
              break;
            }

            i++;
            continue;
          }
        }
      }
      if (unicode::ChangesWhenLowerCased(c)) {
        break;
      }
    }

    // If no character needs to change, return the input string.
    // TaintFox: disabled. We need to return a new string here (so we can correctly
    // set the taint). However, we are in an AutoCheckCannotGC block, so cannot
    // allocate a new string here.
    if (i == length) {
      str->setTaint(cx, taint);
      return str;
    }

    resultLength = length;
    if (!newChars.maybeAlloc(cx, resultLength)) {
      return nullptr;
    }

    PodCopy(newChars.get(), chars, i);

    size_t readChars =
        ToLowerCaseImpl(newChars.get(), chars, i, length, resultLength);
    if constexpr (!std::is_same_v<CharT, Latin1Char>) {
      if (readChars < length) {
        resultLength = ToLowerCaseLength(chars, readChars, length);

        if (!newChars.maybeRealloc(cx, length, resultLength)) {
          return nullptr;
        }

        MOZ_ALWAYS_TRUE(length == ToLowerCaseImpl(newChars.get(), chars,
                                                  readChars, length,
                                                  resultLength));
      }
    } else {
      MOZ_ASSERT(readChars == length,
                 "Latin-1 strings don't have special lower case mappings");
    }
  }

  // Taintfox
  JSString* res = newChars.toStringDontDeflate(cx, resultLength);
  if (!res)
    return nullptr;
  // TaintFox: Add taint operation to all taint ranges of the input string.
  res->setTaint(cx, taint);

  return res;
}

JSString* js::StringToLowerCase(JSContext* cx, HandleString string) {
  JSLinearString* linear = string->ensureLinear(cx);
  if (!linear) {
    return nullptr;
  }

  if (linear->hasLatin1Chars()) {
    return ToLowerCase<Latin1Char>(cx, linear);
  }
  return ToLowerCase<char16_t>(cx, linear);
}

static bool str_toLowerCase(JSContext* cx, unsigned argc, Value* vp) {
  AutoJSMethodProfilerEntry pseudoFrame(cx, "String.prototype", "toLowerCase");
  CallArgs args = CallArgsFromVp(argc, vp);

  RootedString str(cx,
                   ToStringForStringFunction(cx, "toLowerCase", args.thisv()));
  if (!str) {
    return false;
  }

  JSString* result = StringToLowerCase(cx, str);
  if (!result) {
    return false;
  }

  args.rval().setString(result);
  return true;
}

#if JS_HAS_INTL_API
// String.prototype.toLocaleLowerCase is self-hosted when Intl is exposed,
// with core functionality performed by the intrinsic below.

static const char* CaseMappingLocale(JSContext* cx, JSString* str) {
  JSLinearString* locale = str->ensureLinear(cx);
  if (!locale) {
    return nullptr;
  }

  MOZ_ASSERT(locale->length() >= 2, "locale is a valid language tag");

  // Lithuanian, Turkish, and Azeri have language dependent case mappings.
  static const char languagesWithSpecialCasing[][3] = {"lt", "tr", "az"};

  // All strings in |languagesWithSpecialCasing| are of length two, so we
  // only need to compare the first two characters to find a matching locale.
  // ES2017 Intl, §9.2.2 BestAvailableLocale
  if (locale->length() == 2 || locale->latin1OrTwoByteChar(2) == '-') {
    for (const auto& language : languagesWithSpecialCasing) {
      if (locale->latin1OrTwoByteChar(0) == language[0] &&
          locale->latin1OrTwoByteChar(1) == language[1]) {
        return language;
      }
    }
  }

  return "";  // ICU root locale
}

static bool HasDefaultCasing(const char* locale) { return !strcmp(locale, ""); }

bool js::intl_toLocaleLowerCase(JSContext* cx, unsigned argc, Value* vp) {
  CallArgs args = CallArgsFromVp(argc, vp);
  MOZ_ASSERT(args.length() == 2);
  MOZ_ASSERT(args[0].isString());
  MOZ_ASSERT(args[1].isString());

  RootedString string(cx, args[0].toString());

  const char* locale = CaseMappingLocale(cx, args[1].toString());
  if (!locale) {
    return false;
  }

  // Call String.prototype.toLowerCase() for language independent casing.
  if (HasDefaultCasing(locale)) {
    JSString* str = StringToLowerCase(cx, string);
    if (!str) {
      return false;
    }

    args.rval().setString(str);
    return true;
  }

  AutoStableStringChars inputChars(cx);
  if (!inputChars.initTwoByte(cx, string)) {
    return false;
  }
  mozilla::Range<const char16_t> input = inputChars.twoByteRange();

  // Note: maximum case mapping length is three characters, so the result
  // length might be > INT32_MAX. ICU will fail in this case.
  static_assert(JSString::MAX_LENGTH <= INT32_MAX,
                "String length must fit in int32_t for ICU");

  static const size_t INLINE_CAPACITY = js::intl::INITIAL_CHAR_BUFFER_SIZE;

  intl::FormatBuffer<char16_t, INLINE_CAPACITY> buffer(cx);

  auto ok = mozilla::intl::String::ToLocaleLowerCase(locale, input, buffer);
  if (ok.isErr()) {
    intl::ReportInternalError(cx, ok.unwrapErr());
    return false;
  }

  JSString* result = buffer.toString(cx);
  if (!result) {
    return false;
  }

  args.rval().setString(result);
  return true;
}

#else

// When the Intl API is not exposed, String.prototype.toLowerCase is implemented
// in C++.
static bool str_toLocaleLowerCase(JSContext* cx, unsigned argc, Value* vp) {
  AutoJSMethodProfilerEntry pseudoFrame(cx, "String.prototype",
                                        "toLocaleLowerCase");
  CallArgs args = CallArgsFromVp(argc, vp);

  RootedString str(
      cx, ToStringForStringFunction(cx, "toLocaleLowerCase", args.thisv()));
  if (!str) {
    return false;
  }

  /*
   * Forcefully ignore the first (or any) argument and return toLowerCase(),
   * ECMA has reserved that argument, presumably for defining the locale.
   */
  if (cx->runtime()->localeCallbacks &&
      cx->runtime()->localeCallbacks->localeToLowerCase) {
    RootedValue result(cx);
    if (!cx->runtime()->localeCallbacks->localeToLowerCase(cx, str, &result)) {
      return false;
    }

    // TaintFox: propagate taint and add operation
    MOZ_ASSERT(result.isString());
    if(str->isTainted()) {
      result.toString()->setTaint(cx, str->taint().safeCopy().extend(TaintOperationFromContext(cx, "toLocaleLowerCase", true, str)));
    }

    args.rval().set(result);
    return true;
  }

  Rooted<JSLinearString*> linear(cx, str->ensureLinear(cx));
  if (!linear) {
    return false;
  }

  JSString* result = StringToLowerCase(cx, linear);
  if (!result) {
    return false;
  }

  args.rval().setString(result);
  return true;
}

#endif  // JS_HAS_INTL_API

static inline bool ToUpperCaseHasSpecialCasing(Latin1Char charCode) {
  // U+00DF LATIN SMALL LETTER SHARP S is the only Latin-1 code point with
  // special casing rules, so detect it inline.
  bool hasUpperCaseSpecialCasing =
      charCode == unicode::LATIN_SMALL_LETTER_SHARP_S;
  MOZ_ASSERT(hasUpperCaseSpecialCasing ==
             unicode::ChangesWhenUpperCasedSpecialCasing(charCode));

  return hasUpperCaseSpecialCasing;
}

static inline bool ToUpperCaseHasSpecialCasing(char16_t charCode) {
  return unicode::ChangesWhenUpperCasedSpecialCasing(charCode);
}

static inline size_t ToUpperCaseLengthSpecialCasing(Latin1Char charCode) {
  // U+00DF LATIN SMALL LETTER SHARP S is uppercased to two 'S'.
  MOZ_ASSERT(charCode == unicode::LATIN_SMALL_LETTER_SHARP_S);

  return 2;
}

static inline size_t ToUpperCaseLengthSpecialCasing(char16_t charCode) {
  MOZ_ASSERT(ToUpperCaseHasSpecialCasing(charCode));

  return unicode::LengthUpperCaseSpecialCasing(charCode);
}

static inline void ToUpperCaseAppendUpperCaseSpecialCasing(char16_t charCode,
                                                           Latin1Char* elements,
                                                           size_t* index) {
  // U+00DF LATIN SMALL LETTER SHARP S is uppercased to two 'S'.
  MOZ_ASSERT(charCode == unicode::LATIN_SMALL_LETTER_SHARP_S);
  static_assert('S' <= JSString::MAX_LATIN1_CHAR, "'S' is a Latin-1 character");

  elements[(*index)++] = 'S';
  elements[(*index)++] = 'S';
}

static inline void ToUpperCaseAppendUpperCaseSpecialCasing(char16_t charCode,
                                                           char16_t* elements,
                                                           size_t* index) {
  unicode::AppendUpperCaseSpecialCasing(charCode, elements, index);
}

// See ToLowerCaseImpl for an explanation of the parameters.
template <typename DestChar, typename SrcChar>
static size_t ToUpperCaseImpl(DestChar* destChars, const SrcChar* srcChars,
                              size_t startIndex, size_t srcLength,
                              size_t destLength) {
  static_assert(std::is_same_v<SrcChar, Latin1Char> ||
                    !std::is_same_v<DestChar, Latin1Char>,
                "cannot write non-Latin-1 characters into Latin-1 string");
  MOZ_ASSERT(startIndex < srcLength);
  MOZ_ASSERT(srcLength <= destLength);

  size_t j = startIndex;
  for (size_t i = startIndex; i < srcLength; i++) {
    char16_t c = srcChars[i];
    if constexpr (!std::is_same_v<DestChar, Latin1Char>) {
      if (unicode::IsLeadSurrogate(c) && i + 1 < srcLength) {
        char16_t trail = srcChars[i + 1];
        if (unicode::IsTrailSurrogate(trail)) {
          trail = unicode::ToUpperCaseNonBMPTrail(c, trail);
          destChars[j++] = c;
          destChars[j++] = trail;
          i++;
          continue;
        }
      }
    }

    if (MOZ_UNLIKELY(c > 0x7f &&
                     ToUpperCaseHasSpecialCasing(static_cast<SrcChar>(c)))) {
      // Return if the output buffer is too small.
      if (srcLength == destLength) {
        return i;
      }

      ToUpperCaseAppendUpperCaseSpecialCasing(c, destChars, &j);
      continue;
    }

    c = unicode::ToUpperCase(c);
    if constexpr (std::is_same_v<DestChar, Latin1Char>) {
      MOZ_ASSERT(c <= JSString::MAX_LATIN1_CHAR);
    }
    destChars[j++] = c;
  }

  MOZ_ASSERT(j == destLength);
  return srcLength;
}

template <typename CharT>
static size_t ToUpperCaseLength(const CharT* chars, size_t startIndex,
                                size_t length) {
  size_t upperLength = length;
  for (size_t i = startIndex; i < length; i++) {
    char16_t c = chars[i];

    if (c > 0x7f && ToUpperCaseHasSpecialCasing(static_cast<CharT>(c))) {
      upperLength += ToUpperCaseLengthSpecialCasing(static_cast<CharT>(c)) - 1;
    }
  }
  return upperLength;
}

template <typename DestChar, typename SrcChar>
static inline bool ToUpperCase(JSContext* cx,
                               InlineCharBuffer<DestChar>& newChars,
                               const SrcChar* chars, size_t startIndex,
                               size_t length, size_t* resultLength) {
  MOZ_ASSERT(startIndex < length);

  *resultLength = length;
  if (!newChars.maybeAlloc(cx, length)) {
    return false;
  }

  CopyChars(newChars.get(), chars, startIndex);

  size_t readChars =
      ToUpperCaseImpl(newChars.get(), chars, startIndex, length, length);
  if (readChars < length) {
    size_t actualLength = ToUpperCaseLength(chars, readChars, length);

    *resultLength = actualLength;
    if (!newChars.maybeRealloc(cx, length, actualLength)) {
      return false;
    }

    MOZ_ALWAYS_TRUE(length == ToUpperCaseImpl(newChars.get(), chars, readChars,
                                              length, actualLength));
  }

  return true;
}

template <typename CharT>
static JSString* ToUpperCase(JSContext* cx, JSLinearString* str) {
  using Latin1Buffer = InlineCharBuffer<Latin1Char>;
  using TwoByteBuffer = InlineCharBuffer<char16_t>;

  mozilla::MaybeOneOf<Latin1Buffer, TwoByteBuffer> newChars;
  SafeStringTaint taint = str->taint();
  if (taint.hasTaint()) {
    taint.extend(TaintOperationFromContextJSString(cx, "toUpperCase", true, str));
  }
  const size_t length = str->length();
  size_t resultLength;
  {
    AutoCheckCannotGC nogc;
    const CharT* chars = str->chars<CharT>(nogc);

    // Most one element Latin-1 strings can be directly retrieved from the
    // static strings cache.
    // Taintfox: disable this to prevent atoms
    // if constexpr (std::is_same_v<CharT, Latin1Char>) {
    //   if (length == 1) {
    //     Latin1Char c = chars[0];
    //     if (c != unicode::MICRO_SIGN &&
    //         c != unicode::LATIN_SMALL_LETTER_Y_WITH_DIAERESIS &&
    //         c != unicode::LATIN_SMALL_LETTER_SHARP_S) {
    //       char16_t upper = unicode::ToUpperCase(c);
    //       MOZ_ASSERT(upper <= JSString::MAX_LATIN1_CHAR);
    //       MOZ_ASSERT(StaticStrings::hasUnit(upper));

    //       return cx->staticStrings().getUnit(upper);
    //     }

    //     MOZ_ASSERT(unicode::ToUpperCase(c) > JSString::MAX_LATIN1_CHAR ||
    //                ToUpperCaseHasSpecialCasing(c));
    //   }
    // }

    // Look for the first character that changes when uppercased.
    size_t i = 0;
    for (; i < length; i++) {
      CharT c = chars[i];
      if constexpr (!std::is_same_v<CharT, Latin1Char>) {
        if (unicode::IsLeadSurrogate(c) && i + 1 < length) {
          CharT trail = chars[i + 1];
          if (unicode::IsTrailSurrogate(trail)) {
            if (unicode::ChangesWhenUpperCasedNonBMP(c, trail)) {
              break;
            }

            i++;
            continue;
          }
        }
      }
      if (unicode::ChangesWhenUpperCased(c)) {
        break;
      }
      if (MOZ_UNLIKELY(c > 0x7f && ToUpperCaseHasSpecialCasing(c))) {
        break;
      }
    }

    // If no character needs to change, return the input string.
    // TaintFox: disabled. We need to return a new string here (so we can correctly
    // set the taint). However, we are in an AutoCheckCannotGC block, so cannot
    // allocate a new string here.
    if (i == length && taint.hasTaint()) {
      str->setTaint(cx, taint);
      return str;
    }

    // The string changes when uppercased, so we must create a new string.
    // Can it be Latin-1?
    //
    // If the original string is Latin-1, it can -- unless the string
    // contains U+00B5 MICRO SIGN or U+00FF SMALL LETTER Y WITH DIAERESIS,
    // the only Latin-1 codepoints that don't uppercase within Latin-1.
    // Search for those codepoints to decide whether the new string can be
    // Latin-1.
    // If the original string is a two-byte string, its uppercase form is
    // so rarely Latin-1 that we don't even consider creating a new
    // Latin-1 string.
    if constexpr (std::is_same_v<CharT, Latin1Char>) {
      bool resultIsLatin1 = std::none_of(chars + i, chars + length, [](auto c) {
        bool upperCaseIsTwoByte =
            c == unicode::MICRO_SIGN ||
            c == unicode::LATIN_SMALL_LETTER_Y_WITH_DIAERESIS;
        MOZ_ASSERT(upperCaseIsTwoByte ==
                   (unicode::ToUpperCase(c) > JSString::MAX_LATIN1_CHAR));
        return upperCaseIsTwoByte;
      });

      if (resultIsLatin1) {
        newChars.construct<Latin1Buffer>();

        if (!ToUpperCase(cx, newChars.ref<Latin1Buffer>(), chars, i, length,
                         &resultLength)) {
          return nullptr;
        }
      } else {
        newChars.construct<TwoByteBuffer>();

        if (!ToUpperCase(cx, newChars.ref<TwoByteBuffer>(), chars, i, length,
                         &resultLength)) {
          return nullptr;
        }
      }
    } else {
      newChars.construct<TwoByteBuffer>();

      if (!ToUpperCase(cx, newChars.ref<TwoByteBuffer>(), chars, i, length,
                       &resultLength)) {
        return nullptr;
      }
    }
  }

  auto toString = [&](auto& chars) {
    return chars.toStringDontDeflate(cx, resultLength);
  };

  JSString* res = newChars.mapNonEmpty(toString);
    // TaintFox: Add taint operation to all taint ranges of the input string.
  if(taint.hasTaint()) {
    res->setTaint(cx, taint);
  }

  return res;
}

JSString* js::StringToUpperCase(JSContext* cx, HandleString string) {
  JSLinearString* linear = string->ensureLinear(cx);
  if (!linear) {
    return nullptr;
  }

  if (linear->hasLatin1Chars()) {
    return ToUpperCase<Latin1Char>(cx, linear);
  }
  return ToUpperCase<char16_t>(cx, linear);
}

static bool str_toUpperCase(JSContext* cx, unsigned argc, Value* vp) {
  AutoJSMethodProfilerEntry pseudoFrame(cx, "String.prototype", "toUpperCase");
  CallArgs args = CallArgsFromVp(argc, vp);

  RootedString str(cx,
                   ToStringForStringFunction(cx, "toUpperCase", args.thisv()));
  if (!str) {
    return false;
  }

  JSString* result = StringToUpperCase(cx, str);
  if (!result) {
    return false;
  }

  args.rval().setString(result);
  return true;
}

#if JS_HAS_INTL_API
// String.prototype.toLocaleUpperCase is self-hosted when Intl is exposed,
// with core functionality performed by the intrinsic below.

bool js::intl_toLocaleUpperCase(JSContext* cx, unsigned argc, Value* vp) {
  CallArgs args = CallArgsFromVp(argc, vp);
  MOZ_ASSERT(args.length() == 2);
  MOZ_ASSERT(args[0].isString());
  MOZ_ASSERT(args[1].isString());

  RootedString string(cx, args[0].toString());

  const char* locale = CaseMappingLocale(cx, args[1].toString());
  if (!locale) {
    return false;
  }

  // Call String.prototype.toUpperCase() for language independent casing.
  if (HasDefaultCasing(locale)) {
    JSString* str = js::StringToUpperCase(cx, string);
    if (!str) {
      return false;
    }

    args.rval().setString(str);
    return true;
  }

  AutoStableStringChars inputChars(cx);
  if (!inputChars.initTwoByte(cx, string)) {
    return false;
  }
  mozilla::Range<const char16_t> input = inputChars.twoByteRange();

  // Note: maximum case mapping length is three characters, so the result
  // length might be > INT32_MAX. ICU will fail in this case.
  static_assert(JSString::MAX_LENGTH <= INT32_MAX,
                "String length must fit in int32_t for ICU");

  static const size_t INLINE_CAPACITY = js::intl::INITIAL_CHAR_BUFFER_SIZE;

  intl::FormatBuffer<char16_t, INLINE_CAPACITY> buffer(cx);

  auto ok = mozilla::intl::String::ToLocaleUpperCase(locale, input, buffer);
  if (ok.isErr()) {
    intl::ReportInternalError(cx, ok.unwrapErr());
    return false;
  }

  JSString* result = buffer.toString(cx);
  if (!result) {
    return false;
  }

  args.rval().setString(result);
  return true;
}

#else

// When the Intl API is not exposed, String.prototype.toUpperCase is implemented
// in C++.
static bool str_toLocaleUpperCase(JSContext* cx, unsigned argc, Value* vp) {
  AutoJSMethodProfilerEntry pseudoFrame(cx, "String.prototype",
                                        "toLocaleUpperCase");
  CallArgs args = CallArgsFromVp(argc, vp);

  RootedString str(
      cx, ToStringForStringFunction(cx, "toLocaleUpperCase", args.thisv()));
  if (!str) {
    return false;
  }

  /*
   * Forcefully ignore the first (or any) argument and return toUpperCase(),
   * ECMA has reserved that argument, presumably for defining the locale.
   */
  if (cx->runtime()->localeCallbacks &&
      cx->runtime()->localeCallbacks->localeToUpperCase) {
    RootedValue result(cx);
    if (!cx->runtime()->localeCallbacks->localeToUpperCase(cx, str, &result)) {
      return false;
    }

    // TaintFox: propagate taint and add operation
    MOZ_ASSERT(result.isString());
    if(str->isTainted()) {
      result.toString()->setTaint(cx, str->taint().safeCopy().extend(TaintOperationFromContext(cx, "toLocaleUpperCase", true, str)));
    }

    args.rval().set(result);
    return true;
  }

  Rooted<JSLinearString*> linear(cx, str->ensureLinear(cx));
  if (!linear) {
    return false;
  }

  JSString* result = StringToUpperCase(cx, linear);
  if (!result) {
    return false;
  }

  args.rval().setString(result);
  return true;
}

#endif  // JS_HAS_INTL_API

#if JS_HAS_INTL_API

// String.prototype.localeCompare is self-hosted when Intl functionality is
// exposed, and the only intrinsics it requires are provided in the
// implementation of Intl.Collator.

#else

// String.prototype.localeCompare is implemented in C++ (delegating to
// JSLocaleCallbacks) when Intl functionality is not exposed.
static bool str_localeCompare(JSContext* cx, unsigned argc, Value* vp) {
  AutoJSMethodProfilerEntry pseudoFrame(cx, "String.prototype",
                                        "localeCompare");
  CallArgs args = CallArgsFromVp(argc, vp);

  RootedString str(
      cx, ToStringForStringFunction(cx, "localeCompare", args.thisv()));
  if (!str) {
    return false;
  }

  RootedString thatStr(cx, ToString<CanGC>(cx, args.get(0)));
  if (!thatStr) {
    return false;
  }

  if (cx->runtime()->localeCallbacks &&
      cx->runtime()->localeCallbacks->localeCompare) {
    RootedValue result(cx);
    if (!cx->runtime()->localeCallbacks->localeCompare(cx, str, thatStr,
                                                       &result)) {
      return false;
    }

    args.rval().set(result);
    return true;
  }

  int32_t result;
  if (!CompareStrings(cx, str, thatStr, &result)) {
    return false;
  }

  args.rval().setInt32(result);
  return true;
}

#endif  // JS_HAS_INTL_API

#if JS_HAS_INTL_API

// ES2017 draft rev 45e890512fd77add72cc0ee742785f9f6f6482de
// 21.1.3.12 String.prototype.normalize ( [ form ] )
//
// String.prototype.normalize is only implementable if ICU's normalization
// functionality is available.
static bool str_normalize(JSContext* cx, unsigned argc, Value* vp) {
  AutoJSMethodProfilerEntry pseudoFrame(cx, "String.prototype", "normalize");
  CallArgs args = CallArgsFromVp(argc, vp);

  // Steps 1-2.
  RootedString str(cx,
                   ToStringForStringFunction(cx, "normalize", args.thisv()));
  if (!str) {
    return false;
  }

  using NormalizationForm = mozilla::intl::String::NormalizationForm;

  NormalizationForm form;
  if (!args.hasDefined(0)) {
    // Step 3.
    form = NormalizationForm::NFC;
  } else {
    // Step 4.
    JSLinearString* formStr = ArgToLinearString(cx, args, 0);
    if (!formStr) {
      return false;
    }

    // Step 5.
    if (EqualStrings(formStr, cx->names().NFC)) {
      form = NormalizationForm::NFC;
    } else if (EqualStrings(formStr, cx->names().NFD)) {
      form = NormalizationForm::NFD;
    } else if (EqualStrings(formStr, cx->names().NFKC)) {
      form = NormalizationForm::NFKC;
    } else if (EqualStrings(formStr, cx->names().NFKD)) {
      form = NormalizationForm::NFKD;
    } else {
      JS_ReportErrorNumberASCII(cx, GetErrorMessage, nullptr,
                                JSMSG_INVALID_NORMALIZE_FORM);
      return false;
    }
  }

  // Latin-1 strings are already in Normalization Form C.
  if (form == NormalizationForm::NFC && str->hasLatin1Chars()) {
    if (str->isTainted()) {
      str->taint().extend(TaintOperationFromContext(cx, "normalize", true, str));
    }
    // Step 7.
    args.rval().setString(str);
    return true;
  }

  // Step 6.
  AutoStableStringChars stableChars(cx);
  if (!stableChars.initTwoByte(cx, str)) {
    return false;
  }

  mozilla::Range<const char16_t> srcChars = stableChars.twoByteRange();

  static const size_t INLINE_CAPACITY = js::intl::INITIAL_CHAR_BUFFER_SIZE;

  intl::FormatBuffer<char16_t, INLINE_CAPACITY> buffer(cx);

  auto alreadyNormalized =
      mozilla::intl::String::Normalize(form, srcChars, buffer);
  if (alreadyNormalized.isErr()) {
    intl::ReportInternalError(cx, alreadyNormalized.unwrapErr());
    return false;
  }

  using AlreadyNormalized = mozilla::intl::String::AlreadyNormalized;

  // Return if the input string is already normalized.
  if (alreadyNormalized.unwrap() == AlreadyNormalized::Yes) {
    if (str->isTainted()) {
      str->taint().extend(TaintOperationFromContext(cx, "normalize", true, str));
    }
    // Step 7.
    args.rval().setString(str);
    return true;
  }

  JSString* ns = buffer.toString(cx);
  if (!ns) {
    return false;
  }

  // TaintFox: Add taint operation.
  if (str->isTainted()) {
    ns->setTaint(cx, str->taint().safeCopy().extend(TaintOperationFromContext(cx, "normalize", true, str)));
  }

  // Step 7.
  args.rval().setString(ns);
  return true;
}

#endif  // JS_HAS_INTL_API

/**
 * IsStringWellFormedUnicode ( string )
 * https://tc39.es/ecma262/#sec-isstringwellformedunicode
 */
static bool IsStringWellFormedUnicode(JSContext* cx, HandleString str,
                                      size_t* isWellFormedUpTo) {
  MOZ_ASSERT(isWellFormedUpTo);
  *isWellFormedUpTo = 0;

  size_t len = str->length();

  // Latin1 chars are well-formed.
  if (str->hasLatin1Chars()) {
    *isWellFormedUpTo = len;
    return true;
  }

  JSLinearString* linear = str->ensureLinear(cx);
  if (!linear) {
    return false;
  }

  {
    AutoCheckCannotGC nogc;
    *isWellFormedUpTo = Utf16ValidUpTo(Span{linear->twoByteChars(nogc), len});
  }
  return true;
}

/**
 * Well-Formed Unicode Strings (Stage 3 proposal)
 *
 * String.prototype.isWellFormed
 * https://tc39.es/proposal-is-usv-string/#sec-string.prototype.iswellformed
 */
static bool str_isWellFormed(JSContext* cx, unsigned argc, Value* vp) {
  AutoJSMethodProfilerEntry pseudoFrame(cx, "String.prototype", "isWellFormed");
  CallArgs args = CallArgsFromVp(argc, vp);

  // Step 1. Let O be ? RequireObjectCoercible(this value).
  // Step 2. Let S be ? ToString(O).
  RootedString str(cx,
                   ToStringForStringFunction(cx, "isWellFormed", args.thisv()));
  if (!str) {
    return false;
  }

  // Step 3. Return IsStringWellFormedUnicode(S).
  size_t isWellFormedUpTo;
  if (!IsStringWellFormedUnicode(cx, str, &isWellFormedUpTo)) {
    return false;
  }
  MOZ_ASSERT(isWellFormedUpTo <= str->length());

  args.rval().setBoolean(isWellFormedUpTo == str->length());
  return true;
}

/**
 * Well-Formed Unicode Strings (Stage 3 proposal)
 *
 * String.prototype.toWellFormed
 * https://tc39.es/proposal-is-usv-string/#sec-string.prototype.towellformed
 */
static bool str_toWellFormed(JSContext* cx, unsigned argc, Value* vp) {
  AutoJSMethodProfilerEntry pseudoFrame(cx, "String.prototype", "toWellFormed");
  CallArgs args = CallArgsFromVp(argc, vp);

  // Step 1. Let O be ? RequireObjectCoercible(this value).
  // Step 2. Let S be ? ToString(O).
  RootedString str(cx,
                   ToStringForStringFunction(cx, "toWellFormed", args.thisv()));
  if (!str) {
    return false;
  }

  // Step 3. Let strLen be the length of S.
  size_t len = str->length();

  // If the string itself is well-formed, return it.
  size_t isWellFormedUpTo;
  if (!IsStringWellFormedUnicode(cx, str, &isWellFormedUpTo)) {
    return false;
  }
  if (isWellFormedUpTo == len) {
    args.rval().setString(str);
    return true;
  }
  MOZ_ASSERT(isWellFormedUpTo < len);

  // Step 4-6
  InlineCharBuffer<char16_t> buffer;
  if (!buffer.maybeAlloc(cx, len)) {
    return false;
  }

  {
    AutoCheckCannotGC nogc;

    JSLinearString* linear = str->ensureLinear(cx);
    MOZ_ASSERT(linear, "IsStringWellFormedUnicode linearized the string");

    PodCopy(buffer.get(), linear->twoByteChars(nogc), len);

    auto span = mozilla::Span{buffer.get(), len};

    // Replace the character.
    span[isWellFormedUpTo] = unicode::REPLACEMENT_CHARACTER;

    // Check any remaining characters.
    auto remaining = span.From(isWellFormedUpTo + 1);
    if (!remaining.IsEmpty()) {
      EnsureUtf16ValiditySpan(remaining);
    }
  }

  JSString* result = buffer.toStringDontDeflate(cx, len);
  if (!result) {
    return false;
  }

  // Step 7. Return result.
  args.rval().setString(result);
  return true;
}

static const JSFunctionSpec wellFormed_functions[] = {
    JS_FN("isWellFormed", str_isWellFormed, 0, 0),
    JS_FN("toWellFormed", str_toWellFormed, 0, 0), JS_FS_END};

static bool str_charAt(JSContext* cx, unsigned argc, Value* vp) {
  AutoJSMethodProfilerEntry pseudoFrame(cx, "String.prototype", "charAt");
  CallArgs args = CallArgsFromVp(argc, vp);
  RootedString str(cx);
  size_t i;
  if (args.thisv().isString() && args.length() != 0 && args[0].isInt32()) {
    str = args.thisv().toString();
    i = size_t(args[0].toInt32());
    if (i >= str->length()) {
      goto out_of_range;
    }
  } else {
    str = ToStringForStringFunction(cx, "charAt", args.thisv());
    if (!str) {
      return false;
    }

    double d = 0.0;
    if (args.length() > 0 && !ToInteger(cx, args[0], &d)) {
      return false;
    }

    if (d < 0 || str->length() <= d) {
      goto out_of_range;
    }
    i = size_t(d);
  }

  // TaintFox: avoid atoms here if the base string is tainted. TODO(samuel)
  str = NewDependentString(cx, str, i, 1);
  if (str->isTainted()) {
    str->taint().extend(TaintOperation("charAt", true, TaintLocationFromContext(cx), { taintarg(cx, i) }));
  }
  // Taintfox: avoid creating atoms
  //str = cx->staticStrings().getUnitStringForElement(cx, str, i);


  if (!str) {
    return false;
  }
  args.rval().setString(str);
  return true;

out_of_range:
  args.rval().setString(cx->runtime()->emptyString);
  return true;
}

bool js::str_charCodeAt_impl(JSContext* cx, HandleString string,
                             HandleValue index, MutableHandleValue res) {
  size_t i;
  if (index.isInt32()) {
    i = index.toInt32();
    if (i >= string->length()) {
      goto out_of_range;
    }
  } else {
    double d = 0.0;
    if (!ToInteger(cx, index, &d)) {
      return false;
    }
    // check whether d is negative as size_t is unsigned
    if (d < 0 || string->length() <= d) {
      goto out_of_range;
    }
    i = size_t(d);
  }
  char16_t c;
  if (!string->getChar(cx, i, &c)) {
    return false;
  }
  res.setInt32(c);
  return true;

out_of_range:
  res.setNaN();
  return true;
}

bool js::str_charCodeAt(JSContext* cx, unsigned argc, Value* vp) {
  AutoJSMethodProfilerEntry pseudoFrame(cx, "String.prototype", "charCodeAt");
  CallArgs args = CallArgsFromVp(argc, vp);

  RootedString str(cx);
  RootedValue index(cx);
  if (args.thisv().isString()) {
    str = args.thisv().toString();
  } else {
    str = ToStringForStringFunction(cx, "charCodeAt", args.thisv());
    if (!str) {
      return false;
    }
  }
  if (args.length() != 0) {
    index = args[0];
  } else {
    index.setInt32(0);
  }

  return js::str_charCodeAt_impl(cx, str, index, args.rval());
}

/*
 * Boyer-Moore-Horspool superlinear search for pat:patlen in text:textlen.
 * The patlen argument must be positive and no greater than sBMHPatLenMax.
 *
 * Return the index of pat in text, or -1 if not found.
 */
static const uint32_t sBMHCharSetSize = 256; /* ISO-Latin-1 */
static const uint32_t sBMHPatLenMax = 255;   /* skip table element is uint8_t */
static const int sBMHBadPattern =
    -2; /* return value if pat is not ISO-Latin-1 */

template <typename TextChar, typename PatChar>
static int BoyerMooreHorspool(const TextChar* text, uint32_t textLen,
                              const PatChar* pat, uint32_t patLen) {
  MOZ_ASSERT(0 < patLen && patLen <= sBMHPatLenMax);

  uint8_t skip[sBMHCharSetSize];
  for (uint32_t i = 0; i < sBMHCharSetSize; i++) {
    skip[i] = uint8_t(patLen);
  }

  uint32_t patLast = patLen - 1;
  for (uint32_t i = 0; i < patLast; i++) {
    char16_t c = pat[i];
    if (c >= sBMHCharSetSize) {
      return sBMHBadPattern;
    }
    skip[c] = uint8_t(patLast - i);
  }

  for (uint32_t k = patLast; k < textLen;) {
    for (uint32_t i = k, j = patLast;; i--, j--) {
      if (text[i] != pat[j]) {
        break;
      }
      if (j == 0) {
        return static_cast<int>(i); /* safe: max string size */
      }
    }

    char16_t c = text[k];
    k += (c >= sBMHCharSetSize) ? patLen : skip[c];
  }
  return -1;
}

template <typename TextChar, typename PatChar>
struct MemCmp {
  using Extent = uint32_t;
  static MOZ_ALWAYS_INLINE Extent computeExtent(const PatChar*,
                                                uint32_t patLen) {
    return (patLen - 2) * sizeof(PatChar);
  }
  static MOZ_ALWAYS_INLINE bool match(const PatChar* p, const TextChar* t,
                                      Extent extent) {
    MOZ_ASSERT(sizeof(TextChar) == sizeof(PatChar));
    return memcmp(p, t, extent) == 0;
  }
};

template <typename TextChar, typename PatChar>
struct ManualCmp {
  using Extent = const PatChar*;
  static MOZ_ALWAYS_INLINE Extent computeExtent(const PatChar* pat,
                                                uint32_t patLen) {
    return pat + patLen;
  }
  static MOZ_ALWAYS_INLINE bool match(const PatChar* p, const TextChar* t,
                                      Extent extent) {
    for (; p != extent; ++p, ++t) {
      if (*p != *t) {
        return false;
      }
    }
    return true;
  }
};

template <class InnerMatch, typename TextChar, typename PatChar>
static int Matcher(const TextChar* text, uint32_t textlen, const PatChar* pat,
                   uint32_t patlen) {
  MOZ_ASSERT(patlen > 1);

  const typename InnerMatch::Extent extent =
      InnerMatch::computeExtent(pat, patlen);

  uint32_t i = 0;
  uint32_t n = textlen - patlen + 1;

  while (i < n) {
    const TextChar* pos;

    // This is a bit awkward. Consider the case where we're searching "abcdef"
    // for "def". n will be 4, because we know in advance that the last place we
    // can *start* a successful search will be at 'd'. However, if we just use n
    // - i, then our first search will be looking through "abcd" for "de",
    // because our memchr2xN functions search for two characters at a time. So
    // we just have to compensate by adding 1. This will never exceed textlen
    // because we know patlen is at least two.
    size_t searchLen = n - i + 1;
    if (sizeof(TextChar) == 1) {
      MOZ_ASSERT(pat[0] <= 0xff);
      pos = (TextChar*)SIMD::memchr2x8((char*)text + i, pat[0], pat[1],
                                       searchLen);
    } else {
      pos = (TextChar*)SIMD::memchr2x16((char16_t*)(text + i), char16_t(pat[0]),
                                        char16_t(pat[1]), searchLen);
    }

    if (pos == nullptr) {
      return -1;
    }

    i = static_cast<uint32_t>(pos - text);
    const uint32_t inlineLookaheadChars = 2;
    if (InnerMatch::match(pat + inlineLookaheadChars,
                          text + i + inlineLookaheadChars, extent)) {
      return i;
    }

    i += 1;
  }
  return -1;
}

template <typename TextChar, typename PatChar>
static MOZ_ALWAYS_INLINE int StringMatch(const TextChar* text, uint32_t textLen,
                                         const PatChar* pat, uint32_t patLen) {
  if (patLen == 0) {
    return 0;
  }
  if (textLen < patLen) {
    return -1;
  }

  if (sizeof(TextChar) == 1 && sizeof(PatChar) > 1 && pat[0] > 0xff) {
    return -1;
  }

  if (patLen == 1) {
    const TextChar* pos;
    if (sizeof(TextChar) == 1) {
      MOZ_ASSERT(pat[0] <= 0xff);
      pos = (TextChar*)SIMD::memchr8((char*)text, pat[0], textLen);
    } else {
      pos =
          (TextChar*)SIMD::memchr16((char16_t*)text, char16_t(pat[0]), textLen);
    }

    if (pos == nullptr) {
      return -1;
    }

    return pos - text;
  }

  // We use a fast two-character-wide search in Matcher below, so we need to
  // validate that pat[1] isn't outside the latin1 range up front if the
  // sizes are different.
  if (sizeof(TextChar) == 1 && sizeof(PatChar) > 1 && pat[1] > 0xff) {
    return -1;
  }

  /*
   * If the text or pattern string is short, BMH will be more expensive than
   * the basic linear scan due to initialization cost and a more complex loop
   * body. While the correct threshold is input-dependent, we can make a few
   * conservative observations:
   *  - When |textLen| is "big enough", the initialization time will be
   *    proportionally small, so the worst-case slowdown is minimized.
   *  - When |patLen| is "too small", even the best case for BMH will be
   *    slower than a simple scan for large |textLen| due to the more complex
   *    loop body of BMH.
   * From this, the values for "big enough" and "too small" are determined
   * empirically. See bug 526348.
   */
  if (textLen >= 512 && patLen >= 11 && patLen <= sBMHPatLenMax) {
    int index = BoyerMooreHorspool(text, textLen, pat, patLen);
    if (index != sBMHBadPattern) {
      return index;
    }
  }

  /*
   * For big patterns with large potential overlap we want the SIMD-optimized
   * speed of memcmp. For small patterns, a simple loop is faster. We also can't
   * use memcmp if one of the strings is TwoByte and the other is Latin-1.
   */
  return (patLen > 128 && std::is_same_v<TextChar, PatChar>)
             ? Matcher<MemCmp<TextChar, PatChar>, TextChar, PatChar>(
                   text, textLen, pat, patLen)
             : Matcher<ManualCmp<TextChar, PatChar>, TextChar, PatChar>(
                   text, textLen, pat, patLen);
}

static int32_t StringMatch(JSLinearString* text, JSLinearString* pat,
                           uint32_t start = 0) {
  MOZ_ASSERT(start <= text->length());
  uint32_t textLen = text->length() - start;
  uint32_t patLen = pat->length();

  int match;
  AutoCheckCannotGC nogc;
  if (text->hasLatin1Chars()) {
    const Latin1Char* textChars = text->latin1Chars(nogc) + start;
    if (pat->hasLatin1Chars()) {
      match = StringMatch(textChars, textLen, pat->latin1Chars(nogc), patLen);
    } else {
      match = StringMatch(textChars, textLen, pat->twoByteChars(nogc), patLen);
    }
  } else {
    const char16_t* textChars = text->twoByteChars(nogc) + start;
    if (pat->hasLatin1Chars()) {
      match = StringMatch(textChars, textLen, pat->latin1Chars(nogc), patLen);
    } else {
      match = StringMatch(textChars, textLen, pat->twoByteChars(nogc), patLen);
    }
  }

  return (match == -1) ? -1 : start + match;
}

static const size_t sRopeMatchThresholdRatioLog2 = 4;

int js::StringFindPattern(JSLinearString* text, JSLinearString* pat,
                          size_t start) {
  return StringMatch(text, pat, start);
}

typedef Vector<JSLinearString*, 16, SystemAllocPolicy> LinearStringVector;

template <typename TextChar, typename PatChar>
static int RopeMatchImpl(const AutoCheckCannotGC& nogc,
                         LinearStringVector& strings, const PatChar* pat,
                         size_t patLen) {
  /* Absolute offset from the beginning of the logical text string. */
  int pos = 0;

  for (JSLinearString** outerp = strings.begin(); outerp != strings.end();
       ++outerp) {
    /* Try to find a match within 'outer'. */
    JSLinearString* outer = *outerp;
    const TextChar* chars = outer->chars<TextChar>(nogc);
    size_t len = outer->length();
    int matchResult = StringMatch(chars, len, pat, patLen);
    if (matchResult != -1) {
      /* Matched! */
      return pos + matchResult;
    }

    /* Try to find a match starting in 'outer' and running into other nodes. */
    const TextChar* const text = chars + (patLen > len ? 0 : len - patLen + 1);
    const TextChar* const textend = chars + len;
    const PatChar p0 = *pat;
    const PatChar* const p1 = pat + 1;
    const PatChar* const patend = pat + patLen;
    for (const TextChar* t = text; t != textend;) {
      if (*t++ != p0) {
        continue;
      }

      JSLinearString** innerp = outerp;
      const TextChar* ttend = textend;
      const TextChar* tt = t;
      for (const PatChar* pp = p1; pp != patend; ++pp, ++tt) {
        while (tt == ttend) {
          if (++innerp == strings.end()) {
            return -1;
          }

          JSLinearString* inner = *innerp;
          tt = inner->chars<TextChar>(nogc);
          ttend = tt + inner->length();
        }
        if (*pp != *tt) {
          goto break_continue;
        }
      }

      /* Matched! */
      return pos + (t - chars) - 1; /* -1 because of *t++ above */

    break_continue:;
    }

    pos += len;
  }

  return -1;
}

/*
 * RopeMatch takes the text to search and the pattern to search for in the text.
 * RopeMatch returns false on OOM and otherwise returns the match index through
 * the 'match' outparam (-1 for not found).
 */
static bool RopeMatch(JSContext* cx, JSRope* text, JSLinearString* pat,
                      int* match) {
  uint32_t patLen = pat->length();
  if (patLen == 0) {
    *match = 0;
    return true;
  }
  if (text->length() < patLen) {
    *match = -1;
    return true;
  }

  /*
   * List of leaf nodes in the rope. If we run out of memory when trying to
   * append to this list, we can still fall back to StringMatch, so use the
   * system allocator so we don't report OOM in that case.
   */
  LinearStringVector strings;

  /*
   * We don't want to do rope matching if there is a poor node-to-char ratio,
   * since this means spending a lot of time in the match loop below. We also
   * need to build the list of leaf nodes. Do both here: iterate over the
   * nodes so long as there are not too many.
   *
   * We also don't use rope matching if the rope contains both Latin-1 and
   * TwoByte nodes, to simplify the match algorithm.
   */
  {
    size_t threshold = text->length() >> sRopeMatchThresholdRatioLog2;
    StringSegmentRange r(cx);
    if (!r.init(text)) {
      return false;
    }

    bool textIsLatin1 = text->hasLatin1Chars();
    while (!r.empty()) {
      if (threshold-- == 0 || r.front()->hasLatin1Chars() != textIsLatin1 ||
          !strings.append(r.front())) {
        JSLinearString* linear = text->ensureLinear(cx);
        if (!linear) {
          return false;
        }

        *match = StringMatch(linear, pat);
        return true;
      }
      if (!r.popFront()) {
        return false;
      }
    }
  }

  AutoCheckCannotGC nogc;
  if (text->hasLatin1Chars()) {
    if (pat->hasLatin1Chars()) {
      *match = RopeMatchImpl<Latin1Char>(nogc, strings, pat->latin1Chars(nogc),
                                         patLen);
    } else {
      *match = RopeMatchImpl<Latin1Char>(nogc, strings, pat->twoByteChars(nogc),
                                         patLen);
    }
  } else {
    if (pat->hasLatin1Chars()) {
      *match = RopeMatchImpl<char16_t>(nogc, strings, pat->latin1Chars(nogc),
                                       patLen);
    } else {
      *match = RopeMatchImpl<char16_t>(nogc, strings, pat->twoByteChars(nogc),
                                       patLen);
    }
  }

  return true;
}

static MOZ_ALWAYS_INLINE bool ReportErrorIfFirstArgIsRegExp(
    JSContext* cx, const CallArgs& args) {
  // Only call IsRegExp if the first argument is definitely an object, so we
  // don't pay the cost of an additional function call in the common case.
  if (args.length() == 0 || !args[0].isObject()) {
    return true;
  }

  bool isRegExp;
  if (!IsRegExp(cx, args[0], &isRegExp)) {
    return false;
  }

  if (isRegExp) {
    JS_ReportErrorNumberASCII(cx, GetErrorMessage, nullptr,
                              JSMSG_INVALID_ARG_TYPE, "first", "",
                              "Regular Expression");
    return false;
  }
  return true;
}

// ES2018 draft rev de77aaeffce115deaf948ed30c7dbe4c60983c0c
// 21.1.3.7 String.prototype.includes ( searchString [ , position ] )
bool js::str_includes(JSContext* cx, unsigned argc, Value* vp) {
  AutoJSMethodProfilerEntry pseudoFrame(cx, "String.prototype", "includes");
  CallArgs args = CallArgsFromVp(argc, vp);

  // Steps 1-2.
  RootedString str(cx, ToStringForStringFunction(cx, "includes", args.thisv()));
  if (!str) {
    return false;
  }

  // Steps 3-4.
  if (!ReportErrorIfFirstArgIsRegExp(cx, args)) {
    return false;
  }

  // Step 5.
  Rooted<JSLinearString*> searchStr(cx, ArgToLinearString(cx, args, 0));
  if (!searchStr) {
    return false;
  }

  // Step 6.
  uint32_t pos = 0;
  if (args.hasDefined(1)) {
    if (args[1].isInt32()) {
      int i = args[1].toInt32();
      pos = (i < 0) ? 0U : uint32_t(i);
    } else {
      double d;
      if (!ToInteger(cx, args[1], &d)) {
        return false;
      }
      pos = uint32_t(std::min(std::max(d, 0.0), double(UINT32_MAX)));
    }
  }

  // Step 7.
  uint32_t textLen = str->length();

  // Step 8.
  uint32_t start = std::min(pos, textLen);

  // Steps 9-10.
  JSLinearString* text = str->ensureLinear(cx);
  if (!text) {
    return false;
  }

  args.rval().setBoolean(StringMatch(text, searchStr, start) != -1);
  return true;
}

/* ES6 20120927 draft 15.5.4.7. */
bool js::str_indexOf(JSContext* cx, unsigned argc, Value* vp) {
  AutoJSMethodProfilerEntry pseudoFrame(cx, "String.prototype", "indexOf");
  CallArgs args = CallArgsFromVp(argc, vp);

  // Steps 1, 2, and 3
  RootedString str(cx, ToStringForStringFunction(cx, "indexOf", args.thisv()));
  if (!str) {
    return false;
  }

  // Steps 4 and 5
  Rooted<JSLinearString*> searchStr(cx, ArgToLinearString(cx, args, 0));
  if (!searchStr) {
    return false;
  }

  // Steps 6 and 7
  uint32_t pos = 0;
  if (args.hasDefined(1)) {
    if (args[1].isInt32()) {
      int i = args[1].toInt32();
      pos = (i < 0) ? 0U : uint32_t(i);
    } else {
      double d;
      if (!ToInteger(cx, args[1], &d)) {
        return false;
      }
      pos = uint32_t(std::min(std::max(d, 0.0), double(UINT32_MAX)));
    }
  }

  // Step 8
  uint32_t textLen = str->length();

  // Step 9
  uint32_t start = std::min(pos, textLen);

  if (str == searchStr) {
    // AngularJS often invokes "false".indexOf("false"). This check should
    // be cheap enough to not hurt anything else.
    args.rval().setInt32(start == 0 ? 0 : -1);
    return true;
  }

  // Steps 10 and 11
  JSLinearString* text = str->ensureLinear(cx);
  if (!text) {
    return false;
  }

  args.rval().setInt32(StringMatch(text, searchStr, start));
  return true;
}

bool js::StringIndexOf(JSContext* cx, HandleString string,
                       HandleString searchString, int32_t* result) {
  if (string == searchString) {
    *result = 0;
    return true;
  }

  JSLinearString* text = string->ensureLinear(cx);
  if (!text) {
    return false;
  }

  JSLinearString* searchStr = searchString->ensureLinear(cx);
  if (!searchStr) {
    return false;
  }

  *result = StringMatch(text, searchStr, 0);
  return true;
}

template <typename TextChar, typename PatChar>
static int32_t LastIndexOfImpl(const TextChar* text, size_t textLen,
                               const PatChar* pat, size_t patLen,
                               size_t start) {
  MOZ_ASSERT(patLen > 0);
  MOZ_ASSERT(patLen <= textLen);
  MOZ_ASSERT(start <= textLen - patLen);

  const PatChar p0 = *pat;
  const PatChar* patNext = pat + 1;
  const PatChar* patEnd = pat + patLen;

  for (const TextChar* t = text + start; t >= text; --t) {
    if (*t == p0) {
      const TextChar* t1 = t + 1;
      for (const PatChar* p1 = patNext; p1 < patEnd; ++p1, ++t1) {
        if (*t1 != *p1) {
          goto break_continue;
        }
      }

      return static_cast<int32_t>(t - text);
    }
  break_continue:;
  }

  return -1;
}

// ES2017 draft rev 6859bb9ccaea9c6ede81d71e5320e3833b92cb3e
// 21.1.3.9 String.prototype.lastIndexOf ( searchString [ , position ] )
static bool str_lastIndexOf(JSContext* cx, unsigned argc, Value* vp) {
  AutoJSMethodProfilerEntry pseudoFrame(cx, "String.prototype", "lastIndexOf");
  CallArgs args = CallArgsFromVp(argc, vp);

  // Steps 1-2.
  RootedString str(cx,
                   ToStringForStringFunction(cx, "lastIndexOf", args.thisv()));
  if (!str) {
    return false;
  }

  // Step 3.
  Rooted<JSLinearString*> searchStr(cx, ArgToLinearString(cx, args, 0));
  if (!searchStr) {
    return false;
  }

  // Step 6.
  size_t len = str->length();

  // Step 8.
  size_t searchLen = searchStr->length();

  // Steps 4-5, 7.
  int start = len - searchLen;  // Start searching here
  if (args.hasDefined(1)) {
    if (args[1].isInt32()) {
      int i = args[1].toInt32();
      if (i <= 0) {
        start = 0;
      } else if (i < start) {
        start = i;
      }
    } else {
      double d;
      if (!ToNumber(cx, args[1], &d)) {
        return false;
      }
      if (!std::isnan(d)) {
        d = JS::ToInteger(d);
        if (d <= 0) {
          start = 0;
        } else if (d < start) {
          start = int(d);
        }
      }
    }
  }

  if (str == searchStr) {
    args.rval().setInt32(0);
    return true;
  }

  if (searchLen > len) {
    args.rval().setInt32(-1);
    return true;
  }

  if (searchLen == 0) {
    args.rval().setInt32(start);
    return true;
  }
  MOZ_ASSERT(0 <= start && size_t(start) < len);

  JSLinearString* text = str->ensureLinear(cx);
  if (!text) {
    return false;
  }

  // Step 9.
  int32_t res;
  AutoCheckCannotGC nogc;
  if (text->hasLatin1Chars()) {
    const Latin1Char* textChars = text->latin1Chars(nogc);
    if (searchStr->hasLatin1Chars()) {
      res = LastIndexOfImpl(textChars, len, searchStr->latin1Chars(nogc),
                            searchLen, start);
    } else {
      res = LastIndexOfImpl(textChars, len, searchStr->twoByteChars(nogc),
                            searchLen, start);
    }
  } else {
    const char16_t* textChars = text->twoByteChars(nogc);
    if (searchStr->hasLatin1Chars()) {
      res = LastIndexOfImpl(textChars, len, searchStr->latin1Chars(nogc),
                            searchLen, start);
    } else {
      res = LastIndexOfImpl(textChars, len, searchStr->twoByteChars(nogc),
                            searchLen, start);
    }
  }

  args.rval().setInt32(res);
  return true;
}

// ES2018 draft rev de77aaeffce115deaf948ed30c7dbe4c60983c0c
// 21.1.3.20 String.prototype.startsWith ( searchString [ , position ] )
bool js::str_startsWith(JSContext* cx, unsigned argc, Value* vp) {
  AutoJSMethodProfilerEntry pseudoFrame(cx, "String.prototype", "startsWith");
  CallArgs args = CallArgsFromVp(argc, vp);

  // Steps 1-2.
  RootedString str(cx,
                   ToStringForStringFunction(cx, "startsWith", args.thisv()));
  if (!str) {
    return false;
  }

  // Steps 3-4.
  if (!ReportErrorIfFirstArgIsRegExp(cx, args)) {
    return false;
  }

  // Step 5.
  Rooted<JSLinearString*> searchStr(cx, ArgToLinearString(cx, args, 0));
  if (!searchStr) {
    return false;
  }

  // Step 6.
  uint32_t pos = 0;
  if (args.hasDefined(1)) {
    if (args[1].isInt32()) {
      int i = args[1].toInt32();
      pos = (i < 0) ? 0U : uint32_t(i);
    } else {
      double d;
      if (!ToInteger(cx, args[1], &d)) {
        return false;
      }
      pos = uint32_t(std::min(std::max(d, 0.0), double(UINT32_MAX)));
    }
  }

  // Step 7.
  uint32_t textLen = str->length();

  // Step 8.
  uint32_t start = std::min(pos, textLen);

  // Step 9.
  uint32_t searchLen = searchStr->length();

  // Step 10.
  if (searchLen + start < searchLen || searchLen + start > textLen) {
    args.rval().setBoolean(false);
    return true;
  }

  // Steps 11-12.
  JSLinearString* text = str->ensureLinear(cx);
  if (!text) {
    return false;
  }

  args.rval().setBoolean(HasSubstringAt(text, searchStr, start));
  return true;
}

bool js::StringStartsWith(JSContext* cx, HandleString string,
                          HandleString searchString, bool* result) {
  if (searchString->length() > string->length()) {
    *result = false;
    return true;
  }

  JSLinearString* str = string->ensureLinear(cx);
  if (!str) {
    return false;
  }

  JSLinearString* searchStr = searchString->ensureLinear(cx);
  if (!searchStr) {
    return false;
  }

  *result = HasSubstringAt(str, searchStr, 0);
  return true;
}

// ES2018 draft rev de77aaeffce115deaf948ed30c7dbe4c60983c0c
// 21.1.3.6 String.prototype.endsWith ( searchString [ , endPosition ] )
bool js::str_endsWith(JSContext* cx, unsigned argc, Value* vp) {
  AutoJSMethodProfilerEntry pseudoFrame(cx, "String.prototype", "endsWith");
  CallArgs args = CallArgsFromVp(argc, vp);

  // Steps 1-2.
  RootedString str(cx, ToStringForStringFunction(cx, "endsWith", args.thisv()));
  if (!str) {
    return false;
  }

  // Steps 3-4.
  if (!ReportErrorIfFirstArgIsRegExp(cx, args)) {
    return false;
  }

  // Step 5.
  Rooted<JSLinearString*> searchStr(cx, ArgToLinearString(cx, args, 0));
  if (!searchStr) {
    return false;
  }

  // Step 6.
  uint32_t textLen = str->length();

  // Step 7.
  uint32_t pos = textLen;
  if (args.hasDefined(1)) {
    if (args[1].isInt32()) {
      int i = args[1].toInt32();
      pos = (i < 0) ? 0U : uint32_t(i);
    } else {
      double d;
      if (!ToInteger(cx, args[1], &d)) {
        return false;
      }
      pos = uint32_t(std::min(std::max(d, 0.0), double(UINT32_MAX)));
    }
  }

  // Step 8.
  uint32_t end = std::min(pos, textLen);

  // Step 9.
  uint32_t searchLen = searchStr->length();

  // Step 11 (reordered).
  if (searchLen > end) {
    args.rval().setBoolean(false);
    return true;
  }

  // Step 10.
  uint32_t start = end - searchLen;

  // Steps 12-13.
  JSLinearString* text = str->ensureLinear(cx);
  if (!text) {
    return false;
  }

  args.rval().setBoolean(HasSubstringAt(text, searchStr, start));
  return true;
}

bool js::StringEndsWith(JSContext* cx, HandleString string,
                        HandleString searchString, bool* result) {
  if (searchString->length() > string->length()) {
    *result = false;
    return true;
  }

  JSLinearString* str = string->ensureLinear(cx);
  if (!str) {
    return false;
  }

  JSLinearString* searchStr = searchString->ensureLinear(cx);
  if (!searchStr) {
    return false;
  }

  uint32_t start = str->length() - searchStr->length();

  *result = HasSubstringAt(str, searchStr, start);
  return true;
}

template <typename CharT>
static void TrimString(const CharT* chars, bool trimStart, bool trimEnd,
                       size_t length, size_t* pBegin, size_t* pEnd) {
  size_t begin = 0, end = length;

  if (trimStart) {
    while (begin < length && unicode::IsSpace(chars[begin])) {
      ++begin;
    }
  }

  if (trimEnd) {
    while (end > begin && unicode::IsSpace(chars[end - 1])) {
      --end;
    }
  }

  *pBegin = begin;
  *pEnd = end;
}

static bool TrimString(JSContext* cx, const CallArgs& args, const char* funName,
                       bool trimStart, bool trimEnd) {
  JSString* str = ToStringForStringFunction(cx, funName, args.thisv());
  if (!str) {
    return false;
  }

  JSLinearString* linear = str->ensureLinear(cx);
  if (!linear) {
    return false;
  }

  size_t length = linear->length();
  size_t begin, end;
  if (linear->hasLatin1Chars()) {
    AutoCheckCannotGC nogc;
    TrimString(linear->latin1Chars(nogc), trimStart, trimEnd, length, &begin,
               &end);
  } else {
    AutoCheckCannotGC nogc;
    TrimString(linear->twoByteChars(nogc), trimStart, trimEnd, length, &begin,
               &end);
  }

  JSLinearString* result = NewDependentString(cx, linear, begin, end - begin);
  if (!result) {
    return false;
  }

  // TaintFox: Add trim operation to current taint flow.
  // the acutal trimming of taint ranges has been done in
  // NewDependentString (StringType-inl.h, JSDependentString::init)
  if (result->isTainted()) {
    AutoCheckCannotGC nogc;
    if (trimStart && trimEnd) {
      result->taint().extend(TaintOperationFromContext(cx, "trim", true));
    } else if (trimStart) {
      result->taint().extend(TaintOperationFromContext(cx, "trimLeft", true));
    } else if (trimEnd) {
      result->taint().extend(TaintOperationFromContext(cx, "trimRight", true));
    } else {
      result->taint().extend(TaintOperationFromContext(cx, "trim", true));
    }
  }

  args.rval().setString(result);
  return true;
}

static bool str_trim(JSContext* cx, unsigned argc, Value* vp) {
  AutoJSMethodProfilerEntry pseudoFrame(cx, "String.prototype", "trim");
  CallArgs args = CallArgsFromVp(argc, vp);
  return TrimString(cx, args, "trim", true, true);
}

static bool str_trimStart(JSContext* cx, unsigned argc, Value* vp) {
  AutoJSMethodProfilerEntry pseudoFrame(cx, "String.prototype", "trimStart");
  CallArgs args = CallArgsFromVp(argc, vp);
  return TrimString(cx, args, "trimStart", true, false);
}

static bool str_trimEnd(JSContext* cx, unsigned argc, Value* vp) {
  AutoJSMethodProfilerEntry pseudoFrame(cx, "String.prototype", "trimEnd");
  CallArgs args = CallArgsFromVp(argc, vp);
  return TrimString(cx, args, "trimEnd", false, true);
}

// Utility for building a rope (lazy concatenation) of strings.
class RopeBuilder {
  JSContext* cx;
  RootedString res;

  RopeBuilder(const RopeBuilder& other) = delete;
  void operator=(const RopeBuilder& other) = delete;

 public:
  explicit RopeBuilder(JSContext* cx)
      : cx(cx), res(cx, cx->runtime()->emptyString) {}

  inline bool append(HandleString str) {
    res = ConcatStrings<CanGC>(cx, res, str);
    return !!res;
  }

  inline bool appendQuiet(HandleString str) {
    res = ConcatStringsQuiet<CanGC>(cx, res, str);
    return !!res;
  }

  inline JSString* result() { return res; }
};

namespace {

template <typename CharT>
static uint32_t FindDollarIndex(const CharT* chars, size_t length) {
  if (const CharT* p = js_strchr_limit(chars, '$', chars + length)) {
    uint32_t dollarIndex = p - chars;
    MOZ_ASSERT(dollarIndex < length);
    return dollarIndex;
  }
  return UINT32_MAX;
}

} /* anonymous namespace */

/*
 * Constructs a result string that looks like:
 *
 *      newstring = string[:matchStart] + repstr + string[matchEnd:]
 */
static JSString* BuildFlatReplacement(JSContext* cx, HandleString textstr,
                                      Handle<JSLinearString*> repstr,
                                      size_t matchStart, size_t patternLength) {
  size_t matchEnd = matchStart + patternLength;

  RootedString resultStr(cx, NewDependentString(cx, textstr, 0, matchStart));
  if (!resultStr) {
    return nullptr;
  }

  resultStr = ConcatStringsQuiet<CanGC>(cx, resultStr, repstr);
  if (!resultStr) {
    return nullptr;
  }

  MOZ_ASSERT(textstr->length() >= matchEnd);
  RootedString rest(cx, NewDependentString(cx, textstr, matchEnd,
                                           textstr->length() - matchEnd));
  if (!rest) {
    return nullptr;
  }

  return ConcatStringsQuiet<CanGC>(cx, resultStr, rest);
}

static JSString* BuildFlatRopeReplacement(JSContext* cx, HandleString textstr,
                                          Handle<JSLinearString*> repstr,
                                          size_t match, size_t patternLength) {
  MOZ_ASSERT(textstr->isRope());

  size_t matchEnd = match + patternLength;

  /*
   * If we are replacing over a rope, avoid flattening it by iterating
   * through it, building a new rope.
   */
  StringSegmentRange r(cx);
  if (!r.init(textstr)) {
    return nullptr;
  }

  RopeBuilder builder(cx);

  /*
   * Special case when the pattern string is '', which matches to the
   * head of the string and doesn't overlap with any component of the rope.
   */
  if (patternLength == 0) {
    MOZ_ASSERT(match == 0);
    if (!builder.appendQuiet(repstr)) {
      return nullptr;
    }
  }

  size_t pos = 0;
  while (!r.empty()) {
    RootedString str(cx, r.front());
    size_t len = str->length();
    size_t strEnd = pos + len;
    if (pos < matchEnd && strEnd > match) {
      /*
       * We need to special-case any part of the rope that overlaps
       * with the replacement string.
       */
      if (match >= pos) {
        /*
         * If this part of the rope overlaps with the left side of
         * the pattern, then it must be the only one to overlap with
         * the first character in the pattern, so we include the
         * replacement string here.
         */
        RootedString leftSide(cx, NewDependentString(cx, str, 0, match - pos));
        if (!leftSide || !builder.appendQuiet(leftSide) || !builder.appendQuiet(repstr)) {
          return nullptr;
        }
      }

      /*
       * If str runs off the end of the matched string, append the
       * last part of str.
       */
      if (strEnd > matchEnd) {
        RootedString rightSide(
            cx, NewDependentString(cx, str, matchEnd - pos, strEnd - matchEnd));
        if (!rightSide || !builder.appendQuiet(rightSide)) {
          return nullptr;
        }
      }
    } else {
      if (!builder.appendQuiet(str)) {
        return nullptr;
      }
    }
    pos += str->length();
    if (!r.popFront()) {
      return nullptr;
    }
  }

  return builder.result();
}

template <typename CharT>
static bool AppendDollarReplacement(StringBuffer& newReplaceChars,
                                    size_t firstDollarIndex, size_t matchStart,
                                    size_t matchLimit, JSLinearString* text,
                                    const CharT* repChars, size_t repLength,
                                    const StringTaint& repTaint) {
  MOZ_ASSERT(firstDollarIndex < repLength);
  MOZ_ASSERT(matchStart <= matchLimit);
  MOZ_ASSERT(matchLimit <= text->length());

  // Move the pre-dollar chunk in bulk.
  if (!newReplaceChars.append(repChars, firstDollarIndex)) {
    return false;
  }

  // Move the rest char-by-char, interpreting dollars as we encounter them.
  const CharT* repLimit = repChars + repLength;
  // Taintfox: index to keep track of taint information
  size_t index = firstDollarIndex;
  for (const CharT* it = repChars + firstDollarIndex; it < repLimit; ++it, ++index) {
    // Taintfox: propagate the taint information
    const TaintFlow *flow = repTaint.at(index);

    if (*it != '$' || it == repLimit - 1) {
      if (flow) {
        newReplaceChars.taint().set(newReplaceChars.length(), *flow);
      }
      if (!newReplaceChars.append(*it)) {
        return false;
      }
      continue;
    }

    switch (*(it + 1)) {
      case '$':
        if (flow) {
          newReplaceChars.taint().set(newReplaceChars.length(), *flow);
        }
        // Eat one of the dollars.
        if (!newReplaceChars.append(*it)) {
          return false;
        }
        break;
      case '&':
        if (!newReplaceChars.appendSubstring(text, matchStart,
                                             matchLimit - matchStart)) {
          return false;
        }
        break;
      case '`':
        if (!newReplaceChars.appendSubstring(text, 0, matchStart)) {
          return false;
        }
        break;
      case '\'':
        if (!newReplaceChars.appendSubstring(text, matchLimit,
                                             text->length() - matchLimit)) {
          return false;
        }
        break;
      default:
        if (flow) {
          newReplaceChars.taint().set(newReplaceChars.length(), *flow);
        }
        // The dollar we saw was not special (no matter what its mother told
        // it).
        if (!newReplaceChars.append(*it)) {
          return false;
        }
        continue;
    }
    ++it;  // We always eat an extra char in the above switch.
    ++index;
  }

  return true;
}

/*
 * Perform a linear-scan dollar substitution on the replacement text.
 */
static JSLinearString* InterpretDollarReplacement(
    JSContext* cx, HandleString textstrArg, Handle<JSLinearString*> repstr,
    uint32_t firstDollarIndex, size_t matchStart, size_t patternLength) {
  Rooted<JSLinearString*> textstr(cx, textstrArg->ensureLinear(cx));
  if (!textstr) {
    return nullptr;
  }

  size_t matchLimit = matchStart + patternLength;

  /*
   * Most probably:
   *
   *      len(newstr) >= len(orig) - len(match) + len(replacement)
   *
   * Note that dollar vars _could_ make the resulting text smaller than this.
   */
  JSStringBuilder newReplaceChars(cx);
  if (repstr->hasTwoByteChars() && !newReplaceChars.ensureTwoByteChars()) {
    return nullptr;
  }

  if (!newReplaceChars.reserve(textstr->length() - patternLength +
                               repstr->length())) {
    return nullptr;
  }

  bool res;
  if (repstr->hasLatin1Chars()) {
    AutoCheckCannotGC nogc;
    res = AppendDollarReplacement(newReplaceChars, firstDollarIndex, matchStart,
                                  matchLimit, textstr,
                                  repstr->latin1Chars(nogc), repstr->length(),
                                  repstr->taint());
  } else {
    AutoCheckCannotGC nogc;
    res = AppendDollarReplacement(newReplaceChars, firstDollarIndex, matchStart,
                                  matchLimit, textstr,
                                  repstr->twoByteChars(nogc), repstr->length(),
                                  repstr->taint());
  }
  if (!res) {
    return nullptr;
  }

  return newReplaceChars.finishString();
}

template <typename StrChar, typename RepChar>
static bool StrFlatReplaceGlobal(JSContext* cx, JSLinearString* str,
                                 JSLinearString* pat, JSLinearString* rep,
                                 StringBuffer& sb) {
  MOZ_ASSERT(str->length() > 0);

  AutoCheckCannotGC nogc;
  const StrChar* strChars = str->chars<StrChar>(nogc);
  const RepChar* repChars = rep->chars<RepChar>(nogc);

  // The pattern is empty, so we interleave the replacement string in-between
  // each character.
  if (!pat->length()) {
    CheckedInt<uint32_t> strLength(str->length());
    CheckedInt<uint32_t> repLength(rep->length());
    CheckedInt<uint32_t> length = repLength * (strLength - 1) + strLength;
    if (!length.isValid()) {
      ReportAllocationOverflow(cx);
      return false;
    }

    if (!sb.reserve(length.value())) {
      return false;
    }

    for (unsigned i = 0; i < str->length() - 1; ++i, ++strChars) {
      sb.infallibleAppend(*strChars);
      sb.infallibleAppend(repChars, rep->length());
    }
    sb.infallibleAppend(*strChars);
    return true;
  }

  // If it's true, we are sure that the result's length is, at least, the same
  // length as |str->length()|.
  if (rep->length() >= pat->length()) {
    if (!sb.reserve(str->length())) {
      return false;
    }
  }

  uint32_t start = 0;
  for (;;) {
    int match = StringMatch(str, pat, start);
    if (match < 0) {
      break;
    }
    if (!sb.append(strChars + start, match - start)) {
      return false;
    }
    if (!sb.append(repChars, rep->length())) {
      return false;
    }
    start = match + pat->length();
  }

  if (!sb.append(strChars + start, str->length() - start)) {
    return false;
  }

  return true;
}

// This is identical to "str.split(pattern).join(replacement)" except that we
// do some deforestation optimization in Ion.
JSString* js::StringFlatReplaceString(JSContext* cx, HandleString string,
                                      HandleString pattern,
                                      HandleString replacement) {
  MOZ_ASSERT(string);
  MOZ_ASSERT(pattern);
  MOZ_ASSERT(replacement);

  if (!string->length()) {
    return string;
  }

  Rooted<JSLinearString*> linearRepl(cx, replacement->ensureLinear(cx));
  if (!linearRepl) {
    return nullptr;
  }

  Rooted<JSLinearString*> linearPat(cx, pattern->ensureLinear(cx));
  if (!linearPat) {
    return nullptr;
  }

  Rooted<JSLinearString*> linearStr(cx, string->ensureLinear(cx));
  if (!linearStr) {
    return nullptr;
  }

  JSStringBuilder sb(cx);
  if (linearStr->hasTwoByteChars()) {
    if (!sb.ensureTwoByteChars()) {
      return nullptr;
    }
    if (linearRepl->hasTwoByteChars()) {
      if (!StrFlatReplaceGlobal<char16_t, char16_t>(cx, linearStr, linearPat,
                                                    linearRepl, sb)) {
        return nullptr;
      }
    } else {
      if (!StrFlatReplaceGlobal<char16_t, Latin1Char>(cx, linearStr, linearPat,
                                                      linearRepl, sb)) {
        return nullptr;
      }
    }
  } else {
    if (linearRepl->hasTwoByteChars()) {
      if (!sb.ensureTwoByteChars()) {
        return nullptr;
      }
      if (!StrFlatReplaceGlobal<Latin1Char, char16_t>(cx, linearStr, linearPat,
                                                      linearRepl, sb)) {
        return nullptr;
      }
    } else {
      if (!StrFlatReplaceGlobal<Latin1Char, Latin1Char>(
              cx, linearStr, linearPat, linearRepl, sb)) {
        return nullptr;
      }
    }
  }

  return sb.finishString();
}

JSString* js::str_replace_string_raw(JSContext* cx, HandleString string,
                                     HandleString pattern,
                                     HandleString replacement) {
  Rooted<JSLinearString*> pat(cx, pattern->ensureLinear(cx));
  if (!pat) {
    return nullptr;
  }

  /*
   * |string| could be a rope, so we want to avoid flattening it for as
   * long as possible.
   */
  int32_t match;
  if (string->isRope()) {
    if (!RopeMatch(cx, &string->asRope(), pat, &match)) {
      return nullptr;
    }
  } else {
    match = StringMatch(&string->asLinear(), pat, 0);
  }

  if (match < 0) {
    // TaintFox: copy string to add taint operation later on
    return NewDependentString(cx, string, 0, string->length());
  }

  Rooted<JSLinearString*> repl(cx, replacement->ensureLinear(cx));
  if (!repl) {
    return nullptr;
  }
  uint32_t dollarIndex;
  {
    AutoCheckCannotGC nogc;
    dollarIndex =
        repl->hasLatin1Chars()
            ? FindDollarIndex(repl->latin1Chars(nogc), repl->length())
            : FindDollarIndex(repl->twoByteChars(nogc), repl->length());
  }

  size_t patternLength = pat->length();

  if (dollarIndex != UINT32_MAX) {
    repl = InterpretDollarReplacement(cx, string, repl, dollarIndex, match,
                                      patternLength);
    if (!repl) {
      return nullptr;
    }
  } else if (string->isRope()) {
    return BuildFlatRopeReplacement(cx, string, repl, match, patternLength);
  }
  return BuildFlatReplacement(cx, string, repl, match, patternLength);
}

template <typename StrChar, typename RepChar>
static bool ReplaceAllInternal(const AutoCheckCannotGC& nogc,
                               JSLinearString* string,
                               JSLinearString* searchString,
                               JSLinearString* replaceString,
                               const int32_t startPosition,
                               JSStringBuilder& result) {
  // Step 7.
  const size_t stringLength = string->length();
  const size_t searchLength = searchString->length();
  const size_t replaceLength = replaceString->length();

  MOZ_ASSERT(stringLength > 0);
  MOZ_ASSERT(searchLength > 0);
  MOZ_ASSERT(stringLength >= searchLength);

  // Step 12.
  uint32_t endOfLastMatch = 0;

  const StrChar* strChars = string->chars<StrChar>(nogc);
  const RepChar* repChars = replaceString->chars<RepChar>(nogc);

  uint32_t dollarIndex = FindDollarIndex(repChars, replaceLength);

  // If it's true, we are sure that the result's length is, at least, the same
  // length as |str->length()|.
  if (replaceLength >= searchLength) {
    if (!result.reserve(stringLength)) {
      return false;
    }
  }

  int32_t position = startPosition;
  do {
    // Step 14.c.
    // Append the substring before the current match.

    // Taintfox - first append taint for the substring before the current match
    result.taint().concat(string->taint().safeSubTaint(endOfLastMatch, position), result.length());

    if (!result.append(strChars + endOfLastMatch, position - endOfLastMatch)) {
      return false;
    }

    // Steps 14.a-b and 14.d.
    // Append the replacement.
    if (dollarIndex != UINT32_MAX) {
      size_t matchLimit = position + searchLength;
      if (!AppendDollarReplacement(result, dollarIndex, position, matchLimit,
                                   string, repChars, replaceLength,
                                   replaceString->taint())) {
        return false;
      }
    } else {
      result.taint().concat(replaceString->taint(), result.length());
      if (!result.append(repChars, replaceLength)) {
        return false;
      }
    }

    // Step 14.e.
    endOfLastMatch = position + searchLength;

    // Step 11.
    // Find the next match.
    position = StringMatch(string, searchString, endOfLastMatch);
  } while (position >= 0);

  // Taintfox: append the final taint
  // Taintfox - first append taint for the substring before the current match
  result.taint().concat(string->taint().safeSubTaint(endOfLastMatch, stringLength), result.length());

  // Step 15.
  // Append the substring after the last match.
  return result.append(strChars + endOfLastMatch,
                       stringLength - endOfLastMatch);
}

// https://tc39.es/proposal-string-replaceall/#sec-string.prototype.replaceall
// Steps 7-16 when functionalReplace is false and searchString is not empty.
//
// The steps are quite different, for performance. Loops in steps 11 and 14
// are fused. GetSubstitution is optimized away when possible.
template <typename StrChar, typename RepChar>
static JSString* ReplaceAll(JSContext* cx, JSLinearString* string,
                            JSLinearString* searchString,
                            JSLinearString* replaceString) {
  // Step 7 moved into ReplaceAll_internal.

  // Step 8 (advanceBy is equal to searchLength when searchLength > 0).

  // Step 9 (not needed in this implementation).

  // Step 10.
  // Find the first match.
  int32_t position = StringMatch(string, searchString, 0);

  // Nothing to replace, so return early.
  if (position < 0) {
    // TaintFox: copy string to add taint operation later on
    return NewDependentString(cx, string, 0, string->length());
  }

  // Steps 11, 12 moved into ReplaceAll_internal.

  // Step 13.
  JSStringBuilder result(cx);
  if constexpr (std::is_same_v<StrChar, char16_t> ||
                std::is_same_v<RepChar, char16_t>) {
    if (!result.ensureTwoByteChars()) {
      return nullptr;
    }
  }

  bool internalFailure = false;
  {
    AutoCheckCannotGC nogc;
    internalFailure = !ReplaceAllInternal<StrChar, RepChar>(
        nogc, string, searchString, replaceString, position, result);
  }
  if (internalFailure) {
    return nullptr;
  }

  // Taintfox: extend the taint flow
  if(result.taint().hasTaint()) {
    result.taint().extend(
      TaintOperationFromContextJSString(cx, "replaceAll", true, searchString, replaceString));
  }

  // Step 16.
  auto* resultString = result.finishString();
  if (!resultString) {
    return nullptr;
  }

  return resultString;
}

template <typename StrChar, typename RepChar>
static bool ReplaceAllInterleaveInternal(const AutoCheckCannotGC& nogc,
                                         JSContext* cx, JSLinearString* string,
                                         JSLinearString* replaceString,
                                         JSStringBuilder& result) {
  // Step 7.
  const size_t stringLength = string->length();
  const size_t replaceLength = replaceString->length();

  const StrChar* strChars = string->chars<StrChar>(nogc);
  const RepChar* repChars = replaceString->chars<RepChar>(nogc);

  uint32_t dollarIndex = FindDollarIndex(repChars, replaceLength);

  if (dollarIndex != UINT32_MAX) {
    if (!result.reserve(stringLength)) {
      return false;
    }
  } else {
    // Compute the exact result length when no substitutions take place.
    CheckedInt<uint32_t> strLength(stringLength);
    CheckedInt<uint32_t> repLength(replaceLength);
    CheckedInt<uint32_t> length = strLength + (strLength + 1) * repLength;
    if (!length.isValid()) {
      ReportAllocationOverflow(cx);
      return false;
    }

    if (!result.reserve(length.value())) {
      return false;
    }
  }

  auto appendReplacement = [&](size_t match) {
    if (dollarIndex != UINT32_MAX) {
      return AppendDollarReplacement(result, dollarIndex, match, match, string,
                                     repChars, replaceLength,
                                       replaceString->taint());
    }
      // Taintfox: propagate taint
      result.taint().concat(replaceString->taint(), result.length());
    return result.append(repChars, replaceLength);
  };

  for (size_t index = 0; index < stringLength; index++) {
    // Steps 11, 14.a-b and 14.d.
    // The empty string matches before each character.
    if (!appendReplacement(index)) {
      return false;
    }

    // Taintfox: append taint for each character
    const TaintFlow *flow = string->taint().at(index);
    if (flow) {
      result.taint().set(result.length(), *flow);
    }

    // Step 14.c.
    if (!result.append(strChars[index])) {
      return false;
    }
  }

  // Steps 11, 14.a-b and 14.d.
  // The empty string also matches at the end of the string.
  return appendReplacement(stringLength);

  // Step 15 (not applicable when searchString is the empty string).
}

// https://tc39.es/proposal-string-replaceall/#sec-string.prototype.replaceall
// Steps 7-16 when functionalReplace is false and searchString is the empty
// string.
//
// The steps are quite different, for performance. Loops in steps 11 and 14
// are fused. GetSubstitution is optimized away when possible.
template <typename StrChar, typename RepChar>
static JSString* ReplaceAllInterleave(JSContext* cx, JSLinearString* string,
                                      JSLinearString* replaceString) {
  // Step 7 moved into ReplaceAllInterleavedInternal.

  // Step 8 (advanceBy is 1 when searchString is the empty string).

  // Steps 9-12 (trivial when searchString is the empty string).

  // Step 13.
  JSStringBuilder result(cx);
  if constexpr (std::is_same_v<StrChar, char16_t> ||
                std::is_same_v<RepChar, char16_t>) {
    if (!result.ensureTwoByteChars()) {
      return nullptr;
    }
  }

  bool internalFailure = false;
  {
    AutoCheckCannotGC nogc;
    internalFailure = !ReplaceAllInterleaveInternal<StrChar, RepChar>(
        nogc, cx, string, replaceString, result);
  }
  if (internalFailure) {
    return nullptr;
  }

  // Step 16.
  return result.finishString();
}

// String.prototype.replaceAll (Stage 3 proposal)
// https://tc39.es/proposal-string-replaceall/
//
// String.prototype.replaceAll ( searchValue, replaceValue )
//
// Steps 7-16 when functionalReplace is false.
JSString* js::str_replaceAll_string_raw(JSContext* cx, HandleString string,
                                        HandleString searchString,
                                        HandleString replaceString) {
  const size_t stringLength = string->length();
  const size_t searchLength = searchString->length();

  // Directly return when we're guaranteed to find no match.
  if (searchLength > stringLength) {
    return string;
  }

  Rooted<JSLinearString*> str(cx, string->ensureLinear(cx));
  if (!str) {
    return nullptr;
  }

  Rooted<JSLinearString*> repl(cx, replaceString->ensureLinear(cx));
  if (!repl) {
    return nullptr;
  }

  Rooted<JSLinearString*> search(cx, searchString->ensureLinear(cx));
  if (!search) {
    return nullptr;
  }

  // The pattern is empty, so we interleave the replacement string in-between
  // each character.
  if (searchLength == 0) {
    if (str->hasTwoByteChars()) {
      if (repl->hasTwoByteChars()) {
        return ReplaceAllInterleave<char16_t, char16_t>(cx, str, repl);
      }
      return ReplaceAllInterleave<char16_t, Latin1Char>(cx, str, repl);
    }
    if (repl->hasTwoByteChars()) {
      return ReplaceAllInterleave<Latin1Char, char16_t>(cx, str, repl);
    }
    return ReplaceAllInterleave<Latin1Char, Latin1Char>(cx, str, repl);
  }

  MOZ_ASSERT(stringLength > 0);

  if (str->hasTwoByteChars()) {
    if (repl->hasTwoByteChars()) {
      return ReplaceAll<char16_t, char16_t>(cx, str, search, repl);
    }
    return ReplaceAll<char16_t, Latin1Char>(cx, str, search, repl);
  }
  if (repl->hasTwoByteChars()) {
    return ReplaceAll<Latin1Char, char16_t>(cx, str, search, repl);
  }
  return ReplaceAll<Latin1Char, Latin1Char>(cx, str, search, repl);
}

static ArrayObject* SingleElementStringArray(JSContext* cx,
                                             Handle<JSLinearString*> str) {
  ArrayObject* array = NewDenseFullyAllocatedArray(cx, 1);
  if (!array) {
    return nullptr;
  }
  array->setDenseInitializedLength(1);
  array->initDenseElement(0, StringValue(str));
  return array;
}

// ES 2016 draft Mar 25, 2016 21.1.3.17 steps 4, 8, 12-18.
static ArrayObject* SplitHelper(JSContext* cx, Handle<JSLinearString*> str,
                                uint32_t limit, Handle<JSLinearString*> sep) {
  size_t strLength = str->length();
  size_t sepLength = sep->length();
  MOZ_ASSERT(sepLength != 0);

  // Step 12.
  if (strLength == 0) {
    // Step 12.a.
    int match = StringMatch(str, sep, 0);

    // Step 12.b.
    if (match != -1) {
      return NewDenseEmptyArray(cx);
    }

    // Steps 12.c-e.
    return SingleElementStringArray(cx, str);
  }

  // Step 3 (reordered).
  RootedValueVector splits(cx);

  // Step 8 (reordered).
  size_t lastEndIndex = 0;

  // Step 13.
  size_t index = 0;
  // TaintFox: tainting count
  size_t count = 0;
 
  // Step 14.
  while (index != strLength) {
    // Step 14.a.
    int match = StringMatch(str, sep, index);

    // Step 14.b.
    //
    // Our match algorithm differs from the spec in that it returns the
    // next index at which a match happens.  If no match happens we're
    // done.
    //
    // But what if the match is at the end of the string (and the string is
    // not empty)?  Per 14.c.i this shouldn't be a match, so we have to
    // specially exclude it.  Thus this case should hold:
    //
    //   var a = "abc".split(/\b/);
    //   assertEq(a.length, 1);
    //   assertEq(a[0], "abc");
    if (match == -1) {
      break;
    }

    // Step 14.c.
    size_t endIndex = match + sepLength;

    // Step 14.c.i.
    if (endIndex == lastEndIndex) {
      index++;
      continue;
    }

    // Step 14.c.ii.
    MOZ_ASSERT(lastEndIndex < endIndex);
    MOZ_ASSERT(sepLength <= strLength);
    MOZ_ASSERT(lastEndIndex + sepLength <= endIndex);

    // Step 14.c.ii.1.
    size_t subLength = size_t(endIndex - sepLength - lastEndIndex);
    JSString* sub = NewDependentString(cx, str, lastEndIndex, subLength);

    // Steps 14.c.ii.2-4.
    if (!sub || !splits.append(StringValue(sub))) {
      return nullptr;
    }

    if(sub->isTainted()) {
      // TaintFox: extend taint flow
      sub->taint().extend(TaintOperation("split", true, TaintLocationFromContext(cx),
                                        { taintarg(cx, sep), taintarg(cx, count++) }));
    }

    // Step 14.c.ii.5.
    if (splits.length() == limit) {
      return NewDenseCopiedArray(cx, splits.length(), splits.begin());
    }

    // Step 14.c.ii.6.
    index = endIndex;

    // Step 14.c.ii.7.
    lastEndIndex = index;
  }

  // Step 15.
  JSString* sub =
      NewDependentString(cx, str, lastEndIndex, strLength - lastEndIndex);

  // Steps 16-17.
  if (!sub || !splits.append(StringValue(sub))) {
    return nullptr;
  }

  // TaintFox: extend taint flow
  if(sub->isTainted()) {
    sub->taint().extend(TaintOperation("split", true, TaintLocationFromContext(cx), { taintarg(cx, sep), taintarg(cx, count++) }));
  }

  // Step 18.
  return NewDenseCopiedArray(cx, splits.length(), splits.begin());
}

// Fast-path for splitting a string into a character array via split("").
static ArrayObject* CharSplitHelper(JSContext* cx, Handle<JSLinearString*> str,
                                    uint32_t limit) {
  size_t strLength = str->length();
  if (strLength == 0) {
    return NewDenseEmptyArray(cx);
  }

  // Taintfox: not needed
  //  js::StaticStrings& staticStrings = cx->staticStrings();
  uint32_t resultlen = (limit < strLength ? limit : strLength);
  size_t count = 0;
      
  MOZ_ASSERT(limit > 0 && resultlen > 0,
             "Neither limit nor strLength is zero, so resultlen is greater "
             "than zero.");

  Rooted<ArrayObject*> splits(cx, NewDenseFullyAllocatedArray(cx, resultlen));
  if (!splits) {
    return nullptr;
  }

  // Taintfox removing check on atom type
  splits->ensureDenseInitializedLength(0, resultlen);

  for (size_t i = 0; i < resultlen; ++i) {
    // TaintFox: code modified to avoid atoms.
    JSString* sub = NewDependentString(cx, str, i, 1);
    // was:
    // JSString* sub = staticStrings.getUnitStringForElement(cx, str, i);
    if (!sub) {
      return nullptr;
    }
    // TaintFox: extend taint flow
    if(sub->isTainted()) {
      sub->taint().extend(TaintOperation("split", true, TaintLocationFromContext(cx), { taintarg(cx, u""), taintarg(cx, count++) }));
    }

    splits->initDenseElement(i, StringValue(sub));
  }

  return splits;
}

template <typename TextChar>
static MOZ_ALWAYS_INLINE ArrayObject* SplitSingleCharHelper(
    JSContext* cx, Handle<JSLinearString*> str, const TextChar* text,
    uint32_t textLen, char16_t patCh) {
  // Count the number of occurrences of patCh within text.
  uint32_t count = 0;
  for (size_t index = 0; index < textLen; index++) {
    if (static_cast<char16_t>(text[index]) == patCh) {
      count++;
    }
  }

  // Handle zero-occurrence case - return input string in an array.
  if (count == 0) {
    return SingleElementStringArray(cx, str);
  }

  // Create the result array for the substring values.
  Rooted<ArrayObject*> splits(cx, NewDenseFullyAllocatedArray(cx, count + 1));
  if (!splits) {
    return nullptr;
  }
  splits->ensureDenseInitializedLength(0, count + 1);

  TaintOperation op = TaintOperationFromContext(cx, "split", true);

  // Add substrings.
  uint32_t splitsIndex = 0;
  size_t lastEndIndex = 0;
  for (size_t index = 0; index < textLen; index++) {
    if (static_cast<char16_t>(text[index]) == patCh) {
      size_t subLength = size_t(index - lastEndIndex);
      JSString* sub = NewDependentString(cx, str, lastEndIndex, subLength);
      if (!sub) {
        return nullptr;
      }
      // TaintFox: extend taint flow
      if(sub->isTainted()) {
        sub->taint().extend(op);
      }

      splits->initDenseElement(splitsIndex++, StringValue(sub));

      lastEndIndex = index + 1;
    }
  }

  // Add substring for tail of string (after last match).
  JSString* sub =
      NewDependentString(cx, str, lastEndIndex, textLen - lastEndIndex);
  if (!sub) {
    return nullptr;
  }
  // TaintFox: extend taint flow
  if(sub->isTainted()) {
    sub->taint().extend(op);
  }

  splits->initDenseElement(splitsIndex++, StringValue(sub));

  return splits;
}

// ES 2016 draft Mar 25, 2016 21.1.3.17 steps 4, 8, 12-18.
static ArrayObject* SplitSingleCharHelper(JSContext* cx,
                                          Handle<JSLinearString*> str,
                                          char16_t ch) {
  // Step 12.
  size_t strLength = str->length();

  AutoStableStringChars linearChars(cx);
  if (!linearChars.init(cx, str)) {
    return nullptr;
  }

  if (linearChars.isLatin1()) {
    return SplitSingleCharHelper(cx, str, linearChars.latin1Chars(), strLength,
                                 ch);
  }

  return SplitSingleCharHelper(cx, str, linearChars.twoByteChars(), strLength,
                               ch);
}

// ES 2016 draft Mar 25, 2016 21.1.3.17 steps 4, 8, 12-18.
ArrayObject* js::StringSplitString(JSContext* cx, HandleString str,
                                   HandleString sep, uint32_t limit) {
  MOZ_ASSERT(limit > 0, "Only called for strictly positive limit.");

  Rooted<JSLinearString*> linearStr(cx, str->ensureLinear(cx));
  if (!linearStr) {
    return nullptr;
  }

  Rooted<JSLinearString*> linearSep(cx, sep->ensureLinear(cx));
  if (!linearSep) {
    return nullptr;
  }

  if (linearSep->length() == 0) {
    return CharSplitHelper(cx, linearStr, limit);
  }

  if (linearSep->length() == 1 && limit >= static_cast<uint32_t>(INT32_MAX)) {
    char16_t ch = linearSep->latin1OrTwoByteChar(0);
    return SplitSingleCharHelper(cx, linearStr, ch);
  }

  return SplitHelper(cx, linearStr, limit, linearSep);
}

static const JSFunctionSpec string_methods[] = {
    JS_FN("toSource", str_toSource, 0, 0),

    /* Java-like methods. */
    JS_INLINABLE_FN("toString", str_toString, 0, 0, StringToString),
    JS_INLINABLE_FN("valueOf", str_toString, 0, 0, StringValueOf),
    JS_INLINABLE_FN("toLowerCase", str_toLowerCase, 0, 0, StringToLowerCase),
    JS_INLINABLE_FN("toUpperCase", str_toUpperCase, 0, 0, StringToUpperCase),
    JS_INLINABLE_FN("charAt", str_charAt, 1, 0, StringCharAt),
    JS_INLINABLE_FN("charCodeAt", str_charCodeAt, 1, 0, StringCharCodeAt),
    JS_SELF_HOSTED_FN("substring", "String_substring", 2, 0),
    JS_SELF_HOSTED_FN("padStart", "String_pad_start", 2, 0),
    JS_SELF_HOSTED_FN("padEnd", "String_pad_end", 2, 0),
    JS_SELF_HOSTED_FN("codePointAt", "String_codePointAt", 1, 0),
    JS_FN("includes", str_includes, 1, 0),
    JS_INLINABLE_FN("indexOf", str_indexOf, 1, 0, StringIndexOf),
    JS_FN("lastIndexOf", str_lastIndexOf, 1, 0),
    JS_INLINABLE_FN("startsWith", str_startsWith, 1, 0, StringStartsWith),
    JS_INLINABLE_FN("endsWith", str_endsWith, 1, 0, StringEndsWith),
    JS_FN("trim", str_trim, 0, 0),
    JS_FN("trimStart", str_trimStart, 0, 0),
    JS_FN("trimEnd", str_trimEnd, 0, 0),
#if JS_HAS_INTL_API
    JS_SELF_HOSTED_FN("toLocaleLowerCase", "String_toLocaleLowerCase", 0, 0),
    JS_SELF_HOSTED_FN("toLocaleUpperCase", "String_toLocaleUpperCase", 0, 0),
    JS_SELF_HOSTED_FN("localeCompare", "String_localeCompare", 1, 0),
#else
    JS_FN("toLocaleLowerCase", str_toLocaleLowerCase, 0, 0),
    JS_FN("toLocaleUpperCase", str_toLocaleUpperCase, 0, 0),
    JS_FN("localeCompare", str_localeCompare, 1, 0),
#endif
    JS_SELF_HOSTED_FN("repeat", "String_repeat", 1, 0),
#if JS_HAS_INTL_API
    JS_FN("normalize", str_normalize, 0, 0),
#endif

    /* Perl-ish methods (search is actually Python-esque). */
    JS_SELF_HOSTED_FN("match", "String_match", 1, 0),
    JS_SELF_HOSTED_FN("matchAll", "String_matchAll", 1, 0),
    JS_SELF_HOSTED_FN("search", "String_search", 1, 0),
    JS_SELF_HOSTED_FN("replace", "String_replace", 2, 0),
    JS_SELF_HOSTED_FN("replaceAll", "String_replaceAll", 2, 0),
    JS_SELF_HOSTED_FN("split", "String_split", 2, 0),
    JS_SELF_HOSTED_FN("substr", "String_substr", 2, 0),

    /* Python-esque sequence methods. */
    JS_SELF_HOSTED_FN("concat", "String_concat", 1, 0),
    JS_SELF_HOSTED_FN("slice", "String_slice", 2, 0),

    JS_SELF_HOSTED_FN("at", "String_at", 1, 0),

    /* HTML string methods. */
    JS_SELF_HOSTED_FN("bold", "String_bold", 0, 0),
    JS_SELF_HOSTED_FN("italics", "String_italics", 0, 0),
    JS_SELF_HOSTED_FN("fixed", "String_fixed", 0, 0),
    JS_SELF_HOSTED_FN("strike", "String_strike", 0, 0),
    JS_SELF_HOSTED_FN("small", "String_small", 0, 0),
    JS_SELF_HOSTED_FN("big", "String_big", 0, 0),
    JS_SELF_HOSTED_FN("blink", "String_blink", 0, 0),
    JS_SELF_HOSTED_FN("sup", "String_sup", 0, 0),
    JS_SELF_HOSTED_FN("sub", "String_sub", 0, 0),
    JS_SELF_HOSTED_FN("anchor", "String_anchor", 1, 0),
    JS_SELF_HOSTED_FN("link", "String_link", 1, 0),
    JS_SELF_HOSTED_FN("fontcolor", "String_fontcolor", 1, 0),
    JS_SELF_HOSTED_FN("fontsize", "String_fontsize", 1, 0),

    JS_SELF_HOSTED_SYM_FN(iterator, "String_iterator", 0, 0),

    /* TaintFox: add untaint method to strings. */
    JS_FN("untaint", str_untaint, 0, 0),

    JS_FS_END,
};

// ES6 rev 27 (2014 Aug 24) 21.1.1

/* TaintFox: Add |taint| property. */
static const
JSPropertySpec string_taint_properties[] = {
    JS_PSGS("taint", str_taint_getter, str_taint_setter, JSPROP_PERMANENT),
    JS_PS_END
};

bool js::StringConstructor(JSContext* cx, unsigned argc, Value* vp) {
  CallArgs args = CallArgsFromVp(argc, vp);

  RootedString str(cx);
  if (args.length() > 0) {
    if (!args.isConstructing() && args[0].isSymbol()) {
      return js::SymbolDescriptiveString(cx, args[0].toSymbol(), args.rval());
    }

    str = ToString<CanGC>(cx, args[0]);
    if (!str) {
      return false;
    }
  } else {
    str = cx->runtime()->emptyString;
  }

  if (args.isConstructing()) {
    RootedObject proto(cx);
    if (!GetPrototypeFromBuiltinConstructor(cx, args, JSProto_String, &proto)) {
      return false;
    }

    StringObject* strobj = StringObject::create(cx, str, proto);
    if (!strobj) {
      return false;
    }
    args.rval().setObject(*strobj);
    return true;
  }

  args.rval().setString(str);
  return true;
}

bool js::str_fromCharCode(JSContext* cx, unsigned argc, Value* vp) {
  CallArgs args = CallArgsFromVp(argc, vp);

  MOZ_ASSERT(args.length() <= ARGS_LENGTH_MAX);

  // Optimize the single-char case.
  if (args.length() == 1) {
    return str_fromCharCode_one_arg(cx, args[0], args.rval());
  }

  // Optimize the case where the result will definitely fit in an inline
  // string (thin or fat) and so we don't need to malloc the chars. (We could
  // cover some cases where args.length() goes up to
  // JSFatInlineString::MAX_LENGTH_LATIN1 if we also checked if the chars are
  // all Latin-1, but it doesn't seem worth the effort.)
  InlineCharBuffer<char16_t> chars;
  if (!chars.maybeAlloc(cx, args.length())) {
    return false;
  }

  char16_t* rawChars = chars.get();
  for (unsigned i = 0; i < args.length(); i++) {
    uint16_t code;
    if (!ToUint16(cx, args[i], &code)) {
      return false;
    }

    rawChars[i] = char16_t(code);
  }

  JSString* str = chars.toString(cx, args.length());
  if (!str) {
    return false;
  }

  args.rval().setString(str);
  return true;
}

static inline bool CodeUnitToString(JSContext* cx, uint16_t ucode,
                                    MutableHandleValue rval) {
  // Foxhound: avoid atoms
  // if (StaticStrings::hasUnit(ucode)) {
  //   rval.setString(cx->staticStrings().getUnit(ucode));
  //   return true;
  // }

  char16_t c = char16_t(ucode);
  JSString* str = NewInlineString<CanGC>(cx, {c}, 1);
  if (!str) {
    return false;
  }

  rval.setString(str);
  return true;
}

bool js::str_fromCharCode_one_arg(JSContext* cx, HandleValue code,
                                  MutableHandleValue rval) {
  uint16_t ucode;

  if (!ToUint16(cx, code, &ucode)) {
    return false;
  }

  return CodeUnitToString(cx, ucode, rval);
}

static MOZ_ALWAYS_INLINE bool ToCodePoint(JSContext* cx, HandleValue code,
                                          char32_t* codePoint) {
  // String.fromCodePoint, Steps 5.a-b.

  // Fast path for the common case - the input is already an int32.
  if (code.isInt32()) {
    int32_t nextCP = code.toInt32();
    if (nextCP >= 0 && nextCP <= int32_t(unicode::NonBMPMax)) {
      *codePoint = char32_t(nextCP);
      return true;
    }
  }

  double nextCP;
  if (!ToNumber(cx, code, &nextCP)) {
    return false;
  }

  // String.fromCodePoint, Steps 5.c-d.
  if (JS::ToInteger(nextCP) != nextCP || nextCP < 0 ||
      nextCP > unicode::NonBMPMax) {
    ToCStringBuf cbuf;
    const char* numStr = NumberToCString(&cbuf, nextCP);
    MOZ_ASSERT(numStr);
    JS_ReportErrorNumberASCII(cx, GetErrorMessage, nullptr,
                              JSMSG_NOT_A_CODEPOINT, numStr);
    return false;
  }

  *codePoint = char32_t(nextCP);
  return true;
}

bool js::str_fromCodePoint_one_arg(JSContext* cx, HandleValue code,
                                   MutableHandleValue rval) {
  // Steps 1-4 (omitted).

  // Steps 5.a-d.
  char32_t codePoint;
  if (!ToCodePoint(cx, code, &codePoint)) {
    return false;
  }

  // Steps 5.e, 6.
  if (!unicode::IsSupplementary(codePoint)) {
    return CodeUnitToString(cx, uint16_t(codePoint), rval);
  }

  char16_t chars[] = {unicode::LeadSurrogate(codePoint),
                      unicode::TrailSurrogate(codePoint)};
  JSString* str = NewInlineString<CanGC>(cx, chars, 2);
  if (!str) {
    return false;
  }

  rval.setString(str);
  return true;
}

static bool str_fromCodePoint_few_args(JSContext* cx, const CallArgs& args) {
  MOZ_ASSERT(args.length() <= JSFatInlineString::MAX_LENGTH_TWO_BYTE / 2);

  // Steps 1-2 (omitted).

  // Step 3.
  char16_t elements[JSFatInlineString::MAX_LENGTH_TWO_BYTE];

  // Steps 4-5.
  unsigned length = 0;
  for (unsigned nextIndex = 0; nextIndex < args.length(); nextIndex++) {
    // Steps 5.a-d.
    char32_t codePoint;
    if (!ToCodePoint(cx, args[nextIndex], &codePoint)) {
      return false;
    }

    // Step 5.e.
    unicode::UTF16Encode(codePoint, elements, &length);
  }

  // Step 6.
  JSString* str = NewStringCopyN<CanGC>(cx, elements, length);
  if (!str) {
    return false;
  }

  args.rval().setString(str);
  return true;
}

// ES2017 draft rev 40edb3a95a475c1b251141ac681b8793129d9a6d
// 21.1.2.2 String.fromCodePoint(...codePoints)
bool js::str_fromCodePoint(JSContext* cx, unsigned argc, Value* vp) {
  CallArgs args = CallArgsFromVp(argc, vp);

  // Optimize the single code-point case.
  if (args.length() == 1) {
    return str_fromCodePoint_one_arg(cx, args[0], args.rval());
  }

  // Optimize the case where the result will definitely fit in an inline
  // string (thin or fat) and so we don't need to malloc the chars. (We could
  // cover some cases where |args.length()| goes up to
  // JSFatInlineString::MAX_LENGTH_LATIN1 / 2 if we also checked if the chars
  // are all Latin-1, but it doesn't seem worth the effort.)
  if (args.length() <= JSFatInlineString::MAX_LENGTH_TWO_BYTE / 2) {
    return str_fromCodePoint_few_args(cx, args);
  }

  // Steps 1-2 (omitted).

  // Step 3.
  static_assert(
      ARGS_LENGTH_MAX < std::numeric_limits<decltype(args.length())>::max() / 2,
      "|args.length() * 2| does not overflow");
  auto elements = cx->make_pod_arena_array<char16_t>(js::StringBufferArena,
                                                     args.length() * 2);
  if (!elements) {
    return false;
  }

  // Steps 4-5.
  unsigned length = 0;
  for (unsigned nextIndex = 0; nextIndex < args.length(); nextIndex++) {
    // Steps 5.a-d.
    char32_t codePoint;
    if (!ToCodePoint(cx, args[nextIndex], &codePoint)) {
      return false;
    }

    // Step 5.e.
    unicode::UTF16Encode(codePoint, elements.get(), &length);
  }

  // Step 6.
  JSString* str = NewString<CanGC>(cx, std::move(elements), length);
  if (!str) {
    return false;
  }

  args.rval().setString(str);
  return true;
}

static const JSFunctionSpec string_static_methods[] = {
    JS_INLINABLE_FN("fromCharCode", js::str_fromCharCode, 1, 0,
                    StringFromCharCode),
    JS_INLINABLE_FN("fromCodePoint", js::str_fromCodePoint, 1, 0,
                    StringFromCodePoint),

    JS_SELF_HOSTED_FN("raw", "String_static_raw", 1, 0),

    // TaintFox: Helper function for manual taint sources.
    JS_FN("tainted",              str_tainted,          1,0),

    JS_FS_END};

/* static */
SharedShape* StringObject::assignInitialShape(JSContext* cx,
                                              Handle<StringObject*> obj) {
  MOZ_ASSERT(obj->empty());

  if (!NativeObject::addPropertyInReservedSlot(cx, obj, cx->names().length,
                                               LENGTH_SLOT, {})) {
    return nullptr;
  }

  return obj->sharedShape();
}

JSObject* StringObject::createPrototype(JSContext* cx, JSProtoKey key) {
  Rooted<JSString*> empty(cx, cx->runtime()->emptyString);

  // Because the `length` property of a StringObject is both non-configurable
  // and non-writable, we need to take the slow path of proxy result
  // validation for them, and so we need to ensure that the initial ObjectFlags
  // reflect that. Normally this would be handled for us, but the special
  // SharedShape::ensureInitialCustomShape path which ultimately takes us
  // through StringObject::assignInitialShape which adds the problematic
  // property sneaks past our flag setting logic and results in a failed
  // lookup of the initial shape in SharedShape::insertInitialShape.
  Rooted<StringObject*> proto(
      cx, GlobalObject::createBlankPrototype<StringObject>(
              cx, cx->global(),
              ObjectFlags({ObjectFlag::NeedsProxyGetSetResultValidation})));
  if (!proto) {
    return nullptr;
  }
  if (!StringObject::init(cx, proto, empty)) {
    return nullptr;
  }
  return proto;
}

static bool StringClassFinish(JSContext* cx, HandleObject ctor,
                              HandleObject proto) {
  Handle<NativeObject*> nativeProto = proto.as<NativeObject>();

  // Create "trimLeft" as an alias for "trimStart".
  RootedValue trimFn(cx);
  RootedId trimId(cx, NameToId(cx->names().trimStart));
  RootedId trimAliasId(cx, NameToId(cx->names().trimLeft));
  if (!NativeGetProperty(cx, nativeProto, trimId, &trimFn) ||
      !NativeDefineDataProperty(cx, nativeProto, trimAliasId, trimFn, 0)) {
    return false;
  }

  // Create "trimRight" as an alias for "trimEnd".
  trimId = NameToId(cx->names().trimEnd);
  trimAliasId = NameToId(cx->names().trimRight);
  if (!NativeGetProperty(cx, nativeProto, trimId, &trimFn) ||
      !NativeDefineDataProperty(cx, nativeProto, trimAliasId, trimFn, 0)) {
    return false;
  }

  /*
   * Define escape/unescape, the URI encode/decode functions, and maybe
   * uneval on the global object.
   */
  if (!JS_DefineFunctions(cx, cx->global(), string_functions)) {
    return false;
  }

  // Define isWellFormed/toWellFormed functions.
  if (cx->realm()->creationOptions().getWellFormedUnicodeStringsEnabled() &&
      !JS_DefineFunctions(cx, nativeProto, wellFormed_functions)) {
    return false;
  }

  return true;
}

const ClassSpec StringObject::classSpec_ = {
    GenericCreateConstructor<StringConstructor, 1, gc::AllocKind::FUNCTION,
                             &jit::JitInfo_String>,
    StringObject::createPrototype,
    string_static_methods,
    nullptr,
    string_methods,
    string_taint_properties,
    StringClassFinish};

#define ____ false

/*
 * Uri reserved chars + #:
 * - 35: #
 * - 36: $
 * - 38: &
 * - 43: +
 * - 44: ,
 * - 47: /
 * - 58: :
 * - 59: ;
 * - 61: =
 * - 63: ?
 * - 64: @
 */
static const bool js_isUriReservedPlusPound[] = {
    // clang-format off
/*       0     1     2     3     4     5     6     7     8     9  */
/*  0 */ ____, ____, ____, ____, ____, ____, ____, ____, ____, ____,
/*  1 */ ____, ____, ____, ____, ____, ____, ____, ____, ____, ____,
/*  2 */ ____, ____, ____, ____, ____, ____, ____, ____, ____, ____,
/*  3 */ ____, ____, ____, ____, ____, true, true, ____, true, ____,
/*  4 */ ____, ____, ____, true, true, ____, ____, true, ____, ____,
/*  5 */ ____, ____, ____, ____, ____, ____, ____, ____, true, true,
/*  6 */ ____, true, ____, true, true, ____, ____, ____, ____, ____,
/*  7 */ ____, ____, ____, ____, ____, ____, ____, ____, ____, ____,
/*  8 */ ____, ____, ____, ____, ____, ____, ____, ____, ____, ____,
/*  9 */ ____, ____, ____, ____, ____, ____, ____, ____, ____, ____,
/* 10 */ ____, ____, ____, ____, ____, ____, ____, ____, ____, ____,
/* 11 */ ____, ____, ____, ____, ____, ____, ____, ____, ____, ____,
/* 12 */ ____, ____, ____, ____, ____, ____, ____, ____
    // clang-format on
};

/*
 * Uri unescaped chars:
 * -      33: !
 * -      39: '
 * -      40: (
 * -      41: )
 * -      42: *
 * -      45: -
 * -      46: .
 * -  48..57: 0-9
 * -  65..90: A-Z
 * -      95: _
 * - 97..122: a-z
 * -     126: ~
 */
static const bool js_isUriUnescaped[] = {
    // clang-format off
/*       0     1     2     3     4     5     6     7     8     9  */
/*  0 */ ____, ____, ____, ____, ____, ____, ____, ____, ____, ____,
/*  1 */ ____, ____, ____, ____, ____, ____, ____, ____, ____, ____,
/*  2 */ ____, ____, ____, ____, ____, ____, ____, ____, ____, ____,
/*  3 */ ____, ____, ____, true, ____, ____, ____, ____, ____, true,
/*  4 */ true, true, true, ____, ____, true, true, ____, true, true,
/*  5 */ true, true, true, true, true, true, true, true, ____, ____,
/*  6 */ ____, ____, ____, ____, ____, true, true, true, true, true,
/*  7 */ true, true, true, true, true, true, true, true, true, true,
/*  8 */ true, true, true, true, true, true, true, true, true, true,
/*  9 */ true, ____, ____, ____, ____, true, ____, true, true, true,
/* 10 */ true, true, true, true, true, true, true, true, true, true,
/* 11 */ true, true, true, true, true, true, true, true, true, true,
/* 12 */ true, true, true, ____, ____, ____, true, ____
    // clang-format on
};

#undef ____

static inline bool TransferBufferToString(JSContext* cx, JSStringBuilder& sb, JSString* str,
                                          const StringTaint& taint,
                                          MutableHandleValue rval) {
  if (!sb.empty()) {
    str = sb.finishString();
    if (!str) {
      return false;
    }
  } else if (str->isTainted()) {
    str = NewDependentString(cx, str, 0, str->length());
    if (!str)
      return false;
  }
  str->setTaint(cx, taint);
  rval.setString(str);
  return true;
}

/*
 * ECMA 3, 15.1.3 URI Handling Function Properties
 *
 * The following are implementations of the algorithms
 * given in the ECMA specification for the hidden functions
 * 'Encode' and 'Decode'.
 */
enum EncodeResult { Encode_Failure, Encode_BadUri, Encode_Success };

// Bug 1403318: GCC sometimes inlines this Encode function rather than the
// caller Encode function. Annotate both functions with MOZ_NEVER_INLINE resp.
// MOZ_ALWAYS_INLINE to ensure we get the desired inlining behavior.
template <typename CharT>
static MOZ_NEVER_INLINE EncodeResult Encode(StringBuffer& sb,
                                            const CharT* chars, size_t length,
                                            const bool* unescapedSet,
                                            const StringTaint& taint) {
  Latin1Char hexBuf[3];
  hexBuf[0] = '%';

  auto appendEncoded = [&sb, &taint, &hexBuf](Latin1Char c, size_t k) {
    static const char HexDigits[] = "0123456789ABCDEF"; /* NB: uppercase */

    hexBuf[1] = HexDigits[c >> 4];
    hexBuf[2] = HexDigits[c & 0xf];

    // We are adding one encoded character, ie 3 chars (e.g. "%25")
    if (taint.at(k)) {
      sb.taint().append(TaintRange(sb.length(), sb.length() + 3, *taint.at(k)));
    }
    return sb.append(hexBuf, 3);
  };

  auto appendRange = [&sb, &taint, chars, length](size_t start, size_t end) {
    MOZ_ASSERT(start <= end);

    if (start < end) {
      if (start == 0) {
        if (!sb.reserve(length)) {
          return false;
        }
      }
      sb.taint().concat(taint.safeSubTaint(start, end), sb.length());
      return sb.append(chars + start, chars + end);
    }
    return true;
  };

  size_t startAppend = 0;
  for (size_t k = 0; k < length; k++) {
    CharT c = chars[k];
    if (c < 128 &&
        (js_isUriUnescaped[c] || (unescapedSet && unescapedSet[c]))) {
      continue;
    } else {
      if (!appendRange(startAppend, k)) {
        return Encode_Failure;
      }

      if constexpr (std::is_same_v<CharT, Latin1Char>) {
        if (c < 0x80) {
          if (!appendEncoded(c, k)) {
            return Encode_Failure;
          }
        } else {
          if (!appendEncoded(0xC0 | (c >> 6), k) ||
              !appendEncoded(0x80 | (c & 0x3F), k)) {
            return Encode_Failure;
          }
        }
      } else {
        if (unicode::IsTrailSurrogate(c)) {
          return Encode_BadUri;
        }

        char32_t v;
        if (!unicode::IsLeadSurrogate(c)) {
          v = c;
        } else {
          k++;
          if (k == length) {
            return Encode_BadUri;
          }

          char16_t c2 = chars[k];
          if (!unicode::IsTrailSurrogate(c2)) {
            return Encode_BadUri;
          }

          v = unicode::UTF16Decode(c, c2);
        }

        uint8_t utf8buf[4];
        size_t L = OneUcs4ToUtf8Char(utf8buf, v);
        for (size_t j = 0; j < L; j++) {
          if (!appendEncoded(utf8buf[j], k)) {
            return Encode_Failure;
          }
        }
      }

      startAppend = k + 1;
    }
  }

  if (startAppend > 0) {
    if (!appendRange(startAppend, length)) {
      return Encode_Failure;
    }
  }

  return Encode_Success;
}

static MOZ_ALWAYS_INLINE bool Encode(JSContext* cx, Handle<JSLinearString*> str,
                                     const bool* unescapedSet,
                                     MutableHandleValue rval) {
  size_t length = str->length();
  if (length == 0) {
    rval.setString(cx->runtime()->emptyString);
    return true;
  }

  JSStringBuilder sb(cx);

  EncodeResult res;
  if (str->hasLatin1Chars()) {
    AutoCheckCannotGC nogc;
    res = Encode(sb, str->latin1Chars(nogc), str->length(), unescapedSet, str->taint());
  } else {
    AutoCheckCannotGC nogc;
    res = Encode(sb, str->twoByteChars(nogc), str->length(), unescapedSet, str->taint());
  }

  if (res == Encode_Failure) {
    return false;
  }

  if (res == Encode_BadUri) {
    JS_ReportErrorNumberASCII(cx, GetErrorMessage, nullptr, JSMSG_BAD_URI);
    return false;
  }

  // TaintFox: Add encode operation to output taint.
  SafeStringTaint taint = sb.empty() ? str->taint() : sb.taint();
  if(taint.hasTaint()) {
    if (unescapedSet == js_isUriReservedPlusPound) {
      taint.extend(TaintOperationFromContext(cx, "encodeURI", true, str));
    } else {
      taint.extend(TaintOperationFromContext(cx, "encodeURIComponent", true, str));
    }
  }

  MOZ_ASSERT(res == Encode_Success);
  return TransferBufferToString(cx, sb, str, taint, rval);
}

enum DecodeResult { Decode_Failure, Decode_BadUri, Decode_Success };

template <typename CharT>
static DecodeResult Decode(StringBuffer& sb, const CharT* chars, size_t length,
                           const bool* reservedSet, const StringTaint& taint) {
  auto appendRange = [&sb, &taint, chars](size_t start, size_t end) {
    MOZ_ASSERT(start <= end);

    if (start < end) {
      sb.taint().concat(taint.safeSubTaint(start, end), sb.length());
      return sb.append(chars + start, chars + end);
    }
    return true;
  };

  size_t startAppend = 0;
  for (size_t k = 0; k < length; k++) {
    CharT c = chars[k];
    if (c == '%') {
      size_t start = k;
      if ((k + 2) >= length) {
        return Decode_BadUri;
      }

      if (!IsAsciiHexDigit(chars[k + 1]) || !IsAsciiHexDigit(chars[k + 2])) {
        return Decode_BadUri;
      }

      uint32_t B = AsciiAlphanumericToNumber(chars[k + 1]) * 16 +
                   AsciiAlphanumericToNumber(chars[k + 2]);
      k += 2;
      if (B < 128) {
        Latin1Char ch = Latin1Char(B);
        if (reservedSet && reservedSet[ch]) {
          continue;
        }

        if (!appendRange(startAppend, start)) {
          return Decode_Failure;
        }

        if (taint.at(k))
          sb.taint().append(TaintRange(sb.length(), sb.length() + 1, *taint.at(k)));

        if (!sb.append(ch)) {
          return Decode_Failure;
        }
      } else {
        int n = 1;
        while (B & (0x80 >> n)) {
          n++;
        }

        if (n == 1 || n > 4) {
          return Decode_BadUri;
        }

        uint8_t octets[4];
        octets[0] = (uint8_t)B;
        if (k + 3 * (n - 1) >= length) {
          return Decode_BadUri;
        }

        for (int j = 1; j < n; j++) {
          k++;
          if (chars[k] != '%') {
            return Decode_BadUri;
          }

          if (!IsAsciiHexDigit(chars[k + 1]) ||
              !IsAsciiHexDigit(chars[k + 2])) {
            return Decode_BadUri;
          }

          B = AsciiAlphanumericToNumber(chars[k + 1]) * 16 +
              AsciiAlphanumericToNumber(chars[k + 2]);
          if ((B & 0xC0) != 0x80) {
            return Decode_BadUri;
          }

          k += 2;
          octets[j] = char(B);
        }

        if (!appendRange(startAppend, start)) {
          return Decode_Failure;
        }

        if (taint.at(k))
          sb.taint().append(TaintRange(sb.length(), sb.length() + 1, *taint.at(k)));

        char32_t v = JS::Utf8ToOneUcs4Char(octets, n);
        MOZ_ASSERT(v >= 128);
        if (v >= unicode::NonBMPMin) {
          if (v > unicode::NonBMPMax) {
            return Decode_BadUri;
          }

          if (!sb.append(unicode::LeadSurrogate(v))) {
            return Decode_Failure;
          }
          if (!sb.append(unicode::TrailSurrogate(v))) {
            return Decode_Failure;
          }
        } else {
          if (!sb.append(char16_t(v))) {
            return Decode_Failure;
          }
        }
      }

      startAppend = k + 1;
    }
  }

  if (startAppend > 0) {
    if (!appendRange(startAppend, length)) {
      return Decode_Failure;
    }
  }

  return Decode_Success;
}

static bool Decode(JSContext* cx, Handle<JSLinearString*> str,
                   const bool* reservedSet, MutableHandleValue rval) {
  size_t length = str->length();
  if (length == 0) {
    rval.setString(cx->runtime()->emptyString);
    return true;
  }

  JSStringBuilder sb(cx);

  DecodeResult res;
  if (str->hasLatin1Chars()) {
    AutoCheckCannotGC nogc;
    res = Decode(sb, str->latin1Chars(nogc), str->length(), reservedSet, str->taint());
  } else {
    AutoCheckCannotGC nogc;
    res = Decode(sb, str->twoByteChars(nogc), str->length(), reservedSet, str->taint());
  }

  if (res == Decode_Failure) {
    return false;
  }

  if (res == Decode_BadUri) {
    JS_ReportErrorNumberASCII(cx, GetErrorMessage, nullptr, JSMSG_BAD_URI);
    return false;
  }

  // TaintFox: Add decode operation to output taint.
  SafeStringTaint taint = sb.empty() ? str->taint() : sb.taint();
  if(taint.hasTaint()) {
    if(reservedSet == js_isUriReservedPlusPound) {
      taint.extend(TaintOperationFromContext(cx, "decodeURI", true, str));
    } else {
      taint.extend(TaintOperationFromContext(cx, "decodeURIComponent", true, str));
    }
  }

  MOZ_ASSERT(res == Decode_Success);
  return TransferBufferToString(cx, sb, str, taint, rval);
}

static bool str_decodeURI(JSContext* cx, unsigned argc, Value* vp) {
  AutoJSMethodProfilerEntry pseudoFrame(cx, "decodeURI");
  CallArgs args = CallArgsFromVp(argc, vp);
  Rooted<JSLinearString*> str(cx, ArgToLinearString(cx, args, 0));
  if (!str) {
    return false;
  }

  return Decode(cx, str, js_isUriReservedPlusPound, args.rval());
}

static bool str_decodeURI_Component(JSContext* cx, unsigned argc, Value* vp) {
  AutoJSMethodProfilerEntry pseudoFrame(cx, "decodeURIComponent");
  CallArgs args = CallArgsFromVp(argc, vp);
  Rooted<JSLinearString*> str(cx, ArgToLinearString(cx, args, 0));
  if (!str) {
    return false;
  }

  return Decode(cx, str, nullptr, args.rval());
}

static bool str_encodeURI(JSContext* cx, unsigned argc, Value* vp) {
  AutoJSMethodProfilerEntry pseudoFrame(cx, "encodeURI");
  CallArgs args = CallArgsFromVp(argc, vp);
  Rooted<JSLinearString*> str(cx, ArgToLinearString(cx, args, 0));
  if (!str) {
    return false;
  }

  return Encode(cx, str, js_isUriReservedPlusPound, args.rval());
}

static bool str_encodeURI_Component(JSContext* cx, unsigned argc, Value* vp) {
  AutoJSMethodProfilerEntry pseudoFrame(cx, "encodeURIComponent");
  CallArgs args = CallArgsFromVp(argc, vp);
  Rooted<JSLinearString*> str(cx, ArgToLinearString(cx, args, 0));
  if (!str) {
    return false;
  }

  return Encode(cx, str, nullptr, args.rval());
}

// TODO: TaintFox chars - need to propagate taint here
JSString* js::EncodeURI(JSContext* cx, const char* chars, size_t length) {
  JSStringBuilder sb(cx);
  EncodeResult result = Encode(sb, reinterpret_cast<const Latin1Char*>(chars),
                               length, js_isUriReservedPlusPound, EmptyTaint);
  if (result == EncodeResult::Encode_Failure) {
    return nullptr;
  }
  if (result == EncodeResult::Encode_BadUri) {
    JS_ReportErrorNumberASCII(cx, GetErrorMessage, nullptr, JSMSG_BAD_URI);
    return nullptr;
  }
  if (sb.empty()) {
    return NewStringCopyN<CanGC>(cx, chars, length);
  }
  return sb.finishString();
}

static bool FlatStringMatchHelper(JSContext* cx, HandleString str,
                                  HandleString pattern, bool* isFlat,
                                  int32_t* match) {
  Rooted<JSLinearString*> linearPattern(cx, pattern->ensureLinear(cx));
  if (!linearPattern) {
    return false;
  }

  static const size_t MAX_FLAT_PAT_LEN = 256;
  if (linearPattern->length() > MAX_FLAT_PAT_LEN ||
      StringHasRegExpMetaChars(linearPattern)) {
    *isFlat = false;
    return true;
  }

  *isFlat = true;
  if (str->isRope()) {
    if (!RopeMatch(cx, &str->asRope(), linearPattern, match)) {
      return false;
    }
  } else {
    *match = StringMatch(&str->asLinear(), linearPattern);
  }

  return true;
}

static bool BuildFlatMatchArray(JSContext* cx, HandleString str,
                                HandleString pattern, int32_t match,
                                MutableHandleValue rval) {
  if (match < 0) {
    rval.setNull();
    return true;
  }

  // Get the shape for the match result object.
  Rooted<SharedShape*> shape(
      cx, cx->global()->regExpRealm().getOrCreateMatchResultShape(cx));
  if (!shape) {
    return false;
  }

  Rooted<ArrayObject*> arr(cx,
                           NewDenseFullyAllocatedArrayWithShape(cx, 1, shape));
  if (!arr) {
    return false;
  }

  // Store a Value for each pair.
  arr->setDenseInitializedLength(1);
  arr->initDenseElement(0, StringValue(pattern));

  // Set the |index| property.
  arr->initSlot(RegExpRealm::MatchResultObjectIndexSlot, Int32Value(match));

  // Set the |input| property.
  arr->initSlot(RegExpRealm::MatchResultObjectInputSlot, StringValue(str));

#ifdef DEBUG
  RootedValue test(cx);
  RootedId id(cx, NameToId(cx->names().index));
  if (!NativeGetProperty(cx, arr, id, &test)) {
    return false;
  }
  MOZ_ASSERT(test == arr->getSlot(0));
  id = NameToId(cx->names().input);
  if (!NativeGetProperty(cx, arr, id, &test)) {
    return false;
  }
  MOZ_ASSERT(test == arr->getSlot(1));
#endif

  rval.setObject(*arr);
  return true;
}

#ifdef DEBUG
static bool CallIsStringOptimizable(JSContext* cx, const char* name,
                                    bool* result) {
  FixedInvokeArgs<0> args(cx);

  RootedValue rval(cx);
  if (!CallSelfHostedFunction(cx, name, UndefinedHandleValue, args, &rval)) {
    return false;
  }

  *result = rval.toBoolean();
  return true;
}
#endif

bool js::FlatStringMatch(JSContext* cx, unsigned argc, Value* vp) {
  CallArgs args = CallArgsFromVp(argc, vp);
  MOZ_ASSERT(args.length() == 2);
  MOZ_ASSERT(args[0].isString());
  MOZ_ASSERT(args[1].isString());
#ifdef DEBUG
  bool isOptimizable = false;
  if (!CallIsStringOptimizable(cx, "IsStringMatchOptimizable",
                               &isOptimizable)) {
    return false;
  }
  MOZ_ASSERT(isOptimizable);
#endif

  RootedString str(cx, args[0].toString());
  RootedString pattern(cx, args[1].toString());

  bool isFlat = false;
  int32_t match = 0;
  if (!FlatStringMatchHelper(cx, str, pattern, &isFlat, &match)) {
    return false;
  }

  if (!isFlat) {
    args.rval().setUndefined();
    return true;
  }

  return BuildFlatMatchArray(cx, str, pattern, match, args.rval());
}

bool js::FlatStringSearch(JSContext* cx, unsigned argc, Value* vp) {
  CallArgs args = CallArgsFromVp(argc, vp);
  MOZ_ASSERT(args.length() == 2);
  MOZ_ASSERT(args[0].isString());
  MOZ_ASSERT(args[1].isString());
#ifdef DEBUG
  bool isOptimizable = false;
  if (!CallIsStringOptimizable(cx, "IsStringSearchOptimizable",
                               &isOptimizable)) {
    return false;
  }
  MOZ_ASSERT(isOptimizable);
#endif

  RootedString str(cx, args[0].toString());
  RootedString pattern(cx, args[1].toString());

  bool isFlat = false;
  int32_t match = 0;
  if (!FlatStringMatchHelper(cx, str, pattern, &isFlat, &match)) {
    return false;
  }

  if (!isFlat) {
    args.rval().setInt32(-2);
    return true;
  }

  args.rval().setInt32(match);
  return true;
}<|MERGE_RESOLUTION|>--- conflicted
+++ resolved
@@ -921,7 +921,8 @@
                                              Handle<JSLinearString*> left,
                                              Handle<JSLinearString*> right,
                                              size_t begin, size_t lhsLength,
-                                             size_t rhsLength) {
+                                             size_t rhsLength,
+                                             const StringTaint& taint) {
   constexpr size_t MaxLength = std::is_same_v<CharT, Latin1Char>
                                    ? JSFatInlineString::MAX_LENGTH_LATIN1
                                    : JSFatInlineString::MAX_LENGTH_TWO_BYTE;
@@ -935,10 +936,17 @@
   CopyChars(chars, left, begin, lhsLength);
   CopyChars(chars + lhsLength, right, 0, rhsLength);
 
-  if (auto* str = cx->staticStrings().lookup(chars, length)) {
-    return str;
-  }
-  return NewInlineString<CanGC>(cx, chars, length);
+  if (!taint) {
+    if (auto* str = cx->staticStrings().lookup(chars, length)) {
+      return str;
+    }
+  }
+
+  JSLinearString* ret =  NewInlineString<CanGC>(cx, chars, length);
+  if (ret && taint) {
+    ret->setTaint(taint);
+  }
+  return ret;
 }
 
 JSString* js::SubstringKernel(JSContext* cx, HandleString str, int32_t beginInt,
@@ -996,20 +1004,15 @@
       return nullptr;
     }
 
-<<<<<<< HEAD
-    JSString* res = JSRope::new_<CanGC>(cx, lhs, rhs, len);
-    res->setTaint(cx, newTaint);
-    return res;
-=======
     if (rope->hasLatin1Chars()) {
       if (JSInlineString::lengthFits<Latin1Char>(len)) {
         return SubstringInlineString<Latin1Char>(cx, left, right, begin,
-                                                 lhsLength, rhsLength);
+                                                 lhsLength, rhsLength, newTaint);
       }
     } else {
       if (JSInlineString::lengthFits<char16_t>(len)) {
         return SubstringInlineString<char16_t>(cx, left, right, begin,
-                                               lhsLength, rhsLength);
+                                               lhsLength, rhsLength, newTaint);
       }
     }
 
@@ -1029,12 +1032,13 @@
       if (JSInlineString::lengthFits<Latin1Char>(len)) {
         MOZ_ASSERT(str->hasTwoByteChars(), "Latin-1 ropes are handled above");
         return SubstringInlineString<Latin1Char>(cx, left, right, 0, lhsLength,
-                                                 rhsLength);
-      }
-    }
-
-    return JSRope::new_<CanGC>(cx, left, right, len);
->>>>>>> a32b8662
+                                                 rhsLength, newTaint);
+      }
+    }
+
+    JSString* res = JSRope::new_<CanGC>(cx, left, right, len);
+    res->setTaint(cx, newTaint);
+    return res;
   }
 
   JSString* res = NewDependentString(cx, str, begin, len);
