--- conflicted
+++ resolved
@@ -19,7 +19,6 @@
            RegExpProto[std_match] === RegExpMatch;
 }
 
-<<<<<<< HEAD
 function addTaintToArray(array, name, arg) {
     if (array === null || typeof(array) !== "object" || typeof(array.length) !== "number") {
         return;
@@ -31,10 +30,10 @@
         }
         AddTaintOperationNative(array[i], name, arg);
     }
-=======
+}
+
 function ThrowIncompatibleMethod(name, thisv) {
     ThrowTypeError(JSMSG_INCOMPATIBLE_PROTO, "String", name, ToString(thisv));
->>>>>>> a068577d
 }
 
 // ES 2016 draft Mar 25, 2016 21.1.3.11.
@@ -720,19 +719,13 @@
 // ES2020 draft rev dc1e21c454bd316810be1c0e7af0131a2d7f38e9
 // 21.1.3.16 String.prototype.repeat ( count )
 function String_repeat(count) {
-<<<<<<< HEAD
-    // Steps 1-2.
-    RequireObjectCoercible(this);
+    // Step 1.
+    if (this === undefined || this === null)
+        ThrowIncompatibleMethod("repeat", this);
+
+    // Step 2.
     // TaintFox: prevent tainting when repeat count = 1
     var S = CopyString(ToString(this));
-=======
-    // Step 1.
-    if (this === undefined || this === null)
-        ThrowIncompatibleMethod("repeat", this);
-
-    // Step 2.
-    var S = ToString(this);
->>>>>>> a068577d
 
     // Step 3.
     var n = ToInteger(count);
