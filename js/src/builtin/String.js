/* This Source Code Form is subject to the terms of the Mozilla Public
 * License, v. 2.0. If a copy of the MPL was not distributed with this
 * file, You can obtain one at http://mozilla.org/MPL/2.0/. */
/*
 * Modifications Copyright SAP SE. 2019-2021.  All rights reserved.
 */

function StringProtoHasNoMatch() {
  var ObjectProto = GetBuiltinPrototype("Object");
  var StringProto = GetBuiltinPrototype("String");
  if (!ObjectHasPrototype(StringProto, ObjectProto)) {
    return false;
  }
  return !(GetBuiltinSymbol("match") in StringProto);
}

function IsStringMatchOptimizable() {
  var RegExpProto = GetBuiltinPrototype("RegExp");
  // If RegExpPrototypeOptimizable succeeds, `exec` and `@@match` are
  // guaranteed to be data properties.
  return (
    RegExpPrototypeOptimizable(RegExpProto) &&
    RegExpProto.exec === RegExp_prototype_Exec &&
    RegExpProto[GetBuiltinSymbol("match")] === RegExpMatch
  );
}

function addTaintToArray(array, name, arg) {
    if (array === null || typeof(array) !== "object" || typeof(array.length) !== "number") {
        return;
    }

    for (var i = 0; i < array.length; i++) {
        if (typeof(array[i]) !== "string") {
            continue;
        }
        AddTaintOperationNativeFull(array[i], name, arg, array[i], i);
    }
}

function ThrowIncompatibleMethod(name, thisv) {
  ThrowTypeError(JSMSG_INCOMPATIBLE_PROTO, "String", name, ToString(thisv));
}

// ES 2016 draft Mar 25, 2016 21.1.3.11.
function String_match(regexp) {
<<<<<<< HEAD
    // Step 1.
    if (this === undefined || this === null)
        ThrowIncompatibleMethod("match", this);

    // Step 2.
    var isPatternString = (typeof regexp === "string");
    if (!(isPatternString && StringProtoHasNoMatch()) && regexp !== undefined && regexp !== null) {
        // Step 2.a.
        var matcher = GetMethod(regexp, GetBuiltinSymbol("match"));

        // Step 2.b.
        if (matcher !== undefined) {
            var ret = callContentFunction(matcher, regexp, this);
            addTaintToArray(ret, "match", regexp);
            return ret;
        }
=======
  // Step 1.
  if (this === undefined || this === null) {
    ThrowIncompatibleMethod("match", this);
  }

  // Step 2.
  var isPatternString = typeof regexp === "string";
  if (
    !(isPatternString && StringProtoHasNoMatch()) &&
    regexp !== undefined &&
    regexp !== null
  ) {
    // Step 2.a.
    var matcher = GetMethod(regexp, GetBuiltinSymbol("match"));

    // Step 2.b.
    if (matcher !== undefined) {
      return callContentFunction(matcher, regexp, this);
>>>>>>> 8d8b5bf6
    }
  }

  // Step 3.
  var S = ToString(this);

<<<<<<< HEAD
    if (isPatternString && IsStringMatchOptimizable()) {
        var flatResult = FlatStringMatch(S, regexp);
        if (flatResult !== undefined) {
            var ret = flatResult;
            addTaintToArray(ret, "match", regexp);
            return ret;
        }
=======
  if (isPatternString && IsStringMatchOptimizable()) {
    var flatResult = FlatStringMatch(S, regexp);
    if (flatResult !== undefined) {
      return flatResult;
>>>>>>> 8d8b5bf6
    }
  }

  // Step 4.
  var rx = RegExpCreate(regexp);

<<<<<<< HEAD
    // Step 5 (optimized case).
    if (IsStringMatchOptimizable()) {
        var ret = RegExpMatcher(rx, S, 0);
        addTaintToArray(ret, "match", regexp);
        return ret;
    }

    // Step 5.
    var ret = callContentFunction(GetMethod(rx, GetBuiltinSymbol("match")), rx, S);
    addTaintToArray(ret, "match", regexp);
    return ret;
=======
  // Step 5 (optimized case).
  if (IsStringMatchOptimizable()) {
    return RegExpMatcher(rx, S, 0);
  }

  // Step 5.
  return callContentFunction(GetMethod(rx, GetBuiltinSymbol("match")), rx, S);
>>>>>>> 8d8b5bf6
}

// String.prototype.matchAll proposal.
//
// String.prototype.matchAll ( regexp )
function String_matchAll(regexp) {
  // Step 1.
  if (this === undefined || this === null) {
    ThrowIncompatibleMethod("matchAll", this);
  }

  // Step 2.
  if (regexp !== undefined && regexp !== null) {
    // Steps 2.a-b.
    if (IsRegExp(regexp)) {
      // Step 2.b.i.
      var flags = regexp.flags;

      // Step 2.b.ii.
      if (flags === undefined || flags === null) {
        ThrowTypeError(JSMSG_FLAGS_UNDEFINED_OR_NULL);
      }

      // Step 2.b.iii.
      if (!callFunction(std_String_includes, ToString(flags), "g")) {
        ThrowTypeError(JSMSG_REQUIRES_GLOBAL_REGEXP, "matchAll");
      }
    }

    // Step 2.c.
    var matcher = GetMethod(regexp, GetBuiltinSymbol("matchAll"));

    // Step 2.d.
    if (matcher !== undefined) {
      return callContentFunction(matcher, regexp, this);
    }
  }

  // Step 3.
  var string = ToString(this);

  // Step 4.
  var rx = RegExpCreate(regexp, "g");

  // Step 5.
  return callContentFunction(
    GetMethod(rx, GetBuiltinSymbol("matchAll")),
    rx,
    string
  );
}

/**
 * A helper function implementing the logic for both String.prototype.padStart
 * and String.prototype.padEnd as described in ES7 Draft March 29, 2016
 */
function String_pad(maxLength, fillString, padEnd) {
  // Step 1.
  if (this === undefined || this === null) {
    ThrowIncompatibleMethod(padEnd ? "padEnd" : "padStart", this);
  }

  // Step 2.
  let str = ToString(this);

  // Steps 3-4.
  let intMaxLength = ToLength(maxLength);
  let strLen = str.length;

  // Step 5.
  if (intMaxLength <= strLen) {
    return str;
  }

  // Steps 6-7.
  assert(fillString !== undefined, "never called when fillString is undefined");
  let filler = ToString(fillString);

  // Step 8.
  if (filler === "") {
    return str;
  }

  // Throw an error if the final string length exceeds the maximum string
  // length. Perform this check early so we can use int32 operations below.
  if (intMaxLength > MAX_STRING_LENGTH) {
    ThrowRangeError(JSMSG_RESULTING_STRING_TOO_LARGE);
  }

  // Step 9.
  let fillLen = intMaxLength - strLen;

  // Step 10.
  // Perform an int32 division to ensure String_repeat is not called with a
  // double to avoid repeated bailouts in ToInteger.
  let truncatedStringFiller = callFunction(
    String_repeat,
    filler,
    (fillLen / filler.length) | 0
  );

  truncatedStringFiller += Substring(filler, 0, fillLen % filler.length);

  // Step 11.
  if (padEnd === true) {
    return str + truncatedStringFiller;
  }
  return truncatedStringFiller + str;
}

function String_pad_start(maxLength, fillString = " ") {
<<<<<<< HEAD
    var ret = callFunction(String_pad, this, maxLength, fillString, false);
    // Taintfox: generate new string and add taint
    var ret2 = CopyString(ret);
    AddTaintOperationNative(ret2, "padStart", maxLength, fillString);
    return ret2;
}

function String_pad_end(maxLength, fillString = " ") {
    var ret = callFunction(String_pad, this, maxLength, fillString, true);
    // Taintfox: generate new string and add taint
    var ret2 = CopyString(ret);
    AddTaintOperationNative(ret2, "padEnd", maxLength, fillString);
    return ret2;
=======
  return callFunction(String_pad, this, maxLength, fillString, false);
}

function String_pad_end(maxLength, fillString = " ") {
  return callFunction(String_pad, this, maxLength, fillString, true);
>>>>>>> 8d8b5bf6
}

function StringProtoHasNoReplace() {
  var ObjectProto = GetBuiltinPrototype("Object");
  var StringProto = GetBuiltinPrototype("String");
  if (!ObjectHasPrototype(StringProto, ObjectProto)) {
    return false;
  }
  return !(GetBuiltinSymbol("replace") in StringProto);
}

// A thin wrapper to call SubstringKernel with int32-typed arguments.
// Caller should check the range of |from| and |length|.
function Substring(str, from, length) {
  assert(typeof str === "string", "|str| should be a string");
  assert(
    (from | 0) === from,
    "coercing |from| into int32 should not change the value"
  );
  assert(
    (length | 0) === length,
    "coercing |length| into int32 should not change the value"
  );

  return SubstringKernel(str, from | 0, length | 0);
}

// ES 2016 draft Mar 25, 2016 21.1.3.14.
function String_replace(searchValue, replaceValue) {
<<<<<<< HEAD
    // Step 1.
    if (this === undefined || this === null)
        ThrowIncompatibleMethod("replace", this);

    // Step 2.
    if (!(typeof searchValue === "string" && StringProtoHasNoReplace()) &&
        searchValue !== undefined && searchValue !== null)
    {
        // Step 2.a.
        var replacer = GetMethod(searchValue, GetBuiltinSymbol("replace"));

        // Step 2.b.
        if (replacer !== undefined) {
            var ret = callContentFunction(replacer, searchValue, this, replaceValue);
            // Taintfox: ret could be a function, only taint strings.
            if(typeof(ret) === "string") {
                AddTaintOperationNativeFull(ret, "replace", searchValue, replaceValue);
            }
            return ret;
        }
    }

    // Step 3.
    var string = ToString(this);

    // Step 4.
    var searchString = ToString(searchValue);

    if (typeof replaceValue === "string") {
        // Steps 6-12: Optimized for string case.
        var ret = StringReplaceString(string, searchString, replaceValue);
        AddTaintOperationNativeFull(ret, "replace", searchValue, replaceValue);
        return ret;
    }

    // Step 5.
    if (!IsCallable(replaceValue)) {
        // Steps 6-12.
        var ret = StringReplaceString(string, searchString, ToString(replaceValue));
        AddTaintOperationNativeFull(ret, "replace", searchValue, replaceValue);
        return ret;
    }

    // Step 7.
    var pos = callFunction(std_String_indexOf, string, searchString);
    if (pos === -1) {
        // Taintfox: TODO new string
        var ret = CopyString(string);
        AddTaintOperationNativeFull(ret, "replace", searchValue, replaceValue);
        return ret;
    }

    // Step 8.
    var replStr = ToString(callContentFunction(replaceValue, undefined, searchString, pos, string));

    // Step 10.
    var tailPos = pos + searchString.length;

    // Step 11.
    var newString;
    if (pos === 0)
        newString = "";
    else
        newString = Substring(string, 0, pos);

    newString += replStr;
    var stringLength = string.length;
    if (tailPos < stringLength)
        newString += Substring(string, tailPos, stringLength - tailPos);

    AddTaintOperationNativeFull(newString, "replace", searchValue, replaceValue);

    // Step 12.
    return newString;
=======
  // Step 1.
  if (this === undefined || this === null) {
    ThrowIncompatibleMethod("replace", this);
  }

  // Step 2.
  if (
    !(typeof searchValue === "string" && StringProtoHasNoReplace()) &&
    searchValue !== undefined &&
    searchValue !== null
  ) {
    // Step 2.a.
    var replacer = GetMethod(searchValue, GetBuiltinSymbol("replace"));

    // Step 2.b.
    if (replacer !== undefined) {
      return callContentFunction(replacer, searchValue, this, replaceValue);
    }
  }

  // Step 3.
  var string = ToString(this);

  // Step 4.
  var searchString = ToString(searchValue);

  if (typeof replaceValue === "string") {
    // Steps 6-12: Optimized for string case.
    return StringReplaceString(string, searchString, replaceValue);
  }

  // Step 5.
  if (!IsCallable(replaceValue)) {
    // Steps 6-12.
    return StringReplaceString(string, searchString, ToString(replaceValue));
  }

  // Step 7.
  var pos = callFunction(std_String_indexOf, string, searchString);
  if (pos === -1) {
    return string;
  }

  // Step 8.
  var replStr = ToString(
    callContentFunction(replaceValue, undefined, searchString, pos, string)
  );

  // Step 10.
  var tailPos = pos + searchString.length;

  // Step 11.
  var newString;
  if (pos === 0) {
    newString = "";
  } else {
    newString = Substring(string, 0, pos);
  }

  newString += replStr;
  var stringLength = string.length;
  if (tailPos < stringLength) {
    newString += Substring(string, tailPos, stringLength - tailPos);
  }

  // Step 12.
  return newString;
>>>>>>> 8d8b5bf6
}

// String.prototype.replaceAll (Stage 3 proposal)
// https://tc39.es/proposal-string-replaceall/
//
// String.prototype.replaceAll ( searchValue, replaceValue )
function String_replaceAll(searchValue, replaceValue) {
  // Step 1.
  if (this === undefined || this === null) {
    ThrowIncompatibleMethod("replaceAll", this);
  }

  // Step 2.
  if (searchValue !== undefined && searchValue !== null) {
    // Steps 2.a-b.
    if (IsRegExp(searchValue)) {
      // Step 2.b.i.
      var flags = searchValue.flags;

      // Step 2.b.ii.
      if (flags === undefined || flags === null) {
        ThrowTypeError(JSMSG_FLAGS_UNDEFINED_OR_NULL);
      }

      // Step 2.b.iii.
      if (!callFunction(std_String_includes, ToString(flags), "g")) {
        ThrowTypeError(JSMSG_REQUIRES_GLOBAL_REGEXP, "replaceAll");
      }
    }

    // Step 2.c.
    var replacer = GetMethod(searchValue, GetBuiltinSymbol("replace"));

    // Step 2.b.
    if (replacer !== undefined) {
      return callContentFunction(replacer, searchValue, this, replaceValue);
    }
  }

  // Step 3.
  var string = ToString(this);

  // Step 4.
  var searchString = ToString(searchValue);

  // Steps 5-6.
  if (!IsCallable(replaceValue)) {
    // Steps 7-16.
    return StringReplaceAllString(string, searchString, ToString(replaceValue));
  }

  // Step 7.
  var searchLength = searchString.length;

  // Step 8.
  var advanceBy = std_Math_max(1, searchLength);

  // Step 9 (not needed in this implementation).

  // Step 12.
  var endOfLastMatch = 0;

  // Step 13.
  var result = "";

  // Steps 10-11, 14.
  var position = 0;
  while (true) {
    // Steps 10-11.
    //
    // StringIndexOf doesn't clamp the |position| argument to the input
    // string length, i.e. |StringIndexOf("abc", "", 4)| returns -1,
    // whereas |"abc".indexOf("", 4)| returns 3. That means we need to
    // exit the loop when |nextPosition| is smaller than |position| and
    // not just when |nextPosition| is -1.
    var nextPosition = callFunction(
      std_String_indexOf,
      string,
      searchString,
      position
    );
    if (nextPosition < position) {
      break;
    }
    position = nextPosition;

    // Step 14.a.
    var replacement = ToString(
      callContentFunction(
        replaceValue,
        undefined,
        searchString,
        position,
        string
      )
    );

    // Step 14.b (not applicable).

    // Step 14.c.
    var stringSlice = Substring(
      string,
      endOfLastMatch,
      position - endOfLastMatch
    );

    // Step 14.d.
    result += stringSlice + replacement;

    // Step 14.e.
    endOfLastMatch = position + searchLength;

    // Step 11.b.
    position += advanceBy;
  }

  // Step 15.
  if (endOfLastMatch < string.length) {
    // Step 15.a.
    result += Substring(string, endOfLastMatch, string.length - endOfLastMatch);
  }

  // Step 16.
  return result;
}

function StringProtoHasNoSearch() {
  var ObjectProto = GetBuiltinPrototype("Object");
  var StringProto = GetBuiltinPrototype("String");
  if (!ObjectHasPrototype(StringProto, ObjectProto)) {
    return false;
  }
  return !(GetBuiltinSymbol("search") in StringProto);
}

function IsStringSearchOptimizable() {
  var RegExpProto = GetBuiltinPrototype("RegExp");
  // If RegExpPrototypeOptimizable succeeds, `exec` and `@@search` are
  // guaranteed to be data properties.
  return (
    RegExpPrototypeOptimizable(RegExpProto) &&
    RegExpProto.exec === RegExp_prototype_Exec &&
    RegExpProto[GetBuiltinSymbol("search")] === RegExpSearch
  );
}

// ES 2016 draft Mar 25, 2016 21.1.3.15.
function String_search(regexp) {
  // Step 1.
  if (this === undefined || this === null) {
    ThrowIncompatibleMethod("search", this);
  }

  // Step 2.
  var isPatternString = typeof regexp === "string";
  if (
    !(isPatternString && StringProtoHasNoSearch()) &&
    regexp !== undefined &&
    regexp !== null
  ) {
    // Step 2.a.
    var searcher = GetMethod(regexp, GetBuiltinSymbol("search"));

    // Step 2.b.
    if (searcher !== undefined) {
      return callContentFunction(searcher, regexp, this);
    }
  }

  // Step 3.
  var string = ToString(this);

  if (isPatternString && IsStringSearchOptimizable()) {
    var flatResult = FlatStringSearch(string, regexp);
    if (flatResult !== -2) {
      return flatResult;
    }
  }

  // Step 4.
  var rx = RegExpCreate(regexp);

  // Step 5.
  return callContentFunction(
    GetMethod(rx, GetBuiltinSymbol("search")),
    rx,
    string
  );
}

function StringProtoHasNoSplit() {
  var ObjectProto = GetBuiltinPrototype("Object");
  var StringProto = GetBuiltinPrototype("String");
  if (!ObjectHasPrototype(StringProto, ObjectProto)) {
    return false;
  }
  return !(GetBuiltinSymbol("split") in StringProto);
}

// ES 2016 draft Mar 25, 2016 21.1.3.17.
function String_split(separator, limit) {
  // Step 1.
  if (this === undefined || this === null) {
    ThrowIncompatibleMethod("split", this);
  }

  // Optimized path for string.split(string), especially when both strings
  // are constants.  Following sequence of if's cannot be put together in
  // order that IonMonkey sees the constant if present (bug 1246141).
  if (typeof this === "string") {
    if (StringProtoHasNoSplit()) {
      if (typeof separator === "string") {
        if (limit === undefined) {
          // inlineConstantStringSplitString needs both arguments to
          // be MConstant, so pass them directly.
          return StringSplitString(this, separator);
        }
      }
    }
  }

  // Step 2.
  if (
    !(typeof separator === "string" && StringProtoHasNoSplit()) &&
    separator !== undefined &&
    separator !== null
  ) {
    // Step 2.a.
    var splitter = GetMethod(separator, GetBuiltinSymbol("split"));

    // Step 2.b.
    if (splitter !== undefined) {
      return callContentFunction(splitter, separator, this, limit);
    }
  }

  // Step 3.
  var S = ToString(this);

  // Step 6.
  var R;
  if (limit !== undefined) {
    var lim = limit >>> 0;

    // Step 9.
    R = ToString(separator);

    // Step 10.
    if (lim === 0) {
      return [];
    }

    // Step 11.
    if (separator === undefined) {
      return [S];
    }

    // Steps 4, 8, 12-18.
    return StringSplitStringLimit(S, R, lim);
  }

  // Step 9.
  R = ToString(separator);

  // Step 11.
  if (separator === undefined) {
    return [S];
  }

  // Optimized path.
  // Steps 4, 8, 12-18.
  return StringSplitString(S, R);
}

// ES2020 draft rev dc1e21c454bd316810be1c0e7af0131a2d7f38e9
// 21.1.3.22 String.prototype.substring ( start, end )
function String_substring(start, end) {
  // Step 1.
  if (this === undefined || this === null) {
    ThrowIncompatibleMethod("substring", this);
  }

  // Step 2.
  var str = ToString(this);

  // Step 3.
  var len = str.length;

  // Step 4.
  var intStart = ToInteger(start);

  // Step 5.
  var intEnd = end === undefined ? len : ToInteger(end);

  // Step 6.
  var finalStart = std_Math_min(std_Math_max(intStart, 0), len);

  // Step 7.
  var finalEnd = std_Math_min(std_Math_max(intEnd, 0), len);

  // Step 8.
  var from = std_Math_min(finalStart, finalEnd);

<<<<<<< HEAD
    // Step 10.
    // While |from| and |to - from| are bounded to the length of |str| and this
    // and thus definitely in the int32 range, they can still be typed as
    // double. Eagerly truncate since SubstringKernel only accepts int32.
    var ret = SubstringKernel(str, from | 0, (to - from) | 0);
    AddTaintOperationNative(ret, "substring", start, end);
    return ret;
=======
  // Step 9.
  var to = std_Math_max(finalStart, finalEnd);

  // Step 10.
  // While |from| and |to - from| are bounded to the length of |str| and this
  // and thus definitely in the int32 range, they can still be typed as
  // double. Eagerly truncate since SubstringKernel only accepts int32.
  return SubstringKernel(str, from | 0, (to - from) | 0);
>>>>>>> 8d8b5bf6
}
SetIsInlinableLargeFunction(String_substring);

// ES2020 draft rev dc1e21c454bd316810be1c0e7af0131a2d7f38e9
// B.2.3.1 String.prototype.substr ( start, length )
function String_substr(start, length) {
<<<<<<< HEAD
    // Steps 1.
    if (this === undefined || this === null)
        ThrowIncompatibleMethod("substr", this);

    // Step 2.
    var str = ToString(this);

    // Step 3.
    var intStart = ToInteger(start);

    // Steps 4-5.
    var size = str.length;
    // Use |size| instead of +Infinity to avoid performing calculations with
    // doubles. (The result is the same either way.)
    var end = (length === undefined) ? size : ToInteger(length);

    // Step 6.
    if (intStart < 0)
        intStart = std_Math_max(intStart + size, 0);

    // Step 7.
    var resultLength = std_Math_min(std_Math_max(end, 0), size - intStart);

    // Step 8.
    if (resultLength <= 0)
        return "";

    // Step 9.
    // While |intStart| and |resultLength| are bounded to the length of |str|
    // and thus definitely in the int32 range, they can still be typed as
    // double. Eagerly truncate since SubstringKernel only accepts int32.
    var ret = SubstringKernel(str, intStart | 0, resultLength | 0);
    AddTaintOperationNative(ret, "substr", start, length);
    return ret;
=======
  // Steps 1.
  if (this === undefined || this === null) {
    ThrowIncompatibleMethod("substr", this);
  }

  // Step 2.
  var str = ToString(this);

  // Step 3.
  var intStart = ToInteger(start);

  // Steps 4-5.
  var size = str.length;
  // Use |size| instead of +Infinity to avoid performing calculations with
  // doubles. (The result is the same either way.)
  var end = length === undefined ? size : ToInteger(length);

  // Step 6.
  if (intStart < 0) {
    intStart = std_Math_max(intStart + size, 0);
  } else {
    // Restrict the input range to allow better Ion optimizations.
    intStart = std_Math_min(intStart, size);
  }

  // Step 7.
  var resultLength = std_Math_min(std_Math_max(end, 0), size - intStart);

  // Step 8.
  assert(
    0 <= resultLength && resultLength <= size - intStart,
    "resultLength is a valid substring length value"
  );

  // Step 9.
  // While |intStart| and |resultLength| are bounded to the length of |str|
  // and thus definitely in the int32 range, they can still be typed as
  // double. Eagerly truncate since SubstringKernel only accepts int32.
  return SubstringKernel(str, intStart | 0, resultLength | 0);
>>>>>>> 8d8b5bf6
}
SetIsInlinableLargeFunction(String_substr);

// ES2021 draft rev 12a546b92275a0e2f834017db2727bb9c6f6c8fd
// 21.1.3.4 String.prototype.concat ( ...args )
// Note: String.prototype.concat.length is 1.
function String_concat(arg1) {
  // Step 1.
  if (this === undefined || this === null) {
    ThrowIncompatibleMethod("concat", this);
  }

  // Step 2.
  var str = ToString(this);

  // Specialize for the most common number of arguments for better inlining.
  if (arguments.length === 0) {
    return str;
  }
  if (arguments.length === 1) {
    return str + ToString(arguments[0]);
  }
  if (arguments.length === 2) {
    return str + ToString(arguments[0]) + ToString(arguments[1]);
  }

  // Step 3. (implicit)
  // Step 4.
  var result = str;

  // Step 5.
  for (var i = 0; i < arguments.length; i++) {
    // Steps 5.a-b.
    var nextString = ToString(arguments[i]);
    // Step 5.c.
    result += nextString;
  }

  // Step 6.
  return result;
}

// ES2020 draft rev dc1e21c454bd316810be1c0e7af0131a2d7f38e9
// 21.1.3.19 String.prototype.slice ( start, end )
function String_slice(start, end) {
  // Step 1.
  if (this === undefined || this === null) {
    ThrowIncompatibleMethod("slice", this);
  }

  // Step 2.
  var str = ToString(this);

  // Step 3.
  var len = str.length;

  // Step 4.
  var intStart = ToInteger(start);

  // Step 5.
  var intEnd = end === undefined ? len : ToInteger(end);

  // Step 6.
  var from =
    intStart < 0
      ? std_Math_max(len + intStart, 0)
      : std_Math_min(intStart, len);

  // Step 7.
  var to =
    intEnd < 0 ? std_Math_max(len + intEnd, 0) : std_Math_min(intEnd, len);

  // Step 8.
  var span = std_Math_max(to - from, 0);

<<<<<<< HEAD
    // Step 9.
    // While |from| and |span| are bounded to the length of |str|
    // and thus definitely in the int32 range, they can still be typed as
    // double. Eagerly truncate since SubstringKernel only accepts int32.
    var ret = SubstringKernel(str, from | 0, span | 0);
    AddTaintOperationNative(ret, "slice", start, end);
    return ret;
=======
  // Step 9.
  // While |from| and |span| are bounded to the length of |str|
  // and thus definitely in the int32 range, they can still be typed as
  // double. Eagerly truncate since SubstringKernel only accepts int32.
  return SubstringKernel(str, from | 0, span | 0);
>>>>>>> 8d8b5bf6
}
SetIsInlinableLargeFunction(String_slice);

// ES2020 draft rev dc1e21c454bd316810be1c0e7af0131a2d7f38e9
// 21.1.3.3 String.prototype.codePointAt ( pos )
function String_codePointAt(pos) {
  // Step 1.
  if (this === undefined || this === null) {
    ThrowIncompatibleMethod("codePointAt", this);
  }

  // Step 2.
  var S = ToString(this);

  // Step 3.
  var position = ToInteger(pos);

  // Step 4.
  var size = S.length;

  // Step 5.
  if (position < 0 || position >= size) {
    return undefined;
  }

  // Steps 6-7.
  var first = callFunction(std_String_charCodeAt, S, position);
  if (first < 0xd800 || first > 0xdbff || position + 1 === size) {
    return first;
  }

  // Steps 8-9.
  var second = callFunction(std_String_charCodeAt, S, position + 1);
  if (second < 0xdc00 || second > 0xdfff) {
    return first;
  }

  // Step 10.
  return (first - 0xd800) * 0x400 + (second - 0xdc00) + 0x10000;
}

// ES2020 draft rev dc1e21c454bd316810be1c0e7af0131a2d7f38e9
// 21.1.3.16 String.prototype.repeat ( count )
function String_repeat(count) {
<<<<<<< HEAD
    // Step 1.
    if (this === undefined || this === null)
        ThrowIncompatibleMethod("repeat", this);

    // Step 2.
    // TaintFox: prevent tainting when repeat count = 1
    var S = CopyString(ToString(this));

    // Step 3.
    var n = ToInteger(count);

    // Step 4.
    if (n < 0)
        ThrowRangeError(JSMSG_NEGATIVE_REPETITION_COUNT);

    // Step 5.
    // Inverted condition to handle |Infinity * 0 = NaN| correctly.
    if (!(n * S.length <= MAX_STRING_LENGTH))
        ThrowRangeError(JSMSG_RESULTING_STRING_TOO_LARGE);

    // Communicate |n|'s possible range to the compiler. We actually use
    // MAX_STRING_LENGTH + 1 as range because that's a valid bit mask. That's
    // fine because it's only used as optimization hint.
    assert(TO_INT32(MAX_STRING_LENGTH + 1) == MAX_STRING_LENGTH + 1,
           "MAX_STRING_LENGTH + 1 must fit in int32");
    assert(((MAX_STRING_LENGTH + 1) & (MAX_STRING_LENGTH + 2)) === 0,
           "MAX_STRING_LENGTH + 1 can be used as a bitmask");
    n = n & (MAX_STRING_LENGTH + 1);

    // Steps 6-7.
    var T = "";
    for (;;) {
        if (n & 1)
            T += S;
        n >>= 1;
        if (n)
            S += S;
        else
            break;
    }

    AddTaintOperationNative(T, "repeat", count);
    return T;
=======
  // Step 1.
  if (this === undefined || this === null) {
    ThrowIncompatibleMethod("repeat", this);
  }

  // Step 2.
  var S = ToString(this);

  // Step 3.
  var n = ToInteger(count);

  // Step 4.
  if (n < 0) {
    ThrowRangeError(JSMSG_NEGATIVE_REPETITION_COUNT);
  }

  // Step 5.
  // Inverted condition to handle |Infinity * 0 = NaN| correctly.
  if (!(n * S.length <= MAX_STRING_LENGTH)) {
    ThrowRangeError(JSMSG_RESULTING_STRING_TOO_LARGE);
  }

  // Communicate |n|'s possible range to the compiler. We actually use
  // MAX_STRING_LENGTH + 1 as range because that's a valid bit mask. That's
  // fine because it's only used as optimization hint.
  assert(
    TO_INT32(MAX_STRING_LENGTH + 1) === MAX_STRING_LENGTH + 1,
    "MAX_STRING_LENGTH + 1 must fit in int32"
  );
  assert(
    ((MAX_STRING_LENGTH + 1) & (MAX_STRING_LENGTH + 2)) === 0,
    "MAX_STRING_LENGTH + 1 can be used as a bitmask"
  );
  n = n & (MAX_STRING_LENGTH + 1);

  // Steps 6-7.
  var T = "";
  for (;;) {
    if (n & 1) {
      T += S;
    }
    n >>= 1;
    if (n) {
      S += S;
    } else {
      break;
    }
  }
  return T;
>>>>>>> 8d8b5bf6
}

// ES6 draft specification, section 21.1.3.27, version 2013-09-27.
function String_iterator() {
  // Step 1.
  if (this === undefined || this === null) {
    ThrowTypeError(
      JSMSG_INCOMPATIBLE_PROTO2,
      "String",
      "Symbol.iterator",
      ToString(this)
    );
  }

  // Step 2.
  var S = ToString(this);

  // Step 3.
  var iterator = NewStringIterator();
  UnsafeSetReservedSlot(iterator, ITERATOR_SLOT_TARGET, S);
  UnsafeSetReservedSlot(iterator, ITERATOR_SLOT_NEXT_INDEX, 0);
  return iterator;
}

function StringIteratorNext() {
  var obj = this;
  if (!IsObject(obj) || (obj = GuardToStringIterator(obj)) === null) {
    return callFunction(
      CallStringIteratorMethodIfWrapped,
      this,
      "StringIteratorNext"
    );
  }

  var S = UnsafeGetStringFromReservedSlot(obj, ITERATOR_SLOT_TARGET);
  // We know that JSString::MAX_LENGTH <= INT32_MAX (and assert this in
  // SelfHostring.cpp) so our current index can never be anything other than
  // an Int32Value.
  var index = UnsafeGetInt32FromReservedSlot(obj, ITERATOR_SLOT_NEXT_INDEX);
  var size = S.length;
  var result = { value: undefined, done: false };

  if (index >= size) {
    result.done = true;
    return result;
  }

  var charCount = 1;
  var first = callFunction(std_String_charCodeAt, S, index);
  if (first >= 0xd800 && first <= 0xdbff && index + 1 < size) {
    var second = callFunction(std_String_charCodeAt, S, index + 1);
    if (second >= 0xdc00 && second <= 0xdfff) {
      first = (first - 0xd800) * 0x400 + (second - 0xdc00) + 0x10000;
      charCount = 2;
    }
  }

  UnsafeSetReservedSlot(obj, ITERATOR_SLOT_NEXT_INDEX, index + charCount);

  // Communicate |first|'s possible range to the compiler.
  result.value = callFunction(std_String_fromCodePoint, null, first & 0x1fffff);

  return result;
}

#if JS_HAS_INTL_API
var collatorCache = new_Record();

/**
 * Compare this String against that String, using the locale and collation
 * options provided.
 *
 * Spec: ECMAScript Internationalization API Specification, 13.1.1.
 */
function String_localeCompare(that) {
  // Step 1.
  if (this === undefined || this === null) {
    ThrowIncompatibleMethod("localeCompare", this);
  }

  // Steps 2-3.
  var S = ToString(this);
  var That = ToString(that);

  // Steps 4-5.
  var locales = arguments.length > 1 ? arguments[1] : undefined;
  var options = arguments.length > 2 ? arguments[2] : undefined;

  // Step 6.
  var collator;
  if (locales === undefined && options === undefined) {
    // This cache only optimizes for the old ES5 localeCompare without
    // locales and options.
    if (!intl_IsRuntimeDefaultLocale(collatorCache.runtimeDefaultLocale)) {
      collatorCache.collator = intl_Collator(locales, options);
      collatorCache.runtimeDefaultLocale = intl_RuntimeDefaultLocale();
    }
    collator = collatorCache.collator;
  } else {
    collator = intl_Collator(locales, options);
  }

  // Step 7.
  return intl_CompareStrings(collator, S, That);
}

/**
 * 13.1.2 String.prototype.toLocaleLowerCase ( [ locales ] )
 *
 * ES2017 Intl draft rev 94045d234762ad107a3d09bb6f7381a65f1a2f9b
 */
function String_toLocaleLowerCase() {
  // Step 1.
  if (this === undefined || this === null) {
    ThrowIncompatibleMethod("toLocaleLowerCase", this);
  }

  // Step 2.
  var string = ToString(this);

  // Handle the common cases (no locales argument or a single string
  // argument) first.
  var locales = arguments.length > 0 ? arguments[0] : undefined;
  var requestedLocale;
  if (locales === undefined) {
    // Steps 3, 6.
    requestedLocale = undefined;
  } else if (typeof locales === "string") {
    // Steps 3, 5.
    requestedLocale = intl_ValidateAndCanonicalizeLanguageTag(locales, false);
  } else {
    // Step 3.
    var requestedLocales = CanonicalizeLocaleList(locales);

    // Steps 4-6.
    requestedLocale =
      requestedLocales.length > 0 ? requestedLocales[0] : undefined;
  }

  // Trivial case: When the input is empty, directly return the empty string.
  if (string.length === 0) {
    return "";
  }

  if (requestedLocale === undefined) {
    requestedLocale = DefaultLocale();
  }

  // Steps 7-16.
  return intl_toLocaleLowerCase(string, requestedLocale);
}

/**
 * 13.1.3 String.prototype.toLocaleUpperCase ( [ locales ] )
 *
 * ES2017 Intl draft rev 94045d234762ad107a3d09bb6f7381a65f1a2f9b
 */
function String_toLocaleUpperCase() {
  // Step 1.
  if (this === undefined || this === null) {
    ThrowIncompatibleMethod("toLocaleUpperCase", this);
  }

  // Step 2.
  var string = ToString(this);

  // Handle the common cases (no locales argument or a single string
  // argument) first.
  var locales = arguments.length > 0 ? arguments[0] : undefined;
  var requestedLocale;
  if (locales === undefined) {
    // Steps 3, 6.
    requestedLocale = undefined;
  } else if (typeof locales === "string") {
    // Steps 3, 5.
    requestedLocale = intl_ValidateAndCanonicalizeLanguageTag(locales, false);
  } else {
    // Step 3.
    var requestedLocales = CanonicalizeLocaleList(locales);

    // Steps 4-6.
    requestedLocale =
      requestedLocales.length > 0 ? requestedLocales[0] : undefined;
  }

  // Trivial case: When the input is empty, directly return the empty string.
  if (string.length === 0) {
    return "";
  }

  if (requestedLocale === undefined) {
    requestedLocale = DefaultLocale();
  }

  // Steps 7-16.
  return intl_toLocaleUpperCase(string, requestedLocale);
}
#endif  // JS_HAS_INTL_API

// ES2018 draft rev 8fadde42cf6a9879b4ab0cb6142b31c4ee501667
// 21.1.2.4 String.raw ( template, ...substitutions )
function String_static_raw(callSite /*, ...substitutions*/) {
  // Steps 1-2 (not applicable).

  // Step 3.
  var cooked = ToObject(callSite);

  // Step 4.
  var raw = ToObject(cooked.raw);

  // Step 5.
  var literalSegments = ToLength(raw.length);

  // Step 6.
  if (literalSegments === 0) {
    return "";
  }

  // Special case for |String.raw `<literal>`| callers to avoid falling into
  // the loop code below.
  if (literalSegments === 1) {
    return ToString(raw[0]);
  }

  // Steps 7-9 were reordered to use the arguments object instead of a rest
  // parameter, because the former is currently more optimized.
  //
  // String.raw intersperses the substitution elements between the literal
  // segments, i.e. a substitution is added iff there are still pending
  // literal segments. Furthermore by moving the access to |raw[0]| outside
  // of the loop, we can use |nextIndex| to index into both, the |raw| array
  // and the arguments object.

  // Steps 7 (implicit) and 9.a-c.
  var resultString = ToString(raw[0]);

  // Steps 8-9, 9.d, and 9.i.
  for (var nextIndex = 1; nextIndex < literalSegments; nextIndex++) {
    // Steps 9.e-h.
    if (nextIndex < arguments.length) {
      resultString += ToString(arguments[nextIndex]);
    }

    // Steps 9.a-c.
    resultString += ToString(raw[nextIndex]);
  }

  // Step 9.d.i.
  return resultString;
}

// https://github.com/tc39/proposal-relative-indexing-method
// String.prototype.at ( index )
function String_at(index) {
  // Step 1.
  if (this === undefined || this === null) {
    ThrowIncompatibleMethod("at", this);
  }

  // Step 2.
  var string = ToString(this);

  // Step 3.
  var len = string.length;

  // Step 4.
  var relativeIndex = ToInteger(index);

  // Steps 5-6.
  var k;
  if (relativeIndex >= 0) {
    k = relativeIndex;
  } else {
    k = len + relativeIndex;
  }

  // Step 7.
  if (k < 0 || k >= len) {
    return undefined;
  }

  // Step 8.
  return string[k];
}

// ES6 draft 2014-04-27 B.2.3.3
function String_big() {
  if (this === undefined || this === null) {
    ThrowIncompatibleMethod("big", this);
  }
  return "<big>" + ToString(this) + "</big>";
}

// ES6 draft 2014-04-27 B.2.3.4
function String_blink() {
  if (this === undefined || this === null) {
    ThrowIncompatibleMethod("blink", this);
  }
  return "<blink>" + ToString(this) + "</blink>";
}

// ES6 draft 2014-04-27 B.2.3.5
function String_bold() {
  if (this === undefined || this === null) {
    ThrowIncompatibleMethod("bold", this);
  }
  return "<b>" + ToString(this) + "</b>";
}

// ES6 draft 2014-04-27 B.2.3.6
function String_fixed() {
  if (this === undefined || this === null) {
    ThrowIncompatibleMethod("fixed", this);
  }
  return "<tt>" + ToString(this) + "</tt>";
}

// ES6 draft 2014-04-27 B.2.3.9
function String_italics() {
  if (this === undefined || this === null) {
    ThrowIncompatibleMethod("italics", this);
  }
  return "<i>" + ToString(this) + "</i>";
}

// ES6 draft 2014-04-27 B.2.3.11
function String_small() {
  if (this === undefined || this === null) {
    ThrowIncompatibleMethod("small", this);
  }
  return "<small>" + ToString(this) + "</small>";
}

// ES6 draft 2014-04-27 B.2.3.12
function String_strike() {
  if (this === undefined || this === null) {
    ThrowIncompatibleMethod("strike", this);
  }
  return "<strike>" + ToString(this) + "</strike>";
}

// ES6 draft 2014-04-27 B.2.3.13
function String_sub() {
  if (this === undefined || this === null) {
    ThrowIncompatibleMethod("sub", this);
  }
  return "<sub>" + ToString(this) + "</sub>";
}

// ES6 draft 2014-04-27 B.2.3.14
function String_sup() {
  if (this === undefined || this === null) {
    ThrowIncompatibleMethod("sup", this);
  }
  return "<sup>" + ToString(this) + "</sup>";
}

function EscapeAttributeValue(v) {
  var inputStr = ToString(v);
  return StringReplaceAllString(inputStr, '"', "&quot;");
}

// ES6 draft 2014-04-27 B.2.3.2
function String_anchor(name) {
  if (this === undefined || this === null) {
    ThrowIncompatibleMethod("anchor", this);
  }
  var S = ToString(this);
  return '<a name="' + EscapeAttributeValue(name) + '">' + S + "</a>";
}

// ES6 draft 2014-04-27 B.2.3.7
function String_fontcolor(color) {
  if (this === undefined || this === null) {
    ThrowIncompatibleMethod("fontcolor", this);
  }
  var S = ToString(this);
  return '<font color="' + EscapeAttributeValue(color) + '">' + S + "</font>";
}

// ES6 draft 2014-04-27 B.2.3.8
function String_fontsize(size) {
  if (this === undefined || this === null) {
    ThrowIncompatibleMethod("fontsize", this);
  }
  var S = ToString(this);
  return '<font size="' + EscapeAttributeValue(size) + '">' + S + "</font>";
}

// ES6 draft 2014-04-27 B.2.3.10
function String_link(url) {
  if (this === undefined || this === null) {
    ThrowIncompatibleMethod("link", this);
  }
  var S = ToString(this);
  return '<a href="' + EscapeAttributeValue(url) + '">' + S + "</a>";
}<|MERGE_RESOLUTION|>--- conflicted
+++ resolved
@@ -44,90 +44,50 @@
 
 // ES 2016 draft Mar 25, 2016 21.1.3.11.
 function String_match(regexp) {
-<<<<<<< HEAD
-    // Step 1.
-    if (this === undefined || this === null)
-        ThrowIncompatibleMethod("match", this);
-
-    // Step 2.
-    var isPatternString = (typeof regexp === "string");
-    if (!(isPatternString && StringProtoHasNoMatch()) && regexp !== undefined && regexp !== null) {
-        // Step 2.a.
-        var matcher = GetMethod(regexp, GetBuiltinSymbol("match"));
-
-        // Step 2.b.
-        if (matcher !== undefined) {
-            var ret = callContentFunction(matcher, regexp, this);
-            addTaintToArray(ret, "match", regexp);
-            return ret;
-        }
-=======
-  // Step 1.
-  if (this === undefined || this === null) {
+  // Step 1.
+  if (this === undefined || this === null)
     ThrowIncompatibleMethod("match", this);
-  }
-
-  // Step 2.
-  var isPatternString = typeof regexp === "string";
-  if (
-    !(isPatternString && StringProtoHasNoMatch()) &&
-    regexp !== undefined &&
-    regexp !== null
-  ) {
+
+  // Step 2.
+  var isPatternString = (typeof regexp === "string");
+  if (!(isPatternString && StringProtoHasNoMatch()) && regexp !== undefined && regexp !== null) {
     // Step 2.a.
     var matcher = GetMethod(regexp, GetBuiltinSymbol("match"));
 
     // Step 2.b.
     if (matcher !== undefined) {
-      return callContentFunction(matcher, regexp, this);
->>>>>>> 8d8b5bf6
+      var ret = callContentFunction(matcher, regexp, this);
+      addTaintToArray(ret, "match", regexp);
+      return ret;
     }
   }
 
   // Step 3.
   var S = ToString(this);
 
-<<<<<<< HEAD
-    if (isPatternString && IsStringMatchOptimizable()) {
-        var flatResult = FlatStringMatch(S, regexp);
-        if (flatResult !== undefined) {
-            var ret = flatResult;
-            addTaintToArray(ret, "match", regexp);
-            return ret;
-        }
-=======
   if (isPatternString && IsStringMatchOptimizable()) {
     var flatResult = FlatStringMatch(S, regexp);
     if (flatResult !== undefined) {
-      return flatResult;
->>>>>>> 8d8b5bf6
+      var ret = flatResult;
+      addTaintToArray(ret, "match", regexp);
+      return ret;
     }
   }
 
   // Step 4.
   var rx = RegExpCreate(regexp);
 
-<<<<<<< HEAD
-    // Step 5 (optimized case).
-    if (IsStringMatchOptimizable()) {
-        var ret = RegExpMatcher(rx, S, 0);
-        addTaintToArray(ret, "match", regexp);
-        return ret;
-    }
-
-    // Step 5.
-    var ret = callContentFunction(GetMethod(rx, GetBuiltinSymbol("match")), rx, S);
+  // Step 5 (optimized case).
+  if (IsStringMatchOptimizable()) {
+    var ret = RegExpMatcher(rx, S, 0);
     addTaintToArray(ret, "match", regexp);
     return ret;
-=======
-  // Step 5 (optimized case).
-  if (IsStringMatchOptimizable()) {
-    return RegExpMatcher(rx, S, 0);
   }
 
   // Step 5.
-  return callContentFunction(GetMethod(rx, GetBuiltinSymbol("match")), rx, S);
->>>>>>> 8d8b5bf6
+  var ret = callContentFunction(GetMethod(rx, GetBuiltinSymbol("match")), rx, S);
+  addTaintToArray(ret, "match", regexp);
+  return ret;
 }
 
 // String.prototype.matchAll proposal.
@@ -239,27 +199,19 @@
 }
 
 function String_pad_start(maxLength, fillString = " ") {
-<<<<<<< HEAD
-    var ret = callFunction(String_pad, this, maxLength, fillString, false);
-    // Taintfox: generate new string and add taint
-    var ret2 = CopyString(ret);
-    AddTaintOperationNative(ret2, "padStart", maxLength, fillString);
-    return ret2;
+  var ret = callFunction(String_pad, this, maxLength, fillString, false);
+  // Taintfox: generate new string and add taint
+  var ret2 = CopyString(ret);
+  AddTaintOperationNative(ret2, "padStart", maxLength, fillString);
+  return ret2;
 }
 
 function String_pad_end(maxLength, fillString = " ") {
-    var ret = callFunction(String_pad, this, maxLength, fillString, true);
-    // Taintfox: generate new string and add taint
-    var ret2 = CopyString(ret);
-    AddTaintOperationNative(ret2, "padEnd", maxLength, fillString);
-    return ret2;
-=======
-  return callFunction(String_pad, this, maxLength, fillString, false);
-}
-
-function String_pad_end(maxLength, fillString = " ") {
-  return callFunction(String_pad, this, maxLength, fillString, true);
->>>>>>> 8d8b5bf6
+  var ret = callFunction(String_pad, this, maxLength, fillString, true);
+  // Taintfox: generate new string and add taint
+  var ret2 = CopyString(ret);
+  AddTaintOperationNative(ret2, "padEnd", maxLength, fillString);
+  return ret2;
 }
 
 function StringProtoHasNoReplace() {
@@ -289,99 +241,24 @@
 
 // ES 2016 draft Mar 25, 2016 21.1.3.14.
 function String_replace(searchValue, replaceValue) {
-<<<<<<< HEAD
-    // Step 1.
-    if (this === undefined || this === null)
-        ThrowIncompatibleMethod("replace", this);
-
-    // Step 2.
-    if (!(typeof searchValue === "string" && StringProtoHasNoReplace()) &&
-        searchValue !== undefined && searchValue !== null)
-    {
-        // Step 2.a.
-        var replacer = GetMethod(searchValue, GetBuiltinSymbol("replace"));
-
-        // Step 2.b.
-        if (replacer !== undefined) {
-            var ret = callContentFunction(replacer, searchValue, this, replaceValue);
-            // Taintfox: ret could be a function, only taint strings.
-            if(typeof(ret) === "string") {
-                AddTaintOperationNativeFull(ret, "replace", searchValue, replaceValue);
-            }
-            return ret;
-        }
-    }
-
-    // Step 3.
-    var string = ToString(this);
-
-    // Step 4.
-    var searchString = ToString(searchValue);
-
-    if (typeof replaceValue === "string") {
-        // Steps 6-12: Optimized for string case.
-        var ret = StringReplaceString(string, searchString, replaceValue);
-        AddTaintOperationNativeFull(ret, "replace", searchValue, replaceValue);
-        return ret;
-    }
-
-    // Step 5.
-    if (!IsCallable(replaceValue)) {
-        // Steps 6-12.
-        var ret = StringReplaceString(string, searchString, ToString(replaceValue));
-        AddTaintOperationNativeFull(ret, "replace", searchValue, replaceValue);
-        return ret;
-    }
-
-    // Step 7.
-    var pos = callFunction(std_String_indexOf, string, searchString);
-    if (pos === -1) {
-        // Taintfox: TODO new string
-        var ret = CopyString(string);
-        AddTaintOperationNativeFull(ret, "replace", searchValue, replaceValue);
-        return ret;
-    }
-
-    // Step 8.
-    var replStr = ToString(callContentFunction(replaceValue, undefined, searchString, pos, string));
-
-    // Step 10.
-    var tailPos = pos + searchString.length;
-
-    // Step 11.
-    var newString;
-    if (pos === 0)
-        newString = "";
-    else
-        newString = Substring(string, 0, pos);
-
-    newString += replStr;
-    var stringLength = string.length;
-    if (tailPos < stringLength)
-        newString += Substring(string, tailPos, stringLength - tailPos);
-
-    AddTaintOperationNativeFull(newString, "replace", searchValue, replaceValue);
-
-    // Step 12.
-    return newString;
-=======
-  // Step 1.
-  if (this === undefined || this === null) {
+  // Step 1.
+  if (this === undefined || this === null)
     ThrowIncompatibleMethod("replace", this);
-  }
-
-  // Step 2.
-  if (
-    !(typeof searchValue === "string" && StringProtoHasNoReplace()) &&
-    searchValue !== undefined &&
-    searchValue !== null
-  ) {
+
+  // Step 2.
+  if (!(typeof searchValue === "string" && StringProtoHasNoReplace()) &&
+    searchValue !== undefined && searchValue !== null) {
     // Step 2.a.
     var replacer = GetMethod(searchValue, GetBuiltinSymbol("replace"));
 
     // Step 2.b.
     if (replacer !== undefined) {
-      return callContentFunction(replacer, searchValue, this, replaceValue);
+      var ret = callContentFunction(replacer, searchValue, this, replaceValue);
+      // Taintfox: ret could be a function, only taint strings.
+      if (typeof (ret) === "string") {
+        AddTaintOperationNativeFull(ret, "replace", searchValue, replaceValue);
+      }
+      return ret;
     }
   }
 
@@ -393,46 +270,50 @@
 
   if (typeof replaceValue === "string") {
     // Steps 6-12: Optimized for string case.
-    return StringReplaceString(string, searchString, replaceValue);
+    var ret = StringReplaceString(string, searchString, replaceValue);
+    AddTaintOperationNativeFull(ret, "replace", searchValue, replaceValue);
+    return ret;
   }
 
   // Step 5.
   if (!IsCallable(replaceValue)) {
     // Steps 6-12.
-    return StringReplaceString(string, searchString, ToString(replaceValue));
+    var ret = StringReplaceString(string, searchString, ToString(replaceValue));
+    AddTaintOperationNativeFull(ret, "replace", searchValue, replaceValue);
+    return ret;
   }
 
   // Step 7.
   var pos = callFunction(std_String_indexOf, string, searchString);
   if (pos === -1) {
-    return string;
+    // Taintfox: TODO new string
+    var ret = CopyString(string);
+    AddTaintOperationNativeFull(ret, "replace", searchValue, replaceValue);
+    return ret;
   }
 
   // Step 8.
-  var replStr = ToString(
-    callContentFunction(replaceValue, undefined, searchString, pos, string)
-  );
+  var replStr = ToString(callContentFunction(replaceValue, undefined, searchString, pos, string));
 
   // Step 10.
   var tailPos = pos + searchString.length;
 
   // Step 11.
   var newString;
-  if (pos === 0) {
+  if (pos === 0)
     newString = "";
-  } else {
+  else
     newString = Substring(string, 0, pos);
-  }
 
   newString += replStr;
   var stringLength = string.length;
-  if (tailPos < stringLength) {
+  if (tailPos < stringLength)
     newString += Substring(string, tailPos, stringLength - tailPos);
-  }
+
+  AddTaintOperationNativeFull(newString, "replace", searchValue, replaceValue);
 
   // Step 12.
   return newString;
->>>>>>> 8d8b5bf6
 }
 
 // String.prototype.replaceAll (Stage 3 proposal)
@@ -736,70 +617,22 @@
   // Step 8.
   var from = std_Math_min(finalStart, finalEnd);
 
-<<<<<<< HEAD
-    // Step 10.
-    // While |from| and |to - from| are bounded to the length of |str| and this
-    // and thus definitely in the int32 range, they can still be typed as
-    // double. Eagerly truncate since SubstringKernel only accepts int32.
-    var ret = SubstringKernel(str, from | 0, (to - from) | 0);
-    AddTaintOperationNative(ret, "substring", start, end);
-    return ret;
-=======
-  // Step 9.
-  var to = std_Math_max(finalStart, finalEnd);
-
   // Step 10.
   // While |from| and |to - from| are bounded to the length of |str| and this
   // and thus definitely in the int32 range, they can still be typed as
   // double. Eagerly truncate since SubstringKernel only accepts int32.
-  return SubstringKernel(str, from | 0, (to - from) | 0);
->>>>>>> 8d8b5bf6
+  var ret = SubstringKernel(str, from | 0, (to - from) | 0);
+  AddTaintOperationNative(ret, "substring", start, end);
+  return ret;
 }
 SetIsInlinableLargeFunction(String_substring);
 
 // ES2020 draft rev dc1e21c454bd316810be1c0e7af0131a2d7f38e9
 // B.2.3.1 String.prototype.substr ( start, length )
 function String_substr(start, length) {
-<<<<<<< HEAD
-    // Steps 1.
-    if (this === undefined || this === null)
-        ThrowIncompatibleMethod("substr", this);
-
-    // Step 2.
-    var str = ToString(this);
-
-    // Step 3.
-    var intStart = ToInteger(start);
-
-    // Steps 4-5.
-    var size = str.length;
-    // Use |size| instead of +Infinity to avoid performing calculations with
-    // doubles. (The result is the same either way.)
-    var end = (length === undefined) ? size : ToInteger(length);
-
-    // Step 6.
-    if (intStart < 0)
-        intStart = std_Math_max(intStart + size, 0);
-
-    // Step 7.
-    var resultLength = std_Math_min(std_Math_max(end, 0), size - intStart);
-
-    // Step 8.
-    if (resultLength <= 0)
-        return "";
-
-    // Step 9.
-    // While |intStart| and |resultLength| are bounded to the length of |str|
-    // and thus definitely in the int32 range, they can still be typed as
-    // double. Eagerly truncate since SubstringKernel only accepts int32.
-    var ret = SubstringKernel(str, intStart | 0, resultLength | 0);
-    AddTaintOperationNative(ret, "substr", start, length);
-    return ret;
-=======
   // Steps 1.
-  if (this === undefined || this === null) {
+  if (this === undefined || this === null)
     ThrowIncompatibleMethod("substr", this);
-  }
 
   // Step 2.
   var str = ToString(this);
@@ -811,15 +644,11 @@
   var size = str.length;
   // Use |size| instead of +Infinity to avoid performing calculations with
   // doubles. (The result is the same either way.)
-  var end = length === undefined ? size : ToInteger(length);
+  var end = (length === undefined) ? size : ToInteger(length);
 
   // Step 6.
-  if (intStart < 0) {
+  if (intStart < 0)
     intStart = std_Math_max(intStart + size, 0);
-  } else {
-    // Restrict the input range to allow better Ion optimizations.
-    intStart = std_Math_min(intStart, size);
-  }
 
   // Step 7.
   var resultLength = std_Math_min(std_Math_max(end, 0), size - intStart);
@@ -834,8 +663,9 @@
   // While |intStart| and |resultLength| are bounded to the length of |str|
   // and thus definitely in the int32 range, they can still be typed as
   // double. Eagerly truncate since SubstringKernel only accepts int32.
-  return SubstringKernel(str, intStart | 0, resultLength | 0);
->>>>>>> 8d8b5bf6
+  var ret = SubstringKernel(str, intStart | 0, resultLength | 0);
+  AddTaintOperationNative(ret, "substr", start, length);
+  return ret;
 }
 SetIsInlinableLargeFunction(String_substr);
 
@@ -911,21 +741,13 @@
   // Step 8.
   var span = std_Math_max(to - from, 0);
 
-<<<<<<< HEAD
-    // Step 9.
-    // While |from| and |span| are bounded to the length of |str|
-    // and thus definitely in the int32 range, they can still be typed as
-    // double. Eagerly truncate since SubstringKernel only accepts int32.
-    var ret = SubstringKernel(str, from | 0, span | 0);
-    AddTaintOperationNative(ret, "slice", start, end);
-    return ret;
-=======
   // Step 9.
   // While |from| and |span| are bounded to the length of |str|
   // and thus definitely in the int32 range, they can still be typed as
   // double. Eagerly truncate since SubstringKernel only accepts int32.
-  return SubstringKernel(str, from | 0, span | 0);
->>>>>>> 8d8b5bf6
+  var ret = SubstringKernel(str, from | 0, span | 0);
+  AddTaintOperationNative(ret, "slice", start, end);
+  return ret;
 }
 SetIsInlinableLargeFunction(String_slice);
 
@@ -970,51 +792,6 @@
 // ES2020 draft rev dc1e21c454bd316810be1c0e7af0131a2d7f38e9
 // 21.1.3.16 String.prototype.repeat ( count )
 function String_repeat(count) {
-<<<<<<< HEAD
-    // Step 1.
-    if (this === undefined || this === null)
-        ThrowIncompatibleMethod("repeat", this);
-
-    // Step 2.
-    // TaintFox: prevent tainting when repeat count = 1
-    var S = CopyString(ToString(this));
-
-    // Step 3.
-    var n = ToInteger(count);
-
-    // Step 4.
-    if (n < 0)
-        ThrowRangeError(JSMSG_NEGATIVE_REPETITION_COUNT);
-
-    // Step 5.
-    // Inverted condition to handle |Infinity * 0 = NaN| correctly.
-    if (!(n * S.length <= MAX_STRING_LENGTH))
-        ThrowRangeError(JSMSG_RESULTING_STRING_TOO_LARGE);
-
-    // Communicate |n|'s possible range to the compiler. We actually use
-    // MAX_STRING_LENGTH + 1 as range because that's a valid bit mask. That's
-    // fine because it's only used as optimization hint.
-    assert(TO_INT32(MAX_STRING_LENGTH + 1) == MAX_STRING_LENGTH + 1,
-           "MAX_STRING_LENGTH + 1 must fit in int32");
-    assert(((MAX_STRING_LENGTH + 1) & (MAX_STRING_LENGTH + 2)) === 0,
-           "MAX_STRING_LENGTH + 1 can be used as a bitmask");
-    n = n & (MAX_STRING_LENGTH + 1);
-
-    // Steps 6-7.
-    var T = "";
-    for (;;) {
-        if (n & 1)
-            T += S;
-        n >>= 1;
-        if (n)
-            S += S;
-        else
-            break;
-    }
-
-    AddTaintOperationNative(T, "repeat", count);
-    return T;
-=======
   // Step 1.
   if (this === undefined || this === null) {
     ThrowIncompatibleMethod("repeat", this);
@@ -1063,8 +840,9 @@
       break;
     }
   }
+
+  AddTaintOperationNative(T, "repeat", count);
   return T;
->>>>>>> 8d8b5bf6
 }
 
 // ES6 draft specification, section 21.1.3.27, version 2013-09-27.
