--- conflicted
+++ resolved
@@ -82,13 +82,9 @@
     }
 
     // Step 5.
-<<<<<<< HEAD
-    var ret = callContentFunction(GetMethod(rx, std_match), rx, S);
+    var ret callContentFunction(GetMethod(rx, GetBuiltinSymbol("match")), rx, S);
     addTaintToArray(ret, "match", regexp);
     return ret;
-=======
-    return callContentFunction(GetMethod(rx, GetBuiltinSymbol("match")), rx, S);
->>>>>>> 713683b4
 }
 
 
