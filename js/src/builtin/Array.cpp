/* -*- Mode: C++; tab-width: 8; indent-tabs-mode: nil; c-basic-offset: 2 -*-
 * vim: set ts=8 sts=2 et sw=2 tw=80:
 * This Source Code Form is subject to the terms of the Mozilla Public
 * License, v. 2.0. If a copy of the MPL was not distributed with this
 * file, You can obtain one at http://mozilla.org/MPL/2.0/. */
/*
 * Modifications Copyright SAP SE. 2019-2021.  All rights reserved.
 */

#include "builtin/Array-inl.h"

#include "mozilla/CheckedInt.h"
#include "mozilla/DebugOnly.h"
#include "mozilla/MathAlgorithms.h"
#include "mozilla/Maybe.h"
#include "mozilla/SIMD.h"
#include "mozilla/TextUtils.h"

#include <algorithm>
#include <cmath>
#include <iterator>

#include "jsfriendapi.h"
#include "jsnum.h"
#include "jstypes.h"

#include "ds/Sort.h"
#include "gc/Allocator.h"
#include "jit/InlinableNatives.h"
#include "js/Class.h"
#include "js/Conversions.h"
#include "js/experimental/JitInfo.h"  // JSJitGetterOp, JSJitInfo
#include "js/friend/ErrorMessages.h"  // js::GetErrorMessage, JSMSG_*
#include "js/friend/StackLimits.h"    // js::AutoCheckRecursionLimit
#include "js/PropertySpec.h"
#include "util/Poison.h"
#include "util/StringBuffer.h"
#include "util/Text.h"
#include "vm/ArgumentsObject.h"
#include "vm/EqualityOperations.h"
#include "vm/Interpreter.h"
#include "vm/Iteration.h"
#include "vm/JSContext.h"
#include "vm/JSFunction.h"
#include "vm/JSObject.h"
#include "vm/PlainObject.h"  // js::PlainObject
#include "vm/SelfHosting.h"
#include "vm/Shape.h"
#include "vm/ToSource.h"  // js::ValueToSource
#include "vm/TypedArrayObject.h"
#include "vm/WellKnownAtom.h"  // js_*_str
#include "vm/WrapperObject.h"
#ifdef ENABLE_RECORD_TUPLE
#  include "vm/TupleType.h"
#endif

#include "vm/ArgumentsObject-inl.h"
#include "vm/ArrayObject-inl.h"
#include "vm/GeckoProfiler-inl.h"
#include "vm/IsGivenTypeObject-inl.h"
#include "vm/JSAtom-inl.h"
#include "vm/NativeObject-inl.h"

using namespace js;

using mozilla::Abs;
using mozilla::CeilingLog2;
using mozilla::CheckedInt;
using mozilla::DebugOnly;
using mozilla::IsAsciiDigit;
using mozilla::Maybe;
using mozilla::SIMD;

using JS::AutoCheckCannotGC;
using JS::IsArrayAnswer;
using JS::ToUint32;

static inline bool ObjectMayHaveExtraIndexedOwnProperties(JSObject* obj) {
  if (!obj->is<NativeObject>()) {
    return true;
  }

  if (obj->as<NativeObject>().isIndexed()) {
    return true;
  }

  if (obj->is<TypedArrayObject>()) {
    return true;
  }

  return ClassMayResolveId(*obj->runtimeFromAnyThread()->commonNames,
                           obj->getClass(), PropertyKey::Int(0), obj);
}

bool js::PrototypeMayHaveIndexedProperties(NativeObject* obj) {
  do {
    MOZ_ASSERT(obj->hasStaticPrototype(),
               "dynamic-prototype objects must be non-native");

    JSObject* proto = obj->staticPrototype();
    if (!proto) {
      return false;  // no extra indexed properties found
    }

    if (ObjectMayHaveExtraIndexedOwnProperties(proto)) {
      return true;
    }
    obj = &proto->as<NativeObject>();
    if (obj->getDenseInitializedLength() != 0) {
      return true;
    }
  } while (true);
}

/*
 * Whether obj may have indexed properties anywhere besides its dense
 * elements. This includes other indexed properties in its shape hierarchy, and
 * indexed properties or elements along its prototype chain.
 */
static bool ObjectMayHaveExtraIndexedProperties(JSObject* obj) {
  MOZ_ASSERT_IF(obj->hasDynamicPrototype(), !obj->is<NativeObject>());

  if (ObjectMayHaveExtraIndexedOwnProperties(obj)) {
    return true;
  }

  return PrototypeMayHaveIndexedProperties(&obj->as<NativeObject>());
}

bool JS::IsArray(JSContext* cx, HandleObject obj, IsArrayAnswer* answer) {
  if (obj->is<ArrayObject>()) {
    *answer = IsArrayAnswer::Array;
    return true;
  }

  if (obj->is<ProxyObject>()) {
    return Proxy::isArray(cx, obj, answer);
  }

  *answer = IsArrayAnswer::NotArray;
  return true;
}

bool JS::IsArray(JSContext* cx, HandleObject obj, bool* isArray) {
  IsArrayAnswer answer;
  if (!IsArray(cx, obj, &answer)) {
    return false;
  }

  if (answer == IsArrayAnswer::RevokedProxy) {
    JS_ReportErrorNumberASCII(cx, GetErrorMessage, nullptr,
                              JSMSG_PROXY_REVOKED);
    return false;
  }

  *isArray = answer == IsArrayAnswer::Array;
  return true;
}

bool js::IsArrayFromJit(JSContext* cx, HandleObject obj, bool* isArray) {
  return JS::IsArray(cx, obj, isArray);
}

// ES2017 7.1.15 ToLength.
bool js::ToLength(JSContext* cx, HandleValue v, uint64_t* out) {
  if (v.isInt32()) {
    int32_t i = v.toInt32();
    *out = i < 0 ? 0 : i;
    return true;
  }

  double d;
  if (v.isDouble()) {
    d = v.toDouble();
  } else {
    if (!ToNumber(cx, v, &d)) {
      return false;
    }
  }

  d = JS::ToInteger(d);
  if (d <= 0.0) {
    *out = 0;
  } else {
    *out = uint64_t(std::min(d, DOUBLE_INTEGRAL_PRECISION_LIMIT - 1));
  }
  return true;
}

bool js::GetLengthProperty(JSContext* cx, HandleObject obj, uint64_t* lengthp) {
  if (obj->is<ArrayObject>()) {
    *lengthp = obj->as<ArrayObject>().length();
    return true;
  }

  if (obj->is<ArgumentsObject>()) {
    ArgumentsObject& argsobj = obj->as<ArgumentsObject>();
    if (!argsobj.hasOverriddenLength()) {
      *lengthp = argsobj.initialLength();
      return true;
    }
  }

  RootedValue value(cx);
  if (!GetProperty(cx, obj, obj, cx->names().length, &value)) {
    return false;
  }

  return ToLength(cx, value, lengthp);
}

// Fast path for array functions where the object is expected to be an array.
static MOZ_ALWAYS_INLINE bool GetLengthPropertyInlined(JSContext* cx,
                                                       HandleObject obj,
                                                       uint64_t* lengthp) {
  if (obj->is<ArrayObject>()) {
    *lengthp = obj->as<ArrayObject>().length();
    return true;
  }

  return GetLengthProperty(cx, obj, lengthp);
}

/*
 * Determine if the id represents an array index.
 *
 * An id is an array index according to ECMA by (15.4):
 *
 * "Array objects give special treatment to a certain class of property names.
 * A property name P (in the form of a string value) is an array index if and
 * only if ToString(ToUint32(P)) is equal to P and ToUint32(P) is not equal
 * to 2^32-1."
 *
 * This means the largest allowed index is actually 2^32-2 (4294967294).
 *
 * In our implementation, it would be sufficient to check for id.isInt32()
 * except that by using signed 31-bit integers we miss the top half of the
 * valid range. This function checks the string representation itself; note
 * that calling a standard conversion routine might allow strings such as
 * "08" or "4.0" as array indices, which they are not.
 *
 */
JS_PUBLIC_API bool js::StringIsArrayIndex(JSLinearString* str,
                                          uint32_t* indexp) {
  if (!str->isIndex(indexp)) {
    return false;
  }
  MOZ_ASSERT(*indexp <= MAX_ARRAY_INDEX);
  return true;
}

JS_PUBLIC_API bool js::StringIsArrayIndex(const char16_t* str, uint32_t length,
                                          uint32_t* indexp) {
  if (length == 0 || length > UINT32_CHAR_BUFFER_LENGTH) {
    return false;
  }
  if (!mozilla::IsAsciiDigit(str[0])) {
    return false;
  }
  if (!CheckStringIsIndex(str, length, indexp)) {
    return false;
  }
  MOZ_ASSERT(*indexp <= MAX_ARRAY_INDEX);
  return true;
}

template <typename T>
static bool ToId(JSContext* cx, T index, MutableHandleId id);

template <>
bool ToId(JSContext* cx, uint32_t index, MutableHandleId id) {
  return IndexToId(cx, index, id);
}

template <>
bool ToId(JSContext* cx, uint64_t index, MutableHandleId id) {
  MOZ_ASSERT(index < uint64_t(DOUBLE_INTEGRAL_PRECISION_LIMIT));

  if (index == uint32_t(index)) {
    return IndexToId(cx, uint32_t(index), id);
  }

  Value tmp = DoubleValue(index);
  return PrimitiveValueToId<CanGC>(cx, HandleValue::fromMarkedLocation(&tmp),
                                   id);
}

/*
 * If the property at the given index exists, get its value into |vp| and set
 * |*hole| to false. Otherwise set |*hole| to true and |vp| to Undefined.
 */
template <typename T>
static bool HasAndGetElement(JSContext* cx, HandleObject obj,
                             HandleObject receiver, T index, bool* hole,
                             MutableHandleValue vp) {
  if (obj->is<NativeObject>()) {
    NativeObject* nobj = &obj->as<NativeObject>();
    if (index < nobj->getDenseInitializedLength()) {
      vp.set(nobj->getDenseElement(size_t(index)));
      if (!vp.isMagic(JS_ELEMENTS_HOLE)) {
        *hole = false;
        return true;
      }
    }
    if (nobj->is<ArgumentsObject>() && index <= UINT32_MAX) {
      if (nobj->as<ArgumentsObject>().maybeGetElement(uint32_t(index), vp)) {
        *hole = false;
        return true;
      }
    }
  }

  RootedId id(cx);
  if (!ToId(cx, index, &id)) {
    return false;
  }

  bool found;
  if (!HasProperty(cx, obj, id, &found)) {
    return false;
  }

  if (found) {
    if (!GetProperty(cx, obj, receiver, id, vp)) {
      return false;
    }
  } else {
    vp.setUndefined();
  }
  *hole = !found;
  return true;
}

template <typename T>
static inline bool HasAndGetElement(JSContext* cx, HandleObject obj, T index,
                                    bool* hole, MutableHandleValue vp) {
  return HasAndGetElement(cx, obj, obj, index, hole, vp);
}

bool ElementAdder::append(JSContext* cx, HandleValue v) {
  MOZ_ASSERT(index_ < length_);
  if (resObj_) {
    NativeObject* resObj = &resObj_->as<NativeObject>();
    DenseElementResult result =
        resObj->setOrExtendDenseElements(cx, index_, v.address(), 1);
    if (result == DenseElementResult::Failure) {
      return false;
    }
    if (result == DenseElementResult::Incomplete) {
      if (!DefineDataElement(cx, resObj_, index_, v)) {
        return false;
      }
    }
  } else {
    vp_[index_] = v;
  }
  index_++;
  return true;
}

void ElementAdder::appendHole() {
  MOZ_ASSERT(getBehavior_ == ElementAdder::CheckHasElemPreserveHoles);
  MOZ_ASSERT(index_ < length_);
  if (!resObj_) {
    vp_[index_].setMagic(JS_ELEMENTS_HOLE);
  }
  index_++;
}

bool js::GetElementsWithAdder(JSContext* cx, HandleObject obj,
                              HandleObject receiver, uint32_t begin,
                              uint32_t end, ElementAdder* adder) {
  MOZ_ASSERT(begin <= end);

  RootedValue val(cx);
  for (uint32_t i = begin; i < end; i++) {
    if (adder->getBehavior() == ElementAdder::CheckHasElemPreserveHoles) {
      bool hole;
      if (!HasAndGetElement(cx, obj, receiver, i, &hole, &val)) {
        return false;
      }
      if (hole) {
        adder->appendHole();
        continue;
      }
    } else {
      MOZ_ASSERT(adder->getBehavior() == ElementAdder::GetElement);
      if (!GetElement(cx, obj, receiver, i, &val)) {
        return false;
      }
    }
    if (!adder->append(cx, val)) {
      return false;
    }
  }

  return true;
}

static inline bool IsPackedArrayOrNoExtraIndexedProperties(JSObject* obj,
                                                           uint64_t length) {
  return (IsPackedArray(obj) && obj->as<ArrayObject>().length() == length) ||
         !ObjectMayHaveExtraIndexedProperties(obj);
}

static bool GetDenseElements(NativeObject* aobj, uint32_t length, Value* vp) {
  MOZ_ASSERT(IsPackedArrayOrNoExtraIndexedProperties(aobj, length));

  if (length > aobj->getDenseInitializedLength()) {
    return false;
  }

  for (size_t i = 0; i < length; i++) {
    vp[i] = aobj->getDenseElement(i);

    // No other indexed properties so hole => undefined.
    if (vp[i].isMagic(JS_ELEMENTS_HOLE)) {
      vp[i] = UndefinedValue();
    }
  }

  return true;
}

bool js::GetElements(JSContext* cx, HandleObject aobj, uint32_t length,
                     Value* vp) {
  if (IsPackedArrayOrNoExtraIndexedProperties(aobj, length)) {
    if (GetDenseElements(&aobj->as<NativeObject>(), length, vp)) {
      return true;
    }
  }

  if (aobj->is<ArgumentsObject>()) {
    ArgumentsObject& argsobj = aobj->as<ArgumentsObject>();
    if (!argsobj.hasOverriddenLength()) {
      if (argsobj.maybeGetElements(0, length, vp)) {
        return true;
      }
    }
  }

  if (aobj->is<TypedArrayObject>()) {
    Handle<TypedArrayObject*> typedArray = aobj.as<TypedArrayObject>();
    if (typedArray->length() == length) {
      return TypedArrayObject::getElements(cx, typedArray, vp);
    }
  }

  if (js::GetElementsOp op = aobj->getOpsGetElements()) {
    ElementAdder adder(cx, vp, length, ElementAdder::GetElement);
    return op(cx, aobj, 0, length, &adder);
  }

  for (uint32_t i = 0; i < length; i++) {
    if (!GetElement(cx, aobj, aobj, i,
                    MutableHandleValue::fromMarkedLocation(&vp[i]))) {
      return false;
    }
  }

  return true;
}

static inline bool GetArrayElement(JSContext* cx, HandleObject obj,
                                   uint64_t index, MutableHandleValue vp) {
  if (obj->is<NativeObject>()) {
    NativeObject* nobj = &obj->as<NativeObject>();
    if (index < nobj->getDenseInitializedLength()) {
      vp.set(nobj->getDenseElement(size_t(index)));
      if (!vp.isMagic(JS_ELEMENTS_HOLE)) {
        return true;
      }
    }

    if (nobj->is<ArgumentsObject>() && index <= UINT32_MAX) {
      if (nobj->as<ArgumentsObject>().maybeGetElement(uint32_t(index), vp)) {
        return true;
      }
    }
  }

  RootedId id(cx);
  if (!ToId(cx, index, &id)) {
    return false;
  }
  return GetProperty(cx, obj, obj, id, vp);
}

static inline bool DefineArrayElement(JSContext* cx, HandleObject obj,
                                      uint64_t index, HandleValue value) {
  RootedId id(cx);
  if (!ToId(cx, index, &id)) {
    return false;
  }
  return DefineDataProperty(cx, obj, id, value);
}

// Set the value of the property at the given index to v.
static inline bool SetArrayElement(JSContext* cx, HandleObject obj,
                                   uint64_t index, HandleValue v) {
  RootedId id(cx);
  if (!ToId(cx, index, &id)) {
    return false;
  }

  return SetProperty(cx, obj, id, v);
}

/*
 * Attempt to delete the element |index| from |obj| as if by
 * |obj.[[Delete]](index)|.
 *
 * If an error occurs while attempting to delete the element (that is, the call
 * to [[Delete]] threw), return false.
 *
 * Otherwise call result.succeed() or result.fail() to indicate whether the
 * deletion attempt succeeded (that is, whether the call to [[Delete]] returned
 * true or false).  (Deletes generally fail only when the property is
 * non-configurable, but proxies may implement different semantics.)
 */
static bool DeleteArrayElement(JSContext* cx, HandleObject obj, uint64_t index,
                               ObjectOpResult& result) {
  if (obj->is<ArrayObject>() && !obj->as<NativeObject>().isIndexed() &&
      !obj->as<NativeObject>().denseElementsAreSealed()) {
    ArrayObject* aobj = &obj->as<ArrayObject>();
    if (index <= UINT32_MAX) {
      uint32_t idx = uint32_t(index);
      if (idx < aobj->getDenseInitializedLength()) {
        if (idx + 1 == aobj->getDenseInitializedLength()) {
          aobj->setDenseInitializedLengthMaybeNonExtensible(cx, idx);
        } else {
          aobj->setDenseElementHole(idx);
        }
        if (!SuppressDeletedElement(cx, obj, idx)) {
          return false;
        }
      }
    }

    return result.succeed();
  }

  RootedId id(cx);
  if (!ToId(cx, index, &id)) {
    return false;
  }
  return DeleteProperty(cx, obj, id, result);
}

/* ES6 draft rev 32 (2 Febr 2015) 7.3.7 */
static bool DeletePropertyOrThrow(JSContext* cx, HandleObject obj,
                                  uint64_t index) {
  ObjectOpResult success;
  if (!DeleteArrayElement(cx, obj, index, success)) {
    return false;
  }
  if (!success) {
    RootedId id(cx);
    if (!ToId(cx, index, &id)) {
      return false;
    }
    return success.reportError(cx, obj, id);
  }
  return true;
}

static bool DeletePropertiesOrThrow(JSContext* cx, HandleObject obj,
                                    uint64_t len, uint64_t finalLength) {
  if (obj->is<ArrayObject>() && !obj->as<NativeObject>().isIndexed() &&
      !obj->as<NativeObject>().denseElementsAreSealed()) {
    if (len <= UINT32_MAX) {
      // Skip forward to the initialized elements of this array.
      len = std::min(uint32_t(len),
                     obj->as<ArrayObject>().getDenseInitializedLength());
    }
  }

  for (uint64_t k = len; k > finalLength; k--) {
    if (!CheckForInterrupt(cx)) {
      return false;
    }

    if (!DeletePropertyOrThrow(cx, obj, k - 1)) {
      return false;
    }
  }
  return true;
}

static bool SetArrayLengthProperty(JSContext* cx, Handle<ArrayObject*> obj,
                                   HandleValue value) {
  RootedId id(cx, NameToId(cx->names().length));
  ObjectOpResult result;
  if (obj->lengthIsWritable()) {
    Rooted<PropertyDescriptor> desc(
        cx, PropertyDescriptor::Data(value, JS::PropertyAttribute::Writable));
    if (!ArraySetLength(cx, obj, id, desc, result)) {
      return false;
    }
  } else {
    MOZ_ALWAYS_TRUE(result.fail(JSMSG_READ_ONLY));
  }
  return result.checkStrict(cx, obj, id);
}

static bool SetLengthProperty(JSContext* cx, HandleObject obj,
                              uint64_t length) {
  MOZ_ASSERT(length < uint64_t(DOUBLE_INTEGRAL_PRECISION_LIMIT));

  RootedValue v(cx, NumberValue(length));
  if (obj->is<ArrayObject>()) {
    return SetArrayLengthProperty(cx, obj.as<ArrayObject>(), v);
  }
  return SetProperty(cx, obj, cx->names().length, v);
}

bool js::SetLengthProperty(JSContext* cx, HandleObject obj, uint32_t length) {
  RootedValue v(cx, NumberValue(length));
  if (obj->is<ArrayObject>()) {
    return SetArrayLengthProperty(cx, obj.as<ArrayObject>(), v);
  }
  return SetProperty(cx, obj, cx->names().length, v);
}

bool js::ArrayLengthGetter(JSContext* cx, HandleObject obj, HandleId id,
                           MutableHandleValue vp) {
  MOZ_ASSERT(id == NameToId(cx->names().length));

  vp.setNumber(obj->as<ArrayObject>().length());
  return true;
}

bool js::ArrayLengthSetter(JSContext* cx, HandleObject obj, HandleId id,
                           HandleValue v, ObjectOpResult& result) {
  MOZ_ASSERT(id == NameToId(cx->names().length));

  Handle<ArrayObject*> arr = obj.as<ArrayObject>();
  MOZ_ASSERT(arr->lengthIsWritable(),
             "setter shouldn't be called if property is non-writable");

  Rooted<PropertyDescriptor> desc(
      cx, PropertyDescriptor::Data(v, JS::PropertyAttribute::Writable));
  return ArraySetLength(cx, arr, id, desc, result);
}

struct ReverseIndexComparator {
  bool operator()(const uint32_t& a, const uint32_t& b, bool* lessOrEqualp) {
    MOZ_ASSERT(a != b, "how'd we get duplicate indexes?");
    *lessOrEqualp = b <= a;
    return true;
  }
};

/* ES6 draft rev 34 (2015 Feb 20) 9.4.2.4 ArraySetLength */
bool js::ArraySetLength(JSContext* cx, Handle<ArrayObject*> arr, HandleId id,
                        Handle<PropertyDescriptor> desc,
                        ObjectOpResult& result) {
  MOZ_ASSERT(id == NameToId(cx->names().length));
  MOZ_ASSERT(desc.isDataDescriptor() || desc.isGenericDescriptor());

  // Step 1.
  uint32_t newLen;
  if (!desc.hasValue()) {
    // The spec has us calling OrdinaryDefineOwnProperty if
    // Desc.[[Value]] is absent, but our implementation is so different that
    // this is impossible. Instead, set newLen to the current length and
    // proceed to step 9.
    newLen = arr->length();
  } else {
    // Step 2 is irrelevant in our implementation.

    // Step 3.
    if (!ToUint32(cx, desc.value(), &newLen)) {
      return false;
    }

    // Step 4.
    double d;
    if (!ToNumber(cx, desc.value(), &d)) {
      return false;
    }

    // Step 5.
    if (d != newLen) {
      JS_ReportErrorNumberASCII(cx, GetErrorMessage, nullptr,
                                JSMSG_BAD_ARRAY_LENGTH);
      return false;
    }

    // Steps 6-8 are irrelevant in our implementation.
  }

  // Steps 9-11.
  bool lengthIsWritable = arr->lengthIsWritable();
#ifdef DEBUG
  {
    mozilla::Maybe<PropertyInfo> lengthProp = arr->lookupPure(id);
    MOZ_ASSERT(lengthProp.isSome());
    MOZ_ASSERT(lengthProp->writable() == lengthIsWritable);
  }
#endif
  uint32_t oldLen = arr->length();

  // Part of steps 1.a, 12.a, and 16: Fail if we're being asked to change
  // enumerability or configurability, or otherwise break the object
  // invariants. (ES6 checks these by calling OrdinaryDefineOwnProperty, but
  // in SM, the array length property is hardly ordinary.)
  if ((desc.hasConfigurable() && desc.configurable()) ||
      (desc.hasEnumerable() && desc.enumerable()) ||
      (!lengthIsWritable && desc.hasWritable() && desc.writable())) {
    return result.fail(JSMSG_CANT_REDEFINE_PROP);
  }

  // Steps 12-13 for arrays with non-writable length.
  if (!lengthIsWritable) {
    if (newLen == oldLen) {
      return result.succeed();
    }

    return result.fail(JSMSG_CANT_REDEFINE_ARRAY_LENGTH);
  }

  // Step 19.
  bool succeeded = true;
  do {
    // The initialized length and capacity of an array only need updating
    // when non-hole elements are added or removed, which doesn't happen
    // when array length stays the same or increases.
    if (newLen >= oldLen) {
      break;
    }

    // Attempt to propagate dense-element optimization tricks, if possible,
    // and avoid the generic (and accordingly slow) deletion code below.
    // We can only do this if there are only densely-indexed elements.
    // Once there's a sparse indexed element, there's no good way to know,
    // save by enumerating all the properties to find it.  But we *have* to
    // know in case that sparse indexed element is non-configurable, as
    // that element must prevent any deletions below it.  Bug 586842 should
    // fix this inefficiency by moving indexed storage to be entirely
    // separate from non-indexed storage.
    // A second reason for this optimization to be invalid is an active
    // for..in iteration over the array. Keys deleted before being reached
    // during the iteration must not be visited, and suppressing them here
    // would be too costly.
    // This optimization is also invalid when there are sealed
    // (non-configurable) elements.
    if (!arr->isIndexed() && !arr->denseElementsMaybeInIteration() &&
        !arr->denseElementsAreSealed()) {
      uint32_t oldCapacity = arr->getDenseCapacity();
      uint32_t oldInitializedLength = arr->getDenseInitializedLength();
      MOZ_ASSERT(oldCapacity >= oldInitializedLength);
      if (oldInitializedLength > newLen) {
        arr->setDenseInitializedLengthMaybeNonExtensible(cx, newLen);
      }
      if (oldCapacity > newLen) {
        if (arr->isExtensible()) {
          arr->shrinkElements(cx, newLen);
        } else {
          MOZ_ASSERT(arr->getDenseInitializedLength() ==
                     arr->getDenseCapacity());
        }
      }

      // We've done the work of deleting any dense elements needing
      // deletion, and there are no sparse elements.  Thus we can skip
      // straight to defining the length.
      break;
    }

    // Step 15.
    //
    // Attempt to delete all elements above the new length, from greatest
    // to least.  If any of these deletions fails, we're supposed to define
    // the length to one greater than the index that couldn't be deleted,
    // *with the property attributes specified*.  This might convert the
    // length to be not the value specified, yet non-writable.  (You may be
    // forgiven for thinking these are interesting semantics.)  Example:
    //
    //   var arr =
    //     Object.defineProperty([0, 1, 2, 3], 1, { writable: false });
    //   Object.defineProperty(arr, "length",
    //                         { value: 0, writable: false });
    //
    // will convert |arr| to an array of non-writable length two, then
    // throw a TypeError.
    //
    // We implement this behavior, in the relevant lops below, by setting
    // |succeeded| to false.  Then we exit the loop, define the length
    // appropriately, and only then throw a TypeError, if necessary.
    uint32_t gap = oldLen - newLen;
    const uint32_t RemoveElementsFastLimit = 1 << 24;
    if (gap < RemoveElementsFastLimit) {
      // If we're removing a relatively small number of elements, just do
      // it exactly by the spec.
      while (newLen < oldLen) {
        // Step 15a.
        oldLen--;

        // Steps 15b-d.
        ObjectOpResult deleteSucceeded;
        if (!DeleteElement(cx, arr, oldLen, deleteSucceeded)) {
          return false;
        }
        if (!deleteSucceeded) {
          newLen = oldLen + 1;
          succeeded = false;
          break;
        }
      }
    } else {
      // If we're removing a large number of elements from an array
      // that's probably sparse, try a different tack.  Get all the own
      // property names, sift out the indexes in the deletion range into
      // a vector, sort the vector greatest to least, then delete the
      // indexes greatest to least using that vector.  See bug 322135.
      //
      // This heuristic's kind of a huge guess -- "large number of
      // elements" and "probably sparse" are completely unprincipled
      // predictions.  In the long run, bug 586842 will support the right
      // fix: store sparse elements in a sorted data structure that
      // permits fast in-reverse-order traversal and concurrent removals.

      Vector<uint32_t> indexes(cx);
      {
        RootedIdVector props(cx);
        if (!GetPropertyKeys(cx, arr, JSITER_OWNONLY | JSITER_HIDDEN, &props)) {
          return false;
        }

        for (size_t i = 0; i < props.length(); i++) {
          if (!CheckForInterrupt(cx)) {
            return false;
          }

          uint32_t index;
          if (!IdIsIndex(props[i], &index)) {
            continue;
          }

          if (index >= newLen && index < oldLen) {
            if (!indexes.append(index)) {
              return false;
            }
          }
        }
      }

      uint32_t count = indexes.length();
      {
        // We should use radix sort to be O(n), but this is uncommon
        // enough that we'll punt til someone complains.
        Vector<uint32_t> scratch(cx);
        if (!scratch.resize(count)) {
          return false;
        }
        MOZ_ALWAYS_TRUE(MergeSort(indexes.begin(), count, scratch.begin(),
                                  ReverseIndexComparator()));
      }

      uint32_t index = UINT32_MAX;
      for (uint32_t i = 0; i < count; i++) {
        MOZ_ASSERT(indexes[i] < index, "indexes should never repeat");
        index = indexes[i];

        // Steps 15b-d.
        ObjectOpResult deleteSucceeded;
        if (!DeleteElement(cx, arr, index, deleteSucceeded)) {
          return false;
        }
        if (!deleteSucceeded) {
          newLen = index + 1;
          succeeded = false;
          break;
        }
      }
    }
  } while (false);

  // Update array length. Technically we should have been doing this
  // throughout the loop, in step 19.d.iii.
  arr->setLength(newLen);

  // Step 20.
  if (desc.hasWritable() && !desc.writable()) {
    Maybe<PropertyInfo> lengthProp = arr->lookup(cx, id);
    MOZ_ASSERT(lengthProp.isSome());
    MOZ_ASSERT(lengthProp->isCustomDataProperty());
    PropertyFlags flags = lengthProp->flags();
    flags.clearFlag(PropertyFlag::Writable);
    if (!NativeObject::changeCustomDataPropAttributes(cx, arr, id, flags)) {
      return false;
    }
  }

  // All operations past here until the |!succeeded| code must be infallible,
  // so that all element fields remain properly synchronized.

  // Trim the initialized length, if needed, to preserve the <= length
  // invariant.  (Capacity was already reduced during element deletion, if
  // necessary.)
  ObjectElements* header = arr->getElementsHeader();
  header->initializedLength = std::min(header->initializedLength, newLen);

  if (!arr->isExtensible()) {
    arr->shrinkCapacityToInitializedLength(cx);
  }

  if (desc.hasWritable() && !desc.writable()) {
    arr->setNonWritableLength(cx);
  }

  if (!succeeded) {
    return result.fail(JSMSG_CANT_TRUNCATE_ARRAY);
  }

  return result.succeed();
}

static bool array_addProperty(JSContext* cx, HandleObject obj, HandleId id,
                              HandleValue v) {
  ArrayObject* arr = &obj->as<ArrayObject>();

  uint32_t index;
  if (!IdIsIndex(id, &index)) {
    return true;
  }

  uint32_t length = arr->length();
  if (index >= length) {
    MOZ_ASSERT(arr->lengthIsWritable(),
               "how'd this element get added if length is non-writable?");
    arr->setLength(index + 1);
  }
  return true;
}

static SharedShape* AddLengthProperty(JSContext* cx,
                                      Handle<SharedShape*> shape) {
  // Add the 'length' property for a newly created array shape.

  MOZ_ASSERT(shape->propMapLength() == 0);
  MOZ_ASSERT(shape->getObjectClass() == &ArrayObject::class_);

  RootedId lengthId(cx, NameToId(cx->names().length));
  constexpr PropertyFlags flags = {PropertyFlag::CustomDataProperty,
                                   PropertyFlag::Writable};

  Rooted<SharedPropMap*> map(cx, shape->propMap());
  uint32_t mapLength = shape->propMapLength();
  ObjectFlags objectFlags = shape->objectFlags();

  if (!SharedPropMap::addCustomDataProperty(cx, &ArrayObject::class_, &map,
                                            &mapLength, lengthId, flags,
                                            &objectFlags)) {
    return nullptr;
  }

  return SharedShape::getPropMapShape(cx, shape->base(), shape->numFixedSlots(),
                                      map, mapLength, objectFlags);
}

static bool IsArrayConstructor(const JSObject* obj) {
  // Note: this also returns true for cross-realm Array constructors in the
  // same compartment.
  return IsNativeFunction(obj, ArrayConstructor);
}

static bool IsArrayConstructor(const Value& v) {
  return v.isObject() && IsArrayConstructor(&v.toObject());
}

bool js::IsCrossRealmArrayConstructor(JSContext* cx, JSObject* obj,
                                      bool* result) {
  if (obj->is<WrapperObject>()) {
    obj = CheckedUnwrapDynamic(obj, cx);
    if (!obj) {
      ReportAccessDenied(cx);
      return false;
    }
  }

  *result =
      IsArrayConstructor(obj) && obj->as<JSFunction>().realm() != cx->realm();
  return true;
}

static MOZ_ALWAYS_INLINE bool IsArraySpecies(JSContext* cx,
                                             HandleObject origArray) {
  if (MOZ_UNLIKELY(origArray->is<ProxyObject>())) {
    if (origArray->getClass()->isDOMClass()) {
#ifdef DEBUG
      // We assume DOM proxies never return true for IsArray.
      IsArrayAnswer answer;
      MOZ_ASSERT(Proxy::isArray(cx, origArray, &answer));
      MOZ_ASSERT(answer == IsArrayAnswer::NotArray);
#endif
      return true;
    }
    return false;
  }

  // 9.4.2.3 Step 4. Non-array objects always use the default constructor.
  if (!origArray->is<ArrayObject>()) {
    return true;
  }

  if (cx->realm()->arraySpeciesLookup.tryOptimizeArray(
          cx, &origArray->as<ArrayObject>())) {
    return true;
  }

  Value ctor;
  if (!GetPropertyPure(cx, origArray, NameToId(cx->names().constructor),
                       &ctor)) {
    return false;
  }

  if (!IsArrayConstructor(ctor)) {
    return ctor.isUndefined();
  }

  // 9.4.2.3 Step 6.c. Use the current realm's constructor if |ctor| is a
  // cross-realm Array constructor.
  if (cx->realm() != ctor.toObject().as<JSFunction>().realm()) {
    return true;
  }

  jsid speciesId = PropertyKey::Symbol(cx->wellKnownSymbols().species);
  JSFunction* getter;
  if (!GetGetterPure(cx, &ctor.toObject(), speciesId, &getter)) {
    return false;
  }

  if (!getter) {
    return false;
  }

  return IsSelfHostedFunctionWithName(getter, cx->names().ArraySpecies);
}

static bool ArraySpeciesCreate(JSContext* cx, HandleObject origArray,
                               uint64_t length, MutableHandleObject arr) {
  MOZ_ASSERT(length < DOUBLE_INTEGRAL_PRECISION_LIMIT);

  FixedInvokeArgs<2> args(cx);

  args[0].setObject(*origArray);
  args[1].set(NumberValue(length));

  RootedValue rval(cx);
  if (!CallSelfHostedFunction(cx, cx->names().ArraySpeciesCreate,
                              UndefinedHandleValue, args, &rval)) {
    return false;
  }

  MOZ_ASSERT(rval.isObject());
  arr.set(&rval.toObject());
  return true;
}

JSString* js::ArrayToSource(JSContext* cx, HandleObject obj) {
  AutoCycleDetector detector(cx, obj);
  if (!detector.init()) {
    return nullptr;
  }

  JSStringBuilder sb(cx);

  if (detector.foundCycle()) {
    if (!sb.append("[]")) {
      sb.failure();
      return nullptr;
    }
    auto* result = sb.finishString();
    if (!result) {
      sb.failure();
      return nullptr;
    }
    sb.ok();
    return result;
  }

  if (!sb.append('[')) {
    sb.failure();
    return nullptr;
  }

  uint64_t length;
  if (!GetLengthPropertyInlined(cx, obj, &length)) {
    sb.failure();
    return nullptr;
  }

  RootedValue elt(cx);
  for (uint64_t index = 0; index < length; index++) {
    bool hole;
    if (!CheckForInterrupt(cx) ||
        !HasAndGetElement(cx, obj, index, &hole, &elt)) {
      sb.failure();
      return nullptr;
    }

    /* Get element's character string. */
    JSString* str;
    if (hole) {
      str = cx->runtime()->emptyString;
    } else {
      str = ValueToSource(cx, elt);
      if (!str) {
        sb.failure();
        return nullptr;
      }
    }

    /* Append element to buffer. */
    if (!sb.append(str)) {
      sb.failure();
      return nullptr;
    }
    if (index + 1 != length) {
      if (!sb.append(", ")) {
        sb.failure();
        return nullptr;
      }
    } else if (hole) {
      if (!sb.append(',')) {
        sb.failure();
        return nullptr;
      }
    }
  }

  /* Finalize the buffer. */
  if (!sb.append(']')) {
    sb.failure();
    return nullptr;
  }

  auto* result = sb.finishString();
  if (!result) {
    sb.failure();
    return nullptr;
  }
  sb.ok();
  return result;
}

static bool array_toSource(JSContext* cx, unsigned argc, Value* vp) {
  AutoCheckRecursionLimit recursion(cx);
  if (!recursion.check(cx)) {
    return false;
  }

  AutoJSMethodProfilerEntry pseudoFrame(cx, "Array.prototype", "toSource");
  CallArgs args = CallArgsFromVp(argc, vp);

  if (!args.thisv().isObject()) {
    ReportIncompatible(cx, args);
    return false;
  }

  Rooted<JSObject*> obj(cx, &args.thisv().toObject());

  JSString* str = ArrayToSource(cx, obj);
  if (!str) {
    return false;
  }

  args.rval().setString(str);
  return true;
}

template <typename SeparatorOp>
static bool ArrayJoinDenseKernel(JSContext* cx, SeparatorOp sepOp,
                                 Handle<NativeObject*> obj, uint64_t length,
                                 StringBuffer& sb, uint32_t* numProcessed) {
  // This loop handles all elements up to initializedLength. If
  // length > initLength we rely on the second loop to add the
  // other elements.
  MOZ_ASSERT(*numProcessed == 0);
  uint64_t initLength =
      std::min<uint64_t>(obj->getDenseInitializedLength(), length);
  MOZ_ASSERT(initLength <= UINT32_MAX,
             "initialized length shouldn't exceed UINT32_MAX");
  uint32_t initLengthClamped = uint32_t(initLength);
  while (*numProcessed < initLengthClamped) {
    if (!CheckForInterrupt(cx)) {
      return false;
    }

    // Step 7.b.
    Value elem = obj->getDenseElement(*numProcessed);

    // Steps 7.c-d.
    if (elem.isString()) {
      if (!sb.append(elem.toString())) {
        return false;
      }
    } else if (elem.isNumber()) {
      if (!NumberValueToStringBuffer(elem, sb)) {
        return false;
      }
    } else if (elem.isBoolean()) {
      if (!BooleanToStringBuffer(elem.toBoolean(), sb)) {
        return false;
      }
    } else if (elem.isObject() || elem.isSymbol()) {
      /*
       * Object stringifying could modify the initialized length or make
       * the array sparse. Delegate it to a separate loop to keep this
       * one tight.
       *
       * Symbol stringifying is a TypeError, so into the slow path
       * with those as well.
       */
      break;
    } else if (elem.isBigInt()) {
      // ToString(bigint) doesn't access bigint.toString or
      // anything like that, so it can't mutate the array we're
      // walking through, so it *could* be handled here. We don't
      // do so yet for reasons of initial-implementation economy.
      break;
    } else {
      MOZ_ASSERT(elem.isMagic(JS_ELEMENTS_HOLE) || elem.isNullOrUndefined());
    }

    // Steps 7.a, 7.e.
    if (++(*numProcessed) != length && !sepOp(sb)) {
      return false;
    }
  }

  return true;
}

template <typename SeparatorOp>
static bool ArrayJoinKernel(JSContext* cx, SeparatorOp sepOp, HandleObject obj,
                            uint64_t length, StringBuffer& sb) {
  // Step 6.
  uint32_t numProcessed = 0;

  if (IsPackedArrayOrNoExtraIndexedProperties(obj, length)) {
    if (!ArrayJoinDenseKernel<SeparatorOp>(cx, sepOp, obj.as<NativeObject>(),
                                           length, sb, &numProcessed)) {
      return false;
    }
  }

  // Step 7.
  if (numProcessed != length) {
    RootedValue v(cx);
    for (uint64_t i = numProcessed; i < length;) {
      if (!CheckForInterrupt(cx)) {
        return false;
      }

      // Step 7.b.
      if (!GetArrayElement(cx, obj, i, &v)) {
        return false;
      }

      // Steps 7.c-d.
      if (!v.isNullOrUndefined()) {
        if (!ValueToStringBuffer(cx, v, sb)) {
          return false;
        }
      }

      // Steps 7.a, 7.e.
      if (++i != length && !sepOp(sb)) {
        return false;
      }
    }
  }

  return true;
}

// ES2017 draft rev 1b0184bc17fc09a8ddcf4aeec9b6d9fcac4eafce
// 22.1.3.13 Array.prototype.join ( separator )
bool js::array_join(JSContext* cx, unsigned argc, Value* vp) {
  AutoCheckRecursionLimit recursion(cx);
  if (!recursion.check(cx)) {
    return false;
  }

  AutoJSMethodProfilerEntry pseudoFrame(cx, "Array.prototype", "join");
  CallArgs args = CallArgsFromVp(argc, vp);

  // Step 1.
  RootedObject obj(cx, ToObject(cx, args.thisv()));
  if (!obj) {
    return false;
  }

  AutoCycleDetector detector(cx, obj);
  if (!detector.init()) {
    return false;
  }

  if (detector.foundCycle()) {
    args.rval().setString(cx->names().empty);
    return true;
  }

  // Step 2.
  uint64_t length;
  if (!GetLengthPropertyInlined(cx, obj, &length)) {
    return false;
  }

  // Steps 3-4.
  Rooted<JSLinearString*> sepstr(cx);
  if (args.hasDefined(0)) {
    JSString* s = ToString<CanGC>(cx, args[0]);
    if (!s) {
      return false;
    }
    sepstr = s->ensureLinear(cx);
    if (!sepstr) {
      return false;
    }
  } else {
    sepstr = cx->names().comma;
  }

  // Steps 5-8 (When the length is zero, directly return the empty string).
  if (length == 0) {
    args.rval().setString(cx->emptyString());
    return true;
  }

  // An optimized version of a special case of steps 5-8: when length==1 and
  // the 0th element is a string, ToString() of that element is a no-op and
  // so it can be immediately returned as the result.
  if (length == 1 && obj->is<NativeObject>()) {
    NativeObject* nobj = &obj->as<NativeObject>();
    if (nobj->getDenseInitializedLength() == 1) {
      Value elem0 = nobj->getDenseElement(0);
      if (elem0.isString()) {
        args.rval().set(elem0);
        return true;
      }
    }
  }

  // Step 5.
  JSStringBuilder sb(cx);
  if (sepstr->hasTwoByteChars() && !sb.ensureTwoByteChars()) {
    sb.failure();
    return false;
  }

  // The separator will be added |length - 1| times, reserve space for that
  // so that we don't have to unnecessarily grow the buffer.
  size_t seplen = sepstr->length();
  if (seplen > 0) {
    if (length > UINT32_MAX) {
      ReportAllocationOverflow(cx);
      sb.failure();
      return false;
    }
    CheckedInt<uint32_t> res =
        CheckedInt<uint32_t>(seplen) * (uint32_t(length) - 1);
    if (!res.isValid()) {
      ReportAllocationOverflow(cx);
      sb.failure();
      return false;
    }

    if (!sb.reserve(res.value())) {
      sb.failure();
      return false;
    }
  }

  // Various optimized versions of steps 6-7.
  if (seplen == 0) {
    auto sepOp = [](StringBuffer&) { return true; };
    if (!ArrayJoinKernel(cx, sepOp, obj, length, sb)) {
      sb.failure();
      return false;
    }
  } else if (seplen == 1) {
    char16_t c = sepstr->latin1OrTwoByteChar(0);
    if (c <= JSString::MAX_LATIN1_CHAR) {
      Latin1Char l1char = Latin1Char(c);
      auto sepOp = [l1char](StringBuffer& sb) { return sb.append(l1char); };
      if (!ArrayJoinKernel(cx, sepOp, obj, length, sb)) {
        sb.failure();
        return false;
      }
    } else {
      auto sepOp = [c](StringBuffer& sb) { return sb.append(c); };
      if (!ArrayJoinKernel(cx, sepOp, obj, length, sb)) {
        sb.failure();
        return false;
      }
    }
  } else {
    Handle<JSLinearString*> sepHandle = sepstr;
    auto sepOp = [sepHandle](StringBuffer& sb) { return sb.append(sepHandle); };
    if (!ArrayJoinKernel(cx, sepOp, obj, length, sb)) {
      sb.failure();
      return false;
    }
  }

  // Step 8.
  JSString* str = sb.finishString();
  if (!str) {
    sb.failure();
    return false;
  }

<<<<<<< HEAD
  // TaintFox: add taint operation.
  str->taint().extend(TaintOperationFromContext(cx, "Array.join", true, sepstr));

=======
  sb.ok();
>>>>>>> fe696aba
  args.rval().setString(str);
  return true;
}

// ES2017 draft rev f8a9be8ea4bd97237d176907a1e3080dce20c68f
// 22.1.3.27 Array.prototype.toLocaleString ([ reserved1 [ , reserved2 ] ])
// ES2017 Intl draft rev 78bbe7d1095f5ff3760ac4017ed366026e4cb276
// 13.4.1 Array.prototype.toLocaleString ([ locales [ , options ]])
static bool array_toLocaleString(JSContext* cx, unsigned argc, Value* vp) {
  AutoCheckRecursionLimit recursion(cx);
  if (!recursion.check(cx)) {
    return false;
  }

  AutoJSMethodProfilerEntry pseudoFrame(cx, "Array.prototype",
                                        "toLocaleString");

  CallArgs args = CallArgsFromVp(argc, vp);

  // Step 1
  RootedObject obj(cx, ToObject(cx, args.thisv()));
  if (!obj) {
    return false;
  }

  // Avoid calling into self-hosted code if the array is empty.
  if (obj->is<ArrayObject>() && obj->as<ArrayObject>().length() == 0) {
    args.rval().setString(cx->names().empty);
    return true;
  }

  AutoCycleDetector detector(cx, obj);
  if (!detector.init()) {
    return false;
  }

  if (detector.foundCycle()) {
    args.rval().setString(cx->names().empty);
    return true;
  }

  FixedInvokeArgs<2> args2(cx);

  args2[0].set(args.get(0));
  args2[1].set(args.get(1));

  // Steps 2-10.
  RootedValue thisv(cx, ObjectValue(*obj));
  return CallSelfHostedFunction(cx, cx->names().ArrayToLocaleString, thisv,
                                args2, args.rval());
}

/* vector must point to rooted memory. */
static bool SetArrayElements(JSContext* cx, HandleObject obj, uint64_t start,
                             uint32_t count, const Value* vector) {
  MOZ_ASSERT(count <= MAX_ARRAY_INDEX);
  MOZ_ASSERT(start + count < uint64_t(DOUBLE_INTEGRAL_PRECISION_LIMIT));

  if (count == 0) {
    return true;
  }

  if (!ObjectMayHaveExtraIndexedProperties(obj) && start <= UINT32_MAX) {
    NativeObject* nobj = &obj->as<NativeObject>();
    DenseElementResult result =
        nobj->setOrExtendDenseElements(cx, uint32_t(start), vector, count);
    if (result != DenseElementResult::Incomplete) {
      return result == DenseElementResult::Success;
    }
  }

  RootedId id(cx);
  const Value* end = vector + count;
  while (vector < end) {
    if (!CheckForInterrupt(cx)) {
      return false;
    }

    if (!ToId(cx, start++, &id)) {
      return false;
    }

    if (!SetProperty(cx, obj, id, HandleValue::fromMarkedLocation(vector++))) {
      return false;
    }
  }

  return true;
}

static DenseElementResult ArrayReverseDenseKernel(JSContext* cx,
                                                  Handle<NativeObject*> obj,
                                                  uint32_t length) {
  MOZ_ASSERT(length > 1);

  // If there are no elements, we're done.
  if (obj->getDenseInitializedLength() == 0) {
    return DenseElementResult::Success;
  }

  if (!obj->isExtensible()) {
    return DenseElementResult::Incomplete;
  }

  if (!IsPackedArray(obj)) {
    /*
     * It's actually surprisingly complicated to reverse an array due
     * to the orthogonality of array length and array capacity while
     * handling leading and trailing holes correctly.  Reversing seems
     * less likely to be a common operation than other array
     * mass-mutation methods, so for now just take a probably-small
     * memory hit (in the absence of too many holes in the array at
     * its start) and ensure that the capacity is sufficient to hold
     * all the elements in the array if it were full.
     */
    DenseElementResult result = obj->ensureDenseElements(cx, length, 0);
    if (result != DenseElementResult::Success) {
      return result;
    }

    /* Fill out the array's initialized length to its proper length. */
    obj->ensureDenseInitializedLength(length, 0);
  }

  if (!obj->denseElementsMaybeInIteration() &&
      !cx->zone()->needsIncrementalBarrier()) {
    obj->reverseDenseElementsNoPreBarrier(length);
    return DenseElementResult::Success;
  }

  auto setElementMaybeHole = [](JSContext* cx, Handle<NativeObject*> obj,
                                uint32_t index, const Value& val) {
    if (MOZ_LIKELY(!val.isMagic(JS_ELEMENTS_HOLE))) {
      obj->setDenseElement(index, val);
      return true;
    }

    obj->setDenseElementHole(index);
    return SuppressDeletedProperty(cx, obj, PropertyKey::Int(index));
  };

  RootedValue origlo(cx), orighi(cx);

  uint32_t lo = 0, hi = length - 1;
  for (; lo < hi; lo++, hi--) {
    origlo = obj->getDenseElement(lo);
    orighi = obj->getDenseElement(hi);
    if (!setElementMaybeHole(cx, obj, lo, orighi)) {
      return DenseElementResult::Failure;
    }
    if (!setElementMaybeHole(cx, obj, hi, origlo)) {
      return DenseElementResult::Failure;
    }
  }

  return DenseElementResult::Success;
}

// ES2017 draft rev 1b0184bc17fc09a8ddcf4aeec9b6d9fcac4eafce
// 22.1.3.21 Array.prototype.reverse ( )
static bool array_reverse(JSContext* cx, unsigned argc, Value* vp) {
  AutoJSMethodProfilerEntry pseudoFrame(cx, "Array.prototype", "reverse");
  CallArgs args = CallArgsFromVp(argc, vp);

  // Step 1.
  RootedObject obj(cx, ToObject(cx, args.thisv()));
  if (!obj) {
    return false;
  }

  // Step 2.
  uint64_t len;
  if (!GetLengthPropertyInlined(cx, obj, &len)) {
    return false;
  }

  // An empty array or an array with length 1 is already reversed.
  if (len <= 1) {
    args.rval().setObject(*obj);
    return true;
  }

  if (IsPackedArrayOrNoExtraIndexedProperties(obj, len) && len <= UINT32_MAX) {
    DenseElementResult result =
        ArrayReverseDenseKernel(cx, obj.as<NativeObject>(), uint32_t(len));
    if (result != DenseElementResult::Incomplete) {
      /*
       * Per ECMA-262, don't update the length of the array, even if the new
       * array has trailing holes (and thus the original array began with
       * holes).
       */
      args.rval().setObject(*obj);
      return result == DenseElementResult::Success;
    }
  }

  // Steps 3-5.
  RootedValue lowval(cx), hival(cx);
  for (uint64_t i = 0, half = len / 2; i < half; i++) {
    bool hole, hole2;
    if (!CheckForInterrupt(cx) ||
        !HasAndGetElement(cx, obj, i, &hole, &lowval) ||
        !HasAndGetElement(cx, obj, len - i - 1, &hole2, &hival)) {
      return false;
    }

    if (!hole && !hole2) {
      if (!SetArrayElement(cx, obj, i, hival)) {
        return false;
      }
      if (!SetArrayElement(cx, obj, len - i - 1, lowval)) {
        return false;
      }
    } else if (hole && !hole2) {
      if (!SetArrayElement(cx, obj, i, hival)) {
        return false;
      }
      if (!DeletePropertyOrThrow(cx, obj, len - i - 1)) {
        return false;
      }
    } else if (!hole && hole2) {
      if (!DeletePropertyOrThrow(cx, obj, i)) {
        return false;
      }
      if (!SetArrayElement(cx, obj, len - i - 1, lowval)) {
        return false;
      }
    } else {
      // No action required.
    }
  }

  // Step 6.
  args.rval().setObject(*obj);
  return true;
}

static inline bool CompareStringValues(JSContext* cx, const Value& a,
                                       const Value& b, bool* lessOrEqualp) {
  if (!CheckForInterrupt(cx)) {
    return false;
  }

  JSString* astr = a.toString();
  JSString* bstr = b.toString();
  int32_t result;
  if (!CompareStrings(cx, astr, bstr, &result)) {
    return false;
  }

  *lessOrEqualp = (result <= 0);
  return true;
}

static const uint64_t powersOf10[] = {
    1,       10,       100,       1000,       10000,           100000,
    1000000, 10000000, 100000000, 1000000000, 1000000000000ULL};

static inline unsigned NumDigitsBase10(uint32_t n) {
  /*
   * This is just floor_log10(n) + 1
   * Algorithm taken from
   * http://graphics.stanford.edu/~seander/bithacks.html#IntegerLog10
   */
  uint32_t log2 = CeilingLog2(n);
  uint32_t t = log2 * 1233 >> 12;
  return t - (n < powersOf10[t]) + 1;
}

static inline bool CompareLexicographicInt32(const Value& a, const Value& b,
                                             bool* lessOrEqualp) {
  int32_t aint = a.toInt32();
  int32_t bint = b.toInt32();

  /*
   * If both numbers are equal ... trivial
   * If only one of both is negative --> arithmetic comparison as char code
   * of '-' is always less than any other digit
   * If both numbers are negative convert them to positive and continue
   * handling ...
   */
  if (aint == bint) {
    *lessOrEqualp = true;
  } else if ((aint < 0) && (bint >= 0)) {
    *lessOrEqualp = true;
  } else if ((aint >= 0) && (bint < 0)) {
    *lessOrEqualp = false;
  } else {
    uint32_t auint = Abs(aint);
    uint32_t buint = Abs(bint);

    /*
     *  ... get number of digits of both integers.
     * If they have the same number of digits --> arithmetic comparison.
     * If digits_a > digits_b: a < b*10e(digits_a - digits_b).
     * If digits_b > digits_a: a*10e(digits_b - digits_a) <= b.
     */
    unsigned digitsa = NumDigitsBase10(auint);
    unsigned digitsb = NumDigitsBase10(buint);
    if (digitsa == digitsb) {
      *lessOrEqualp = (auint <= buint);
    } else if (digitsa > digitsb) {
      MOZ_ASSERT((digitsa - digitsb) < std::size(powersOf10));
      *lessOrEqualp =
          (uint64_t(auint) < uint64_t(buint) * powersOf10[digitsa - digitsb]);
    } else { /* if (digitsb > digitsa) */
      MOZ_ASSERT((digitsb - digitsa) < std::size(powersOf10));
      *lessOrEqualp =
          (uint64_t(auint) * powersOf10[digitsb - digitsa] <= uint64_t(buint));
    }
  }

  return true;
}

template <typename Char1, typename Char2>
static inline bool CompareSubStringValues(JSContext* cx, const Char1* s1,
                                          size_t len1, const Char2* s2,
                                          size_t len2, bool* lessOrEqualp) {
  if (!CheckForInterrupt(cx)) {
    return false;
  }

  if (!s1 || !s2) {
    return false;
  }

  int32_t result = CompareChars(s1, len1, s2, len2);
  *lessOrEqualp = (result <= 0);
  return true;
}

namespace {

struct SortComparatorStrings {
  JSContext* const cx;

  explicit SortComparatorStrings(JSContext* cx) : cx(cx) {}

  bool operator()(const Value& a, const Value& b, bool* lessOrEqualp) {
    return CompareStringValues(cx, a, b, lessOrEqualp);
  }
};

struct SortComparatorLexicographicInt32 {
  bool operator()(const Value& a, const Value& b, bool* lessOrEqualp) {
    return CompareLexicographicInt32(a, b, lessOrEqualp);
  }
};

struct StringifiedElement {
  size_t charsBegin;
  size_t charsEnd;
  size_t elementIndex;
};

struct SortComparatorStringifiedElements {
  JSContext* const cx;
  const StringBuffer& sb;

  SortComparatorStringifiedElements(JSContext* cx, const StringBuffer& sb)
      : cx(cx), sb(sb) {}

  bool operator()(const StringifiedElement& a, const StringifiedElement& b,
                  bool* lessOrEqualp) {
    size_t lenA = a.charsEnd - a.charsBegin;
    size_t lenB = b.charsEnd - b.charsBegin;

    if (sb.isUnderlyingBufferLatin1()) {
      return CompareSubStringValues(cx, sb.rawLatin1Begin() + a.charsBegin,
                                    lenA, sb.rawLatin1Begin() + b.charsBegin,
                                    lenB, lessOrEqualp);
    }

    return CompareSubStringValues(cx, sb.rawTwoByteBegin() + a.charsBegin, lenA,
                                  sb.rawTwoByteBegin() + b.charsBegin, lenB,
                                  lessOrEqualp);
  }
};

struct NumericElement {
  double dv;
  size_t elementIndex;
};

static bool ComparatorNumericLeftMinusRight(const NumericElement& a,
                                            const NumericElement& b,
                                            bool* lessOrEqualp) {
  *lessOrEqualp = std::isunordered(a.dv, b.dv) || (a.dv <= b.dv);
  return true;
}

static bool ComparatorNumericRightMinusLeft(const NumericElement& a,
                                            const NumericElement& b,
                                            bool* lessOrEqualp) {
  *lessOrEqualp = std::isunordered(a.dv, b.dv) || (b.dv <= a.dv);
  return true;
}

using ComparatorNumeric = bool (*)(const NumericElement&, const NumericElement&,
                                   bool*);

static const ComparatorNumeric SortComparatorNumerics[] = {
    nullptr, nullptr, ComparatorNumericLeftMinusRight,
    ComparatorNumericRightMinusLeft};

static bool ComparatorInt32LeftMinusRight(const Value& a, const Value& b,
                                          bool* lessOrEqualp) {
  *lessOrEqualp = (a.toInt32() <= b.toInt32());
  return true;
}

static bool ComparatorInt32RightMinusLeft(const Value& a, const Value& b,
                                          bool* lessOrEqualp) {
  *lessOrEqualp = (b.toInt32() <= a.toInt32());
  return true;
}

using ComparatorInt32 = bool (*)(const Value&, const Value&, bool*);

static const ComparatorInt32 SortComparatorInt32s[] = {
    nullptr, nullptr, ComparatorInt32LeftMinusRight,
    ComparatorInt32RightMinusLeft};

// Note: Values for this enum must match up with SortComparatorNumerics
// and SortComparatorInt32s.
enum ComparatorMatchResult {
  Match_Failure = 0,
  Match_None,
  Match_LeftMinusRight,
  Match_RightMinusLeft
};

}  // namespace

/*
 * Specialize behavior for comparator functions with particular common bytecode
 * patterns: namely, |return x - y| and |return y - x|.
 */
static ComparatorMatchResult MatchNumericComparator(JSContext* cx,
                                                    JSObject* obj) {
  if (!obj->is<JSFunction>()) {
    return Match_None;
  }

  RootedFunction fun(cx, &obj->as<JSFunction>());
  if (!fun->isInterpreted() || fun->isClassConstructor()) {
    return Match_None;
  }

  JSScript* script = JSFunction::getOrCreateScript(cx, fun);
  if (!script) {
    return Match_Failure;
  }

  jsbytecode* pc = script->code();

  uint16_t arg0, arg1;
  if (JSOp(*pc) != JSOp::GetArg) {
    return Match_None;
  }
  arg0 = GET_ARGNO(pc);
  pc += JSOpLength_GetArg;

  if (JSOp(*pc) != JSOp::GetArg) {
    return Match_None;
  }
  arg1 = GET_ARGNO(pc);
  pc += JSOpLength_GetArg;

  if (JSOp(*pc) != JSOp::Sub) {
    return Match_None;
  }
  pc += JSOpLength_Sub;

  if (JSOp(*pc) != JSOp::Return) {
    return Match_None;
  }

  if (arg0 == 0 && arg1 == 1) {
    return Match_LeftMinusRight;
  }

  if (arg0 == 1 && arg1 == 0) {
    return Match_RightMinusLeft;
  }

  return Match_None;
}

template <typename K, typename C>
static inline bool MergeSortByKey(K keys, size_t len, K scratch, C comparator,
                                  MutableHandle<GCVector<Value>> vec) {
  MOZ_ASSERT(vec.length() >= len);

  /* Sort keys. */
  if (!MergeSort(keys, len, scratch, comparator)) {
    return false;
  }

  /*
   * Reorder vec by keys in-place, going element by element.  When an out-of-
   * place element is encountered, move that element to its proper position,
   * displacing whatever element was at *that* point to its proper position,
   * and so on until an element must be moved to the current position.
   *
   * At each outer iteration all elements up to |i| are sorted.  If
   * necessary each inner iteration moves some number of unsorted elements
   * (including |i|) directly to sorted position.  Thus on completion |*vec|
   * is sorted, and out-of-position elements have moved once.  Complexity is
   * Θ(len) + O(len) == O(2*len), with each element visited at most twice.
   */
  for (size_t i = 0; i < len; i++) {
    size_t j = keys[i].elementIndex;
    if (i == j) {
      continue;  // fixed point
    }

    MOZ_ASSERT(j > i, "Everything less than |i| should be in the right place!");
    Value tv = vec[j];
    do {
      size_t k = keys[j].elementIndex;
      keys[j].elementIndex = j;
      vec[j].set(vec[k]);
      j = k;
    } while (j != i);

    // We could assert the loop invariant that |i == keys[i].elementIndex|
    // here if we synced |keys[i].elementIndex|.  But doing so would render
    // the assertion vacuous, so don't bother, even in debug builds.
    vec[i].set(tv);
  }

  return true;
}

/*
 * Sort Values as strings.
 *
 * To minimize #conversions, SortLexicographically() first converts all Values
 * to strings at once, then sorts the elements by these cached strings.
 */
static bool SortLexicographically(JSContext* cx,
                                  MutableHandle<GCVector<Value>> vec,
                                  size_t len) {
  MOZ_ASSERT(vec.length() >= len);

  AutoReportFrontendContext ec(cx);
  StringBuffer sb(cx, &ec);
  Vector<StringifiedElement, 0, TempAllocPolicy> strElements(cx);

  /* MergeSort uses the upper half as scratch space. */
  if (!strElements.resize(2 * len)) {
    return false;
  }

  /* Convert Values to strings. */
  size_t cursor = 0;
  for (size_t i = 0; i < len; i++) {
    if (!CheckForInterrupt(cx)) {
      return false;
    }

    if (!ValueToStringBuffer(cx, vec[i], sb)) {
      return false;
    }

    strElements[i] = {cursor, sb.length(), i};
    cursor = sb.length();
  }

  /* Sort Values in vec alphabetically. */
  return MergeSortByKey(strElements.begin(), len, strElements.begin() + len,
                        SortComparatorStringifiedElements(cx, sb), vec);
}

/*
 * Sort Values as numbers.
 *
 * To minimize #conversions, SortNumerically first converts all Values to
 * numerics at once, then sorts the elements by these cached numerics.
 */
static bool SortNumerically(JSContext* cx, MutableHandle<GCVector<Value>> vec,
                            size_t len, ComparatorMatchResult comp) {
  MOZ_ASSERT(vec.length() >= len);

  Vector<NumericElement, 0, TempAllocPolicy> numElements(cx);

  /* MergeSort uses the upper half as scratch space. */
  if (!numElements.resize(2 * len)) {
    return false;
  }

  /* Convert Values to numerics. */
  for (size_t i = 0; i < len; i++) {
    if (!CheckForInterrupt(cx)) {
      return false;
    }

    double dv;
    if (!ToNumber(cx, vec[i], &dv)) {
      return false;
    }

    numElements[i] = {dv, i};
  }

  /* Sort Values in vec numerically. */
  return MergeSortByKey(numElements.begin(), len, numElements.begin() + len,
                        SortComparatorNumerics[comp], vec);
}

static bool FillWithUndefined(JSContext* cx, HandleObject obj, uint32_t start,
                              uint32_t count) {
  MOZ_ASSERT(start < start + count,
             "count > 0 and start + count doesn't overflow");

  do {
    if (ObjectMayHaveExtraIndexedProperties(obj)) {
      break;
    }

    NativeObject* nobj = &obj->as<NativeObject>();
    if (!nobj->isExtensible()) {
      break;
    }

    if (obj->is<ArrayObject>() && !obj->as<ArrayObject>().lengthIsWritable() &&
        start + count >= obj->as<ArrayObject>().length()) {
      break;
    }

    DenseElementResult result = nobj->ensureDenseElements(cx, start, count);
    if (result != DenseElementResult::Success) {
      if (result == DenseElementResult::Failure) {
        return false;
      }
      MOZ_ASSERT(result == DenseElementResult::Incomplete);
      break;
    }

    if (obj->is<ArrayObject>() &&
        start + count >= obj->as<ArrayObject>().length()) {
      obj->as<ArrayObject>().setLength(start + count);
    }

    for (uint32_t i = 0; i < count; i++) {
      nobj->setDenseElement(start + i, UndefinedHandleValue);
    }

    return true;
  } while (false);

  for (uint32_t i = 0; i < count; i++) {
    if (!CheckForInterrupt(cx) ||
        !SetArrayElement(cx, obj, start + i, UndefinedHandleValue)) {
      return false;
    }
  }

  return true;
}

static bool ArrayNativeSortImpl(JSContext* cx, Handle<JSObject*> obj,
                                Handle<Value> fval, ComparatorMatchResult comp);

bool js::intrinsic_ArrayNativeSort(JSContext* cx, unsigned argc, Value* vp) {
  // This function is called from the self-hosted Array.prototype.sort
  // implementation. It returns |true| if the array was sorted, otherwise it
  // returns |false| to notify the self-hosted code to perform the sorting.
  CallArgs args = CallArgsFromVp(argc, vp);
  MOZ_ASSERT(args.length() == 1);

  HandleValue fval = args[0];
  MOZ_ASSERT(fval.isUndefined() || IsCallable(fval));

  ComparatorMatchResult comp;
  if (fval.isObject()) {
    comp = MatchNumericComparator(cx, &fval.toObject());
    if (comp == Match_Failure) {
      return false;
    }

    if (comp == Match_None) {
      // Non-optimized user supplied comparators perform much better when
      // called from within a self-hosted sorting function.
      args.rval().setBoolean(false);
      return true;
    }
  } else {
    comp = Match_None;
  }

  Rooted<JSObject*> obj(cx, &args.thisv().toObject());

  if (!ArrayNativeSortImpl(cx, obj, fval, comp)) {
    return false;
  }

  args.rval().setBoolean(true);
  return true;
}

bool js::ArrayNativeSort(JSContext* cx, Handle<JSObject*> obj) {
  return ArrayNativeSortImpl(cx, obj, UndefinedHandleValue, Match_None);
}

static bool ArrayNativeSortImpl(JSContext* cx, Handle<JSObject*> obj,
                                Handle<Value> fval,
                                ComparatorMatchResult comp) {
  uint64_t length;
  if (!GetLengthPropertyInlined(cx, obj, &length)) {
    return false;
  }
  if (length < 2) {
    /* [] and [a] remain unchanged when sorted. */
    return true;
  }

  if (length > UINT32_MAX) {
    ReportAllocationOverflow(cx);
    return false;
  }
  uint32_t len = uint32_t(length);

  /*
   * We need a temporary array of 2 * len Value to hold the array elements
   * and the scratch space for merge sort. Check that its size does not
   * overflow size_t, which would allow for indexing beyond the end of the
   * malloc'd vector.
   */
#if JS_BITS_PER_WORD == 32
  if (size_t(len) > size_t(-1) / (2 * sizeof(Value))) {
    ReportAllocationOverflow(cx);
    return false;
  }
#endif

  size_t n, undefs;
  {
    Rooted<GCVector<Value>> vec(cx, GCVector<Value>(cx));
    if (!vec.reserve(2 * size_t(len))) {
      return false;
    }

    /*
     * By ECMA 262, 15.4.4.11, a property that does not exist (which we
     * call a "hole") is always greater than an existing property with
     * value undefined and that is always greater than any other property.
     * Thus to sort holes and undefs we simply count them, sort the rest
     * of elements, append undefs after them and then make holes after
     * undefs.
     */
    undefs = 0;
    bool allStrings = true;
    bool allInts = true;
    RootedValue v(cx);
    if (IsPackedArray(obj)) {
      Handle<ArrayObject*> array = obj.as<ArrayObject>();

      for (uint32_t i = 0; i < len; i++) {
        if (!CheckForInterrupt(cx)) {
          return false;
        }

        v.set(array->getDenseElement(i));
        MOZ_ASSERT(!v.isMagic(JS_ELEMENTS_HOLE));
        if (v.isUndefined()) {
          ++undefs;
          continue;
        }
        vec.infallibleAppend(v);
        allStrings = allStrings && v.isString();
        allInts = allInts && v.isInt32();
      }
    } else {
      for (uint32_t i = 0; i < len; i++) {
        if (!CheckForInterrupt(cx)) {
          return false;
        }

        bool hole;
        if (!HasAndGetElement(cx, obj, i, &hole, &v)) {
          return false;
        }
        if (hole) {
          continue;
        }
        if (v.isUndefined()) {
          ++undefs;
          continue;
        }
        vec.infallibleAppend(v);
        allStrings = allStrings && v.isString();
        allInts = allInts && v.isInt32();
      }
    }

    /*
     * If the array only contains holes, we're done.  But if it contains
     * undefs, those must be sorted to the front of the array.
     */
    n = vec.length();
    if (n == 0 && undefs == 0) {
      return true;
    }

    /* Here len == n + undefs + number_of_holes. */
    if (comp == Match_None) {
      /*
       * Sort using the default comparator converting all elements to
       * strings.
       */
      if (allStrings) {
        MOZ_ALWAYS_TRUE(vec.resize(n * 2));
        if (!MergeSort(vec.begin(), n, vec.begin() + n,
                       SortComparatorStrings(cx))) {
          return false;
        }
      } else if (allInts) {
        MOZ_ALWAYS_TRUE(vec.resize(n * 2));
        if (!MergeSort(vec.begin(), n, vec.begin() + n,
                       SortComparatorLexicographicInt32())) {
          return false;
        }
      } else {
        if (!SortLexicographically(cx, &vec, n)) {
          return false;
        }
      }
    } else {
      if (allInts) {
        MOZ_ALWAYS_TRUE(vec.resize(n * 2));
        if (!MergeSort(vec.begin(), n, vec.begin() + n,
                       SortComparatorInt32s[comp])) {
          return false;
        }
      } else {
        if (!SortNumerically(cx, &vec, n, comp)) {
          return false;
        }
      }
    }

    if (!SetArrayElements(cx, obj, 0, uint32_t(n), vec.begin())) {
      return false;
    }
  }

  /* Set undefs that sorted after the rest of elements. */
  if (undefs > 0) {
    if (!FillWithUndefined(cx, obj, n, undefs)) {
      return false;
    }
    n += undefs;
  }

  /* Re-create any holes that sorted to the end of the array. */
  for (uint32_t i = n; i < len; i++) {
    if (!CheckForInterrupt(cx) || !DeletePropertyOrThrow(cx, obj, i)) {
      return false;
    }
  }
  return true;
}

bool js::NewbornArrayPush(JSContext* cx, HandleObject obj, const Value& v) {
  Handle<ArrayObject*> arr = obj.as<ArrayObject>();

  MOZ_ASSERT(!v.isMagic());
  MOZ_ASSERT(arr->lengthIsWritable());

  uint32_t length = arr->length();
  MOZ_ASSERT(length <= arr->getDenseCapacity());

  if (!arr->ensureElements(cx, length + 1)) {
    return false;
  }

  arr->setDenseInitializedLength(length + 1);
  arr->setLength(length + 1);
  arr->initDenseElement(length, v);
  return true;
}

// ES2017 draft rev 1b0184bc17fc09a8ddcf4aeec9b6d9fcac4eafce
// 22.1.3.18 Array.prototype.push ( ...items )
static bool array_push(JSContext* cx, unsigned argc, Value* vp) {
  AutoJSMethodProfilerEntry pseudoFrame(cx, "Array.prototype", "push");
  CallArgs args = CallArgsFromVp(argc, vp);

  // Step 1.
  RootedObject obj(cx, ToObject(cx, args.thisv()));
  if (!obj) {
    return false;
  }

  // Step 2.
  uint64_t length;
  if (!GetLengthPropertyInlined(cx, obj, &length)) {
    return false;
  }

  if (!ObjectMayHaveExtraIndexedProperties(obj) && length <= UINT32_MAX) {
    DenseElementResult result =
        obj->as<NativeObject>().setOrExtendDenseElements(
            cx, uint32_t(length), args.array(), args.length());
    if (result != DenseElementResult::Incomplete) {
      if (result == DenseElementResult::Failure) {
        return false;
      }

      uint32_t newlength = uint32_t(length) + args.length();
      args.rval().setNumber(newlength);

      // setOrExtendDenseElements takes care of updating the length for
      // arrays. Handle updates to the length of non-arrays here.
      if (!obj->is<ArrayObject>()) {
        MOZ_ASSERT(obj->is<NativeObject>());
        return SetLengthProperty(cx, obj, newlength);
      }

      return true;
    }
  }

  // Step 5.
  uint64_t newlength = length + args.length();
  if (newlength >= uint64_t(DOUBLE_INTEGRAL_PRECISION_LIMIT)) {
    JS_ReportErrorNumberASCII(cx, GetErrorMessage, nullptr,
                              JSMSG_TOO_LONG_ARRAY);
    return false;
  }

  // Steps 3-6.
  if (!SetArrayElements(cx, obj, length, args.length(), args.array())) {
    return false;
  }

  // Steps 7-8.
  args.rval().setNumber(double(newlength));
  return SetLengthProperty(cx, obj, newlength);
}

// ES2017 draft rev 1b0184bc17fc09a8ddcf4aeec9b6d9fcac4eafce
// 22.1.3.17 Array.prototype.pop ( )
bool js::array_pop(JSContext* cx, unsigned argc, Value* vp) {
  AutoJSMethodProfilerEntry pseudoFrame(cx, "Array.prototype", "pop");
  CallArgs args = CallArgsFromVp(argc, vp);

  // Step 1.
  RootedObject obj(cx, ToObject(cx, args.thisv()));
  if (!obj) {
    return false;
  }

  // Step 2.
  uint64_t index;
  if (!GetLengthPropertyInlined(cx, obj, &index)) {
    return false;
  }

  // Steps 3-4.
  if (index == 0) {
    // Step 3.b.
    args.rval().setUndefined();
  } else {
    // Steps 4.a-b.
    index--;

    // Steps 4.c, 4.f.
    if (!GetArrayElement(cx, obj, index, args.rval())) {
      return false;
    }

    // Steps 4.d.
    if (!DeletePropertyOrThrow(cx, obj, index)) {
      return false;
    }
  }

  // Steps 3.a, 4.e.
  return SetLengthProperty(cx, obj, index);
}

void js::ArrayShiftMoveElements(ArrayObject* arr) {
  AutoUnsafeCallWithABI unsafe;
  MOZ_ASSERT(arr->isExtensible());
  MOZ_ASSERT(arr->lengthIsWritable());
  MOZ_ASSERT(IsPackedArray(arr));
  MOZ_ASSERT(!arr->denseElementsHaveMaybeInIterationFlag());

  size_t initlen = arr->getDenseInitializedLength();
  MOZ_ASSERT(initlen > 0);

  if (!arr->tryShiftDenseElements(1)) {
    arr->moveDenseElements(0, 1, initlen - 1);
    arr->setDenseInitializedLength(initlen - 1);
  }

  MOZ_ASSERT(arr->getDenseInitializedLength() == initlen - 1);
  arr->setLength(initlen - 1);
}

static inline void SetInitializedLength(JSContext* cx, NativeObject* obj,
                                        size_t initlen) {
  MOZ_ASSERT(obj->isExtensible());

  size_t oldInitlen = obj->getDenseInitializedLength();
  obj->setDenseInitializedLength(initlen);
  if (initlen < oldInitlen) {
    obj->shrinkElements(cx, initlen);
  }
}

static DenseElementResult ArrayShiftDenseKernel(JSContext* cx, HandleObject obj,
                                                MutableHandleValue rval) {
  if (!IsPackedArray(obj) && ObjectMayHaveExtraIndexedProperties(obj)) {
    return DenseElementResult::Incomplete;
  }

  Handle<NativeObject*> nobj = obj.as<NativeObject>();
  if (nobj->denseElementsMaybeInIteration()) {
    return DenseElementResult::Incomplete;
  }

  if (!nobj->isExtensible()) {
    return DenseElementResult::Incomplete;
  }

  size_t initlen = nobj->getDenseInitializedLength();
  if (initlen == 0) {
    return DenseElementResult::Incomplete;
  }

  rval.set(nobj->getDenseElement(0));
  if (rval.isMagic(JS_ELEMENTS_HOLE)) {
    rval.setUndefined();
  }

  if (nobj->tryShiftDenseElements(1)) {
    return DenseElementResult::Success;
  }

  nobj->moveDenseElements(0, 1, initlen - 1);

  SetInitializedLength(cx, nobj, initlen - 1);
  return DenseElementResult::Success;
}

// ES2017 draft rev 1b0184bc17fc09a8ddcf4aeec9b6d9fcac4eafce
// 22.1.3.22 Array.prototype.shift ( )
static bool array_shift(JSContext* cx, unsigned argc, Value* vp) {
  AutoJSMethodProfilerEntry pseudoFrame(cx, "Array.prototype", "shift");
  CallArgs args = CallArgsFromVp(argc, vp);

  // Step 1.
  RootedObject obj(cx, ToObject(cx, args.thisv()));
  if (!obj) {
    return false;
  }

  // Step 2.
  uint64_t len;
  if (!GetLengthPropertyInlined(cx, obj, &len)) {
    return false;
  }

  // Step 3.
  if (len == 0) {
    // Step 3.a.
    if (!SetLengthProperty(cx, obj, uint32_t(0))) {
      return false;
    }

    // Step 3.b.
    args.rval().setUndefined();
    return true;
  }

  uint64_t newlen = len - 1;

  /* Fast paths. */
  uint64_t startIndex;
  DenseElementResult result = ArrayShiftDenseKernel(cx, obj, args.rval());
  if (result != DenseElementResult::Incomplete) {
    if (result == DenseElementResult::Failure) {
      return false;
    }

    if (len <= UINT32_MAX) {
      return SetLengthProperty(cx, obj, newlen);
    }

    startIndex = UINT32_MAX - 1;
  } else {
    // Steps 4, 9.
    if (!GetElement(cx, obj, 0, args.rval())) {
      return false;
    }

    startIndex = 0;
  }

  // Steps 5-6.
  RootedValue value(cx);
  for (uint64_t i = startIndex; i < newlen; i++) {
    if (!CheckForInterrupt(cx)) {
      return false;
    }
    bool hole;
    if (!HasAndGetElement(cx, obj, i + 1, &hole, &value)) {
      return false;
    }
    if (hole) {
      if (!DeletePropertyOrThrow(cx, obj, i)) {
        return false;
      }
    } else {
      if (!SetArrayElement(cx, obj, i, value)) {
        return false;
      }
    }
  }

  // Step 7.
  if (!DeletePropertyOrThrow(cx, obj, newlen)) {
    return false;
  }

  // Step 8.
  return SetLengthProperty(cx, obj, newlen);
}

// ES2017 draft rev 1b0184bc17fc09a8ddcf4aeec9b6d9fcac4eafce
// 22.1.3.29 Array.prototype.unshift ( ...items )
static bool array_unshift(JSContext* cx, unsigned argc, Value* vp) {
  AutoJSMethodProfilerEntry pseudoFrame(cx, "Array.prototype", "unshift");
  CallArgs args = CallArgsFromVp(argc, vp);

  // Step 1.
  RootedObject obj(cx, ToObject(cx, args.thisv()));
  if (!obj) {
    return false;
  }

  // Step 2.
  uint64_t length;
  if (!GetLengthPropertyInlined(cx, obj, &length)) {
    return false;
  }

  // Steps 3-4.
  if (args.length() > 0) {
    bool optimized = false;
    do {
      if (length > UINT32_MAX) {
        break;
      }
      if (ObjectMayHaveExtraIndexedProperties(obj)) {
        break;
      }
      NativeObject* nobj = &obj->as<NativeObject>();
      if (nobj->denseElementsMaybeInIteration()) {
        break;
      }
      if (!nobj->isExtensible()) {
        break;
      }
      if (nobj->is<ArrayObject>() &&
          !nobj->as<ArrayObject>().lengthIsWritable()) {
        break;
      }
      if (!nobj->tryUnshiftDenseElements(args.length())) {
        DenseElementResult result =
            nobj->ensureDenseElements(cx, uint32_t(length), args.length());
        if (result != DenseElementResult::Success) {
          if (result == DenseElementResult::Failure) {
            return false;
          }
          MOZ_ASSERT(result == DenseElementResult::Incomplete);
          break;
        }
        if (length > 0) {
          nobj->moveDenseElements(args.length(), 0, uint32_t(length));
        }
      }
      for (uint32_t i = 0; i < args.length(); i++) {
        nobj->setDenseElement(i, args[i]);
      }
      optimized = true;
    } while (false);

    if (!optimized) {
      if (length > 0) {
        uint64_t last = length;
        uint64_t upperIndex = last + args.length();

        // Step 4.a.
        if (upperIndex >= uint64_t(DOUBLE_INTEGRAL_PRECISION_LIMIT)) {
          JS_ReportErrorNumberASCII(cx, GetErrorMessage, nullptr,
                                    JSMSG_TOO_LONG_ARRAY);
          return false;
        }

        // Steps 4.b-c.
        RootedValue value(cx);
        do {
          --last;
          --upperIndex;
          if (!CheckForInterrupt(cx)) {
            return false;
          }
          bool hole;
          if (!HasAndGetElement(cx, obj, last, &hole, &value)) {
            return false;
          }
          if (hole) {
            if (!DeletePropertyOrThrow(cx, obj, upperIndex)) {
              return false;
            }
          } else {
            if (!SetArrayElement(cx, obj, upperIndex, value)) {
              return false;
            }
          }
        } while (last != 0);
      }

      // Steps 4.d-f.
      /* Copy from args to the bottom of the array. */
      if (!SetArrayElements(cx, obj, 0, args.length(), args.array())) {
        return false;
      }
    }
  }

  // Step 5.
  uint64_t newlength = length + args.length();
  if (!SetLengthProperty(cx, obj, newlength)) {
    return false;
  }

  // Step 6.
  /* Follow Perl by returning the new array length. */
  args.rval().setNumber(double(newlength));
  return true;
}

enum class ArrayAccess { Read, Write };

/*
 * Returns true if this is a dense array whose properties ending at |endIndex|
 * (exclusive) may be accessed (get, set, delete) directly through its
 * contiguous vector of elements without fear of getters, setters, etc. along
 * the prototype chain, or of enumerators requiring notification of
 * modifications.
 */
template <ArrayAccess Access>
static bool CanOptimizeForDenseStorage(HandleObject arr, uint64_t endIndex) {
  /* If the desired properties overflow dense storage, we can't optimize. */
  if (endIndex > UINT32_MAX) {
    return false;
  }

  if (Access == ArrayAccess::Read) {
    /*
     * Dense storage read access is possible for any packed array as long
     * as we only access properties within the initialized length. In all
     * other cases we need to ensure there are no other indexed properties
     * on this object or on the prototype chain. Callers are required to
     * clamp the read length, so it doesn't exceed the initialized length.
     */
    if (IsPackedArray(arr) &&
        endIndex <= arr->as<ArrayObject>().getDenseInitializedLength()) {
      return true;
    }
    return !ObjectMayHaveExtraIndexedProperties(arr);
  }

  /* There's no optimizing possible if it's not an array. */
  if (!arr->is<ArrayObject>()) {
    return false;
  }

  /* If the length is non-writable, always pick the slow path */
  if (!arr->as<ArrayObject>().lengthIsWritable()) {
    return false;
  }

  /* Also pick the slow path if the object is non-extensible. */
  if (!arr->as<ArrayObject>().isExtensible()) {
    return false;
  }

  /* Also pick the slow path if the object is being iterated over. */
  if (arr->as<ArrayObject>().denseElementsMaybeInIteration()) {
    return false;
  }

  /* Or we attempt to write to indices outside the initialized length. */
  if (endIndex > arr->as<ArrayObject>().getDenseInitializedLength()) {
    return false;
  }

  /*
   * Now watch out for getters and setters along the prototype chain or in
   * other indexed properties on the object. Packed arrays don't have any
   * other indexed properties by definition.
   */
  return IsPackedArray(arr) || !ObjectMayHaveExtraIndexedProperties(arr);
}

static ArrayObject* CopyDenseArrayElements(JSContext* cx,
                                           Handle<NativeObject*> obj,
                                           uint32_t begin, uint32_t count) {
  size_t initlen = obj->getDenseInitializedLength();
  MOZ_ASSERT(initlen <= UINT32_MAX,
             "initialized length shouldn't exceed UINT32_MAX");
  uint32_t newlength = 0;
  if (initlen > begin) {
    newlength = std::min<uint32_t>(initlen - begin, count);
  }

  ArrayObject* narr = NewDenseFullyAllocatedArray(cx, newlength);
  if (!narr) {
    return nullptr;
  }

  MOZ_ASSERT(count >= narr->length());
  narr->setLength(count);

  if (newlength > 0) {
    narr->initDenseElements(obj, begin, newlength);
  }

  return narr;
}

static bool CopyArrayElements(JSContext* cx, HandleObject obj, uint64_t begin,
                              uint64_t count, Handle<ArrayObject*> result) {
  MOZ_ASSERT(result->length() == count);

  uint64_t startIndex = 0;
  RootedValue value(cx);

  // Use dense storage for new indexed properties where possible.
  {
    uint32_t index = 0;
    uint32_t limit = std::min<uint32_t>(count, PropertyKey::IntMax);
    for (; index < limit; index++) {
      bool hole;
      if (!CheckForInterrupt(cx) ||
          !HasAndGetElement(cx, obj, begin + index, &hole, &value)) {
        return false;
      }

      if (!hole) {
        DenseElementResult edResult = result->ensureDenseElements(cx, index, 1);
        if (edResult != DenseElementResult::Success) {
          if (edResult == DenseElementResult::Failure) {
            return false;
          }

          MOZ_ASSERT(edResult == DenseElementResult::Incomplete);
          if (!DefineDataElement(cx, result, index, value)) {
            return false;
          }

          break;
        }
        result->setDenseElement(index, value);
      }
    }
    startIndex = index + 1;
  }

  // Copy any remaining elements.
  for (uint64_t i = startIndex; i < count; i++) {
    bool hole;
    if (!CheckForInterrupt(cx) ||
        !HasAndGetElement(cx, obj, begin + i, &hole, &value)) {
      return false;
    }

    if (!hole && !DefineArrayElement(cx, result, i, value)) {
      return false;
    }
  }
  return true;
}

// Helpers for array_splice_impl() and array_to_spliced()
//
// Initialize variables common to splice() and toSpliced():
// - GetActualStart() returns the index at which to start deleting elements.
// - GetItemCount() returns the number of new elements being added.
// - GetActualDeleteCount() returns the number of elements being deleted.
static bool GetActualStart(JSContext* cx, HandleValue start, uint64_t len,
                           uint64_t* result) {
  MOZ_ASSERT(len < DOUBLE_INTEGRAL_PRECISION_LIMIT);

  // Steps from proposal: https://github.com/tc39/proposal-change-array-by-copy
  // Array.prototype.toSpliced()

  // Step 3. Let relativeStart be ? ToIntegerOrInfinity(start).
  double relativeStart;
  if (!ToInteger(cx, start, &relativeStart)) {
    return false;
  }

  // Steps 4-5. If relativeStart is -∞, let actualStart be 0.
  // Else if relativeStart < 0, let actualStart be max(len + relativeStart, 0).
  if (relativeStart < 0) {
    *result = uint64_t(std::max(double(len) + relativeStart, 0.0));
  } else {
    // Step 6. Else, let actualStart be min(relativeStart, len).
    *result = uint64_t(std::min(relativeStart, double(len)));
  }
  return true;
}

static uint32_t GetItemCount(const CallArgs& args) {
  if (args.length() < 2) {
    return 0;
  }
  return (args.length() - 2);
}

static bool GetActualDeleteCount(JSContext* cx, const CallArgs& args,
                                 HandleObject obj, uint64_t len,
                                 uint64_t actualStart, uint32_t insertCount,
                                 uint64_t* actualDeleteCount) {
  MOZ_ASSERT(len < DOUBLE_INTEGRAL_PRECISION_LIMIT);
  MOZ_ASSERT(actualStart <= len);
  MOZ_ASSERT(insertCount == GetItemCount(args));

  // Steps from proposal: https://github.com/tc39/proposal-change-array-by-copy
  // Array.prototype.toSpliced()

  if (args.length() < 1) {
    // Step 8. If start is not present, then let actualDeleteCount be 0.
    *actualDeleteCount = 0;
  } else if (args.length() < 2) {
    // Step 9. Else if deleteCount is not present, then let actualDeleteCount be
    // len - actualStart.
    *actualDeleteCount = len - actualStart;
  } else {
    // Step 10.a. Else, let dc be toIntegerOrInfinity(deleteCount).
    double deleteCount;
    if (!ToInteger(cx, args.get(1), &deleteCount)) {
      return false;
    }

    // Step 10.b. Let actualDeleteCount be the result of clamping dc between 0
    // and len - actualStart.
    *actualDeleteCount = uint64_t(
        std::min(std::max(0.0, deleteCount), double(len - actualStart)));
    MOZ_ASSERT(*actualDeleteCount <= len);

    // Step 11. Let newLen be len + insertCount - actualDeleteCount.
    // Step 12. If newLen > 2^53 - 1, throw a TypeError exception.
    if (len + uint64_t(insertCount) - *actualDeleteCount >=
        uint64_t(DOUBLE_INTEGRAL_PRECISION_LIMIT)) {
      JS_ReportErrorNumberASCII(cx, GetErrorMessage, nullptr,
                                JSMSG_TOO_LONG_ARRAY);
      return false;
    }
  }
  MOZ_ASSERT(actualStart + *actualDeleteCount <= len);

  return true;
}

static bool array_splice_impl(JSContext* cx, unsigned argc, Value* vp,
                              bool returnValueIsUsed) {
  AutoJSMethodProfilerEntry pseudoFrame(cx, "Array.prototype", "splice");
  CallArgs args = CallArgsFromVp(argc, vp);

  /* Step 1. */
  RootedObject obj(cx, ToObject(cx, args.thisv()));
  if (!obj) {
    return false;
  }

  /* Step 2. */
  uint64_t len;
  if (!GetLengthPropertyInlined(cx, obj, &len)) {
    return false;
  }

  /* Steps 3-6. */
  /* actualStart is the index after which elements will be
     deleted and/or new elements will be added */
  uint64_t actualStart;
  if (!GetActualStart(cx, args.get(0), len, &actualStart)) {
    return false;
  }

  /* Steps 7-10.*/
  /* itemCount is the number of elements being added */
  uint32_t itemCount = GetItemCount(args);

  /* actualDeleteCount is the number of elements being deleted */
  uint64_t actualDeleteCount;
  if (!GetActualDeleteCount(cx, args, obj, len, actualStart, itemCount,
                            &actualDeleteCount)) {
    return false;
  }

  RootedObject arr(cx);
  if (IsArraySpecies(cx, obj)) {
    if (actualDeleteCount > UINT32_MAX) {
      JS_ReportErrorNumberASCII(cx, GetErrorMessage, nullptr,
                                JSMSG_BAD_ARRAY_LENGTH);
      return false;
    }
    uint32_t count = uint32_t(actualDeleteCount);

    if (CanOptimizeForDenseStorage<ArrayAccess::Read>(obj,
                                                      actualStart + count)) {
      MOZ_ASSERT(actualStart <= UINT32_MAX,
                 "if actualStart + count <= UINT32_MAX, then actualStart <= "
                 "UINT32_MAX");
      if (returnValueIsUsed) {
        /* Steps 11-13. */
        arr = CopyDenseArrayElements(cx, obj.as<NativeObject>(),
                                     uint32_t(actualStart), count);
        if (!arr) {
          return false;
        }
      }
    } else {
      /* Step 11. */
      arr = NewDenseFullyAllocatedArray(cx, count);
      if (!arr) {
        return false;
      }

      /* Steps 12-13. */
      if (!CopyArrayElements(cx, obj, actualStart, count,
                             arr.as<ArrayObject>())) {
        return false;
      }
    }
  } else {
    /* Step 11. */
    if (!ArraySpeciesCreate(cx, obj, actualDeleteCount, &arr)) {
      return false;
    }

    /* Steps 12-13. */
    RootedValue fromValue(cx);
    for (uint64_t k = 0; k < actualDeleteCount; k++) {
      if (!CheckForInterrupt(cx)) {
        return false;
      }

      /* Steps 13.b, 13.c.i. */
      bool hole;
      if (!HasAndGetElement(cx, obj, actualStart + k, &hole, &fromValue)) {
        return false;
      }

      /* Step 13.c. */
      if (!hole) {
        /* Step 13.c.ii. */
        if (!DefineArrayElement(cx, arr, k, fromValue)) {
          return false;
        }
      }
    }

    /* Step 14. */
    if (!SetLengthProperty(cx, arr, actualDeleteCount)) {
      return false;
    }
  }

  /* Step 15. */
  uint64_t finalLength = len - actualDeleteCount + itemCount;

  if (itemCount < actualDeleteCount) {
    /* Step 16: the array is being shrunk. */
    uint64_t sourceIndex = actualStart + actualDeleteCount;
    uint64_t targetIndex = actualStart + itemCount;

    if (CanOptimizeForDenseStorage<ArrayAccess::Write>(obj, len)) {
      MOZ_ASSERT(sourceIndex <= len && targetIndex <= len && len <= UINT32_MAX,
                 "sourceIndex and targetIndex are uint32 array indices");
      MOZ_ASSERT(finalLength < len, "finalLength is strictly less than len");
      MOZ_ASSERT(obj->is<NativeObject>());

      /* Step 16.b. */
      Handle<ArrayObject*> arr = obj.as<ArrayObject>();
      if (targetIndex != 0 || !arr->tryShiftDenseElements(sourceIndex)) {
        arr->moveDenseElements(uint32_t(targetIndex), uint32_t(sourceIndex),
                               uint32_t(len - sourceIndex));
      }

      /* Steps 20. */
      SetInitializedLength(cx, arr, finalLength);
    } else {
      /*
       * This is all very slow if the length is very large. We don't yet
       * have the ability to iterate in sorted order, so we just do the
       * pessimistic thing and let CheckForInterrupt handle the
       * fallout.
       */

      /* Step 16. */
      RootedValue fromValue(cx);
      for (uint64_t from = sourceIndex, to = targetIndex; from < len;
           from++, to++) {
        /* Steps 15.b.i-ii (implicit). */

        if (!CheckForInterrupt(cx)) {
          return false;
        }

        /* Steps 16.b.iii-v */
        bool hole;
        if (!HasAndGetElement(cx, obj, from, &hole, &fromValue)) {
          return false;
        }

        if (hole) {
          if (!DeletePropertyOrThrow(cx, obj, to)) {
            return false;
          }
        } else {
          if (!SetArrayElement(cx, obj, to, fromValue)) {
            return false;
          }
        }
      }

      /* Step 16d. */
      if (!DeletePropertiesOrThrow(cx, obj, len, finalLength)) {
        return false;
      }
    }
  } else if (itemCount > actualDeleteCount) {
    MOZ_ASSERT(actualDeleteCount <= UINT32_MAX);
    uint32_t deleteCount = uint32_t(actualDeleteCount);

    /* Step 17. */

    // Fast path for when we can simply extend and move the dense elements.
    auto extendElements = [len, itemCount, deleteCount](JSContext* cx,
                                                        HandleObject obj) {
      if (!obj->is<ArrayObject>()) {
        return DenseElementResult::Incomplete;
      }
      if (len > UINT32_MAX) {
        return DenseElementResult::Incomplete;
      }

      // Ensure there are no getters/setters or other extra indexed properties.
      if (ObjectMayHaveExtraIndexedProperties(obj)) {
        return DenseElementResult::Incomplete;
      }

      // Watch out for arrays with non-writable length or non-extensible arrays.
      // In these cases `splice` may have to throw an exception so we let the
      // slow path handle it. We also have to ensure we maintain the
      // |capacity <= initializedLength| invariant for such objects. See
      // NativeObject::shrinkCapacityToInitializedLength.
      Handle<ArrayObject*> arr = obj.as<ArrayObject>();
      if (!arr->lengthIsWritable() || !arr->isExtensible()) {
        return DenseElementResult::Incomplete;
      }

      // Also use the slow path if there might be an active for-in iterator so
      // that we don't have to worry about suppressing deleted properties.
      if (arr->denseElementsMaybeInIteration()) {
        return DenseElementResult::Incomplete;
      }

      return arr->ensureDenseElements(cx, uint32_t(len),
                                      itemCount - deleteCount);
    };

    DenseElementResult res = extendElements(cx, obj);
    if (res == DenseElementResult::Failure) {
      return false;
    }
    if (res == DenseElementResult::Success) {
      MOZ_ASSERT(finalLength <= UINT32_MAX);
      MOZ_ASSERT((actualStart + actualDeleteCount) <= len && len <= UINT32_MAX,
                 "start and deleteCount are uint32 array indices");
      MOZ_ASSERT(actualStart + itemCount <= UINT32_MAX,
                 "can't overflow because |len - actualDeleteCount + itemCount "
                 "<= UINT32_MAX| "
                 "and |actualStart <= len - actualDeleteCount| are both true");
      uint32_t start = uint32_t(actualStart);
      uint32_t length = uint32_t(len);

      Handle<ArrayObject*> arr = obj.as<ArrayObject>();
      arr->moveDenseElements(start + itemCount, start + deleteCount,
                             length - (start + deleteCount));

      /* Step 20. */
      SetInitializedLength(cx, arr, finalLength);
    } else {
      MOZ_ASSERT(res == DenseElementResult::Incomplete);

      RootedValue fromValue(cx);
      for (uint64_t k = len - actualDeleteCount; k > actualStart; k--) {
        if (!CheckForInterrupt(cx)) {
          return false;
        }

        /* Step 17.b.i. */
        uint64_t from = k + actualDeleteCount - 1;

        /* Step 17.b.ii. */
        uint64_t to = k + itemCount - 1;

        /* Steps 17.b.iii, 17.b.iv.1. */
        bool hole;
        if (!HasAndGetElement(cx, obj, from, &hole, &fromValue)) {
          return false;
        }

        /* Steps 17.b.iv. */
        if (hole) {
          /* Step 17.b.v.1. */
          if (!DeletePropertyOrThrow(cx, obj, to)) {
            return false;
          }
        } else {
          /* Step 17.b.iv.2. */
          if (!SetArrayElement(cx, obj, to, fromValue)) {
            return false;
          }
        }
      }
    }
  }

  Value* items = args.array() + 2;

  /* Steps 18-19. */
  if (!SetArrayElements(cx, obj, actualStart, itemCount, items)) {
    return false;
  }

  /* Step 20. */
  if (!SetLengthProperty(cx, obj, finalLength)) {
    return false;
  }

  /* Step 21. */
  if (returnValueIsUsed) {
    args.rval().setObject(*arr);
  }

  return true;
}

/* ES 2016 draft Mar 25, 2016 22.1.3.26. */
static bool array_splice(JSContext* cx, unsigned argc, Value* vp) {
  return array_splice_impl(cx, argc, vp, true);
}

static bool array_splice_noRetVal(JSContext* cx, unsigned argc, Value* vp) {
  return array_splice_impl(cx, argc, vp, false);
}

#ifdef ENABLE_CHANGE_ARRAY_BY_COPY

static void CopyDenseElementsFillHoles(ArrayObject* arr, NativeObject* nobj,
                                       uint32_t length) {
  // Ensure |arr| is an empty array with sufficient capacity.
  MOZ_ASSERT(arr->getDenseInitializedLength() == 0);
  MOZ_ASSERT(arr->getDenseCapacity() >= length);
  MOZ_ASSERT(length > 0);

  uint32_t count = std::min(nobj->getDenseInitializedLength(), length);

  if (count > 0) {
    if (nobj->denseElementsArePacked()) {
      // Copy all dense elements when no holes are present.
      arr->initDenseElements(nobj, 0, count);
    } else {
      arr->setDenseInitializedLength(count);

      // Handle each element separately to filter out holes.
      for (uint32_t i = 0; i < count; i++) {
        Value val = nobj->getDenseElement(i);
        if (val.isMagic(JS_ELEMENTS_HOLE)) {
          val = UndefinedValue();
        }
        arr->initDenseElement(i, val);
      }
    }
  }

  // Fill trailing holes with undefined.
  if (count < length) {
    arr->setDenseInitializedLength(length);

    for (uint32_t i = count; i < length; i++) {
      arr->initDenseElement(i, UndefinedValue());
    }
  }

  // Ensure |length| elements have been copied and no holes are present.
  MOZ_ASSERT(arr->getDenseInitializedLength() == length);
  MOZ_ASSERT(arr->denseElementsArePacked());
}

// https://github.com/tc39/proposal-change-array-by-copy
// Array.prototype.toSpliced()
static bool array_toSpliced(JSContext* cx, unsigned argc, Value* vp) {
  AutoJSMethodProfilerEntry pseudoFrame(cx, "Array.prototype", "toSpliced");
  CallArgs args = CallArgsFromVp(argc, vp);

  // Step 1. Let O be ? ToObject(this value).
  RootedObject obj(cx, ToObject(cx, args.thisv()));
  if (!obj) {
    return false;
  }

  // Step 2. Let len be ? LengthOfArrayLike(O).
  uint64_t len;
  if (!GetLengthPropertyInlined(cx, obj, &len)) {
    return false;
  }

  // Steps 3-6.
  // |actualStart| is the index after which elements will be deleted and/or
  // new elements will be added
  uint64_t actualStart;
  if (!GetActualStart(cx, args.get(0), len, &actualStart)) {
    return false;
  }
  MOZ_ASSERT(actualStart <= len);

  // Step 7. Let insertCount be the number of elements in items.
  uint32_t insertCount = GetItemCount(args);

  // Steps 8-10.
  // actualDeleteCount is the number of elements being deleted
  uint64_t actualDeleteCount;
  if (!GetActualDeleteCount(cx, args, obj, len, actualStart, insertCount,
                            &actualDeleteCount)) {
    return false;
  }
  MOZ_ASSERT(actualStart + actualDeleteCount <= len);

  // Step 11. Let newLen be len + insertCount - actualDeleteCount.
  uint64_t newLen = len + insertCount - actualDeleteCount;

  // Step 12 handled by GetActualDeleteCount().
  MOZ_ASSERT(newLen < DOUBLE_INTEGRAL_PRECISION_LIMIT);
  MOZ_ASSERT(actualStart <= newLen,
             "if |actualStart + actualDeleteCount <= len| and "
             "|newLen = len + insertCount - actualDeleteCount|, then "
             "|actualStart <= newLen|");

  // ArrayCreate, step 1.
  if (newLen > UINT32_MAX) {
    JS_ReportErrorNumberASCII(cx, GetErrorMessage, nullptr,
                              JSMSG_BAD_ARRAY_LENGTH);
    return false;
  }

  // Step 13. Let A be ? ArrayCreate(𝔽(newLen)).
  Rooted<ArrayObject*> arr(cx,
                           NewDensePartlyAllocatedArray(cx, uint32_t(newLen)));
  if (!arr) {
    return false;
  }

  // Steps 14-19 optimized for dense elements.
  if (CanOptimizeForDenseStorage<ArrayAccess::Read>(obj, len)) {
    MOZ_ASSERT(len <= UINT32_MAX);
    MOZ_ASSERT(actualDeleteCount <= UINT32_MAX,
               "if |actualStart + actualDeleteCount <= len| and "
               "|len <= UINT32_MAX|, then |actualDeleteCount <= UINT32_MAX|");

    uint32_t length = uint32_t(len);
    uint32_t newLength = uint32_t(newLen);
    uint32_t start = uint32_t(actualStart);
    uint32_t deleteCount = uint32_t(actualDeleteCount);

    auto nobj = obj.as<NativeObject>();

    ArrayObject* arr = NewDenseFullyAllocatedArray(cx, newLength);
    if (!arr) {
      return false;
    }
    arr->setLength(newLength);

    // Below code doesn't handle the case when the storage has to grow,
    // therefore the capacity must fit for at least |newLength| elements.
    MOZ_ASSERT(arr->getDenseCapacity() >= newLength);

    if (deleteCount == 0 && insertCount == 0) {
      // Copy the array when we don't have to remove or insert any elements.
      if (newLength > 0) {
        CopyDenseElementsFillHoles(arr, nobj, newLength);
      }
    } else {
      // Copy nobj[0..start] to arr[0..start].
      if (start > 0) {
        CopyDenseElementsFillHoles(arr, nobj, start);
      }

      // Insert |items| into arr[start..(start + insertCount)].
      if (insertCount > 0) {
        auto items = HandleValueArray::subarray(args, 2, insertCount);

        // Prefer |initDenseElements| because it's faster.
        if (arr->getDenseInitializedLength() == 0) {
          arr->initDenseElements(items.begin(), items.length());
        } else {
          arr->ensureDenseInitializedLength(start, items.length());
          arr->copyDenseElements(start, items.begin(), items.length());
        }
      }

      uint32_t fromIndex = start + deleteCount;
      uint32_t toIndex = start + insertCount;
      MOZ_ASSERT((length - fromIndex) == (newLength - toIndex),
                 "Copies all remaining elements to the end");

      // Copy nobj[(start + deleteCount)..length] to
      // arr[(start + insertCount)..newLength].
      if (fromIndex < length) {
        uint32_t end = std::min(length, nobj->getDenseInitializedLength());
        if (fromIndex < end) {
          uint32_t count = end - fromIndex;
          if (nobj->denseElementsArePacked()) {
            // Copy all dense elements when no holes are present.
            const Value* src = nobj->getDenseElements() + fromIndex;
            arr->ensureDenseInitializedLength(toIndex, count);
            arr->copyDenseElements(toIndex, src, count);
            fromIndex += count;
            toIndex += count;
          } else {
            arr->setDenseInitializedLength(toIndex + count);

            // Handle each element separately to filter out holes.
            for (uint32_t i = 0; i < count; i++) {
              Value val = nobj->getDenseElement(fromIndex++);
              if (val.isMagic(JS_ELEMENTS_HOLE)) {
                val = UndefinedValue();
              }
              arr->initDenseElement(toIndex++, val);
            }
          }
        }

        arr->setDenseInitializedLength(newLength);

        // Fill trailing holes with undefined.
        while (fromIndex < length) {
          arr->initDenseElement(toIndex++, UndefinedValue());
          fromIndex++;
        }
      }

      MOZ_ASSERT(fromIndex == length);
      MOZ_ASSERT(toIndex == newLength);
    }

    // Ensure the result array is packed and has the correct length.
    MOZ_ASSERT(IsPackedArray(arr));
    MOZ_ASSERT(arr->length() == newLength);

    args.rval().setObject(*arr);
    return true;
  }

  // Copy everything before start

  // Step 14. Let i be 0.
  uint32_t i = 0;

  // Step 15. Let r be actualStart + actualDeleteCount.
  uint64_t r = actualStart + actualDeleteCount;

  // Step 16. Repeat while i < actualStart,
  RootedValue iValue(cx);
  while (i < uint32_t(actualStart)) {
    if (!CheckForInterrupt(cx)) {
      return false;
    }

    // Skip Step 16.a. Let Pi be ! ToString(𝔽(i)).

    // Step 16.b. Let iValue be ? Get(O, Pi).
    if (!GetArrayElement(cx, obj, i, &iValue)) {
      return false;
    }

    // Step 16.c. Perform ! CreateDataPropertyOrThrow(A, Pi, iValue).
    if (!DefineArrayElement(cx, arr, i, iValue)) {
      return false;
    }

    // Step 16.d. Set i to i + 1.
    i++;
  }

  // Result array now contains all elements before start.

  // Copy new items
  if (insertCount > 0) {
    HandleValueArray items = HandleValueArray::subarray(args, 2, insertCount);

    // Fast-path to copy all items in one go.
    DenseElementResult result =
        arr->setOrExtendDenseElements(cx, i, items.begin(), items.length());
    if (result == DenseElementResult::Failure) {
      return false;
    }

    if (result == DenseElementResult::Success) {
      i += items.length();
    } else {
      MOZ_ASSERT(result == DenseElementResult::Incomplete);

      // Step 17. For each element E of items, do
      for (size_t j = 0; j < items.length(); j++) {
        if (!CheckForInterrupt(cx)) {
          return false;
        }

        // Skip Step 17.a. Let Pi be ! ToString(𝔽(i)).

        // Step 17.b. Perform ! CreateDataPropertyOrThrow(A, Pi, E).
        if (!DefineArrayElement(cx, arr, i, items[j])) {
          return false;
        }

        // Step 17.c. Set i to i + 1.
        i++;
      }
    }
  }

  // Copy items after new items
  // Step 18. Repeat, while i < newLen,
  RootedValue fromValue(cx);
  while (i < uint32_t(newLen)) {
    if (!CheckForInterrupt(cx)) {
      return false;
    }

    // Skip Step 18.a. Let Pi be ! ToString(𝔽(i)).
    // Skip Step 18.b. Let from be ! ToString(𝔽(r)).

    // Step 18.c. Let fromValue be ? Get(O, from). */
    if (!GetArrayElement(cx, obj, r, &fromValue)) {
      return false;
    }

    // Step 18.d. Perform ! CreateDataPropertyOrThrow(A, Pi, fromValue).
    if (!DefineArrayElement(cx, arr, i, fromValue)) {
      return false;
    }

    // Step 18.e. Set i to i + 1.
    i++;

    // Step 18.f. Set r to r + 1.
    r++;
  }

  // Step 19. Return A.
  args.rval().setObject(*arr);
  return true;
}

// https://github.com/tc39/proposal-change-array-by-copy
// Array.prototype.with()
static bool array_with(JSContext* cx, unsigned argc, Value* vp) {
  AutoJSMethodProfilerEntry pseudoFrame(cx, "Array.prototype", "with");
  CallArgs args = CallArgsFromVp(argc, vp);

  // Step 1. Let O be ? ToObject(this value).
  RootedObject obj(cx, ToObject(cx, args.thisv()));
  if (!obj) {
    return false;
  }

  // Step 2. Let len be ? LengthOfArrayLike(O).
  uint64_t len;
  if (!GetLengthPropertyInlined(cx, obj, &len)) {
    return false;
  }

  // Step 3. Let relativeIndex be ? ToIntegerOrInfinity(index).
  double relativeIndex;
  if (!ToInteger(cx, args.get(0), &relativeIndex)) {
    JS_ReportErrorNumberASCII(cx, GetErrorMessage, nullptr, JSMSG_BAD_INDEX);
    return false;
  }

  // Step 4. If relativeIndex >= 0, let actualIndex be relativeIndex.
  double actualIndex = relativeIndex;
  if (actualIndex < 0) {
    // Step 5. Else, let actualIndex be len + relativeIndex.
    actualIndex = double(len) + actualIndex;
  }

  // Step 6. If actualIndex >= len or actualIndex < 0, throw a RangeError
  // exception.
  if (actualIndex < 0 || actualIndex >= double(len)) {
    JS_ReportErrorNumberASCII(cx, GetErrorMessage, nullptr, JSMSG_BAD_INDEX);
    return false;
  }

  // ArrayCreate, step 1.
  if (len > UINT32_MAX) {
    JS_ReportErrorNumberASCII(cx, GetErrorMessage, nullptr,
                              JSMSG_BAD_ARRAY_LENGTH);
    return false;
  }
  uint32_t length = uint32_t(len);

  MOZ_ASSERT(length > 0);
  MOZ_ASSERT(0 <= actualIndex && actualIndex < UINT32_MAX);

  // Steps 7-10 optimized for dense elements.
  if (CanOptimizeForDenseStorage<ArrayAccess::Read>(obj, length)) {
    auto nobj = obj.as<NativeObject>();

    ArrayObject* arr = NewDenseFullyAllocatedArray(cx, length);
    if (!arr) {
      return false;
    }
    arr->setLength(length);

    CopyDenseElementsFillHoles(arr, nobj, length);

    // Replace the value at |actualIndex|.
    arr->setDenseElement(uint32_t(actualIndex), args.get(1));

    // Ensure the result array is packed and has the correct length.
    MOZ_ASSERT(IsPackedArray(arr));
    MOZ_ASSERT(arr->length() == length);

    args.rval().setObject(*arr);
    return true;
  }

  // Step 7. Let A be ? ArrayCreate(𝔽(len)).
  RootedObject arr(cx, NewDensePartlyAllocatedArray(cx, length));
  if (!arr) {
    return false;
  }

  // Steps 8-9. Let k be 0; Repeat, while k < len,
  RootedValue fromValue(cx);
  for (uint32_t k = 0; k < length; k++) {
    if (!CheckForInterrupt(cx)) {
      return false;
    }

    // Skip Step 9.a. Let Pk be ! ToString(𝔽(k)).

    // Step 9.b. If k is actualIndex, let fromValue be value.
    if (k == uint32_t(actualIndex)) {
      fromValue = args.get(1);
    } else {
      // Step 9.c. Else, let fromValue be ? Get(O, 𝔽(k)).
      if (!GetArrayElement(cx, obj, k, &fromValue)) {
        return false;
      }
    }

    // Step 9.d. Perform ! CreateDataPropertyOrThrow(A, 𝔽(k), fromValue).
    if (!DefineArrayElement(cx, arr, k, fromValue)) {
      return false;
    }
  }

  // Step 10. Return A.
  args.rval().setObject(*arr);
  return true;
}
#endif

struct SortComparatorIndexes {
  bool operator()(uint32_t a, uint32_t b, bool* lessOrEqualp) {
    *lessOrEqualp = (a <= b);
    return true;
  }
};

// Returns all indexed properties in the range [begin, end) found on |obj| or
// its proto chain. This function does not handle proxies, objects with
// resolve/lookupProperty hooks or indexed getters, as those can introduce
// new properties. In those cases, *success is set to |false|.
static bool GetIndexedPropertiesInRange(JSContext* cx, HandleObject obj,
                                        uint64_t begin, uint64_t end,
                                        Vector<uint32_t>& indexes,
                                        bool* success) {
  *success = false;

  // TODO: Add IdIsIndex with support for large indices.
  if (end > UINT32_MAX) {
    return true;
  }
  MOZ_ASSERT(begin <= UINT32_MAX);

  // First, look for proxies or class hooks that can introduce extra
  // properties.
  JSObject* pobj = obj;
  do {
    if (!pobj->is<NativeObject>() || pobj->getClass()->getResolve() ||
        pobj->getOpsLookupProperty()) {
      return true;
    }
  } while ((pobj = pobj->staticPrototype()));

  // Collect indexed property names.
  pobj = obj;
  do {
    // Append dense elements.
    NativeObject* nativeObj = &pobj->as<NativeObject>();
    uint32_t initLen = nativeObj->getDenseInitializedLength();
    for (uint32_t i = begin; i < initLen && i < end; i++) {
      if (nativeObj->getDenseElement(i).isMagic(JS_ELEMENTS_HOLE)) {
        continue;
      }
      if (!indexes.append(i)) {
        return false;
      }
    }

    // Append typed array elements.
    if (nativeObj->is<TypedArrayObject>()) {
      size_t len = nativeObj->as<TypedArrayObject>().length();
      for (uint32_t i = begin; i < len && i < end; i++) {
        if (!indexes.append(i)) {
          return false;
        }
      }
    }

    // Append sparse elements.
    if (nativeObj->isIndexed()) {
      ShapePropertyIter<NoGC> iter(nativeObj->shape());
      for (; !iter.done(); iter++) {
        jsid id = iter->key();
        uint32_t i;
        if (!IdIsIndex(id, &i)) {
          continue;
        }

        if (!(begin <= i && i < end)) {
          continue;
        }

        // Watch out for getters, they can add new properties.
        if (!iter->isDataProperty()) {
          return true;
        }

        if (!indexes.append(i)) {
          return false;
        }
      }
    }
  } while ((pobj = pobj->staticPrototype()));

  // Sort the indexes.
  Vector<uint32_t> tmp(cx);
  size_t n = indexes.length();
  if (!tmp.resize(n)) {
    return false;
  }
  if (!MergeSort(indexes.begin(), n, tmp.begin(), SortComparatorIndexes())) {
    return false;
  }

  // Remove duplicates.
  if (!indexes.empty()) {
    uint32_t last = 0;
    for (size_t i = 1, len = indexes.length(); i < len; i++) {
      uint32_t elem = indexes[i];
      if (indexes[last] != elem) {
        last++;
        indexes[last] = elem;
      }
    }
    if (!indexes.resize(last + 1)) {
      return false;
    }
  }

  *success = true;
  return true;
}

static bool SliceSparse(JSContext* cx, HandleObject obj, uint64_t begin,
                        uint64_t end, Handle<ArrayObject*> result) {
  MOZ_ASSERT(begin <= end);

  Vector<uint32_t> indexes(cx);
  bool success;
  if (!GetIndexedPropertiesInRange(cx, obj, begin, end, indexes, &success)) {
    return false;
  }

  if (!success) {
    return CopyArrayElements(cx, obj, begin, end - begin, result);
  }

  MOZ_ASSERT(end <= UINT32_MAX,
             "indices larger than UINT32_MAX should be rejected by "
             "GetIndexedPropertiesInRange");

  RootedValue value(cx);
  for (uint32_t index : indexes) {
    MOZ_ASSERT(begin <= index && index < end);

    bool hole;
    if (!HasAndGetElement(cx, obj, index, &hole, &value)) {
      return false;
    }

    if (!hole &&
        !DefineDataElement(cx, result, index - uint32_t(begin), value)) {
      return false;
    }
  }

  return true;
}

static JSObject* SliceArguments(JSContext* cx, Handle<ArgumentsObject*> argsobj,
                                uint32_t begin, uint32_t count) {
  MOZ_ASSERT(!argsobj->hasOverriddenLength() &&
             !argsobj->hasOverriddenElement());
  MOZ_ASSERT(begin + count <= argsobj->initialLength());

  ArrayObject* result = NewDenseFullyAllocatedArray(cx, count);
  if (!result) {
    return nullptr;
  }
  result->setDenseInitializedLength(count);

  for (uint32_t index = 0; index < count; index++) {
    const Value& v = argsobj->element(begin + index);
    result->initDenseElement(index, v);
  }
  return result;
}

template <typename T, typename ArrayLength>
static inline ArrayLength NormalizeSliceTerm(T value, ArrayLength length) {
  if (value < 0) {
    value += length;
    if (value < 0) {
      return 0;
    }
  } else if (double(value) > double(length)) {
    return length;
  }
  return ArrayLength(value);
}

static bool ArraySliceOrdinary(JSContext* cx, HandleObject obj, uint64_t begin,
                               uint64_t end, MutableHandleValue rval) {
  if (begin > end) {
    begin = end;
  }

  if ((end - begin) > UINT32_MAX) {
    JS_ReportErrorNumberASCII(cx, GetErrorMessage, nullptr,
                              JSMSG_BAD_ARRAY_LENGTH);
    return false;
  }
  uint32_t count = uint32_t(end - begin);

  if (CanOptimizeForDenseStorage<ArrayAccess::Read>(obj, end)) {
    MOZ_ASSERT(begin <= UINT32_MAX,
               "if end <= UINT32_MAX, then begin <= UINT32_MAX");
    JSObject* narr = CopyDenseArrayElements(cx, obj.as<NativeObject>(),
                                            uint32_t(begin), count);
    if (!narr) {
      return false;
    }

    rval.setObject(*narr);
    return true;
  }

  if (obj->is<ArgumentsObject>()) {
    Handle<ArgumentsObject*> argsobj = obj.as<ArgumentsObject>();
    if (!argsobj->hasOverriddenLength() && !argsobj->hasOverriddenElement()) {
      MOZ_ASSERT(begin <= UINT32_MAX, "begin is limited by |argsobj|'s length");
      JSObject* narr = SliceArguments(cx, argsobj, uint32_t(begin), count);
      if (!narr) {
        return false;
      }

      rval.setObject(*narr);
      return true;
    }
  }

  Rooted<ArrayObject*> narr(cx, NewDensePartlyAllocatedArray(cx, count));
  if (!narr) {
    return false;
  }

  if (end <= UINT32_MAX) {
    if (js::GetElementsOp op = obj->getOpsGetElements()) {
      ElementAdder adder(cx, narr, count,
                         ElementAdder::CheckHasElemPreserveHoles);
      if (!op(cx, obj, uint32_t(begin), uint32_t(end), &adder)) {
        return false;
      }

      rval.setObject(*narr);
      return true;
    }
  }

  if (obj->is<NativeObject>() && obj->as<NativeObject>().isIndexed() &&
      count > 1000) {
    if (!SliceSparse(cx, obj, begin, end, narr)) {
      return false;
    }
  } else {
    if (!CopyArrayElements(cx, obj, begin, count, narr)) {
      return false;
    }
  }

  rval.setObject(*narr);
  return true;
}

/* ES 2016 draft Mar 25, 2016 22.1.3.23. */
static bool array_slice(JSContext* cx, unsigned argc, Value* vp) {
  AutoJSMethodProfilerEntry pseudoFrame(cx, "Array.prototype", "slice");
  CallArgs args = CallArgsFromVp(argc, vp);

  /* Step 1. */
  RootedObject obj(cx, ToObject(cx, args.thisv()));
  if (!obj) {
    return false;
  }

  /* Step 2. */
  uint64_t length;
  if (!GetLengthPropertyInlined(cx, obj, &length)) {
    return false;
  }

  uint64_t k = 0;
  uint64_t final = length;
  if (args.length() > 0) {
    double d;
    /* Step 3. */
    if (!ToInteger(cx, args[0], &d)) {
      return false;
    }

    /* Step 4. */
    k = NormalizeSliceTerm(d, length);

    if (args.hasDefined(1)) {
      /* Step 5. */
      if (!ToInteger(cx, args[1], &d)) {
        return false;
      }

      /* Step 6. */
      final = NormalizeSliceTerm(d, length);
    }
  }

  if (IsArraySpecies(cx, obj)) {
    /* Steps 7-12: Optimized for ordinary array. */
    return ArraySliceOrdinary(cx, obj, k, final, args.rval());
  }

  /* Step 7. */
  uint64_t count = final > k ? final - k : 0;

  /* Step 8. */
  RootedObject arr(cx);
  if (!ArraySpeciesCreate(cx, obj, count, &arr)) {
    return false;
  }

  /* Step 9. */
  uint64_t n = 0;

  /* Step 10. */
  RootedValue kValue(cx);
  while (k < final) {
    if (!CheckForInterrupt(cx)) {
      return false;
    }

    /* Steps 10.a-b, and 10.c.i. */
    bool kNotPresent;
    if (!HasAndGetElement(cx, obj, k, &kNotPresent, &kValue)) {
      return false;
    }

    /* Step 10.c. */
    if (!kNotPresent) {
      /* Steps 10.c.ii. */
      if (!DefineArrayElement(cx, arr, n, kValue)) {
        return false;
      }
    }
    /* Step 10.d. */
    k++;

    /* Step 10.e. */
    n++;
  }

  /* Step 11. */
  if (!SetLengthProperty(cx, arr, n)) {
    return false;
  }

  /* Step 12. */
  args.rval().setObject(*arr);
  return true;
}

static bool ArraySliceDenseKernel(JSContext* cx, ArrayObject* arr,
                                  int32_t beginArg, int32_t endArg,
                                  ArrayObject* result) {
  uint32_t length = arr->length();

  uint32_t begin = NormalizeSliceTerm(beginArg, length);
  uint32_t end = NormalizeSliceTerm(endArg, length);

  if (begin > end) {
    begin = end;
  }

  uint32_t count = end - begin;
  size_t initlen = arr->getDenseInitializedLength();
  if (initlen > begin) {
    uint32_t newlength = std::min<uint32_t>(initlen - begin, count);
    if (newlength > 0) {
      if (!result->ensureElements(cx, newlength)) {
        return false;
      }
      result->initDenseElements(arr, begin, newlength);
    }
  }

  MOZ_ASSERT(count >= result->length());
  result->setLength(count);

  return true;
}

JSObject* js::ArraySliceDense(JSContext* cx, HandleObject obj, int32_t begin,
                              int32_t end, HandleObject result) {
  MOZ_ASSERT(IsPackedArray(obj));

  if (result && IsArraySpecies(cx, obj)) {
    if (!ArraySliceDenseKernel(cx, &obj->as<ArrayObject>(), begin, end,
                               &result->as<ArrayObject>())) {
      return nullptr;
    }
    return result;
  }

  // Slower path if the JIT wasn't able to allocate an object inline.
  JS::RootedValueArray<4> argv(cx);
  argv[0].setUndefined();
  argv[1].setObject(*obj);
  argv[2].setInt32(begin);
  argv[3].setInt32(end);
  if (!array_slice(cx, 2, argv.begin())) {
    return nullptr;
  }
  return &argv[0].toObject();
}

JSObject* js::ArgumentsSliceDense(JSContext* cx, HandleObject obj,
                                  int32_t begin, int32_t end,
                                  HandleObject result) {
  MOZ_ASSERT(obj->is<ArgumentsObject>());
  MOZ_ASSERT(IsArraySpecies(cx, obj));

  Handle<ArgumentsObject*> argsobj = obj.as<ArgumentsObject>();
  MOZ_ASSERT(!argsobj->hasOverriddenLength());
  MOZ_ASSERT(!argsobj->hasOverriddenElement());

  uint32_t length = argsobj->initialLength();
  uint32_t actualBegin = NormalizeSliceTerm(begin, length);
  uint32_t actualEnd = NormalizeSliceTerm(end, length);

  if (actualBegin > actualEnd) {
    actualBegin = actualEnd;
  }
  uint32_t count = actualEnd - actualBegin;

  if (result) {
    Handle<ArrayObject*> resArray = result.as<ArrayObject>();
    MOZ_ASSERT(resArray->getDenseInitializedLength() == 0);
    MOZ_ASSERT(resArray->length() == 0);

    if (count > 0) {
      if (!resArray->ensureElements(cx, count)) {
        return nullptr;
      }
      resArray->setDenseInitializedLength(count);
      resArray->setLength(count);

      for (uint32_t index = 0; index < count; index++) {
        const Value& v = argsobj->element(actualBegin + index);
        resArray->initDenseElement(index, v);
      }
    }

    return resArray;
  }

  // Slower path if the JIT wasn't able to allocate an object inline.
  return SliceArguments(cx, argsobj, actualBegin, count);
}

static bool array_isArray(JSContext* cx, unsigned argc, Value* vp) {
  AutoJSMethodProfilerEntry pseudoFrame(cx, "Array", "isArray");
  CallArgs args = CallArgsFromVp(argc, vp);

  bool isArray = false;
  if (args.get(0).isObject()) {
    RootedObject obj(cx, &args[0].toObject());
    if (!IsArray(cx, obj, &isArray)) {
      return false;
    }
  }
  args.rval().setBoolean(isArray);
  return true;
}

static bool ArrayFromCallArgs(JSContext* cx, CallArgs& args,
                              HandleObject proto = nullptr) {
  ArrayObject* obj =
      NewDenseCopiedArrayWithProto(cx, args.length(), args.array(), proto);
  if (!obj) {
    return false;
  }

  args.rval().setObject(*obj);
  return true;
}

static bool array_of(JSContext* cx, unsigned argc, Value* vp) {
  AutoJSMethodProfilerEntry pseudoFrame(cx, "Array", "of");
  CallArgs args = CallArgsFromVp(argc, vp);

  bool isArrayConstructor =
      IsArrayConstructor(args.thisv()) &&
      args.thisv().toObject().nonCCWRealm() == cx->realm();

  if (isArrayConstructor || !IsConstructor(args.thisv())) {
    // isArrayConstructor will usually be true in practice. This is the most
    // common path.
    return ArrayFromCallArgs(cx, args);
  }

  // Step 4.
  RootedObject obj(cx);
  {
    FixedConstructArgs<1> cargs(cx);

    cargs[0].setNumber(args.length());

    if (!Construct(cx, args.thisv(), cargs, args.thisv(), &obj)) {
      return false;
    }
  }

  // Step 8.
  for (unsigned k = 0; k < args.length(); k++) {
    if (!DefineDataElement(cx, obj, k, args[k])) {
      return false;
    }
  }

  // Steps 9-10.
  if (!SetLengthProperty(cx, obj, args.length())) {
    return false;
  }

  // Step 11.
  args.rval().setObject(*obj);
  return true;
}

static const JSJitInfo array_splice_info = {
    {(JSJitGetterOp)array_splice_noRetVal},
    {0}, /* unused */
    {0}, /* unused */
    JSJitInfo::IgnoresReturnValueNative,
    JSJitInfo::AliasEverything,
    JSVAL_TYPE_UNDEFINED,
};

enum class SearchKind {
  // Specializes SearchElementDense for Array.prototype.indexOf/lastIndexOf.
  // This means hole values are ignored and StrictlyEqual semantics are used.
  IndexOf,
  // Specializes SearchElementDense for Array.prototype.includes.
  // This means hole values are treated as |undefined| and SameValueZero
  // semantics are used.
  Includes,
};

template <SearchKind Kind, typename Iter>
static bool SearchElementDense(JSContext* cx, HandleValue val, Iter iterator,
                               MutableHandleValue rval) {
  // We assume here and in the iterator lambdas that nothing can trigger GC or
  // move dense elements.
  AutoCheckCannotGC nogc;

  // Fast path for string values.
  if (val.isString()) {
    JSLinearString* str = val.toString()->ensureLinear(cx);
    if (!str) {
      return false;
    }
    const uint32_t strLen = str->length();
    auto cmp = [str, strLen](JSContext* cx, const Value& element, bool* equal) {
      if (!element.isString() || element.toString()->length() != strLen) {
        *equal = false;
        return true;
      }
      JSLinearString* s = element.toString()->ensureLinear(cx);
      if (!s) {
        return false;
      }
      *equal = EqualStrings(str, s);
      return true;
    };
    return iterator(cx, cmp, rval);
  }

  // Fast path for numbers.
  if (val.isNumber()) {
    double dval = val.toNumber();
    // For |includes|, two NaN values are considered equal, so we use a
    // different implementation for NaN.
    if (Kind == SearchKind::Includes && mozilla::IsNaN(dval)) {
      auto cmp = [](JSContext*, const Value& element, bool* equal) {
        *equal = (element.isDouble() && mozilla::IsNaN(element.toDouble()));
        return true;
      };
      return iterator(cx, cmp, rval);
    }
    auto cmp = [dval](JSContext*, const Value& element, bool* equal) {
      *equal = (element.isNumber() && element.toNumber() == dval);
      return true;
    };
    return iterator(cx, cmp, rval);
  }

  // Fast path for values where we can use a simple bitwise comparison.
  if (CanUseBitwiseCompareForStrictlyEqual(val)) {
    // For |includes| we need to treat hole values as |undefined| so we use a
    // different path if searching for |undefined|.
    if (Kind == SearchKind::Includes && val.isUndefined()) {
      auto cmp = [](JSContext*, const Value& element, bool* equal) {
        *equal = (element.isUndefined() || element.isMagic(JS_ELEMENTS_HOLE));
        return true;
      };
      return iterator(cx, cmp, rval);
    }
    uint64_t bits = val.asRawBits();
    auto cmp = [bits](JSContext*, const Value& element, bool* equal) {
      *equal = (bits == element.asRawBits());
      return true;
    };
    return iterator(cx, cmp, rval);
  }

  MOZ_ASSERT(val.isBigInt() ||
             IF_RECORD_TUPLE(val.isExtendedPrimitive(), false));

  // Generic implementation for the remaining types.
  RootedValue elementRoot(cx);
  auto cmp = [val, &elementRoot](JSContext* cx, const Value& element,
                                 bool* equal) {
    if (MOZ_UNLIKELY(element.isMagic(JS_ELEMENTS_HOLE))) {
      // |includes| treats holes as |undefined|, but |undefined| is already
      // handled above. For |indexOf| we have to ignore holes.
      *equal = false;
      return true;
    }
    // Note: |includes| uses SameValueZero, but that checks for NaN and then
    // calls StrictlyEqual. Since we already handled NaN above, we can call
    // StrictlyEqual directly.
    MOZ_ASSERT(!val.isNumber());
    elementRoot = element;
    return StrictlyEqual(cx, val, elementRoot, equal);
  };
  return iterator(cx, cmp, rval);
}

// ES2020 draft rev dc1e21c454bd316810be1c0e7af0131a2d7f38e9
// 22.1.3.14 Array.prototype.indexOf ( searchElement [ , fromIndex ] )
bool js::array_indexOf(JSContext* cx, unsigned argc, Value* vp) {
  AutoJSMethodProfilerEntry pseudoFrame(cx, "Array.prototype", "indexOf");
  CallArgs args = CallArgsFromVp(argc, vp);

  // Step 1.
  RootedObject obj(cx, ToObject(cx, args.thisv()));
  if (!obj) {
    return false;
  }

  // Step 2.
  uint64_t len;
  if (!GetLengthPropertyInlined(cx, obj, &len)) {
    return false;
  }

  // Step 3.
  if (len == 0) {
    args.rval().setInt32(-1);
    return true;
  }

  // Steps 4-8.
  uint64_t k = 0;
  if (args.length() > 1) {
    double n;
    if (!ToInteger(cx, args[1], &n)) {
      return false;
    }

    // Step 6.
    if (n >= double(len)) {
      args.rval().setInt32(-1);
      return true;
    }

    // Steps 7-8.
    if (n >= 0) {
      k = uint64_t(n);
    } else {
      double d = double(len) + n;
      if (d >= 0) {
        k = uint64_t(d);
      }
    }
  }

  MOZ_ASSERT(k < len);

  HandleValue searchElement = args.get(0);

  // Steps 9 and 10 optimized for dense elements.
  if (CanOptimizeForDenseStorage<ArrayAccess::Read>(obj, len)) {
    MOZ_ASSERT(len <= UINT32_MAX);

    NativeObject* nobj = &obj->as<NativeObject>();
    uint32_t start = uint32_t(k);
    uint32_t length =
        std::min(nobj->getDenseInitializedLength(), uint32_t(len));
    const Value* elements = nobj->getDenseElements();

    if (CanUseBitwiseCompareForStrictlyEqual(searchElement) && length > start) {
      const uint64_t* elementsAsBits =
          reinterpret_cast<const uint64_t*>(elements);
      const uint64_t* res = SIMD::memchr64(
          elementsAsBits + start, searchElement.asRawBits(), length - start);
      if (res) {
        args.rval().setInt32(static_cast<int32_t>(res - elementsAsBits));
      } else {
        args.rval().setInt32(-1);
      }
      return true;
    }

    auto iterator = [elements, start, length](JSContext* cx, auto cmp,
                                              MutableHandleValue rval) {
      static_assert(NativeObject::MAX_DENSE_ELEMENTS_COUNT <= INT32_MAX,
                    "code assumes dense index fits in Int32Value");
      for (uint32_t i = start; i < length; i++) {
        bool equal;
        if (MOZ_UNLIKELY(!cmp(cx, elements[i], &equal))) {
          return false;
        }
        if (equal) {
          rval.setInt32(int32_t(i));
          return true;
        }
      }
      rval.setInt32(-1);
      return true;
    };
    return SearchElementDense<SearchKind::IndexOf>(cx, searchElement, iterator,
                                                   args.rval());
  }

  // Step 9.
  RootedValue v(cx);
  for (; k < len; k++) {
    if (!CheckForInterrupt(cx)) {
      return false;
    }

    bool hole;
    if (!HasAndGetElement(cx, obj, k, &hole, &v)) {
      return false;
    }
    if (hole) {
      continue;
    }

    bool equal;
    if (!StrictlyEqual(cx, v, searchElement, &equal)) {
      return false;
    }
    if (equal) {
      args.rval().setNumber(k);
      return true;
    }
  }

  // Step 10.
  args.rval().setInt32(-1);
  return true;
}

// ES2020 draft rev dc1e21c454bd316810be1c0e7af0131a2d7f38e9
// 22.1.3.17 Array.prototype.lastIndexOf ( searchElement [ , fromIndex ] )
bool js::array_lastIndexOf(JSContext* cx, unsigned argc, Value* vp) {
  AutoJSMethodProfilerEntry pseudoFrame(cx, "Array.prototype", "lastIndexOf");
  CallArgs args = CallArgsFromVp(argc, vp);

  // Step 1.
  RootedObject obj(cx, ToObject(cx, args.thisv()));
  if (!obj) {
    return false;
  }

  // Step 2.
  uint64_t len;
  if (!GetLengthPropertyInlined(cx, obj, &len)) {
    return false;
  }

  // Step 3.
  if (len == 0) {
    args.rval().setInt32(-1);
    return true;
  }

  // Steps 4-6.
  uint64_t k = len - 1;
  if (args.length() > 1) {
    double n;
    if (!ToInteger(cx, args[1], &n)) {
      return false;
    }

    // Steps 5-6.
    if (n < 0) {
      double d = double(len) + n;
      if (d < 0) {
        args.rval().setInt32(-1);
        return true;
      }
      k = uint64_t(d);
    } else if (n < double(k)) {
      k = uint64_t(n);
    }
  }

  MOZ_ASSERT(k < len);

  HandleValue searchElement = args.get(0);

  // Steps 7 and 8 optimized for dense elements.
  if (CanOptimizeForDenseStorage<ArrayAccess::Read>(obj, k + 1)) {
    MOZ_ASSERT(k <= UINT32_MAX);

    NativeObject* nobj = &obj->as<NativeObject>();
    uint32_t initLen = nobj->getDenseInitializedLength();
    if (initLen == 0) {
      args.rval().setInt32(-1);
      return true;
    }

    uint32_t end = std::min(uint32_t(k), initLen - 1);
    const Value* elements = nobj->getDenseElements();

    auto iterator = [elements, end](JSContext* cx, auto cmp,
                                    MutableHandleValue rval) {
      static_assert(NativeObject::MAX_DENSE_ELEMENTS_COUNT <= INT32_MAX,
                    "code assumes dense index fits in int32_t");
      for (int32_t i = int32_t(end); i >= 0; i--) {
        bool equal;
        if (MOZ_UNLIKELY(!cmp(cx, elements[i], &equal))) {
          return false;
        }
        if (equal) {
          rval.setInt32(int32_t(i));
          return true;
        }
      }
      rval.setInt32(-1);
      return true;
    };
    return SearchElementDense<SearchKind::IndexOf>(cx, searchElement, iterator,
                                                   args.rval());
  }

  // Step 7.
  RootedValue v(cx);
  for (int64_t i = int64_t(k); i >= 0; i--) {
    if (!CheckForInterrupt(cx)) {
      return false;
    }

    bool hole;
    if (!HasAndGetElement(cx, obj, uint64_t(i), &hole, &v)) {
      return false;
    }
    if (hole) {
      continue;
    }

    bool equal;
    if (!StrictlyEqual(cx, v, searchElement, &equal)) {
      return false;
    }
    if (equal) {
      args.rval().setNumber(uint64_t(i));
      return true;
    }
  }

  // Step 8.
  args.rval().setInt32(-1);
  return true;
}

// ES2020 draft rev dc1e21c454bd316810be1c0e7af0131a2d7f38e9
// 22.1.3.13 Array.prototype.includes ( searchElement [ , fromIndex ] )
bool js::array_includes(JSContext* cx, unsigned argc, Value* vp) {
  AutoJSMethodProfilerEntry pseudoFrame(cx, "Array.prototype", "includes");
  CallArgs args = CallArgsFromVp(argc, vp);

  // Step 1.
  RootedObject obj(cx, ToObject(cx, args.thisv()));
  if (!obj) {
    return false;
  }

  // Step 2.
  uint64_t len;
  if (!GetLengthPropertyInlined(cx, obj, &len)) {
    return false;
  }

  // Step 3.
  if (len == 0) {
    args.rval().setBoolean(false);
    return true;
  }

  // Steps 4-7.
  uint64_t k = 0;
  if (args.length() > 1) {
    double n;
    if (!ToInteger(cx, args[1], &n)) {
      return false;
    }

    if (n >= double(len)) {
      args.rval().setBoolean(false);
      return true;
    }

    // Steps 6-7.
    if (n >= 0) {
      k = uint64_t(n);
    } else {
      double d = double(len) + n;
      if (d >= 0) {
        k = uint64_t(d);
      }
    }
  }

  MOZ_ASSERT(k < len);

  HandleValue searchElement = args.get(0);

  // Steps 8 and 9 optimized for dense elements.
  if (CanOptimizeForDenseStorage<ArrayAccess::Read>(obj, len)) {
    MOZ_ASSERT(len <= UINT32_MAX);

    NativeObject* nobj = &obj->as<NativeObject>();
    uint32_t start = uint32_t(k);
    uint32_t length =
        std::min(nobj->getDenseInitializedLength(), uint32_t(len));
    const Value* elements = nobj->getDenseElements();

    // Trailing holes are treated as |undefined|.
    if (uint32_t(len) > length && searchElement.isUndefined()) {
      // |undefined| is strictly equal only to |undefined|.
      args.rval().setBoolean(true);
      return true;
    }

    // For |includes| we need to treat hole values as |undefined| so we use a
    // different path if searching for |undefined|.
    if (CanUseBitwiseCompareForStrictlyEqual(searchElement) &&
        !searchElement.isUndefined() && length > start) {
      if (SIMD::memchr64(reinterpret_cast<const uint64_t*>(elements) + start,
                         searchElement.asRawBits(), length - start)) {
        args.rval().setBoolean(true);
      } else {
        args.rval().setBoolean(false);
      }
      return true;
    }

    auto iterator = [elements, start, length](JSContext* cx, auto cmp,
                                              MutableHandleValue rval) {
      for (uint32_t i = start; i < length; i++) {
        bool equal;
        if (MOZ_UNLIKELY(!cmp(cx, elements[i], &equal))) {
          return false;
        }
        if (equal) {
          rval.setBoolean(true);
          return true;
        }
      }
      rval.setBoolean(false);
      return true;
    };
    return SearchElementDense<SearchKind::Includes>(cx, searchElement, iterator,
                                                    args.rval());
  }

  // Step 8.
  RootedValue v(cx);
  for (; k < len; k++) {
    if (!CheckForInterrupt(cx)) {
      return false;
    }

    if (!GetArrayElement(cx, obj, k, &v)) {
      return false;
    }

    bool equal;
    if (!SameValueZero(cx, v, searchElement, &equal)) {
      return false;
    }
    if (equal) {
      args.rval().setBoolean(true);
      return true;
    }
  }

  // Step 9.
  args.rval().setBoolean(false);
  return true;
}

static const JSFunctionSpec array_methods[] = {
    JS_FN(js_toSource_str, array_toSource, 0, 0),
    JS_SELF_HOSTED_FN(js_toString_str, "ArrayToString", 0, 0),
    JS_FN(js_toLocaleString_str, array_toLocaleString, 0, 0),

    /* Perl-ish methods. */
    JS_INLINABLE_FN("join", array_join, 1, 0, ArrayJoin),
    JS_FN("reverse", array_reverse, 0, 0),
    JS_SELF_HOSTED_FN("sort", "ArraySort", 1, 0),
    JS_INLINABLE_FN("push", array_push, 1, 0, ArrayPush),
    JS_INLINABLE_FN("pop", array_pop, 0, 0, ArrayPop),
    JS_INLINABLE_FN("shift", array_shift, 0, 0, ArrayShift),
    JS_FN("unshift", array_unshift, 1, 0),
    JS_FNINFO("splice", array_splice, &array_splice_info, 2, 0),

    /* Pythonic sequence methods. */
    JS_SELF_HOSTED_FN("concat", "ArrayConcat", 1, 0),
    JS_INLINABLE_FN("slice", array_slice, 2, 0, ArraySlice),

    JS_FN("lastIndexOf", array_lastIndexOf, 1, 0),
    JS_FN("indexOf", array_indexOf, 1, 0),
    JS_SELF_HOSTED_FN("forEach", "ArrayForEach", 1, 0),
    JS_SELF_HOSTED_FN("map", "ArrayMap", 1, 0),
    JS_SELF_HOSTED_FN("filter", "ArrayFilter", 1, 0),
#ifdef NIGHTLY_BUILD
    JS_SELF_HOSTED_FN("group", "ArrayGroup", 1, 0),
    JS_SELF_HOSTED_FN("groupToMap", "ArrayGroupToMap", 1, 0),
#endif
    JS_SELF_HOSTED_FN("reduce", "ArrayReduce", 1, 0),
    JS_SELF_HOSTED_FN("reduceRight", "ArrayReduceRight", 1, 0),
    JS_SELF_HOSTED_FN("some", "ArraySome", 1, 0),
    JS_SELF_HOSTED_FN("every", "ArrayEvery", 1, 0),

    /* ES6 additions */
    JS_SELF_HOSTED_FN("find", "ArrayFind", 1, 0),
    JS_SELF_HOSTED_FN("findIndex", "ArrayFindIndex", 1, 0),
    JS_SELF_HOSTED_FN("copyWithin", "ArrayCopyWithin", 3, 0),

    JS_SELF_HOSTED_FN("fill", "ArrayFill", 3, 0),

    JS_SELF_HOSTED_SYM_FN(iterator, "$ArrayValues", 0, 0),
    JS_SELF_HOSTED_FN("entries", "ArrayEntries", 0, 0),
    JS_SELF_HOSTED_FN("keys", "ArrayKeys", 0, 0),
    JS_SELF_HOSTED_FN("values", "$ArrayValues", 0, 0),

    /* ES7 additions */
    JS_FN("includes", array_includes, 1, 0),

    /* ES2020 */
    JS_SELF_HOSTED_FN("flatMap", "ArrayFlatMap", 1, 0),
    JS_SELF_HOSTED_FN("flat", "ArrayFlat", 0, 0),

    /* Proposal */
    JS_SELF_HOSTED_FN("at", "ArrayAt", 1, 0),
    JS_SELF_HOSTED_FN("findLast", "ArrayFindLast", 1, 0),
    JS_SELF_HOSTED_FN("findLastIndex", "ArrayFindLastIndex", 1, 0),

#ifdef ENABLE_CHANGE_ARRAY_BY_COPY
    JS_SELF_HOSTED_FN("toReversed", "ArrayToReversed", 0, 0),
    JS_SELF_HOSTED_FN("toSorted", "ArrayToSorted", 1, 0),
    JS_FN("toSpliced", array_toSpliced, 2, 0), JS_FN("with", array_with, 2, 0),
#endif

    JS_FS_END};

static const JSFunctionSpec array_static_methods[] = {
    JS_INLINABLE_FN("isArray", array_isArray, 1, 0, ArrayIsArray),
    JS_SELF_HOSTED_FN("from", "ArrayFrom", 3, 0),
#ifdef NIGHTLY_BUILD
    JS_SELF_HOSTED_FN("fromAsync", "ArrayFromAsync", 3, 0),
#endif
    JS_FN("of", array_of, 0, 0),

    JS_FS_END};

const JSPropertySpec array_static_props[] = {
    JS_SELF_HOSTED_SYM_GET(species, "$ArraySpecies", 0), JS_PS_END};

static inline bool ArrayConstructorImpl(JSContext* cx, CallArgs& args,
                                        bool isConstructor) {
  RootedObject proto(cx);
  if (isConstructor) {
    if (!GetPrototypeFromBuiltinConstructor(cx, args, JSProto_Array, &proto)) {
      return false;
    }
  }

  if (args.length() != 1 || !args[0].isNumber()) {
    return ArrayFromCallArgs(cx, args, proto);
  }

  uint32_t length;
  if (args[0].isInt32()) {
    int32_t i = args[0].toInt32();
    if (i < 0) {
      JS_ReportErrorNumberASCII(cx, GetErrorMessage, nullptr,
                                JSMSG_BAD_ARRAY_LENGTH);
      return false;
    }
    length = uint32_t(i);
  } else {
    double d = args[0].toDouble();
    length = ToUint32(d);
    if (d != double(length)) {
      JS_ReportErrorNumberASCII(cx, GetErrorMessage, nullptr,
                                JSMSG_BAD_ARRAY_LENGTH);
      return false;
    }
  }

  ArrayObject* obj = NewDensePartlyAllocatedArrayWithProto(cx, length, proto);
  if (!obj) {
    return false;
  }

  args.rval().setObject(*obj);
  return true;
}

/* ES5 15.4.2 */
bool js::ArrayConstructor(JSContext* cx, unsigned argc, Value* vp) {
  AutoJSConstructorProfilerEntry pseudoFrame(cx, "Array");
  CallArgs args = CallArgsFromVp(argc, vp);
  return ArrayConstructorImpl(cx, args, /* isConstructor = */ true);
}

bool js::array_construct(JSContext* cx, unsigned argc, Value* vp) {
  AutoJSConstructorProfilerEntry pseudoFrame(cx, "Array");
  CallArgs args = CallArgsFromVp(argc, vp);
  MOZ_ASSERT(!args.isConstructing());
  MOZ_ASSERT(args.length() == 1);
  MOZ_ASSERT(args[0].isNumber());
  return ArrayConstructorImpl(cx, args, /* isConstructor = */ false);
}

ArrayObject* js::ArrayConstructorOneArg(JSContext* cx,
                                        Handle<ArrayObject*> templateObject,
                                        int32_t lengthInt) {
  // JIT code can call this with a template object from a different realm when
  // calling another realm's Array constructor.
  Maybe<AutoRealm> ar;
  if (cx->realm() != templateObject->realm()) {
    MOZ_ASSERT(cx->compartment() == templateObject->compartment());
    ar.emplace(cx, templateObject);
  }

  if (lengthInt < 0) {
    JS_ReportErrorNumberASCII(cx, GetErrorMessage, nullptr,
                              JSMSG_BAD_ARRAY_LENGTH);
    return nullptr;
  }

  uint32_t length = uint32_t(lengthInt);
  ArrayObject* res = NewDensePartlyAllocatedArray(cx, length);
  MOZ_ASSERT_IF(res, res->realm() == templateObject->realm());
  return res;
}

/*
 * Array allocation functions.
 */

static inline bool EnsureNewArrayElements(JSContext* cx, ArrayObject* obj,
                                          uint32_t length) {
  /*
   * If ensureElements creates dynamically allocated slots, then having
   * fixedSlots is a waste.
   */
  DebugOnly<uint32_t> cap = obj->getDenseCapacity();

  if (!obj->ensureElements(cx, length)) {
    return false;
  }

  MOZ_ASSERT_IF(cap, !obj->hasDynamicElements());

  return true;
}

template <uint32_t maxLength>
static MOZ_ALWAYS_INLINE ArrayObject* NewArrayWithShape(
    JSContext* cx, Handle<SharedShape*> shape, uint32_t length,
    NewObjectKind newKind, gc::AllocSite* site = nullptr) {
  // The shape must already have the |length| property defined on it.
  MOZ_ASSERT(shape->propMapLength() == 1);
  MOZ_ASSERT(shape->lastProperty().key() == NameToId(cx->names().length));

  gc::AllocKind allocKind = GuessArrayGCKind(length);
  MOZ_ASSERT(CanChangeToBackgroundAllocKind(allocKind, &ArrayObject::class_));
  allocKind = ForegroundToBackgroundAllocKind(allocKind);

  MOZ_ASSERT(shape->slotSpan() == 0);
  constexpr uint32_t slotSpan = 0;

  AutoSetNewObjectMetadata metadata(cx);
  ArrayObject* arr = ArrayObject::create(
      cx, allocKind, GetInitialHeap(newKind, &ArrayObject::class_, site), shape,
      length, slotSpan, metadata);
  if (!arr) {
    return nullptr;
  }

  if (maxLength > 0 &&
      !EnsureNewArrayElements(cx, arr, std::min(maxLength, length))) {
    return nullptr;
  }

  probes::CreateObject(cx, arr);
  return arr;
}

static SharedShape* GetArrayShapeWithProto(JSContext* cx, HandleObject proto) {
  // Get a shape with zero fixed slots, because arrays store the ObjectElements
  // header inline.
  Rooted<SharedShape*> shape(
      cx, SharedShape::getInitialShape(cx, &ArrayObject::class_, cx->realm(),
                                       TaggedProto(proto), /* nfixed = */ 0));
  if (!shape) {
    return nullptr;
  }

  // Add the |length| property and use the new shape as initial shape for new
  // arrays.
  if (shape->propMapLength() == 0) {
    shape = AddLengthProperty(cx, shape);
    if (!shape) {
      return nullptr;
    }
    SharedShape::insertInitialShape(cx, shape);
  } else {
    MOZ_ASSERT(shape->propMapLength() == 1);
    MOZ_ASSERT(shape->lastProperty().key() == NameToId(cx->names().length));
  }

  return shape;
}

SharedShape* GlobalObject::createArrayShapeWithDefaultProto(JSContext* cx) {
  MOZ_ASSERT(!cx->global()->data().arrayShapeWithDefaultProto);

  RootedObject proto(cx,
                     GlobalObject::getOrCreateArrayPrototype(cx, cx->global()));
  if (!proto) {
    return nullptr;
  }

  SharedShape* shape = GetArrayShapeWithProto(cx, proto);
  if (!shape) {
    return nullptr;
  }

  cx->global()->data().arrayShapeWithDefaultProto.init(shape);
  return shape;
}

template <uint32_t maxLength>
static MOZ_ALWAYS_INLINE ArrayObject* NewArray(JSContext* cx, uint32_t length,
                                               NewObjectKind newKind,
                                               gc::AllocSite* site = nullptr) {
  Rooted<SharedShape*> shape(cx,
                             GlobalObject::getArrayShapeWithDefaultProto(cx));
  if (!shape) {
    return nullptr;
  }

  return NewArrayWithShape<maxLength>(cx, shape, length, newKind, site);
}

template <uint32_t maxLength>
static MOZ_ALWAYS_INLINE ArrayObject* NewArrayWithProto(JSContext* cx,
                                                        uint32_t length,
                                                        HandleObject proto,
                                                        NewObjectKind newKind) {
  Rooted<SharedShape*> shape(cx);
  if (!proto || proto == cx->global()->maybeGetArrayPrototype()) {
    shape = GlobalObject::getArrayShapeWithDefaultProto(cx);
  } else {
    shape = GetArrayShapeWithProto(cx, proto);
  }
  if (!shape) {
    return nullptr;
  }

  return NewArrayWithShape<maxLength>(cx, shape, length, newKind, nullptr);
}

static JSObject* CreateArrayPrototype(JSContext* cx, JSProtoKey key) {
  MOZ_ASSERT(key == JSProto_Array);
  RootedObject proto(cx, &cx->global()->getObjectPrototype());
  return NewArrayWithProto<0>(cx, 0, proto, TenuredObject);
}

static bool array_proto_finish(JSContext* cx, JS::HandleObject ctor,
                               JS::HandleObject proto) {
  // Add Array.prototype[@@unscopables]. ECMA-262 draft (2016 Mar 19) 22.1.3.32.
  RootedObject unscopables(cx,
                           NewPlainObjectWithProto(cx, nullptr, TenuredObject));
  if (!unscopables) {
    return false;
  }

  RootedValue value(cx, BooleanValue(true));
  if (!DefineDataProperty(cx, unscopables, cx->names().at, value) ||
      !DefineDataProperty(cx, unscopables, cx->names().copyWithin, value) ||
      !DefineDataProperty(cx, unscopables, cx->names().entries, value) ||
      !DefineDataProperty(cx, unscopables, cx->names().fill, value) ||
      !DefineDataProperty(cx, unscopables, cx->names().find, value) ||
      !DefineDataProperty(cx, unscopables, cx->names().findIndex, value) ||
      !DefineDataProperty(cx, unscopables, cx->names().findLast, value) ||
      !DefineDataProperty(cx, unscopables, cx->names().findLastIndex, value) ||
      !DefineDataProperty(cx, unscopables, cx->names().flat, value) ||
      !DefineDataProperty(cx, unscopables, cx->names().flatMap, value) ||
      !DefineDataProperty(cx, unscopables, cx->names().includes, value) ||
      !DefineDataProperty(cx, unscopables, cx->names().keys, value) ||
      !DefineDataProperty(cx, unscopables, cx->names().values, value)) {
    return false;
  }

#ifdef NIGHTLY_BUILD
  if (cx->realm()->creationOptions().getArrayGroupingEnabled()) {
    if (!DefineDataProperty(cx, unscopables, cx->names().group, value) ||
        !DefineDataProperty(cx, unscopables, cx->names().groupToMap, value)) {
      return false;
    }
  }
#endif

#ifdef ENABLE_CHANGE_ARRAY_BY_COPY
  if (cx->realm()->creationOptions().getChangeArrayByCopyEnabled()) {
    /* The reason that "with" is not included in the unscopableList is
     * because it is already a reserved word.
     */
    if (!DefineDataProperty(cx, unscopables, cx->names().toReversed, value) ||
        !DefineDataProperty(cx, unscopables, cx->names().toSorted, value) ||
        !DefineDataProperty(cx, unscopables, cx->names().toSpliced, value)) {
      return false;
    }
  }
#endif

  RootedId id(cx, PropertyKey::Symbol(cx->wellKnownSymbols().unscopables));
  value.setObject(*unscopables);
  return DefineDataProperty(cx, proto, id, value, JSPROP_READONLY);
}

static const JSClassOps ArrayObjectClassOps = {
    array_addProperty,  // addProperty
    nullptr,            // delProperty
    nullptr,            // enumerate
    nullptr,            // newEnumerate
    nullptr,            // resolve
    nullptr,            // mayResolve
    nullptr,            // finalize
    nullptr,            // call
    nullptr,            // construct
    nullptr,            // trace
};

static const ClassSpec ArrayObjectClassSpec = {
    GenericCreateConstructor<ArrayConstructor, 1, gc::AllocKind::FUNCTION,
                             &jit::JitInfo_Array>,
    CreateArrayPrototype,
    array_static_methods,
    array_static_props,
    array_methods,
    nullptr,
    array_proto_finish};

const JSClass ArrayObject::class_ = {
    "Array",
    JSCLASS_HAS_CACHED_PROTO(JSProto_Array) | JSCLASS_DELAY_METADATA_BUILDER,
    &ArrayObjectClassOps, &ArrayObjectClassSpec};

ArrayObject* js::NewDenseEmptyArray(JSContext* cx) {
  return NewArray<0>(cx, 0, GenericObject);
}

ArrayObject* js::NewTenuredDenseEmptyArray(JSContext* cx) {
  return NewArray<0>(cx, 0, TenuredObject);
}

ArrayObject* js::NewDenseFullyAllocatedArray(
    JSContext* cx, uint32_t length, NewObjectKind newKind /* = GenericObject */,
    gc::AllocSite* site /* = nullptr */) {
  return NewArray<UINT32_MAX>(cx, length, newKind, site);
}

ArrayObject* js::NewDensePartlyAllocatedArray(
    JSContext* cx, uint32_t length,
    NewObjectKind newKind /* = GenericObject */) {
  return NewArray<ArrayObject::EagerAllocationMaxLength>(cx, length, newKind);
}

ArrayObject* js::NewDensePartlyAllocatedArrayWithProto(JSContext* cx,
                                                       uint32_t length,
                                                       HandleObject proto) {
  return NewArrayWithProto<ArrayObject::EagerAllocationMaxLength>(
      cx, length, proto, GenericObject);
}

ArrayObject* js::NewDenseUnallocatedArray(
    JSContext* cx, uint32_t length,
    NewObjectKind newKind /* = GenericObject */) {
  return NewArray<0>(cx, length, newKind);
}

// values must point at already-rooted Value objects
ArrayObject* js::NewDenseCopiedArray(
    JSContext* cx, uint32_t length, const Value* values,
    NewObjectKind newKind /* = GenericObject */) {
  ArrayObject* arr = NewArray<UINT32_MAX>(cx, length, newKind);
  if (!arr) {
    return nullptr;
  }

  arr->initDenseElements(values, length);
  return arr;
}

ArrayObject* js::NewDenseCopiedArrayWithProto(JSContext* cx, uint32_t length,
                                              const Value* values,
                                              HandleObject proto) {
  ArrayObject* arr =
      NewArrayWithProto<UINT32_MAX>(cx, length, proto, GenericObject);
  if (!arr) {
    return nullptr;
  }

  arr->initDenseElements(values, length);
  return arr;
}

ArrayObject* js::NewDenseFullyAllocatedArrayWithTemplate(
    JSContext* cx, uint32_t length, ArrayObject* templateObject) {
  AutoSetNewObjectMetadata metadata(cx);
  gc::AllocKind allocKind = GuessArrayGCKind(length);
  MOZ_ASSERT(CanChangeToBackgroundAllocKind(allocKind, &ArrayObject::class_));
  allocKind = ForegroundToBackgroundAllocKind(allocKind);

  Rooted<SharedShape*> shape(cx, templateObject->sharedShape());

  gc::InitialHeap heap = GetInitialHeap(GenericObject, &ArrayObject::class_);
  ArrayObject* arr = ArrayObject::create(cx, allocKind, heap, shape, length,
                                         shape->slotSpan(), metadata);
  if (!arr) {
    return nullptr;
  }

  if (!EnsureNewArrayElements(cx, arr, length)) {
    return nullptr;
  }

  probes::CreateObject(cx, arr);

  return arr;
}

// TODO(no-TI): clean up.
ArrayObject* js::NewArrayWithShape(JSContext* cx, uint32_t length,
                                   Handle<Shape*> shape) {
  // Ion can call this with a shape from a different realm when calling
  // another realm's Array constructor.
  Maybe<AutoRealm> ar;
  if (cx->realm() != shape->realm()) {
    MOZ_ASSERT(cx->compartment() == shape->compartment());
    ar.emplace(cx, shape);
  }

  return NewDenseFullyAllocatedArray(cx, length);
}

#ifdef DEBUG
bool js::ArrayInfo(JSContext* cx, unsigned argc, Value* vp) {
  CallArgs args = CallArgsFromVp(argc, vp);
  RootedObject obj(cx);

  for (unsigned i = 0; i < args.length(); i++) {
    HandleValue arg = args[i];

    UniqueChars bytes =
        DecompileValueGenerator(cx, JSDVG_SEARCH_STACK, arg, nullptr);
    if (!bytes) {
      return false;
    }
    if (arg.isPrimitive() || !(obj = arg.toObjectOrNull())->is<ArrayObject>()) {
      fprintf(stderr, "%s: not array\n", bytes.get());
      continue;
    }
    fprintf(stderr, "%s: (len %u", bytes.get(),
            obj->as<ArrayObject>().length());
    fprintf(stderr, ", capacity %u", obj->as<ArrayObject>().getDenseCapacity());
    fputs(")\n", stderr);
  }

  args.rval().setUndefined();
  return true;
}
#endif

void js::ArraySpeciesLookup::initialize(JSContext* cx) {
  MOZ_ASSERT(state_ == State::Uninitialized);

  // Get the canonical Array.prototype.
  NativeObject* arrayProto = cx->global()->maybeGetArrayPrototype();

  // Leave the cache uninitialized if the Array class itself is not yet
  // initialized.
  if (!arrayProto) {
    return;
  }

  // Get the canonical Array constructor. The Array constructor must be
  // initialized if Array.prototype is initialized.
  JSObject& arrayCtorObject = cx->global()->getConstructor(JSProto_Array);
  JSFunction* arrayCtor = &arrayCtorObject.as<JSFunction>();

  // Shortcut returns below means Array[@@species] will never be
  // optimizable, set to disabled now, and clear it later when we succeed.
  state_ = State::Disabled;

  // Look up Array.prototype[@@iterator] and ensure it's a data property.
  Maybe<PropertyInfo> ctorProp =
      arrayProto->lookup(cx, NameToId(cx->names().constructor));
  if (ctorProp.isNothing() || !ctorProp->isDataProperty()) {
    return;
  }

  // Get the referred value, and ensure it holds the canonical Array
  // constructor.
  JSFunction* ctorFun;
  if (!IsFunctionObject(arrayProto->getSlot(ctorProp->slot()), &ctorFun)) {
    return;
  }
  if (ctorFun != arrayCtor) {
    return;
  }

  // Look up the '@@species' value on Array
  Maybe<PropertyInfo> speciesProp = arrayCtor->lookup(
      cx, PropertyKey::Symbol(cx->wellKnownSymbols().species));
  if (speciesProp.isNothing() || !arrayCtor->hasGetter(*speciesProp)) {
    return;
  }

  // Get the referred value, ensure it holds the canonical Array[@@species]
  // function.
  uint32_t speciesGetterSlot = speciesProp->slot();
  JSObject* speciesGetter = arrayCtor->getGetter(speciesGetterSlot);
  if (!speciesGetter || !speciesGetter->is<JSFunction>()) {
    return;
  }
  JSFunction* speciesFun = &speciesGetter->as<JSFunction>();
  if (!IsSelfHostedFunctionWithName(speciesFun, cx->names().ArraySpecies)) {
    return;
  }

  // Store raw pointers below. This is okay to do here, because all objects
  // are in the tenured heap.
  MOZ_ASSERT(!IsInsideNursery(arrayProto));
  MOZ_ASSERT(!IsInsideNursery(arrayCtor));
  MOZ_ASSERT(!IsInsideNursery(arrayCtor->shape()));
  MOZ_ASSERT(!IsInsideNursery(speciesFun));
  MOZ_ASSERT(!IsInsideNursery(arrayProto->shape()));

  state_ = State::Initialized;
  arrayProto_ = arrayProto;
  arrayConstructor_ = arrayCtor;
  arrayConstructorShape_ = arrayCtor->shape();
  arraySpeciesGetterSlot_ = speciesGetterSlot;
  canonicalSpeciesFunc_ = speciesFun;
  arrayProtoShape_ = arrayProto->shape();
  arrayProtoConstructorSlot_ = ctorProp->slot();
}

void js::ArraySpeciesLookup::reset() {
  AlwaysPoison(this, JS_RESET_VALUE_PATTERN, sizeof(*this),
               MemCheckKind::MakeUndefined);
  state_ = State::Uninitialized;
}

bool js::ArraySpeciesLookup::isArrayStateStillSane() {
  MOZ_ASSERT(state_ == State::Initialized);

  // Ensure that Array.prototype still has the expected shape.
  if (arrayProto_->shape() != arrayProtoShape_) {
    return false;
  }

  // Ensure that Array.prototype.constructor contains the canonical Array
  // constructor function.
  if (arrayProto_->getSlot(arrayProtoConstructorSlot_) !=
      ObjectValue(*arrayConstructor_)) {
    return false;
  }

  // Ensure that Array still has the expected shape.
  if (arrayConstructor_->shape() != arrayConstructorShape_) {
    return false;
  }

  // Ensure the species getter contains the canonical @@species function.
  JSObject* getter = arrayConstructor_->getGetter(arraySpeciesGetterSlot_);
  return getter == canonicalSpeciesFunc_;
}

bool js::ArraySpeciesLookup::tryOptimizeArray(JSContext* cx,
                                              ArrayObject* array) {
  if (state_ == State::Uninitialized) {
    // If the cache is not initialized, initialize it.
    initialize(cx);
  } else if (state_ == State::Initialized && !isArrayStateStillSane()) {
    // Otherwise, if the array state is no longer sane, reinitialize.
    reset();
    initialize(cx);
  }

  // If the cache is disabled or still uninitialized, don't bother trying to
  // optimize.
  if (state_ != State::Initialized) {
    return false;
  }

  // By the time we get here, we should have a sane array state.
  MOZ_ASSERT(isArrayStateStillSane());

  // Ensure |array|'s prototype is the actual Array.prototype.
  if (array->staticPrototype() != arrayProto_) {
    return false;
  }

  // Ensure |array| doesn't define any own properties besides its
  // non-deletable "length" property. This serves as a quick check to make
  // sure |array| doesn't define an own "constructor" property which may
  // shadow Array.prototype.constructor.
  ShapePropertyIter<NoGC> iter(array->shape());
  MOZ_ASSERT(!iter.done(), "Array must have at least one property");
  DebugOnly<PropertyKey> key = iter->key();
  iter++;
  if (!iter.done()) {
    return false;
  }

  MOZ_ASSERT(key.inspect().isAtom(cx->names().length));
  return true;
}

JS_PUBLIC_API JSObject* JS::NewArrayObject(JSContext* cx,
                                           const HandleValueArray& contents) {
  MOZ_ASSERT(!cx->zone()->isAtomsZone());
  AssertHeapIsIdle();
  CHECK_THREAD(cx);
  cx->check(contents);

  return NewDenseCopiedArray(cx, contents.length(), contents.begin());
}

JS_PUBLIC_API JSObject* JS::NewArrayObject(JSContext* cx, size_t length) {
  MOZ_ASSERT(!cx->zone()->isAtomsZone());
  AssertHeapIsIdle();
  CHECK_THREAD(cx);

  return NewDenseFullyAllocatedArray(cx, length);
}

JS_PUBLIC_API bool JS::IsArrayObject(JSContext* cx, Handle<JSObject*> obj,
                                     bool* isArray) {
  return IsGivenTypeObject(cx, obj, ESClass::Array, isArray);
}

JS_PUBLIC_API bool JS::IsArrayObject(JSContext* cx, Handle<Value> value,
                                     bool* isArray) {
  if (!value.isObject()) {
    *isArray = false;
    return true;
  }

  Rooted<JSObject*> obj(cx, &value.toObject());
  return IsArrayObject(cx, obj, isArray);
}

JS_PUBLIC_API bool JS::GetArrayLength(JSContext* cx, Handle<JSObject*> obj,
                                      uint32_t* lengthp) {
  AssertHeapIsIdle();
  CHECK_THREAD(cx);
  cx->check(obj);

  uint64_t len = 0;
  if (!GetLengthProperty(cx, obj, &len)) {
    return false;
  }

  if (len > UINT32_MAX) {
    JS_ReportErrorNumberASCII(cx, GetErrorMessage, nullptr,
                              JSMSG_BAD_ARRAY_LENGTH);
    return false;
  }

  *lengthp = uint32_t(len);
  return true;
}

JS_PUBLIC_API bool JS::SetArrayLength(JSContext* cx, Handle<JSObject*> obj,
                                      uint32_t length) {
  AssertHeapIsIdle();
  CHECK_THREAD(cx);
  cx->check(obj);

  return SetLengthProperty(cx, obj, length);
}

ArrayObject* js::NewArrayWithNullProto(JSContext* cx) {
  Rooted<SharedShape*> shape(cx, GetArrayShapeWithProto(cx, nullptr));
  if (!shape) {
    return nullptr;
  }

  uint32_t length = 0;
  return ::NewArrayWithShape<0>(cx, shape, length, GenericObject);
}<|MERGE_RESOLUTION|>--- conflicted
+++ resolved
@@ -1414,13 +1414,10 @@
     return false;
   }
 
-<<<<<<< HEAD
   // TaintFox: add taint operation.
   str->taint().extend(TaintOperationFromContext(cx, "Array.join", true, sepstr));
 
-=======
   sb.ok();
->>>>>>> fe696aba
   args.rval().setString(str);
   return true;
 }
