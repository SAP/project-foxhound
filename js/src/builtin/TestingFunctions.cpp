/* -*- Mode: C++; tab-width: 8; indent-tabs-mode: nil; c-basic-offset: 2 -*-
 * vim: set ts=8 sts=2 et sw=2 tw=80:
 * This Source Code Form is subject to the terms of the Mozilla Public
 * License, v. 2.0. If a copy of the MPL was not distributed with this
 * file, You can obtain one at http://mozilla.org/MPL/2.0/. */

#include "builtin/TestingFunctions.h"

#include "mozilla/Atomics.h"
#include "mozilla/Casting.h"
#include "mozilla/FloatingPoint.h"
#include "mozilla/Maybe.h"
#include "mozilla/Span.h"
#include "mozilla/Sprintf.h"
#include "mozilla/TextUtils.h"
#include "mozilla/ThreadLocal.h"
#include "mozilla/Tuple.h"
#include "mozilla/Unused.h"

#include <algorithm>
#include <cfloat>
#include <cmath>
#include <cstdlib>
#include <ctime>
#include <initializer_list>
#include <utility>

#if defined(XP_UNIX) && !defined(XP_DARWIN)
#  include <time.h>
#else
#  include <chrono>
#endif

#include "jsapi.h"
#include "jsfriendapi.h"

#ifdef JS_HAS_INTL_API
#  include "builtin/intl/CommonFunctions.h"
#endif
#include "builtin/Promise.h"
#include "builtin/SelfHostingDefines.h"
#ifdef DEBUG
#  include "frontend/TokenStream.h"
#endif
#include "gc/Allocator.h"
#include "gc/Zone.h"
#include "jit/BaselineJIT.h"
#include "jit/InlinableNatives.h"
#include "jit/Ion.h"
#include "jit/JitRealm.h"
#include "js/Array.h"        // JS::NewArrayObject
#include "js/ArrayBuffer.h"  // JS::{DetachArrayBuffer,GetArrayBufferLengthAndData,NewArrayBufferWithContents}
#include "js/CharacterEncoding.h"
#include "js/CompilationAndEvaluation.h"
#include "js/CompileOptions.h"
#include "js/Date.h"
#include "js/Debug.h"
#include "js/HashTable.h"
#include "js/LocaleSensitive.h"
#include "js/PropertySpec.h"
#include "js/RegExpFlags.h"  // JS::RegExpFlag, JS::RegExpFlags
#include "js/SourceText.h"
#include "js/StableStringChars.h"
#include "js/StructuredClone.h"
#include "js/UbiNode.h"
#include "js/UbiNodeBreadthFirst.h"
#include "js/UbiNodeShortestPaths.h"
#include "js/UniquePtr.h"
#include "js/Vector.h"
#include "js/Wrapper.h"
#include "threading/CpuCount.h"
#ifdef JS_HAS_INTL_API
#  include "unicode/ucal.h"
#  include "unicode/uchar.h"
#  include "unicode/uloc.h"
#  include "unicode/utypes.h"
#  include "unicode/uversion.h"
#endif
#include "util/StringBuffer.h"
#include "util/Text.h"
#include "vm/AsyncFunction.h"
#include "vm/AsyncIteration.h"
#include "vm/ErrorObject.h"
#include "vm/GlobalObject.h"
#include "vm/Interpreter.h"
#include "vm/Iteration.h"
#include "vm/JSContext.h"
#include "vm/JSObject.h"
#include "vm/PlainObject.h"    // js::PlainObject
#include "vm/PromiseObject.h"  // js::PromiseObject, js::PromiseSlot_*
#include "vm/ProxyObject.h"
#include "vm/SavedStacks.h"
#include "vm/Stack.h"
#include "vm/StringType.h"
#include "vm/TraceLogging.h"
#include "wasm/AsmJS.h"
#include "wasm/WasmBaselineCompile.h"
#include "wasm/WasmCraneliftCompile.h"
#include "wasm/WasmInstance.h"
#include "wasm/WasmIonCompile.h"
#include "wasm/WasmJS.h"
#include "wasm/WasmModule.h"
#include "wasm/WasmSignalHandlers.h"
#include "wasm/WasmTypes.h"

#include "debugger/DebugAPI-inl.h"
#include "vm/Compartment-inl.h"
#include "vm/EnvironmentObject-inl.h"
#include "vm/JSContext-inl.h"
#include "vm/JSObject-inl.h"
#include "vm/NativeObject-inl.h"
#include "vm/StringType-inl.h"

using namespace js;

using mozilla::ArrayLength;
using mozilla::AssertedCast;
using mozilla::AsWritableChars;
using mozilla::MakeSpan;
using mozilla::Maybe;
using mozilla::Tie;
using mozilla::Tuple;

using JS::AutoStableStringChars;
using JS::CompileOptions;
using JS::RegExpFlag;
using JS::RegExpFlags;
using JS::SourceOwnership;
using JS::SourceText;

// If fuzzingSafe is set, remove functionality that could cause problems with
// fuzzers. Set this via the environment variable MOZ_FUZZING_SAFE.
mozilla::Atomic<bool> fuzzingSafe(false);

// If disableOOMFunctions is set, disable functionality that causes artificial
// OOM conditions.
static mozilla::Atomic<bool> disableOOMFunctions(false);

static bool EnvVarIsDefined(const char* name) {
  const char* value = getenv(name);
  return value && *value;
}

#if defined(DEBUG) || defined(JS_OOM_BREAKPOINT)
static bool EnvVarAsInt(const char* name, int* valueOut) {
  if (!EnvVarIsDefined(name)) {
    return false;
  }

  *valueOut = atoi(getenv(name));
  return true;
}
#endif

static bool GetRealmConfiguration(JSContext* cx, unsigned argc, Value* vp) {
  CallArgs args = CallArgsFromVp(argc, vp);
  RootedObject info(cx, JS_NewPlainObject(cx));
  if (!info) {
    return false;
  }

  bool privateFields =
      cx->realm()->creationOptions().getPrivateClassFieldsEnabled();
  if (!JS_SetProperty(cx, info, "privateFields",
                      privateFields ? TrueHandleValue : FalseHandleValue)) {
    return false;
  }

  args.rval().setObject(*info);
  return true;
}

static bool GetBuildConfiguration(JSContext* cx, unsigned argc, Value* vp) {
  CallArgs args = CallArgsFromVp(argc, vp);
  RootedObject info(cx, JS_NewPlainObject(cx));
  if (!info) {
    return false;
  }

  if (!JS_SetProperty(cx, info, "rooting-analysis", FalseHandleValue)) {
    return false;
  }

  if (!JS_SetProperty(cx, info, "exact-rooting", TrueHandleValue)) {
    return false;
  }

  if (!JS_SetProperty(cx, info, "trace-jscalls-api", FalseHandleValue)) {
    return false;
  }

  if (!JS_SetProperty(cx, info, "incremental-gc", TrueHandleValue)) {
    return false;
  }

  if (!JS_SetProperty(cx, info, "generational-gc", TrueHandleValue)) {
    return false;
  }

  if (!JS_SetProperty(cx, info, "oom-backtraces", FalseHandleValue)) {
    return false;
  }

  RootedValue value(cx);
#ifdef DEBUG
  value = BooleanValue(true);
#else
  value = BooleanValue(false);
#endif
  if (!JS_SetProperty(cx, info, "debug", value)) {
    return false;
  }

#ifdef RELEASE_OR_BETA
  value = BooleanValue(true);
#else
  value = BooleanValue(false);
#endif
  if (!JS_SetProperty(cx, info, "release_or_beta", value)) {
    return false;
  }

#ifdef EARLY_BETA_OR_EARLIER
  value = BooleanValue(true);
#else
  value = BooleanValue(false);
#endif
  if (!JS_SetProperty(cx, info, "early_beta_or_earlier", value)) {
    return false;
  }

#ifdef MOZ_CODE_COVERAGE
  value = BooleanValue(true);
#else
  value = BooleanValue(false);
#endif
  if (!JS_SetProperty(cx, info, "coverage", value)) {
    return false;
  }

#ifdef JS_HAS_CTYPES
  value = BooleanValue(true);
#else
  value = BooleanValue(false);
#endif
  if (!JS_SetProperty(cx, info, "has-ctypes", value)) {
    return false;
  }

#if defined(_M_IX86) || defined(__i386__)
  value = BooleanValue(true);
#else
  value = BooleanValue(false);
#endif
  if (!JS_SetProperty(cx, info, "x86", value)) {
    return false;
  }

#if defined(_M_X64) || defined(__x86_64__)
  value = BooleanValue(true);
#else
  value = BooleanValue(false);
#endif
  if (!JS_SetProperty(cx, info, "x64", value)) {
    return false;
  }

#ifdef JS_CODEGEN_ARM
  value = BooleanValue(true);
#else
  value = BooleanValue(false);
#endif
  if (!JS_SetProperty(cx, info, "arm", value)) {
    return false;
  }

#ifdef JS_SIMULATOR_ARM
  value = BooleanValue(true);
#else
  value = BooleanValue(false);
#endif
  if (!JS_SetProperty(cx, info, "arm-simulator", value)) {
    return false;
  }

#ifdef ANDROID
  value = BooleanValue(true);
#else
  value = BooleanValue(false);
#endif
  if (!JS_SetProperty(cx, info, "android", value)) {
    return false;
  }

#ifdef XP_WIN
  value = BooleanValue(true);
#else
  value = BooleanValue(false);
#endif
  if (!JS_SetProperty(cx, info, "windows", value)) {
    return false;
  }

#ifdef JS_CODEGEN_ARM64
  value = BooleanValue(true);
#else
  value = BooleanValue(false);
#endif
  if (!JS_SetProperty(cx, info, "arm64", value)) {
    return false;
  }

#ifdef JS_SIMULATOR_ARM64
  value = BooleanValue(true);
#else
  value = BooleanValue(false);
#endif
  if (!JS_SetProperty(cx, info, "arm64-simulator", value)) {
    return false;
  }

#ifdef JS_CODEGEN_MIPS32
  value = BooleanValue(true);
#else
  value = BooleanValue(false);
#endif
  if (!JS_SetProperty(cx, info, "mips32", value)) {
    return false;
  }

#ifdef JS_CODEGEN_MIPS64
  value = BooleanValue(true);
#else
  value = BooleanValue(false);
#endif
  if (!JS_SetProperty(cx, info, "mips64", value)) {
    return false;
  }

#ifdef JS_SIMULATOR_MIPS32
  value = BooleanValue(true);
#else
  value = BooleanValue(false);
#endif
  if (!JS_SetProperty(cx, info, "mips32-simulator", value)) {
    return false;
  }

#ifdef JS_SIMULATOR_MIPS64
  value = BooleanValue(true);
#else
  value = BooleanValue(false);
#endif
  if (!JS_SetProperty(cx, info, "mips64-simulator", value)) {
    return false;
  }

#ifdef MOZ_ASAN
  value = BooleanValue(true);
#else
  value = BooleanValue(false);
#endif
  if (!JS_SetProperty(cx, info, "asan", value)) {
    return false;
  }

#ifdef MOZ_TSAN
  value = BooleanValue(true);
#else
  value = BooleanValue(false);
#endif
  if (!JS_SetProperty(cx, info, "tsan", value)) {
    return false;
  }

#ifdef MOZ_UBSAN
  value = BooleanValue(true);
#else
  value = BooleanValue(false);
#endif
  if (!JS_SetProperty(cx, info, "ubsan", value)) {
    return false;
  }

#ifdef JS_GC_ZEAL
  value = BooleanValue(true);
#else
  value = BooleanValue(false);
#endif
  if (!JS_SetProperty(cx, info, "has-gczeal", value)) {
    return false;
  }

#ifdef JS_MORE_DETERMINISTIC
  value = BooleanValue(true);
#else
  value = BooleanValue(false);
#endif
  if (!JS_SetProperty(cx, info, "more-deterministic", value)) {
    return false;
  }

#ifdef MOZ_PROFILING
  value = BooleanValue(true);
#else
  value = BooleanValue(false);
#endif
  if (!JS_SetProperty(cx, info, "profiling", value)) {
    return false;
  }

#ifdef INCLUDE_MOZILLA_DTRACE
  value = BooleanValue(true);
#else
  value = BooleanValue(false);
#endif
  if (!JS_SetProperty(cx, info, "dtrace", value)) {
    return false;
  }

#ifdef MOZ_VALGRIND
  value = BooleanValue(true);
#else
  value = BooleanValue(false);
#endif
  if (!JS_SetProperty(cx, info, "valgrind", value)) {
    return false;
  }

#ifdef JS_HAS_TYPED_OBJECTS
  value = BooleanValue(true);
#else
  value = BooleanValue(false);
#endif
  if (!JS_SetProperty(cx, info, "typed-objects", value)) {
    return false;
  }

#ifdef JS_HAS_INTL_API
  value = BooleanValue(true);
#else
  value = BooleanValue(false);
#endif
  if (!JS_SetProperty(cx, info, "intl-api", value)) {
    return false;
  }

#if defined(SOLARIS)
  value = BooleanValue(false);
#else
  value = BooleanValue(true);
#endif
  if (!JS_SetProperty(cx, info, "mapped-array-buffer", value)) {
    return false;
  }

#ifdef MOZ_MEMORY
  value = BooleanValue(true);
#else
  value = BooleanValue(false);
#endif
  if (!JS_SetProperty(cx, info, "moz-memory", value)) {
    return false;
  }

  value.setInt32(sizeof(void*));
  if (!JS_SetProperty(cx, info, "pointer-byte-size", value)) {
    return false;
  }

  args.rval().setObject(*info);
  return true;
}

static bool IsLCovEnabled(JSContext* cx, unsigned argc, Value* vp) {
  CallArgs args = CallArgsFromVp(argc, vp);
  args.rval().setBoolean(coverage::IsLCovEnabled());
  return true;
}

static bool IsTypeInferenceEnabled(JSContext* cx, unsigned argc, Value* vp) {
  CallArgs args = CallArgsFromVp(argc, vp);
  args.rval().setBoolean(js::IsTypeInferenceEnabled());
  return true;
}

static bool ReturnStringCopy(JSContext* cx, CallArgs& args,
                             const char* message) {
  JSString* str = JS_NewStringCopyZ(cx, message);
  if (!str) {
    return false;
  }

  args.rval().setString(str);
  return true;
}

static bool MaybeGC(JSContext* cx, unsigned argc, Value* vp) {
  CallArgs args = CallArgsFromVp(argc, vp);
  JS_MaybeGC(cx);
  args.rval().setUndefined();
  return true;
}

static bool GC(JSContext* cx, unsigned argc, Value* vp) {
  CallArgs args = CallArgsFromVp(argc, vp);

  /*
   * If the first argument is 'zone', we collect any zones previously
   * scheduled for GC via schedulegc. If the first argument is an object, we
   * collect the object's zone (and any other zones scheduled for
   * GC). Otherwise, we collect all zones.
   */
  bool zone = false;
  if (args.length() >= 1) {
    Value arg = args[0];
    if (arg.isString()) {
      if (!JS_StringEqualsLiteral(cx, arg.toString(), "zone", &zone)) {
        return false;
      }
    } else if (arg.isObject()) {
      PrepareZoneForGC(UncheckedUnwrap(&arg.toObject())->zone());
      zone = true;
    }
  }

  JSGCInvocationKind gckind = GC_NORMAL;
  JS::GCReason reason = JS::GCReason::API;
  if (args.length() >= 2) {
    Value arg = args[1];
    if (arg.isString()) {
      bool shrinking = false;
      bool last_ditch = false;
      if (!JS_StringEqualsLiteral(cx, arg.toString(), "shrinking",
                                  &shrinking)) {
        return false;
      }
      if (!JS_StringEqualsLiteral(cx, arg.toString(), "last-ditch",
                                  &last_ditch)) {
        return false;
      }
      if (shrinking) {
        gckind = GC_SHRINK;
      } else if (last_ditch) {
        gckind = GC_SHRINK;
        reason = JS::GCReason::LAST_DITCH;
      }
    }
  }

#ifndef JS_MORE_DETERMINISTIC
  size_t preBytes = cx->runtime()->gc.heapSize.bytes();
#endif

  if (zone) {
    PrepareForDebugGC(cx->runtime());
  } else {
    JS::PrepareForFullGC(cx);
  }

  JS::NonIncrementalGC(cx, gckind, reason);

  char buf[256] = {'\0'};
#ifndef JS_MORE_DETERMINISTIC
  SprintfLiteral(buf, "before %zu, after %zu\n", preBytes,
                 cx->runtime()->gc.heapSize.bytes());
#endif
  return ReturnStringCopy(cx, args, buf);
}

static bool MinorGC(JSContext* cx, unsigned argc, Value* vp) {
  CallArgs args = CallArgsFromVp(argc, vp);
  if (args.get(0) == BooleanValue(true)) {
    cx->runtime()->gc.storeBuffer().setAboutToOverflow(
        JS::GCReason::FULL_GENERIC_BUFFER);
  }

  cx->minorGC(JS::GCReason::API);
  args.rval().setUndefined();
  return true;
}

#define FOR_EACH_GC_PARAM(_)                                               \
  _("maxBytes", JSGC_MAX_BYTES, true)                                      \
  _("minNurseryBytes", JSGC_MIN_NURSERY_BYTES, true)                       \
  _("maxNurseryBytes", JSGC_MAX_NURSERY_BYTES, true)                       \
  _("gcBytes", JSGC_BYTES, false)                                          \
  _("nurseryBytes", JSGC_NURSERY_BYTES, false)                             \
  _("gcNumber", JSGC_NUMBER, false)                                        \
  _("mode", JSGC_MODE, true)                                               \
  _("unusedChunks", JSGC_UNUSED_CHUNKS, false)                             \
  _("totalChunks", JSGC_TOTAL_CHUNKS, false)                               \
  _("sliceTimeBudgetMS", JSGC_SLICE_TIME_BUDGET_MS, true)                  \
  _("markStackLimit", JSGC_MARK_STACK_LIMIT, true)                         \
  _("highFrequencyTimeLimit", JSGC_HIGH_FREQUENCY_TIME_LIMIT, true)        \
  _("smallHeapSizeMax", JSGC_SMALL_HEAP_SIZE_MAX, true)                    \
  _("largeHeapSizeMin", JSGC_LARGE_HEAP_SIZE_MIN, true)                    \
  _("highFrequencySmallHeapGrowth", JSGC_HIGH_FREQUENCY_SMALL_HEAP_GROWTH, \
    true)                                                                  \
  _("highFrequencyLargeHeapGrowth", JSGC_HIGH_FREQUENCY_LARGE_HEAP_GROWTH, \
    true)                                                                  \
  _("lowFrequencyHeapGrowth", JSGC_LOW_FREQUENCY_HEAP_GROWTH, true)        \
  _("allocationThreshold", JSGC_ALLOCATION_THRESHOLD, true)                \
  _("smallHeapIncrementalLimit", JSGC_SMALL_HEAP_INCREMENTAL_LIMIT, true)  \
  _("largeHeapIncrementalLimit", JSGC_LARGE_HEAP_INCREMENTAL_LIMIT, true)  \
  _("minEmptyChunkCount", JSGC_MIN_EMPTY_CHUNK_COUNT, true)                \
  _("maxEmptyChunkCount", JSGC_MAX_EMPTY_CHUNK_COUNT, true)                \
  _("compactingEnabled", JSGC_COMPACTING_ENABLED, true)                    \
  _("minLastDitchGCPeriod", JSGC_MIN_LAST_DITCH_GC_PERIOD, true)           \
  _("nurseryFreeThresholdForIdleCollection",                               \
    JSGC_NURSERY_FREE_THRESHOLD_FOR_IDLE_COLLECTION, true)                 \
  _("nurseryFreeThresholdForIdleCollectionPercent",                        \
    JSGC_NURSERY_FREE_THRESHOLD_FOR_IDLE_COLLECTION_PERCENT, true)         \
  _("pretenureThreshold", JSGC_PRETENURE_THRESHOLD, true)                  \
  _("pretenureGroupThreshold", JSGC_PRETENURE_GROUP_THRESHOLD, true)       \
  _("zoneAllocDelayKB", JSGC_ZONE_ALLOC_DELAY_KB, true)                    \
  _("mallocThresholdBase", JSGC_MALLOC_THRESHOLD_BASE, true)               \
  _("mallocGrowthFactor", JSGC_MALLOC_GROWTH_FACTOR, true)                 \
  _("chunkBytes", JSGC_CHUNK_BYTES, false)

static const struct ParamInfo {
  const char* name;
  JSGCParamKey param;
  bool writable;
} paramMap[] = {
#define DEFINE_PARAM_INFO(name, key, writable) {name, key, writable},
    FOR_EACH_GC_PARAM(DEFINE_PARAM_INFO)
#undef DEFINE_PARAM_INFO
};

#define PARAM_NAME_LIST_ENTRY(name, key, writable) " " name
#define GC_PARAMETER_ARGS_LIST FOR_EACH_GC_PARAM(PARAM_NAME_LIST_ENTRY)

static bool GCParameter(JSContext* cx, unsigned argc, Value* vp) {
  CallArgs args = CallArgsFromVp(argc, vp);

  JSString* str = ToString(cx, args.get(0));
  if (!str) {
    return false;
  }

  JSLinearString* linearStr = JS_EnsureLinearString(cx, str);
  if (!linearStr) {
    return false;
  }

  size_t paramIndex = 0;
  for (;; paramIndex++) {
    if (paramIndex == ArrayLength(paramMap)) {
      JS_ReportErrorASCII(
          cx, "the first argument must be one of:" GC_PARAMETER_ARGS_LIST);
      return false;
    }
    if (JS_LinearStringEqualsAscii(linearStr, paramMap[paramIndex].name)) {
      break;
    }
  }
  const ParamInfo& info = paramMap[paramIndex];
  JSGCParamKey param = info.param;

  // Request mode.
  if (args.length() == 1) {
    uint32_t value = JS_GetGCParameter(cx, param);
    args.rval().setNumber(value);
    return true;
  }

  if (!info.writable) {
    JS_ReportErrorASCII(cx, "Attempt to change read-only parameter %s",
                        info.name);
    return false;
  }

  if (disableOOMFunctions) {
    switch (param) {
      case JSGC_MAX_BYTES:
      case JSGC_MAX_NURSERY_BYTES:
        args.rval().setUndefined();
        return true;
      default:
        break;
    }
  }

  double d;
  if (!ToNumber(cx, args[1], &d)) {
    return false;
  }

  if (d < 0 || d > UINT32_MAX) {
    JS_ReportErrorASCII(cx, "Parameter value out of range");
    return false;
  }

  uint32_t value = floor(d);
  if (param == JSGC_MARK_STACK_LIMIT && JS::IsIncrementalGCInProgress(cx)) {
    JS_ReportErrorASCII(
        cx, "attempt to set markStackLimit while a GC is in progress");
    return false;
  }

  bool ok = cx->runtime()->gc.setParameter(param, value);
  if (!ok) {
    JS_ReportErrorASCII(cx, "Parameter value out of range");
    return false;
  }

  args.rval().setUndefined();
  return true;
}

static bool RelazifyFunctions(JSContext* cx, unsigned argc, Value* vp) {
  // Relazifying functions on GC is usually only done for compartments that are
  // not active. To aid fuzzing, this testing function allows us to relazify
  // even if the compartment is active.

  CallArgs args = CallArgsFromVp(argc, vp);

  // Disable relazification of all scripts on stack. It is a pervasive
  // assumption in the engine that running scripts still have bytecode.
  for (AllScriptFramesIter i(cx); !i.done(); ++i) {
    i.script()->clearAllowRelazify();
  }

  cx->runtime()->allowRelazificationForTesting = true;

  JS::PrepareForFullGC(cx);
  JS::NonIncrementalGC(cx, GC_SHRINK, JS::GCReason::API);

  cx->runtime()->allowRelazificationForTesting = false;

  args.rval().setUndefined();
  return true;
}

static bool IsProxy(JSContext* cx, unsigned argc, Value* vp) {
  CallArgs args = CallArgsFromVp(argc, vp);
  if (args.length() != 1) {
    JS_ReportErrorASCII(cx, "the function takes exactly one argument");
    return false;
  }
  if (!args[0].isObject()) {
    args.rval().setBoolean(false);
    return true;
  }
  args.rval().setBoolean(args[0].toObject().is<ProxyObject>());
  return true;
}

static bool WasmIsSupported(JSContext* cx, unsigned argc, Value* vp) {
  CallArgs args = CallArgsFromVp(argc, vp);
  args.rval().setBoolean(wasm::HasSupport(cx));
  return true;
}

static bool WasmIsSupportedByHardware(JSContext* cx, unsigned argc, Value* vp) {
  CallArgs args = CallArgsFromVp(argc, vp);
  args.rval().setBoolean(wasm::HasPlatformSupport(cx));
  return true;
}

static bool WasmDebuggingIsSupported(JSContext* cx, unsigned argc, Value* vp) {
  CallArgs args = CallArgsFromVp(argc, vp);
  args.rval().setBoolean(wasm::HasSupport(cx) && wasm::BaselineAvailable(cx));
  return true;
}

static bool WasmStreamingIsSupported(JSContext* cx, unsigned argc, Value* vp) {
  CallArgs args = CallArgsFromVp(argc, vp);
  args.rval().setBoolean(wasm::StreamingCompilationAvailable(cx));
  return true;
}

static bool WasmCachingIsSupported(JSContext* cx, unsigned argc, Value* vp) {
  CallArgs args = CallArgsFromVp(argc, vp);
  args.rval().setBoolean(wasm::CodeCachingAvailable(cx));
  return true;
}

static bool WasmHugeMemoryIsSupported(JSContext* cx, unsigned argc, Value* vp) {
  CallArgs args = CallArgsFromVp(argc, vp);
#ifdef WASM_SUPPORTS_HUGE_MEMORY
  args.rval().setBoolean(true);
#else
  args.rval().setBoolean(false);
#endif
  return true;
}

static bool WasmThreadsSupported(JSContext* cx, unsigned argc, Value* vp) {
  CallArgs args = CallArgsFromVp(argc, vp);
  args.rval().setBoolean(wasm::ThreadsAvailable(cx));
  return true;
}

static bool WasmBulkMemSupported(JSContext* cx, unsigned argc, Value* vp) {
  CallArgs args = CallArgsFromVp(argc, vp);
#ifdef ENABLE_WASM_BULKMEM_OPS
  bool isSupported = true;
#else
  bool isSupported =
      cx->realm()->creationOptions().getSharedMemoryAndAtomicsEnabled();
#endif
  args.rval().setBoolean(isSupported);
  return true;
}

static bool WasmReftypesEnabled(JSContext* cx, unsigned argc, Value* vp) {
  CallArgs args = CallArgsFromVp(argc, vp);
  args.rval().setBoolean(wasm::ReftypesAvailable(cx));
  return true;
}

static bool WasmGcEnabled(JSContext* cx, unsigned argc, Value* vp) {
  CallArgs args = CallArgsFromVp(argc, vp);
  args.rval().setBoolean(wasm::GcTypesAvailable(cx));
  return true;
}

static bool WasmMultiValueEnabled(JSContext* cx, unsigned argc, Value* vp) {
  CallArgs args = CallArgsFromVp(argc, vp);
  args.rval().setBoolean(wasm::MultiValuesAvailable(cx));
  return true;
}

static bool WasmSimdSupported(JSContext* cx, unsigned argc, Value* vp) {
  CallArgs args = CallArgsFromVp(argc, vp);
  args.rval().setBoolean(wasm::SimdAvailable(cx));
  return true;
}

static bool WasmCompilersPresent(JSContext* cx, unsigned argc, Value* vp) {
  CallArgs args = CallArgsFromVp(argc, vp);

  char buf[256];
  *buf = 0;
  if (wasm::BaselinePlatformSupport()) {
    strcat(buf, "baseline");
  }
  if (wasm::IonPlatformSupport()) {
    if (*buf) {
      strcat(buf, ",");
    }
    strcat(buf, "ion");
  }
  if (wasm::CraneliftPlatformSupport()) {
    if (*buf) {
      strcat(buf, ",");
    }
    strcat(buf, "cranelift");
  }

  JSString* result = JS_NewStringCopyZ(cx, buf);
  if (!result) {
    return false;
  }

  args.rval().setString(result);
  return true;
}

static bool WasmCompileMode(JSContext* cx, unsigned argc, Value* vp) {
  CallArgs args = CallArgsFromVp(argc, vp);

  // This triplet of predicates will select zero or one baseline compiler and
  // zero or one optimizing compiler.
  bool baseline = wasm::BaselineAvailable(cx);
  bool ion = wasm::IonAvailable(cx);
  bool cranelift = wasm::CraneliftAvailable(cx);

  MOZ_ASSERT(!(ion && cranelift));

  JSString* result;
  if (!wasm::HasSupport(cx)) {
    result = JS_NewStringCopyZ(cx, "none");
  } else if (baseline && ion) {
    result = JS_NewStringCopyZ(cx, "baseline+ion");
  } else if (baseline && cranelift) {
    result = JS_NewStringCopyZ(cx, "baseline+cranelift");
  } else if (baseline) {
    result = JS_NewStringCopyZ(cx, "baseline");
  } else if (cranelift) {
    result = JS_NewStringCopyZ(cx, "cranelift");
  } else {
    result = JS_NewStringCopyZ(cx, "ion");
  }

  if (!result) {
    return false;
  }

  args.rval().setString(result);
  return true;
}

static bool WasmCraneliftDisabledByFeatures(JSContext* cx, unsigned argc,
                                            Value* vp) {
  CallArgs args = CallArgsFromVp(argc, vp);
  bool isDisabled = false;
  JSStringBuilder reason(cx);
  if (!wasm::CraneliftDisabledByFeatures(cx, &isDisabled, &reason)) {
    return false;
  }
  if (isDisabled) {
    JSString* result = reason.finishString();
    if (!result) {
      return false;
    }
    args.rval().setString(result);
  } else {
    args.rval().setBoolean(false);
  }
  return true;
}

static bool WasmIonDisabledByFeatures(JSContext* cx, unsigned argc, Value* vp) {
  CallArgs args = CallArgsFromVp(argc, vp);
  bool isDisabled = false;
  JSStringBuilder reason(cx);
  if (!wasm::IonDisabledByFeatures(cx, &isDisabled, &reason)) {
    return false;
  }
  if (isDisabled) {
    JSString* result = reason.finishString();
    if (!result) {
      return false;
    }
    args.rval().setString(result);
  } else {
    args.rval().setBoolean(false);
  }
  return true;
}

#ifdef ENABLE_WASM_SIMD
#  ifdef DEBUG
static char lastAnalysisResult[1024];

namespace js {
namespace wasm {
void ReportSimdAnalysis(const char* v) {
  strncpy(lastAnalysisResult, v, sizeof(lastAnalysisResult));
  lastAnalysisResult[sizeof(lastAnalysisResult) - 1] = 0;
}
}  // namespace wasm
}  // namespace js

// Unstable API for white-box testing of SIMD optimizations.
//
// Current API: takes no arguments, returns a string describing the last Simd
// simplification applied.

static bool WasmSimdAnalysis(JSContext* cx, unsigned argc, Value* vp) {
  CallArgs args = CallArgsFromVp(argc, vp);
  JSString* result =
      JS_NewStringCopyZ(cx, *lastAnalysisResult ? lastAnalysisResult : "none");
  if (!result) {
    return false;
  }
  args.rval().setString(result);
  *lastAnalysisResult = (char)0;
  return true;
}
#  endif
#endif

static bool ConvertToTier(JSContext* cx, HandleValue value,
                          const wasm::Code& code, wasm::Tier* tier) {
  RootedString option(cx, JS::ToString(cx, value));

  if (!option) {
    return false;
  }

  bool stableTier = false;
  bool bestTier = false;
  bool baselineTier = false;
  bool ionTier = false;

  if (!JS_StringEqualsLiteral(cx, option, "stable", &stableTier) ||
      !JS_StringEqualsLiteral(cx, option, "best", &bestTier) ||
      !JS_StringEqualsLiteral(cx, option, "baseline", &baselineTier) ||
      !JS_StringEqualsLiteral(cx, option, "ion", &ionTier)) {
    return false;
  }

  if (stableTier) {
    *tier = code.stableTier();
  } else if (bestTier) {
    *tier = code.bestTier();
  } else if (baselineTier) {
    *tier = wasm::Tier::Baseline;
  } else if (ionTier) {
    *tier = wasm::Tier::Optimized;
  } else {
    // You can omit the argument but you can't pass just anything you like
    return false;
  }

  return true;
}

static bool WasmExtractCode(JSContext* cx, unsigned argc, Value* vp) {
  if (!cx->options().wasm()) {
    JS_ReportErrorASCII(cx, "wasm support unavailable");
    return false;
  }

  CallArgs args = CallArgsFromVp(argc, vp);

  if (!args.get(0).isObject()) {
    JS_ReportErrorASCII(cx, "argument is not an object");
    return false;
  }

  Rooted<WasmModuleObject*> module(
      cx, args[0].toObject().maybeUnwrapIf<WasmModuleObject>());
  if (!module) {
    JS_ReportErrorASCII(cx, "argument is not a WebAssembly.Module");
    return false;
  }

  wasm::Tier tier = module->module().code().stableTier();
  ;
  if (args.length() > 1 &&
      !ConvertToTier(cx, args[1], module->module().code(), &tier)) {
    args.rval().setNull();
    return false;
  }

  RootedValue result(cx);
  if (!module->module().extractCode(cx, tier, &result)) {
    return false;
  }

  args.rval().set(result);
  return true;
}

struct DisasmBuffer {
  JSStringBuilder builder;
  bool oom;
  explicit DisasmBuffer(JSContext* cx) : builder(cx), oom(false) {}
};

MOZ_THREAD_LOCAL(DisasmBuffer*) disasmBuf;

static void captureDisasmText(const char* text) {
  DisasmBuffer* buf = disasmBuf.get();
  if (!buf->builder.append(text, strlen(text)) || !buf->builder.append('\n')) {
    buf->oom = true;
  }
}

static bool WasmDisassemble(JSContext* cx, unsigned argc, Value* vp) {
  if (!cx->options().wasm()) {
    JS_ReportErrorASCII(cx, "wasm support unavailable");
    return false;
  }

  CallArgs args = CallArgsFromVp(argc, vp);

  args.rval().set(UndefinedValue());

  if (!args.get(0).isObject()) {
    JS_ReportErrorASCII(cx, "argument is not an object");
    return false;
  }

  RootedFunction func(cx, args[0].toObject().maybeUnwrapIf<JSFunction>());

  if (!func || !wasm::IsWasmExportedFunction(func)) {
    JS_ReportErrorASCII(cx, "argument is not an exported wasm function");
    return false;
  }

  wasm::Instance& instance = wasm::ExportedFunctionToInstance(func);
  uint32_t funcIndex = wasm::ExportedFunctionToFuncIndex(func);

  wasm::Tier tier = instance.code().stableTier();

  if (args.length() > 1 &&
      !ConvertToTier(cx, args[1], instance.code(), &tier)) {
    JS_ReportErrorASCII(cx, "invalid tier");
    return false;
  }

  if (!instance.code().hasTier(tier)) {
    JS_ReportErrorASCII(cx, "function missing selected tier");
    return false;
  }

  if (args.length() > 2 && args[2].isBoolean() && args[2].toBoolean()) {
    DisasmBuffer buf(cx);
    disasmBuf.set(&buf);
    auto onFinish = mozilla::MakeScopeExit([&] { disasmBuf.set(nullptr); });
    instance.disassembleExport(cx, funcIndex, tier, captureDisasmText);
    if (buf.oom) {
      ReportOutOfMemory(cx);
      return false;
    }
    JSString* sresult = buf.builder.finishString();
    if (!sresult) {
      ReportOutOfMemory(cx);
      return false;
    }
    args.rval().setString(sresult);
    return true;
  }

  instance.disassembleExport(cx, funcIndex, tier, [](const char* text) {
    fprintf(stderr, "%s\n", text);
  });
  return true;
}

enum class Flag { Tier2Complete, Deserialized };

static bool WasmReturnFlag(JSContext* cx, unsigned argc, Value* vp, Flag flag) {
  CallArgs args = CallArgsFromVp(argc, vp);

  if (!args.get(0).isObject()) {
    JS_ReportErrorASCII(cx, "argument is not an object");
    return false;
  }

  Rooted<WasmModuleObject*> module(
      cx, args[0].toObject().maybeUnwrapIf<WasmModuleObject>());
  if (!module) {
    JS_ReportErrorASCII(cx, "argument is not a WebAssembly.Module");
    return false;
  }

  bool b;
  switch (flag) {
    case Flag::Tier2Complete:
      b = !module->module().testingTier2Active();
      break;
    case Flag::Deserialized:
      b = module->module().loggingDeserialized();
      break;
  }

  args.rval().set(BooleanValue(b));
  return true;
}

static bool WasmHasTier2CompilationCompleted(JSContext* cx, unsigned argc,
                                             Value* vp) {
  return WasmReturnFlag(cx, argc, vp, Flag::Tier2Complete);
}

static bool WasmLoadedFromCache(JSContext* cx, unsigned argc, Value* vp) {
  return WasmReturnFlag(cx, argc, vp, Flag::Deserialized);
}

static bool IsLazyFunction(JSContext* cx, unsigned argc, Value* vp) {
  CallArgs args = CallArgsFromVp(argc, vp);
  if (args.length() != 1) {
    JS_ReportErrorASCII(cx, "The function takes exactly one argument.");
    return false;
  }
  if (!args[0].isObject() || !args[0].toObject().is<JSFunction>()) {
    JS_ReportErrorASCII(cx, "The first argument should be a function.");
    return false;
  }
  JSFunction* fun = &args[0].toObject().as<JSFunction>();
  args.rval().setBoolean(fun->isInterpreted() && !fun->hasBytecode());
  return true;
}

static bool IsRelazifiableFunction(JSContext* cx, unsigned argc, Value* vp) {
  CallArgs args = CallArgsFromVp(argc, vp);
  if (args.length() != 1) {
    JS_ReportErrorASCII(cx, "The function takes exactly one argument.");
    return false;
  }
  if (!args[0].isObject() || !args[0].toObject().is<JSFunction>()) {
    JS_ReportErrorASCII(cx, "The first argument should be a function.");
    return false;
  }

  JSFunction* fun = &args[0].toObject().as<JSFunction>();
  args.rval().setBoolean(fun->hasBytecode() &&
                         fun->nonLazyScript()->allowRelazify());
  return true;
}

static bool InternalConst(JSContext* cx, unsigned argc, Value* vp) {
  CallArgs args = CallArgsFromVp(argc, vp);
  if (args.length() == 0) {
    JS_ReportErrorASCII(cx, "the function takes exactly one argument");
    return false;
  }

  JSString* str = ToString(cx, args[0]);
  if (!str) {
    return false;
  }
  JSLinearString* linear = JS_EnsureLinearString(cx, str);
  if (!linear) {
    return false;
  }

  if (JS_LinearStringEqualsLiteral(linear,
                                   "INCREMENTAL_MARK_STACK_BASE_CAPACITY")) {
    args.rval().setNumber(uint32_t(js::INCREMENTAL_MARK_STACK_BASE_CAPACITY));
  } else {
    JS_ReportErrorASCII(cx, "unknown const name");
    return false;
  }
  return true;
}

static bool GCPreserveCode(JSContext* cx, unsigned argc, Value* vp) {
  CallArgs args = CallArgsFromVp(argc, vp);

  if (args.length() != 0) {
    RootedObject callee(cx, &args.callee());
    ReportUsageErrorASCII(cx, callee, "Wrong number of arguments");
    return false;
  }

  cx->runtime()->gc.setAlwaysPreserveCode();

  args.rval().setUndefined();
  return true;
}

#ifdef JS_GC_ZEAL

static bool ParseGCZealMode(JSContext* cx, const CallArgs& args,
                            uint8_t* zeal) {
  uint32_t value;
  if (!ToUint32(cx, args.get(0), &value)) {
    return false;
  }

  if (value > uint32_t(gc::ZealMode::Limit)) {
    JS_ReportErrorASCII(cx, "gczeal argument out of range");
    return false;
  }

  *zeal = static_cast<uint8_t>(value);
  return true;
}

static bool GCZeal(JSContext* cx, unsigned argc, Value* vp) {
  CallArgs args = CallArgsFromVp(argc, vp);

  if (args.length() > 2) {
    RootedObject callee(cx, &args.callee());
    ReportUsageErrorASCII(cx, callee, "Too many arguments");
    return false;
  }

  uint8_t zeal;
  if (!ParseGCZealMode(cx, args, &zeal)) {
    return false;
  }

  uint32_t frequency = JS_DEFAULT_ZEAL_FREQ;
  if (args.length() >= 2) {
    if (!ToUint32(cx, args.get(1), &frequency)) {
      return false;
    }
  }

  JS_SetGCZeal(cx, zeal, frequency);
  args.rval().setUndefined();
  return true;
}

static bool UnsetGCZeal(JSContext* cx, unsigned argc, Value* vp) {
  CallArgs args = CallArgsFromVp(argc, vp);

  if (args.length() > 1) {
    RootedObject callee(cx, &args.callee());
    ReportUsageErrorASCII(cx, callee, "Too many arguments");
    return false;
  }

  uint8_t zeal;
  if (!ParseGCZealMode(cx, args, &zeal)) {
    return false;
  }

  JS_UnsetGCZeal(cx, zeal);
  args.rval().setUndefined();
  return true;
}

static bool ScheduleGC(JSContext* cx, unsigned argc, Value* vp) {
  CallArgs args = CallArgsFromVp(argc, vp);

  if (args.length() > 1) {
    RootedObject callee(cx, &args.callee());
    ReportUsageErrorASCII(cx, callee, "Too many arguments");
    return false;
  }

  if (args.length() == 0) {
    /* Fetch next zeal trigger only. */
  } else if (args[0].isNumber()) {
    /* Schedule a GC to happen after |arg| allocations. */
    JS_ScheduleGC(cx, std::max(int(args[0].toNumber()), 0));
  } else {
    RootedObject callee(cx, &args.callee());
    ReportUsageErrorASCII(cx, callee, "Bad argument - expecting number");
    return false;
  }

  uint32_t zealBits;
  uint32_t freq;
  uint32_t next;
  JS_GetGCZealBits(cx, &zealBits, &freq, &next);
  args.rval().setInt32(next);
  return true;
}

static bool SelectForGC(JSContext* cx, unsigned argc, Value* vp) {
  CallArgs args = CallArgsFromVp(argc, vp);

  /*
   * The selectedForMarking set is intended to be manually marked at slice
   * start to detect missing pre-barriers. It is invalid for nursery things
   * to be in the set, so evict the nursery before adding items.
   */
  cx->runtime()->gc.evictNursery();

  for (unsigned i = 0; i < args.length(); i++) {
    if (args[i].isObject()) {
      if (!cx->runtime()->gc.selectForMarking(&args[i].toObject())) {
        return false;
      }
    }
  }

  args.rval().setUndefined();
  return true;
}

static bool VerifyPreBarriers(JSContext* cx, unsigned argc, Value* vp) {
  CallArgs args = CallArgsFromVp(argc, vp);

  if (args.length() > 0) {
    RootedObject callee(cx, &args.callee());
    ReportUsageErrorASCII(cx, callee, "Too many arguments");
    return false;
  }

  gc::VerifyBarriers(cx->runtime(), gc::PreBarrierVerifier);
  args.rval().setUndefined();
  return true;
}

static bool VerifyPostBarriers(JSContext* cx, unsigned argc, Value* vp) {
  // This is a no-op since the post barrier verifier was removed.
  CallArgs args = CallArgsFromVp(argc, vp);
  if (args.length()) {
    RootedObject callee(cx, &args.callee());
    ReportUsageErrorASCII(cx, callee, "Too many arguments");
    return false;
  }
  args.rval().setUndefined();
  return true;
}

static bool CurrentGC(JSContext* cx, unsigned argc, Value* vp) {
  CallArgs args = CallArgsFromVp(argc, vp);

  if (args.length() != 0) {
    RootedObject callee(cx, &args.callee());
    ReportUsageErrorASCII(cx, callee, "Too many arguments");
    return false;
  }

  RootedObject result(cx, JS_NewPlainObject(cx));
  if (!result) {
    return false;
  }

  js::gc::GCRuntime& gc = cx->runtime()->gc;
  const char* state = StateName(gc.state());

  RootedString str(cx, JS_NewStringCopyZ(cx, state));
  if (!str) {
    return false;
  }
  RootedValue val(cx, StringValue(str));
  if (!JS_DefineProperty(cx, result, "incrementalState", val,
                         JSPROP_ENUMERATE)) {
    return false;
  }

  if (gc.state() == js::gc::State::Sweep) {
    val = Int32Value(gc.getCurrentSweepGroupIndex());
    if (!JS_DefineProperty(cx, result, "sweepGroup", val, JSPROP_ENUMERATE)) {
      return false;
    }
  }

  val = BooleanValue(gc.isShrinkingGC());
  if (!JS_DefineProperty(cx, result, "isShrinking", val, JSPROP_ENUMERATE)) {
    return false;
  }

  val = Int32Value(gc.gcNumber());
  if (!JS_DefineProperty(cx, result, "number", val, JSPROP_ENUMERATE)) {
    return false;
  }

  val = Int32Value(gc.minorGCCount());
  if (!JS_DefineProperty(cx, result, "minorCount", val, JSPROP_ENUMERATE)) {
    return false;
  }

  val = Int32Value(gc.majorGCCount());
  if (!JS_DefineProperty(cx, result, "majorCount", val, JSPROP_ENUMERATE)) {
    return false;
  }

  val = BooleanValue(gc.isFullGc());
  if (!JS_DefineProperty(cx, result, "isFull", val, JSPROP_ENUMERATE)) {
    return false;
  }

  val = BooleanValue(gc.isCompactingGc());
  if (!JS_DefineProperty(cx, result, "isCompacting", val, JSPROP_ENUMERATE)) {
    return false;
  }

#  ifdef DEBUG
  val = Int32Value(gc.marker.queuePos);
  if (!JS_DefineProperty(cx, result, "queuePos", val, JSPROP_ENUMERATE)) {
    return false;
  }
#  endif

  args.rval().setObject(*result);
  return true;
}

static bool DeterministicGC(JSContext* cx, unsigned argc, Value* vp) {
  CallArgs args = CallArgsFromVp(argc, vp);

  if (args.length() != 1) {
    RootedObject callee(cx, &args.callee());
    ReportUsageErrorASCII(cx, callee, "Wrong number of arguments");
    return false;
  }

  cx->runtime()->gc.setDeterministic(ToBoolean(args[0]));
  args.rval().setUndefined();
  return true;
}

static bool DumpGCArenaInfo(JSContext* cx, unsigned argc, Value* vp) {
  CallArgs args = CallArgsFromVp(argc, vp);
  js::gc::DumpArenaInfo();
  args.rval().setUndefined();
  return true;
}

#endif /* JS_GC_ZEAL */

static bool GCState(JSContext* cx, unsigned argc, Value* vp) {
  CallArgs args = CallArgsFromVp(argc, vp);

  if (args.length() > 1) {
    RootedObject callee(cx, &args.callee());
    ReportUsageErrorASCII(cx, callee, "Too many arguments");
    return false;
  }

  const char* state;

  if (args.length() == 1) {
    if (!args[0].isObject()) {
      RootedObject callee(cx, &args.callee());
      ReportUsageErrorASCII(cx, callee, "Expected object");
      return false;
    }

    JSObject* obj = UncheckedUnwrap(&args[0].toObject());
    state = gc::StateName(obj->zone()->gcState());
  } else {
    state = gc::StateName(cx->runtime()->gc.state());
  }

  return ReturnStringCopy(cx, args, state);
}

static bool ScheduleZoneForGC(JSContext* cx, unsigned argc, Value* vp) {
  CallArgs args = CallArgsFromVp(argc, vp);

  if (args.length() != 1) {
    RootedObject callee(cx, &args.callee());
    ReportUsageErrorASCII(cx, callee, "Expecting a single argument");
    return false;
  }

  if (args[0].isObject()) {
    // Ensure that |zone| is collected during the next GC.
    Zone* zone = UncheckedUnwrap(&args[0].toObject())->zone();
    PrepareZoneForGC(zone);
  } else if (args[0].isString()) {
    // This allows us to schedule the atoms zone for GC.
    Zone* zone = args[0].toString()->zoneFromAnyThread();
    if (!CurrentThreadCanAccessZone(zone)) {
      RootedObject callee(cx, &args.callee());
      ReportUsageErrorASCII(cx, callee, "Specified zone not accessible for GC");
      return false;
    }
    PrepareZoneForGC(zone);
  } else {
    RootedObject callee(cx, &args.callee());
    ReportUsageErrorASCII(cx, callee,
                          "Bad argument - expecting object or string");
    return false;
  }

  args.rval().setUndefined();
  return true;
}

static bool StartGC(JSContext* cx, unsigned argc, Value* vp) {
  CallArgs args = CallArgsFromVp(argc, vp);

  if (args.length() > 2) {
    RootedObject callee(cx, &args.callee());
    ReportUsageErrorASCII(cx, callee, "Wrong number of arguments");
    return false;
  }

  auto budget = SliceBudget::unlimited();
  if (args.length() >= 1) {
    uint32_t work = 0;
    if (!ToUint32(cx, args[0], &work)) {
      return false;
    }
    budget = SliceBudget(WorkBudget(work));
  }

  bool shrinking = false;
  if (args.length() >= 2) {
    Value arg = args[1];
    if (arg.isString()) {
      if (!JS_StringEqualsLiteral(cx, arg.toString(), "shrinking",
                                  &shrinking)) {
        return false;
      }
    }
  }

  JSRuntime* rt = cx->runtime();
  if (rt->gc.isIncrementalGCInProgress()) {
    RootedObject callee(cx, &args.callee());
    JS_ReportErrorASCII(cx, "Incremental GC already in progress");
    return false;
  }

  JSGCInvocationKind gckind = shrinking ? GC_SHRINK : GC_NORMAL;
  rt->gc.startDebugGC(gckind, budget);

  args.rval().setUndefined();
  return true;
}

static bool FinishGC(JSContext* cx, unsigned argc, Value* vp) {
  CallArgs args = CallArgsFromVp(argc, vp);

  if (args.length() > 0) {
    RootedObject callee(cx, &args.callee());
    ReportUsageErrorASCII(cx, callee, "Wrong number of arguments");
    return false;
  }

  JSRuntime* rt = cx->runtime();
  if (rt->gc.isIncrementalGCInProgress()) {
    rt->gc.finishGC(JS::GCReason::DEBUG_GC);
  }

  args.rval().setUndefined();
  return true;
}

static bool GCSlice(JSContext* cx, unsigned argc, Value* vp) {
  CallArgs args = CallArgsFromVp(argc, vp);

  if (args.length() > 2) {
    RootedObject callee(cx, &args.callee());
    ReportUsageErrorASCII(cx, callee, "Wrong number of arguments");
    return false;
  }

  auto budget = SliceBudget::unlimited();
  if (args.length() >= 1) {
    uint32_t work = 0;
    if (!ToUint32(cx, args[0], &work)) {
      return false;
    }
    budget = SliceBudget(WorkBudget(work));
  }

  bool dontStart = false;
  if (args.get(1).isObject()) {
    RootedObject options(cx, &args[1].toObject());
    RootedValue v(cx);
    if (!JS_GetProperty(cx, options, "dontStart", &v)) {
      return false;
    }
    dontStart = ToBoolean(v);
  }

  JSRuntime* rt = cx->runtime();
  if (rt->gc.isIncrementalGCInProgress()) {
    rt->gc.debugGCSlice(budget);
  } else if (!dontStart) {
    rt->gc.startDebugGC(GC_NORMAL, budget);
  }

  args.rval().setUndefined();
  return true;
}

static bool AbortGC(JSContext* cx, unsigned argc, Value* vp) {
  CallArgs args = CallArgsFromVp(argc, vp);

  if (args.length() != 0) {
    RootedObject callee(cx, &args.callee());
    ReportUsageErrorASCII(cx, callee, "Wrong number of arguments");
    return false;
  }

  JS::AbortIncrementalGC(cx);
  args.rval().setUndefined();
  return true;
}

static bool FullCompartmentChecks(JSContext* cx, unsigned argc, Value* vp) {
  CallArgs args = CallArgsFromVp(argc, vp);

  if (args.length() != 1) {
    RootedObject callee(cx, &args.callee());
    ReportUsageErrorASCII(cx, callee, "Wrong number of arguments");
    return false;
  }

  cx->runtime()->gc.setFullCompartmentChecks(ToBoolean(args[0]));
  args.rval().setUndefined();
  return true;
}

static bool NondeterministicGetWeakMapKeys(JSContext* cx, unsigned argc,
                                           Value* vp) {
  CallArgs args = CallArgsFromVp(argc, vp);

  if (args.length() != 1) {
    RootedObject callee(cx, &args.callee());
    ReportUsageErrorASCII(cx, callee, "Wrong number of arguments");
    return false;
  }
  if (!args[0].isObject()) {
    JS_ReportErrorNumberASCII(cx, GetErrorMessage, nullptr,
                              JSMSG_NOT_EXPECTED_TYPE,
                              "nondeterministicGetWeakMapKeys", "WeakMap",
                              InformalValueTypeName(args[0]));
    return false;
  }
  RootedObject arr(cx);
  RootedObject mapObj(cx, &args[0].toObject());
  if (!JS_NondeterministicGetWeakMapKeys(cx, mapObj, &arr)) {
    return false;
  }
  if (!arr) {
    JS_ReportErrorNumberASCII(cx, GetErrorMessage, nullptr,
                              JSMSG_NOT_EXPECTED_TYPE,
                              "nondeterministicGetWeakMapKeys", "WeakMap",
                              args[0].toObject().getClass()->name);
    return false;
  }
  args.rval().setObject(*arr);
  return true;
}

class HasChildTracer final : public JS::CallbackTracer {
  RootedValue child_;
  bool found_;

  bool onChild(const JS::GCCellPtr& thing) override {
    if (thing.asCell() == child_.toGCThing()) {
      found_ = true;
    }
    return true;
  }

 public:
  HasChildTracer(JSContext* cx, HandleValue child)
      : JS::CallbackTracer(cx, TraceWeakMapKeysValues),
        child_(cx, child),
        found_(false) {}

  bool found() const { return found_; }
};

static bool HasChild(JSContext* cx, unsigned argc, Value* vp) {
  CallArgs args = CallArgsFromVp(argc, vp);
  RootedValue parent(cx, args.get(0));
  RootedValue child(cx, args.get(1));

  if (!parent.isGCThing() || !child.isGCThing()) {
    args.rval().setBoolean(false);
    return true;
  }

  HasChildTracer trc(cx, child);
  TraceChildren(&trc, parent.toGCThing(), parent.traceKind());
  args.rval().setBoolean(trc.found());
  return true;
}

static bool SetSavedStacksRNGState(JSContext* cx, unsigned argc, Value* vp) {
  CallArgs args = CallArgsFromVp(argc, vp);
  if (!args.requireAtLeast(cx, "setSavedStacksRNGState", 1)) {
    return false;
  }

  int32_t seed;
  if (!ToInt32(cx, args[0], &seed)) {
    return false;
  }

  // Either one or the other of the seed arguments must be non-zero;
  // make this true no matter what value 'seed' has.
  cx->realm()->savedStacks().setRNGState(seed, (seed + 1) * 33);
  return true;
}

static bool GetSavedFrameCount(JSContext* cx, unsigned argc, Value* vp) {
  CallArgs args = CallArgsFromVp(argc, vp);
  args.rval().setNumber(cx->realm()->savedStacks().count());
  return true;
}

static bool ClearSavedFrames(JSContext* cx, unsigned argc, Value* vp) {
  CallArgs args = CallArgsFromVp(argc, vp);

  js::SavedStacks& savedStacks = cx->realm()->savedStacks();
  savedStacks.clear();

  for (ActivationIterator iter(cx); !iter.done(); ++iter) {
    iter->clearLiveSavedFrameCache();
  }

  args.rval().setUndefined();
  return true;
}

static bool SaveStack(JSContext* cx, unsigned argc, Value* vp) {
  CallArgs args = CallArgsFromVp(argc, vp);

  JS::StackCapture capture((JS::AllFrames()));
  if (args.length() >= 1) {
    double maxDouble;
    if (!ToNumber(cx, args[0], &maxDouble)) {
      return false;
    }
    if (mozilla::IsNaN(maxDouble) || maxDouble < 0 || maxDouble > UINT32_MAX) {
      ReportValueError(cx, JSMSG_UNEXPECTED_TYPE, JSDVG_SEARCH_STACK, args[0],
                       nullptr, "not a valid maximum frame count");
      return false;
    }
    uint32_t max = uint32_t(maxDouble);
    if (max > 0) {
      capture = JS::StackCapture(JS::MaxFrames(max));
    }
  }

  RootedObject compartmentObject(cx);
  if (args.length() >= 2) {
    if (!args[1].isObject()) {
      ReportValueError(cx, JSMSG_UNEXPECTED_TYPE, JSDVG_SEARCH_STACK, args[0],
                       nullptr, "not an object");
      return false;
    }
    compartmentObject = UncheckedUnwrap(&args[1].toObject());
    if (!compartmentObject) {
      return false;
    }
  }

  RootedObject stack(cx);
  {
    Maybe<AutoRealm> ar;
    if (compartmentObject) {
      ar.emplace(cx, compartmentObject);
    }
    if (!JS::CaptureCurrentStack(cx, &stack, std::move(capture))) {
      return false;
    }
  }

  if (stack && !cx->compartment()->wrap(cx, &stack)) {
    return false;
  }

  args.rval().setObjectOrNull(stack);
  return true;
}

static bool CaptureFirstSubsumedFrame(JSContext* cx, unsigned argc,
                                      JS::Value* vp) {
  CallArgs args = CallArgsFromVp(argc, vp);
  if (!args.requireAtLeast(cx, "captureFirstSubsumedFrame", 1)) {
    return false;
  }

  if (!args[0].isObject()) {
    JS_ReportErrorASCII(cx, "The argument must be an object");
    return false;
  }

  RootedObject obj(cx, &args[0].toObject());
  obj = CheckedUnwrapStatic(obj);
  if (!obj) {
    JS_ReportErrorASCII(cx, "Denied permission to object.");
    return false;
  }

  JS::StackCapture capture(
      JS::FirstSubsumedFrame(cx, obj->nonCCWRealm()->principals()));
  if (args.length() > 1) {
    capture.as<JS::FirstSubsumedFrame>().ignoreSelfHosted =
        JS::ToBoolean(args[1]);
  }

  JS::RootedObject capturedStack(cx);
  if (!JS::CaptureCurrentStack(cx, &capturedStack, std::move(capture))) {
    return false;
  }

  args.rval().setObjectOrNull(capturedStack);
  return true;
}

static bool CallFunctionFromNativeFrame(JSContext* cx, unsigned argc,
                                        Value* vp) {
  CallArgs args = CallArgsFromVp(argc, vp);

  if (args.length() != 1) {
    JS_ReportErrorASCII(cx, "The function takes exactly one argument.");
    return false;
  }
  if (!args[0].isObject() || !IsCallable(args[0])) {
    JS_ReportErrorASCII(cx, "The first argument should be a function.");
    return false;
  }

  RootedObject function(cx, &args[0].toObject());
  return Call(cx, UndefinedHandleValue, function, JS::HandleValueArray::empty(),
              args.rval());
}

static bool CallFunctionWithAsyncStack(JSContext* cx, unsigned argc,
                                       Value* vp) {
  CallArgs args = CallArgsFromVp(argc, vp);

  if (args.length() != 3) {
    JS_ReportErrorASCII(cx, "The function takes exactly three arguments.");
    return false;
  }
  if (!args[0].isObject() || !IsCallable(args[0])) {
    JS_ReportErrorASCII(cx, "The first argument should be a function.");
    return false;
  }
  if (!args[1].isObject() || !args[1].toObject().is<SavedFrame>()) {
    JS_ReportErrorASCII(cx, "The second argument should be a SavedFrame.");
    return false;
  }
  if (!args[2].isString() || args[2].toString()->empty()) {
    JS_ReportErrorASCII(cx, "The third argument should be a non-empty string.");
    return false;
  }

  RootedObject function(cx, &args[0].toObject());
  RootedObject stack(cx, &args[1].toObject());
  RootedString asyncCause(cx, args[2].toString());
  UniqueChars utf8Cause = JS_EncodeStringToUTF8(cx, asyncCause);
  if (!utf8Cause) {
    MOZ_ASSERT(cx->isExceptionPending());
    return false;
  }

  JS::AutoSetAsyncStackForNewCalls sas(
      cx, stack, utf8Cause.get(),
      JS::AutoSetAsyncStackForNewCalls::AsyncCallKind::EXPLICIT);
  return Call(cx, UndefinedHandleValue, function, JS::HandleValueArray::empty(),
              args.rval());
}

static bool EnableTrackAllocations(JSContext* cx, unsigned argc, Value* vp) {
  SetAllocationMetadataBuilder(cx, &SavedStacks::metadataBuilder);
  return true;
}

static bool DisableTrackAllocations(JSContext* cx, unsigned argc, Value* vp) {
  SetAllocationMetadataBuilder(cx, nullptr);
  return true;
}

static bool SetTestFilenameValidationCallback(JSContext* cx, unsigned argc,
                                              Value* vp) {
  CallArgs args = CallArgsFromVp(argc, vp);

  // Accept all filenames that start with "safe". In system code also accept
  // filenames starting with "system".
  auto testCb = [](const char* filename, bool isSystemRealm) -> bool {
    if (strstr(filename, "safe") == filename) {
      return true;
    }
    if (isSystemRealm && strstr(filename, "system") == filename) {
      return true;
    }
    return false;
  };
  JS::SetFilenameValidationCallback(testCb);

  args.rval().setUndefined();
  return true;
}

struct TestExternalString : public JSExternalStringCallbacks {
  void finalize(char16_t* chars) const override { js_free(chars); }
  size_t sizeOfBuffer(const char16_t* chars,
                      mozilla::MallocSizeOf mallocSizeOf) const override {
    return mallocSizeOf(chars);
  }
};

static constexpr TestExternalString TestExternalStringCallbacks;

static bool NewString(JSContext* cx, unsigned argc, Value* vp) {
  CallArgs args = CallArgsFromVp(argc, vp);

  RootedString src(cx, ToString(cx, args.get(0)));
  if (!src) {
    return false;
  }

  gc::InitialHeap heap = gc::DefaultHeap;
  bool wantTwoByte = false;
  bool forceExternal = false;
  bool maybeExternal = false;

  if (args.get(1).isObject()) {
    RootedObject options(cx, &args[1].toObject());
    RootedValue v(cx);
    bool requestTenured = false;
    struct Setting {
      const char* name;
      bool* value;
    };
    for (auto [name, setting] :
         {Setting{"tenured", &requestTenured}, Setting{"twoByte", &wantTwoByte},
          Setting{"external", &forceExternal},
          Setting{"maybeExternal", &maybeExternal}}) {
      if (!JS_GetProperty(cx, options, name, &v)) {
        return false;
      }
      *setting = ToBoolean(v);  // false if not given (or otherwise undefined)
    }

    heap = requestTenured ? gc::TenuredHeap : gc::DefaultHeap;
    if (forceExternal || maybeExternal) {
      wantTwoByte = true;
    }
  }

  auto len = src->length();
  RootedString dest(cx);

  if (forceExternal || maybeExternal) {
    auto buf = cx->make_pod_array<char16_t>(len);
    if (!buf) {
      return false;
    }

    if (!JS_CopyStringChars(cx, mozilla::Range<char16_t>(buf.get(), len),
                            src)) {
      return false;
    }

    if (forceExternal) {
      dest = JSExternalString::new_(cx, buf.get(), len,
                                    &TestExternalStringCallbacks);
    } else {
      bool isExternal;
      dest = NewMaybeExternalString(
          cx, buf.get(), len, &TestExternalStringCallbacks, &isExternal, heap);
    }
    if (dest) {
      mozilla::Unused << buf.release();  // Ownership was transferred.
    }
  } else {
    AutoStableStringChars stable(cx);
    if (!wantTwoByte && src->hasLatin1Chars()) {
      if (!stable.init(cx, src)) {
        return false;
      }
    } else {
      if (!stable.initTwoByte(cx, src)) {
        return false;
      }
    }
    if (wantTwoByte) {
      dest = NewStringCopyNDontDeflate<CanGC>(cx, stable.twoByteChars(), len,
                                              heap);
    } else if (stable.isLatin1()) {
      dest = NewStringCopyN<CanGC>(cx, stable.latin1Chars(), len, heap);
    } else {
      // Normal behavior: auto-deflate to latin1 if possible.
      dest = NewStringCopyN<CanGC>(cx, stable.twoByteChars(), len, heap);
    }
  }

  if (!dest) {
    return false;
  }

  args.rval().setString(dest);
  return true;
}

// Warning! This will let you create ropes that I'm not sure would be possible
// otherwise, specifically:
//
//   - a rope with a zero-length child
//   - a rope that would fit into an inline string
//
static bool NewRope(JSContext* cx, unsigned argc, Value* vp) {
  CallArgs args = CallArgsFromVp(argc, vp);

  if (!args.get(0).isString() || !args.get(1).isString()) {
    JS_ReportErrorASCII(cx, "newRope requires two string arguments.");
    return false;
  }

  gc::InitialHeap heap = js::gc::DefaultHeap;
  if (args.get(2).isObject()) {
    RootedObject options(cx, &args[2].toObject());
    RootedValue v(cx);
    if (!JS_GetProperty(cx, options, "nursery", &v)) {
      return false;
    }
    if (!v.isUndefined() && !ToBoolean(v)) {
      heap = js::gc::TenuredHeap;
    }
  }

  RootedString left(cx, args[0].toString());
  RootedString right(cx, args[1].toString());
  size_t length = JS_GetStringLength(left) + JS_GetStringLength(right);
  if (length > JSString::MAX_LENGTH) {
    JS_ReportErrorASCII(cx, "rope length exceeds maximum string length");
    return false;
  }

  Rooted<JSRope*> str(cx, JSRope::new_<CanGC>(cx, left, right, length, heap));
  if (!str) {
    return false;
  }

  args.rval().setString(str);
  return true;
}

static bool IsRope(JSContext* cx, unsigned argc, Value* vp) {
  CallArgs args = CallArgsFromVp(argc, vp);

  if (!args.get(0).isString()) {
    JS_ReportErrorASCII(cx, "isRope requires a string argument.");
    return false;
  }

  JSString* str = args[0].toString();
  args.rval().setBoolean(str->isRope());
  return true;
}

static bool EnsureLinearString(JSContext* cx, unsigned argc, Value* vp) {
  CallArgs args = CallArgsFromVp(argc, vp);

  if (args.length() != 1 || !args[0].isString()) {
    JS_ReportErrorASCII(
        cx, "ensureLinearString takes exactly one string argument.");
    return false;
  }

  JSLinearString* linear = args[0].toString()->ensureLinear(cx);
  if (!linear) {
    return false;
  }

  args.rval().setString(linear);
  return true;
}

static bool RepresentativeStringArray(JSContext* cx, unsigned argc, Value* vp) {
  CallArgs args = CallArgsFromVp(argc, vp);

  RootedObject array(cx, JS::NewArrayObject(cx, 0));
  if (!array) {
    return false;
  }

  if (!JSString::fillWithRepresentatives(cx, array.as<ArrayObject>())) {
    return false;
  }

  args.rval().setObject(*array);
  return true;
}

#if defined(DEBUG) || defined(JS_OOM_BREAKPOINT)

static bool OOMThreadTypes(JSContext* cx, unsigned argc, Value* vp) {
  CallArgs args = CallArgsFromVp(argc, vp);
  args.rval().setInt32(js::THREAD_TYPE_MAX);
  return true;
}

static bool CheckCanSimulateOOM(JSContext* cx) {
  if (js::oom::GetThreadType() != js::THREAD_TYPE_MAIN) {
    JS_ReportErrorASCII(
        cx, "Simulated OOM failure is only supported on the main thread");
    return false;
  }

  return true;
}

static bool SetupOOMFailure(JSContext* cx, bool failAlways, unsigned argc,
                            Value* vp) {
  CallArgs args = CallArgsFromVp(argc, vp);

  if (disableOOMFunctions) {
    args.rval().setUndefined();
    return true;
  }

  if (args.length() < 1) {
    JS_ReportErrorASCII(cx, "Count argument required");
    return false;
  }

  if (args.length() > 2) {
    JS_ReportErrorASCII(cx, "Too many arguments");
    return false;
  }

  int32_t count;
  if (!JS::ToInt32(cx, args.get(0), &count)) {
    return false;
  }

  if (count <= 0) {
    JS_ReportErrorASCII(cx, "OOM cutoff should be positive");
    return false;
  }

  uint32_t targetThread = js::THREAD_TYPE_MAIN;
  if (args.length() > 1 && !ToUint32(cx, args[1], &targetThread)) {
    return false;
  }

  if (targetThread == js::THREAD_TYPE_NONE ||
      targetThread == js::THREAD_TYPE_WORKER ||
      targetThread >= js::THREAD_TYPE_MAX) {
    JS_ReportErrorASCII(cx, "Invalid thread type specified");
    return false;
  }

  if (!CheckCanSimulateOOM(cx)) {
    return false;
  }

  js::oom::simulator.simulateFailureAfter(js::oom::FailureSimulator::Kind::OOM,
                                          count, targetThread, failAlways);
  args.rval().setUndefined();
  return true;
}

static bool OOMAfterAllocations(JSContext* cx, unsigned argc, Value* vp) {
  return SetupOOMFailure(cx, true, argc, vp);
}

static bool OOMAtAllocation(JSContext* cx, unsigned argc, Value* vp) {
  return SetupOOMFailure(cx, false, argc, vp);
}

static bool ResetOOMFailure(JSContext* cx, unsigned argc, Value* vp) {
  CallArgs args = CallArgsFromVp(argc, vp);

  if (!CheckCanSimulateOOM(cx)) {
    return false;
  }

  args.rval().setBoolean(js::oom::HadSimulatedOOM());
  js::oom::simulator.reset();
  return true;
}

static size_t CountCompartments(JSContext* cx) {
  size_t count = 0;
  for (auto zone : cx->runtime()->gc.zones()) {
    count += zone->compartments().length();
  }
  return count;
}

// Iterative failure testing: test a function by simulating failures at indexed
// locations throughout the normal execution path and checking that the
// resulting state of the environment is consistent with the error result.
//
// For example, trigger OOM at every allocation point and test that the function
// either recovers and succeeds or raises an exception and fails.

struct MOZ_STACK_CLASS IterativeFailureTestParams {
  explicit IterativeFailureTestParams(JSContext* cx) : testFunction(cx) {}

  RootedFunction testFunction;
  unsigned threadStart = 0;
  unsigned threadEnd = 0;
  bool expectExceptionOnFailure = true;
  bool keepFailing = false;
  bool verbose = false;
};

struct IterativeFailureSimulator {
  virtual void setup(JSContext* cx) {}
  virtual void teardown(JSContext* cx) {}
  virtual void startSimulating(JSContext* cx, unsigned iteration,
                               unsigned thread, bool keepFailing) = 0;
  virtual bool stopSimulating() = 0;
  virtual void cleanup(JSContext* cx) {}
};

bool RunIterativeFailureTest(JSContext* cx,
                             const IterativeFailureTestParams& params,
                             IterativeFailureSimulator& simulator) {
  if (disableOOMFunctions) {
    return true;
  }

  if (!CheckCanSimulateOOM(cx)) {
    return false;
  }

  // Disallow nested tests.
  if (cx->runningOOMTest) {
    JS_ReportErrorASCII(
        cx, "Nested call to iterative failure test is not allowed.");
    return false;
  }
  cx->runningOOMTest = true;

  MOZ_ASSERT(!cx->isExceptionPending());

#  ifdef JS_GC_ZEAL
  JS_SetGCZeal(cx, 0, JS_DEFAULT_ZEAL_FREQ);
#  endif

  // Delazify the function here if necessary so we don't end up testing that.
  if (params.testFunction->isInterpreted() &&
      !JSFunction::getOrCreateScript(cx, params.testFunction)) {
    return false;
  }

  size_t compartmentCount = CountCompartments(cx);

  RootedValue exception(cx);

  simulator.setup(cx);

  for (unsigned thread = params.threadStart; thread <= params.threadEnd;
       thread++) {
    if (params.verbose) {
      fprintf(stderr, "thread %u\n", thread);
    }

    unsigned iteration = 1;
    bool failureWasSimulated;
    do {
      if (params.verbose) {
        fprintf(stderr, "  iteration %u\n", iteration);
      }

      MOZ_ASSERT(!cx->isExceptionPending());

      simulator.startSimulating(cx, iteration, thread, params.keepFailing);

      RootedValue result(cx);
      bool ok = JS_CallFunction(cx, cx->global(), params.testFunction,
                                HandleValueArray::empty(), &result);

      failureWasSimulated = simulator.stopSimulating();

      if (ok) {
        MOZ_ASSERT(!cx->isExceptionPending(),
                   "Thunk execution succeeded but an exception was raised - "
                   "missing error check?");
      } else if (params.expectExceptionOnFailure) {
        MOZ_ASSERT(cx->isExceptionPending(),
                   "Thunk execution failed but no exception was raised - "
                   "missing call to js::ReportOutOfMemory()?");
      }

      // Note that it is possible that the function throws an exception
      // unconnected to the simulated failure, in which case we ignore
      // it. More correct would be to have the caller pass some kind of
      // exception specification and to check the exception against it.

      if (!failureWasSimulated && cx->isExceptionPending()) {
        if (!cx->getPendingException(&exception)) {
          return false;
        }
      }
      cx->clearPendingException();
      simulator.cleanup(cx);

      gc::FinishGC(cx);

      // Some tests create a new compartment or zone on every
      // iteration. Our GC is triggered by GC allocations and not by
      // number of compartments or zones, so these won't normally get
      // cleaned up. The check here stops some tests running out of
      // memory. ("Gentlemen, you can't fight in here! This is the
      // War oom!")
      if (CountCompartments(cx) > compartmentCount + 100) {
        JS_GC(cx);
        compartmentCount = CountCompartments(cx);
      }

#  ifdef JS_TRACE_LOGGING
      // Reset the TraceLogger state if enabled.
      TraceLoggerThread* logger = TraceLoggerForCurrentThread(cx);
      if (logger && logger->enabled()) {
        while (logger->enabled()) {
          logger->disable();
        }
        logger->enable(cx);
      }
#  endif

      iteration++;
    } while (failureWasSimulated);

    if (params.verbose) {
      fprintf(stderr, "  finished after %u iterations\n", iteration - 1);
      if (!exception.isUndefined()) {
        RootedString str(cx, JS::ToString(cx, exception));
        if (!str) {
          fprintf(stderr,
                  "  error while trying to print exception, giving up\n");
          return false;
        }
        UniqueChars bytes(JS_EncodeStringToLatin1(cx, str));
        if (!bytes) {
          return false;
        }
        fprintf(stderr, "  threw %s\n", bytes.get());
      }
    }
  }

  simulator.teardown(cx);

  cx->runningOOMTest = false;
  return true;
}

bool ParseIterativeFailureTestParams(JSContext* cx, const CallArgs& args,
                                     IterativeFailureTestParams* params) {
  MOZ_ASSERT(params);

  if (args.length() < 1 || args.length() > 2) {
    JS_ReportErrorASCII(cx, "function takes between 1 and 2 arguments.");
    return false;
  }

  if (!args[0].isObject() || !args[0].toObject().is<JSFunction>()) {
    JS_ReportErrorASCII(cx, "The first argument must be the function to test.");
    return false;
  }
  params->testFunction = &args[0].toObject().as<JSFunction>();

  if (args.length() == 2) {
    if (args[1].isBoolean()) {
      params->expectExceptionOnFailure = args[1].toBoolean();
    } else if (args[1].isObject()) {
      RootedObject options(cx, &args[1].toObject());
      RootedValue value(cx);

      if (!JS_GetProperty(cx, options, "expectExceptionOnFailure", &value)) {
        return false;
      }
      if (!value.isUndefined()) {
        params->expectExceptionOnFailure = ToBoolean(value);
      }

      if (!JS_GetProperty(cx, options, "keepFailing", &value)) {
        return false;
      }
      if (!value.isUndefined()) {
        params->keepFailing = ToBoolean(value);
      }
    } else {
      JS_ReportErrorASCII(
          cx, "The optional second argument must be an object or a boolean.");
      return false;
    }
  }

  // There are some places where we do fail without raising an exception, so
  // we can't expose this to the fuzzers by default.
  if (fuzzingSafe) {
    params->expectExceptionOnFailure = false;
  }

  // Test all threads by default except worker threads.
  params->threadStart = oom::FirstThreadTypeToTest;
  params->threadEnd = oom::LastThreadTypeToTest;

  // Test a single thread type if specified by the OOM_THREAD environment
  // variable.
  int threadOption = 0;
  if (EnvVarAsInt("OOM_THREAD", &threadOption)) {
    if (threadOption < oom::FirstThreadTypeToTest ||
        threadOption > oom::LastThreadTypeToTest) {
      JS_ReportErrorASCII(cx, "OOM_THREAD value out of range.");
      return false;
    }

    params->threadStart = threadOption;
    params->threadEnd = threadOption;
  }

  params->verbose = EnvVarIsDefined("OOM_VERBOSE");

  return true;
}

struct OOMSimulator : public IterativeFailureSimulator {
  void setup(JSContext* cx) override { cx->runtime()->hadOutOfMemory = false; }

  void startSimulating(JSContext* cx, unsigned i, unsigned thread,
                       bool keepFailing) override {
    MOZ_ASSERT(!cx->runtime()->hadOutOfMemory);
    js::oom::simulator.simulateFailureAfter(
        js::oom::FailureSimulator::Kind::OOM, i, thread, keepFailing);
  }

  bool stopSimulating() override {
    bool handledOOM = js::oom::HadSimulatedOOM();
    js::oom::simulator.reset();
    return handledOOM;
  }

  void cleanup(JSContext* cx) override {
    cx->runtime()->hadOutOfMemory = false;
  }
};

static bool OOMTest(JSContext* cx, unsigned argc, Value* vp) {
  CallArgs args = CallArgsFromVp(argc, vp);

  IterativeFailureTestParams params(cx);
  if (!ParseIterativeFailureTestParams(cx, args, &params)) {
    return false;
  }

  OOMSimulator simulator;
  if (!RunIterativeFailureTest(cx, params, simulator)) {
    return false;
  }

  args.rval().setUndefined();
  return true;
}

struct StackOOMSimulator : public IterativeFailureSimulator {
  void startSimulating(JSContext* cx, unsigned i, unsigned thread,
                       bool keepFailing) override {
    js::oom::simulator.simulateFailureAfter(
        js::oom::FailureSimulator::Kind::StackOOM, i, thread, keepFailing);
  }

  bool stopSimulating() override {
    bool handledOOM = js::oom::HadSimulatedStackOOM();
    js::oom::simulator.reset();
    return handledOOM;
  }
};

static bool StackTest(JSContext* cx, unsigned argc, Value* vp) {
  CallArgs args = CallArgsFromVp(argc, vp);

  IterativeFailureTestParams params(cx);
  if (!ParseIterativeFailureTestParams(cx, args, &params)) {
    return false;
  }

  StackOOMSimulator simulator;
  if (!RunIterativeFailureTest(cx, params, simulator)) {
    return false;
  }

  args.rval().setUndefined();
  return true;
}

struct FailingIterruptSimulator : public IterativeFailureSimulator {
  JSInterruptCallback* prevEnd = nullptr;

  static bool failingInterruptCallback(JSContext* cx) { return false; }

  void setup(JSContext* cx) override {
    prevEnd = cx->interruptCallbacks().end();
    JS_AddInterruptCallback(cx, failingInterruptCallback);
  }

  void teardown(JSContext* cx) override {
    cx->interruptCallbacks().erase(prevEnd, cx->interruptCallbacks().end());
  }

  void startSimulating(JSContext* cx, unsigned i, unsigned thread,
                       bool keepFailing) override {
    js::oom::simulator.simulateFailureAfter(
        js::oom::FailureSimulator::Kind::Interrupt, i, thread, keepFailing);
  }

  bool stopSimulating() override {
    bool handledInterrupt = js::oom::HadSimulatedInterrupt();
    js::oom::simulator.reset();
    return handledInterrupt;
  }
};

static bool InterruptTest(JSContext* cx, unsigned argc, Value* vp) {
  CallArgs args = CallArgsFromVp(argc, vp);

  IterativeFailureTestParams params(cx);
  if (!ParseIterativeFailureTestParams(cx, args, &params)) {
    return false;
  }

  FailingIterruptSimulator simulator;
  if (!RunIterativeFailureTest(cx, params, simulator)) {
    return false;
  }

  args.rval().setUndefined();
  return true;
}

#endif  // defined(DEBUG) || defined(JS_OOM_BREAKPOINT)

static bool SettlePromiseNow(JSContext* cx, unsigned argc, Value* vp) {
  CallArgs args = CallArgsFromVp(argc, vp);
  if (!args.requireAtLeast(cx, "settlePromiseNow", 1)) {
    return false;
  }
  if (!args[0].isObject() || !args[0].toObject().is<PromiseObject>()) {
    JS_ReportErrorASCII(cx, "first argument must be a Promise object");
    return false;
  }

  Rooted<PromiseObject*> promise(cx, &args[0].toObject().as<PromiseObject>());
  if (IsPromiseForAsyncFunctionOrGenerator(promise)) {
    JS_ReportErrorASCII(
        cx, "async function/generator's promise shouldn't be manually settled");
    return false;
  }

  if (promise->state() != JS::PromiseState::Pending) {
    JS_ReportErrorASCII(cx, "cannot settle an already-resolved promise");
    return false;
  }

  int32_t flags = promise->flags();
  promise->setFixedSlot(
      PromiseSlot_Flags,
      Int32Value(flags | PROMISE_FLAG_RESOLVED | PROMISE_FLAG_FULFILLED));
  promise->setFixedSlot(PromiseSlot_ReactionsOrResult, UndefinedValue());

  DebugAPI::onPromiseSettled(cx, promise);
  return true;
}

static bool GetWaitForAllPromise(JSContext* cx, unsigned argc, Value* vp) {
  CallArgs args = CallArgsFromVp(argc, vp);
  if (!args.requireAtLeast(cx, "getWaitForAllPromise", 1)) {
    return false;
  }
  if (!args[0].isObject() || !args[0].toObject().is<ArrayObject>() ||
      args[0].toObject().as<NativeObject>().isIndexed()) {
    JS_ReportErrorASCII(
        cx, "first argument must be a dense Array of Promise objects");
    return false;
  }
  RootedNativeObject list(cx, &args[0].toObject().as<NativeObject>());
  RootedObjectVector promises(cx);
  uint32_t count = list->getDenseInitializedLength();
  if (!promises.resize(count)) {
    return false;
  }

  for (uint32_t i = 0; i < count; i++) {
    RootedValue elem(cx, list->getDenseElement(i));
    if (!elem.isObject() || !elem.toObject().is<PromiseObject>()) {
      JS_ReportErrorASCII(
          cx, "Each entry in the passed-in Array must be a Promise");
      return false;
    }
    promises[i].set(&elem.toObject());
  }

  RootedObject resultPromise(cx, JS::GetWaitForAllPromise(cx, promises));
  if (!resultPromise) {
    return false;
  }

  args.rval().set(ObjectValue(*resultPromise));
  return true;
}

static bool ResolvePromise(JSContext* cx, unsigned argc, Value* vp) {
  CallArgs args = CallArgsFromVp(argc, vp);
  if (!args.requireAtLeast(cx, "resolvePromise", 2)) {
    return false;
  }
  if (!args[0].isObject() ||
      !UncheckedUnwrap(&args[0].toObject())->is<PromiseObject>()) {
    JS_ReportErrorASCII(
        cx, "first argument must be a maybe-wrapped Promise object");
    return false;
  }

  RootedObject promise(cx, &args[0].toObject());
  RootedValue resolution(cx, args[1]);
  mozilla::Maybe<AutoRealm> ar;
  if (IsWrapper(promise)) {
    promise = UncheckedUnwrap(promise);
    ar.emplace(cx, promise);
    if (!cx->compartment()->wrap(cx, &resolution)) {
      return false;
    }
  }

  if (IsPromiseForAsyncFunctionOrGenerator(promise)) {
    JS_ReportErrorASCII(
        cx,
        "async function/generator's promise shouldn't be manually resolved");
    return false;
  }

  bool result = JS::ResolvePromise(cx, promise, resolution);
  if (result) {
    args.rval().setUndefined();
  }
  return result;
}

static bool RejectPromise(JSContext* cx, unsigned argc, Value* vp) {
  CallArgs args = CallArgsFromVp(argc, vp);
  if (!args.requireAtLeast(cx, "rejectPromise", 2)) {
    return false;
  }
  if (!args[0].isObject() ||
      !UncheckedUnwrap(&args[0].toObject())->is<PromiseObject>()) {
    JS_ReportErrorASCII(
        cx, "first argument must be a maybe-wrapped Promise object");
    return false;
  }

  RootedObject promise(cx, &args[0].toObject());
  RootedValue reason(cx, args[1]);
  mozilla::Maybe<AutoRealm> ar;
  if (IsWrapper(promise)) {
    promise = UncheckedUnwrap(promise);
    ar.emplace(cx, promise);
    if (!cx->compartment()->wrap(cx, &reason)) {
      return false;
    }
  }

  if (IsPromiseForAsyncFunctionOrGenerator(promise)) {
    JS_ReportErrorASCII(
        cx,
        "async function/generator's promise shouldn't be manually rejected");
    return false;
  }

  bool result = JS::RejectPromise(cx, promise, reason);
  if (result) {
    args.rval().setUndefined();
  }
  return result;
}

static bool StreamsAreEnabled(JSContext* cx, unsigned argc, Value* vp) {
  CallArgs args = CallArgsFromVp(argc, vp);
  args.rval().setBoolean(cx->realm()->creationOptions().getStreamsEnabled());
  return true;
}

static unsigned finalizeCount = 0;

static void finalize_counter_finalize(JSFreeOp* fop, JSObject* obj) {
  ++finalizeCount;
}

static const JSClassOps FinalizeCounterClassOps = {
    nullptr,                    // addProperty
    nullptr,                    // delProperty
    nullptr,                    // enumerate
    nullptr,                    // newEnumerate
    nullptr,                    // resolve
    nullptr,                    // mayResolve
    finalize_counter_finalize,  // finalize
    nullptr,                    // call
    nullptr,                    // hasInstance
    nullptr,                    // construct
    nullptr,                    // trace
};

static const JSClass FinalizeCounterClass = {
    "FinalizeCounter", JSCLASS_FOREGROUND_FINALIZE, &FinalizeCounterClassOps};

static bool MakeFinalizeObserver(JSContext* cx, unsigned argc, Value* vp) {
  CallArgs args = CallArgsFromVp(argc, vp);

  JSObject* obj =
      JS_NewObjectWithGivenProto(cx, &FinalizeCounterClass, nullptr);
  if (!obj) {
    return false;
  }

  args.rval().setObject(*obj);
  return true;
}

static bool FinalizeCount(JSContext* cx, unsigned argc, Value* vp) {
  CallArgs args = CallArgsFromVp(argc, vp);
  args.rval().setInt32(finalizeCount);
  return true;
}

static bool ResetFinalizeCount(JSContext* cx, unsigned argc, Value* vp) {
  CallArgs args = CallArgsFromVp(argc, vp);
  finalizeCount = 0;
  args.rval().setUndefined();
  return true;
}

static bool DumpHeap(JSContext* cx, unsigned argc, Value* vp) {
  CallArgs args = CallArgsFromVp(argc, vp);

  FILE* dumpFile = stdout;

  if (args.length() > 1) {
    RootedObject callee(cx, &args.callee());
    ReportUsageErrorASCII(cx, callee, "Too many arguments");
    return false;
  }

  if (!args.get(0).isUndefined()) {
    RootedString str(cx, ToString(cx, args[0]));
    if (!str) {
      return false;
    }
    if (!fuzzingSafe) {
      UniqueChars fileNameBytes = JS_EncodeStringToLatin1(cx, str);
      if (!fileNameBytes) {
        return false;
      }
      dumpFile = fopen(fileNameBytes.get(), "w");
      if (!dumpFile) {
        fileNameBytes = JS_EncodeStringToLatin1(cx, str);
        if (!fileNameBytes) {
          return false;
        }
        JS_ReportErrorLatin1(cx, "can't open %s", fileNameBytes.get());
        return false;
      }
    }
  }

  js::DumpHeap(cx, dumpFile, js::IgnoreNurseryObjects);

  if (dumpFile != stdout) {
    fclose(dumpFile);
  }

  args.rval().setUndefined();
  return true;
}

static bool Terminate(JSContext* cx, unsigned arg, Value* vp) {
#ifdef JS_MORE_DETERMINISTIC
  // Print a message to stderr in more-deterministic builds to help jsfunfuzz
  // find uncatchable-exception bugs.
  fprintf(stderr, "terminate called\n");
#endif

  JS_ClearPendingException(cx);
  return false;
}

static bool ReadGeckoProfilingStack(JSContext* cx, unsigned argc, Value* vp) {
  CallArgs args = CallArgsFromVp(argc, vp);
  args.rval().setUndefined();

  // Return boolean 'false' if profiler is not enabled.
  if (!cx->runtime()->geckoProfiler().enabled()) {
    args.rval().setBoolean(false);
    return true;
  }

  // Array holding physical jit stack frames.
  RootedObject stack(cx, NewDenseEmptyArray(cx));
  if (!stack) {
    return false;
  }

  // If profiler sampling has been suppressed, return an empty
  // stack.
  if (!cx->isProfilerSamplingEnabled()) {
    args.rval().setObject(*stack);
    return true;
  }

  struct InlineFrameInfo {
    InlineFrameInfo(const char* kind, UniqueChars label)
        : kind(kind), label(std::move(label)) {}
    const char* kind;
    UniqueChars label;
  };

  Vector<Vector<InlineFrameInfo, 0, TempAllocPolicy>, 0, TempAllocPolicy>
      frameInfo(cx);

  JS::ProfilingFrameIterator::RegisterState state;
  for (JS::ProfilingFrameIterator i(cx, state); !i.done(); ++i) {
    MOZ_ASSERT(i.stackAddress() != nullptr);

    if (!frameInfo.emplaceBack(cx)) {
      return false;
    }

    const size_t MaxInlineFrames = 16;
    JS::ProfilingFrameIterator::Frame frames[MaxInlineFrames];
    uint32_t nframes = i.extractStack(frames, 0, MaxInlineFrames);
    MOZ_ASSERT(nframes <= MaxInlineFrames);
    for (uint32_t i = 0; i < nframes; i++) {
      const char* frameKindStr = nullptr;
      switch (frames[i].kind) {
        case JS::ProfilingFrameIterator::Frame_BaselineInterpreter:
          frameKindStr = "baseline-interpreter";
          break;
        case JS::ProfilingFrameIterator::Frame_Baseline:
          frameKindStr = "baseline-jit";
          break;
        case JS::ProfilingFrameIterator::Frame_Ion:
          frameKindStr = "ion";
          break;
        case JS::ProfilingFrameIterator::Frame_Wasm:
          frameKindStr = "wasm";
          break;
        default:
          frameKindStr = "unknown";
      }

      UniqueChars label =
          DuplicateStringToArena(js::StringBufferArena, cx, frames[i].label);
      if (!label) {
        return false;
      }

      if (!frameInfo.back().emplaceBack(frameKindStr, std::move(label))) {
        return false;
      }
    }
  }

  RootedObject inlineFrameInfo(cx);
  RootedString frameKind(cx);
  RootedString frameLabel(cx);
  RootedId idx(cx);

  const unsigned propAttrs = JSPROP_ENUMERATE;

  uint32_t physicalFrameNo = 0;
  for (auto& frame : frameInfo) {
    // Array holding all inline frames in a single physical jit stack frame.
    RootedObject inlineStack(cx, NewDenseEmptyArray(cx));
    if (!inlineStack) {
      return false;
    }

    uint32_t inlineFrameNo = 0;
    for (auto& inlineFrame : frame) {
      // Object holding frame info.
      RootedObject inlineFrameInfo(cx,
                                   NewBuiltinClassInstance<PlainObject>(cx));
      if (!inlineFrameInfo) {
        return false;
      }

      frameKind = NewStringCopyZ<CanGC>(cx, inlineFrame.kind);
      if (!frameKind) {
        return false;
      }

      if (!JS_DefineProperty(cx, inlineFrameInfo, "kind", frameKind,
                             propAttrs)) {
        return false;
      }

      frameLabel = NewLatin1StringZ(cx, std::move(inlineFrame.label));
      if (!frameLabel) {
        return false;
      }

      if (!JS_DefineProperty(cx, inlineFrameInfo, "label", frameLabel,
                             propAttrs)) {
        return false;
      }

      idx = INT_TO_JSID(inlineFrameNo);
      if (!JS_DefinePropertyById(cx, inlineStack, idx, inlineFrameInfo, 0)) {
        return false;
      }

      ++inlineFrameNo;
    }

    // Push inline array into main array.
    idx = INT_TO_JSID(physicalFrameNo);
    if (!JS_DefinePropertyById(cx, stack, idx, inlineStack, 0)) {
      return false;
    }

    ++physicalFrameNo;
  }

  args.rval().setObject(*stack);
  return true;
}

static bool EnableOsiPointRegisterChecks(JSContext*, unsigned argc, Value* vp) {
  CallArgs args = CallArgsFromVp(argc, vp);
#ifdef CHECK_OSIPOINT_REGISTERS
  jit::JitOptions.checkOsiPointRegisters = true;
#endif
  args.rval().setUndefined();
  return true;
}

static bool DisplayName(JSContext* cx, unsigned argc, Value* vp) {
  CallArgs args = CallArgsFromVp(argc, vp);
  if (!args.get(0).isObject() || !args[0].toObject().is<JSFunction>()) {
    RootedObject arg(cx, &args.callee());
    ReportUsageErrorASCII(cx, arg, "Must have one function argument");
    return false;
  }

  JSFunction* fun = &args[0].toObject().as<JSFunction>();
  JSString* str = fun->displayAtom();
  args.rval().setString(str ? str : cx->runtime()->emptyString.ref());
  return true;
}

class ShellAllocationMetadataBuilder : public AllocationMetadataBuilder {
 public:
  ShellAllocationMetadataBuilder() : AllocationMetadataBuilder() {}

  virtual JSObject* build(JSContext* cx, HandleObject,
                          AutoEnterOOMUnsafeRegion& oomUnsafe) const override;

  static const ShellAllocationMetadataBuilder metadataBuilder;
};

JSObject* ShellAllocationMetadataBuilder::build(
    JSContext* cx, HandleObject, AutoEnterOOMUnsafeRegion& oomUnsafe) const {
  RootedObject obj(cx, NewBuiltinClassInstance<PlainObject>(cx));
  if (!obj) {
    oomUnsafe.crash("ShellAllocationMetadataBuilder::build");
  }

  RootedObject stack(cx, NewDenseEmptyArray(cx));
  if (!stack) {
    oomUnsafe.crash("ShellAllocationMetadataBuilder::build");
  }

  static int createdIndex = 0;
  createdIndex++;

  if (!JS_DefineProperty(cx, obj, "index", createdIndex, 0)) {
    oomUnsafe.crash("ShellAllocationMetadataBuilder::build");
  }

  if (!JS_DefineProperty(cx, obj, "stack", stack, 0)) {
    oomUnsafe.crash("ShellAllocationMetadataBuilder::build");
  }

  int stackIndex = 0;
  RootedId id(cx);
  RootedValue callee(cx);
  for (NonBuiltinScriptFrameIter iter(cx); !iter.done(); ++iter) {
    if (iter.isFunctionFrame() && iter.compartment() == cx->compartment()) {
      id = INT_TO_JSID(stackIndex);
      RootedObject callee(cx, iter.callee(cx));
      if (!JS_DefinePropertyById(cx, stack, id, callee, 0)) {
        oomUnsafe.crash("ShellAllocationMetadataBuilder::build");
      }
      stackIndex++;
    }
  }

  return obj;
}

const ShellAllocationMetadataBuilder
    ShellAllocationMetadataBuilder::metadataBuilder;

static bool EnableShellAllocationMetadataBuilder(JSContext* cx, unsigned argc,
                                                 Value* vp) {
  CallArgs args = CallArgsFromVp(argc, vp);

  SetAllocationMetadataBuilder(
      cx, &ShellAllocationMetadataBuilder::metadataBuilder);

  args.rval().setUndefined();
  return true;
}

static bool GetAllocationMetadata(JSContext* cx, unsigned argc, Value* vp) {
  CallArgs args = CallArgsFromVp(argc, vp);
  if (args.length() != 1 || !args[0].isObject()) {
    JS_ReportErrorASCII(cx, "Argument must be an object");
    return false;
  }

  args.rval().setObjectOrNull(GetAllocationMetadata(&args[0].toObject()));
  return true;
}

static bool testingFunc_bailout(JSContext* cx, unsigned argc, Value* vp) {
  CallArgs args = CallArgsFromVp(argc, vp);

  // NOP when not in IonMonkey
  args.rval().setUndefined();
  return true;
}

static bool testingFunc_bailAfter(JSContext* cx, unsigned argc, Value* vp) {
  CallArgs args = CallArgsFromVp(argc, vp);
  if (args.length() != 1 || !args[0].isInt32() || args[0].toInt32() < 0) {
    JS_ReportErrorASCII(
        cx, "Argument must be a positive number that fits in an int32");
    return false;
  }

#ifdef DEBUG
  if (auto* jitRuntime = cx->runtime()->jitRuntime()) {
    uint32_t bailAfter = args[0].toInt32();
    bool enableBailAfter = bailAfter > 0;
    if (jitRuntime->ionBailAfterEnabled() != enableBailAfter) {
      // Force JIT code to be recompiled with (or without) instrumentation.
      ReleaseAllJITCode(cx->defaultFreeOp());
      jitRuntime->setIonBailAfterEnabled(enableBailAfter);
    }
    jitRuntime->setIonBailAfterCounter(bailAfter);
  }
#endif

  args.rval().setUndefined();
  return true;
}

static constexpr unsigned JitWarmupResetLimit = 20;
static_assert(JitWarmupResetLimit <=
                  unsigned(JSScript::MutableFlags::WarmupResets_MASK),
              "JitWarmupResetLimit exceeds max value");

static bool testingFunc_inJit(JSContext* cx, unsigned argc, Value* vp) {
  CallArgs args = CallArgsFromVp(argc, vp);

  if (!jit::IsBaselineJitEnabled(cx)) {
    return ReturnStringCopy(cx, args, "Baseline is disabled.");
  }

  // Use frame iterator to inspect caller.
  FrameIter iter(cx);

  // We may be invoked directly, not in a JS context, e.g. if inJit is added as
  // a callback on the event queue.
  if (iter.done()) {
    args.rval().setBoolean(false);
    return true;
  }

  if (iter.hasScript()) {
    // Detect repeated attempts to compile, resetting the counter if inJit
    // succeeds. Note: This script may have be inlined into its caller.
    if (iter.isJSJit()) {
      iter.script()->resetWarmUpResetCounter();
    } else if (iter.script()->getWarmUpResetCount() >= JitWarmupResetLimit) {
      return ReturnStringCopy(
          cx, args, "Compilation is being repeatedly prevented. Giving up.");
    }
  }

  // Returns true for any JIT (including WASM).
  MOZ_ASSERT_IF(iter.isJSJit(), cx->currentlyRunningInJit());
  args.rval().setBoolean(cx->currentlyRunningInJit());
  return true;
}

static bool testingFunc_inIon(JSContext* cx, unsigned argc, Value* vp) {
  CallArgs args = CallArgsFromVp(argc, vp);

  if (!jit::IsIonEnabled(cx)) {
    return ReturnStringCopy(cx, args, "Ion is disabled.");
  }

  // Use frame iterator to inspect caller.
  FrameIter iter(cx);

  // We may be invoked directly, not in a JS context, e.g. if inJson is added as
  // a callback on the event queue.
  if (iter.done()) {
    args.rval().setBoolean(false);
    return true;
  }

  if (iter.hasScript()) {
    // Detect repeated attempts to compile, resetting the counter if inIon
    // succeeds. Note: This script may have be inlined into its caller.
    if (iter.isIon()) {
      iter.script()->resetWarmUpResetCounter();
    } else if (!iter.script()->canIonCompile()) {
      return ReturnStringCopy(cx, args, "Unable to Ion-compile this script.");
    } else if (iter.script()->getWarmUpResetCount() >= JitWarmupResetLimit) {
      return ReturnStringCopy(
          cx, args, "Compilation is being repeatedly prevented. Giving up.");
    }
  }

  args.rval().setBoolean(iter.isIon());
  return true;
}

bool js::testingFunc_assertFloat32(JSContext* cx, unsigned argc, Value* vp) {
  CallArgs args = CallArgsFromVp(argc, vp);
  if (args.length() != 2) {
    JS_ReportErrorASCII(cx, "Expects only 2 arguments");
    return false;
  }

  // NOP when not in IonMonkey
  args.rval().setUndefined();
  return true;
}

static bool TestingFunc_assertJitStackInvariants(JSContext* cx, unsigned argc,
                                                 Value* vp) {
  CallArgs args = CallArgsFromVp(argc, vp);

  jit::AssertJitStackInvariants(cx);
  args.rval().setUndefined();
  return true;
}

bool js::testingFunc_assertRecoveredOnBailout(JSContext* cx, unsigned argc,
                                              Value* vp) {
  CallArgs args = CallArgsFromVp(argc, vp);
  if (args.length() != 2) {
    JS_ReportErrorASCII(cx, "Expects only 2 arguments");
    return false;
  }

  // NOP when not in IonMonkey
  args.rval().setUndefined();
  return true;
}

static bool GetJitCompilerOptions(JSContext* cx, unsigned argc, Value* vp) {
  CallArgs args = CallArgsFromVp(argc, vp);
  RootedObject info(cx, JS_NewPlainObject(cx));
  if (!info) {
    return false;
  }

  uint32_t intValue = 0;
  RootedValue value(cx);

#define JIT_COMPILER_MATCH(key, string)                         \
  opt = JSJITCOMPILER_##key;                                    \
  if (JS_GetGlobalJitCompilerOption(cx, opt, &intValue)) {      \
    value.setInt32(intValue);                                   \
    if (!JS_SetProperty(cx, info, string, value)) return false; \
  }

  JSJitCompilerOption opt = JSJITCOMPILER_NOT_AN_OPTION;
  JIT_COMPILER_OPTIONS(JIT_COMPILER_MATCH);
#undef JIT_COMPILER_MATCH

  args.rval().setObject(*info);
  return true;
}

static bool SetIonCheckGraphCoherency(JSContext* cx, unsigned argc, Value* vp) {
  CallArgs args = CallArgsFromVp(argc, vp);
  jit::JitOptions.checkGraphConsistency = ToBoolean(args.get(0));
  args.rval().setUndefined();
  return true;
}

// A JSObject that holds structured clone data, similar to the C++ class
// JSAutoStructuredCloneBuffer.
class CloneBufferObject : public NativeObject {
  static const JSPropertySpec props_[3];

  static const size_t DATA_SLOT = 0;
  static const size_t SYNTHETIC_SLOT = 1;
  static const size_t NUM_SLOTS = 2;

 public:
  static const JSClass class_;

  static CloneBufferObject* Create(JSContext* cx) {
    RootedObject obj(cx, JS_NewObject(cx, &class_));
    if (!obj) {
      return nullptr;
    }
    obj->as<CloneBufferObject>().setReservedSlot(DATA_SLOT,
                                                 PrivateValue(nullptr));
    obj->as<CloneBufferObject>().setReservedSlot(SYNTHETIC_SLOT,
                                                 BooleanValue(false));

    if (!JS_DefineProperties(cx, obj, props_)) {
      return nullptr;
    }

    return &obj->as<CloneBufferObject>();
  }

  static CloneBufferObject* Create(JSContext* cx,
                                   JSAutoStructuredCloneBuffer* buffer) {
    Rooted<CloneBufferObject*> obj(cx, Create(cx));
    if (!obj) {
      return nullptr;
    }
    auto data = js::MakeUnique<JSStructuredCloneData>(buffer->scope());
    if (!data) {
      ReportOutOfMemory(cx);
      return nullptr;
    }
    buffer->steal(data.get());
    obj->setData(data.release(), false);
    return obj;
  }

  JSStructuredCloneData* data() const {
    return static_cast<JSStructuredCloneData*>(
        getReservedSlot(DATA_SLOT).toPrivate());
  }

  bool isSynthetic() const {
    return getReservedSlot(SYNTHETIC_SLOT).toBoolean();
  }

  void setData(JSStructuredCloneData* aData, bool synthetic) {
    MOZ_ASSERT(!data());
    setReservedSlot(DATA_SLOT, PrivateValue(aData));
    setReservedSlot(SYNTHETIC_SLOT, BooleanValue(synthetic));
  }

  // Discard an owned clone buffer.
  void discard() {
    js_delete(data());
    setReservedSlot(DATA_SLOT, PrivateValue(nullptr));
  }

  static bool setCloneBuffer_impl(JSContext* cx, const CallArgs& args) {
    Rooted<CloneBufferObject*> obj(
        cx, &args.thisv().toObject().as<CloneBufferObject>());

    const char* data = nullptr;
    UniqueChars dataOwner;
    uint32_t nbytes;

    if (args.get(0).isObject() && args[0].toObject().is<ArrayBufferObject>()) {
      ArrayBufferObject* buffer = &args[0].toObject().as<ArrayBufferObject>();
      bool isSharedMemory;
      uint8_t* dataBytes = nullptr;
      JS::GetArrayBufferLengthAndData(buffer, &nbytes, &isSharedMemory,
                                      &dataBytes);
      MOZ_ASSERT(!isSharedMemory);
      data = reinterpret_cast<char*>(dataBytes);
    } else {
      JSString* str = JS::ToString(cx, args.get(0));
      if (!str) {
        return false;
      }
      dataOwner = JS_EncodeStringToLatin1(cx, str);
      if (!dataOwner) {
        return false;
      }
      data = dataOwner.get();
      nbytes = JS_GetStringLength(str);
    }

    if (nbytes == 0 || (nbytes % sizeof(uint64_t) != 0)) {
      JS_ReportErrorASCII(cx, "Invalid length for clonebuffer data");
      return false;
    }

    auto buf = js::MakeUnique<JSStructuredCloneData>(
        JS::StructuredCloneScope::DifferentProcess);
    if (!buf || !buf->Init(nbytes)) {
      ReportOutOfMemory(cx);
      return false;
    }

    MOZ_ALWAYS_TRUE(buf->AppendBytes(data, nbytes));
    obj->discard();
    obj->setData(buf.release(), true);

    args.rval().setUndefined();
    return true;
  }

  static bool is(HandleValue v) {
    return v.isObject() && v.toObject().is<CloneBufferObject>();
  }

  static bool setCloneBuffer(JSContext* cx, unsigned int argc, JS::Value* vp) {
    CallArgs args = CallArgsFromVp(argc, vp);
    return CallNonGenericMethod<is, setCloneBuffer_impl>(cx, args);
  }

  static bool getData(JSContext* cx, Handle<CloneBufferObject*> obj,
                      JSStructuredCloneData** data) {
    if (!obj->data()) {
      *data = nullptr;
      return true;
    }

    bool hasTransferable;
    if (!JS_StructuredCloneHasTransferables(*obj->data(), &hasTransferable)) {
      return false;
    }

    if (hasTransferable) {
      JS_ReportErrorASCII(
          cx, "cannot retrieve structured clone buffer with transferables");
      return false;
    }

    *data = obj->data();
    return true;
  }

  static bool getCloneBuffer_impl(JSContext* cx, const CallArgs& args) {
    Rooted<CloneBufferObject*> obj(
        cx, &args.thisv().toObject().as<CloneBufferObject>());
    MOZ_ASSERT(args.length() == 0);

    JSStructuredCloneData* data;
    if (!getData(cx, obj, &data)) {
      return false;
    }

    size_t size = data->Size();
    UniqueChars buffer(js_pod_malloc<char>(size));
    if (!buffer) {
      ReportOutOfMemory(cx);
      return false;
    }
    auto iter = data->Start();
    if (!data->ReadBytes(iter, buffer.get(), size)) {
      ReportOutOfMemory(cx);
      return false;
    }
    JSString* str = JS_NewStringCopyN(cx, buffer.get(), size);
    if (!str) {
      return false;
    }
    args.rval().setString(str);
    return true;
  }

  static bool getCloneBuffer(JSContext* cx, unsigned int argc, JS::Value* vp) {
    CallArgs args = CallArgsFromVp(argc, vp);
    return CallNonGenericMethod<is, getCloneBuffer_impl>(cx, args);
  }

  static bool getCloneBufferAsArrayBuffer_impl(JSContext* cx,
                                               const CallArgs& args) {
    Rooted<CloneBufferObject*> obj(
        cx, &args.thisv().toObject().as<CloneBufferObject>());
    MOZ_ASSERT(args.length() == 0);

    JSStructuredCloneData* data;
    if (!getData(cx, obj, &data)) {
      return false;
    }

    size_t size = data->Size();
    UniqueChars buffer(js_pod_malloc<char>(size));
    if (!buffer) {
      ReportOutOfMemory(cx);
      return false;
    }
    auto iter = data->Start();
    if (!data->ReadBytes(iter, buffer.get(), size)) {
      ReportOutOfMemory(cx);
      return false;
    }

    auto* rawBuffer = buffer.release();
    JSObject* arrayBuffer = JS::NewArrayBufferWithContents(cx, size, rawBuffer);
    if (!arrayBuffer) {
      js_free(rawBuffer);
      return false;
    }

    args.rval().setObject(*arrayBuffer);
    return true;
  }

  static bool getCloneBufferAsArrayBuffer(JSContext* cx, unsigned int argc,
                                          JS::Value* vp) {
    CallArgs args = CallArgsFromVp(argc, vp);
    return CallNonGenericMethod<is, getCloneBufferAsArrayBuffer_impl>(cx, args);
  }

  static void Finalize(JSFreeOp* fop, JSObject* obj) {
    obj->as<CloneBufferObject>().discard();
  }
};

static const JSClassOps CloneBufferObjectClassOps = {
    nullptr,                      // addProperty
    nullptr,                      // delProperty
    nullptr,                      // enumerate
    nullptr,                      // newEnumerate
    nullptr,                      // resolve
    nullptr,                      // mayResolve
    CloneBufferObject::Finalize,  // finalize
    nullptr,                      // call
    nullptr,                      // hasInstance
    nullptr,                      // construct
    nullptr,                      // trace
};

const JSClass CloneBufferObject::class_ = {
    "CloneBuffer",
    JSCLASS_HAS_RESERVED_SLOTS(CloneBufferObject::NUM_SLOTS) |
        JSCLASS_FOREGROUND_FINALIZE,
    &CloneBufferObjectClassOps};

const JSPropertySpec CloneBufferObject::props_[] = {
    JS_PSGS("clonebuffer", getCloneBuffer, setCloneBuffer, 0),
    JS_PSGS("arraybuffer", getCloneBufferAsArrayBuffer, setCloneBuffer, 0),
    JS_PS_END};

static mozilla::Maybe<JS::StructuredCloneScope> ParseCloneScope(
    JSContext* cx, HandleString str) {
  mozilla::Maybe<JS::StructuredCloneScope> scope;

  JSLinearString* scopeStr = str->ensureLinear(cx);
  if (!scopeStr) {
    return scope;
  }

  if (StringEqualsLiteral(scopeStr, "SameProcess")) {
    scope.emplace(JS::StructuredCloneScope::SameProcess);
  } else if (StringEqualsLiteral(scopeStr, "DifferentProcess")) {
    scope.emplace(JS::StructuredCloneScope::DifferentProcess);
  } else if (StringEqualsLiteral(scopeStr, "DifferentProcessForIndexedDB")) {
    scope.emplace(JS::StructuredCloneScope::DifferentProcessForIndexedDB);
  }

  return scope;
}

bool js::testingFunc_serialize(JSContext* cx, unsigned argc, Value* vp) {
  CallArgs args = CallArgsFromVp(argc, vp);

  mozilla::Maybe<JSAutoStructuredCloneBuffer> clonebuf;
  JS::CloneDataPolicy policy;

  if (!args.get(2).isUndefined()) {
    RootedObject opts(cx, ToObject(cx, args.get(2)));
    if (!opts) {
      return false;
    }

    RootedValue v(cx);
    if (!JS_GetProperty(cx, opts, "SharedArrayBuffer", &v)) {
      return false;
    }

    if (!v.isUndefined()) {
      JSString* str = JS::ToString(cx, v);
      if (!str) {
        return false;
      }
      JSLinearString* poli = str->ensureLinear(cx);
      if (!poli) {
        return false;
      }

      if (StringEqualsLiteral(poli, "allow")) {
        policy.allowSharedMemoryObjects();
        policy.allowIntraClusterClonableSharedObjects();
      } else if (StringEqualsLiteral(poli, "deny")) {
        // default
      } else {
        JS_ReportErrorASCII(cx, "Invalid policy value for 'SharedArrayBuffer'");
        return false;
      }
    }

    if (!JS_GetProperty(cx, opts, "scope", &v)) {
      return false;
    }

    if (!v.isUndefined()) {
      RootedString str(cx, JS::ToString(cx, v));
      if (!str) {
        return false;
      }
      auto scope = ParseCloneScope(cx, str);
      if (!scope) {
        JS_ReportErrorASCII(cx, "Invalid structured clone scope");
        return false;
      }
      clonebuf.emplace(*scope, nullptr, nullptr);
    }
  }

  if (!clonebuf) {
    clonebuf.emplace(JS::StructuredCloneScope::SameProcess, nullptr, nullptr);
  }

  if (!clonebuf->write(cx, args.get(0), args.get(1), policy)) {
    return false;
  }

  RootedObject obj(cx, CloneBufferObject::Create(cx, clonebuf.ptr()));
  if (!obj) {
    return false;
  }

  args.rval().setObject(*obj);
  return true;
}

static bool Deserialize(JSContext* cx, unsigned argc, Value* vp) {
  CallArgs args = CallArgsFromVp(argc, vp);

  if (!args.get(0).isObject() || !args[0].toObject().is<CloneBufferObject>()) {
    JS_ReportErrorASCII(cx, "deserialize requires a clonebuffer argument");
    return false;
  }
  Rooted<CloneBufferObject*> obj(cx,
                                 &args[0].toObject().as<CloneBufferObject>());

  JS::CloneDataPolicy policy;
  JS::StructuredCloneScope scope =
      obj->isSynthetic() ? JS::StructuredCloneScope::DifferentProcess
                         : JS::StructuredCloneScope::SameProcess;
  if (args.get(1).isObject()) {
    RootedObject opts(cx, &args[1].toObject());
    if (!opts) {
      return false;
    }

    RootedValue v(cx);
    if (!JS_GetProperty(cx, opts, "SharedArrayBuffer", &v)) {
      return false;
    }

    if (!v.isUndefined()) {
      JSString* str = JS::ToString(cx, v);
      if (!str) {
        return false;
      }
      JSLinearString* poli = str->ensureLinear(cx);
      if (!poli) {
        return false;
      }

      if (StringEqualsLiteral(poli, "allow")) {
        policy.allowSharedMemoryObjects();
        policy.allowIntraClusterClonableSharedObjects();
      } else if (StringEqualsLiteral(poli, "deny")) {
        // default
      } else {
        JS_ReportErrorASCII(cx, "Invalid policy value for 'SharedArrayBuffer'");
        return false;
      }
    }

    if (!JS_GetProperty(cx, opts, "scope", &v)) {
      return false;
    }

    if (!v.isUndefined()) {
      RootedString str(cx, JS::ToString(cx, v));
      if (!str) {
        return false;
      }
      auto maybeScope = ParseCloneScope(cx, str);
      if (!maybeScope) {
        JS_ReportErrorASCII(cx, "Invalid structured clone scope");
        return false;
      }

      if (*maybeScope < scope) {
        JS_ReportErrorASCII(cx,
                            "Cannot use less restrictive scope "
                            "than the deserialized clone buffer's scope");
        return false;
      }

      scope = *maybeScope;
    }
  }

  // Clone buffer was already consumed?
  if (!obj->data()) {
    JS_ReportErrorASCII(cx,
                        "deserialize given invalid clone buffer "
                        "(transferables already consumed?)");
    return false;
  }

  bool hasTransferable;
  if (!JS_StructuredCloneHasTransferables(*obj->data(), &hasTransferable)) {
    return false;
  }

  RootedValue deserialized(cx);
  if (!JS_ReadStructuredClone(cx, *obj->data(), JS_STRUCTURED_CLONE_VERSION,
                              scope, &deserialized, policy, nullptr, nullptr)) {
    return false;
  }
  args.rval().set(deserialized);

  // Consume any clone buffer with transferables; throw an error if it is
  // deserialized again.
  if (hasTransferable) {
    obj->discard();
  }

  return true;
}

static bool DetachArrayBuffer(JSContext* cx, unsigned argc, Value* vp) {
  CallArgs args = CallArgsFromVp(argc, vp);

  if (args.length() != 1) {
    JS_ReportErrorASCII(cx, "detachArrayBuffer() requires a single argument");
    return false;
  }

  if (!args[0].isObject()) {
    JS_ReportErrorASCII(cx, "detachArrayBuffer must be passed an object");
    return false;
  }

  RootedObject obj(cx, &args[0].toObject());
  if (!JS::DetachArrayBuffer(cx, obj)) {
    return false;
  }

  args.rval().setUndefined();
  return true;
}

static bool HelperThreadCount(JSContext* cx, unsigned argc, Value* vp) {
  CallArgs args = CallArgsFromVp(argc, vp);
#ifdef JS_MORE_DETERMINISTIC
  // Always return 0 to get consistent output with and without --no-threads.
  args.rval().setInt32(0);
#else
  if (CanUseExtraThreads()) {
    args.rval().setInt32(HelperThreadState().threadCount);
  } else {
    args.rval().setInt32(0);
  }
#endif
  return true;
}

static bool EnableShapeConsistencyChecks(JSContext* cx, unsigned argc,
                                         Value* vp) {
  CallArgs args = CallArgsFromVp(argc, vp);
#ifdef DEBUG
  NativeObject::enableShapeConsistencyChecks();
#endif
  args.rval().setUndefined();
  return true;
}

#ifdef JS_TRACE_LOGGING
static bool EnableTraceLogger(JSContext* cx, unsigned argc, Value* vp) {
  CallArgs args = CallArgsFromVp(argc, vp);
  TraceLoggerThread* logger = TraceLoggerForCurrentThread(cx);
  if (!TraceLoggerEnable(logger, cx)) {
    return false;
  }

  args.rval().setUndefined();
  return true;
}

static bool DisableTraceLogger(JSContext* cx, unsigned argc, Value* vp) {
  CallArgs args = CallArgsFromVp(argc, vp);
  TraceLoggerThread* logger = TraceLoggerForCurrentThread(cx);
  args.rval().setBoolean(TraceLoggerDisable(logger));

  return true;
}
#endif

#if defined(DEBUG) || defined(JS_JITSPEW)
static bool DumpObject(JSContext* cx, unsigned argc, Value* vp) {
  CallArgs args = CallArgsFromVp(argc, vp);
  RootedObject obj(cx, ToObject(cx, args.get(0)));
  if (!obj) {
    return false;
  }

  DumpObject(obj);

  args.rval().setUndefined();
  return true;
}
#endif

static bool SharedMemoryEnabled(JSContext* cx, unsigned argc, Value* vp) {
  CallArgs args = CallArgsFromVp(argc, vp);
  args.rval().setBoolean(
      cx->realm()->creationOptions().getSharedMemoryAndAtomicsEnabled());
  return true;
}

static bool SharedArrayRawBufferCount(JSContext* cx, unsigned argc, Value* vp) {
  CallArgs args = CallArgsFromVp(argc, vp);
  args.rval().setInt32(LiveMappedBufferCount());
  return true;
}

static bool SharedArrayRawBufferRefcount(JSContext* cx, unsigned argc,
                                         Value* vp) {
  CallArgs args = CallArgsFromVp(argc, vp);
  if (args.length() != 1 || !args[0].isObject()) {
    JS_ReportErrorASCII(cx, "Expected SharedArrayBuffer object");
    return false;
  }
  RootedObject obj(cx, &args[0].toObject());
  if (!obj->is<SharedArrayBufferObject>()) {
    JS_ReportErrorASCII(cx, "Expected SharedArrayBuffer object");
    return false;
  }
  args.rval().setInt32(
      obj->as<SharedArrayBufferObject>().rawBufferObject()->refcount());
  return true;
}

#ifdef NIGHTLY_BUILD
static bool ObjectAddress(JSContext* cx, unsigned argc, Value* vp) {
  CallArgs args = CallArgsFromVp(argc, vp);
  if (args.length() != 1) {
    RootedObject callee(cx, &args.callee());
    ReportUsageErrorASCII(cx, callee, "Wrong number of arguments");
    return false;
  }
  if (!args[0].isObject()) {
    RootedObject callee(cx, &args.callee());
    ReportUsageErrorASCII(cx, callee, "Expected object");
    return false;
  }

#  ifdef JS_MORE_DETERMINISTIC
  args.rval().setInt32(0);
  return true;
#  else
  void* ptr = js::UncheckedUnwrap(&args[0].toObject(), true);
  char buffer[64];
  SprintfLiteral(buffer, "%p", ptr);

  return ReturnStringCopy(cx, args, buffer);
#  endif
}

static bool SharedAddress(JSContext* cx, unsigned argc, Value* vp) {
  CallArgs args = CallArgsFromVp(argc, vp);
  if (args.length() != 1) {
    RootedObject callee(cx, &args.callee());
    ReportUsageErrorASCII(cx, callee, "Wrong number of arguments");
    return false;
  }
  if (!args[0].isObject()) {
    RootedObject callee(cx, &args.callee());
    ReportUsageErrorASCII(cx, callee, "Expected object");
    return false;
  }

#  ifdef JS_MORE_DETERMINISTIC
  args.rval().setString(cx->staticStrings().getUint(0));
#  else
  RootedObject obj(cx, CheckedUnwrapStatic(&args[0].toObject()));
  if (!obj) {
    ReportAccessDenied(cx);
    return false;
  }
  if (!obj->is<SharedArrayBufferObject>()) {
    JS_ReportErrorASCII(cx, "Argument must be a SharedArrayBuffer");
    return false;
  }
  char buffer[64];
  uint32_t nchar = SprintfLiteral(
      buffer, "%p",
      obj->as<SharedArrayBufferObject>().dataPointerShared().unwrap(
          /*safeish*/));

  JSString* str = JS_NewStringCopyN(cx, buffer, nchar);
  if (!str) {
    return false;
  }

  args.rval().setString(str);
#  endif

  return true;
}
#endif

static bool DumpBacktrace(JSContext* cx, unsigned argc, Value* vp) {
  CallArgs args = CallArgsFromVp(argc, vp);
  DumpBacktrace(cx);
  args.rval().setUndefined();
  return true;
}

static bool GetBacktrace(JSContext* cx, unsigned argc, Value* vp) {
  CallArgs args = CallArgsFromVp(argc, vp);

  bool showArgs = false;
  bool showLocals = false;
  bool showThisProps = false;

  if (args.length() > 1) {
    RootedObject callee(cx, &args.callee());
    ReportUsageErrorASCII(cx, callee, "Too many arguments");
    return false;
  }

  if (args.length() == 1) {
    RootedObject cfg(cx, ToObject(cx, args[0]));
    if (!cfg) {
      return false;
    }
    RootedValue v(cx);

    if (!JS_GetProperty(cx, cfg, "args", &v)) {
      return false;
    }
    showArgs = ToBoolean(v);

    if (!JS_GetProperty(cx, cfg, "locals", &v)) {
      return false;
    }
    showLocals = ToBoolean(v);

    if (!JS_GetProperty(cx, cfg, "thisprops", &v)) {
      return false;
    }
    showThisProps = ToBoolean(v);
  }

  JS::UniqueChars buf =
      JS::FormatStackDump(cx, showArgs, showLocals, showThisProps);
  if (!buf) {
    return false;
  }

  JS::ConstUTF8CharsZ utf8chars(buf.get(), strlen(buf.get()));
  JSString* str = NewStringCopyUTF8Z<CanGC>(cx, utf8chars);
  if (!str) {
    return false;
  }

  args.rval().setString(str);
  return true;
}

static bool ReportOutOfMemory(JSContext* cx, unsigned argc, Value* vp) {
  CallArgs args = CallArgsFromVp(argc, vp);
  JS_ReportOutOfMemory(cx);
  cx->clearPendingException();
  args.rval().setUndefined();
  return true;
}

static bool ThrowOutOfMemory(JSContext* cx, unsigned argc, Value* vp) {
  JS_ReportOutOfMemory(cx);
  return false;
}

static bool ReportLargeAllocationFailure(JSContext* cx, unsigned argc,
                                         Value* vp) {
  CallArgs args = CallArgsFromVp(argc, vp);
  void* buf = cx->runtime()->onOutOfMemoryCanGC(
      AllocFunction::Malloc, js::MallocArena, JSRuntime::LARGE_ALLOCATION);
  js_free(buf);
  args.rval().setUndefined();
  return true;
}

namespace heaptools {

using EdgeName = UniqueTwoByteChars;

// An edge to a node from its predecessor in a path through the graph.
class BackEdge {
  // The node from which this edge starts.
  JS::ubi::Node predecessor_;

  // The name of this edge.
  EdgeName name_;

 public:
  BackEdge() : name_(nullptr) {}
  // Construct an initialized back edge, taking ownership of |name|.
  BackEdge(JS::ubi::Node predecessor, EdgeName name)
      : predecessor_(predecessor), name_(std::move(name)) {}
  BackEdge(BackEdge&& rhs)
      : predecessor_(rhs.predecessor_), name_(std::move(rhs.name_)) {}
  BackEdge& operator=(BackEdge&& rhs) {
    MOZ_ASSERT(&rhs != this);
    this->~BackEdge();
    new (this) BackEdge(std::move(rhs));
    return *this;
  }

  EdgeName forgetName() { return std::move(name_); }
  JS::ubi::Node predecessor() const { return predecessor_; }

 private:
  // No copy constructor or copying assignment.
  BackEdge(const BackEdge&) = delete;
  BackEdge& operator=(const BackEdge&) = delete;
};

// A path-finding handler class for use with JS::ubi::BreadthFirst.
struct FindPathHandler {
  using NodeData = BackEdge;
  using Traversal = JS::ubi::BreadthFirst<FindPathHandler>;

  FindPathHandler(JSContext* cx, JS::ubi::Node start, JS::ubi::Node target,
                  MutableHandle<GCVector<Value>> nodes, Vector<EdgeName>& edges)
      : cx(cx),
        start(start),
        target(target),
        foundPath(false),
        nodes(nodes),
        edges(edges) {}

  bool operator()(Traversal& traversal, JS::ubi::Node origin,
                  const JS::ubi::Edge& edge, BackEdge* backEdge, bool first) {
    // We take care of each node the first time we visit it, so there's
    // nothing to be done on subsequent visits.
    if (!first) {
      return true;
    }

    // Record how we reached this node. This is the last edge on a
    // shortest path to this node.
    EdgeName edgeName =
        DuplicateStringToArena(js::StringBufferArena, cx, edge.name.get());
    if (!edgeName) {
      return false;
    }
    *backEdge = BackEdge(origin, std::move(edgeName));

    // Have we reached our final target node?
    if (edge.referent == target) {
      // Record the path that got us here, which must be a shortest path.
      if (!recordPath(traversal, backEdge)) {
        return false;
      }
      foundPath = true;
      traversal.stop();
    }

    return true;
  }

  // We've found a path to our target. Walk the backlinks to produce the
  // (reversed) path, saving the path in |nodes| and |edges|. |nodes| is
  // rooted, so it can hold the path's nodes as we leave the scope of
  // the AutoCheckCannotGC. Note that nodes are added to |visited| after we
  // return from operator() so we have to pass the target BackEdge* to this
  // function.
  bool recordPath(Traversal& traversal, BackEdge* targetBackEdge) {
    JS::ubi::Node here = target;

    do {
      BackEdge* backEdge = targetBackEdge;
      if (here != target) {
        Traversal::NodeMap::Ptr p = traversal.visited.lookup(here);
        MOZ_ASSERT(p);
        backEdge = &p->value();
      }
      JS::ubi::Node predecessor = backEdge->predecessor();
      if (!nodes.append(predecessor.exposeToJS()) ||
          !edges.append(backEdge->forgetName())) {
        return false;
      }
      here = predecessor;
    } while (here != start);

    return true;
  }

  JSContext* cx;

  // The node we're starting from.
  JS::ubi::Node start;

  // The node we're looking for.
  JS::ubi::Node target;

  // True if we found a path to target, false if we didn't.
  bool foundPath;

  // The nodes and edges of the path --- should we find one. The path is
  // stored in reverse order, because that's how it's easiest for us to
  // construct it:
  // - edges[i] is the name of the edge from nodes[i] to nodes[i-1].
  // - edges[0] is the name of the edge from nodes[0] to the target.
  // - The last node, nodes[n-1], is the start node.
  MutableHandle<GCVector<Value>> nodes;
  Vector<EdgeName>& edges;
};

}  // namespace heaptools

static bool FindPath(JSContext* cx, unsigned argc, Value* vp) {
  CallArgs args = CallArgsFromVp(argc, vp);
  if (!args.requireAtLeast(cx, "findPath", 2)) {
    return false;
  }

  // We don't ToString non-objects given as 'start' or 'target', because this
  // test is all about object identity, and ToString doesn't preserve that.
  // Non-GCThing endpoints don't make much sense.
  if (!args[0].isObject() && !args[0].isString() && !args[0].isSymbol()) {
    ReportValueError(cx, JSMSG_UNEXPECTED_TYPE, JSDVG_SEARCH_STACK, args[0],
                     nullptr, "not an object, string, or symbol");
    return false;
  }

  if (!args[1].isObject() && !args[1].isString() && !args[1].isSymbol()) {
    ReportValueError(cx, JSMSG_UNEXPECTED_TYPE, JSDVG_SEARCH_STACK, args[0],
                     nullptr, "not an object, string, or symbol");
    return false;
  }

  Rooted<GCVector<Value>> nodes(cx, GCVector<Value>(cx));
  Vector<heaptools::EdgeName> edges(cx);

  {
    // We can't tolerate the GC moving things around while we're searching
    // the heap. Check that nothing we do causes a GC.
    JS::AutoCheckCannotGC autoCannotGC;

    JS::ubi::Node start(args[0]), target(args[1]);

    heaptools::FindPathHandler handler(cx, start, target, &nodes, edges);
    heaptools::FindPathHandler::Traversal traversal(cx, handler, autoCannotGC);
    if (!traversal.addStart(start)) {
      ReportOutOfMemory(cx);
      return false;
    }

    if (!traversal.traverse()) {
      if (!cx->isExceptionPending()) {
        ReportOutOfMemory(cx);
      }
      return false;
    }

    if (!handler.foundPath) {
      // We didn't find any paths from the start to the target.
      args.rval().setUndefined();
      return true;
    }
  }

  // |nodes| and |edges| contain the path from |start| to |target|, reversed.
  // Construct a JavaScript array describing the path from the start to the
  // target. Each element has the form:
  //
  //   {
  //     node: <object or string or symbol>,
  //     edge: <string describing outgoing edge from node>
  //   }
  //
  // or, if the node is some internal thing that isn't a proper JavaScript
  // value:
  //
  //   { node: undefined, edge: <string> }
  size_t length = nodes.length();
  RootedArrayObject result(cx, NewDenseFullyAllocatedArray(cx, length));
  if (!result) {
    return false;
  }
  result->ensureDenseInitializedLength(cx, 0, length);

  // Walk |nodes| and |edges| in the stored order, and construct the result
  // array in start-to-target order.
  for (size_t i = 0; i < length; i++) {
    // Build an object describing the node and edge.
    RootedObject obj(cx, NewBuiltinClassInstance<PlainObject>(cx));
    if (!obj) {
      return false;
    }

    RootedValue wrapped(cx, nodes[i]);
    if (!cx->compartment()->wrap(cx, &wrapped)) {
      return false;
    }

    if (!JS_DefineProperty(cx, obj, "node", wrapped, JSPROP_ENUMERATE)) {
      return false;
    }

    heaptools::EdgeName edgeName = std::move(edges[i]);

    size_t edgeNameLength = js_strlen(edgeName.get());
    RootedString edgeStr(
        cx, NewString<CanGC>(cx, std::move(edgeName), edgeNameLength));
    if (!edgeStr) {
      return false;
    }

    if (!JS_DefineProperty(cx, obj, "edge", edgeStr, JSPROP_ENUMERATE)) {
      return false;
    }

    result->setDenseElement(length - i - 1, ObjectValue(*obj));
  }

  args.rval().setObject(*result);
  return true;
}

static bool ShortestPaths(JSContext* cx, unsigned argc, Value* vp) {
  CallArgs args = CallArgsFromVp(argc, vp);
  if (!args.requireAtLeast(cx, "shortestPaths", 3)) {
    return false;
  }

  // We don't ToString non-objects given as 'start' or 'target', because this
  // test is all about object identity, and ToString doesn't preserve that.
  // Non-GCThing endpoints don't make much sense.
  if (!args[0].isObject() && !args[0].isString() && !args[0].isSymbol()) {
    ReportValueError(cx, JSMSG_UNEXPECTED_TYPE, JSDVG_SEARCH_STACK, args[0],
                     nullptr, "not an object, string, or symbol");
    return false;
  }

  if (!args[1].isObject() || !args[1].toObject().is<ArrayObject>()) {
    ReportValueError(cx, JSMSG_UNEXPECTED_TYPE, JSDVG_SEARCH_STACK, args[1],
                     nullptr, "not an array object");
    return false;
  }

  RootedArrayObject objs(cx, &args[1].toObject().as<ArrayObject>());
  size_t length = objs->getDenseInitializedLength();
  if (length == 0) {
    ReportValueError(cx, JSMSG_UNEXPECTED_TYPE, JSDVG_SEARCH_STACK, args[1],
                     nullptr,
                     "not a dense array object with one or more elements");
    return false;
  }

  for (size_t i = 0; i < length; i++) {
    RootedValue el(cx, objs->getDenseElement(i));
    if (!el.isObject() && !el.isString() && !el.isSymbol()) {
      JS_ReportErrorASCII(cx,
                          "Each target must be an object, string, or symbol");
      return false;
    }
  }

  int32_t maxNumPaths;
  if (!JS::ToInt32(cx, args[2], &maxNumPaths)) {
    return false;
  }
  if (maxNumPaths <= 0) {
    ReportValueError(cx, JSMSG_UNEXPECTED_TYPE, JSDVG_SEARCH_STACK, args[2],
                     nullptr, "not greater than 0");
    return false;
  }

  // We accumulate the results into a GC-stable form, due to the fact that the
  // JS::ubi::ShortestPaths lifetime (when operating on the live heap graph)
  // is bounded within an AutoCheckCannotGC.
  Rooted<GCVector<GCVector<GCVector<Value>>>> values(
      cx, GCVector<GCVector<GCVector<Value>>>(cx));
  Vector<Vector<Vector<JS::ubi::EdgeName>>> names(cx);

  {
    JS::AutoCheckCannotGC noGC(cx);

    JS::ubi::NodeSet targets;

    for (size_t i = 0; i < length; i++) {
      RootedValue val(cx, objs->getDenseElement(i));
      JS::ubi::Node node(val);
      if (!targets.put(node)) {
        ReportOutOfMemory(cx);
        return false;
      }
    }

    JS::ubi::Node root(args[0]);
    auto maybeShortestPaths = JS::ubi::ShortestPaths::Create(
        cx, noGC, maxNumPaths, root, std::move(targets));
    if (maybeShortestPaths.isNothing()) {
      ReportOutOfMemory(cx);
      return false;
    }
    auto& shortestPaths = *maybeShortestPaths;

    for (size_t i = 0; i < length; i++) {
      if (!values.append(GCVector<GCVector<Value>>(cx)) ||
          !names.append(Vector<Vector<JS::ubi::EdgeName>>(cx))) {
        return false;
      }

      RootedValue val(cx, objs->getDenseElement(i));
      JS::ubi::Node target(val);

      bool ok = shortestPaths.forEachPath(target, [&](JS::ubi::Path& path) {
        Rooted<GCVector<Value>> pathVals(cx, GCVector<Value>(cx));
        Vector<JS::ubi::EdgeName> pathNames(cx);

        for (auto& part : path) {
          if (!pathVals.append(part->predecessor().exposeToJS()) ||
              !pathNames.append(std::move(part->name()))) {
            return false;
          }
        }

        return values.back().append(std::move(pathVals.get())) &&
               names.back().append(std::move(pathNames));
      });

      if (!ok) {
        return false;
      }
    }
  }

  MOZ_ASSERT(values.length() == names.length());
  MOZ_ASSERT(values.length() == length);

  RootedArrayObject results(cx, NewDenseFullyAllocatedArray(cx, length));
  if (!results) {
    return false;
  }
  results->ensureDenseInitializedLength(cx, 0, length);

  for (size_t i = 0; i < length; i++) {
    size_t numPaths = values[i].length();
    MOZ_ASSERT(names[i].length() == numPaths);

    RootedArrayObject pathsArray(cx, NewDenseFullyAllocatedArray(cx, numPaths));
    if (!pathsArray) {
      return false;
    }
    pathsArray->ensureDenseInitializedLength(cx, 0, numPaths);

    for (size_t j = 0; j < numPaths; j++) {
      size_t pathLength = values[i][j].length();
      MOZ_ASSERT(names[i][j].length() == pathLength);

      RootedArrayObject path(cx, NewDenseFullyAllocatedArray(cx, pathLength));
      if (!path) {
        return false;
      }
      path->ensureDenseInitializedLength(cx, 0, pathLength);

      for (size_t k = 0; k < pathLength; k++) {
        RootedPlainObject part(cx, NewBuiltinClassInstance<PlainObject>(cx));
        if (!part) {
          return false;
        }

        RootedValue predecessor(cx, values[i][j][k]);
        if (!cx->compartment()->wrap(cx, &predecessor) ||
            !JS_DefineProperty(cx, part, "predecessor", predecessor,
                               JSPROP_ENUMERATE)) {
          return false;
        }

        if (names[i][j][k]) {
          RootedString edge(cx,
                            NewStringCopyZ<CanGC>(cx, names[i][j][k].get()));
          if (!edge ||
              !JS_DefineProperty(cx, part, "edge", edge, JSPROP_ENUMERATE)) {
            return false;
          }
        }

        path->setDenseElement(k, ObjectValue(*part));
      }

      pathsArray->setDenseElement(j, ObjectValue(*path));
    }

    results->setDenseElement(i, ObjectValue(*pathsArray));
  }

  args.rval().setObject(*results);
  return true;
}

static bool EvalReturningScope(JSContext* cx, unsigned argc, Value* vp) {
  CallArgs args = CallArgsFromVp(argc, vp);
  if (!args.requireAtLeast(cx, "evalReturningScope", 1)) {
    return false;
  }

  RootedString str(cx, ToString(cx, args[0]));
  if (!str) {
    return false;
  }

  RootedObject global(cx);
  if (args.hasDefined(1)) {
    global = ToObject(cx, args[1]);
    if (!global) {
      return false;
    }
  }

  AutoStableStringChars strChars(cx);
  if (!strChars.initTwoByte(cx, str)) {
    return false;
  }

  mozilla::Range<const char16_t> chars = strChars.twoByteRange();
  size_t srclen = chars.length();
  const char16_t* src = chars.begin().get();

  JS::AutoFilename filename;
  unsigned lineno;

  JS::DescribeScriptedCaller(cx, &filename, &lineno);

  JS::CompileOptions options(cx);
  options.setFileAndLine(filename.get(), lineno);
  options.setNoScriptRval(true);

  JS::SourceText<char16_t> srcBuf;
  if (!srcBuf.init(cx, src, srclen, SourceOwnership::Borrowed)) {
    return false;
  }

  RootedScript script(cx, JS::CompileForNonSyntacticScope(cx, options, srcBuf));
  if (!script) {
    return false;
  }

  if (global) {
    global = CheckedUnwrapDynamic(global, cx, /* stopAtWindowProxy = */ false);
    if (!global) {
      JS_ReportErrorASCII(cx, "Permission denied to access global");
      return false;
    }
    if (!global->is<GlobalObject>()) {
      JS_ReportErrorASCII(cx, "Argument must be a global object");
      return false;
    }
  } else {
    global = JS::CurrentGlobalOrNull(cx);
  }

  RootedObject varObj(cx);
  RootedObject lexicalScope(cx);

  {
    // If we're switching globals here, ExecuteInFrameScriptEnvironment will
    // take care of cloning the script into that compartment before
    // executing it.
    AutoRealm ar(cx, global);
    JS::RootedObject obj(cx, JS_NewPlainObject(cx));
    if (!obj) {
      return false;
    }

    if (!js::ExecuteInFrameScriptEnvironment(cx, obj, script, &lexicalScope)) {
      return false;
    }

    varObj = lexicalScope->enclosingEnvironment()->enclosingEnvironment();
  }

  RootedObject rv(cx, JS_NewPlainObject(cx));
  if (!rv) {
    return false;
  }

  RootedValue varObjVal(cx, ObjectValue(*varObj));
  if (!cx->compartment()->wrap(cx, &varObjVal)) {
    return false;
  }
  if (!JS_SetProperty(cx, rv, "vars", varObjVal)) {
    return false;
  }

  RootedValue lexicalScopeVal(cx, ObjectValue(*lexicalScope));
  if (!cx->compartment()->wrap(cx, &lexicalScopeVal)) {
    return false;
  }
  if (!JS_SetProperty(cx, rv, "lexicals", lexicalScopeVal)) {
    return false;
  }

  args.rval().setObject(*rv);
  return true;
}

static bool ShellCloneAndExecuteScript(JSContext* cx, unsigned argc,
                                       Value* vp) {
  CallArgs args = CallArgsFromVp(argc, vp);
  if (!args.requireAtLeast(cx, "cloneAndExecuteScript", 2)) {
    return false;
  }

  RootedString str(cx, ToString(cx, args[0]));
  if (!str) {
    return false;
  }

  RootedObject global(cx, ToObject(cx, args[1]));
  if (!global) {
    return false;
  }

  AutoStableStringChars strChars(cx);
  if (!strChars.initTwoByte(cx, str)) {
    return false;
  }

  mozilla::Range<const char16_t> chars = strChars.twoByteRange();
  size_t srclen = chars.length();
  const char16_t* src = chars.begin().get();

  JS::AutoFilename filename;
  unsigned lineno;

  JS::DescribeScriptedCaller(cx, &filename, &lineno);

  JS::CompileOptions options(cx);
  options.setFileAndLine(filename.get(), lineno);

  JS::SourceText<char16_t> srcBuf;
  if (!srcBuf.init(cx, src, srclen, SourceOwnership::Borrowed)) {
    return false;
  }

  RootedScript script(cx, JS::Compile(cx, options, srcBuf));
  if (!script) {
    return false;
  }

  global = CheckedUnwrapDynamic(global, cx, /* stopAtWindowProxy = */ false);
  if (!global) {
    JS_ReportErrorASCII(cx, "Permission denied to access global");
    return false;
  }
  if (!global->is<GlobalObject>()) {
    JS_ReportErrorASCII(cx, "Argument must be a global object");
    return false;
  }

  JS::RootedValue rval(cx);
  {
    AutoRealm ar(cx, global);
    if (!JS::CloneAndExecuteScript(cx, script, &rval)) {
      return false;
    }
  }

  if (!cx->compartment()->wrap(cx, &rval)) {
    return false;
  }

  args.rval().set(rval);
  return true;
}

static bool ByteSize(JSContext* cx, unsigned argc, Value* vp) {
  CallArgs args = CallArgsFromVp(argc, vp);
  mozilla::MallocSizeOf mallocSizeOf = cx->runtime()->debuggerMallocSizeOf;

  {
    // We can't tolerate the GC moving things around while we're using a
    // ubi::Node. Check that nothing we do causes a GC.
    JS::AutoCheckCannotGC autoCannotGC;

    JS::ubi::Node node = args.get(0);
    if (node) {
      args.rval().setNumber(uint32_t(node.size(mallocSizeOf)));
    } else {
      args.rval().setUndefined();
    }
  }
  return true;
}

static bool ByteSizeOfScript(JSContext* cx, unsigned argc, Value* vp) {
  CallArgs args = CallArgsFromVp(argc, vp);
  if (!args.requireAtLeast(cx, "byteSizeOfScript", 1)) {
    return false;
  }
  if (!args[0].isObject() || !args[0].toObject().is<JSFunction>()) {
    JS_ReportErrorASCII(cx, "Argument must be a Function object");
    return false;
  }

  RootedFunction fun(cx, &args[0].toObject().as<JSFunction>());
  if (fun->isNative()) {
    JS_ReportErrorASCII(cx, "Argument must be a scripted function");
    return false;
  }

  RootedScript script(cx, JSFunction::getOrCreateScript(cx, fun));
  if (!script) {
    return false;
  }

  mozilla::MallocSizeOf mallocSizeOf = cx->runtime()->debuggerMallocSizeOf;

  {
    // We can't tolerate the GC moving things around while we're using a
    // ubi::Node. Check that nothing we do causes a GC.
    JS::AutoCheckCannotGC autoCannotGC;

    JS::ubi::Node node = script;
    if (node) {
      args.rval().setNumber(uint32_t(node.size(mallocSizeOf)));
    } else {
      args.rval().setUndefined();
    }
  }
  return true;
}

static bool SetImmutablePrototype(JSContext* cx, unsigned argc, Value* vp) {
  CallArgs args = CallArgsFromVp(argc, vp);
  if (!args.get(0).isObject()) {
    JS_ReportErrorASCII(cx, "setImmutablePrototype: object expected");
    return false;
  }

  RootedObject obj(cx, &args[0].toObject());

  bool succeeded;
  if (!js::SetImmutablePrototype(cx, obj, &succeeded)) {
    return false;
  }

  args.rval().setBoolean(succeeded);
  return true;
}

#ifdef DEBUG
static bool DumpStringRepresentation(JSContext* cx, unsigned argc, Value* vp) {
  CallArgs args = CallArgsFromVp(argc, vp);

  RootedString str(cx, ToString(cx, args.get(0)));
  if (!str) {
    return false;
  }

  Fprinter out(stderr);
  str->dumpRepresentation(out, 0);

  args.rval().setUndefined();
  return true;
}

static bool GetStringRepresentation(JSContext* cx, unsigned argc, Value* vp) {
  CallArgs args = CallArgsFromVp(argc, vp);

  RootedString str(cx, ToString(cx, args.get(0)));
  if (!str) {
    return false;
  }

  Sprinter out(cx, true);
  if (!out.init()) {
    return false;
  }
  str->dumpRepresentation(out, 0);

  if (out.hadOutOfMemory()) {
    return false;
  }

  JSString* rep = JS_NewStringCopyN(cx, out.string(), out.getOffset());
  if (!rep) {
    return false;
  }

  args.rval().setString(rep);
  return true;
}

#endif

static bool SetLazyParsingDisabled(JSContext* cx, unsigned argc, Value* vp) {
  CallArgs args = CallArgsFromVp(argc, vp);

  bool disable = !args.hasDefined(0) || ToBoolean(args[0]);
  cx->realm()->behaviors().setDisableLazyParsing(disable);

  args.rval().setUndefined();
  return true;
}

static bool SetDiscardSource(JSContext* cx, unsigned argc, Value* vp) {
  CallArgs args = CallArgsFromVp(argc, vp);

  bool discard = !args.hasDefined(0) || ToBoolean(args[0]);
  cx->realm()->behaviors().setDiscardSource(discard);

  args.rval().setUndefined();
  return true;
}

static bool GetConstructorName(JSContext* cx, unsigned argc, Value* vp) {
  CallArgs args = CallArgsFromVp(argc, vp);
  if (!args.requireAtLeast(cx, "getConstructorName", 1)) {
    return false;
  }

  if (!args[0].isObject()) {
    JS_ReportErrorNumberASCII(cx, GetErrorMessage, nullptr,
                              JSMSG_NOT_EXPECTED_TYPE, "getConstructorName",
                              "Object", InformalValueTypeName(args[0]));
    return false;
  }

  RootedAtom name(cx);
  RootedObject obj(cx, &args[0].toObject());
  if (!JSObject::constructorDisplayAtom(cx, obj, &name)) {
    return false;
  }

  if (name) {
    args.rval().setString(name);
  } else {
    args.rval().setNull();
  }
  return true;
}

class AllocationMarkerObject : public NativeObject {
 public:
  static const JSClass class_;
};

const JSClass AllocationMarkerObject::class_ = {"AllocationMarker"};

static bool AllocationMarker(JSContext* cx, unsigned argc, Value* vp) {
  CallArgs args = CallArgsFromVp(argc, vp);

  bool allocateInsideNursery = true;
  if (args.length() > 0 && args[0].isObject()) {
    RootedObject options(cx, &args[0].toObject());

    RootedValue nurseryVal(cx);
    if (!JS_GetProperty(cx, options, "nursery", &nurseryVal)) {
      return false;
    }
    allocateInsideNursery = ToBoolean(nurseryVal);
  }

  JSObject* obj =
      allocateInsideNursery
          ? NewObjectWithGivenProto<AllocationMarkerObject>(cx, nullptr)
          : NewTenuredObjectWithGivenProto<AllocationMarkerObject>(cx, nullptr);
  if (!obj) {
    return false;
  }

  args.rval().setObject(*obj);
  return true;
}

namespace gcCallback {

struct MajorGC {
  int32_t depth;
  int32_t phases;
};

static void majorGC(JSContext* cx, JSGCStatus status, JS::GCReason reason,
                    void* data) {
  auto info = static_cast<MajorGC*>(data);
  if (!(info->phases & (1 << status))) {
    return;
  }

  if (info->depth > 0) {
    info->depth--;
    JS::PrepareForFullGC(cx);
    JS::NonIncrementalGC(cx, GC_NORMAL, JS::GCReason::API);
    info->depth++;
  }
}

struct MinorGC {
  int32_t phases;
  bool active;
};

static void minorGC(JSContext* cx, JSGCStatus status, JS::GCReason reason,
                    void* data) {
  auto info = static_cast<MinorGC*>(data);
  if (!(info->phases & (1 << status))) {
    return;
  }

  if (info->active) {
    info->active = false;
    if (cx->zone() && !cx->zone()->isAtomsZone()) {
      cx->runtime()->gc.evictNursery(JS::GCReason::DEBUG_GC);
    }
    info->active = true;
  }
}

// Process global, should really be runtime-local.
static MajorGC majorGCInfo;
static MinorGC minorGCInfo;

static void enterNullRealm(JSContext* cx, JSGCStatus status,
                           JS::GCReason reason, void* data) {
  JSAutoNullableRealm enterRealm(cx, nullptr);
}

} /* namespace gcCallback */

static bool SetGCCallback(JSContext* cx, unsigned argc, Value* vp) {
  CallArgs args = CallArgsFromVp(argc, vp);

  if (args.length() != 1) {
    JS_ReportErrorASCII(cx, "Wrong number of arguments");
    return false;
  }

  RootedObject opts(cx, ToObject(cx, args[0]));
  if (!opts) {
    return false;
  }

  RootedValue v(cx);
  if (!JS_GetProperty(cx, opts, "action", &v)) {
    return false;
  }

  JSString* str = JS::ToString(cx, v);
  if (!str) {
    return false;
  }
  RootedLinearString action(cx, str->ensureLinear(cx));
  if (!action) {
    return false;
  }

  int32_t phases = 0;
  if (StringEqualsLiteral(action, "minorGC") ||
      StringEqualsLiteral(action, "majorGC")) {
    if (!JS_GetProperty(cx, opts, "phases", &v)) {
      return false;
    }
    if (v.isUndefined()) {
      phases = (1 << JSGC_END);
    } else {
      JSString* str = JS::ToString(cx, v);
      if (!str) {
        return false;
      }
      JSLinearString* phasesStr = str->ensureLinear(cx);
      if (!phasesStr) {
        return false;
      }

      if (StringEqualsLiteral(phasesStr, "begin")) {
        phases = (1 << JSGC_BEGIN);
      } else if (StringEqualsLiteral(phasesStr, "end")) {
        phases = (1 << JSGC_END);
      } else if (StringEqualsLiteral(phasesStr, "both")) {
        phases = (1 << JSGC_BEGIN) | (1 << JSGC_END);
      } else {
        JS_ReportErrorASCII(cx, "Invalid callback phase");
        return false;
      }
    }
  }

  if (StringEqualsLiteral(action, "minorGC")) {
    gcCallback::minorGCInfo.phases = phases;
    gcCallback::minorGCInfo.active = true;
    JS_SetGCCallback(cx, gcCallback::minorGC, &gcCallback::minorGCInfo);
  } else if (StringEqualsLiteral(action, "majorGC")) {
    if (!JS_GetProperty(cx, opts, "depth", &v)) {
      return false;
    }
    int32_t depth = 1;
    if (!v.isUndefined()) {
      if (!ToInt32(cx, v, &depth)) {
        return false;
      }
    }
    if (depth < 0) {
      JS_ReportErrorASCII(cx, "Nesting depth cannot be negative");
      return false;
    }
    if (depth + gcstats::MAX_PHASE_NESTING >
        gcstats::Statistics::MAX_SUSPENDED_PHASES) {
      JS_ReportErrorASCII(cx, "Nesting depth too large, would overflow");
      return false;
    }

    gcCallback::majorGCInfo.phases = phases;
    gcCallback::majorGCInfo.depth = depth;
    JS_SetGCCallback(cx, gcCallback::majorGC, &gcCallback::majorGCInfo);
  } else if (StringEqualsLiteral(action, "enterNullRealm")) {
    JS_SetGCCallback(cx, gcCallback::enterNullRealm, nullptr);
  } else {
    JS_ReportErrorASCII(cx, "Unknown GC callback action");
    return false;
  }

  args.rval().setUndefined();
  return true;
}

#ifdef DEBUG
static bool EnqueueMark(JSContext* cx, unsigned argc, Value* vp) {
  CallArgs args = CallArgsFromVp(argc, vp);

  auto& queue = cx->runtime()->gc.marker.markQueue;

  if (args.get(0).isString()) {
    RootedString val(cx, args[0].toString());
    if (!val->ensureLinear(cx)) {
      return false;
    }
    if (!queue.append(StringValue(val))) {
      JS_ReportOutOfMemory(cx);
      return false;
    }
  } else if (args.get(0).isObject()) {
    if (!queue.append(args[0])) {
      JS_ReportOutOfMemory(cx);
      return false;
    }
  } else {
    JS_ReportErrorASCII(cx, "Argument must be a string or object");
    return false;
  }

  args.rval().setUndefined();
  return true;
}

static bool GetMarkQueue(JSContext* cx, unsigned argc, Value* vp) {
  CallArgs args = CallArgsFromVp(argc, vp);

  auto& queue = cx->runtime()->gc.marker.markQueue.get();

  RootedObject result(cx, JS::NewArrayObject(cx, queue.length()));
  if (!result) {
    return false;
  }
  for (size_t i = 0; i < queue.length(); i++) {
    RootedValue val(cx, queue[i]);
    if (!JS_WrapValue(cx, &val)) {
      return false;
    }
    if (!JS_SetElement(cx, result, i, val)) {
      return false;
    }
  }

  args.rval().setObject(*result);
  return true;
}

static bool ClearMarkQueue(JSContext* cx, unsigned argc, Value* vp) {
  CallArgs args = CallArgsFromVp(argc, vp);

  cx->runtime()->gc.marker.markQueue.clear();
  args.rval().setUndefined();
  return true;
}
#endif  // DEBUG

static bool GetLcovInfo(JSContext* cx, unsigned argc, Value* vp) {
  CallArgs args = CallArgsFromVp(argc, vp);

  if (args.length() > 1) {
    JS_ReportErrorASCII(cx, "Wrong number of arguments");
    return false;
  }

  if (!coverage::IsLCovEnabled()) {
    JS_ReportErrorASCII(cx, "Coverage not enabled for process.");
    return false;
  }

  RootedObject global(cx);
  if (args.hasDefined(0)) {
    global = ToObject(cx, args[0]);
    if (!global) {
      JS_ReportErrorASCII(cx, "Permission denied to access global");
      return false;
    }
    global = CheckedUnwrapDynamic(global, cx, /* stopAtWindowProxy = */ false);
    if (!global) {
      ReportAccessDenied(cx);
      return false;
    }
    if (!global->is<GlobalObject>()) {
      JS_ReportErrorASCII(cx, "Argument must be a global object");
      return false;
    }
  } else {
    global = JS::CurrentGlobalOrNull(cx);
  }

  size_t length = 0;
  UniqueChars content;
  {
    AutoRealm ar(cx, global);
    content = js::GetCodeCoverageSummary(cx, &length);
  }

  if (!content) {
    return false;
  }

  JSString* str = JS_NewStringCopyN(cx, content.get(), length);
  if (!str) {
    return false;
  }

  args.rval().setString(str);
  return true;
}

#ifdef DEBUG
static bool SetRNGState(JSContext* cx, unsigned argc, Value* vp) {
  CallArgs args = CallArgsFromVp(argc, vp);
  if (!args.requireAtLeast(cx, "SetRNGState", 2)) {
    return false;
  }

  double d0;
  if (!ToNumber(cx, args[0], &d0)) {
    return false;
  }

  double d1;
  if (!ToNumber(cx, args[1], &d1)) {
    return false;
  }

  uint64_t seed0 = static_cast<uint64_t>(d0);
  uint64_t seed1 = static_cast<uint64_t>(d1);

  if (seed0 == 0 && seed1 == 0) {
    JS_ReportErrorASCII(cx, "RNG requires non-zero seed");
    return false;
  }

  cx->realm()->getOrCreateRandomNumberGenerator().setState(seed0, seed1);

  args.rval().setUndefined();
  return true;
}
#endif

static ModuleEnvironmentObject* GetModuleEnvironment(
    JSContext* cx, HandleModuleObject module) {
  // Use the initial environment so that tests can check bindings exists
  // before they have been instantiated.
  RootedModuleEnvironmentObject env(cx, &module->initialEnvironment());
  MOZ_ASSERT(env);
  return env;
}

static bool GetModuleEnvironmentNames(JSContext* cx, unsigned argc, Value* vp) {
  CallArgs args = CallArgsFromVp(argc, vp);
  if (args.length() != 1) {
    JS_ReportErrorASCII(cx, "Wrong number of arguments");
    return false;
  }

  if (!args[0].isObject() || !args[0].toObject().is<ModuleObject>()) {
    JS_ReportErrorASCII(cx, "First argument should be a ModuleObject");
    return false;
  }

  RootedModuleObject module(cx, &args[0].toObject().as<ModuleObject>());
  if (module->hadEvaluationError()) {
    JS_ReportErrorASCII(cx, "Module environment unavailable");
    return false;
  }

  RootedModuleEnvironmentObject env(cx, GetModuleEnvironment(cx, module));
  Rooted<IdVector> ids(cx, IdVector(cx));
  if (!JS_Enumerate(cx, env, &ids)) {
    return false;
  }

  // The "*namespace*" binding is a detail of current implementation so hide
  // it to give stable results in tests.
  ids.eraseIfEqual(NameToId(cx->names().starNamespaceStar));

  uint32_t length = ids.length();
  RootedArrayObject array(cx, NewDenseFullyAllocatedArray(cx, length));
  if (!array) {
    return false;
  }

  array->setDenseInitializedLength(length);
  for (uint32_t i = 0; i < length; i++) {
    array->initDenseElement(i, StringValue(JSID_TO_STRING(ids[i])));
  }

  args.rval().setObject(*array);
  return true;
}

static bool GetModuleEnvironmentValue(JSContext* cx, unsigned argc, Value* vp) {
  CallArgs args = CallArgsFromVp(argc, vp);
  if (args.length() != 2) {
    JS_ReportErrorASCII(cx, "Wrong number of arguments");
    return false;
  }

  if (!args[0].isObject() || !args[0].toObject().is<ModuleObject>()) {
    JS_ReportErrorASCII(cx, "First argument should be a ModuleObject");
    return false;
  }

  if (!args[1].isString()) {
    JS_ReportErrorASCII(cx, "Second argument should be a string");
    return false;
  }

  RootedModuleObject module(cx, &args[0].toObject().as<ModuleObject>());
  if (module->hadEvaluationError()) {
    JS_ReportErrorASCII(cx, "Module environment unavailable");
    return false;
  }

  RootedModuleEnvironmentObject env(cx, GetModuleEnvironment(cx, module));
  RootedString name(cx, args[1].toString());
  RootedId id(cx);
  if (!JS_StringToId(cx, name, &id)) {
    return false;
  }

  if (!GetProperty(cx, env, env, id, args.rval())) {
    return false;
  }

  if (args.rval().isMagic(JS_UNINITIALIZED_LEXICAL)) {
    ReportRuntimeLexicalError(cx, JSMSG_UNINITIALIZED_LEXICAL, id);
    return false;
  }

  return true;
}

static bool GetTimeZone(JSContext* cx, unsigned argc, Value* vp) {
  CallArgs args = CallArgsFromVp(argc, vp);
  RootedObject callee(cx, &args.callee());

  if (args.length() != 0) {
    ReportUsageErrorASCII(cx, callee, "Wrong number of arguments");
    return false;
  }

<<<<<<< HEAD
  auto StringProp = [](JSContext* cx, HandleObject obj, const char* name,
                       const char* value) {
    RootedString valueStr(cx, JS_NewStringCopyZ(cx, value));
    if (!valueStr) {
      return false;
    }

    RootedValue val(cx, StringValue(valueStr));
    return JS_SetProperty(cx, obj, name, val);
  };

  auto ObjectProp = [](JSContext* cx, HandleObject obj, const char* name,
                       HandleObject value) {
    RootedValue val(cx, ObjectValue(*value));
    return JS_SetProperty(cx, obj, name, val);
  };

  auto CharVectorProp = [](JSContext* cx, HandleObject obj, const char* name,
                           const irregexp::CharacterVector& data) {
    RootedString valueStr(cx,
                          JS_NewUCStringCopyN(cx, data.begin(), data.length()));
    if (!valueStr) {
      return false;
    }

    RootedValue val(cx, StringValue(valueStr));
    return JS_SetProperty(cx, obj, name, val);
  };

  auto TreeProp = [&ObjectProp, &alloc](JSContext* cx, HandleObject obj,
                                        const char* name,
                                        irregexp::RegExpTree* tree) {
    RootedObject treeObj(cx, ConvertRegExpTreeToObject(cx, alloc, tree));
    if (!treeObj) {
      return false;
    }
    return ObjectProp(cx, obj, name, treeObj);
  };

  auto TreeVectorProp = [&ObjectProp, &alloc](
                            JSContext* cx, HandleObject obj, const char* name,
                            const irregexp::RegExpTreeVector& nodes) {
    size_t len = nodes.length();
    RootedObject array(cx, JS::NewArrayObject(cx, len));
    if (!array) {
      return false;
    }

    for (size_t i = 0; i < len; i++) {
      RootedObject child(cx, ConvertRegExpTreeToObject(cx, alloc, nodes[i]));
      if (!child) {
        return false;
      }

      RootedValue childVal(cx, ObjectValue(*child));
      if (!JS_SetElement(cx, array, i, childVal)) {
        return false;
      }
    }
    return ObjectProp(cx, obj, name, array);
  };

  auto CharRangesProp = [&ObjectProp](
                            JSContext* cx, HandleObject obj, const char* name,
                            const irregexp::CharacterRangeVector& ranges) {
    size_t len = ranges.length();
    RootedObject array(cx, JS::NewArrayObject(cx, len));
    if (!array) {
      return false;
    }

    for (size_t i = 0; i < len; i++) {
      const irregexp::CharacterRange& range = ranges[i];
      RootedObject rangeObj(cx, JS_NewPlainObject(cx));
      if (!rangeObj) {
        return false;
      }

      auto CharProp = [](JSContext* cx, HandleObject obj, const char* name,
                         char16_t c) {
        RootedString valueStr(cx, JS_NewUCStringCopyN(cx, &c, 1));
        if (!valueStr) {
          return false;
        }
        RootedValue val(cx, StringValue(valueStr));
        return JS_SetProperty(cx, obj, name, val);
      };

      if (!CharProp(cx, rangeObj, "from", range.from())) {
        return false;
      }
      if (!CharProp(cx, rangeObj, "to", range.to())) {
        return false;
      }

      RootedValue rangeVal(cx, ObjectValue(*rangeObj));
      if (!JS_SetElement(cx, array, i, rangeVal)) {
        return false;
      }
    }
    return ObjectProp(cx, obj, name, array);
  };

  auto ElemProp = [&ObjectProp, &alloc](
                      JSContext* cx, HandleObject obj, const char* name,
                      const irregexp::TextElementVector& elements) {
    size_t len = elements.length();
    RootedObject array(cx, JS::NewArrayObject(cx, len));
    if (!array) {
      return false;
    }

    for (size_t i = 0; i < len; i++) {
      const irregexp::TextElement& element = elements[i];
      RootedObject elemTree(
          cx, ConvertRegExpTreeToObject(cx, alloc, element.tree()));
      if (!elemTree) {
        return false;
      }

      RootedValue elemTreeVal(cx, ObjectValue(*elemTree));
      if (!JS_SetElement(cx, array, i, elemTreeVal)) {
        return false;
      }
    }
    return ObjectProp(cx, obj, name, array);
  };

  if (tree->IsDisjunction()) {
    if (!StringProp(cx, obj, "type", "Disjunction")) {
      return nullptr;
    }
    irregexp::RegExpDisjunction* t = tree->AsDisjunction();
    if (!TreeVectorProp(cx, obj, "alternatives", t->alternatives())) {
      return nullptr;
    }
    return obj;
  }
  if (tree->IsAlternative()) {
    if (!StringProp(cx, obj, "type", "Alternative")) {
      return nullptr;
    }
    irregexp::RegExpAlternative* t = tree->AsAlternative();
    if (!TreeVectorProp(cx, obj, "nodes", t->nodes())) {
      return nullptr;
    }
    return obj;
  }
  if (tree->IsAssertion()) {
    if (!StringProp(cx, obj, "type", "Assertion")) {
      return nullptr;
    }
    irregexp::RegExpAssertion* t = tree->AsAssertion();
    if (!StringProp(cx, obj, "assertion_type",
                    AssertionTypeToString(t->assertion_type()))) {
      return nullptr;
    }
    return obj;
  }
  if (tree->IsCharacterClass()) {
    if (!StringProp(cx, obj, "type", "CharacterClass")) {
      return nullptr;
    }
    irregexp::RegExpCharacterClass* t = tree->AsCharacterClass();
    if (!BooleanProp(cx, obj, "is_negated", t->is_negated())) {
      return nullptr;
    }
    if (!CharRangesProp(cx, obj, "ranges", t->ranges(&alloc))) {
      return nullptr;
    }
    return obj;
  }
  if (tree->IsAtom()) {
    if (!StringProp(cx, obj, "type", "Atom")) {
      return nullptr;
    }
    irregexp::RegExpAtom* t = tree->AsAtom();
    if (!CharVectorProp(cx, obj, "data", t->data())) {
      return nullptr;
    }
    return obj;
  }
  if (tree->IsText()) {
    if (!StringProp(cx, obj, "type", "Text")) {
      return nullptr;
    }
    irregexp::RegExpText* t = tree->AsText();
    if (!ElemProp(cx, obj, "elements", t->elements())) {
      return nullptr;
    }
    return obj;
  }
  if (tree->IsQuantifier()) {
    if (!StringProp(cx, obj, "type", "Quantifier")) {
      return nullptr;
    }
    irregexp::RegExpQuantifier* t = tree->AsQuantifier();
    if (!IntProp(cx, obj, "min", t->min())) {
      return nullptr;
    }
    if (!IntProp(cx, obj, "max", t->max())) {
      return nullptr;
    }
    if (!StringProp(cx, obj, "quantifier_type",
                    t->is_possessive()
                        ? "POSSESSIVE"
                        : t->is_non_greedy() ? "NON_GREEDY" : "GREEDY"))
      return nullptr;
    if (!TreeProp(cx, obj, "body", t->body())) {
      return nullptr;
    }
    return obj;
  }
  if (tree->IsCapture()) {
    if (!StringProp(cx, obj, "type", "Capture")) {
      return nullptr;
    }
    irregexp::RegExpCapture* t = tree->AsCapture();
    if (!IntProp(cx, obj, "index", t->index())) {
      return nullptr;
    }
    if (!TreeProp(cx, obj, "body", t->body())) {
      return nullptr;
    }
    return obj;
  }
  if (tree->IsLookahead()) {
    if (!StringProp(cx, obj, "type", "Lookahead")) {
      return nullptr;
    }
    irregexp::RegExpLookahead* t = tree->AsLookahead();
    if (!BooleanProp(cx, obj, "is_positive", t->is_positive())) {
      return nullptr;
    }
    if (!TreeProp(cx, obj, "body", t->body())) {
      return nullptr;
    }
    return obj;
  }
  if (tree->IsBackReference()) {
    if (!StringProp(cx, obj, "type", "BackReference")) {
      return nullptr;
    }
    irregexp::RegExpBackReference* t = tree->AsBackReference();
    if (!IntProp(cx, obj, "index", t->index())) {
      return nullptr;
    }
    return obj;
  }
  if (tree->IsEmpty()) {
    if (!StringProp(cx, obj, "type", "Empty")) {
      return nullptr;
    }
    return obj;
  }

  MOZ_CRASH("unexpected RegExpTree type");
}

static bool ParseRegExp(JSContext* cx, unsigned argc, Value* vp) {
  CallArgs args = CallArgsFromVp(argc, vp);
  RootedObject callee(cx, &args.callee());

  if (args.length() == 0) {
    ReportUsageErrorASCII(cx, callee, "Wrong number of arguments");
    return false;
  }

  if (!args[0].isString()) {
    ReportUsageErrorASCII(cx, callee, "First argument must be a String");
    return false;
  }

  RegExpFlags flags = RegExpFlag::NoFlags;
  if (!args.get(1).isUndefined()) {
    if (!args.get(1).isString()) {
      ReportUsageErrorASCII(cx, callee,
                            "Second argument, if present, must be a String");
      return false;
    }
    RootedString flagStr(cx, args[1].toString());
    if (!ParseRegExpFlags(cx, flagStr, &flags)) {
      return false;
    }
  }

  bool match_only = false;
  if (!args.get(2).isUndefined()) {
    if (!args.get(2).isBoolean()) {
      ReportUsageErrorASCII(cx, callee,
                            "Third argument, if present, must be a Boolean");
      return false;
    }
    match_only = args[2].toBoolean();
  }

  RootedAtom pattern(cx, AtomizeString(cx, args[0].toString()));
  if (!pattern) {
    return false;
  }

  CompileOptions options(cx);
  frontend::TokenStream dummyTokenStream(cx, options, nullptr, 0, EmptyTaint, nullptr);

  // Data lifetime is controlled by LifoAllocScope.
  LifoAllocScope allocScope(&cx->tempLifoAlloc());
  irregexp::RegExpCompileData data;
  if (!irregexp::ParsePattern(dummyTokenStream, allocScope.alloc(), pattern,
                              match_only, flags, &data)) {
    return false;
  }

  RootedObject obj(
      cx, ConvertRegExpTreeToObject(cx, allocScope.alloc(), data.tree));
  if (!obj) {
    return false;
  }

  args.rval().setObject(*obj);
  return true;
}

static bool DisRegExp(JSContext* cx, unsigned argc, Value* vp) {
  CallArgs args = CallArgsFromVp(argc, vp);
  RootedObject callee(cx, &args.callee());

  if (args.length() == 0) {
    ReportUsageErrorASCII(cx, callee, "Wrong number of arguments");
    return false;
  }

  if (!args[0].isObject() || !args[0].toObject().is<RegExpObject>()) {
    ReportUsageErrorASCII(cx, callee, "First argument must be a RegExp");
    return false;
  }

  Rooted<RegExpObject*> reobj(cx, &args[0].toObject().as<RegExpObject>());

  bool match_only = false;
  if (!args.get(1).isUndefined()) {
    if (!args.get(1).isBoolean()) {
      ReportUsageErrorASCII(cx, callee,
                            "Second argument, if present, must be a Boolean");
      return false;
    }
    match_only = args[1].toBoolean();
  }

  RootedLinearString input(cx, cx->runtime()->emptyString);
  if (!args.get(2).isUndefined()) {
    if (!args.get(2).isString()) {
      ReportUsageErrorASCII(cx, callee,
                            "Third argument, if present, must be a String");
      return false;
    }
    RootedString inputStr(cx, args[2].toString());
    input = inputStr->ensureLinear(cx);
    if (!input) {
      return false;
    }
  }

  if (!RegExpObject::dumpBytecode(cx, reobj, match_only, input)) {
    return false;
  }

  args.rval().setUndefined();
  return true;
}
#endif  // DEBUG

static bool GetTimeZone(JSContext* cx, unsigned argc, Value* vp) {
  CallArgs args = CallArgsFromVp(argc, vp);
  RootedObject callee(cx, &args.callee());

  if (args.length() != 0) {
    ReportUsageErrorASCII(cx, callee, "Wrong number of arguments");
    return false;
  }

=======
>>>>>>> a068577d
  auto getTimeZone = [](std::time_t* now) -> const char* {
    std::tm local{};
#if defined(_WIN32)
    _tzset();
    if (localtime_s(&local, now) == 0) {
      return _tzname[local.tm_isdst > 0];
    }
#else
    tzset();
#  if defined(HAVE_LOCALTIME_R)
    if (localtime_r(now, &local)) {
#  else
    std::tm* localtm = std::localtime(now);
    if (localtm) {
      *local = *localtm;
#  endif /* HAVE_LOCALTIME_R */

#  if defined(HAVE_TM_ZONE_TM_GMTOFF)
      return local.tm_zone;
#  else
      return tzname[local.tm_isdst > 0];
#  endif /* HAVE_TM_ZONE_TM_GMTOFF */
    }
#endif   /* _WIN32 */
    return nullptr;
  };

  std::time_t now = std::time(nullptr);
  if (now != static_cast<std::time_t>(-1)) {
    if (const char* tz = getTimeZone(&now)) {
      return ReturnStringCopy(cx, args, tz);
    }
  }

  args.rval().setUndefined();
  return true;
}

static bool SetTimeZone(JSContext* cx, unsigned argc, Value* vp) {
  CallArgs args = CallArgsFromVp(argc, vp);
  RootedObject callee(cx, &args.callee());

  if (args.length() != 1) {
    ReportUsageErrorASCII(cx, callee, "Wrong number of arguments");
    return false;
  }

  if (!args[0].isString() && !args[0].isUndefined()) {
    ReportUsageErrorASCII(cx, callee,
                          "First argument should be a string or undefined");
    return false;
  }

  auto setTimeZone = [](const char* value) {
#if defined(_WIN32)
    return _putenv_s("TZ", value) == 0;
#else
    return setenv("TZ", value, true) == 0;
#endif /* _WIN32 */
  };

  auto unsetTimeZone = []() {
#if defined(_WIN32)
    return _putenv_s("TZ", "") == 0;
#else
    return unsetenv("TZ") == 0;
#endif /* _WIN32 */
  };

  if (args[0].isString() && !args[0].toString()->empty()) {
    RootedLinearString str(cx, args[0].toString()->ensureLinear(cx));
    if (!str) {
      return false;
    }

    if (!StringIsAscii(str)) {
      ReportUsageErrorASCII(cx, callee,
                            "First argument contains non-ASCII characters");
      return false;
    }

    UniqueChars timeZone = JS_EncodeStringToASCII(cx, str);
    if (!timeZone) {
      return false;
    }

    if (!setTimeZone(timeZone.get())) {
      JS_ReportErrorASCII(cx, "Failed to set 'TZ' environment variable");
      return false;
    }
  } else {
    if (!unsetTimeZone()) {
      JS_ReportErrorASCII(cx, "Failed to unset 'TZ' environment variable");
      return false;
    }
  }

#if defined(_WIN32)
  _tzset();
#else
  tzset();
#endif /* _WIN32 */

  JS::ResetTimeZone();

  args.rval().setUndefined();
  return true;
}

static bool GetCoreCount(JSContext* cx, unsigned argc, Value* vp) {
  CallArgs args = CallArgsFromVp(argc, vp);
  RootedObject callee(cx, &args.callee());

  if (args.length() != 0) {
    ReportUsageErrorASCII(cx, callee, "Wrong number of arguments");
    return false;
  }

  args.rval().setInt32(GetCPUCount());
  return true;
}

static bool GetDefaultLocale(JSContext* cx, unsigned argc, Value* vp) {
  CallArgs args = CallArgsFromVp(argc, vp);
  RootedObject callee(cx, &args.callee());

  if (args.length() != 0) {
    ReportUsageErrorASCII(cx, callee, "Wrong number of arguments");
    return false;
  }

  UniqueChars locale = JS_GetDefaultLocale(cx);
  if (!locale) {
    JS_ReportErrorNumberASCII(cx, GetErrorMessage, nullptr,
                              JSMSG_DEFAULT_LOCALE_ERROR);
    return false;
  }

  return ReturnStringCopy(cx, args, locale.get());
}

static bool SetDefaultLocale(JSContext* cx, unsigned argc, Value* vp) {
  CallArgs args = CallArgsFromVp(argc, vp);
  RootedObject callee(cx, &args.callee());

  if (args.length() != 1) {
    ReportUsageErrorASCII(cx, callee, "Wrong number of arguments");
    return false;
  }

  if (!args[0].isString() && !args[0].isUndefined()) {
    ReportUsageErrorASCII(cx, callee,
                          "First argument should be a string or undefined");
    return false;
  }

  if (args[0].isString() && !args[0].toString()->empty()) {
    RootedLinearString str(cx, args[0].toString()->ensureLinear(cx));
    if (!str) {
      return false;
    }

    if (!StringIsAscii(str)) {
      ReportUsageErrorASCII(cx, callee,
                            "First argument contains non-ASCII characters");
      return false;
    }

    UniqueChars locale = JS_EncodeStringToASCII(cx, str);
    if (!locale) {
      return false;
    }

    bool containsOnlyValidBCP47Characters =
        mozilla::IsAsciiAlpha(locale[0]) &&
        std::all_of(locale.get(), locale.get() + str->length(), [](auto c) {
          return mozilla::IsAsciiAlphanumeric(c) || c == '-';
        });

    if (!containsOnlyValidBCP47Characters) {
      ReportUsageErrorASCII(cx, callee,
                            "First argument should be a BCP47 language tag");
      return false;
    }

    if (!JS_SetDefaultLocale(cx->runtime(), locale.get())) {
      ReportOutOfMemory(cx);
      return false;
    }
  } else {
    JS_ResetDefaultLocale(cx->runtime());
  }

  args.rval().setUndefined();
  return true;
}

#if defined(FUZZING) && defined(__AFL_COMPILER)
static bool AflLoop(JSContext* cx, unsigned argc, Value* vp) {
  CallArgs args = CallArgsFromVp(argc, vp);

  uint32_t max_cnt;
  if (!ToUint32(cx, args.get(0), &max_cnt)) {
    return false;
  }

  args.rval().setBoolean(!!__AFL_LOOP(max_cnt));
  return true;
}
#endif

static bool MonotonicNow(JSContext* cx, unsigned argc, Value* vp) {
  CallArgs args = CallArgsFromVp(argc, vp);
  double now;

// The std::chrono symbols are too new to be present in STL on all platforms we
// care about, so use raw POSIX clock APIs when it might be necessary.
#if defined(XP_UNIX) && !defined(XP_DARWIN)
  auto ComputeNow = [](const timespec& ts) {
    return ts.tv_sec * 1000 + ts.tv_nsec / 1000000;
  };

  timespec ts;
  if (clock_gettime(CLOCK_MONOTONIC, &ts) == 0) {
    // Use a monotonic clock if available.
    now = ComputeNow(ts);
  } else {
    // Use a realtime clock as fallback.
    if (clock_gettime(CLOCK_REALTIME, &ts) != 0) {
      // Fail if no clock is available.
      JS_ReportErrorASCII(cx, "can't retrieve system clock");
      return false;
    }

    now = ComputeNow(ts);

    // Manually enforce atomicity on a non-monotonic clock.
    {
      static mozilla::Atomic<bool, mozilla::ReleaseAcquire> spinLock;
      while (!spinLock.compareExchange(false, true)) {
        continue;
      }

      static double lastNow = -FLT_MAX;
      now = lastNow = std::max(now, lastNow);

      spinLock = false;
    }
  }
#else
  using std::chrono::duration_cast;
  using std::chrono::milliseconds;
  using std::chrono::steady_clock;
  now = duration_cast<milliseconds>(steady_clock::now().time_since_epoch())
            .count();
#endif  // XP_UNIX && !XP_DARWIN

  args.rval().setNumber(now);
  return true;
}

static bool TimeSinceCreation(JSContext* cx, unsigned argc, Value* vp) {
  CallArgs args = CallArgsFromVp(argc, vp);
  double when =
      (mozilla::TimeStamp::Now() - mozilla::TimeStamp::ProcessCreation())
          .ToMilliseconds();
  args.rval().setNumber(when);
  return true;
}

static bool GetErrorNotes(JSContext* cx, unsigned argc, Value* vp) {
  CallArgs args = CallArgsFromVp(argc, vp);
  if (!args.requireAtLeast(cx, "getErrorNotes", 1)) {
    return false;
  }

  if (!args[0].isObject() || !args[0].toObject().is<ErrorObject>()) {
    args.rval().setNull();
    return true;
  }

  JSErrorReport* report = args[0].toObject().as<ErrorObject>().getErrorReport();
  if (!report) {
    args.rval().setNull();
    return true;
  }

  RootedObject notesArray(cx, CreateErrorNotesArray(cx, report));
  if (!notesArray) {
    return false;
  }

  args.rval().setObject(*notesArray);
  return true;
}

static bool IsConstructor(JSContext* cx, unsigned argc, Value* vp) {
  CallArgs args = CallArgsFromVp(argc, vp);
  if (args.length() < 1) {
    args.rval().setBoolean(false);
  } else {
    args.rval().setBoolean(IsConstructor(args[0]));
  }
  return true;
}

static bool SetTimeResolution(JSContext* cx, unsigned argc, Value* vp) {
  CallArgs args = CallArgsFromVp(argc, vp);
  RootedObject callee(cx, &args.callee());

  if (!args.requireAtLeast(cx, "setTimeResolution", 2)) {
    return false;
  }

  if (!args[0].isInt32()) {
    ReportUsageErrorASCII(cx, callee, "First argument must be an Int32.");
    return false;
  }
  int32_t resolution = args[0].toInt32();

  if (!args[1].isBoolean()) {
    ReportUsageErrorASCII(cx, callee, "Second argument must be a Boolean");
    return false;
  }
  bool jitter = args[1].toBoolean();

  JS::SetTimeResolutionUsec(resolution, jitter);

  args.rval().setUndefined();
  return true;
}

static bool ScriptedCallerGlobal(JSContext* cx, unsigned argc, Value* vp) {
  CallArgs args = CallArgsFromVp(argc, vp);

  RootedObject obj(cx, JS::GetScriptedCallerGlobal(cx));
  if (!obj) {
    args.rval().setNull();
    return true;
  }

  obj = ToWindowProxyIfWindow(obj);

  if (!cx->compartment()->wrap(cx, &obj)) {
    return false;
  }

  args.rval().setObject(*obj);
  return true;
}

static bool ObjectGlobal(JSContext* cx, unsigned argc, Value* vp) {
  CallArgs args = CallArgsFromVp(argc, vp);
  RootedObject callee(cx, &args.callee());

  if (!args.get(0).isObject()) {
    ReportUsageErrorASCII(cx, callee, "Argument must be an object");
    return false;
  }

  RootedObject obj(cx, &args[0].toObject());
  if (IsCrossCompartmentWrapper(obj)) {
    args.rval().setNull();
    return true;
  }

  obj = ToWindowProxyIfWindow(&obj->nonCCWGlobal());

  args.rval().setObject(*obj);
  return true;
}

static bool IsSameCompartment(JSContext* cx, unsigned argc, Value* vp) {
  CallArgs args = CallArgsFromVp(argc, vp);
  RootedObject callee(cx, &args.callee());

  if (!args.get(0).isObject() || !args.get(1).isObject()) {
    ReportUsageErrorASCII(cx, callee, "Both arguments must be objects");
    return false;
  }

  RootedObject obj1(cx, UncheckedUnwrap(&args[0].toObject()));
  RootedObject obj2(cx, UncheckedUnwrap(&args[1].toObject()));

  args.rval().setBoolean(obj1->compartment() == obj2->compartment());
  return true;
}

static bool FirstGlobalInCompartment(JSContext* cx, unsigned argc, Value* vp) {
  CallArgs args = CallArgsFromVp(argc, vp);
  RootedObject callee(cx, &args.callee());

  if (!args.get(0).isObject()) {
    ReportUsageErrorASCII(cx, callee, "Argument must be an object");
    return false;
  }

  RootedObject obj(cx, UncheckedUnwrap(&args[0].toObject()));
  obj = ToWindowProxyIfWindow(GetFirstGlobalInCompartment(obj->compartment()));

  if (!cx->compartment()->wrap(cx, &obj)) {
    return false;
  }

  args.rval().setObject(*obj);
  return true;
}

static bool AssertCorrectRealm(JSContext* cx, unsigned argc, Value* vp) {
  CallArgs args = CallArgsFromVp(argc, vp);
  MOZ_RELEASE_ASSERT(cx->realm() == args.callee().as<JSFunction>().realm());
  args.rval().setUndefined();
  return true;
}

static bool GlobalLexicals(JSContext* cx, unsigned argc, Value* vp) {
  CallArgs args = CallArgsFromVp(argc, vp);

  Rooted<LexicalEnvironmentObject*> globalLexical(
      cx, &cx->global()->lexicalEnvironment());

  RootedIdVector props(cx);
  if (!GetPropertyKeys(cx, globalLexical, JSITER_HIDDEN, &props)) {
    return false;
  }

  RootedObject res(cx, JS_NewPlainObject(cx));
  if (!res) {
    return false;
  }

  RootedValue val(cx);
  for (size_t i = 0; i < props.length(); i++) {
    HandleId id = props[i];
    if (!JS_GetPropertyById(cx, globalLexical, id, &val)) {
      return false;
    }
    if (val.isMagic(JS_UNINITIALIZED_LEXICAL)) {
      continue;
    }
    if (!JS_DefinePropertyById(cx, res, id, val, JSPROP_ENUMERATE)) {
      return false;
    }
  }

  args.rval().setObject(*res);
  return true;
}

static bool MonitorType(JSContext* cx, unsigned argc, Value* vp) {
  CallArgs args = CallArgsFromVp(argc, vp);
  RootedObject callee(cx, &args.callee());

  // First argument must be either a scripted function or null/undefined (in
  // this case we use the caller's script).
  RootedFunction fun(cx);
  RootedScript script(cx);
  if (args.get(0).isNullOrUndefined()) {
    script = cx->currentScript();
    if (!script) {
      ReportUsageErrorASCII(cx, callee, "No scripted caller");
      return false;
    }
  } else {
    if (!IsFunctionObject(args.get(0), fun.address()) ||
        !fun->isInterpreted()) {
      ReportUsageErrorASCII(
          cx, callee,
          "First argument must be a scripted function or null/undefined");
      return false;
    }

    script = JSFunction::getOrCreateScript(cx, fun);
    if (!script) {
      return false;
    }
  }

  int32_t index;
  if (!ToInt32(cx, args.get(1), &index)) {
    return false;
  }

  if (index < 0 || uint32_t(index) >= jit::JitScript::NumTypeSets(script)) {
    ReportUsageErrorASCII(cx, callee, "Index out of range");
    return false;
  }

  RootedValue val(cx, args.get(2));

  // If val is "unknown" or "unknownObject" we mark the TypeSet as unknown or
  // unknownObject, respectively.
  bool unknown = false;
  bool unknownObject = false;
  if (val.isString()) {
    if (!JS_StringEqualsLiteral(cx, val.toString(), "unknown", &unknown)) {
      return false;
    }
    if (!JS_StringEqualsLiteral(cx, val.toString(), "unknownObject",
                                &unknownObject)) {
      return false;
    }
  }

  // Avoid assertion failures if TI or Baseline Interpreter is disabled or if we
  // can't Baseline Interpret this script.
  if (!IsTypeInferenceEnabled() || !jit::IsBaselineInterpreterEnabled() ||
      !jit::CanBaselineInterpretScript(script)) {
    args.rval().setUndefined();
    return true;
  }

  AutoRealm ar(cx, script);

  if (!cx->realm()->ensureJitRealmExists(cx)) {
    return false;
  }

  jit::AutoKeepJitScripts keepJitScript(cx);
  if (!script->ensureHasJitScript(cx, keepJitScript)) {
    return false;
  }

  AutoEnterAnalysis enter(cx);
  AutoSweepJitScript sweep(script);
  StackTypeSet* typeSet = script->jitScript()->typeArray(sweep) + index;
  if (unknown) {
    typeSet->addType(sweep, cx, TypeSet::UnknownType());
  } else if (unknownObject) {
    typeSet->addType(sweep, cx, TypeSet::AnyObjectType());
  } else {
    typeSet->addType(sweep, cx, TypeSet::GetValueType(val));
  }

  args.rval().setUndefined();
  return true;
}

static bool MarkObjectPropertiesUnknown(JSContext* cx, unsigned argc,
                                        Value* vp) {
  CallArgs args = CallArgsFromVp(argc, vp);
  RootedObject callee(cx, &args.callee());

  if (!args.get(0).isObject()) {
    ReportUsageErrorASCII(cx, callee, "Argument must be an object");
    return false;
  }

  RootedObject obj(cx, &args[0].toObject());
  RootedObjectGroup group(cx, JSObject::getGroup(cx, obj));
  if (!group) {
    return false;
  }

  MarkObjectGroupUnknownProperties(cx, group);

  args.rval().setUndefined();
  return true;
}

static bool EncodeAsUtf8InBuffer(JSContext* cx, unsigned argc, Value* vp) {
  CallArgs args = CallArgsFromVp(argc, vp);
  if (!args.requireAtLeast(cx, "encodeAsUtf8InBuffer", 2)) {
    return false;
  }

  RootedObject callee(cx, &args.callee());

  if (!args[0].isString()) {
    ReportUsageErrorASCII(cx, callee, "First argument must be a String");
    return false;
  }

  // Create the amounts array early so that the raw pointer into Uint8Array
  // data has as short a lifetime as possible
  RootedArrayObject array(cx, NewDenseFullyAllocatedArray(cx, 2));
  if (!array) {
    return false;
  }
  array->ensureDenseInitializedLength(cx, 0, 2);

  uint32_t length;
  bool isSharedMemory;
  uint8_t* data;
  if (!args[1].isObject() ||
      !JS_GetObjectAsUint8Array(&args[1].toObject(), &length, &isSharedMemory,
                                &data) ||
      isSharedMemory ||  // excluded views of SharedArrayBuffers
      !data) {           // exclude views of detached ArrayBuffers
    ReportUsageErrorASCII(cx, callee, "Second argument must be a Uint8Array");
    return false;
  }

  Maybe<Tuple<size_t, size_t>> amounts = JS_EncodeStringToUTF8BufferPartial(
      cx, args[0].toString(), AsWritableChars(MakeSpan(data, length)));
  if (!amounts) {
    ReportOutOfMemory(cx);
    return false;
  }

  size_t unitsRead, bytesWritten;
  Tie(unitsRead, bytesWritten) = *amounts;

  array->initDenseElement(0, Int32Value(AssertedCast<int32_t>(unitsRead)));
  array->initDenseElement(1, Int32Value(AssertedCast<int32_t>(bytesWritten)));

  args.rval().setObject(*array);
  return true;
}

JSScript* js::TestingFunctionArgumentToScript(
    JSContext* cx, HandleValue v, JSFunction** funp /* = nullptr */) {
  if (v.isString()) {
    // To convert a string to a script, compile it. Parse it as an ES6 Program.
    RootedLinearString linearStr(cx, StringToLinearString(cx, v.toString()));
    if (!linearStr) {
      return nullptr;
    }
    size_t len = GetLinearStringLength(linearStr);
    AutoStableStringChars linearChars(cx);
    if (!linearChars.initTwoByte(cx, linearStr)) {
      return nullptr;
    }
    const char16_t* chars = linearChars.twoByteRange().begin().get();

    SourceText<char16_t> source;
    if (!source.init(cx, chars, len, SourceOwnership::Borrowed)) {
      return nullptr;
    }

    CompileOptions options(cx);
    return JS::Compile(cx, options, source);
  }

  RootedFunction fun(cx, JS_ValueToFunction(cx, v));
  if (!fun) {
    return nullptr;
  }

  // Unwrap bound functions.
  while (fun->isBoundFunction()) {
    JSObject* target = fun->getBoundFunctionTarget();
    if (target && target->is<JSFunction>()) {
      fun = &target->as<JSFunction>();
    } else {
      break;
    }
  }

  if (!fun->isInterpreted()) {
    JS_ReportErrorNumberASCII(cx, GetErrorMessage, nullptr,
                              JSMSG_TESTING_SCRIPTS_ONLY);
    return nullptr;
  }

  JSScript* script = JSFunction::getOrCreateScript(cx, fun);
  if (!script) {
    return nullptr;
  }

  if (funp) {
    *funp = fun;
  }

  return script;
}

static bool BaselineCompile(JSContext* cx, unsigned argc, Value* vp) {
  CallArgs args = CallArgsFromVp(argc, vp);
  RootedObject callee(cx, &args.callee());

  RootedScript script(cx);
  if (args.length() == 0) {
    NonBuiltinScriptFrameIter iter(cx);
    if (iter.done()) {
      ReportUsageErrorASCII(cx, callee,
                            "no script argument and no script caller");
      return false;
    }
    script = iter.script();
  } else {
    script = TestingFunctionArgumentToScript(cx, args[0]);
    if (!script) {
      return false;
    }
  }

  bool forceDebug = false;
  if (args.length() > 1) {
    if (args.length() > 2) {
      ReportUsageErrorASCII(cx, callee, "too many arguments");
      return false;
    }
    if (!args[1].isBoolean() && !args[1].isUndefined()) {
      ReportUsageErrorASCII(
          cx, callee, "forceDebugInstrumentation argument should be boolean");
      return false;
    }
    forceDebug = ToBoolean(args[1]);
  }

  const char* returnedStr = nullptr;
  do {
#ifdef JS_MORE_DETERMINISTIC
    // In order to check for differential behaviour, baselineCompile should have
    // the same output whether --no-baseline is used or not.
    if (fuzzingSafe) {
      returnedStr = "skipped (fuzzing-safe)";
      break;
    }
#endif

    AutoRealm ar(cx, script);
    if (script->hasBaselineScript()) {
      if (forceDebug && !script->baselineScript()->hasDebugInstrumentation()) {
        // There isn't an easy way to do this for a script that might be on
        // stack right now. See
        // js::jit::RecompileOnStackBaselineScriptsForDebugMode.
        ReportUsageErrorASCII(
            cx, callee, "unsupported case: recompiling script for debug mode");
        return false;
      }

      args.rval().setUndefined();
      return true;
    }

    if (!jit::IsBaselineJitEnabled(cx)) {
      returnedStr = "baseline disabled";
      break;
    }
    if (!script->canBaselineCompile()) {
      returnedStr = "can't compile";
      break;
    }
    if (!cx->realm()->ensureJitRealmExists(cx)) {
      return false;
    }

    jit::MethodStatus status = jit::BaselineCompile(cx, script, forceDebug);
    switch (status) {
      case jit::Method_Error:
        return false;
      case jit::Method_CantCompile:
        returnedStr = "can't compile";
        break;
      case jit::Method_Skipped:
        returnedStr = "skipped";
        break;
      case jit::Method_Compiled:
        args.rval().setUndefined();
    }
  } while (false);

  if (returnedStr) {
    return ReturnStringCopy(cx, args, returnedStr);
  }

  return true;
}

static bool ClearKeptObjects(JSContext* cx, unsigned argc, Value* vp) {
  CallArgs args = CallArgsFromVp(argc, vp);
  JS::ClearKeptObjects(cx);
  args.rval().setUndefined();
  return true;
}

static bool NumberToDouble(JSContext* cx, unsigned argc, Value* vp) {
  CallArgs args = CallArgsFromVp(argc, vp);
  if (!args.requireAtLeast(cx, "numberToDouble", 1)) {
    return false;
  }

  if (!args[0].isNumber()) {
    RootedObject callee(cx, &args.callee());
    ReportUsageErrorASCII(cx, callee, "argument must be a number");
    return false;
  }

  args.rval().setDouble(args[0].toNumber());
  return true;
}

static bool GetICUOptions(JSContext* cx, unsigned argc, Value* vp) {
  CallArgs args = CallArgsFromVp(argc, vp);

  RootedObject info(cx, JS_NewPlainObject(cx));
  if (!info) {
    return false;
  }

#ifdef JS_HAS_INTL_API
  RootedString str(cx);

  str = NewStringCopyZ<CanGC>(cx, U_ICU_VERSION);
  if (!str || !JS_DefineProperty(cx, info, "version", str, JSPROP_ENUMERATE)) {
    return false;
  }

  str = NewStringCopyZ<CanGC>(cx, U_UNICODE_VERSION);
  if (!str || !JS_DefineProperty(cx, info, "unicode", str, JSPROP_ENUMERATE)) {
    return false;
  }

  str = NewStringCopyZ<CanGC>(cx, uloc_getDefault());
  if (!str || !JS_DefineProperty(cx, info, "locale", str, JSPROP_ENUMERATE)) {
    return false;
  }

  UErrorCode status = U_ZERO_ERROR;
  const char* tzdataVersion = ucal_getTZDataVersion(&status);
  if (U_FAILURE(status)) {
    intl::ReportInternalError(cx);
    return false;
  }

  str = NewStringCopyZ<CanGC>(cx, tzdataVersion);
  if (!str || !JS_DefineProperty(cx, info, "tzdata", str, JSPROP_ENUMERATE)) {
    return false;
  }

  str = intl::CallICU(cx, ucal_getDefaultTimeZone);
  if (!str || !JS_DefineProperty(cx, info, "timezone", str, JSPROP_ENUMERATE)) {
    return false;
  }

#  ifndef U_HIDE_DRAFT_API
  str = intl::CallICU(cx, ucal_getHostTimeZone);
  if (!str ||
      !JS_DefineProperty(cx, info, "host-timezone", str, JSPROP_ENUMERATE)) {
    return false;
  }
#  endif
#endif

  args.rval().setObject(*info);
  return true;
}

static bool PCCountProfiling_Start(JSContext* cx, unsigned argc, Value* vp) {
  CallArgs args = CallArgsFromVp(argc, vp);

  js::StartPCCountProfiling(cx);

  args.rval().setUndefined();
  return true;
}

static bool PCCountProfiling_Stop(JSContext* cx, unsigned argc, Value* vp) {
  CallArgs args = CallArgsFromVp(argc, vp);

  js::StopPCCountProfiling(cx);

  args.rval().setUndefined();
  return true;
}

static bool PCCountProfiling_Purge(JSContext* cx, unsigned argc, Value* vp) {
  CallArgs args = CallArgsFromVp(argc, vp);

  js::PurgePCCounts(cx);

  args.rval().setUndefined();
  return true;
}

static bool PCCountProfiling_ScriptCount(JSContext* cx, unsigned argc,
                                         Value* vp) {
  CallArgs args = CallArgsFromVp(argc, vp);

  size_t length = js::GetPCCountScriptCount(cx);

  args.rval().setNumber(double(length));
  return true;
}

static bool PCCountProfiling_ScriptSummary(JSContext* cx, unsigned argc,
                                           Value* vp) {
  CallArgs args = CallArgsFromVp(argc, vp);
  if (!args.requireAtLeast(cx, "summary", 1)) {
    return false;
  }

  uint32_t index;
  if (!JS::ToUint32(cx, args[0], &index)) {
    return false;
  }

  JSString* str = js::GetPCCountScriptSummary(cx, index);
  if (!str) {
    return false;
  }

  args.rval().setString(str);
  return true;
}

static bool PCCountProfiling_ScriptContents(JSContext* cx, unsigned argc,
                                            Value* vp) {
  CallArgs args = CallArgsFromVp(argc, vp);
  if (!args.requireAtLeast(cx, "contents", 1)) {
    return false;
  }

  uint32_t index;
  if (!JS::ToUint32(cx, args[0], &index)) {
    return false;
  }

  JSString* str = js::GetPCCountScriptContents(cx, index);
  if (!str) {
    return false;
  }

  args.rval().setString(str);
  return true;
}

// clang-format off
static const JSFunctionSpecWithHelp TestingFunctions[] = {
    JS_FN_HELP("gc", ::GC, 0, 0,
"gc([obj] | 'zone' [, ('shrinking' | 'last-ditch') ])",
"  Run the garbage collector.\n"
"  The first parameter describes which zones to collect: if an object is\n"
"  given, GC only its zone. If 'zone' is given, GC any zones that were\n"
"  scheduled via schedulegc.\n"
"  The second parameter is optional and may be 'shrinking' to perform a\n"
"  shrinking GC or 'last-ditch' for a shrinking, last-ditch GC."),

    JS_FN_HELP("minorgc", ::MinorGC, 0, 0,
"minorgc([aboutToOverflow])",
"  Run a minor collector on the Nursery. When aboutToOverflow is true, marks\n"
"  the store buffer as about-to-overflow before collecting."),

    JS_FN_HELP("maybegc", ::MaybeGC, 0, 0,
"maybegc()",
"  Hint to the engine that now is an ok time to run the garbage collector.\n"),

    JS_FN_HELP("gcparam", GCParameter, 2, 0,
"gcparam(name [, value])",
"  Wrapper for JS_[GS]etGCParameter. The name is one of:" GC_PARAMETER_ARGS_LIST),

    JS_FN_HELP("relazifyFunctions", RelazifyFunctions, 0, 0,
"relazifyFunctions(...)",
"  Perform a GC and allow relazification of functions. Accepts the same\n"
"  arguments as gc()."),

    JS_FN_HELP("getBuildConfiguration", GetBuildConfiguration, 0, 0,
"getBuildConfiguration()",
"  Return an object describing some of the configuration options SpiderMonkey\n"
"  was built with."),

    JS_FN_HELP("getRealmConfiguration", GetRealmConfiguration, 0, 0,
"getRealmConfiguration()",
"  Return an object describing some of the runtime options SpiderMonkey\n"
"  is running with."),

    JS_FN_HELP("isLcovEnabled", ::IsLCovEnabled, 0, 0,
"isLcovEnabled()",
"  Return true if JS LCov support is enabled."),

    JS_FN_HELP("isTypeInferenceEnabled", ::IsTypeInferenceEnabled, 0, 0,
"isTypeInferenceEnabled()",
"  Return true if Type Inference is enabled."),

    JS_FN_HELP("hasChild", HasChild, 0, 0,
"hasChild(parent, child)",
"  Return true if |child| is a child of |parent|, as determined by a call to\n"
"  TraceChildren"),

    JS_FN_HELP("setSavedStacksRNGState", SetSavedStacksRNGState, 1, 0,
"setSavedStacksRNGState(seed)",
"  Set this compartment's SavedStacks' RNG state.\n"),

    JS_FN_HELP("getSavedFrameCount", GetSavedFrameCount, 0, 0,
"getSavedFrameCount()",
"  Return the number of SavedFrame instances stored in this compartment's\n"
"  SavedStacks cache."),

    JS_FN_HELP("clearSavedFrames", ClearSavedFrames, 0, 0,
"clearSavedFrames()",
"  Empty the current compartment's cache of SavedFrame objects, so that\n"
"  subsequent stack captures allocate fresh objects to represent frames.\n"
"  Clear the current stack's LiveSavedFrameCaches."),

    JS_FN_HELP("saveStack", SaveStack, 0, 0,
"saveStack([maxDepth [, compartment]])",
"  Capture a stack. If 'maxDepth' is given, capture at most 'maxDepth' number\n"
"  of frames. If 'compartment' is given, allocate the js::SavedFrame instances\n"
"  with the given object's compartment."),

    JS_FN_HELP("captureFirstSubsumedFrame", CaptureFirstSubsumedFrame, 1, 0,
"saveStack(object [, shouldIgnoreSelfHosted = true]])",
"  Capture a stack back to the first frame whose principals are subsumed by the\n"
"  object's compartment's principals. If 'shouldIgnoreSelfHosted' is given,\n"
"  control whether self-hosted frames are considered when checking principals."),

    JS_FN_HELP("callFunctionFromNativeFrame", CallFunctionFromNativeFrame, 1, 0,
"callFunctionFromNativeFrame(function)",
"  Call 'function' with a (C++-)native frame on stack.\n"
"  Required for testing that SaveStack properly handles native frames."),

    JS_FN_HELP("callFunctionWithAsyncStack", CallFunctionWithAsyncStack, 0, 0,
"callFunctionWithAsyncStack(function, stack, asyncCause)",
"  Call 'function', using the provided stack as the async stack responsible\n"
"  for the call, and propagate its return value or the exception it throws.\n"
"  The function is called with no arguments, and 'this' is 'undefined'. The\n"
"  specified |asyncCause| is attached to the provided stack frame."),

    JS_FN_HELP("enableTrackAllocations", EnableTrackAllocations, 0, 0,
"enableTrackAllocations()",
"  Start capturing the JS stack at every allocation. Note that this sets an\n"
"  object metadata callback that will override any other object metadata\n"
"  callback that may be set."),

    JS_FN_HELP("disableTrackAllocations", DisableTrackAllocations, 0, 0,
"disableTrackAllocations()",
"  Stop capturing the JS stack at every allocation."),

    JS_FN_HELP("setTestFilenameValidationCallback", SetTestFilenameValidationCallback, 0, 0,
"setTestFilenameValidationCallback()",
"  Set the filename validation callback to a callback that accepts only\n"
"  filenames starting with 'safe' or (only in system realms) 'system'."),

    JS_FN_HELP("newString", NewString, 2, 0,
"newString(str[, options])",
"  Copies str's chars and returns a new string. Valid options:\n"
"  \n"
"   - tenured: allocate directly into the tenured heap.\n"
"  \n"
"   - twoByte: create a \"two byte\" string, not a latin1 string, regardless of the\n"
"      input string's characters. Latin1 will be used by default if possible\n"
"      (again regardless of the input string.)\n"
"  \n"
"   - external: create an external string. External strings are always twoByte and\n"
"     tenured.\n"
"  \n"
"   - maybeExternal: create an external string, unless the data fits within an\n"
"     inline string. Inline strings may be nursery-allocated."),

    JS_FN_HELP("ensureLinearString", EnsureLinearString, 1, 0,
"ensureLinearString(str)",
"  Ensures str is a linear (non-rope) string and returns it."),

    JS_FN_HELP("representativeStringArray", RepresentativeStringArray, 0, 0,
"representativeStringArray()",
"  Returns an array of strings that represent the various internal string\n"
"  types and character encodings."),

#if defined(DEBUG) || defined(JS_OOM_BREAKPOINT)

    JS_FN_HELP("oomThreadTypes", OOMThreadTypes, 0, 0,
"oomThreadTypes()",
"  Get the number of thread types that can be used as an argument for\n"
"  oomAfterAllocations() and oomAtAllocation()."),

    JS_FN_HELP("oomAfterAllocations", OOMAfterAllocations, 2, 0,
"oomAfterAllocations(count [,threadType])",
"  After 'count' js_malloc memory allocations, fail every following allocation\n"
"  (return nullptr). The optional thread type limits the effect to the\n"
"  specified type of helper thread."),

    JS_FN_HELP("oomAtAllocation", OOMAtAllocation, 2, 0,
"oomAtAllocation(count [,threadType])",
"  After 'count' js_malloc memory allocations, fail the next allocation\n"
"  (return nullptr). The optional thread type limits the effect to the\n"
"  specified type of helper thread."),

    JS_FN_HELP("resetOOMFailure", ResetOOMFailure, 0, 0,
"resetOOMFailure()",
"  Remove the allocation failure scheduled by either oomAfterAllocations() or\n"
"  oomAtAllocation() and return whether any allocation had been caused to fail."),

    JS_FN_HELP("oomTest", OOMTest, 0, 0,
"oomTest(function, [expectExceptionOnFailure = true | options])",
"  Test that the passed function behaves correctly under OOM conditions by\n"
"  repeatedly executing it and simulating allocation failure at successive\n"
"  allocations until the function completes without seeing a failure.\n"
"  By default this tests that an exception is raised if execution fails, but\n"
"  this can be disabled by passing false as the optional second parameter.\n"
"  This is also disabled when --fuzzing-safe is specified.\n"
"  Alternatively an object can be passed to set the following options:\n"
"    expectExceptionOnFailure: bool - as described above.\n"
"    keepFailing: bool - continue to fail after first simulated failure.\n"
"\n"
"  WARNING: By design, oomTest assumes the test-function follows the same\n"
"  code path each time it is called, right up to the point where OOM occurs.\n"
"  If on iteration 70 it finishes and caches a unit of work that saves 65\n"
"  allocations the next time we run, then the subsequent 65 allocation\n"
"  points will go untested.\n"
"\n"
"  Things in this category include lazy parsing and baseline compilation,\n"
"  so it is very easy to accidentally write an oomTest that only tests one\n"
"  or the other of those, and not the functionality you meant to test!\n"
"  To avoid lazy parsing, call the test function once first before passing\n"
"  it to oomTest. The jits can be disabled via the test harness.\n"),

    JS_FN_HELP("stackTest", StackTest, 0, 0,
"stackTest(function, [expectExceptionOnFailure = true])",
"  This function behaves exactly like oomTest with the difference that\n"
"  instead of simulating regular OOM conditions, it simulates the engine\n"
"  running out of stack space (failing recursion check).\n"
"\n"
"  See the WARNING in help('oomTest').\n"),

    JS_FN_HELP("interruptTest", InterruptTest, 0, 0,
"interruptTest(function)",
"  This function simulates interrupts similar to how oomTest simulates OOM conditions."
"\n"
"  See the WARNING in help('oomTest').\n"),

#endif // defined(DEBUG) || defined(JS_OOM_BREAKPOINT)

    JS_FN_HELP("newRope", NewRope, 3, 0,
"newRope(left, right[, options])",
"  Creates a rope with the given left/right strings.\n"
"  Available options:\n"
"    nursery: bool - force the string to be created in/out of the nursery, if possible.\n"),

    JS_FN_HELP("isRope", IsRope, 1, 0,
"isRope(str)",
"  Returns true if the parameter is a rope"),

    JS_FN_HELP("settlePromiseNow", SettlePromiseNow, 1, 0,
"settlePromiseNow(promise)",
"  'Settle' a 'promise' immediately. This just marks the promise as resolved\n"
"  with a value of `undefined` and causes the firing of any onPromiseSettled\n"
"  hooks set on Debugger instances that are observing the given promise's\n"
"  global as a debuggee."),
    JS_FN_HELP("getWaitForAllPromise", GetWaitForAllPromise, 1, 0,
"getWaitForAllPromise(densePromisesArray)",
"  Calls the 'GetWaitForAllPromise' JSAPI function and returns the result\n"
"  Promise."),
JS_FN_HELP("resolvePromise", ResolvePromise, 2, 0,
"resolvePromise(promise, resolution)",
"  Resolve a Promise by calling the JSAPI function JS::ResolvePromise."),
JS_FN_HELP("rejectPromise", RejectPromise, 2, 0,
"rejectPromise(promise, reason)",
"  Reject a Promise by calling the JSAPI function JS::RejectPromise."),

JS_FN_HELP("streamsAreEnabled", StreamsAreEnabled, 0, 0,
"streamsAreEnabled()",
"  Returns a boolean indicating whether WHATWG Streams are enabled for the current realm."),

    JS_FN_HELP("makeFinalizeObserver", MakeFinalizeObserver, 0, 0,
"makeFinalizeObserver()",
"  Get a special object whose finalization increases the counter returned\n"
"  by the finalizeCount function."),

    JS_FN_HELP("finalizeCount", FinalizeCount, 0, 0,
"finalizeCount()",
"  Return the current value of the finalization counter that is incremented\n"
"  each time an object returned by the makeFinalizeObserver is finalized."),

    JS_FN_HELP("resetFinalizeCount", ResetFinalizeCount, 0, 0,
"resetFinalizeCount()",
"  Reset the value returned by finalizeCount()."),

    JS_FN_HELP("gcPreserveCode", GCPreserveCode, 0, 0,
"gcPreserveCode()",
"  Preserve JIT code during garbage collections."),

#ifdef JS_GC_ZEAL
    JS_FN_HELP("gczeal", GCZeal, 2, 0,
"gczeal(mode, [frequency])",
gc::ZealModeHelpText),

    JS_FN_HELP("unsetgczeal", UnsetGCZeal, 2, 0,
"unsetgczeal(mode)",
"  Turn off a single zeal mode set with gczeal() and don't finish any ongoing\n"
"  collection that may be happening."),

    JS_FN_HELP("schedulegc", ScheduleGC, 1, 0,
"schedulegc([num])",
"  If num is given, schedule a GC after num allocations.\n"
"  Returns the number of allocations before the next trigger."),

    JS_FN_HELP("selectforgc", SelectForGC, 0, 0,
"selectforgc(obj1, obj2, ...)",
"  Schedule the given objects to be marked in the next GC slice."),

    JS_FN_HELP("verifyprebarriers", VerifyPreBarriers, 0, 0,
"verifyprebarriers()",
"  Start or end a run of the pre-write barrier verifier."),

    JS_FN_HELP("verifypostbarriers", VerifyPostBarriers, 0, 0,
"verifypostbarriers()",
"  Does nothing (the post-write barrier verifier has been remove)."),

    JS_FN_HELP("currentgc", CurrentGC, 0, 0,
"currentgc()",
"  Report various information about the currently running incremental GC,\n"
"  if one is running."),

    JS_FN_HELP("deterministicgc", DeterministicGC, 1, 0,
"deterministicgc(true|false)",
"  If true, only allow determinstic GCs to run."),

    JS_FN_HELP("dumpGCArenaInfo", DumpGCArenaInfo, 0, 0,
"dumpGCArenaInfo()",
"  Prints information about the different GC things and how they are arranged\n"
"  in arenas.\n"),
#endif

    JS_FN_HELP("gcstate", GCState, 0, 0,
"gcstate([obj])",
"  Report the global GC state, or the GC state for the zone containing |obj|."),

    JS_FN_HELP("schedulezone", ScheduleZoneForGC, 1, 0,
"schedulezone([obj | string])",
"  If obj is given, schedule a GC of obj's zone.\n"
"  If string is given, schedule a GC of the string's zone if possible."),

    JS_FN_HELP("startgc", StartGC, 1, 0,
"startgc([n [, 'shrinking']])",
"  Start an incremental GC and run a slice that processes about n objects.\n"
"  If 'shrinking' is passesd as the optional second argument, perform a\n"
"  shrinking GC rather than a normal GC. If no zones have been selected with\n"
"  schedulezone(), a full GC will be performed."),

    JS_FN_HELP("finishgc", FinishGC, 0, 0,
"finishgc()",
"   Finish an in-progress incremental GC, if none is running then do nothing."),

    JS_FN_HELP("gcslice", GCSlice, 1, 0,
"gcslice([n [, options]])",
"  Start or continue an an incremental GC, running a slice that processes\n"
"  about n objects. Takes an optional options object, which may contain the\n"
"  following properties:\n"
"    dontStart: do not start a new incremental GC if one is not already\n"
"               running"),

    JS_FN_HELP("abortgc", AbortGC, 1, 0,
"abortgc()",
"  Abort the current incremental GC."),

    JS_FN_HELP("fullcompartmentchecks", FullCompartmentChecks, 1, 0,
"fullcompartmentchecks(true|false)",
"  If true, check for compartment mismatches before every GC."),

    JS_FN_HELP("nondeterministicGetWeakMapKeys", NondeterministicGetWeakMapKeys, 1, 0,
"nondeterministicGetWeakMapKeys(weakmap)",
"  Return an array of the keys in the given WeakMap."),

    JS_FN_HELP("internalConst", InternalConst, 1, 0,
"internalConst(name)",
"  Query an internal constant for the engine. See InternalConst source for\n"
"  the list of constant names."),

    JS_FN_HELP("isProxy", IsProxy, 1, 0,
"isProxy(obj)",
"  If true, obj is a proxy of some sort"),

    JS_FN_HELP("dumpHeap", DumpHeap, 1, 0,
"dumpHeap([filename])",
"  Dump reachable and unreachable objects to the named file, or to stdout. Objects\n"
"  in the nursery are ignored, so if you wish to include them, consider calling\n"
"  minorgc() first."),

    JS_FN_HELP("terminate", Terminate, 0, 0,
"terminate()",
"  Terminate JavaScript execution, as if we had run out of\n"
"  memory or been terminated by the slow script dialog."),

    JS_FN_HELP("readGeckoProfilingStack", ReadGeckoProfilingStack, 0, 0,
"readGeckoProfilingStack()",
"  Reads the jit stack using ProfilingFrameIterator."),

    JS_FN_HELP("enableOsiPointRegisterChecks", EnableOsiPointRegisterChecks, 0, 0,
"enableOsiPointRegisterChecks()",
"  Emit extra code to verify live regs at the start of a VM call are not\n"
"  modified before its OsiPoint."),

    JS_FN_HELP("displayName", DisplayName, 1, 0,
"displayName(fn)",
"  Gets the display name for a function, which can possibly be a guessed or\n"
"  inferred name based on where the function was defined. This can be\n"
"  different from the 'name' property on the function."),

    JS_FN_HELP("isAsmJSCompilationAvailable", IsAsmJSCompilationAvailable, 0, 0,
"isAsmJSCompilationAvailable",
"  Returns whether asm.js compilation is currently available or whether it is disabled\n"
"  (e.g., by the debugger)."),

    JS_FN_HELP("getJitCompilerOptions", GetJitCompilerOptions, 0, 0,
"getJitCompilerOptions()",
"  Return an object describing some of the JIT compiler options.\n"),

    JS_FN_HELP("isAsmJSModule", IsAsmJSModule, 1, 0,
"isAsmJSModule(fn)",
"  Returns whether the given value is a function containing \"use asm\" that has been\n"
"  validated according to the asm.js spec."),

    JS_FN_HELP("isAsmJSFunction", IsAsmJSFunction, 1, 0,
"isAsmJSFunction(fn)",
"  Returns whether the given value is a nested function in an asm.js module that has been\n"
"  both compile- and link-time validated."),

    JS_FN_HELP("wasmIsSupported", WasmIsSupported, 0, 0,
"wasmIsSupported()",
"  Returns a boolean indicating whether WebAssembly is supported on the current device."),

    JS_FN_HELP("wasmIsSupportedByHardware", WasmIsSupportedByHardware, 0, 0,
"wasmIsSupportedByHardware()",
"  Returns a boolean indicating whether WebAssembly is supported on the current hardware (regardless of whether we've enabled support)."),

    JS_FN_HELP("wasmDebuggingIsSupported", WasmDebuggingIsSupported, 0, 0,
"wasmDebuggingIsSupported()",
"  Returns a boolean indicating whether WebAssembly debugging is supported on the current device;\n"
"  returns false also if WebAssembly is not supported"),

    JS_FN_HELP("wasmStreamingIsSupported", WasmStreamingIsSupported, 0, 0,
"wasmStreamingIsSupported()",
"  Returns a boolean indicating whether WebAssembly caching is supported by the runtime."),

    JS_FN_HELP("wasmCachingIsSupported", WasmCachingIsSupported, 0, 0,
"wasmCachingIsSupported()",
"  Returns a boolean indicating whether WebAssembly caching is supported by the runtime."),

    JS_FN_HELP("wasmHugeMemoryIsSupported", WasmHugeMemoryIsSupported, 0, 0,
"wasmHugeMemoryIsSupported()",
"  Returns a boolean indicating whether WebAssembly supports using a large"
"  virtual memory reservation in order to elide bounds checks on this platform."),

    JS_FN_HELP("wasmThreadsSupported", WasmThreadsSupported, 0, 0,
"wasmThreadsSupported()",
"  Returns a boolean indicating whether the WebAssembly threads proposal is\n"
"  supported on the current device."),

    JS_FN_HELP("wasmBulkMemSupported", WasmBulkMemSupported, 0, 0,
"wasmBulkMemSupported()",
"  Returns a boolean indicating whether the WebAssembly bulk memory proposal is\n"
"  supported on the current device."),

    JS_FN_HELP("wasmSimdSupported", WasmSimdSupported, 0, 0,
"wasmSimdSupported()",
"  Returns a boolean indicating whether WebAssembly SIMD is supported by the\n"
"  compilers and runtime."),

    JS_FN_HELP("wasmCompilersPresent", WasmCompilersPresent, 0, 0,
"wasmCompilersPresent()",
"  Returns a string indicating the present wasm compilers: a comma-separated list\n"
"  of 'baseline', 'ion', and 'cranelift'.  A compiler is present in the executable\n"
"  if it is compiled in and can generate code for the current architecture."),

    JS_FN_HELP("wasmCompileMode", WasmCompileMode, 0, 0,
"wasmCompileMode()",
"  Returns a string indicating the available wasm compilers: 'baseline', 'ion',\n"
"  'cranelift', 'baseline+ion', 'baseline+cranelift', or 'none'.  A compiler is\n"
"  available if it is present in the executable and not disabled by switches\n"
"  or runtime conditions.  At most one baseline and one optimizing compiler can\n"
"  be available."),

    JS_FN_HELP("wasmCraneliftDisabledByFeatures", WasmCraneliftDisabledByFeatures, 0, 0,
"wasmCraneliftDisabledByFeatures()",
"  If some feature is enabled at compile-time or run-time that prevents Cranelift\n"
"  from being used then this returns a truthy string describing the features that\n."
"  are disabling it.  Otherwise it returns false."),

    JS_FN_HELP("wasmIonDisabledByFeatures", WasmIonDisabledByFeatures, 0, 0,
"wasmIonDisabledByFeatures()",
"  If some feature is enabled at compile-time or run-time that prevents Ion\n"
"  from being used then this returns a truthy string describing the features that\n."
"  are disabling it.  Otherwise it returns false."),

    JS_FN_HELP("wasmExtractCode", WasmExtractCode, 1, 0,
"wasmExtractCode(module[, tier])",
"  Extracts generated machine code from WebAssembly.Module.  The tier is a string,\n"
"  'stable', 'best', 'baseline', or 'ion'; the default is 'stable'.  If the request\n"
"  cannot be satisfied then null is returned.  If the request is 'ion' then block\n"
"  until background compilation is complete."),

    JS_FN_HELP("wasmDis", WasmDisassemble, 1, 0,
"wasmDis(function[, tier [, asString]])",
"  Disassembles generated machine code from an exported WebAssembly function.\n"
"  The tier is a string, 'stable', 'best', 'baseline', or 'ion'; the default is\n"
"  'stable'.  If `asString` is present and is the value `true` then the output\n"
"  is returned as a string; otherwise it is printed on stderr."),

    JS_FN_HELP("wasmHasTier2CompilationCompleted", WasmHasTier2CompilationCompleted, 1, 0,
"wasmHasTier2CompilationCompleted(module)",
"  Returns a boolean indicating whether a given module has finished compiled code for tier2. \n"
"This will return true early if compilation isn't two-tiered. "),

    JS_FN_HELP("wasmLoadedFromCache", WasmLoadedFromCache, 1, 0,
"wasmLoadedFromCache(module)",
"  Returns a boolean indicating whether a given module was deserialized directly from a\n"
"  cache (as opposed to compiled from bytecode)."),

    JS_FN_HELP("wasmReftypesEnabled", WasmReftypesEnabled, 1, 0,
"wasmReftypesEnabled()",
"  Returns a boolean indicating whether the WebAssembly reftypes proposal is enabled."),

    JS_FN_HELP("wasmGcEnabled", WasmGcEnabled, 1, 0,
"wasmGcEnabled()",
"  Returns a boolean indicating whether the WebAssembly GC types proposal is enabled."),

    JS_FN_HELP("wasmMultiValueEnabled", WasmMultiValueEnabled, 1, 0,
"wasmMultiValueEnabled()",
"  Returns a boolean indicating whether the WebAssembly multi-value proposal is enabled."),

#if defined(ENABLE_WASM_SIMD) && defined(DEBUG)
    JS_FN_HELP("wasmSimdAnalysis", WasmSimdAnalysis, 1, 0,
"wasmSimdAnalysis(...)",
"  Unstable API for white-box testing.\n"),
#endif

    JS_FN_HELP("isLazyFunction", IsLazyFunction, 1, 0,
"isLazyFunction(fun)",
"  True if fun is a lazy JSFunction."),

    JS_FN_HELP("isRelazifiableFunction", IsRelazifiableFunction, 1, 0,
"isRelazifiableFunction(fun)",
"  True if fun is a JSFunction with a relazifiable JSScript."),

    JS_FN_HELP("enableShellAllocationMetadataBuilder", EnableShellAllocationMetadataBuilder, 0, 0,
"enableShellAllocationMetadataBuilder()",
"  Use ShellAllocationMetadataBuilder to supply metadata for all newly created objects."),

    JS_FN_HELP("getAllocationMetadata", GetAllocationMetadata, 1, 0,
"getAllocationMetadata(obj)",
"  Get the metadata for an object."),

    JS_INLINABLE_FN_HELP("bailout", testingFunc_bailout, 0, 0, TestBailout,
"bailout()",
"  Force a bailout out of ionmonkey (if running in ionmonkey)."),

    JS_FN_HELP("bailAfter", testingFunc_bailAfter, 1, 0,
"bailAfter(number)",
"  Start a counter to bail once after passing the given amount of possible bailout positions in\n"
"  ionmonkey.\n"),


    JS_FN_HELP("inJit", testingFunc_inJit, 0, 0,
"inJit()",
"  Returns true when called within (jit-)compiled code. When jit compilation is disabled this\n"
"  function returns an error string. This function returns false in all other cases.\n"
"  Depending on truthiness, you should continue to wait for compilation to happen or stop execution.\n"),

    JS_FN_HELP("inIon", testingFunc_inIon, 0, 0,
"inIon()",
"  Returns true when called within ion. When ion is disabled or when compilation is abnormally\n"
"  slow to start, this function returns an error string. Otherwise, this function returns false.\n"
"  This behaviour ensures that a falsy value means that we are not in ion, but expect a\n"
"  compilation to occur in the future. Conversely, a truthy value means that we are either in\n"
"  ion or that there is litle or no chance of ion ever compiling the current script."),

    JS_FN_HELP("assertJitStackInvariants", TestingFunc_assertJitStackInvariants, 0, 0,
"assertJitStackInvariants()",
"  Iterates the Jit stack and check that stack invariants hold."),

    JS_FN_HELP("setIonCheckGraphCoherency", SetIonCheckGraphCoherency, 1, 0,
"setIonCheckGraphCoherency(bool)",
"  Set whether Ion should perform graph consistency (DEBUG-only) assertions. These assertions\n"
"  are valuable and should be generally enabled, however they can be very expensive for large\n"
"  (wasm) programs."),

    JS_FN_HELP("serialize", testingFunc_serialize, 1, 0,
"serialize(data, [transferables, [policy]])",
"  Serialize 'data' using JS_WriteStructuredClone. Returns a structured\n"
"  clone buffer object. 'policy' may be an options hash. Valid keys:\n"
"    'SharedArrayBuffer' - either 'allow' or 'deny' (the default)\n"
"      to specify whether SharedArrayBuffers may be serialized.\n"
"    'scope' - SameProcess, DifferentProcess, or\n"
"      DifferentProcessForIndexedDB. Determines how some values will be\n"
"      serialized. Clone buffers may only be deserialized with a compatible\n"
"      scope. NOTE - For DifferentProcess/DifferentProcessForIndexedDB,\n"
"      must also set SharedArrayBuffer:'deny' if data contains any shared memory\n"
"      object."),

    JS_FN_HELP("deserialize", Deserialize, 1, 0,
"deserialize(clonebuffer[, opts])",
"  Deserialize data generated by serialize. 'opts' may be an options hash.\n"
"  Valid keys:\n"
"    'SharedArrayBuffer' - either 'allow' or 'deny' (the default)\n"
"      to specify whether SharedArrayBuffers may be serialized.\n"
"    'scope', which limits the clone buffers that are considered\n"
"  valid. Allowed values: ''SameProcess', 'DifferentProcess',\n"
"  and 'DifferentProcessForIndexedDB'. So for example, a\n"
"  DifferentProcessForIndexedDB clone buffer may be deserialized in any scope, but\n"
"  a SameProcess clone buffer cannot be deserialized in a\n"
"  DifferentProcess scope."),

    JS_FN_HELP("detachArrayBuffer", DetachArrayBuffer, 1, 0,
"detachArrayBuffer(buffer)",
"  Detach the given ArrayBuffer object from its memory, i.e. as if it\n"
"  had been transferred to a WebWorker."),

    JS_FN_HELP("helperThreadCount", HelperThreadCount, 0, 0,
"helperThreadCount()",
"  Returns the number of helper threads available for off-thread tasks."),

    JS_FN_HELP("enableShapeConsistencyChecks", EnableShapeConsistencyChecks, 0, 0,
"enableShapeConsistencyChecks()",
"  Enable some slow Shape assertions.\n"),

#ifdef JS_TRACE_LOGGING
    JS_FN_HELP("startTraceLogger", EnableTraceLogger, 0, 0,
"startTraceLogger()",
"  Start logging this thread.\n"),

    JS_FN_HELP("stopTraceLogger", DisableTraceLogger, 0, 0,
"stopTraceLogger()",
"  Stop logging this thread."),
#endif

    JS_FN_HELP("reportOutOfMemory", ReportOutOfMemory, 0, 0,
"reportOutOfMemory()",
"  Report OOM, then clear the exception and return undefined. For crash testing."),

    JS_FN_HELP("throwOutOfMemory", ThrowOutOfMemory, 0, 0,
"throwOutOfMemory()",
"  Throw out of memory exception, for OOM handling testing."),

    JS_FN_HELP("reportLargeAllocationFailure", ReportLargeAllocationFailure, 0, 0,
"reportLargeAllocationFailure()",
"  Call the large allocation failure callback, as though a large malloc call failed,\n"
"  then return undefined. In Gecko, this sends a memory pressure notification, which\n"
"  can free up some memory."),

    JS_FN_HELP("findPath", FindPath, 2, 0,
"findPath(start, target)",
"  Return an array describing one of the shortest paths of GC heap edges from\n"
"  |start| to |target|, or |undefined| if |target| is unreachable from |start|.\n"
"  Each element of the array is either of the form:\n"
"    { node: <object or string>, edge: <string describing edge from node> }\n"
"  if the node is a JavaScript object or value; or of the form:\n"
"    { type: <string describing node>, edge: <string describing edge> }\n"
"  if the node is some internal thing that is not a proper JavaScript value\n"
"  (like a shape or a scope chain element). The destination of the i'th array\n"
"  element's edge is the node of the i+1'th array element; the destination of\n"
"  the last array element is implicitly |target|.\n"),

    JS_FN_HELP("shortestPaths", ShortestPaths, 3, 0,
"shortestPaths(start, targets, maxNumPaths)",
"  Return an array of arrays of shortest retaining paths. There is an array of\n"
"  shortest retaining paths for each object in |targets|. The maximum number of\n"
"  paths in each of those arrays is bounded by |maxNumPaths|. Each element in a\n"
"  path is of the form |{ predecessor, edge }|."),

#if defined(DEBUG) || defined(JS_JITSPEW)
    JS_FN_HELP("dumpObject", DumpObject, 1, 0,
"dumpObject()",
"  Dump an internal representation of an object."),
#endif

    JS_FN_HELP("sharedMemoryEnabled", SharedMemoryEnabled, 0, 0,
"sharedMemoryEnabled()",
"  Return true if SharedArrayBuffer and Atomics are enabled"),

    JS_FN_HELP("sharedArrayRawBufferCount", SharedArrayRawBufferCount, 0, 0,
"sharedArrayRawBufferCount()",
"  Return the number of live SharedArrayRawBuffer objects"),

    JS_FN_HELP("sharedArrayRawBufferRefcount", SharedArrayRawBufferRefcount, 0, 0,
"sharedArrayRawBufferRefcount(sab)",
"  Return the reference count of the SharedArrayRawBuffer object held by sab"),

#ifdef NIGHTLY_BUILD
    JS_FN_HELP("objectAddress", ObjectAddress, 1, 0,
"objectAddress(obj)",
"  Return the current address of the object. For debugging only--this\n"
"  address may change during a moving GC."),

    JS_FN_HELP("sharedAddress", SharedAddress, 1, 0,
"sharedAddress(obj)",
"  Return the address of the shared storage of a SharedArrayBuffer."),
#endif

    JS_FN_HELP("evalReturningScope", EvalReturningScope, 1, 0,
"evalReturningScope(scriptStr, [global])",
"  Evaluate the script in a new scope and return the scope.\n"
"  If |global| is present, clone the script to |global| before executing."),

    JS_FN_HELP("cloneAndExecuteScript", ShellCloneAndExecuteScript, 2, 0,
"cloneAndExecuteScript(source, global)",
"  Compile |source| in the current compartment, clone it into |global|'s\n"
"  compartment, and run it there."),

    JS_FN_HELP("backtrace", DumpBacktrace, 1, 0,
"backtrace()",
"  Dump out a brief backtrace."),

    JS_FN_HELP("getBacktrace", GetBacktrace, 1, 0,
"getBacktrace([options])",
"  Return the current stack as a string. Takes an optional options object,\n"
"  which may contain any or all of the boolean properties:\n"
"    options.args - show arguments to each function\n"
"    options.locals - show local variables in each frame\n"
"    options.thisprops - show the properties of the 'this' object of each frame\n"),

    JS_FN_HELP("byteSize", ByteSize, 1, 0,
"byteSize(value)",
"  Return the size in bytes occupied by |value|, or |undefined| if value\n"
"  is not allocated in memory.\n"),

    JS_FN_HELP("byteSizeOfScript", ByteSizeOfScript, 1, 0,
"byteSizeOfScript(f)",
"  Return the size in bytes occupied by the function |f|'s JSScript.\n"),

    JS_FN_HELP("setImmutablePrototype", SetImmutablePrototype, 1, 0,
"setImmutablePrototype(obj)",
"  Try to make obj's [[Prototype]] immutable, such that subsequent attempts to\n"
"  change it will fail.  Return true if obj's [[Prototype]] was successfully made\n"
"  immutable (or if it already was immutable), false otherwise.  Throws in case\n"
"  of internal error, or if the operation doesn't even make sense (for example,\n"
"  because the object is a revoked proxy)."),

#ifdef DEBUG
    JS_FN_HELP("dumpStringRepresentation", DumpStringRepresentation, 1, 0,
"dumpStringRepresentation(str)",
"  Print a human-readable description of how the string |str| is represented.\n"),

    JS_FN_HELP("stringRepresentation", GetStringRepresentation, 1, 0,
"stringRepresentation(str)",
"  Return a human-readable description of how the string |str| is represented.\n"),

#endif

    JS_FN_HELP("setLazyParsingDisabled", SetLazyParsingDisabled, 1, 0,
"setLazyParsingDisabled(bool)",
"  Explicitly disable lazy parsing in the current compartment.  The default is that lazy "
"  parsing is not explicitly disabled."),

    JS_FN_HELP("setDiscardSource", SetDiscardSource, 1, 0,
"setDiscardSource(bool)",
"  Explicitly enable source discarding in the current compartment.  The default is that "
"  source discarding is not explicitly enabled."),

    JS_FN_HELP("getConstructorName", GetConstructorName, 1, 0,
"getConstructorName(object)",
"  If the given object was created with `new Ctor`, return the constructor's display name. "
"  Otherwise, return null."),

    JS_FN_HELP("allocationMarker", AllocationMarker, 0, 0,
"allocationMarker([options])",
"  Return a freshly allocated object whose [[Class]] name is\n"
"  \"AllocationMarker\". Such objects are allocated only by calls\n"
"  to this function, never implicitly by the system, making them\n"
"  suitable for use in allocation tooling tests. Takes an optional\n"
"  options object which may contain the following properties:\n"
"    * nursery: bool, whether to allocate the object in the nursery\n"),

    JS_FN_HELP("setGCCallback", SetGCCallback, 1, 0,
"setGCCallback({action:\"...\", options...})",
"  Set the GC callback. action may be:\n"
"    'minorGC' - run a nursery collection\n"
"    'majorGC' - run a major collection, nesting up to a given 'depth'\n"),

#ifdef DEBUG
    JS_FN_HELP("enqueueMark", EnqueueMark, 1, 0,
"enqueueMark(obj|string)",
"  Add an object to the queue of objects to mark at the beginning every GC. (Note\n"
"  that the objects will actually be marked at the beginning of every slice, but\n"
"  after the first slice they will already be marked so nothing will happen.)\n"
"  \n"
"  Instead of an object, a few magic strings may be used:\n"
"    'yield' - cause the current marking slice to end, as if the mark budget were\n"
"      exceeded.\n"
"    'enter-weak-marking-mode' - divide the list into two segments. The items after\n"
"      this string will not be marked until we enter weak marking mode. Note that weak\n"
"      marking mode may be entered zero or multiple times for one GC.\n"
"    'abort-weak-marking-mode' - same as above, but then abort weak marking to fall back\n"
"      on the old iterative marking code path.\n"
"    'drain' - fully drain the mark stack before continuing.\n"
"    'set-color-black' - force everything following in the mark queue to be marked black.\n"
"    'set-color-gray' - continue with the regular GC until gray marking is possible, then force\n"
"       everything following in the mark queue to be marked gray.\n"
"    'unset-color' - stop forcing the mark color."),

    JS_FN_HELP("clearMarkQueue", ClearMarkQueue, 0, 0,
"clearMarkQueue()",
"  Cancel the special marking of all objects enqueue with enqueueMark()."),

    JS_FN_HELP("getMarkQueue", GetMarkQueue, 0, 0,
"getMarkQueue()",
"  Return the current mark queue set up via enqueueMark calls. Note that all\n"
"  returned values will be wrapped into the current compartment, so this loses\n"
"  some fidelity."),
#endif // DEBUG

    JS_FN_HELP("getLcovInfo", GetLcovInfo, 1, 0,
"getLcovInfo(global)",
"  Generate LCOV tracefile for the given compartment.  If no global are provided then\n"
"  the current global is used as the default one.\n"),

#ifdef DEBUG
    JS_FN_HELP("setRNGState", SetRNGState, 2, 0,
"setRNGState(seed0, seed1)",
"  Set this compartment's RNG state.\n"),
#endif

    JS_FN_HELP("getModuleEnvironmentNames", GetModuleEnvironmentNames, 1, 0,
"getModuleEnvironmentNames(module)",
"  Get the list of a module environment's bound names for a specified module.\n"),

    JS_FN_HELP("getModuleEnvironmentValue", GetModuleEnvironmentValue, 2, 0,
"getModuleEnvironmentValue(module, name)",
"  Get the value of a bound name in a module environment.\n"),

#if defined(FUZZING) && defined(__AFL_COMPILER)
    JS_FN_HELP("aflloop", AflLoop, 1, 0,
"aflloop(max_cnt)",
"  Call the __AFL_LOOP() runtime function (see AFL docs)\n"),
#endif

    JS_FN_HELP("monotonicNow", MonotonicNow, 0, 0,
"monotonicNow()",
"  Return a timestamp reflecting the current elapsed system time.\n"
"  This is monotonically increasing.\n"),

    JS_FN_HELP("timeSinceCreation", TimeSinceCreation, 0, 0,
"TimeSinceCreation()",
"  Returns the time in milliseconds since process creation.\n"
"  This uses a clock compatible with the profiler.\n"),

    JS_FN_HELP("isConstructor", IsConstructor, 1, 0,
"isConstructor(value)",
"  Returns whether the value is considered IsConstructor.\n"),

    JS_FN_HELP("getTimeZone", GetTimeZone, 0, 0,
"getTimeZone()",
"  Get the current time zone.\n"),

    JS_FN_HELP("getDefaultLocale", GetDefaultLocale, 0, 0,
"getDefaultLocale()",
"  Get the current default locale.\n"),

    JS_FN_HELP("getCoreCount", GetCoreCount, 0, 0,
"getCoreCount()",
"  Get the number of CPU cores from the platform layer.  Typically this\n"
"  means the number of hyperthreads on systems where that makes sense.\n"),

    JS_FN_HELP("setTimeResolution", SetTimeResolution, 2, 0,
"setTimeResolution(resolution, jitter)",
"  Enables time clamping and jittering. Specify a time resolution in\n"
"  microseconds and whether or not to jitter\n"),

    JS_FN_HELP("scriptedCallerGlobal", ScriptedCallerGlobal, 0, 0,
"scriptedCallerGlobal()",
"  Get the caller's global (or null). See JS::GetScriptedCallerGlobal.\n"),

    JS_FN_HELP("objectGlobal", ObjectGlobal, 1, 0,
"objectGlobal(obj)",
"  Returns the object's global object or null if the object is a wrapper.\n"),

    JS_FN_HELP("isSameCompartment", IsSameCompartment, 2, 0,
"isSameCompartment(obj1, obj2)",
"  Unwraps obj1 and obj2 and returns whether the unwrapped objects are\n"
"  same-compartment.\n"),

    JS_FN_HELP("firstGlobalInCompartment", FirstGlobalInCompartment, 1, 0,
"firstGlobalInCompartment(obj)",
"  Returns the first global in obj's compartment.\n"),

    JS_FN_HELP("assertCorrectRealm", AssertCorrectRealm, 0, 0,
"assertCorrectRealm()",
"  Asserts cx->realm matches callee->realm.\n"),

    JS_FN_HELP("globalLexicals", GlobalLexicals, 0, 0,
"globalLexicals()",
"  Returns an object containing a copy of all global lexical bindings.\n"
"  Example use: let x = 1; assertEq(globalLexicals().x, 1);\n"),

    JS_FN_HELP("monitorType", MonitorType, 3, 0,
"monitorType(fun, index, val)",
"  Adds val's type to the index'th StackTypeSet of the function's\n"
"  JitScript.\n"
"  If fun is null or undefined, the caller's script is used.\n"
"  If the value is the string 'unknown' or 'unknownObject'\n"
"  the TypeSet is marked as unknown or unknownObject, respectively.\n"),

    JS_FN_HELP("baselineCompile", BaselineCompile, 2, 0,
"baselineCompile([fun/code], forceDebugInstrumentation=false)",
"  Baseline-compiles the given JS function or script.\n"
"  Without arguments, baseline-compiles the caller's script; but note\n"
"  that extra boilerplate is needed afterwards to cause the VM to start\n"
"  running the jitcode rather than staying in the interpreter:\n"
"    baselineCompile();  for (var i=0; i<1; i++) {} ...\n"
"  The interpreter will enter the new jitcode at the loop header unless\n"
"  baselineCompile returned a string or threw an error.\n"),

    JS_FN_HELP("markObjectPropertiesUnknown", MarkObjectPropertiesUnknown, 1, 0,
"markObjectPropertiesUnknown(obj)",
"  Mark all objects in obj's object group as having unknown properties.\n"),

    JS_FN_HELP("encodeAsUtf8InBuffer", EncodeAsUtf8InBuffer, 2, 0,
"encodeAsUtf8InBuffer(str, uint8Array)",
"  Encode as many whole code points from the string str into the provided\n"
"  Uint8Array as will completely fit in it, converting lone surrogates to\n"
"  REPLACEMENT CHARACTER.  Return an array [r, w] where |r| is the\n"
"  number of 16-bit units read and |w| is the number of bytes of UTF-8\n"
"  written."),

   JS_FN_HELP("clearKeptObjects", ClearKeptObjects, 0, 0,
"clearKeptObjects()",
"Perform the ECMAScript ClearKeptObjects operation, clearing the list of\n"
"observed WeakRef targets that are kept alive until the next synchronous\n"
"sequence of ECMAScript execution completes. This is used for testing\n"
"WeakRefs.\n"),


  JS_FN_HELP("numberToDouble", NumberToDouble, 1, 0,
"numberToDouble(number)",
"  Return the input number as double-typed number."),

JS_FN_HELP("getICUOptions", GetICUOptions, 0, 0,
"getICUOptions()",
"  Return an object describing the following ICU options.\n\n"
"    version: a string containing the ICU version number, e.g. '67.1'\n"
"    unicode: a string containing the Unicode version number, e.g. '13.0'\n"
"    locale: the ICU default locale, e.g. 'en_US'\n"
"    tzdata: a string containing the tzdata version number, e.g. '2020a'\n"
"    timezone: the ICU default time zone, e.g. 'America/Los_Angeles'\n"
"    host-timezone: the host time zone, e.g. 'America/Los_Angeles'"),

    JS_FS_HELP_END
};
// clang-format on

// clang-format off
static const JSFunctionSpecWithHelp FuzzingUnsafeTestingFunctions[] = {
    JS_FN_HELP("getErrorNotes", GetErrorNotes, 1, 0,
"getErrorNotes(error)",
"  Returns an array of error notes."),

    JS_FN_HELP("setTimeZone", SetTimeZone, 1, 0,
"setTimeZone(tzname)",
"  Set the 'TZ' environment variable to the given time zone and applies the new time zone.\n"
"  An empty string or undefined resets the time zone to its default value.\n"
"  NOTE: The input string is not validated and will be passed verbatim to setenv()."),

JS_FN_HELP("setDefaultLocale", SetDefaultLocale, 1, 0,
"setDefaultLocale(locale)",
"  Set the runtime default locale to the given value.\n"
"  An empty string or undefined resets the runtime locale to its default value.\n"
"  NOTE: The input string is not fully validated, it must be a valid BCP-47 language tag."),

    JS_FS_HELP_END
};
// clang-format on

// clang-format off
static const JSFunctionSpecWithHelp PCCountProfilingTestingFunctions[] = {
    JS_FN_HELP("start", PCCountProfiling_Start, 0, 0,
    "start()",
    "  Start PC count profiling."),

    JS_FN_HELP("stop", PCCountProfiling_Stop, 0, 0,
    "stop()",
    "  Stop PC count profiling."),

    JS_FN_HELP("purge", PCCountProfiling_Purge, 0, 0,
    "purge()",
    "  Purge the collected PC count profiling data."),

    JS_FN_HELP("count", PCCountProfiling_ScriptCount, 0, 0,
    "count()",
    "  Return the number of profiled scripts."),

    JS_FN_HELP("summary", PCCountProfiling_ScriptSummary, 1, 0,
    "summary(index)",
    "  Return the PC count profiling summary for the given script index.\n"
    "  The script index must be in the range [0, pc.count())."),

    JS_FN_HELP("contents", PCCountProfiling_ScriptContents, 1, 0,
    "contents(index)",
    "  Return the complete profiling contents for the given script index.\n"
    "  The script index must be in the range [0, pc.count())."),

    JS_FS_HELP_END
};
// clang-format on

bool js::InitTestingFunctions() { return disasmBuf.init(); }

bool js::DefineTestingFunctions(JSContext* cx, HandleObject obj,
                                bool fuzzingSafe_, bool disableOOMFunctions_) {
  fuzzingSafe = fuzzingSafe_;
  if (EnvVarIsDefined("MOZ_FUZZING_SAFE")) {
    fuzzingSafe = true;
  }

  disableOOMFunctions = disableOOMFunctions_;

  if (!fuzzingSafe) {
    if (!JS_DefineFunctionsWithHelp(cx, obj, FuzzingUnsafeTestingFunctions)) {
      return false;
    }

    RootedObject pccount(cx, JS_NewPlainObject(cx));
    if (!pccount) {
      return false;
    }

    if (!JS_DefineProperty(cx, obj, "pccount", pccount, 0)) {
      return false;
    }

    if (!JS_DefineFunctionsWithHelp(cx, pccount,
                                    PCCountProfilingTestingFunctions)) {
      return false;
    }
  }

  return JS_DefineFunctionsWithHelp(cx, obj, TestingFunctions);
}<|MERGE_RESOLUTION|>--- conflicted
+++ resolved
@@ -5124,389 +5124,6 @@
     return false;
   }
 
-<<<<<<< HEAD
-  auto StringProp = [](JSContext* cx, HandleObject obj, const char* name,
-                       const char* value) {
-    RootedString valueStr(cx, JS_NewStringCopyZ(cx, value));
-    if (!valueStr) {
-      return false;
-    }
-
-    RootedValue val(cx, StringValue(valueStr));
-    return JS_SetProperty(cx, obj, name, val);
-  };
-
-  auto ObjectProp = [](JSContext* cx, HandleObject obj, const char* name,
-                       HandleObject value) {
-    RootedValue val(cx, ObjectValue(*value));
-    return JS_SetProperty(cx, obj, name, val);
-  };
-
-  auto CharVectorProp = [](JSContext* cx, HandleObject obj, const char* name,
-                           const irregexp::CharacterVector& data) {
-    RootedString valueStr(cx,
-                          JS_NewUCStringCopyN(cx, data.begin(), data.length()));
-    if (!valueStr) {
-      return false;
-    }
-
-    RootedValue val(cx, StringValue(valueStr));
-    return JS_SetProperty(cx, obj, name, val);
-  };
-
-  auto TreeProp = [&ObjectProp, &alloc](JSContext* cx, HandleObject obj,
-                                        const char* name,
-                                        irregexp::RegExpTree* tree) {
-    RootedObject treeObj(cx, ConvertRegExpTreeToObject(cx, alloc, tree));
-    if (!treeObj) {
-      return false;
-    }
-    return ObjectProp(cx, obj, name, treeObj);
-  };
-
-  auto TreeVectorProp = [&ObjectProp, &alloc](
-                            JSContext* cx, HandleObject obj, const char* name,
-                            const irregexp::RegExpTreeVector& nodes) {
-    size_t len = nodes.length();
-    RootedObject array(cx, JS::NewArrayObject(cx, len));
-    if (!array) {
-      return false;
-    }
-
-    for (size_t i = 0; i < len; i++) {
-      RootedObject child(cx, ConvertRegExpTreeToObject(cx, alloc, nodes[i]));
-      if (!child) {
-        return false;
-      }
-
-      RootedValue childVal(cx, ObjectValue(*child));
-      if (!JS_SetElement(cx, array, i, childVal)) {
-        return false;
-      }
-    }
-    return ObjectProp(cx, obj, name, array);
-  };
-
-  auto CharRangesProp = [&ObjectProp](
-                            JSContext* cx, HandleObject obj, const char* name,
-                            const irregexp::CharacterRangeVector& ranges) {
-    size_t len = ranges.length();
-    RootedObject array(cx, JS::NewArrayObject(cx, len));
-    if (!array) {
-      return false;
-    }
-
-    for (size_t i = 0; i < len; i++) {
-      const irregexp::CharacterRange& range = ranges[i];
-      RootedObject rangeObj(cx, JS_NewPlainObject(cx));
-      if (!rangeObj) {
-        return false;
-      }
-
-      auto CharProp = [](JSContext* cx, HandleObject obj, const char* name,
-                         char16_t c) {
-        RootedString valueStr(cx, JS_NewUCStringCopyN(cx, &c, 1));
-        if (!valueStr) {
-          return false;
-        }
-        RootedValue val(cx, StringValue(valueStr));
-        return JS_SetProperty(cx, obj, name, val);
-      };
-
-      if (!CharProp(cx, rangeObj, "from", range.from())) {
-        return false;
-      }
-      if (!CharProp(cx, rangeObj, "to", range.to())) {
-        return false;
-      }
-
-      RootedValue rangeVal(cx, ObjectValue(*rangeObj));
-      if (!JS_SetElement(cx, array, i, rangeVal)) {
-        return false;
-      }
-    }
-    return ObjectProp(cx, obj, name, array);
-  };
-
-  auto ElemProp = [&ObjectProp, &alloc](
-                      JSContext* cx, HandleObject obj, const char* name,
-                      const irregexp::TextElementVector& elements) {
-    size_t len = elements.length();
-    RootedObject array(cx, JS::NewArrayObject(cx, len));
-    if (!array) {
-      return false;
-    }
-
-    for (size_t i = 0; i < len; i++) {
-      const irregexp::TextElement& element = elements[i];
-      RootedObject elemTree(
-          cx, ConvertRegExpTreeToObject(cx, alloc, element.tree()));
-      if (!elemTree) {
-        return false;
-      }
-
-      RootedValue elemTreeVal(cx, ObjectValue(*elemTree));
-      if (!JS_SetElement(cx, array, i, elemTreeVal)) {
-        return false;
-      }
-    }
-    return ObjectProp(cx, obj, name, array);
-  };
-
-  if (tree->IsDisjunction()) {
-    if (!StringProp(cx, obj, "type", "Disjunction")) {
-      return nullptr;
-    }
-    irregexp::RegExpDisjunction* t = tree->AsDisjunction();
-    if (!TreeVectorProp(cx, obj, "alternatives", t->alternatives())) {
-      return nullptr;
-    }
-    return obj;
-  }
-  if (tree->IsAlternative()) {
-    if (!StringProp(cx, obj, "type", "Alternative")) {
-      return nullptr;
-    }
-    irregexp::RegExpAlternative* t = tree->AsAlternative();
-    if (!TreeVectorProp(cx, obj, "nodes", t->nodes())) {
-      return nullptr;
-    }
-    return obj;
-  }
-  if (tree->IsAssertion()) {
-    if (!StringProp(cx, obj, "type", "Assertion")) {
-      return nullptr;
-    }
-    irregexp::RegExpAssertion* t = tree->AsAssertion();
-    if (!StringProp(cx, obj, "assertion_type",
-                    AssertionTypeToString(t->assertion_type()))) {
-      return nullptr;
-    }
-    return obj;
-  }
-  if (tree->IsCharacterClass()) {
-    if (!StringProp(cx, obj, "type", "CharacterClass")) {
-      return nullptr;
-    }
-    irregexp::RegExpCharacterClass* t = tree->AsCharacterClass();
-    if (!BooleanProp(cx, obj, "is_negated", t->is_negated())) {
-      return nullptr;
-    }
-    if (!CharRangesProp(cx, obj, "ranges", t->ranges(&alloc))) {
-      return nullptr;
-    }
-    return obj;
-  }
-  if (tree->IsAtom()) {
-    if (!StringProp(cx, obj, "type", "Atom")) {
-      return nullptr;
-    }
-    irregexp::RegExpAtom* t = tree->AsAtom();
-    if (!CharVectorProp(cx, obj, "data", t->data())) {
-      return nullptr;
-    }
-    return obj;
-  }
-  if (tree->IsText()) {
-    if (!StringProp(cx, obj, "type", "Text")) {
-      return nullptr;
-    }
-    irregexp::RegExpText* t = tree->AsText();
-    if (!ElemProp(cx, obj, "elements", t->elements())) {
-      return nullptr;
-    }
-    return obj;
-  }
-  if (tree->IsQuantifier()) {
-    if (!StringProp(cx, obj, "type", "Quantifier")) {
-      return nullptr;
-    }
-    irregexp::RegExpQuantifier* t = tree->AsQuantifier();
-    if (!IntProp(cx, obj, "min", t->min())) {
-      return nullptr;
-    }
-    if (!IntProp(cx, obj, "max", t->max())) {
-      return nullptr;
-    }
-    if (!StringProp(cx, obj, "quantifier_type",
-                    t->is_possessive()
-                        ? "POSSESSIVE"
-                        : t->is_non_greedy() ? "NON_GREEDY" : "GREEDY"))
-      return nullptr;
-    if (!TreeProp(cx, obj, "body", t->body())) {
-      return nullptr;
-    }
-    return obj;
-  }
-  if (tree->IsCapture()) {
-    if (!StringProp(cx, obj, "type", "Capture")) {
-      return nullptr;
-    }
-    irregexp::RegExpCapture* t = tree->AsCapture();
-    if (!IntProp(cx, obj, "index", t->index())) {
-      return nullptr;
-    }
-    if (!TreeProp(cx, obj, "body", t->body())) {
-      return nullptr;
-    }
-    return obj;
-  }
-  if (tree->IsLookahead()) {
-    if (!StringProp(cx, obj, "type", "Lookahead")) {
-      return nullptr;
-    }
-    irregexp::RegExpLookahead* t = tree->AsLookahead();
-    if (!BooleanProp(cx, obj, "is_positive", t->is_positive())) {
-      return nullptr;
-    }
-    if (!TreeProp(cx, obj, "body", t->body())) {
-      return nullptr;
-    }
-    return obj;
-  }
-  if (tree->IsBackReference()) {
-    if (!StringProp(cx, obj, "type", "BackReference")) {
-      return nullptr;
-    }
-    irregexp::RegExpBackReference* t = tree->AsBackReference();
-    if (!IntProp(cx, obj, "index", t->index())) {
-      return nullptr;
-    }
-    return obj;
-  }
-  if (tree->IsEmpty()) {
-    if (!StringProp(cx, obj, "type", "Empty")) {
-      return nullptr;
-    }
-    return obj;
-  }
-
-  MOZ_CRASH("unexpected RegExpTree type");
-}
-
-static bool ParseRegExp(JSContext* cx, unsigned argc, Value* vp) {
-  CallArgs args = CallArgsFromVp(argc, vp);
-  RootedObject callee(cx, &args.callee());
-
-  if (args.length() == 0) {
-    ReportUsageErrorASCII(cx, callee, "Wrong number of arguments");
-    return false;
-  }
-
-  if (!args[0].isString()) {
-    ReportUsageErrorASCII(cx, callee, "First argument must be a String");
-    return false;
-  }
-
-  RegExpFlags flags = RegExpFlag::NoFlags;
-  if (!args.get(1).isUndefined()) {
-    if (!args.get(1).isString()) {
-      ReportUsageErrorASCII(cx, callee,
-                            "Second argument, if present, must be a String");
-      return false;
-    }
-    RootedString flagStr(cx, args[1].toString());
-    if (!ParseRegExpFlags(cx, flagStr, &flags)) {
-      return false;
-    }
-  }
-
-  bool match_only = false;
-  if (!args.get(2).isUndefined()) {
-    if (!args.get(2).isBoolean()) {
-      ReportUsageErrorASCII(cx, callee,
-                            "Third argument, if present, must be a Boolean");
-      return false;
-    }
-    match_only = args[2].toBoolean();
-  }
-
-  RootedAtom pattern(cx, AtomizeString(cx, args[0].toString()));
-  if (!pattern) {
-    return false;
-  }
-
-  CompileOptions options(cx);
-  frontend::TokenStream dummyTokenStream(cx, options, nullptr, 0, EmptyTaint, nullptr);
-
-  // Data lifetime is controlled by LifoAllocScope.
-  LifoAllocScope allocScope(&cx->tempLifoAlloc());
-  irregexp::RegExpCompileData data;
-  if (!irregexp::ParsePattern(dummyTokenStream, allocScope.alloc(), pattern,
-                              match_only, flags, &data)) {
-    return false;
-  }
-
-  RootedObject obj(
-      cx, ConvertRegExpTreeToObject(cx, allocScope.alloc(), data.tree));
-  if (!obj) {
-    return false;
-  }
-
-  args.rval().setObject(*obj);
-  return true;
-}
-
-static bool DisRegExp(JSContext* cx, unsigned argc, Value* vp) {
-  CallArgs args = CallArgsFromVp(argc, vp);
-  RootedObject callee(cx, &args.callee());
-
-  if (args.length() == 0) {
-    ReportUsageErrorASCII(cx, callee, "Wrong number of arguments");
-    return false;
-  }
-
-  if (!args[0].isObject() || !args[0].toObject().is<RegExpObject>()) {
-    ReportUsageErrorASCII(cx, callee, "First argument must be a RegExp");
-    return false;
-  }
-
-  Rooted<RegExpObject*> reobj(cx, &args[0].toObject().as<RegExpObject>());
-
-  bool match_only = false;
-  if (!args.get(1).isUndefined()) {
-    if (!args.get(1).isBoolean()) {
-      ReportUsageErrorASCII(cx, callee,
-                            "Second argument, if present, must be a Boolean");
-      return false;
-    }
-    match_only = args[1].toBoolean();
-  }
-
-  RootedLinearString input(cx, cx->runtime()->emptyString);
-  if (!args.get(2).isUndefined()) {
-    if (!args.get(2).isString()) {
-      ReportUsageErrorASCII(cx, callee,
-                            "Third argument, if present, must be a String");
-      return false;
-    }
-    RootedString inputStr(cx, args[2].toString());
-    input = inputStr->ensureLinear(cx);
-    if (!input) {
-      return false;
-    }
-  }
-
-  if (!RegExpObject::dumpBytecode(cx, reobj, match_only, input)) {
-    return false;
-  }
-
-  args.rval().setUndefined();
-  return true;
-}
-#endif  // DEBUG
-
-static bool GetTimeZone(JSContext* cx, unsigned argc, Value* vp) {
-  CallArgs args = CallArgsFromVp(argc, vp);
-  RootedObject callee(cx, &args.callee());
-
-  if (args.length() != 0) {
-    ReportUsageErrorASCII(cx, callee, "Wrong number of arguments");
-    return false;
-  }
-
-=======
->>>>>>> a068577d
   auto getTimeZone = [](std::time_t* now) -> const char* {
     std::tm local{};
 #if defined(_WIN32)
