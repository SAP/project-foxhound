--- conflicted
+++ resolved
@@ -3745,12 +3745,7 @@
   }
 
   Parser<FullParseHandler, char16_t> parser(
-<<<<<<< HEAD
-      &fc, cx->stackLimitForCurrentPrincipal(), options, chars.begin().get(),
-      chars.length(), EmptyTaint,
-=======
-      &fc, options, chars.begin().get(), chars.length(),
->>>>>>> fdbb8599
+      &fc, options, chars.begin().get(), chars.length(), EmptyTaint,
       /* foldConstants = */ false, compilationState,
       /* syntaxParser = */ nullptr);
   if (!parser.checkOptions()) {
