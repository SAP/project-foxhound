/* -*- Mode: C++; tab-width: 8; indent-tabs-mode: nil; c-basic-offset: 2 -*-
 * vim: set ts=8 sts=2 et sw=2 tw=80:
 * This Source Code Form is subject to the terms of the Mozilla Public
 * License, v. 2.0. If a copy of the MPL was not distributed with this
 * file, You can obtain one at http://mozilla.org/MPL/2.0/. */

/* JS reflection package. */

#include "mozilla/DebugOnly.h"

#include <stdlib.h>
#include <utility>

#include "jspubtd.h"

#include "builtin/Array.h"
#include "frontend/CompilationStencil.h"
#include "frontend/ModuleSharedContext.h"
#include "frontend/ParseNode.h"
#include "frontend/Parser.h"
#include "js/friend/ErrorMessages.h"  // js::GetErrorMessage, JSMSG_*
#include "js/friend/StackLimits.h"    // js::AutoCheckRecursionLimit
#include "js/PropertyAndElement.h"    // JS_DefineFunction
#include "js/StableStringChars.h"
#include "vm/ErrorContext.h"
#include "vm/FunctionFlags.h"  // js::FunctionFlags
#include "vm/Interpreter.h"
#include "vm/JSAtom.h"
#include "vm/JSObject.h"
#include "vm/ModuleBuilder.h"  // js::ModuleBuilder
#include "vm/PlainObject.h"    // js::PlainObject
#include "vm/RegExpObject.h"

#include "vm/JSAtom-inl.h"
#include "vm/JSContext-inl.h"
#include "vm/JSObject-inl.h"
#include "vm/ObjectOperations-inl.h"

using namespace js;
using namespace js::frontend;

using JS::AutoStableStringChars;
using JS::CompileOptions;
using JS::RootedValueArray;
using mozilla::DebugOnly;

enum ASTType {
  AST_ERROR = -1,
#define ASTDEF(ast, str, method) ast,
#include "jsast.tbl"
#undef ASTDEF
  AST_LIMIT
};

enum AssignmentOperator {
  AOP_ERR = -1,

  /* assign */
  AOP_ASSIGN = 0,
  /* operator-assign */
  AOP_PLUS,
  AOP_MINUS,
  AOP_STAR,
  AOP_DIV,
  AOP_MOD,
  AOP_POW,
  /* shift-assign */
  AOP_LSH,
  AOP_RSH,
  AOP_URSH,
  /* binary */
  AOP_BITOR,
  AOP_BITXOR,
  AOP_BITAND,
  /* short-circuit */
  AOP_COALESCE,
  AOP_OR,
  AOP_AND,

  AOP_LIMIT
};

enum BinaryOperator {
  BINOP_ERR = -1,

  /* eq */
  BINOP_EQ = 0,
  BINOP_NE,
  BINOP_STRICTEQ,
  BINOP_STRICTNE,
  /* rel */
  BINOP_LT,
  BINOP_LE,
  BINOP_GT,
  BINOP_GE,
  /* shift */
  BINOP_LSH,
  BINOP_RSH,
  BINOP_URSH,
  /* arithmetic */
  BINOP_ADD,
  BINOP_SUB,
  BINOP_STAR,
  BINOP_DIV,
  BINOP_MOD,
  BINOP_POW,
  /* binary */
  BINOP_BITOR,
  BINOP_BITXOR,
  BINOP_BITAND,
  /* misc */
  BINOP_IN,
  BINOP_INSTANCEOF,
  BINOP_COALESCE,

  BINOP_LIMIT
};

enum UnaryOperator {
  UNOP_ERR = -1,

  UNOP_DELETE = 0,
  UNOP_NEG,
  UNOP_POS,
  UNOP_NOT,
  UNOP_BITNOT,
  UNOP_TYPEOF,
  UNOP_VOID,
  UNOP_AWAIT,

  UNOP_LIMIT
};

enum VarDeclKind {
  VARDECL_ERR = -1,
  VARDECL_VAR = 0,
  VARDECL_CONST,
  VARDECL_LET,
  VARDECL_LIMIT
};

enum PropKind {
  PROP_ERR = -1,
  PROP_INIT = 0,
  PROP_GETTER,
  PROP_SETTER,
  PROP_MUTATEPROTO,
  PROP_LIMIT
};

static const char* const aopNames[] = {
    "=",     /* AOP_ASSIGN */
    "+=",    /* AOP_PLUS */
    "-=",    /* AOP_MINUS */
    "*=",    /* AOP_STAR */
    "/=",    /* AOP_DIV */
    "%=",    /* AOP_MOD */
    "**=",   /* AOP_POW */
    "<<=",   /* AOP_LSH */
    ">>=",   /* AOP_RSH */
    ">>>=",  /* AOP_URSH */
    "|=",    /* AOP_BITOR */
    "^=",    /* AOP_BITXOR */
    "&=",    /* AOP_BITAND */
    "\?\?=", /* AOP_COALESCE */
    "||=",   /* AOP_OR */
    "&&=",   /* AOP_AND */
};

static const char* const binopNames[] = {
    "==",         /* BINOP_EQ */
    "!=",         /* BINOP_NE */
    "===",        /* BINOP_STRICTEQ */
    "!==",        /* BINOP_STRICTNE */
    "<",          /* BINOP_LT */
    "<=",         /* BINOP_LE */
    ">",          /* BINOP_GT */
    ">=",         /* BINOP_GE */
    "<<",         /* BINOP_LSH */
    ">>",         /* BINOP_RSH */
    ">>>",        /* BINOP_URSH */
    "+",          /* BINOP_PLUS */
    "-",          /* BINOP_MINUS */
    "*",          /* BINOP_STAR */
    "/",          /* BINOP_DIV */
    "%",          /* BINOP_MOD */
    "**",         /* BINOP_POW */
    "|",          /* BINOP_BITOR */
    "^",          /* BINOP_BITXOR */
    "&",          /* BINOP_BITAND */
    "in",         /* BINOP_IN */
    "instanceof", /* BINOP_INSTANCEOF */
    "??",         /* BINOP_COALESCE */
};

static const char* const unopNames[] = {
    "delete", /* UNOP_DELETE */
    "-",      /* UNOP_NEG */
    "+",      /* UNOP_POS */
    "!",      /* UNOP_NOT */
    "~",      /* UNOP_BITNOT */
    "typeof", /* UNOP_TYPEOF */
    "void",   /* UNOP_VOID */
    "await",  /* UNOP_AWAIT */
};

static const char* const nodeTypeNames[] = {
#define ASTDEF(ast, str, method) str,
#include "jsast.tbl"
#undef ASTDEF
    nullptr};

static const char* const callbackNames[] = {
#define ASTDEF(ast, str, method) method,
#include "jsast.tbl"
#undef ASTDEF
    nullptr};

enum YieldKind { Delegating, NotDelegating };

using NodeVector = RootedValueVector;

/*
 * ParseNode is a somewhat intricate data structure, and its invariants have
 * evolved, making it more likely that there could be a disconnect between the
 * parser and the AST serializer. We use these macros to check invariants on a
 * parse node and raise a dynamic error on failure.
 */
#define LOCAL_ASSERT(expr)                                    \
  JS_BEGIN_MACRO                                              \
    MOZ_ASSERT(expr);                                         \
    if (!(expr)) {                                            \
      JS_ReportErrorNumberASCII(cx, GetErrorMessage, nullptr, \
                                JSMSG_BAD_PARSE_NODE);        \
      return false;                                           \
    }                                                         \
  JS_END_MACRO

#define LOCAL_NOT_REACHED(expr)                             \
  JS_BEGIN_MACRO                                            \
    MOZ_ASSERT(false);                                      \
    JS_ReportErrorNumberASCII(cx, GetErrorMessage, nullptr, \
                              JSMSG_BAD_PARSE_NODE);        \
    return false;                                           \
  JS_END_MACRO

namespace {

/* Set 'result' to obj[id] if any such property exists, else defaultValue. */
static bool GetPropertyDefault(JSContext* cx, HandleObject obj, HandleId id,
                               HandleValue defaultValue,
                               MutableHandleValue result) {
  bool found;
  if (!HasProperty(cx, obj, id, &found)) {
    return false;
  }
  if (!found) {
    result.set(defaultValue);
    return true;
  }
  return GetProperty(cx, obj, obj, id, result);
}

enum class GeneratorStyle { None, ES6 };

/*
 * Builder class that constructs JavaScript AST node objects. See:
 *
 *     https://developer.mozilla.org/en/SpiderMonkey/Parser_API
 *
 * Bug 569487: generalize builder interface
 */
class NodeBuilder {
  using CallbackArray = RootedValueArray<AST_LIMIT>;

  JSContext* cx;
  ErrorContext* ec;
  frontend::Parser<frontend::FullParseHandler, char16_t>* parser;
  bool saveLoc;            /* save source location information?     */
  char const* src;         /* source filename or null               */
  RootedValue srcval;      /* source filename JS value or null      */
  CallbackArray callbacks; /* user-specified callbacks              */
  RootedValue userv;       /* user-specified builder object or null */

 public:
  NodeBuilder(JSContext* c, ErrorContext* e, bool l, char const* s)
      : cx(c),
        ec(e),
        parser(nullptr),
        saveLoc(l),
        src(s),
        srcval(c),
        callbacks(cx),
        userv(c) {}

  [[nodiscard]] bool init(HandleObject userobj = nullptr) {
    if (src) {
      if (!atomValue(src, &srcval)) {
        return false;
      }
    } else {
      srcval.setNull();
    }

    if (!userobj) {
      userv.setNull();
      for (unsigned i = 0; i < AST_LIMIT; i++) {
        callbacks[i].setNull();
      }
      return true;
    }

    userv.setObject(*userobj);

    RootedValue nullVal(cx, NullValue());
    RootedValue funv(cx);
    for (unsigned i = 0; i < AST_LIMIT; i++) {
      const char* name = callbackNames[i];
      Rooted<JSAtom*> atom(cx, Atomize(cx, name, strlen(name)));
      if (!atom) {
        return false;
      }
      RootedId id(cx, AtomToId(atom));
      if (!GetPropertyDefault(cx, userobj, id, nullVal, &funv)) {
        return false;
      }

      if (funv.isNullOrUndefined()) {
        callbacks[i].setNull();
        continue;
      }

      if (!funv.isObject() || !funv.toObject().is<JSFunction>()) {
        ReportValueError(cx, JSMSG_NOT_FUNCTION, JSDVG_SEARCH_STACK, funv,
                         nullptr);
        return false;
      }

      callbacks[i].set(funv);
    }

    return true;
  }

  void setParser(frontend::Parser<frontend::FullParseHandler, char16_t>* p) {
    parser = p;
  }

 private:
  [[nodiscard]] bool callbackHelper(HandleValue fun, const InvokeArgs& args,
                                    size_t i, TokenPos* pos,
                                    MutableHandleValue dst) {
    // The end of the implementation of callback(). All arguments except
    // loc have already been stored in range [0, i).
    if (saveLoc) {
      if (!newNodeLoc(pos, args[i])) {
        return false;
      }
    }

    return js::Call(cx, fun, userv, args, dst);
  }

  // Helper function for callback(). Note that all Arguments must be types
  // that convert to HandleValue, so this isn't as template-y as it seems,
  // just variadic.
  template <typename... Arguments>
  [[nodiscard]] bool callbackHelper(HandleValue fun, const InvokeArgs& args,
                                    size_t i, HandleValue head,
                                    Arguments&&... tail) {
    // Recursive loop to store the arguments into args. This eventually
    // bottoms out in a call to the non-template callbackHelper() above.
    args[i].set(head);
    return callbackHelper(fun, args, i + 1, std::forward<Arguments>(tail)...);
  }

  // Invoke a user-defined callback. The actual signature is:
  //
  //     bool callback(HandleValue fun, HandleValue... args, TokenPos* pos,
  //                   MutableHandleValue dst);
  template <typename... Arguments>
  [[nodiscard]] bool callback(HandleValue fun, Arguments&&... args) {
    InvokeArgs iargs(cx);
    if (!iargs.init(cx, sizeof...(args) - 2 + size_t(saveLoc))) {
      return false;
    }

    return callbackHelper(fun, iargs, 0, std::forward<Arguments>(args)...);
  }

  // WARNING: Returning a Handle is non-standard, but it works in this case
  // because both |v| and |UndefinedHandleValue| are definitely rooted on a
  // previous stack frame (i.e. we're just choosing between two
  // already-rooted values).
  HandleValue opt(HandleValue v) {
    MOZ_ASSERT_IF(v.isMagic(), v.whyMagic() == JS_SERIALIZE_NO_NODE);
    return v.isMagic(JS_SERIALIZE_NO_NODE) ? JS::UndefinedHandleValue : v;
  }

  [[nodiscard]] bool atomValue(const char* s, MutableHandleValue dst) {
    /*
     * Bug 575416: instead of Atomize, lookup constant atoms in tbl file
     */
    Rooted<JSAtom*> atom(cx, Atomize(cx, s, strlen(s)));
    if (!atom) {
      return false;
    }

    dst.setString(atom);
    return true;
  }

  [[nodiscard]] bool newObject(MutableHandleObject dst) {
    Rooted<PlainObject*> nobj(cx, NewPlainObject(cx));
    if (!nobj) {
      return false;
    }

    dst.set(nobj);
    return true;
  }

  [[nodiscard]] bool newArray(NodeVector& elts, MutableHandleValue dst);

  [[nodiscard]] bool createNode(ASTType type, TokenPos* pos,
                                MutableHandleObject dst);

  [[nodiscard]] bool newNodeHelper(HandleObject obj, MutableHandleValue dst) {
    // The end of the implementation of newNode().
    MOZ_ASSERT(obj);
    dst.setObject(*obj);
    return true;
  }

  template <typename... Arguments>
  [[nodiscard]] bool newNodeHelper(HandleObject obj, const char* name,
                                   HandleValue value, Arguments&&... rest) {
    // Recursive loop to define properties. Note that the newNodeHelper()
    // call below passes two fewer arguments than we received, as we omit
    // `name` and `value`. This eventually bottoms out in a call to the
    // non-template newNodeHelper() above.
    return defineProperty(obj, name, value) &&
           newNodeHelper(obj, std::forward<Arguments>(rest)...);
  }

  // Create a node object with "type" and "loc" properties, as well as zero
  // or more properties passed in as arguments. The signature is really more
  // like:
  //
  //     bool newNode(ASTType type, TokenPos* pos,
  //                  {const char *name0, HandleValue value0,}...
  //                  MutableHandleValue dst);
  template <typename... Arguments>
  [[nodiscard]] bool newNode(ASTType type, TokenPos* pos, Arguments&&... args) {
    RootedObject node(cx);
    return createNode(type, pos, &node) &&
           newNodeHelper(node, std::forward<Arguments>(args)...);
  }

  [[nodiscard]] bool listNode(ASTType type, const char* propName,
                              NodeVector& elts, TokenPos* pos,
                              MutableHandleValue dst) {
    RootedValue array(cx);
    if (!newArray(elts, &array)) {
      return false;
    }

    RootedValue cb(cx, callbacks[type]);
    if (!cb.isNull()) {
      return callback(cb, array, pos, dst);
    }

    return newNode(type, pos, propName, array, dst);
  }

  [[nodiscard]] bool defineProperty(HandleObject obj, const char* name,
                                    HandleValue val) {
    MOZ_ASSERT_IF(val.isMagic(), val.whyMagic() == JS_SERIALIZE_NO_NODE);

    /*
     * Bug 575416: instead of Atomize, lookup constant atoms in tbl file
     */
    Rooted<JSAtom*> atom(cx, Atomize(cx, name, strlen(name)));
    if (!atom) {
      return false;
    }

    // Represent "no node" as null and ensure users are not exposed to magic
    // values.
    RootedValue optVal(cx,
                       val.isMagic(JS_SERIALIZE_NO_NODE) ? NullValue() : val);
    return DefineDataProperty(cx, obj, atom->asPropertyName(), optVal);
  }

  [[nodiscard]] bool newNodeLoc(TokenPos* pos, MutableHandleValue dst);

  [[nodiscard]] bool setNodeLoc(HandleObject node, TokenPos* pos);

 public:
  /*
   * All of the public builder methods take as their last two
   * arguments a nullable token position and a non-nullable, rooted
   * outparam.
   *
   * Any Value arguments representing optional subnodes may be a
   * JS_SERIALIZE_NO_NODE magic value.
   */

  /*
   * misc nodes
   */

  [[nodiscard]] bool program(NodeVector& elts, TokenPos* pos,
                             MutableHandleValue dst);

  [[nodiscard]] bool literal(HandleValue val, TokenPos* pos,
                             MutableHandleValue dst);

  [[nodiscard]] bool identifier(HandleValue name, TokenPos* pos,
                                MutableHandleValue dst);

  [[nodiscard]] bool function(ASTType type, TokenPos* pos, HandleValue id,
                              NodeVector& args, NodeVector& defaults,
                              HandleValue body, HandleValue rest,
                              GeneratorStyle generatorStyle, bool isAsync,
                              bool isExpression, MutableHandleValue dst);

  [[nodiscard]] bool variableDeclarator(HandleValue id, HandleValue init,
                                        TokenPos* pos, MutableHandleValue dst);

  [[nodiscard]] bool switchCase(HandleValue expr, NodeVector& elts,
                                TokenPos* pos, MutableHandleValue dst);

  [[nodiscard]] bool catchClause(HandleValue var, HandleValue body,
                                 TokenPos* pos, MutableHandleValue dst);

  [[nodiscard]] bool prototypeMutation(HandleValue val, TokenPos* pos,
                                       MutableHandleValue dst);
  [[nodiscard]] bool propertyInitializer(HandleValue key, HandleValue val,
                                         PropKind kind, bool isShorthand,
                                         bool isMethod, TokenPos* pos,
                                         MutableHandleValue dst);

  /*
   * statements
   */

  [[nodiscard]] bool blockStatement(NodeVector& elts, TokenPos* pos,
                                    MutableHandleValue dst);

  [[nodiscard]] bool expressionStatement(HandleValue expr, TokenPos* pos,
                                         MutableHandleValue dst);

  [[nodiscard]] bool emptyStatement(TokenPos* pos, MutableHandleValue dst);

  [[nodiscard]] bool ifStatement(HandleValue test, HandleValue cons,
                                 HandleValue alt, TokenPos* pos,
                                 MutableHandleValue dst);

  [[nodiscard]] bool breakStatement(HandleValue label, TokenPos* pos,
                                    MutableHandleValue dst);

  [[nodiscard]] bool continueStatement(HandleValue label, TokenPos* pos,
                                       MutableHandleValue dst);

  [[nodiscard]] bool labeledStatement(HandleValue label, HandleValue stmt,
                                      TokenPos* pos, MutableHandleValue dst);

  [[nodiscard]] bool throwStatement(HandleValue arg, TokenPos* pos,
                                    MutableHandleValue dst);

  [[nodiscard]] bool returnStatement(HandleValue arg, TokenPos* pos,
                                     MutableHandleValue dst);

  [[nodiscard]] bool forStatement(HandleValue init, HandleValue test,
                                  HandleValue update, HandleValue stmt,
                                  TokenPos* pos, MutableHandleValue dst);

  [[nodiscard]] bool forInStatement(HandleValue var, HandleValue expr,
                                    HandleValue stmt, TokenPos* pos,
                                    MutableHandleValue dst);

  [[nodiscard]] bool forOfStatement(HandleValue var, HandleValue expr,
                                    HandleValue stmt, TokenPos* pos,
                                    MutableHandleValue dst);

  [[nodiscard]] bool withStatement(HandleValue expr, HandleValue stmt,
                                   TokenPos* pos, MutableHandleValue dst);

  [[nodiscard]] bool whileStatement(HandleValue test, HandleValue stmt,
                                    TokenPos* pos, MutableHandleValue dst);

  [[nodiscard]] bool doWhileStatement(HandleValue stmt, HandleValue test,
                                      TokenPos* pos, MutableHandleValue dst);

  [[nodiscard]] bool switchStatement(HandleValue disc, NodeVector& elts,
                                     bool lexical, TokenPos* pos,
                                     MutableHandleValue dst);

  [[nodiscard]] bool tryStatement(HandleValue body, HandleValue handler,
                                  HandleValue finally, TokenPos* pos,
                                  MutableHandleValue dst);

  [[nodiscard]] bool debuggerStatement(TokenPos* pos, MutableHandleValue dst);

  [[nodiscard]] bool moduleRequest(HandleValue moduleSpec,
                                   NodeVector& assertions, TokenPos* pos,
                                   MutableHandleValue dst);

  [[nodiscard]] bool importAssertion(HandleValue key, HandleValue value,
                                     TokenPos* pos, MutableHandleValue dst);

  [[nodiscard]] bool importDeclaration(NodeVector& elts, HandleValue moduleSpec,
                                       TokenPos* pos, MutableHandleValue dst);

  [[nodiscard]] bool importSpecifier(HandleValue importName,
                                     HandleValue bindingName, TokenPos* pos,
                                     MutableHandleValue dst);

  [[nodiscard]] bool importNamespaceSpecifier(HandleValue bindingName,
                                              TokenPos* pos,
                                              MutableHandleValue dst);

  [[nodiscard]] bool exportDeclaration(HandleValue decl, NodeVector& elts,
                                       HandleValue moduleSpec,
                                       HandleValue isDefault, TokenPos* pos,
                                       MutableHandleValue dst);

  [[nodiscard]] bool exportSpecifier(HandleValue bindingName,
                                     HandleValue exportName, TokenPos* pos,
                                     MutableHandleValue dst);

  [[nodiscard]] bool exportNamespaceSpecifier(HandleValue exportName,
                                              TokenPos* pos,
                                              MutableHandleValue dst);

  [[nodiscard]] bool exportBatchSpecifier(TokenPos* pos,
                                          MutableHandleValue dst);

  [[nodiscard]] bool classDefinition(bool expr, HandleValue name,
                                     HandleValue heritage, HandleValue block,
                                     TokenPos* pos, MutableHandleValue dst);
  [[nodiscard]] bool classMembers(NodeVector& members, MutableHandleValue dst);
  [[nodiscard]] bool classMethod(HandleValue name, HandleValue body,
                                 PropKind kind, bool isStatic, TokenPos* pos,
                                 MutableHandleValue dst);
  [[nodiscard]] bool classField(HandleValue name, HandleValue initializer,
                                TokenPos* pos, MutableHandleValue dst);
  [[nodiscard]] bool staticClassBlock(HandleValue body, TokenPos* pos,
                                      MutableHandleValue dst);

  /*
   * expressions
   */

  [[nodiscard]] bool binaryExpression(BinaryOperator op, HandleValue left,
                                      HandleValue right, TokenPos* pos,
                                      MutableHandleValue dst);

  [[nodiscard]] bool unaryExpression(UnaryOperator op, HandleValue expr,
                                     TokenPos* pos, MutableHandleValue dst);

  [[nodiscard]] bool assignmentExpression(AssignmentOperator op,
                                          HandleValue lhs, HandleValue rhs,
                                          TokenPos* pos,
                                          MutableHandleValue dst);

  [[nodiscard]] bool updateExpression(HandleValue expr, bool incr, bool prefix,
                                      TokenPos* pos, MutableHandleValue dst);

  [[nodiscard]] bool logicalExpression(ParseNodeKind pnk, HandleValue left,
                                       HandleValue right, TokenPos* pos,
                                       MutableHandleValue dst);

  [[nodiscard]] bool conditionalExpression(HandleValue test, HandleValue cons,
                                           HandleValue alt, TokenPos* pos,
                                           MutableHandleValue dst);

  [[nodiscard]] bool sequenceExpression(NodeVector& elts, TokenPos* pos,
                                        MutableHandleValue dst);

  [[nodiscard]] bool newExpression(HandleValue callee, NodeVector& args,
                                   TokenPos* pos, MutableHandleValue dst);

  [[nodiscard]] bool callExpression(HandleValue callee, NodeVector& args,
                                    TokenPos* pos, MutableHandleValue dst,
                                    bool isOptional = false);

  [[nodiscard]] bool memberExpression(bool computed, HandleValue expr,
                                      HandleValue member, TokenPos* pos,
                                      MutableHandleValue dst,
                                      bool isOptional = false);

  [[nodiscard]] bool arrayExpression(NodeVector& elts, TokenPos* pos,
                                     MutableHandleValue dst);

  [[nodiscard]] bool templateLiteral(NodeVector& elts, TokenPos* pos,
                                     MutableHandleValue dst);

  [[nodiscard]] bool taggedTemplate(HandleValue callee, NodeVector& args,
                                    TokenPos* pos, MutableHandleValue dst);

  [[nodiscard]] bool callSiteObj(NodeVector& raw, NodeVector& cooked,
                                 TokenPos* pos, MutableHandleValue dst);

  [[nodiscard]] bool spreadExpression(HandleValue expr, TokenPos* pos,
                                      MutableHandleValue dst);

  [[nodiscard]] bool optionalExpression(HandleValue expr, TokenPos* pos,
                                        MutableHandleValue dst);

  [[nodiscard]] bool deleteOptionalExpression(HandleValue expr, TokenPos* pos,
                                              MutableHandleValue dst);

  [[nodiscard]] bool computedName(HandleValue name, TokenPos* pos,
                                  MutableHandleValue dst);

  [[nodiscard]] bool objectExpression(NodeVector& elts, TokenPos* pos,
                                      MutableHandleValue dst);

  [[nodiscard]] bool thisExpression(TokenPos* pos, MutableHandleValue dst);

  [[nodiscard]] bool yieldExpression(HandleValue arg, YieldKind kind,
                                     TokenPos* pos, MutableHandleValue dst);

  [[nodiscard]] bool metaProperty(HandleValue meta, HandleValue property,
                                  TokenPos* pos, MutableHandleValue dst);

  [[nodiscard]] bool callImportExpression(HandleValue ident, NodeVector& args,
                                          TokenPos* pos,
                                          MutableHandleValue dst);

  [[nodiscard]] bool super(TokenPos* pos, MutableHandleValue dst);

#ifdef ENABLE_RECORD_TUPLE
  [[nodiscard]] bool recordExpression(NodeVector& elts, TokenPos* pos,
                                      MutableHandleValue dst);

  [[nodiscard]] bool tupleExpression(NodeVector& elts, TokenPos* pos,
                                     MutableHandleValue dst);
#endif

  /*
   * declarations
   */

  [[nodiscard]] bool variableDeclaration(NodeVector& elts, VarDeclKind kind,
                                         TokenPos* pos, MutableHandleValue dst);

  /*
   * patterns
   */

  [[nodiscard]] bool arrayPattern(NodeVector& elts, TokenPos* pos,
                                  MutableHandleValue dst);

  [[nodiscard]] bool objectPattern(NodeVector& elts, TokenPos* pos,
                                   MutableHandleValue dst);

  [[nodiscard]] bool propertyPattern(HandleValue key, HandleValue patt,
                                     bool isShorthand, TokenPos* pos,
                                     MutableHandleValue dst);
};

} /* anonymous namespace */

bool NodeBuilder::createNode(ASTType type, TokenPos* pos,
                             MutableHandleObject dst) {
  MOZ_ASSERT(type > AST_ERROR && type < AST_LIMIT);

  RootedValue tv(cx);
  Rooted<PlainObject*> node(cx, NewPlainObject(cx));
  if (!node || !setNodeLoc(node, pos) || !atomValue(nodeTypeNames[type], &tv) ||
      !defineProperty(node, "type", tv)) {
    return false;
  }

  dst.set(node);
  return true;
}

bool NodeBuilder::newArray(NodeVector& elts, MutableHandleValue dst) {
  const size_t len = elts.length();
  if (len > UINT32_MAX) {
    ReportAllocationOverflow(ec);
    return false;
  }
  RootedObject array(cx, NewDenseFullyAllocatedArray(cx, uint32_t(len)));
  if (!array) {
    return false;
  }

  for (size_t i = 0; i < len; i++) {
    RootedValue val(cx, elts[i]);

    MOZ_ASSERT_IF(val.isMagic(), val.whyMagic() == JS_SERIALIZE_NO_NODE);

    /* Represent "no node" as an array hole by not adding the value. */
    if (val.isMagic(JS_SERIALIZE_NO_NODE)) {
      continue;
    }

    if (!DefineDataElement(cx, array, i, val)) {
      return false;
    }
  }

  dst.setObject(*array);
  return true;
}

bool NodeBuilder::newNodeLoc(TokenPos* pos, MutableHandleValue dst) {
  if (!pos) {
    dst.setNull();
    return true;
  }

  RootedObject loc(cx);
  RootedObject to(cx);
  RootedValue val(cx);

  if (!newObject(&loc)) {
    return false;
  }

  dst.setObject(*loc);

  uint32_t startLineNum, startColumnIndex;
  uint32_t endLineNum, endColumnIndex;
  parser->tokenStream.computeLineAndColumn(pos->begin, &startLineNum,
                                           &startColumnIndex);
  parser->tokenStream.computeLineAndColumn(pos->end, &endLineNum,
                                           &endColumnIndex);

  if (!newObject(&to)) {
    return false;
  }
  val.setObject(*to);
  if (!defineProperty(loc, "start", val)) {
    return false;
  }
  val.setNumber(startLineNum);
  if (!defineProperty(to, "line", val)) {
    return false;
  }
  val.setNumber(startColumnIndex);
  if (!defineProperty(to, "column", val)) {
    return false;
  }

  if (!newObject(&to)) {
    return false;
  }
  val.setObject(*to);
  if (!defineProperty(loc, "end", val)) {
    return false;
  }
  val.setNumber(endLineNum);
  if (!defineProperty(to, "line", val)) {
    return false;
  }
  val.setNumber(endColumnIndex);
  if (!defineProperty(to, "column", val)) {
    return false;
  }

  if (!defineProperty(loc, "source", srcval)) {
    return false;
  }

  return true;
}

bool NodeBuilder::setNodeLoc(HandleObject node, TokenPos* pos) {
  if (!saveLoc) {
    return true;
  }

  RootedValue loc(cx);
  return newNodeLoc(pos, &loc) && defineProperty(node, "loc", loc);
}

bool NodeBuilder::program(NodeVector& elts, TokenPos* pos,
                          MutableHandleValue dst) {
  return listNode(AST_PROGRAM, "body", elts, pos, dst);
}

bool NodeBuilder::blockStatement(NodeVector& elts, TokenPos* pos,
                                 MutableHandleValue dst) {
  return listNode(AST_BLOCK_STMT, "body", elts, pos, dst);
}

bool NodeBuilder::expressionStatement(HandleValue expr, TokenPos* pos,
                                      MutableHandleValue dst) {
  RootedValue cb(cx, callbacks[AST_EXPR_STMT]);
  if (!cb.isNull()) {
    return callback(cb, expr, pos, dst);
  }

  return newNode(AST_EXPR_STMT, pos, "expression", expr, dst);
}

bool NodeBuilder::emptyStatement(TokenPos* pos, MutableHandleValue dst) {
  RootedValue cb(cx, callbacks[AST_EMPTY_STMT]);
  if (!cb.isNull()) {
    return callback(cb, pos, dst);
  }

  return newNode(AST_EMPTY_STMT, pos, dst);
}

bool NodeBuilder::ifStatement(HandleValue test, HandleValue cons,
                              HandleValue alt, TokenPos* pos,
                              MutableHandleValue dst) {
  RootedValue cb(cx, callbacks[AST_IF_STMT]);
  if (!cb.isNull()) {
    return callback(cb, test, cons, opt(alt), pos, dst);
  }

  return newNode(AST_IF_STMT, pos, "test", test, "consequent", cons,
                 "alternate", alt, dst);
}

bool NodeBuilder::breakStatement(HandleValue label, TokenPos* pos,
                                 MutableHandleValue dst) {
  RootedValue cb(cx, callbacks[AST_BREAK_STMT]);
  if (!cb.isNull()) {
    return callback(cb, opt(label), pos, dst);
  }

  return newNode(AST_BREAK_STMT, pos, "label", label, dst);
}

bool NodeBuilder::continueStatement(HandleValue label, TokenPos* pos,
                                    MutableHandleValue dst) {
  RootedValue cb(cx, callbacks[AST_CONTINUE_STMT]);
  if (!cb.isNull()) {
    return callback(cb, opt(label), pos, dst);
  }

  return newNode(AST_CONTINUE_STMT, pos, "label", label, dst);
}

bool NodeBuilder::labeledStatement(HandleValue label, HandleValue stmt,
                                   TokenPos* pos, MutableHandleValue dst) {
  RootedValue cb(cx, callbacks[AST_LAB_STMT]);
  if (!cb.isNull()) {
    return callback(cb, label, stmt, pos, dst);
  }

  return newNode(AST_LAB_STMT, pos, "label", label, "body", stmt, dst);
}

bool NodeBuilder::throwStatement(HandleValue arg, TokenPos* pos,
                                 MutableHandleValue dst) {
  RootedValue cb(cx, callbacks[AST_THROW_STMT]);
  if (!cb.isNull()) {
    return callback(cb, arg, pos, dst);
  }

  return newNode(AST_THROW_STMT, pos, "argument", arg, dst);
}

bool NodeBuilder::returnStatement(HandleValue arg, TokenPos* pos,
                                  MutableHandleValue dst) {
  RootedValue cb(cx, callbacks[AST_RETURN_STMT]);
  if (!cb.isNull()) {
    return callback(cb, opt(arg), pos, dst);
  }

  return newNode(AST_RETURN_STMT, pos, "argument", arg, dst);
}

bool NodeBuilder::forStatement(HandleValue init, HandleValue test,
                               HandleValue update, HandleValue stmt,
                               TokenPos* pos, MutableHandleValue dst) {
  RootedValue cb(cx, callbacks[AST_FOR_STMT]);
  if (!cb.isNull()) {
    return callback(cb, opt(init), opt(test), opt(update), stmt, pos, dst);
  }

  return newNode(AST_FOR_STMT, pos, "init", init, "test", test, "update",
                 update, "body", stmt, dst);
}

bool NodeBuilder::forInStatement(HandleValue var, HandleValue expr,
                                 HandleValue stmt, TokenPos* pos,
                                 MutableHandleValue dst) {
  RootedValue cb(cx, callbacks[AST_FOR_IN_STMT]);
  if (!cb.isNull()) {
    RootedValue isForEach(
        cx, JS::FalseValue());  // obsolete E4X `for each` statement
    return callback(cb, var, expr, stmt, isForEach, pos, dst);
  }

  return newNode(AST_FOR_IN_STMT, pos, "left", var, "right", expr, "body", stmt,
                 dst);
}

bool NodeBuilder::forOfStatement(HandleValue var, HandleValue expr,
                                 HandleValue stmt, TokenPos* pos,
                                 MutableHandleValue dst) {
  RootedValue cb(cx, callbacks[AST_FOR_OF_STMT]);
  if (!cb.isNull()) {
    return callback(cb, var, expr, stmt, pos, dst);
  }

  return newNode(AST_FOR_OF_STMT, pos, "left", var, "right", expr, "body", stmt,
                 dst);
}

bool NodeBuilder::withStatement(HandleValue expr, HandleValue stmt,
                                TokenPos* pos, MutableHandleValue dst) {
  RootedValue cb(cx, callbacks[AST_WITH_STMT]);
  if (!cb.isNull()) {
    return callback(cb, expr, stmt, pos, dst);
  }

  return newNode(AST_WITH_STMT, pos, "object", expr, "body", stmt, dst);
}

bool NodeBuilder::whileStatement(HandleValue test, HandleValue stmt,
                                 TokenPos* pos, MutableHandleValue dst) {
  RootedValue cb(cx, callbacks[AST_WHILE_STMT]);
  if (!cb.isNull()) {
    return callback(cb, test, stmt, pos, dst);
  }

  return newNode(AST_WHILE_STMT, pos, "test", test, "body", stmt, dst);
}

bool NodeBuilder::doWhileStatement(HandleValue stmt, HandleValue test,
                                   TokenPos* pos, MutableHandleValue dst) {
  RootedValue cb(cx, callbacks[AST_DO_STMT]);
  if (!cb.isNull()) {
    return callback(cb, stmt, test, pos, dst);
  }

  return newNode(AST_DO_STMT, pos, "body", stmt, "test", test, dst);
}

bool NodeBuilder::switchStatement(HandleValue disc, NodeVector& elts,
                                  bool lexical, TokenPos* pos,
                                  MutableHandleValue dst) {
  RootedValue array(cx);
  if (!newArray(elts, &array)) {
    return false;
  }

  RootedValue lexicalVal(cx, BooleanValue(lexical));

  RootedValue cb(cx, callbacks[AST_SWITCH_STMT]);
  if (!cb.isNull()) {
    return callback(cb, disc, array, lexicalVal, pos, dst);
  }

  return newNode(AST_SWITCH_STMT, pos, "discriminant", disc, "cases", array,
                 "lexical", lexicalVal, dst);
}

bool NodeBuilder::tryStatement(HandleValue body, HandleValue handler,
                               HandleValue finally, TokenPos* pos,
                               MutableHandleValue dst) {
  RootedValue cb(cx, callbacks[AST_TRY_STMT]);
  if (!cb.isNull()) {
    return callback(cb, body, handler, opt(finally), pos, dst);
  }

  return newNode(AST_TRY_STMT, pos, "block", body, "handler", handler,
                 "finalizer", finally, dst);
}

bool NodeBuilder::debuggerStatement(TokenPos* pos, MutableHandleValue dst) {
  RootedValue cb(cx, callbacks[AST_DEBUGGER_STMT]);
  if (!cb.isNull()) {
    return callback(cb, pos, dst);
  }

  return newNode(AST_DEBUGGER_STMT, pos, dst);
}

bool NodeBuilder::binaryExpression(BinaryOperator op, HandleValue left,
                                   HandleValue right, TokenPos* pos,
                                   MutableHandleValue dst) {
  MOZ_ASSERT(op > BINOP_ERR && op < BINOP_LIMIT);

  RootedValue opName(cx);
  if (!atomValue(binopNames[op], &opName)) {
    return false;
  }

  RootedValue cb(cx, callbacks[AST_BINARY_EXPR]);
  if (!cb.isNull()) {
    return callback(cb, opName, left, right, pos, dst);
  }

  return newNode(AST_BINARY_EXPR, pos, "operator", opName, "left", left,
                 "right", right, dst);
}

bool NodeBuilder::unaryExpression(UnaryOperator unop, HandleValue expr,
                                  TokenPos* pos, MutableHandleValue dst) {
  MOZ_ASSERT(unop > UNOP_ERR && unop < UNOP_LIMIT);

  RootedValue opName(cx);
  if (!atomValue(unopNames[unop], &opName)) {
    return false;
  }

  RootedValue cb(cx, callbacks[AST_UNARY_EXPR]);
  if (!cb.isNull()) {
    return callback(cb, opName, expr, pos, dst);
  }

  RootedValue trueVal(cx, BooleanValue(true));
  return newNode(AST_UNARY_EXPR, pos, "operator", opName, "argument", expr,
                 "prefix", trueVal, dst);
}

bool NodeBuilder::assignmentExpression(AssignmentOperator aop, HandleValue lhs,
                                       HandleValue rhs, TokenPos* pos,
                                       MutableHandleValue dst) {
  MOZ_ASSERT(aop > AOP_ERR && aop < AOP_LIMIT);

  RootedValue opName(cx);
  if (!atomValue(aopNames[aop], &opName)) {
    return false;
  }

  RootedValue cb(cx, callbacks[AST_ASSIGN_EXPR]);
  if (!cb.isNull()) {
    return callback(cb, opName, lhs, rhs, pos, dst);
  }

  return newNode(AST_ASSIGN_EXPR, pos, "operator", opName, "left", lhs, "right",
                 rhs, dst);
}

bool NodeBuilder::updateExpression(HandleValue expr, bool incr, bool prefix,
                                   TokenPos* pos, MutableHandleValue dst) {
  RootedValue opName(cx);
  if (!atomValue(incr ? "++" : "--", &opName)) {
    return false;
  }

  RootedValue prefixVal(cx, BooleanValue(prefix));

  RootedValue cb(cx, callbacks[AST_UPDATE_EXPR]);
  if (!cb.isNull()) {
    return callback(cb, expr, opName, prefixVal, pos, dst);
  }

  return newNode(AST_UPDATE_EXPR, pos, "operator", opName, "argument", expr,
                 "prefix", prefixVal, dst);
}

bool NodeBuilder::logicalExpression(ParseNodeKind pnk, HandleValue left,
                                    HandleValue right, TokenPos* pos,
                                    MutableHandleValue dst) {
  RootedValue opName(cx);
  switch (pnk) {
    case ParseNodeKind::OrExpr:
      if (!atomValue("||", &opName)) {
        return false;
      }
      break;
    case ParseNodeKind::CoalesceExpr:
      if (!atomValue("??", &opName)) {
        return false;
      }
      break;
    case ParseNodeKind::AndExpr:
      if (!atomValue("&&", &opName)) {
        return false;
      }
      break;
    default:
      MOZ_CRASH("Unexpected ParseNodeKind: Must be `Or`, `And`, or `Coalesce`");
  }

  RootedValue cb(cx, callbacks[AST_LOGICAL_EXPR]);
  if (!cb.isNull()) {
    return callback(cb, opName, left, right, pos, dst);
  }

  return newNode(AST_LOGICAL_EXPR, pos, "operator", opName, "left", left,
                 "right", right, dst);
}

bool NodeBuilder::conditionalExpression(HandleValue test, HandleValue cons,
                                        HandleValue alt, TokenPos* pos,
                                        MutableHandleValue dst) {
  RootedValue cb(cx, callbacks[AST_COND_EXPR]);
  if (!cb.isNull()) {
    return callback(cb, test, cons, alt, pos, dst);
  }

  return newNode(AST_COND_EXPR, pos, "test", test, "consequent", cons,
                 "alternate", alt, dst);
}

bool NodeBuilder::sequenceExpression(NodeVector& elts, TokenPos* pos,
                                     MutableHandleValue dst) {
  return listNode(AST_LIST_EXPR, "expressions", elts, pos, dst);
}

bool NodeBuilder::callExpression(HandleValue callee, NodeVector& args,
                                 TokenPos* pos, MutableHandleValue dst,
                                 bool isOptional) {
  RootedValue array(cx);
  if (!newArray(args, &array)) {
    return false;
  }

  RootedValue cb(cx, callbacks[AST_CALL_EXPR]);
  if (!cb.isNull()) {
    return callback(cb, callee, array, pos, dst);
  }

  return newNode(isOptional ? AST_OPT_CALL_EXPR : AST_CALL_EXPR, pos, "callee",
                 callee, "arguments", array, dst);
}

bool NodeBuilder::newExpression(HandleValue callee, NodeVector& args,
                                TokenPos* pos, MutableHandleValue dst) {
  RootedValue array(cx);
  if (!newArray(args, &array)) {
    return false;
  }

  RootedValue cb(cx, callbacks[AST_NEW_EXPR]);
  if (!cb.isNull()) {
    return callback(cb, callee, array, pos, dst);
  }

  return newNode(AST_NEW_EXPR, pos, "callee", callee, "arguments", array, dst);
}

bool NodeBuilder::memberExpression(bool computed, HandleValue expr,
                                   HandleValue member, TokenPos* pos,
                                   MutableHandleValue dst,
                                   bool isOptional /* = false */) {
  RootedValue computedVal(cx, BooleanValue(computed));

  RootedValue cb(cx, callbacks[AST_MEMBER_EXPR]);
  if (!cb.isNull()) {
    return callback(cb, computedVal, expr, member, pos, dst);
  }

  return newNode(isOptional ? AST_OPT_MEMBER_EXPR : AST_MEMBER_EXPR, pos,
                 "object", expr, "property", member, "computed", computedVal,
                 dst);
}

bool NodeBuilder::arrayExpression(NodeVector& elts, TokenPos* pos,
                                  MutableHandleValue dst) {
  return listNode(AST_ARRAY_EXPR, "elements", elts, pos, dst);
}

bool NodeBuilder::callSiteObj(NodeVector& raw, NodeVector& cooked,
                              TokenPos* pos, MutableHandleValue dst) {
  RootedValue rawVal(cx);
  if (!newArray(raw, &rawVal)) {
    return false;
  }

  RootedValue cookedVal(cx);
  if (!newArray(cooked, &cookedVal)) {
    return false;
  }

  return newNode(AST_CALL_SITE_OBJ, pos, "raw", rawVal, "cooked", cookedVal,
                 dst);
}

bool NodeBuilder::taggedTemplate(HandleValue callee, NodeVector& args,
                                 TokenPos* pos, MutableHandleValue dst) {
  RootedValue array(cx);
  if (!newArray(args, &array)) {
    return false;
  }

  return newNode(AST_TAGGED_TEMPLATE, pos, "callee", callee, "arguments", array,
                 dst);
}

bool NodeBuilder::templateLiteral(NodeVector& elts, TokenPos* pos,
                                  MutableHandleValue dst) {
  return listNode(AST_TEMPLATE_LITERAL, "elements", elts, pos, dst);
}

bool NodeBuilder::computedName(HandleValue name, TokenPos* pos,
                               MutableHandleValue dst) {
  return newNode(AST_COMPUTED_NAME, pos, "name", name, dst);
}

bool NodeBuilder::spreadExpression(HandleValue expr, TokenPos* pos,
                                   MutableHandleValue dst) {
  return newNode(AST_SPREAD_EXPR, pos, "expression", expr, dst);
}

bool NodeBuilder::optionalExpression(HandleValue expr, TokenPos* pos,
                                     MutableHandleValue dst) {
  return newNode(AST_OPTIONAL_EXPR, pos, "expression", expr, dst);
}

bool NodeBuilder::deleteOptionalExpression(HandleValue expr, TokenPos* pos,
                                           MutableHandleValue dst) {
  return newNode(AST_DELETE_OPTIONAL_EXPR, pos, "expression", expr, dst);
}

bool NodeBuilder::propertyPattern(HandleValue key, HandleValue patt,
                                  bool isShorthand, TokenPos* pos,
                                  MutableHandleValue dst) {
  RootedValue kindName(cx);
  if (!atomValue("init", &kindName)) {
    return false;
  }

  RootedValue isShorthandVal(cx, BooleanValue(isShorthand));

  RootedValue cb(cx, callbacks[AST_PROP_PATT]);
  if (!cb.isNull()) {
    return callback(cb, key, patt, pos, dst);
  }

  return newNode(AST_PROP_PATT, pos, "key", key, "value", patt, "kind",
                 kindName, "shorthand", isShorthandVal, dst);
}

bool NodeBuilder::prototypeMutation(HandleValue val, TokenPos* pos,
                                    MutableHandleValue dst) {
  RootedValue cb(cx, callbacks[AST_PROTOTYPEMUTATION]);
  if (!cb.isNull()) {
    return callback(cb, val, pos, dst);
  }

  return newNode(AST_PROTOTYPEMUTATION, pos, "value", val, dst);
}

bool NodeBuilder::propertyInitializer(HandleValue key, HandleValue val,
                                      PropKind kind, bool isShorthand,
                                      bool isMethod, TokenPos* pos,
                                      MutableHandleValue dst) {
  RootedValue kindName(cx);
  if (!atomValue(kind == PROP_INIT     ? "init"
                 : kind == PROP_GETTER ? "get"
                                       : "set",
                 &kindName)) {
    return false;
  }

  RootedValue isShorthandVal(cx, BooleanValue(isShorthand));
  RootedValue isMethodVal(cx, BooleanValue(isMethod));

  RootedValue cb(cx, callbacks[AST_PROPERTY]);
  if (!cb.isNull()) {
    return callback(cb, kindName, key, val, pos, dst);
  }

  return newNode(AST_PROPERTY, pos, "key", key, "value", val, "kind", kindName,
                 "method", isMethodVal, "shorthand", isShorthandVal, dst);
}

bool NodeBuilder::objectExpression(NodeVector& elts, TokenPos* pos,
                                   MutableHandleValue dst) {
  return listNode(AST_OBJECT_EXPR, "properties", elts, pos, dst);
}

#ifdef ENABLE_RECORD_TUPLE
bool NodeBuilder::recordExpression(NodeVector& elts, TokenPos* pos,
                                   MutableHandleValue dst) {
  return listNode(AST_RECORD_EXPR, "properties", elts, pos, dst);
}

bool NodeBuilder::tupleExpression(NodeVector& elts, TokenPos* pos,
                                  MutableHandleValue dst) {
  return listNode(AST_TUPLE_EXPR, "elements", elts, pos, dst);
}
#endif

bool NodeBuilder::thisExpression(TokenPos* pos, MutableHandleValue dst) {
  RootedValue cb(cx, callbacks[AST_THIS_EXPR]);
  if (!cb.isNull()) {
    return callback(cb, pos, dst);
  }

  return newNode(AST_THIS_EXPR, pos, dst);
}

bool NodeBuilder::yieldExpression(HandleValue arg, YieldKind kind,
                                  TokenPos* pos, MutableHandleValue dst) {
  RootedValue cb(cx, callbacks[AST_YIELD_EXPR]);
  RootedValue delegateVal(cx);

  switch (kind) {
    case Delegating:
      delegateVal = BooleanValue(true);
      break;
    case NotDelegating:
      delegateVal = BooleanValue(false);
      break;
  }

  if (!cb.isNull()) {
    return callback(cb, opt(arg), delegateVal, pos, dst);
  }
  return newNode(AST_YIELD_EXPR, pos, "argument", arg, "delegate", delegateVal,
                 dst);
}

bool NodeBuilder::moduleRequest(HandleValue moduleSpec, NodeVector& assertions,
                                TokenPos* pos, MutableHandleValue dst) {
  RootedValue array(cx);
  if (!newArray(assertions, &array)) {
    return false;
  }

  RootedValue cb(cx, callbacks[AST_MODULE_REQUEST]);
  if (!cb.isNull()) {
    return callback(cb, array, moduleSpec, pos, dst);
  }

  return newNode(AST_MODULE_REQUEST, pos, "source", moduleSpec, "assertions",
                 array, dst);
}

bool NodeBuilder::importAssertion(HandleValue key, HandleValue value,
                                  TokenPos* pos, MutableHandleValue dst) {
  RootedValue cb(cx, callbacks[AST_IMPORT_ASSERTION]);
  if (!cb.isNull()) {
    return callback(cb, key, value, pos, dst);
  }

  return newNode(AST_IMPORT_ASSERTION, pos, "key", key, "value", value, dst);
}

bool NodeBuilder::importDeclaration(NodeVector& elts, HandleValue moduleRequest,
                                    TokenPos* pos, MutableHandleValue dst) {
  RootedValue array(cx);
  if (!newArray(elts, &array)) {
    return false;
  }

  RootedValue cb(cx, callbacks[AST_IMPORT_DECL]);
  if (!cb.isNull()) {
    return callback(cb, array, moduleRequest, pos, dst);
  }

  return newNode(AST_IMPORT_DECL, pos, "specifiers", array, "moduleRequest",
                 moduleRequest, dst);
}

bool NodeBuilder::importSpecifier(HandleValue importName,
                                  HandleValue bindingName, TokenPos* pos,
                                  MutableHandleValue dst) {
  RootedValue cb(cx, callbacks[AST_IMPORT_SPEC]);
  if (!cb.isNull()) {
    return callback(cb, importName, bindingName, pos, dst);
  }

  return newNode(AST_IMPORT_SPEC, pos, "id", importName, "name", bindingName,
                 dst);
}

bool NodeBuilder::importNamespaceSpecifier(HandleValue bindingName,
                                           TokenPos* pos,
                                           MutableHandleValue dst) {
  RootedValue cb(cx, callbacks[AST_IMPORT_NAMESPACE_SPEC]);
  if (!cb.isNull()) {
    return callback(cb, bindingName, pos, dst);
  }

  return newNode(AST_IMPORT_NAMESPACE_SPEC, pos, "name", bindingName, dst);
}

bool NodeBuilder::exportDeclaration(HandleValue decl, NodeVector& elts,
                                    HandleValue moduleRequest,
                                    HandleValue isDefault, TokenPos* pos,
                                    MutableHandleValue dst) {
  RootedValue array(cx, NullValue());
  if (decl.isNull() && !newArray(elts, &array)) {
    return false;
  }

  RootedValue cb(cx, callbacks[AST_EXPORT_DECL]);

  if (!cb.isNull()) {
    return callback(cb, decl, array, moduleRequest, pos, dst);
  }

  return newNode(AST_EXPORT_DECL, pos, "declaration", decl, "specifiers", array,
                 "moduleRequest", moduleRequest, "isDefault", isDefault, dst);
}

bool NodeBuilder::exportSpecifier(HandleValue bindingName,
                                  HandleValue exportName, TokenPos* pos,
                                  MutableHandleValue dst) {
  RootedValue cb(cx, callbacks[AST_EXPORT_SPEC]);
  if (!cb.isNull()) {
    return callback(cb, bindingName, exportName, pos, dst);
  }

  return newNode(AST_EXPORT_SPEC, pos, "id", bindingName, "name", exportName,
                 dst);
}

bool NodeBuilder::exportNamespaceSpecifier(HandleValue exportName,
                                           TokenPos* pos,
                                           MutableHandleValue dst) {
  RootedValue cb(cx, callbacks[AST_EXPORT_NAMESPACE_SPEC]);
  if (!cb.isNull()) {
    return callback(cb, exportName, pos, dst);
  }

  return newNode(AST_EXPORT_NAMESPACE_SPEC, pos, "name", exportName, dst);
}

bool NodeBuilder::exportBatchSpecifier(TokenPos* pos, MutableHandleValue dst) {
  RootedValue cb(cx, callbacks[AST_EXPORT_BATCH_SPEC]);
  if (!cb.isNull()) {
    return callback(cb, pos, dst);
  }

  return newNode(AST_EXPORT_BATCH_SPEC, pos, dst);
}

bool NodeBuilder::variableDeclaration(NodeVector& elts, VarDeclKind kind,
                                      TokenPos* pos, MutableHandleValue dst) {
  MOZ_ASSERT(kind > VARDECL_ERR && kind < VARDECL_LIMIT);

  RootedValue array(cx), kindName(cx);
  if (!newArray(elts, &array) || !atomValue(kind == VARDECL_CONST ? "const"
                                            : kind == VARDECL_LET ? "let"
                                                                  : "var",
                                            &kindName)) {
    return false;
  }

  RootedValue cb(cx, callbacks[AST_VAR_DECL]);
  if (!cb.isNull()) {
    return callback(cb, kindName, array, pos, dst);
  }

  return newNode(AST_VAR_DECL, pos, "kind", kindName, "declarations", array,
                 dst);
}

bool NodeBuilder::variableDeclarator(HandleValue id, HandleValue init,
                                     TokenPos* pos, MutableHandleValue dst) {
  RootedValue cb(cx, callbacks[AST_VAR_DTOR]);
  if (!cb.isNull()) {
    return callback(cb, id, opt(init), pos, dst);
  }

  return newNode(AST_VAR_DTOR, pos, "id", id, "init", init, dst);
}

bool NodeBuilder::switchCase(HandleValue expr, NodeVector& elts, TokenPos* pos,
                             MutableHandleValue dst) {
  RootedValue array(cx);
  if (!newArray(elts, &array)) {
    return false;
  }

  RootedValue cb(cx, callbacks[AST_CASE]);
  if (!cb.isNull()) {
    return callback(cb, opt(expr), array, pos, dst);
  }

  return newNode(AST_CASE, pos, "test", expr, "consequent", array, dst);
}

bool NodeBuilder::catchClause(HandleValue var, HandleValue body, TokenPos* pos,
                              MutableHandleValue dst) {
  RootedValue cb(cx, callbacks[AST_CATCH]);
  if (!cb.isNull()) {
    return callback(cb, opt(var), body, pos, dst);
  }

  return newNode(AST_CATCH, pos, "param", var, "body", body, dst);
}

bool NodeBuilder::literal(HandleValue val, TokenPos* pos,
                          MutableHandleValue dst) {
  RootedValue cb(cx, callbacks[AST_LITERAL]);
  if (!cb.isNull()) {
    return callback(cb, val, pos, dst);
  }

  return newNode(AST_LITERAL, pos, "value", val, dst);
}

bool NodeBuilder::identifier(HandleValue name, TokenPos* pos,
                             MutableHandleValue dst) {
  RootedValue cb(cx, callbacks[AST_IDENTIFIER]);
  if (!cb.isNull()) {
    return callback(cb, name, pos, dst);
  }

  return newNode(AST_IDENTIFIER, pos, "name", name, dst);
}

bool NodeBuilder::objectPattern(NodeVector& elts, TokenPos* pos,
                                MutableHandleValue dst) {
  return listNode(AST_OBJECT_PATT, "properties", elts, pos, dst);
}

bool NodeBuilder::arrayPattern(NodeVector& elts, TokenPos* pos,
                               MutableHandleValue dst) {
  return listNode(AST_ARRAY_PATT, "elements", elts, pos, dst);
}

bool NodeBuilder::function(ASTType type, TokenPos* pos, HandleValue id,
                           NodeVector& args, NodeVector& defaults,
                           HandleValue body, HandleValue rest,
                           GeneratorStyle generatorStyle, bool isAsync,
                           bool isExpression, MutableHandleValue dst) {
  RootedValue array(cx), defarray(cx);
  if (!newArray(args, &array)) {
    return false;
  }
  if (!newArray(defaults, &defarray)) {
    return false;
  }

  bool isGenerator = generatorStyle != GeneratorStyle::None;
  RootedValue isGeneratorVal(cx, BooleanValue(isGenerator));
  RootedValue isAsyncVal(cx, BooleanValue(isAsync));
  RootedValue isExpressionVal(cx, BooleanValue(isExpression));

  RootedValue cb(cx, callbacks[type]);
  if (!cb.isNull()) {
    return callback(cb, opt(id), array, body, isGeneratorVal, isExpressionVal,
                    pos, dst);
  }

  if (isGenerator) {
    MOZ_ASSERT(generatorStyle == GeneratorStyle::ES6);
    JSAtom* styleStr = Atomize(cx, "es6", 3);
    if (!styleStr) {
      return false;
    }
    RootedValue styleVal(cx, StringValue(styleStr));
    return newNode(type, pos, "id", id, "params", array, "defaults", defarray,
                   "body", body, "rest", rest, "generator", isGeneratorVal,
                   "async", isAsyncVal, "style", styleVal, "expression",
                   isExpressionVal, dst);
  }

  return newNode(type, pos, "id", id, "params", array, "defaults", defarray,
                 "body", body, "rest", rest, "generator", isGeneratorVal,
                 "async", isAsyncVal, "expression", isExpressionVal, dst);
}

bool NodeBuilder::classMethod(HandleValue name, HandleValue body, PropKind kind,
                              bool isStatic, TokenPos* pos,
                              MutableHandleValue dst) {
  RootedValue kindName(cx);
  if (!atomValue(kind == PROP_INIT     ? "method"
                 : kind == PROP_GETTER ? "get"
                                       : "set",
                 &kindName)) {
    return false;
  }

  RootedValue isStaticVal(cx, BooleanValue(isStatic));
  RootedValue cb(cx, callbacks[AST_CLASS_METHOD]);
  if (!cb.isNull()) {
    return callback(cb, kindName, name, body, isStaticVal, pos, dst);
  }

  return newNode(AST_CLASS_METHOD, pos, "name", name, "body", body, "kind",
                 kindName, "static", isStaticVal, dst);
}

bool NodeBuilder::classField(HandleValue name, HandleValue initializer,
                             TokenPos* pos, MutableHandleValue dst) {
  RootedValue cb(cx, callbacks[AST_CLASS_FIELD]);
  if (!cb.isNull()) {
    return callback(cb, name, initializer, pos, dst);
  }

  return newNode(AST_CLASS_FIELD, pos, "name", name, "init", initializer, dst);
}

bool NodeBuilder::staticClassBlock(HandleValue body, TokenPos* pos,
                                   MutableHandleValue dst) {
  RootedValue cb(cx, callbacks[AST_STATIC_CLASS_BLOCK]);
  if (!cb.isNull()) {
    return callback(cb, body, pos, dst);
  }

  return newNode(AST_STATIC_CLASS_BLOCK, pos, "body", body, dst);
}

bool NodeBuilder::classMembers(NodeVector& members, MutableHandleValue dst) {
  return newArray(members, dst);
}

bool NodeBuilder::classDefinition(bool expr, HandleValue name,
                                  HandleValue heritage, HandleValue block,
                                  TokenPos* pos, MutableHandleValue dst) {
  ASTType type = expr ? AST_CLASS_EXPR : AST_CLASS_STMT;
  RootedValue cb(cx, callbacks[type]);
  if (!cb.isNull()) {
    return callback(cb, name, heritage, block, pos, dst);
  }

  return newNode(type, pos, "id", name, "superClass", heritage, "body", block,
                 dst);
}

bool NodeBuilder::metaProperty(HandleValue meta, HandleValue property,
                               TokenPos* pos, MutableHandleValue dst) {
  RootedValue cb(cx, callbacks[AST_METAPROPERTY]);
  if (!cb.isNull()) {
    return callback(cb, meta, property, pos, dst);
  }

  return newNode(AST_METAPROPERTY, pos, "meta", meta, "property", property,
                 dst);
}

bool NodeBuilder::callImportExpression(HandleValue ident, NodeVector& args,
                                       TokenPos* pos, MutableHandleValue dst) {
  RootedValue array(cx);
  if (!newArray(args, &array)) {
    return false;
  }

  RootedValue cb(cx, callbacks[AST_CALL_IMPORT]);
  if (!cb.isNull()) {
    return callback(cb, ident, array, pos, dst);
  }

  return newNode(AST_CALL_IMPORT, pos, "ident", ident, "arguments", array, dst);
}

bool NodeBuilder::super(TokenPos* pos, MutableHandleValue dst) {
  RootedValue cb(cx, callbacks[AST_SUPER]);
  if (!cb.isNull()) {
    return callback(cb, pos, dst);
  }

  return newNode(AST_SUPER, pos, dst);
}

namespace {

/*
 * Serialization of parse nodes to JavaScript objects.
 *
 * All serialization methods take a non-nullable ParseNode pointer.
 */
class ASTSerializer {
  JSContext* cx;
  ErrorContext* ec;
  Parser<FullParseHandler, char16_t>* parser;
  NodeBuilder builder;
  DebugOnly<uint32_t> lineno;

  Value unrootedAtomContents(JSAtom* atom) {
    return StringValue(atom ? atom : cx->names().empty);
  }

  BinaryOperator binop(ParseNodeKind kind);
  UnaryOperator unop(ParseNodeKind kind);
  AssignmentOperator aop(ParseNodeKind kind);

  bool statements(ListNode* stmtList, NodeVector& elts);
  bool expressions(ListNode* exprList, NodeVector& elts);
  bool leftAssociate(ListNode* node, MutableHandleValue dst);
  bool rightAssociate(ListNode* node, MutableHandleValue dst);
  bool functionArgs(ParseNode* pn, ListNode* argsList, NodeVector& args,
                    NodeVector& defaults, MutableHandleValue rest);

  bool sourceElement(ParseNode* pn, MutableHandleValue dst);

  bool declaration(ParseNode* pn, MutableHandleValue dst);
  bool variableDeclaration(ListNode* declList, bool lexical,
                           MutableHandleValue dst);
  bool variableDeclarator(ParseNode* pn, MutableHandleValue dst);
  bool importDeclaration(BinaryNode* importNode, MutableHandleValue dst);
  bool importSpecifier(BinaryNode* importSpec, MutableHandleValue dst);
  bool importNamespaceSpecifier(UnaryNode* importSpec, MutableHandleValue dst);
  bool exportDeclaration(ParseNode* exportNode, MutableHandleValue dst);
  bool exportSpecifier(BinaryNode* exportSpec, MutableHandleValue dst);
  bool exportNamespaceSpecifier(UnaryNode* exportSpec, MutableHandleValue dst);
  bool classDefinition(ClassNode* pn, bool expr, MutableHandleValue dst);
  bool importAssertions(ListNode* assertionList, NodeVector& assertions);

  bool optStatement(ParseNode* pn, MutableHandleValue dst) {
    if (!pn) {
      dst.setMagic(JS_SERIALIZE_NO_NODE);
      return true;
    }
    return statement(pn, dst);
  }

  bool forInit(ParseNode* pn, MutableHandleValue dst);
  bool forIn(ForNode* loop, ParseNode* iterExpr, HandleValue var,
             HandleValue stmt, MutableHandleValue dst);
  bool forOf(ForNode* loop, ParseNode* iterExpr, HandleValue var,
             HandleValue stmt, MutableHandleValue dst);
  bool statement(ParseNode* pn, MutableHandleValue dst);
  bool blockStatement(ListNode* node, MutableHandleValue dst);
  bool switchStatement(SwitchStatement* switchStmt, MutableHandleValue dst);
  bool switchCase(CaseClause* caseClause, MutableHandleValue dst);
  bool tryStatement(TryNode* tryNode, MutableHandleValue dst);
  bool catchClause(BinaryNode* catchClause, MutableHandleValue dst);

  bool optExpression(ParseNode* pn, MutableHandleValue dst) {
    if (!pn) {
      dst.setMagic(JS_SERIALIZE_NO_NODE);
      return true;
    }
    return expression(pn, dst);
  }

  bool expression(ParseNode* pn, MutableHandleValue dst);

  bool propertyName(ParseNode* key, MutableHandleValue dst);
  bool property(ParseNode* pn, MutableHandleValue dst);

  bool classMethod(ClassMethod* classMethod, MutableHandleValue dst);
  bool classField(ClassField* classField, MutableHandleValue dst);
  bool staticClassBlock(StaticClassBlock* staticClassBlock,
                        MutableHandleValue dst);

  bool optIdentifier(Handle<JSAtom*> atom, TokenPos* pos,
                     MutableHandleValue dst) {
    if (!atom) {
      dst.setMagic(JS_SERIALIZE_NO_NODE);
      return true;
    }
    return identifier(atom, pos, dst);
  }

  bool identifier(Handle<JSAtom*> atom, TokenPos* pos, MutableHandleValue dst);
  bool identifier(NameNode* id, MutableHandleValue dst);
  bool identifierOrLiteral(ParseNode* id, MutableHandleValue dst);
  bool literal(ParseNode* pn, MutableHandleValue dst);

  bool optPattern(ParseNode* pn, MutableHandleValue dst) {
    if (!pn) {
      dst.setMagic(JS_SERIALIZE_NO_NODE);
      return true;
    }
    return pattern(pn, dst);
  }

  bool pattern(ParseNode* pn, MutableHandleValue dst);
  bool arrayPattern(ListNode* array, MutableHandleValue dst);
  bool objectPattern(ListNode* obj, MutableHandleValue dst);

  bool function(FunctionNode* funNode, ASTType type, MutableHandleValue dst);
  bool functionArgsAndBody(ParseNode* pn, NodeVector& args,
                           NodeVector& defaults, bool isAsync,
                           bool isExpression, MutableHandleValue body,
                           MutableHandleValue rest);
  bool functionBody(ParseNode* pn, TokenPos* pos, MutableHandleValue dst);

 public:
  ASTSerializer(JSContext* c, ErrorContext* e, bool l, char const* src,
                uint32_t ln)
      : cx(c),
        ec(e),
        parser(nullptr),
        builder(c, e, l, src)
#ifdef DEBUG
        ,
        lineno(ln)
#endif
  {
  }

  bool init(HandleObject userobj) { return builder.init(userobj); }

  void setParser(frontend::Parser<frontend::FullParseHandler, char16_t>* p) {
    parser = p;
    builder.setParser(p);
  }

  bool program(ListNode* node, MutableHandleValue dst);
};

} /* anonymous namespace */

AssignmentOperator ASTSerializer::aop(ParseNodeKind kind) {
  switch (kind) {
    case ParseNodeKind::AssignExpr:
      return AOP_ASSIGN;
    case ParseNodeKind::AddAssignExpr:
      return AOP_PLUS;
    case ParseNodeKind::SubAssignExpr:
      return AOP_MINUS;
    case ParseNodeKind::MulAssignExpr:
      return AOP_STAR;
    case ParseNodeKind::DivAssignExpr:
      return AOP_DIV;
    case ParseNodeKind::ModAssignExpr:
      return AOP_MOD;
    case ParseNodeKind::PowAssignExpr:
      return AOP_POW;
    case ParseNodeKind::LshAssignExpr:
      return AOP_LSH;
    case ParseNodeKind::RshAssignExpr:
      return AOP_RSH;
    case ParseNodeKind::UrshAssignExpr:
      return AOP_URSH;
    case ParseNodeKind::BitOrAssignExpr:
      return AOP_BITOR;
    case ParseNodeKind::BitXorAssignExpr:
      return AOP_BITXOR;
    case ParseNodeKind::BitAndAssignExpr:
      return AOP_BITAND;
    case ParseNodeKind::CoalesceAssignExpr:
      return AOP_COALESCE;
    case ParseNodeKind::OrAssignExpr:
      return AOP_OR;
    case ParseNodeKind::AndAssignExpr:
      return AOP_AND;
    default:
      return AOP_ERR;
  }
}

UnaryOperator ASTSerializer::unop(ParseNodeKind kind) {
  if (IsDeleteKind(kind)) {
    return UNOP_DELETE;
  }

  if (IsTypeofKind(kind)) {
    return UNOP_TYPEOF;
  }

  switch (kind) {
    case ParseNodeKind::AwaitExpr:
      return UNOP_AWAIT;
    case ParseNodeKind::NegExpr:
      return UNOP_NEG;
    case ParseNodeKind::PosExpr:
      return UNOP_POS;
    case ParseNodeKind::NotExpr:
      return UNOP_NOT;
    case ParseNodeKind::BitNotExpr:
      return UNOP_BITNOT;
    case ParseNodeKind::VoidExpr:
      return UNOP_VOID;
    default:
      return UNOP_ERR;
  }
}

BinaryOperator ASTSerializer::binop(ParseNodeKind kind) {
  switch (kind) {
    case ParseNodeKind::LshExpr:
      return BINOP_LSH;
    case ParseNodeKind::RshExpr:
      return BINOP_RSH;
    case ParseNodeKind::UrshExpr:
      return BINOP_URSH;
    case ParseNodeKind::LtExpr:
      return BINOP_LT;
    case ParseNodeKind::LeExpr:
      return BINOP_LE;
    case ParseNodeKind::GtExpr:
      return BINOP_GT;
    case ParseNodeKind::GeExpr:
      return BINOP_GE;
    case ParseNodeKind::EqExpr:
      return BINOP_EQ;
    case ParseNodeKind::NeExpr:
      return BINOP_NE;
    case ParseNodeKind::StrictEqExpr:
      return BINOP_STRICTEQ;
    case ParseNodeKind::StrictNeExpr:
      return BINOP_STRICTNE;
    case ParseNodeKind::AddExpr:
      return BINOP_ADD;
    case ParseNodeKind::SubExpr:
      return BINOP_SUB;
    case ParseNodeKind::MulExpr:
      return BINOP_STAR;
    case ParseNodeKind::DivExpr:
      return BINOP_DIV;
    case ParseNodeKind::ModExpr:
      return BINOP_MOD;
    case ParseNodeKind::PowExpr:
      return BINOP_POW;
    case ParseNodeKind::BitOrExpr:
      return BINOP_BITOR;
    case ParseNodeKind::BitXorExpr:
      return BINOP_BITXOR;
    case ParseNodeKind::BitAndExpr:
      return BINOP_BITAND;
    case ParseNodeKind::InExpr:
    case ParseNodeKind::PrivateInExpr:
      return BINOP_IN;
    case ParseNodeKind::InstanceOfExpr:
      return BINOP_INSTANCEOF;
    case ParseNodeKind::CoalesceExpr:
      return BINOP_COALESCE;
    default:
      return BINOP_ERR;
  }
}

bool ASTSerializer::statements(ListNode* stmtList, NodeVector& elts) {
  MOZ_ASSERT(stmtList->isKind(ParseNodeKind::StatementList));

  if (!elts.reserve(stmtList->count())) {
    return false;
  }

  for (ParseNode* stmt : stmtList->contents()) {
    MOZ_ASSERT(stmtList->pn_pos.encloses(stmt->pn_pos));

    RootedValue elt(cx);
    if (!sourceElement(stmt, &elt)) {
      return false;
    }
    elts.infallibleAppend(elt);
  }

  return true;
}

bool ASTSerializer::expressions(ListNode* exprList, NodeVector& elts) {
  if (!elts.reserve(exprList->count())) {
    return false;
  }

  for (ParseNode* expr : exprList->contents()) {
    MOZ_ASSERT(exprList->pn_pos.encloses(expr->pn_pos));

    RootedValue elt(cx);
    if (!expression(expr, &elt)) {
      return false;
    }
    elts.infallibleAppend(elt);
  }

  return true;
}

bool ASTSerializer::blockStatement(ListNode* node, MutableHandleValue dst) {
  MOZ_ASSERT(node->isKind(ParseNodeKind::StatementList));

  NodeVector stmts(cx);
  return statements(node, stmts) &&
         builder.blockStatement(stmts, &node->pn_pos, dst);
}

bool ASTSerializer::program(ListNode* node, MutableHandleValue dst) {
#ifdef DEBUG
  {
    const TokenStreamAnyChars& anyChars = parser->anyChars;
    auto lineToken = anyChars.lineToken(node->pn_pos.begin);
    MOZ_ASSERT(anyChars.lineNumber(lineToken) == lineno);
  }
#endif

  NodeVector stmts(cx);
  return statements(node, stmts) && builder.program(stmts, &node->pn_pos, dst);
}

bool ASTSerializer::sourceElement(ParseNode* pn, MutableHandleValue dst) {
  /* SpiderMonkey allows declarations even in pure statement contexts. */
  return statement(pn, dst);
}

bool ASTSerializer::declaration(ParseNode* pn, MutableHandleValue dst) {
  MOZ_ASSERT(pn->isKind(ParseNodeKind::Function) ||
             pn->isKind(ParseNodeKind::VarStmt) ||
             pn->isKind(ParseNodeKind::LetDecl) ||
             pn->isKind(ParseNodeKind::ConstDecl));

  switch (pn->getKind()) {
    case ParseNodeKind::Function:
      return function(&pn->as<FunctionNode>(), AST_FUNC_DECL, dst);

    case ParseNodeKind::VarStmt:
      return variableDeclaration(&pn->as<ListNode>(), false, dst);

    default:
      MOZ_ASSERT(pn->isKind(ParseNodeKind::LetDecl) ||
                 pn->isKind(ParseNodeKind::ConstDecl));
      return variableDeclaration(&pn->as<ListNode>(), true, dst);
  }
}

bool ASTSerializer::variableDeclaration(ListNode* declList, bool lexical,
                                        MutableHandleValue dst) {
  MOZ_ASSERT_IF(lexical, declList->isKind(ParseNodeKind::LetDecl) ||
                             declList->isKind(ParseNodeKind::ConstDecl));
  MOZ_ASSERT_IF(!lexical, declList->isKind(ParseNodeKind::VarStmt));

  VarDeclKind kind = VARDECL_ERR;
  // Treat both the toplevel const binding (secretly var-like) and the lexical
  // const the same way
  if (lexical) {
    kind =
        declList->isKind(ParseNodeKind::LetDecl) ? VARDECL_LET : VARDECL_CONST;
  } else {
    kind =
        declList->isKind(ParseNodeKind::VarStmt) ? VARDECL_VAR : VARDECL_CONST;
  }

  NodeVector dtors(cx);
  if (!dtors.reserve(declList->count())) {
    return false;
  }
  for (ParseNode* decl : declList->contents()) {
    RootedValue child(cx);
    if (!variableDeclarator(decl, &child)) {
      return false;
    }
    dtors.infallibleAppend(child);
  }
  return builder.variableDeclaration(dtors, kind, &declList->pn_pos, dst);
}

bool ASTSerializer::variableDeclarator(ParseNode* pn, MutableHandleValue dst) {
  ParseNode* patternNode;
  ParseNode* initNode;

  if (pn->isKind(ParseNodeKind::Name)) {
    patternNode = pn;
    initNode = nullptr;
  } else if (pn->isKind(ParseNodeKind::AssignExpr)) {
    AssignmentNode* assignNode = &pn->as<AssignmentNode>();
    patternNode = assignNode->left();
    initNode = assignNode->right();
    MOZ_ASSERT(pn->pn_pos.encloses(patternNode->pn_pos));
    MOZ_ASSERT(pn->pn_pos.encloses(initNode->pn_pos));
  } else {
    /* This happens for a destructuring declarator in a for-in/of loop. */
    patternNode = pn;
    initNode = nullptr;
  }

  RootedValue patternVal(cx), init(cx);
  return pattern(patternNode, &patternVal) && optExpression(initNode, &init) &&
         builder.variableDeclarator(patternVal, init, &pn->pn_pos, dst);
}

bool ASTSerializer::importDeclaration(BinaryNode* importNode,
                                      MutableHandleValue dst) {
  MOZ_ASSERT(importNode->isKind(ParseNodeKind::ImportDecl));

  ListNode* specList = &importNode->left()->as<ListNode>();
  MOZ_ASSERT(specList->isKind(ParseNodeKind::ImportSpecList));

  auto* moduleRequest = &importNode->right()->as<BinaryNode>();
  MOZ_ASSERT(moduleRequest->isKind(ParseNodeKind::ImportModuleRequest));

  ParseNode* moduleSpecNode = moduleRequest->left();
  MOZ_ASSERT(moduleSpecNode->isKind(ParseNodeKind::StringExpr));

  auto* assertionList = &moduleRequest->right()->as<ListNode>();
  MOZ_ASSERT(assertionList->isKind(ParseNodeKind::ImportAssertionList));

  NodeVector elts(cx);
  if (!elts.reserve(specList->count())) {
    return false;
  }

  for (ParseNode* item : specList->contents()) {
    RootedValue elt(cx);
    if (item->is<UnaryNode>()) {
      auto* spec = &item->as<UnaryNode>();
      if (!importNamespaceSpecifier(spec, &elt)) {
        return false;
      }
    } else {
      auto* spec = &item->as<BinaryNode>();
      if (!importSpecifier(spec, &elt)) {
        return false;
      }
    }
    elts.infallibleAppend(elt);
  }

  RootedValue moduleSpec(cx);
  if (!literal(moduleSpecNode, &moduleSpec)) {
    return false;
  }

  NodeVector assertions(cx);
  if (!importAssertions(assertionList, assertions)) {
    return false;
  }

  RootedValue moduleRequestValue(cx);
  if (!builder.moduleRequest(moduleSpec, assertions, &importNode->pn_pos,
                             &moduleRequestValue)) {
    return false;
  }

  return builder.importDeclaration(elts, moduleRequestValue,
                                   &importNode->pn_pos, dst);
}

bool ASTSerializer::importSpecifier(BinaryNode* importSpec,
                                    MutableHandleValue dst) {
  MOZ_ASSERT(importSpec->isKind(ParseNodeKind::ImportSpec));
  NameNode* importNameNode = &importSpec->left()->as<NameNode>();
  NameNode* bindingNameNode = &importSpec->right()->as<NameNode>();

  RootedValue importName(cx);
  RootedValue bindingName(cx);
  return identifierOrLiteral(importNameNode, &importName) &&
         identifier(bindingNameNode, &bindingName) &&
         builder.importSpecifier(importName, bindingName, &importSpec->pn_pos,
                                 dst);
}

bool ASTSerializer::importNamespaceSpecifier(UnaryNode* importSpec,
                                             MutableHandleValue dst) {
  MOZ_ASSERT(importSpec->isKind(ParseNodeKind::ImportNamespaceSpec));
  NameNode* bindingNameNode = &importSpec->kid()->as<NameNode>();

  RootedValue bindingName(cx);
  return identifier(bindingNameNode, &bindingName) &&
         builder.importNamespaceSpecifier(bindingName, &importSpec->pn_pos,
                                          dst);
}

bool ASTSerializer::exportDeclaration(ParseNode* exportNode,
                                      MutableHandleValue dst) {
  MOZ_ASSERT(exportNode->isKind(ParseNodeKind::ExportStmt) ||
             exportNode->isKind(ParseNodeKind::ExportFromStmt) ||
             exportNode->isKind(ParseNodeKind::ExportDefaultStmt));
  MOZ_ASSERT_IF(exportNode->isKind(ParseNodeKind::ExportStmt),
                exportNode->is<UnaryNode>());
  MOZ_ASSERT_IF(exportNode->isKind(ParseNodeKind::ExportFromStmt),
                exportNode->as<BinaryNode>().right()->isKind(
                    ParseNodeKind::ImportModuleRequest));

  RootedValue decl(cx, NullValue());
  NodeVector elts(cx);

  ParseNode* kid = exportNode->isKind(ParseNodeKind::ExportStmt)
                       ? exportNode->as<UnaryNode>().kid()
                       : exportNode->as<BinaryNode>().left();
  switch (ParseNodeKind kind = kid->getKind()) {
    case ParseNodeKind::ExportSpecList: {
      ListNode* specList = &kid->as<ListNode>();
      if (!elts.reserve(specList->count())) {
        return false;
      }

      for (ParseNode* spec : specList->contents()) {
        RootedValue elt(cx);
        if (spec->isKind(ParseNodeKind::ExportSpec)) {
          if (!exportSpecifier(&spec->as<BinaryNode>(), &elt)) {
            return false;
          }
        } else if (spec->isKind(ParseNodeKind::ExportNamespaceSpec)) {
          if (!exportNamespaceSpecifier(&spec->as<UnaryNode>(), &elt)) {
            return false;
          }
        } else {
          MOZ_ASSERT(spec->isKind(ParseNodeKind::ExportBatchSpecStmt));
          if (!builder.exportBatchSpecifier(&exportNode->pn_pos, &elt)) {
            return false;
          }
        }
        elts.infallibleAppend(elt);
      }
      break;
    }

    case ParseNodeKind::Function:
      if (!function(&kid->as<FunctionNode>(), AST_FUNC_DECL, &decl)) {
        return false;
      }
      break;

    case ParseNodeKind::ClassDecl:
      if (!classDefinition(&kid->as<ClassNode>(), false, &decl)) {
        return false;
      }
      break;

    case ParseNodeKind::VarStmt:
    case ParseNodeKind::ConstDecl:
    case ParseNodeKind::LetDecl:
      if (!variableDeclaration(&kid->as<ListNode>(),
                               kind != ParseNodeKind::VarStmt, &decl)) {
        return false;
      }
      break;

    default:
      if (!expression(kid, &decl)) {
        return false;
      }
      break;
  }

  RootedValue moduleSpec(cx, NullValue());
  RootedValue moduleRequestValue(cx, NullValue());
  if (exportNode->isKind(ParseNodeKind::ExportFromStmt)) {
    ParseNode* moduleRequest = exportNode->as<BinaryNode>().right();
    if (!literal(moduleRequest->as<BinaryNode>().left(), &moduleSpec)) {
      return false;
    }

    auto* assertionList =
        &moduleRequest->as<BinaryNode>().right()->as<ListNode>();
    MOZ_ASSERT(assertionList->isKind(ParseNodeKind::ImportAssertionList));

    NodeVector assertions(cx);
    if (!importAssertions(assertionList, assertions)) {
      return false;
    }

    if (!builder.moduleRequest(moduleSpec, assertions, &exportNode->pn_pos,
                               &moduleRequestValue)) {
      return false;
    }
  }

  RootedValue isDefault(cx, BooleanValue(false));
  if (exportNode->isKind(ParseNodeKind::ExportDefaultStmt)) {
    isDefault.setBoolean(true);
  }

  return builder.exportDeclaration(decl, elts, moduleRequestValue, isDefault,
                                   &exportNode->pn_pos, dst);
}

bool ASTSerializer::exportSpecifier(BinaryNode* exportSpec,
                                    MutableHandleValue dst) {
  MOZ_ASSERT(exportSpec->isKind(ParseNodeKind::ExportSpec));
  NameNode* bindingNameNode = &exportSpec->left()->as<NameNode>();
  NameNode* exportNameNode = &exportSpec->right()->as<NameNode>();

  RootedValue bindingName(cx);
  RootedValue exportName(cx);
  return identifierOrLiteral(bindingNameNode, &bindingName) &&
         identifierOrLiteral(exportNameNode, &exportName) &&
         builder.exportSpecifier(bindingName, exportName, &exportSpec->pn_pos,
                                 dst);
}

bool ASTSerializer::exportNamespaceSpecifier(UnaryNode* exportSpec,
                                             MutableHandleValue dst) {
  MOZ_ASSERT(exportSpec->isKind(ParseNodeKind::ExportNamespaceSpec));
  NameNode* exportNameNode = &exportSpec->kid()->as<NameNode>();

  RootedValue exportName(cx);
  return identifierOrLiteral(exportNameNode, &exportName) &&
         builder.exportNamespaceSpecifier(exportName, &exportSpec->pn_pos, dst);
}

bool ASTSerializer::importAssertions(ListNode* assertionList,
                                     NodeVector& assertions) {
  for (ParseNode* assertionItem : assertionList->contents()) {
    BinaryNode* assertionNode = &assertionItem->as<BinaryNode>();
    MOZ_ASSERT(assertionNode->isKind(ParseNodeKind::ImportAssertion));

    NameNode* keyNameNode = &assertionNode->left()->as<NameNode>();
    NameNode* valueNameNode = &assertionNode->right()->as<NameNode>();

    RootedValue key(cx);
    if (!identifierOrLiteral(keyNameNode, &key)) {
      return false;
    }

    RootedValue value(cx);
    if (!literal(valueNameNode, &value)) {
      return false;
    }

    RootedValue assertion(cx);
    if (!builder.importAssertion(key, value, &assertionNode->pn_pos,
                                 &assertion)) {
      return false;
    }

    if (!assertions.append(assertion)) {
      return false;
    }
  }

  return true;
}

bool ASTSerializer::switchCase(CaseClause* caseClause, MutableHandleValue dst) {
  MOZ_ASSERT_IF(
      caseClause->caseExpression(),
      caseClause->pn_pos.encloses(caseClause->caseExpression()->pn_pos));
  MOZ_ASSERT(caseClause->pn_pos.encloses(caseClause->statementList()->pn_pos));

  NodeVector stmts(cx);
  RootedValue expr(cx);
  return optExpression(caseClause->caseExpression(), &expr) &&
         statements(caseClause->statementList(), stmts) &&
         builder.switchCase(expr, stmts, &caseClause->pn_pos, dst);
}

bool ASTSerializer::switchStatement(SwitchStatement* switchStmt,
                                    MutableHandleValue dst) {
  MOZ_ASSERT(switchStmt->pn_pos.encloses(switchStmt->discriminant().pn_pos));
  MOZ_ASSERT(
      switchStmt->pn_pos.encloses(switchStmt->lexicalForCaseList().pn_pos));

  RootedValue disc(cx);
  if (!expression(&switchStmt->discriminant(), &disc)) {
    return false;
  }

  ListNode* caseList =
      &switchStmt->lexicalForCaseList().scopeBody()->as<ListNode>();

  NodeVector cases(cx);
  if (!cases.reserve(caseList->count())) {
    return false;
  }

  for (ParseNode* item : caseList->contents()) {
    CaseClause* caseClause = &item->as<CaseClause>();
    RootedValue child(cx);
    if (!switchCase(caseClause, &child)) {
      return false;
    }
    cases.infallibleAppend(child);
  }

  // `lexical` field is always true.
  return builder.switchStatement(disc, cases, true, &switchStmt->pn_pos, dst);
}

bool ASTSerializer::catchClause(BinaryNode* catchClause,
                                MutableHandleValue dst) {
  MOZ_ASSERT(catchClause->isKind(ParseNodeKind::Catch));

  ParseNode* varNode = catchClause->left();
  MOZ_ASSERT_IF(varNode, catchClause->pn_pos.encloses(varNode->pn_pos));

  ParseNode* bodyNode = catchClause->right();
  MOZ_ASSERT(catchClause->pn_pos.encloses(bodyNode->pn_pos));

  RootedValue var(cx), body(cx);
  if (!optPattern(varNode, &var)) {
    return false;
  }

  return statement(bodyNode, &body) &&
         builder.catchClause(var, body, &catchClause->pn_pos, dst);
}

bool ASTSerializer::tryStatement(TryNode* tryNode, MutableHandleValue dst) {
  ParseNode* bodyNode = tryNode->body();
  MOZ_ASSERT(tryNode->pn_pos.encloses(bodyNode->pn_pos));

  LexicalScopeNode* catchNode = tryNode->catchScope();
  MOZ_ASSERT_IF(catchNode, tryNode->pn_pos.encloses(catchNode->pn_pos));

  ParseNode* finallyNode = tryNode->finallyBlock();
  MOZ_ASSERT_IF(finallyNode, tryNode->pn_pos.encloses(finallyNode->pn_pos));

  RootedValue body(cx);
  if (!statement(bodyNode, &body)) {
    return false;
  }

  RootedValue handler(cx, NullValue());
  if (catchNode) {
    LexicalScopeNode* catchScope = &catchNode->as<LexicalScopeNode>();
    if (!catchClause(&catchScope->scopeBody()->as<BinaryNode>(), &handler)) {
      return false;
    }
  }

  RootedValue finally(cx);
  return optStatement(finallyNode, &finally) &&
         builder.tryStatement(body, handler, finally, &tryNode->pn_pos, dst);
}

bool ASTSerializer::forInit(ParseNode* pn, MutableHandleValue dst) {
  if (!pn) {
    dst.setMagic(JS_SERIALIZE_NO_NODE);
    return true;
  }

  bool lexical = pn->isKind(ParseNodeKind::LetDecl) ||
                 pn->isKind(ParseNodeKind::ConstDecl);
  return (lexical || pn->isKind(ParseNodeKind::VarStmt))
             ? variableDeclaration(&pn->as<ListNode>(), lexical, dst)
             : expression(pn, dst);
}

bool ASTSerializer::forOf(ForNode* loop, ParseNode* iterExpr, HandleValue var,
                          HandleValue stmt, MutableHandleValue dst) {
  RootedValue expr(cx);

  return expression(iterExpr, &expr) &&
         builder.forOfStatement(var, expr, stmt, &loop->pn_pos, dst);
}

bool ASTSerializer::forIn(ForNode* loop, ParseNode* iterExpr, HandleValue var,
                          HandleValue stmt, MutableHandleValue dst) {
  RootedValue expr(cx);

  return expression(iterExpr, &expr) &&
         builder.forInStatement(var, expr, stmt, &loop->pn_pos, dst);
}

bool ASTSerializer::classDefinition(ClassNode* pn, bool expr,
                                    MutableHandleValue dst) {
  RootedValue className(cx, MagicValue(JS_SERIALIZE_NO_NODE));
  RootedValue heritage(cx);
  RootedValue classBody(cx);

  if (ClassNames* names = pn->names()) {
    if (!identifier(names->innerBinding(), &className)) {
      return false;
    }
  }

  return optExpression(pn->heritage(), &heritage) &&
         statement(pn->memberList(), &classBody) &&
         builder.classDefinition(expr, className, heritage, classBody,
                                 &pn->pn_pos, dst);
}

bool ASTSerializer::statement(ParseNode* pn, MutableHandleValue dst) {
  AutoCheckRecursionLimit recursion(cx);
  if (!recursion.check(cx)) {
    return false;
  }

  switch (pn->getKind()) {
    case ParseNodeKind::Function:
    case ParseNodeKind::VarStmt:
      return declaration(pn, dst);

    case ParseNodeKind::LetDecl:
    case ParseNodeKind::ConstDecl:
      return declaration(pn, dst);

    case ParseNodeKind::ImportDecl:
      return importDeclaration(&pn->as<BinaryNode>(), dst);

    case ParseNodeKind::ExportStmt:
    case ParseNodeKind::ExportDefaultStmt:
    case ParseNodeKind::ExportFromStmt:
      return exportDeclaration(pn, dst);

    case ParseNodeKind::EmptyStmt:
      return builder.emptyStatement(&pn->pn_pos, dst);

    case ParseNodeKind::ExpressionStmt: {
      RootedValue expr(cx);
      return expression(pn->as<UnaryNode>().kid(), &expr) &&
             builder.expressionStatement(expr, &pn->pn_pos, dst);
    }

    case ParseNodeKind::LexicalScope:
      pn = pn->as<LexicalScopeNode>().scopeBody();
      if (!pn->isKind(ParseNodeKind::StatementList)) {
        return statement(pn, dst);
      }
      [[fallthrough]];

    case ParseNodeKind::StatementList:
      return blockStatement(&pn->as<ListNode>(), dst);

    case ParseNodeKind::IfStmt: {
      TernaryNode* ifNode = &pn->as<TernaryNode>();

      ParseNode* testNode = ifNode->kid1();
      MOZ_ASSERT(ifNode->pn_pos.encloses(testNode->pn_pos));

      ParseNode* consNode = ifNode->kid2();
      MOZ_ASSERT(ifNode->pn_pos.encloses(consNode->pn_pos));

      ParseNode* altNode = ifNode->kid3();
      MOZ_ASSERT_IF(altNode, ifNode->pn_pos.encloses(altNode->pn_pos));

      RootedValue test(cx), cons(cx), alt(cx);

      return expression(testNode, &test) && statement(consNode, &cons) &&
             optStatement(altNode, &alt) &&
             builder.ifStatement(test, cons, alt, &ifNode->pn_pos, dst);
    }

    case ParseNodeKind::SwitchStmt:
      return switchStatement(&pn->as<SwitchStatement>(), dst);

    case ParseNodeKind::TryStmt:
      return tryStatement(&pn->as<TryNode>(), dst);

    case ParseNodeKind::WithStmt:
    case ParseNodeKind::WhileStmt: {
      BinaryNode* node = &pn->as<BinaryNode>();

      ParseNode* exprNode = node->left();
      MOZ_ASSERT(node->pn_pos.encloses(exprNode->pn_pos));

      ParseNode* stmtNode = node->right();
      MOZ_ASSERT(node->pn_pos.encloses(stmtNode->pn_pos));

      RootedValue expr(cx), stmt(cx);

      return expression(exprNode, &expr) && statement(stmtNode, &stmt) &&
             (node->isKind(ParseNodeKind::WithStmt)
                  ? builder.withStatement(expr, stmt, &node->pn_pos, dst)
                  : builder.whileStatement(expr, stmt, &node->pn_pos, dst));
    }

    case ParseNodeKind::DoWhileStmt: {
      BinaryNode* node = &pn->as<BinaryNode>();

      ParseNode* stmtNode = node->left();
      MOZ_ASSERT(node->pn_pos.encloses(stmtNode->pn_pos));

      ParseNode* testNode = node->right();
      MOZ_ASSERT(node->pn_pos.encloses(testNode->pn_pos));

      RootedValue stmt(cx), test(cx);

      return statement(stmtNode, &stmt) && expression(testNode, &test) &&
             builder.doWhileStatement(stmt, test, &node->pn_pos, dst);
    }

    case ParseNodeKind::ForStmt: {
      ForNode* forNode = &pn->as<ForNode>();

      TernaryNode* head = forNode->head();
      MOZ_ASSERT(forNode->pn_pos.encloses(head->pn_pos));

      ParseNode* stmtNode = forNode->right();
      MOZ_ASSERT(forNode->pn_pos.encloses(stmtNode->pn_pos));

      ParseNode* initNode = head->kid1();
      MOZ_ASSERT_IF(initNode, head->pn_pos.encloses(initNode->pn_pos));

      ParseNode* maybeTest = head->kid2();
      MOZ_ASSERT_IF(maybeTest, head->pn_pos.encloses(maybeTest->pn_pos));

      ParseNode* updateOrIter = head->kid3();
      MOZ_ASSERT_IF(updateOrIter, head->pn_pos.encloses(updateOrIter->pn_pos));

      RootedValue stmt(cx);
      if (!statement(stmtNode, &stmt)) {
        return false;
      }

      if (head->isKind(ParseNodeKind::ForIn) ||
          head->isKind(ParseNodeKind::ForOf)) {
        RootedValue var(cx);
        if (initNode->is<LexicalScopeNode>()) {
          LexicalScopeNode* scopeNode = &initNode->as<LexicalScopeNode>();
          if (!variableDeclaration(&scopeNode->scopeBody()->as<ListNode>(),
                                   true, &var)) {
            return false;
          }
        } else if (!initNode->isKind(ParseNodeKind::VarStmt) &&
                   !initNode->isKind(ParseNodeKind::LetDecl) &&
                   !initNode->isKind(ParseNodeKind::ConstDecl)) {
          if (!pattern(initNode, &var)) {
            return false;
          }
        } else {
          if (!variableDeclaration(
                  &initNode->as<ListNode>(),
                  initNode->isKind(ParseNodeKind::LetDecl) ||
                      initNode->isKind(ParseNodeKind::ConstDecl),
                  &var)) {
            return false;
          }
        }
        if (head->isKind(ParseNodeKind::ForIn)) {
          return forIn(forNode, updateOrIter, var, stmt, dst);
        }
        return forOf(forNode, updateOrIter, var, stmt, dst);
      }

      RootedValue init(cx), test(cx), update(cx);

      return forInit(initNode, &init) && optExpression(maybeTest, &test) &&
             optExpression(updateOrIter, &update) &&
             builder.forStatement(init, test, update, stmt, &forNode->pn_pos,
                                  dst);
    }

    case ParseNodeKind::BreakStmt:
    case ParseNodeKind::ContinueStmt: {
      LoopControlStatement* node = &pn->as<LoopControlStatement>();
      RootedValue label(cx);
      Rooted<JSAtom*> pnAtom(cx);
      if (node->label()) {
        pnAtom.set(parser->liftParserAtomToJSAtom(node->label()));
        if (!pnAtom) {
          return false;
        }
      }
      return optIdentifier(pnAtom, nullptr, &label) &&
             (node->isKind(ParseNodeKind::BreakStmt)
                  ? builder.breakStatement(label, &node->pn_pos, dst)
                  : builder.continueStatement(label, &node->pn_pos, dst));
    }

    case ParseNodeKind::LabelStmt: {
      LabeledStatement* labelNode = &pn->as<LabeledStatement>();
      ParseNode* stmtNode = labelNode->statement();
      MOZ_ASSERT(labelNode->pn_pos.encloses(stmtNode->pn_pos));

      RootedValue label(cx), stmt(cx);
      Rooted<JSAtom*> pnAtom(
          cx, parser->liftParserAtomToJSAtom(labelNode->label()));
      if (!pnAtom.get()) {
        return false;
      }
      return identifier(pnAtom, nullptr, &label) &&
             statement(stmtNode, &stmt) &&
             builder.labeledStatement(label, stmt, &labelNode->pn_pos, dst);
    }

    case ParseNodeKind::ThrowStmt: {
      UnaryNode* throwNode = &pn->as<UnaryNode>();
      ParseNode* operand = throwNode->kid();
      MOZ_ASSERT(throwNode->pn_pos.encloses(operand->pn_pos));

      RootedValue arg(cx);

      return expression(operand, &arg) &&
             builder.throwStatement(arg, &throwNode->pn_pos, dst);
    }

    case ParseNodeKind::ReturnStmt: {
      UnaryNode* returnNode = &pn->as<UnaryNode>();
      ParseNode* operand = returnNode->kid();
      MOZ_ASSERT_IF(operand, returnNode->pn_pos.encloses(operand->pn_pos));

      RootedValue arg(cx);

      return optExpression(operand, &arg) &&
             builder.returnStatement(arg, &returnNode->pn_pos, dst);
    }

    case ParseNodeKind::DebuggerStmt:
      return builder.debuggerStatement(&pn->pn_pos, dst);

    case ParseNodeKind::ClassDecl:
      return classDefinition(&pn->as<ClassNode>(), false, dst);

    case ParseNodeKind::ClassMemberList: {
      ListNode* memberList = &pn->as<ListNode>();
      NodeVector members(cx);
      if (!members.reserve(memberList->count())) {
        return false;
      }

      for (ParseNode* item : memberList->contents()) {
        if (item->is<LexicalScopeNode>()) {
          item = item->as<LexicalScopeNode>().scopeBody();
        }
        if (item->is<ClassField>()) {
          ClassField* field = &item->as<ClassField>();
          MOZ_ASSERT(memberList->pn_pos.encloses(field->pn_pos));

          RootedValue prop(cx);
          if (!classField(field, &prop)) {
            return false;
          }
          members.infallibleAppend(prop);
        } else if (item->is<StaticClassBlock>()) {
          // StaticClassBlock* block = &item->as<StaticClassBlock>();
          StaticClassBlock* scb = &item->as<StaticClassBlock>();
          MOZ_ASSERT(memberList->pn_pos.encloses(scb->pn_pos));
          RootedValue prop(cx);
          if (!staticClassBlock(scb, &prop)) {
            return false;
          }
          members.infallibleAppend(prop);
        } else if (!item->isKind(ParseNodeKind::DefaultConstructor)) {
          ClassMethod* method = &item->as<ClassMethod>();
          MOZ_ASSERT(memberList->pn_pos.encloses(method->pn_pos));

          RootedValue prop(cx);
          if (!classMethod(method, &prop)) {
            return false;
          }
          members.infallibleAppend(prop);
        }
      }

      return builder.classMembers(members, dst);
    }

    default:
      LOCAL_NOT_REACHED("unexpected statement type");
  }
}

bool ASTSerializer::classMethod(ClassMethod* classMethod,
                                MutableHandleValue dst) {
  PropKind kind;
  switch (classMethod->accessorType()) {
    case AccessorType::None:
      kind = PROP_INIT;
      break;

    case AccessorType::Getter:
      kind = PROP_GETTER;
      break;

    case AccessorType::Setter:
      kind = PROP_SETTER;
      break;

    default:
      LOCAL_NOT_REACHED("unexpected object-literal property");
  }

  RootedValue key(cx), val(cx);
  bool isStatic = classMethod->isStatic();
  return propertyName(&classMethod->name(), &key) &&
         expression(&classMethod->method(), &val) &&
         builder.classMethod(key, val, kind, isStatic, &classMethod->pn_pos,
                             dst);
}

bool ASTSerializer::classField(ClassField* classField, MutableHandleValue dst) {
  RootedValue key(cx), val(cx);
  // Dig through the lambda and get to the actual expression
  ParseNode* value = classField->initializer()
                         ->body()
                         ->head()
                         ->as<LexicalScopeNode>()
                         .scopeBody()
                         ->as<ListNode>()
                         .head()
                         ->as<UnaryNode>()
                         .kid()
                         ->as<BinaryNode>()
                         .right();
  // RawUndefinedExpr is the node we use for "there is no initializer". If one
  // writes, literally, `x = undefined;`, it will not be a RawUndefinedExpr
  // node, but rather a variable reference.
  // Behavior for "there is no initializer" should be { ..., "init": null }
  if (value->getKind() != ParseNodeKind::RawUndefinedExpr) {
    if (!expression(value, &val)) {
      return false;
    }
  } else {
    val.setNull();
  }
  return propertyName(&classField->name(), &key) &&
         builder.classField(key, val, &classField->pn_pos, dst);
}

bool ASTSerializer::staticClassBlock(StaticClassBlock* staticClassBlock,
                                     MutableHandleValue dst) {
  FunctionNode* fun = staticClassBlock->function();

  NodeVector args(cx);
  NodeVector defaults(cx);

  RootedValue body(cx), rest(cx);
  rest.setNull();
  return functionArgsAndBody(fun->body(), args, defaults, false, false, &body,
                             &rest) &&
         builder.staticClassBlock(body, &staticClassBlock->pn_pos, dst);
}

bool ASTSerializer::leftAssociate(ListNode* node, MutableHandleValue dst) {
  MOZ_ASSERT(!node->empty());

  ParseNodeKind pnk = node->getKind();
  bool lor = pnk == ParseNodeKind::OrExpr;
  bool coalesce = pnk == ParseNodeKind::CoalesceExpr;
  bool logop = lor || coalesce || pnk == ParseNodeKind::AndExpr;

  ParseNode* head = node->head();
  RootedValue left(cx);
  if (!expression(head, &left)) {
    return false;
  }
  for (ParseNode* next : node->contentsFrom(head->pn_next)) {
    RootedValue right(cx);
    if (!expression(next, &right)) {
      return false;
    }

    TokenPos subpos(node->pn_pos.begin, next->pn_pos.end);

    if (logop) {
      if (!builder.logicalExpression(pnk, left, right, &subpos, &left)) {
        return false;
      }
    } else {
      BinaryOperator op = binop(node->getKind());
      LOCAL_ASSERT(op > BINOP_ERR && op < BINOP_LIMIT);

      if (!builder.binaryExpression(op, left, right, &subpos, &left)) {
        return false;
      }
    }
  }

  dst.set(left);
  return true;
}

bool ASTSerializer::rightAssociate(ListNode* node, MutableHandleValue dst) {
  MOZ_ASSERT(!node->empty());

  // First, we need to reverse the list, so that we can traverse it in the right
  // order. It's OK to destructively reverse the list, because there are no
  // other consumers.

  ParseNode* head = node->head();
  ParseNode* prev = nullptr;
  ParseNode* current = head;
  ParseNode* next;
  while (current != nullptr) {
    next = current->pn_next;
    current->pn_next = prev;
    prev = current;
    current = next;
  }

  head = prev;

  RootedValue right(cx);
  if (!expression(head, &right)) {
    return false;
  }
  for (ParseNode* next = head->pn_next; next; next = next->pn_next) {
    RootedValue left(cx);
    if (!expression(next, &left)) {
      return false;
    }

    TokenPos subpos(node->pn_pos.begin, next->pn_pos.end);

    BinaryOperator op = binop(node->getKind());
    LOCAL_ASSERT(op > BINOP_ERR && op < BINOP_LIMIT);

    if (!builder.binaryExpression(op, left, right, &subpos, &right)) {
      return false;
    }
  }

  dst.set(right);
  return true;
}

bool ASTSerializer::expression(ParseNode* pn, MutableHandleValue dst) {
  AutoCheckRecursionLimit recursion(cx);
  if (!recursion.check(cx)) {
    return false;
  }

  switch (pn->getKind()) {
    case ParseNodeKind::Function: {
      FunctionNode* funNode = &pn->as<FunctionNode>();
      ASTType type =
          funNode->funbox()->isArrow() ? AST_ARROW_EXPR : AST_FUNC_EXPR;
      return function(funNode, type, dst);
    }

    case ParseNodeKind::CommaExpr: {
      NodeVector exprs(cx);
      return expressions(&pn->as<ListNode>(), exprs) &&
             builder.sequenceExpression(exprs, &pn->pn_pos, dst);
    }

    case ParseNodeKind::ConditionalExpr: {
      ConditionalExpression* condNode = &pn->as<ConditionalExpression>();
      ParseNode* testNode = condNode->kid1();
      ParseNode* consNode = condNode->kid2();
      ParseNode* altNode = condNode->kid3();
      MOZ_ASSERT(condNode->pn_pos.encloses(testNode->pn_pos));
      MOZ_ASSERT(condNode->pn_pos.encloses(consNode->pn_pos));
      MOZ_ASSERT(condNode->pn_pos.encloses(altNode->pn_pos));

      RootedValue test(cx), cons(cx), alt(cx);

      return expression(testNode, &test) && expression(consNode, &cons) &&
             expression(altNode, &alt) &&
             builder.conditionalExpression(test, cons, alt, &condNode->pn_pos,
                                           dst);
    }

    case ParseNodeKind::CoalesceExpr:
    case ParseNodeKind::OrExpr:
    case ParseNodeKind::AndExpr:
      return leftAssociate(&pn->as<ListNode>(), dst);

    case ParseNodeKind::PreIncrementExpr:
    case ParseNodeKind::PreDecrementExpr: {
      UnaryNode* incDec = &pn->as<UnaryNode>();
      ParseNode* operand = incDec->kid();
      MOZ_ASSERT(incDec->pn_pos.encloses(operand->pn_pos));

      bool inc = incDec->isKind(ParseNodeKind::PreIncrementExpr);
      RootedValue expr(cx);
      return expression(operand, &expr) &&
             builder.updateExpression(expr, inc, true, &incDec->pn_pos, dst);
    }

    case ParseNodeKind::PostIncrementExpr:
    case ParseNodeKind::PostDecrementExpr: {
      UnaryNode* incDec = &pn->as<UnaryNode>();
      ParseNode* operand = incDec->kid();
      MOZ_ASSERT(incDec->pn_pos.encloses(operand->pn_pos));

      bool inc = incDec->isKind(ParseNodeKind::PostIncrementExpr);
      RootedValue expr(cx);
      return expression(operand, &expr) &&
             builder.updateExpression(expr, inc, false, &incDec->pn_pos, dst);
    }

    case ParseNodeKind::AssignExpr:
    case ParseNodeKind::AddAssignExpr:
    case ParseNodeKind::SubAssignExpr:
    case ParseNodeKind::CoalesceAssignExpr:
    case ParseNodeKind::OrAssignExpr:
    case ParseNodeKind::AndAssignExpr:
    case ParseNodeKind::BitOrAssignExpr:
    case ParseNodeKind::BitXorAssignExpr:
    case ParseNodeKind::BitAndAssignExpr:
    case ParseNodeKind::LshAssignExpr:
    case ParseNodeKind::RshAssignExpr:
    case ParseNodeKind::UrshAssignExpr:
    case ParseNodeKind::MulAssignExpr:
    case ParseNodeKind::DivAssignExpr:
    case ParseNodeKind::ModAssignExpr:
    case ParseNodeKind::PowAssignExpr: {
      AssignmentNode* assignNode = &pn->as<AssignmentNode>();
      ParseNode* lhsNode = assignNode->left();
      ParseNode* rhsNode = assignNode->right();
      MOZ_ASSERT(assignNode->pn_pos.encloses(lhsNode->pn_pos));
      MOZ_ASSERT(assignNode->pn_pos.encloses(rhsNode->pn_pos));

      AssignmentOperator op = aop(assignNode->getKind());
      LOCAL_ASSERT(op > AOP_ERR && op < AOP_LIMIT);

      RootedValue lhs(cx), rhs(cx);
      return pattern(lhsNode, &lhs) && expression(rhsNode, &rhs) &&
             builder.assignmentExpression(op, lhs, rhs, &assignNode->pn_pos,
                                          dst);
    }

    case ParseNodeKind::AddExpr:
    case ParseNodeKind::SubExpr:
    case ParseNodeKind::StrictEqExpr:
    case ParseNodeKind::EqExpr:
    case ParseNodeKind::StrictNeExpr:
    case ParseNodeKind::NeExpr:
    case ParseNodeKind::LtExpr:
    case ParseNodeKind::LeExpr:
    case ParseNodeKind::GtExpr:
    case ParseNodeKind::GeExpr:
    case ParseNodeKind::LshExpr:
    case ParseNodeKind::RshExpr:
    case ParseNodeKind::UrshExpr:
    case ParseNodeKind::MulExpr:
    case ParseNodeKind::DivExpr:
    case ParseNodeKind::ModExpr:
    case ParseNodeKind::BitOrExpr:
    case ParseNodeKind::BitXorExpr:
    case ParseNodeKind::BitAndExpr:
    case ParseNodeKind::InExpr:
    case ParseNodeKind::PrivateInExpr:
    case ParseNodeKind::InstanceOfExpr:
      return leftAssociate(&pn->as<ListNode>(), dst);

    case ParseNodeKind::PowExpr:
      return rightAssociate(&pn->as<ListNode>(), dst);

    case ParseNodeKind::DeleteNameExpr:
    case ParseNodeKind::DeletePropExpr:
    case ParseNodeKind::DeleteElemExpr:
    case ParseNodeKind::DeleteExpr:
    case ParseNodeKind::TypeOfNameExpr:
    case ParseNodeKind::TypeOfExpr:
    case ParseNodeKind::VoidExpr:
    case ParseNodeKind::NotExpr:
    case ParseNodeKind::BitNotExpr:
    case ParseNodeKind::PosExpr:
    case ParseNodeKind::AwaitExpr:
    case ParseNodeKind::NegExpr: {
      UnaryNode* unaryNode = &pn->as<UnaryNode>();
      ParseNode* operand = unaryNode->kid();
      MOZ_ASSERT(unaryNode->pn_pos.encloses(operand->pn_pos));

      UnaryOperator op = unop(unaryNode->getKind());
      LOCAL_ASSERT(op > UNOP_ERR && op < UNOP_LIMIT);

      RootedValue expr(cx);
      return expression(operand, &expr) &&
             builder.unaryExpression(op, expr, &unaryNode->pn_pos, dst);
    }

    case ParseNodeKind::DeleteOptionalChainExpr: {
      RootedValue expr(cx);
      return expression(pn->as<UnaryNode>().kid(), &expr) &&
             builder.deleteOptionalExpression(expr, &pn->pn_pos, dst);
    }

    case ParseNodeKind::OptionalChain: {
      RootedValue expr(cx);
      return expression(pn->as<UnaryNode>().kid(), &expr) &&
             builder.optionalExpression(expr, &pn->pn_pos, dst);
    }

    case ParseNodeKind::NewExpr:
    case ParseNodeKind::TaggedTemplateExpr:
    case ParseNodeKind::CallExpr:
    case ParseNodeKind::OptionalCallExpr:
    case ParseNodeKind::SuperCallExpr: {
      BinaryNode* node = &pn->as<BinaryNode>();
      ParseNode* calleeNode = node->left();
      ListNode* argsList = &node->right()->as<ListNode>();
      MOZ_ASSERT(node->pn_pos.encloses(calleeNode->pn_pos));

      RootedValue callee(cx);
      if (node->isKind(ParseNodeKind::SuperCallExpr)) {
        MOZ_ASSERT(calleeNode->isKind(ParseNodeKind::SuperBase));
        if (!builder.super(&calleeNode->pn_pos, &callee)) {
          return false;
        }
      } else {
        if (!expression(calleeNode, &callee)) {
          return false;
        }
      }

      NodeVector args(cx);
      if (!args.reserve(argsList->count())) {
        return false;
      }

      for (ParseNode* argNode : argsList->contents()) {
        MOZ_ASSERT(node->pn_pos.encloses(argNode->pn_pos));

        RootedValue arg(cx);
        if (!expression(argNode, &arg)) {
          return false;
        }
        args.infallibleAppend(arg);
      }

      if (node->getKind() == ParseNodeKind::TaggedTemplateExpr) {
        return builder.taggedTemplate(callee, args, &node->pn_pos, dst);
      }

      bool isOptional = node->isKind(ParseNodeKind::OptionalCallExpr);

      // SUPERCALL is Call(super, args)
      return node->isKind(ParseNodeKind::NewExpr)
                 ? builder.newExpression(callee, args, &node->pn_pos, dst)
                 : builder.callExpression(callee, args, &node->pn_pos, dst,
                                          isOptional);
    }

    case ParseNodeKind::DotExpr:
    case ParseNodeKind::OptionalDotExpr: {
      PropertyAccessBase* prop = &pn->as<PropertyAccessBase>();
      MOZ_ASSERT(prop->pn_pos.encloses(prop->expression().pn_pos));

      bool isSuper =
          prop->is<PropertyAccess>() && prop->as<PropertyAccess>().isSuper();

      RootedValue expr(cx);
      RootedValue propname(cx);
      Rooted<JSAtom*> pnAtom(
          cx, parser->liftParserAtomToJSAtom(prop->key().atom()));
      if (!pnAtom.get()) {
        return false;
      }

      if (isSuper) {
        if (!builder.super(&prop->expression().pn_pos, &expr)) {
          return false;
        }
      } else {
        if (!expression(&prop->expression(), &expr)) {
          return false;
        }
      }

      bool isOptional = prop->isKind(ParseNodeKind::OptionalDotExpr);

      return identifier(pnAtom, nullptr, &propname) &&
             builder.memberExpression(false, expr, propname, &prop->pn_pos, dst,
                                      isOptional);
    }

    case ParseNodeKind::ElemExpr:
    case ParseNodeKind::OptionalElemExpr: {
      PropertyByValueBase* elem = &pn->as<PropertyByValueBase>();
      MOZ_ASSERT(elem->pn_pos.encloses(elem->expression().pn_pos));
      MOZ_ASSERT(elem->pn_pos.encloses(elem->key().pn_pos));

      bool isSuper =
          elem->is<PropertyByValue>() && elem->as<PropertyByValue>().isSuper();

      RootedValue expr(cx), key(cx);

      if (isSuper) {
        if (!builder.super(&elem->expression().pn_pos, &expr)) {
          return false;
        }
      } else {
        if (!expression(&elem->expression(), &expr)) {
          return false;
        }
      }

      bool isOptional = elem->isKind(ParseNodeKind::OptionalElemExpr);

      return expression(&elem->key(), &key) &&
             builder.memberExpression(true, expr, key, &elem->pn_pos, dst,
                                      isOptional);
    }

    case ParseNodeKind::PrivateMemberExpr:
    case ParseNodeKind::OptionalPrivateMemberExpr: {
      PrivateMemberAccessBase* privateExpr = &pn->as<PrivateMemberAccessBase>();
      MOZ_ASSERT(
          privateExpr->pn_pos.encloses(privateExpr->expression().pn_pos));
      MOZ_ASSERT(
          privateExpr->pn_pos.encloses(privateExpr->privateName().pn_pos));

      RootedValue expr(cx), key(cx);

      if (!expression(&privateExpr->expression(), &expr)) {
        return false;
      }

      bool isOptional =
          privateExpr->isKind(ParseNodeKind::OptionalPrivateMemberExpr);

      return expression(&privateExpr->privateName(), &key) &&
             builder.memberExpression(true, expr, key, &privateExpr->pn_pos,
                                      dst, isOptional);
    }

    case ParseNodeKind::CallSiteObj: {
      CallSiteNode* callSiteObj = &pn->as<CallSiteNode>();
      ListNode* rawNodes = callSiteObj->rawNodes();
      NodeVector raw(cx);
      if (!raw.reserve(rawNodes->count())) {
        return false;
      }
      for (ParseNode* item : rawNodes->contents()) {
        NameNode* rawItem = &item->as<NameNode>();
        MOZ_ASSERT(callSiteObj->pn_pos.encloses(rawItem->pn_pos));

        JSAtom* exprAtom = parser->liftParserAtomToJSAtom(rawItem->atom());
        if (!exprAtom) {
          return false;
        }
        RootedValue expr(cx, StringValue(exprAtom));
        raw.infallibleAppend(expr);
      }

      NodeVector cooked(cx);
      if (!cooked.reserve(callSiteObj->count() - 1)) {
        return false;
      }

      for (ParseNode* cookedItem :
           callSiteObj->contentsFrom(rawNodes->pn_next)) {
        MOZ_ASSERT(callSiteObj->pn_pos.encloses(cookedItem->pn_pos));

        RootedValue expr(cx);
        if (cookedItem->isKind(ParseNodeKind::RawUndefinedExpr)) {
          expr.setUndefined();
        } else {
          MOZ_ASSERT(cookedItem->isKind(ParseNodeKind::TemplateStringExpr));
          JSAtom* exprAtom =
              parser->liftParserAtomToJSAtom(cookedItem->as<NameNode>().atom());
          if (!exprAtom) {
            return false;
          }
          expr.setString(exprAtom);
        }
        cooked.infallibleAppend(expr);
      }

      return builder.callSiteObj(raw, cooked, &callSiteObj->pn_pos, dst);
    }

    case ParseNodeKind::ArrayExpr: {
      ListNode* array = &pn->as<ListNode>();
      NodeVector elts(cx);
      if (!elts.reserve(array->count())) {
        return false;
      }

      for (ParseNode* item : array->contents()) {
        MOZ_ASSERT(array->pn_pos.encloses(item->pn_pos));

        if (item->isKind(ParseNodeKind::Elision)) {
          elts.infallibleAppend(NullValue());
        } else {
          RootedValue expr(cx);
          if (!expression(item, &expr)) {
            return false;
          }
          elts.infallibleAppend(expr);
        }
      }

      return builder.arrayExpression(elts, &array->pn_pos, dst);
    }

    case ParseNodeKind::Spread: {
      RootedValue expr(cx);
      return expression(pn->as<UnaryNode>().kid(), &expr) &&
             builder.spreadExpression(expr, &pn->pn_pos, dst);
    }

    case ParseNodeKind::ComputedName: {
      if (pn->as<UnaryNode>().isSyntheticComputedName()) {
        return literal(pn->as<UnaryNode>().kid(), dst);
      }
      RootedValue name(cx);
      return expression(pn->as<UnaryNode>().kid(), &name) &&
             builder.computedName(name, &pn->pn_pos, dst);
    }

    case ParseNodeKind::ObjectExpr: {
      ListNode* obj = &pn->as<ListNode>();
      NodeVector elts(cx);
      if (!elts.reserve(obj->count())) {
        return false;
      }

      for (ParseNode* item : obj->contents()) {
        MOZ_ASSERT(obj->pn_pos.encloses(item->pn_pos));

        RootedValue prop(cx);
        if (!property(item, &prop)) {
          return false;
        }
        elts.infallibleAppend(prop);
      }

      return builder.objectExpression(elts, &obj->pn_pos, dst);
    }

#ifdef ENABLE_RECORD_TUPLE
    case ParseNodeKind::RecordExpr: {
      ListNode* record = &pn->as<ListNode>();
      NodeVector elts(cx);
      if (!elts.reserve(record->count())) {
        return false;
      }

      for (ParseNode* item : record->contents()) {
        MOZ_ASSERT(record->pn_pos.encloses(item->pn_pos));

        RootedValue prop(cx);
        if (!property(item, &prop)) {
          return false;
        }
        elts.infallibleAppend(prop);
      }

      return builder.recordExpression(elts, &record->pn_pos, dst);
    }

    case ParseNodeKind::TupleExpr: {
      ListNode* tuple = &pn->as<ListNode>();
      NodeVector elts(cx);
      if (!elts.reserve(tuple->count())) {
        return false;
      }

      for (ParseNode* item : tuple->contents()) {
        MOZ_ASSERT(tuple->pn_pos.encloses(item->pn_pos));

        RootedValue expr(cx);
        if (!expression(item, &expr)) {
          return false;
        }
        elts.infallibleAppend(expr);
      }

      return builder.tupleExpression(elts, &tuple->pn_pos, dst);
    }
#endif

    case ParseNodeKind::PrivateName:
    case ParseNodeKind::Name:
      return identifier(&pn->as<NameNode>(), dst);

    case ParseNodeKind::ThisExpr:
      return builder.thisExpression(&pn->pn_pos, dst);

    case ParseNodeKind::TemplateStringListExpr: {
      ListNode* list = &pn->as<ListNode>();
      NodeVector elts(cx);
      if (!elts.reserve(list->count())) {
        return false;
      }

      for (ParseNode* item : list->contents()) {
        MOZ_ASSERT(list->pn_pos.encloses(item->pn_pos));

        RootedValue expr(cx);
        if (!expression(item, &expr)) {
          return false;
        }
        elts.infallibleAppend(expr);
      }

      return builder.templateLiteral(elts, &list->pn_pos, dst);
    }

    case ParseNodeKind::TemplateStringExpr:
    case ParseNodeKind::StringExpr:
    case ParseNodeKind::RegExpExpr:
    case ParseNodeKind::NumberExpr:
    case ParseNodeKind::BigIntExpr:
    case ParseNodeKind::TrueExpr:
    case ParseNodeKind::FalseExpr:
    case ParseNodeKind::NullExpr:
    case ParseNodeKind::RawUndefinedExpr:
      return literal(pn, dst);

    case ParseNodeKind::YieldStarExpr: {
      UnaryNode* yieldNode = &pn->as<UnaryNode>();
      ParseNode* operand = yieldNode->kid();
      MOZ_ASSERT(yieldNode->pn_pos.encloses(operand->pn_pos));

      RootedValue arg(cx);
      return expression(operand, &arg) &&
             builder.yieldExpression(arg, Delegating, &yieldNode->pn_pos, dst);
    }

    case ParseNodeKind::YieldExpr: {
      UnaryNode* yieldNode = &pn->as<UnaryNode>();
      ParseNode* operand = yieldNode->kid();
      MOZ_ASSERT_IF(operand, yieldNode->pn_pos.encloses(operand->pn_pos));

      RootedValue arg(cx);
      return optExpression(operand, &arg) &&
             builder.yieldExpression(arg, NotDelegating, &yieldNode->pn_pos,
                                     dst);
    }

    case ParseNodeKind::ClassDecl:
      return classDefinition(&pn->as<ClassNode>(), true, dst);

    case ParseNodeKind::NewTargetExpr: {
      auto* node = &pn->as<NewTargetNode>();
      ParseNode* firstNode = node->newHolder();
      MOZ_ASSERT(firstNode->isKind(ParseNodeKind::PosHolder));
      MOZ_ASSERT(node->pn_pos.encloses(firstNode->pn_pos));

      ParseNode* secondNode = node->targetHolder();
      MOZ_ASSERT(secondNode->isKind(ParseNodeKind::PosHolder));
      MOZ_ASSERT(node->pn_pos.encloses(secondNode->pn_pos));

      RootedValue firstIdent(cx);
      RootedValue secondIdent(cx);

      Rooted<JSAtom*> firstStr(cx, cx->names().new_);
      Rooted<JSAtom*> secondStr(cx, cx->names().target);

      return identifier(firstStr, &firstNode->pn_pos, &firstIdent) &&
             identifier(secondStr, &secondNode->pn_pos, &secondIdent) &&
             builder.metaProperty(firstIdent, secondIdent, &node->pn_pos, dst);
    }

    case ParseNodeKind::ImportMetaExpr: {
      BinaryNode* node = &pn->as<BinaryNode>();
      ParseNode* firstNode = node->left();
      MOZ_ASSERT(firstNode->isKind(ParseNodeKind::PosHolder));
      MOZ_ASSERT(node->pn_pos.encloses(firstNode->pn_pos));

      ParseNode* secondNode = node->right();
      MOZ_ASSERT(secondNode->isKind(ParseNodeKind::PosHolder));
      MOZ_ASSERT(node->pn_pos.encloses(secondNode->pn_pos));

      RootedValue firstIdent(cx);
      RootedValue secondIdent(cx);

      Rooted<JSAtom*> firstStr(cx, cx->names().import);
      Rooted<JSAtom*> secondStr(cx, cx->names().meta);

      return identifier(firstStr, &firstNode->pn_pos, &firstIdent) &&
             identifier(secondStr, &secondNode->pn_pos, &secondIdent) &&
             builder.metaProperty(firstIdent, secondIdent, &node->pn_pos, dst);
    }

    case ParseNodeKind::CallImportExpr: {
      BinaryNode* node = &pn->as<BinaryNode>();
      ParseNode* identNode = node->left();
      MOZ_ASSERT(identNode->isKind(ParseNodeKind::PosHolder));
      MOZ_ASSERT(identNode->pn_pos.encloses(identNode->pn_pos));

      ParseNode* specNode = node->right();
      MOZ_ASSERT(specNode->is<BinaryNode>());
      MOZ_ASSERT(specNode->isKind(ParseNodeKind::CallImportSpec));

      ParseNode* argNode = specNode->as<BinaryNode>().left();
      MOZ_ASSERT(node->pn_pos.encloses(argNode->pn_pos));

      ParseNode* optionsArgNode = specNode->as<BinaryNode>().right();
      MOZ_ASSERT(node->pn_pos.encloses(optionsArgNode->pn_pos));

      RootedValue ident(cx);
      Handle<PropertyName*> name = cx->names().import;
      if (!identifier(name, &identNode->pn_pos, &ident)) {
        return false;
      }

      NodeVector args(cx);

      RootedValue arg(cx);
      if (!expression(argNode, &arg)) {
        return false;
      }
      if (!args.append(arg)) {
        return false;
      }

      if (!optionsArgNode->isKind(ParseNodeKind::PosHolder)) {
        RootedValue optionsArg(cx);
        if (!expression(optionsArgNode, &optionsArg)) {
          return false;
        }
        if (!args.append(optionsArg)) {
          return false;
        }
      }

      return builder.callImportExpression(ident, args, &pn->pn_pos, dst);
    }

    case ParseNodeKind::SetThis: {
      // SETTHIS is used to assign the result of a super() call to |this|.
      // It's not part of the original AST, so just forward to the call.
      BinaryNode* node = &pn->as<BinaryNode>();
      MOZ_ASSERT(node->left()->isKind(ParseNodeKind::Name));
      return expression(node->right(), dst);
    }

    default:
      LOCAL_NOT_REACHED("unexpected expression type");
  }
}

bool ASTSerializer::propertyName(ParseNode* key, MutableHandleValue dst) {
  if (key->isKind(ParseNodeKind::ComputedName)) {
    return expression(key, dst);
  }
  if (key->isKind(ParseNodeKind::ObjectPropertyName) ||
      key->isKind(ParseNodeKind::PrivateName)) {
    return identifier(&key->as<NameNode>(), dst);
  }

  LOCAL_ASSERT(key->isKind(ParseNodeKind::StringExpr) ||
               key->isKind(ParseNodeKind::NumberExpr) ||
               key->isKind(ParseNodeKind::BigIntExpr));

  return literal(key, dst);
}

bool ASTSerializer::property(ParseNode* pn, MutableHandleValue dst) {
  if (pn->isKind(ParseNodeKind::MutateProto)) {
    RootedValue val(cx);
    return expression(pn->as<UnaryNode>().kid(), &val) &&
           builder.prototypeMutation(val, &pn->pn_pos, dst);
  }
  if (pn->isKind(ParseNodeKind::Spread)) {
    return expression(pn, dst);
  }

  PropKind kind;
  if (pn->is<PropertyDefinition>()) {
    switch (pn->as<PropertyDefinition>().accessorType()) {
      case AccessorType::None:
        kind = PROP_INIT;
        break;

      case AccessorType::Getter:
        kind = PROP_GETTER;
        break;

      case AccessorType::Setter:
        kind = PROP_SETTER;
        break;

      default:
        LOCAL_NOT_REACHED("unexpected object-literal property");
    }
  } else {
    MOZ_ASSERT(pn->isKind(ParseNodeKind::Shorthand));
    kind = PROP_INIT;
  }

  BinaryNode* node = &pn->as<BinaryNode>();
  ParseNode* keyNode = node->left();
  ParseNode* valNode = node->right();

  bool isShorthand = node->isKind(ParseNodeKind::Shorthand);
  bool isMethod =
      valNode->is<FunctionNode>() &&
      valNode->as<FunctionNode>().funbox()->kind() == FunctionFlags::Method;
  RootedValue key(cx), val(cx);
  return propertyName(keyNode, &key) && expression(valNode, &val) &&
         builder.propertyInitializer(key, val, kind, isShorthand, isMethod,
                                     &node->pn_pos, dst);
}

bool ASTSerializer::literal(ParseNode* pn, MutableHandleValue dst) {
  RootedValue val(cx);
  switch (pn->getKind()) {
    case ParseNodeKind::TemplateStringExpr:
    case ParseNodeKind::StringExpr: {
      JSAtom* exprAtom =
          parser->liftParserAtomToJSAtom(pn->as<NameNode>().atom());
      if (!exprAtom) {
        return false;
      }
      val.setString(exprAtom);
      break;
    }

    case ParseNodeKind::RegExpExpr: {
      RegExpObject* re = pn->as<RegExpLiteral>().create(
          cx, ec, parser->parserAtoms(),
          parser->getCompilationState().input.atomCache,
          parser->getCompilationState());
      if (!re) {
        return false;
      }

      val.setObject(*re);
      break;
    }

    case ParseNodeKind::NumberExpr:
      val.setNumber(pn->as<NumericLiteral>().value());
      break;

    case ParseNodeKind::BigIntExpr: {
      auto index = pn->as<BigIntLiteral>().index();
      BigInt* x = parser->compilationState_.bigIntData[index].createBigInt(cx);
      if (!x) {
        return false;
      }
      cx->check(x);
      val.setBigInt(x);
      break;
    }

    case ParseNodeKind::NullExpr:
      val.setNull();
      break;

    case ParseNodeKind::RawUndefinedExpr:
      val.setUndefined();
      break;

    case ParseNodeKind::TrueExpr:
      val.setBoolean(true);
      break;

    case ParseNodeKind::FalseExpr:
      val.setBoolean(false);
      break;

    default:
      LOCAL_NOT_REACHED("unexpected literal type");
  }

  return builder.literal(val, &pn->pn_pos, dst);
}

bool ASTSerializer::arrayPattern(ListNode* array, MutableHandleValue dst) {
  MOZ_ASSERT(array->isKind(ParseNodeKind::ArrayExpr));

  NodeVector elts(cx);
  if (!elts.reserve(array->count())) {
    return false;
  }

  for (ParseNode* item : array->contents()) {
    if (item->isKind(ParseNodeKind::Elision)) {
      elts.infallibleAppend(NullValue());
    } else if (item->isKind(ParseNodeKind::Spread)) {
      RootedValue target(cx);
      RootedValue spread(cx);
      if (!pattern(item->as<UnaryNode>().kid(), &target)) {
        return false;
      }
      if (!builder.spreadExpression(target, &item->pn_pos, &spread))
        return false;
      elts.infallibleAppend(spread);
    } else {
      RootedValue patt(cx);
      if (!pattern(item, &patt)) {
        return false;
      }
      elts.infallibleAppend(patt);
    }
  }

  return builder.arrayPattern(elts, &array->pn_pos, dst);
}

bool ASTSerializer::objectPattern(ListNode* obj, MutableHandleValue dst) {
  MOZ_ASSERT(obj->isKind(ParseNodeKind::ObjectExpr));

  NodeVector elts(cx);
  if (!elts.reserve(obj->count())) {
    return false;
  }

  for (ParseNode* propdef : obj->contents()) {
    if (propdef->isKind(ParseNodeKind::Spread)) {
      RootedValue target(cx);
      RootedValue spread(cx);
      if (!pattern(propdef->as<UnaryNode>().kid(), &target)) {
        return false;
      }
      if (!builder.spreadExpression(target, &propdef->pn_pos, &spread))
        return false;
      elts.infallibleAppend(spread);
      continue;
    }
    // Patterns can't have getters/setters.
    LOCAL_ASSERT(!propdef->is<PropertyDefinition>() ||
                 propdef->as<PropertyDefinition>().accessorType() ==
                     AccessorType::None);

    RootedValue key(cx);
    ParseNode* target;
    if (propdef->isKind(ParseNodeKind::MutateProto)) {
      RootedValue pname(cx, StringValue(cx->names().proto));
      if (!builder.literal(pname, &propdef->pn_pos, &key)) {
        return false;
      }
      target = propdef->as<UnaryNode>().kid();
    } else {
      BinaryNode* prop = &propdef->as<BinaryNode>();
      if (!propertyName(prop->left(), &key)) {
        return false;
      }
      target = prop->right();
    }

    RootedValue patt(cx), prop(cx);
    if (!pattern(target, &patt) ||
        !builder.propertyPattern(key, patt,
                                 propdef->isKind(ParseNodeKind::Shorthand),
                                 &propdef->pn_pos, &prop)) {
      return false;
    }

    elts.infallibleAppend(prop);
  }

  return builder.objectPattern(elts, &obj->pn_pos, dst);
}

bool ASTSerializer::pattern(ParseNode* pn, MutableHandleValue dst) {
  AutoCheckRecursionLimit recursion(cx);
  if (!recursion.check(cx)) {
    return false;
  }

  switch (pn->getKind()) {
    case ParseNodeKind::ObjectExpr:
      return objectPattern(&pn->as<ListNode>(), dst);

    case ParseNodeKind::ArrayExpr:
      return arrayPattern(&pn->as<ListNode>(), dst);

    default:
      return expression(pn, dst);
  }
}

bool ASTSerializer::identifier(Handle<JSAtom*> atom, TokenPos* pos,
                               MutableHandleValue dst) {
  RootedValue atomContentsVal(cx, unrootedAtomContents(atom));
  return builder.identifier(atomContentsVal, pos, dst);
}

bool ASTSerializer::identifier(NameNode* id, MutableHandleValue dst) {
  LOCAL_ASSERT(id->atom());

  Rooted<JSAtom*> pnAtom(cx, parser->liftParserAtomToJSAtom(id->atom()));
  if (!pnAtom.get()) {
    return false;
  }
  return identifier(pnAtom, &id->pn_pos, dst);
}

bool ASTSerializer::identifierOrLiteral(ParseNode* id, MutableHandleValue dst) {
  if (id->getKind() == ParseNodeKind::Name) {
    return identifier(&id->as<NameNode>(), dst);
  }
  return literal(id, dst);
}

bool ASTSerializer::function(FunctionNode* funNode, ASTType type,
                             MutableHandleValue dst) {
  FunctionBox* funbox = funNode->funbox();

  GeneratorStyle generatorStyle =
      funbox->isGenerator() ? GeneratorStyle::ES6 : GeneratorStyle::None;

  bool isAsync = funbox->isAsync();
  bool isExpression = funbox->hasExprBody();

  RootedValue id(cx);
  Rooted<JSAtom*> funcAtom(cx);
  if (funbox->explicitName()) {
    funcAtom.set(parser->liftParserAtomToJSAtom(funbox->explicitName()));
    if (!funcAtom) {
      return false;
    }
  }
  if (!optIdentifier(funcAtom, nullptr, &id)) {
    return false;
  }

  NodeVector args(cx);
  NodeVector defaults(cx);

  RootedValue body(cx), rest(cx);
  if (funbox->hasRest()) {
    rest.setUndefined();
  } else {
    rest.setNull();
  }
  return functionArgsAndBody(funNode->body(), args, defaults, isAsync,
                             isExpression, &body, &rest) &&
         builder.function(type, &funNode->pn_pos, id, args, defaults, body,
                          rest, generatorStyle, isAsync, isExpression, dst);
}

bool ASTSerializer::functionArgsAndBody(ParseNode* pn, NodeVector& args,
                                        NodeVector& defaults, bool isAsync,
                                        bool isExpression,
                                        MutableHandleValue body,
                                        MutableHandleValue rest) {
  ListNode* argsList;
  ParseNode* bodyNode;

  /* Extract the args and body separately. */
  if (pn->isKind(ParseNodeKind::ParamsBody)) {
    argsList = &pn->as<ListNode>();
    bodyNode = argsList->last();
  } else {
    argsList = nullptr;
    bodyNode = pn;
  }

  if (bodyNode->is<LexicalScopeNode>()) {
    bodyNode = bodyNode->as<LexicalScopeNode>().scopeBody();
  }

  /* Serialize the arguments and body. */
  switch (bodyNode->getKind()) {
    case ParseNodeKind::ReturnStmt: /* expression closure, no destructured args
                                     */
      return functionArgs(pn, argsList, args, defaults, rest) &&
             expression(bodyNode->as<UnaryNode>().kid(), body);

    case ParseNodeKind::StatementList: /* statement closure */
    {
      ParseNode* firstNode = bodyNode->as<ListNode>().head();

      // Skip over initial yield in generator.
      if (firstNode && firstNode->isKind(ParseNodeKind::InitialYield)) {
        firstNode = firstNode->pn_next;
      }

      // Async arrow with expression body is converted into STATEMENTLIST
      // to insert initial yield.
      if (isAsync && isExpression) {
        MOZ_ASSERT(firstNode->getKind() == ParseNodeKind::ReturnStmt);
        return functionArgs(pn, argsList, args, defaults, rest) &&
               expression(firstNode->as<UnaryNode>().kid(), body);
      }

      return functionArgs(pn, argsList, args, defaults, rest) &&
             functionBody(firstNode, &bodyNode->pn_pos, body);
    }

    default:
      LOCAL_NOT_REACHED("unexpected function contents");
  }
}

bool ASTSerializer::functionArgs(ParseNode* pn, ListNode* argsList,
                                 NodeVector& args, NodeVector& defaults,
                                 MutableHandleValue rest) {
  if (!argsList) {
    return true;
  }

  RootedValue node(cx);
  bool defaultsNull = true;
  MOZ_ASSERT(defaults.empty(),
             "must be initially empty for it to be proper to clear this "
             "when there are no defaults");

  for (ParseNode* arg : argsList->contentsTo(argsList->last())) {
    ParseNode* pat;
    ParseNode* defNode;
    if (arg->isKind(ParseNodeKind::Name) ||
        arg->isKind(ParseNodeKind::ArrayExpr) ||
        arg->isKind(ParseNodeKind::ObjectExpr)) {
      pat = arg;
      defNode = nullptr;
    } else {
      MOZ_ASSERT(arg->isKind(ParseNodeKind::AssignExpr));
      AssignmentNode* assignNode = &arg->as<AssignmentNode>();
      pat = assignNode->left();
      defNode = assignNode->right();
    }

    // Process the name or pattern.
    MOZ_ASSERT(pat->isKind(ParseNodeKind::Name) ||
               pat->isKind(ParseNodeKind::ArrayExpr) ||
               pat->isKind(ParseNodeKind::ObjectExpr));
    if (!pattern(pat, &node)) {
      return false;
    }
    if (rest.isUndefined() && arg->pn_next == argsList->last()) {
      rest.setObject(node.toObject());
    } else {
      if (!args.append(node)) {
        return false;
      }
    }

    // Process its default (or lack thereof).
    if (defNode) {
      defaultsNull = false;
      RootedValue def(cx);
      if (!expression(defNode, &def) || !defaults.append(def)) {
        return false;
      }
    } else {
      if (!defaults.append(NullValue())) {
        return false;
      }
    }
  }
  MOZ_ASSERT(!rest.isUndefined(),
             "if a rest argument was present (signified by "
             "|rest.isUndefined()| initially), the rest node was properly "
             "recorded");

  if (defaultsNull) {
    defaults.clear();
  }

  return true;
}

bool ASTSerializer::functionBody(ParseNode* pn, TokenPos* pos,
                                 MutableHandleValue dst) {
  NodeVector elts(cx);

  // We aren't sure how many elements there are up front, so we'll check each
  // append.
  for (ParseNode* next = pn; next; next = next->pn_next) {
    RootedValue child(cx);
    if (!sourceElement(next, &child) || !elts.append(child)) {
      return false;
    }
  }

  return builder.blockStatement(elts, pos, dst);
}

static bool reflect_parse(JSContext* cx, uint32_t argc, Value* vp) {
  CallArgs args = CallArgsFromVp(argc, vp);

  if (!args.requireAtLeast(cx, "Reflect.parse", 1)) {
    return false;
  }

  RootedString src(cx, ToString<CanGC>(cx, args[0]));
  if (!src) {
    return false;
  }

  UniqueChars filename;
  uint32_t lineno = 1;
  bool loc = true;
  RootedObject builder(cx);
  ParseGoal target = ParseGoal::Script;

  RootedValue arg(cx, args.get(1));

  if (!arg.isNullOrUndefined()) {
    if (!arg.isObject()) {
      ReportValueError(cx, JSMSG_UNEXPECTED_TYPE, JSDVG_SEARCH_STACK, arg,
                       nullptr, "not an object");
      return false;
    }

    RootedObject config(cx, &arg.toObject());

    RootedValue prop(cx);

    /* config.loc */
    RootedId locId(cx, NameToId(cx->names().loc));
    RootedValue trueVal(cx, BooleanValue(true));
    if (!GetPropertyDefault(cx, config, locId, trueVal, &prop)) {
      return false;
    }

    loc = ToBoolean(prop);

    if (loc) {
      /* config.source */
      RootedId sourceId(cx, NameToId(cx->names().source));
      RootedValue nullVal(cx, NullValue());
      if (!GetPropertyDefault(cx, config, sourceId, nullVal, &prop)) {
        return false;
      }

      if (!prop.isNullOrUndefined()) {
        RootedString str(cx, ToString<CanGC>(cx, prop));
        if (!str) {
          return false;
        }

        filename = EncodeLatin1(cx, str);
        if (!filename) {
          return false;
        }
      }

      /* config.line */
      RootedId lineId(cx, NameToId(cx->names().line));
      RootedValue oneValue(cx, Int32Value(1));
      if (!GetPropertyDefault(cx, config, lineId, oneValue, &prop) ||
          !ToUint32(cx, prop, &lineno)) {
        return false;
      }
    }

    /* config.builder */
    RootedId builderId(cx, NameToId(cx->names().builder));
    RootedValue nullVal(cx, NullValue());
    if (!GetPropertyDefault(cx, config, builderId, nullVal, &prop)) {
      return false;
    }

    if (!prop.isNullOrUndefined()) {
      if (!prop.isObject()) {
        ReportValueError(cx, JSMSG_UNEXPECTED_TYPE, JSDVG_SEARCH_STACK, prop,
                         nullptr, "not an object");
        return false;
      }
      builder = &prop.toObject();
    }

    /* config.target */
    RootedId targetId(cx, NameToId(cx->names().target));
    RootedValue scriptVal(cx, StringValue(cx->names().script));
    if (!GetPropertyDefault(cx, config, targetId, scriptVal, &prop)) {
      return false;
    }

    if (!prop.isString()) {
      ReportValueError(cx, JSMSG_UNEXPECTED_TYPE, JSDVG_SEARCH_STACK, prop,
                       nullptr, "not 'script' or 'module'");
      return false;
    }

    RootedString stringProp(cx, prop.toString());
    bool isScript = false;
    bool isModule = false;
    if (!EqualStrings(cx, stringProp, cx->names().script, &isScript)) {
      return false;
    }

    if (!EqualStrings(cx, stringProp, cx->names().module, &isModule)) {
      return false;
    }

    if (isScript) {
      target = ParseGoal::Script;
    } else if (isModule) {
      target = ParseGoal::Module;
    } else {
      JS_ReportErrorASCII(cx,
                          "Bad target value, expected 'script' or 'module'");
      return false;
    }
  }

  /* Extract the builder methods first to report errors before parsing. */
  MainThreadErrorContext ec(cx);
  ASTSerializer serialize(cx, &ec, loc, filename.get(), lineno);
  if (!serialize.init(builder)) {
    return false;
  }

  JSLinearString* linear = src->ensureLinear(cx);
  if (!linear) {
    return false;
  }

  AutoStableStringChars linearChars(cx);
  if (!linearChars.initTwoByte(cx, linear)) {
    return false;
  }

  CompileOptions options(cx);
  options.setFileAndLine(filename.get(), lineno);
  options.setForceFullParse();
  options.allowHTMLComments = target == ParseGoal::Script;
  mozilla::Range<const char16_t> chars = linearChars.twoByteRange();

  Rooted<CompilationInput> input(cx, CompilationInput(options));
  if (target == ParseGoal::Script) {
    if (!input.get().initForGlobal(cx, &ec)) {
      return false;
    }
  } else {
    if (!input.get().initForModule(cx, &ec)) {
      return false;
    }
  }

  LifoAllocScope allocScope(&cx->tempLifoAlloc());
  frontend::CompilationState compilationState(cx, allocScope, input.get());
  if (!compilationState.init(cx, &ec)) {
    return false;
  }

  Parser<FullParseHandler, char16_t> parser(
<<<<<<< HEAD
      cx, options, chars.begin().get(), chars.length(), EmptyTaint,
=======
      cx, &ec, cx->stackLimitForCurrentPrincipal(), options,
      chars.begin().get(), chars.length(),
>>>>>>> 8d8b5bf6
      /* foldConstants = */ false, compilationState,
      /* syntaxParser = */ nullptr);
  if (!parser.checkOptions()) {
    return false;
  }

  serialize.setParser(&parser);

  ParseNode* pn;
  if (target == ParseGoal::Script) {
    pn = parser.parse();
    if (!pn) {
      return false;
    }
  } else {
    ModuleBuilder builder(cx, &parser);

    uint32_t len = chars.length();
    SourceExtent extent =
        SourceExtent::makeGlobalExtent(len, options.lineno, options.column);
    ModuleSharedContext modulesc(cx, &ec, options, builder, extent);
    pn = parser.moduleBody(&modulesc);
    if (!pn) {
      return false;
    }

    pn = pn->as<ModuleNode>().body();
  }

  RootedValue val(cx);
  if (!serialize.program(&pn->as<ListNode>(), &val)) {
    args.rval().setNull();
    return false;
  }

  args.rval().set(val);
  return true;
}

JS_PUBLIC_API bool JS_InitReflectParse(JSContext* cx, HandleObject global) {
  RootedValue reflectVal(cx);
  if (!GetProperty(cx, global, global, cx->names().Reflect, &reflectVal)) {
    return false;
  }
  if (!reflectVal.isObject()) {
    JS_ReportErrorASCII(
        cx, "JS_InitReflectParse must be called during global initialization");
    return false;
  }

  RootedObject reflectObj(cx, &reflectVal.toObject());
  return JS_DefineFunction(cx, reflectObj, "parse", reflect_parse, 1, 0);
}<|MERGE_RESOLUTION|>--- conflicted
+++ resolved
@@ -4148,12 +4148,8 @@
   }
 
   Parser<FullParseHandler, char16_t> parser(
-<<<<<<< HEAD
-      cx, options, chars.begin().get(), chars.length(), EmptyTaint,
-=======
       cx, &ec, cx->stackLimitForCurrentPrincipal(), options,
-      chars.begin().get(), chars.length(),
->>>>>>> 8d8b5bf6
+      chars.begin().get(), chars.length(), EmptyTaint,
       /* foldConstants = */ false, compilationState,
       /* syntaxParser = */ nullptr);
   if (!parser.checkOptions()) {
