--- conflicted
+++ resolved
@@ -3733,13 +3733,8 @@
   }
 
   Parser<FullParseHandler, char16_t> parser(
-<<<<<<< HEAD
-      cx, &ec, cx->stackLimitForCurrentPrincipal(), options,
-      chars.begin().get(), chars.length(), EmptyTaint,
-=======
       &fc, cx->stackLimitForCurrentPrincipal(), options, chars.begin().get(),
-      chars.length(),
->>>>>>> a1600bbb
+      chars.length(), EmptyTaint,
       /* foldConstants = */ false, compilationState,
       /* syntaxParser = */ nullptr);
   if (!parser.checkOptions()) {
