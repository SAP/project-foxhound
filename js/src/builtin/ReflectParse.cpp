/* -*- Mode: C++; tab-width: 8; indent-tabs-mode: nil; c-basic-offset: 4 -*-
 * vim: set ts=8 sts=4 et sw=4 tw=99:
 * This Source Code Form is subject to the terms of the Mozilla Public
 * License, v. 2.0. If a copy of the MPL was not distributed with this
 * file, You can obtain one at http://mozilla.org/MPL/2.0/. */

/* JS reflection package. */

#include "mozilla/ArrayUtils.h"
#include "mozilla/DebugOnly.h"
#include "mozilla/Move.h"

#include <stdlib.h>

#include "jsarray.h"
#include "jsatom.h"
#include "jsobj.h"
#include "jspubtd.h"

#include "builtin/Reflect.h"
#include "frontend/Parser.h"
#include "frontend/TokenStream.h"
#include "js/CharacterEncoding.h"
#include "vm/RegExpObject.h"

#include "jsobjinlines.h"

#include "frontend/ParseNode-inl.h"

using namespace js;
using namespace js::frontend;

using JS::AutoValueArray;
using mozilla::ArrayLength;
using mozilla::DebugOnly;
using mozilla::Forward;

enum class ParseTarget
{
    Script,
    Module
};

enum ASTType {
    AST_ERROR = -1,
#define ASTDEF(ast, str, method) ast,
#include "jsast.tbl"
#undef ASTDEF
    AST_LIMIT
};

enum AssignmentOperator {
    AOP_ERR = -1,

    /* assign */
    AOP_ASSIGN = 0,
    /* operator-assign */
    AOP_PLUS, AOP_MINUS, AOP_STAR, AOP_DIV, AOP_MOD, AOP_POW,
    /* shift-assign */
    AOP_LSH, AOP_RSH, AOP_URSH,
    /* binary */
    AOP_BITOR, AOP_BITXOR, AOP_BITAND,

    AOP_LIMIT
};

enum BinaryOperator {
    BINOP_ERR = -1,

    /* eq */
    BINOP_EQ = 0, BINOP_NE, BINOP_STRICTEQ, BINOP_STRICTNE,
    /* rel */
    BINOP_LT, BINOP_LE, BINOP_GT, BINOP_GE,
    /* shift */
    BINOP_LSH, BINOP_RSH, BINOP_URSH,
    /* arithmetic */
    BINOP_ADD, BINOP_SUB, BINOP_STAR, BINOP_DIV, BINOP_MOD, BINOP_POW,
    /* binary */
    BINOP_BITOR, BINOP_BITXOR, BINOP_BITAND,
    /* misc */
    BINOP_IN, BINOP_INSTANCEOF,

    BINOP_LIMIT
};

enum UnaryOperator {
    UNOP_ERR = -1,

    UNOP_DELETE = 0,
    UNOP_NEG,
    UNOP_POS,
    UNOP_NOT,
    UNOP_BITNOT,
    UNOP_TYPEOF,
    UNOP_VOID,
    UNOP_AWAIT,

    UNOP_LIMIT
};

enum VarDeclKind {
    VARDECL_ERR = -1,
    VARDECL_VAR = 0,
    VARDECL_CONST,
    VARDECL_LET,
    VARDECL_LIMIT
};

enum PropKind {
    PROP_ERR = -1,
    PROP_INIT = 0,
    PROP_GETTER,
    PROP_SETTER,
    PROP_MUTATEPROTO,
    PROP_LIMIT
};

static const char* const aopNames[] = {
    "=",    /* AOP_ASSIGN */
    "+=",   /* AOP_PLUS */
    "-=",   /* AOP_MINUS */
    "*=",   /* AOP_STAR */
    "/=",   /* AOP_DIV */
    "%=",   /* AOP_MOD */
    "**=",  /* AOP_POW */
    "<<=",  /* AOP_LSH */
    ">>=",  /* AOP_RSH */
    ">>>=", /* AOP_URSH */
    "|=",   /* AOP_BITOR */
    "^=",   /* AOP_BITXOR */
    "&="    /* AOP_BITAND */
};

static const char* const binopNames[] = {
    "==",         /* BINOP_EQ */
    "!=",         /* BINOP_NE */
    "===",        /* BINOP_STRICTEQ */
    "!==",        /* BINOP_STRICTNE */
    "<",          /* BINOP_LT */
    "<=",         /* BINOP_LE */
    ">",          /* BINOP_GT */
    ">=",         /* BINOP_GE */
    "<<",         /* BINOP_LSH */
    ">>",         /* BINOP_RSH */
    ">>>",        /* BINOP_URSH */
    "+",          /* BINOP_PLUS */
    "-",          /* BINOP_MINUS */
    "*",          /* BINOP_STAR */
    "/",          /* BINOP_DIV */
    "%",          /* BINOP_MOD */
    "**",         /* BINOP_POW */
    "|",          /* BINOP_BITOR */
    "^",          /* BINOP_BITXOR */
    "&",          /* BINOP_BITAND */
    "in",         /* BINOP_IN */
    "instanceof", /* BINOP_INSTANCEOF */
};

static const char* const unopNames[] = {
    "delete",  /* UNOP_DELETE */
    "-",       /* UNOP_NEG */
    "+",       /* UNOP_POS */
    "!",       /* UNOP_NOT */
    "~",       /* UNOP_BITNOT */
    "typeof",  /* UNOP_TYPEOF */
    "void",    /* UNOP_VOID */
    "await"    /* UNOP_AWAIT */
};

static const char* const nodeTypeNames[] = {
#define ASTDEF(ast, str, method) str,
#include "jsast.tbl"
#undef ASTDEF
    nullptr
};

static const char* const callbackNames[] = {
#define ASTDEF(ast, str, method) method,
#include "jsast.tbl"
#undef ASTDEF
    nullptr
};

enum YieldKind { Delegating, NotDelegating };

typedef AutoValueVector NodeVector;

/*
 * ParseNode is a somewhat intricate data structure, and its invariants have
 * evolved, making it more likely that there could be a disconnect between the
 * parser and the AST serializer. We use these macros to check invariants on a
 * parse node and raise a dynamic error on failure.
 */
#define LOCAL_ASSERT(expr)                                                                \
    JS_BEGIN_MACRO                                                                        \
        MOZ_ASSERT(expr);                                                                 \
        if (!(expr)) {                                                                    \
            JS_ReportErrorNumberASCII(cx, GetErrorMessage, nullptr, JSMSG_BAD_PARSE_NODE);\
            return false;                                                                 \
        }                                                                                 \
    JS_END_MACRO

#define LOCAL_NOT_REACHED(expr)                                                           \
    JS_BEGIN_MACRO                                                                        \
        MOZ_ASSERT(false);                                                                \
        JS_ReportErrorNumberASCII(cx, GetErrorMessage, nullptr, JSMSG_BAD_PARSE_NODE);    \
        return false;                                                                     \
    JS_END_MACRO

namespace {

/* Set 'result' to obj[id] if any such property exists, else defaultValue. */
static bool
GetPropertyDefault(JSContext* cx, HandleObject obj, HandleId id, HandleValue defaultValue,
                   MutableHandleValue result)
{
    bool found;
    if (!HasProperty(cx, obj, id, &found))
        return false;
    if (!found) {
        result.set(defaultValue);
        return true;
    }
    return GetProperty(cx, obj, obj, id, result);
}

enum class GeneratorStyle
{
    None,
    Legacy,
    ES6
};

/*
 * Builder class that constructs JavaScript AST node objects. See:
 *
 *     https://developer.mozilla.org/en/SpiderMonkey/Parser_API
 *
 * Bug 569487: generalize builder interface
 */
class NodeBuilder
{
    typedef AutoValueArray<AST_LIMIT> CallbackArray;

    JSContext*  cx;
    TokenStream* tokenStream;
    bool        saveLoc;               /* save source location information?     */
    char const* src;                  /* source filename or null               */
    RootedValue srcval;                /* source filename JS value or null      */
    CallbackArray callbacks;           /* user-specified callbacks              */
    RootedValue userv;                 /* user-specified builder object or null */

  public:
    NodeBuilder(JSContext* c, bool l, char const* s)
      : cx(c), tokenStream(nullptr), saveLoc(l), src(s), srcval(c), callbacks(cx),
          userv(c)
    {}

    MOZ_MUST_USE bool init(HandleObject userobj = nullptr) {
        if (src) {
            if (!atomValue(src, &srcval))
                return false;
        } else {
            srcval.setNull();
        }

        if (!userobj) {
            userv.setNull();
            for (unsigned i = 0; i < AST_LIMIT; i++) {
                callbacks[i].setNull();
            }
            return true;
        }

        userv.setObject(*userobj);

        RootedValue nullVal(cx, NullValue());
        RootedValue funv(cx);
        for (unsigned i = 0; i < AST_LIMIT; i++) {
            const char* name = callbackNames[i];
            RootedAtom atom(cx, Atomize(cx, name, strlen(name)));
            if (!atom)
                return false;
            RootedId id(cx, AtomToId(atom));
            if (!GetPropertyDefault(cx, userobj, id, nullVal, &funv))
                return false;

            if (funv.isNullOrUndefined()) {
                callbacks[i].setNull();
                continue;
            }

            if (!funv.isObject() || !funv.toObject().is<JSFunction>()) {
                ReportValueErrorFlags(cx, JSREPORT_ERROR, JSMSG_NOT_FUNCTION,
                                      JSDVG_SEARCH_STACK, funv, nullptr, nullptr, nullptr);
                return false;
            }

            callbacks[i].set(funv);
        }

        return true;
    }

    void setTokenStream(TokenStream* ts) {
        tokenStream = ts;
    }

  private:
    MOZ_MUST_USE bool callbackHelper(HandleValue fun, const InvokeArgs& args, size_t i,
                                     TokenPos* pos, MutableHandleValue dst)
    {
        // The end of the implementation of callback(). All arguments except
        // loc have already been stored in range [0, i).
        if (saveLoc) {
            if (!newNodeLoc(pos, args[i]))
                return false;
        }

        return js::Call(cx, fun, userv, args, dst);
    }

    // Helper function for callback(). Note that all Arguments must be types
    // that convert to HandleValue, so this isn't as template-y as it seems,
    // just variadic.
    template <typename... Arguments>
    MOZ_MUST_USE bool callbackHelper(HandleValue fun, const InvokeArgs& args, size_t i,
                                     HandleValue head, Arguments&&... tail)
    {
        // Recursive loop to store the arguments into args. This eventually
        // bottoms out in a call to the non-template callbackHelper() above.
        args[i].set(head);
        return callbackHelper(fun, args, i + 1, Forward<Arguments>(tail)...);
    }

    // Invoke a user-defined callback. The actual signature is:
    //
    //     bool callback(HandleValue fun, HandleValue... args, TokenPos* pos,
    //                   MutableHandleValue dst);
    template <typename... Arguments>
    MOZ_MUST_USE bool callback(HandleValue fun, Arguments&&... args) {
        InvokeArgs iargs(cx);
        if (!iargs.init(cx, sizeof...(args) - 2 + size_t(saveLoc)))
            return false;

        return callbackHelper(fun, iargs, 0, Forward<Arguments>(args)...);
    }

    // WARNING: Returning a Handle is non-standard, but it works in this case
    // because both |v| and |UndefinedHandleValue| are definitely rooted on a
    // previous stack frame (i.e. we're just choosing between two
    // already-rooted values).
    HandleValue opt(HandleValue v) {
        MOZ_ASSERT_IF(v.isMagic(), v.whyMagic() == JS_SERIALIZE_NO_NODE);
        return v.isMagic(JS_SERIALIZE_NO_NODE) ? JS::UndefinedHandleValue : v;
    }

    MOZ_MUST_USE bool atomValue(const char* s, MutableHandleValue dst) {
        /*
         * Bug 575416: instead of Atomize, lookup constant atoms in tbl file
         */
        RootedAtom atom(cx, Atomize(cx, s, strlen(s)));
        if (!atom)
            return false;

        dst.setString(atom);
        return true;
    }

    MOZ_MUST_USE bool newObject(MutableHandleObject dst) {
        RootedPlainObject nobj(cx, NewBuiltinClassInstance<PlainObject>(cx));
        if (!nobj)
            return false;

        dst.set(nobj);
        return true;
    }

    MOZ_MUST_USE bool newArray(NodeVector& elts, MutableHandleValue dst);

    MOZ_MUST_USE bool createNode(ASTType type, TokenPos* pos, MutableHandleObject dst);

    MOZ_MUST_USE bool newNodeHelper(HandleObject obj, MutableHandleValue dst) {
        // The end of the implementation of newNode().
        MOZ_ASSERT(obj);
        dst.setObject(*obj);
        return true;
    }

    template <typename... Arguments>
    MOZ_MUST_USE bool newNodeHelper(HandleObject obj, const char *name, HandleValue value,
                                    Arguments&&... rest)
    {
        // Recursive loop to define properties. Note that the newNodeHelper()
        // call below passes two fewer arguments than we received, as we omit
        // `name` and `value`. This eventually bottoms out in a call to the
        // non-template newNodeHelper() above.
        return defineProperty(obj, name, value)
               && newNodeHelper(obj, Forward<Arguments>(rest)...);
    }

    // Create a node object with "type" and "loc" properties, as well as zero
    // or more properties passed in as arguments. The signature is really more
    // like:
    //
    //     bool newNode(ASTType type, TokenPos* pos,
    //                  {const char *name0, HandleValue value0,}...
    //                  MutableHandleValue dst);
    template <typename... Arguments>
    MOZ_MUST_USE bool newNode(ASTType type, TokenPos* pos, Arguments&&... args) {
        RootedObject node(cx);
        return createNode(type, pos, &node) &&
               newNodeHelper(node, Forward<Arguments>(args)...);
    }

    MOZ_MUST_USE bool listNode(ASTType type, const char* propName, NodeVector& elts, TokenPos* pos,
                               MutableHandleValue dst) {
        RootedValue array(cx);
        if (!newArray(elts, &array))
            return false;

        RootedValue cb(cx, callbacks[type]);
        if (!cb.isNull())
            return callback(cb, array, pos, dst);

        return newNode(type, pos, propName, array, dst);
    }

    MOZ_MUST_USE bool defineProperty(HandleObject obj, const char* name, HandleValue val) {
        MOZ_ASSERT_IF(val.isMagic(), val.whyMagic() == JS_SERIALIZE_NO_NODE);

        /*
         * Bug 575416: instead of Atomize, lookup constant atoms in tbl file
         */
        RootedAtom atom(cx, Atomize(cx, name, strlen(name)));
        if (!atom)
            return false;

        /* Represent "no node" as null and ensure users are not exposed to magic values. */
        RootedValue optVal(cx, val.isMagic(JS_SERIALIZE_NO_NODE) ? NullValue() : val);
        return DefineProperty(cx, obj, atom->asPropertyName(), optVal);
    }

    MOZ_MUST_USE bool newNodeLoc(TokenPos* pos, MutableHandleValue dst);

    MOZ_MUST_USE bool setNodeLoc(HandleObject node, TokenPos* pos);

  public:
    /*
     * All of the public builder methods take as their last two
     * arguments a nullable token position and a non-nullable, rooted
     * outparam.
     *
     * Any Value arguments representing optional subnodes may be a
     * JS_SERIALIZE_NO_NODE magic value.
     */

    /*
     * misc nodes
     */

    MOZ_MUST_USE bool program(NodeVector& elts, TokenPos* pos, MutableHandleValue dst);

    MOZ_MUST_USE bool literal(HandleValue val, TokenPos* pos, MutableHandleValue dst);

    MOZ_MUST_USE bool identifier(HandleValue name, TokenPos* pos, MutableHandleValue dst);

    MOZ_MUST_USE bool function(ASTType type, TokenPos* pos,
                               HandleValue id, NodeVector& args, NodeVector& defaults,
                               HandleValue body, HandleValue rest, GeneratorStyle generatorStyle,
                               bool isAsync, bool isExpression, MutableHandleValue dst);

    MOZ_MUST_USE bool variableDeclarator(HandleValue id, HandleValue init, TokenPos* pos,
                                         MutableHandleValue dst);

    MOZ_MUST_USE bool switchCase(HandleValue expr, NodeVector& elts, TokenPos* pos, MutableHandleValue dst);

    MOZ_MUST_USE bool catchClause(HandleValue var, HandleValue guard, HandleValue body, TokenPos* pos,
                                  MutableHandleValue dst);

    MOZ_MUST_USE bool prototypeMutation(HandleValue val, TokenPos* pos, MutableHandleValue dst);
    MOZ_MUST_USE bool propertyInitializer(HandleValue key, HandleValue val, PropKind kind,
                                          bool isShorthand, bool isMethod, TokenPos* pos,
                                          MutableHandleValue dst);


    /*
     * statements
     */

    MOZ_MUST_USE bool blockStatement(NodeVector& elts, TokenPos* pos, MutableHandleValue dst);

    MOZ_MUST_USE bool expressionStatement(HandleValue expr, TokenPos* pos, MutableHandleValue dst);

    MOZ_MUST_USE bool emptyStatement(TokenPos* pos, MutableHandleValue dst);

    MOZ_MUST_USE bool ifStatement(HandleValue test, HandleValue cons, HandleValue alt, TokenPos* pos,
                     MutableHandleValue dst);

    MOZ_MUST_USE bool breakStatement(HandleValue label, TokenPos* pos, MutableHandleValue dst);

    MOZ_MUST_USE bool continueStatement(HandleValue label, TokenPos* pos, MutableHandleValue dst);

    MOZ_MUST_USE bool labeledStatement(HandleValue label, HandleValue stmt, TokenPos* pos,
                          MutableHandleValue dst);

    MOZ_MUST_USE bool throwStatement(HandleValue arg, TokenPos* pos, MutableHandleValue dst);

    MOZ_MUST_USE bool returnStatement(HandleValue arg, TokenPos* pos, MutableHandleValue dst);

    MOZ_MUST_USE bool forStatement(HandleValue init, HandleValue test, HandleValue update, HandleValue stmt,
                      TokenPos* pos, MutableHandleValue dst);

    MOZ_MUST_USE bool forInStatement(HandleValue var, HandleValue expr, HandleValue stmt,
                                     bool isForEach, TokenPos* pos, MutableHandleValue dst);

    MOZ_MUST_USE bool forOfStatement(HandleValue var, HandleValue expr, HandleValue stmt, TokenPos* pos,
                                     MutableHandleValue dst);

    MOZ_MUST_USE bool withStatement(HandleValue expr, HandleValue stmt, TokenPos* pos, MutableHandleValue dst);

    MOZ_MUST_USE bool whileStatement(HandleValue test, HandleValue stmt, TokenPos* pos, MutableHandleValue dst);

    MOZ_MUST_USE bool doWhileStatement(HandleValue stmt, HandleValue test, TokenPos* pos,
                                       MutableHandleValue dst);

    MOZ_MUST_USE bool switchStatement(HandleValue disc, NodeVector& elts, bool lexical, TokenPos* pos,
                                      MutableHandleValue dst);

    MOZ_MUST_USE bool tryStatement(HandleValue body, NodeVector& guarded, HandleValue unguarded,
                                   HandleValue finally, TokenPos* pos, MutableHandleValue dst);

    MOZ_MUST_USE bool debuggerStatement(TokenPos* pos, MutableHandleValue dst);

    MOZ_MUST_USE bool importDeclaration(NodeVector& elts, HandleValue moduleSpec, TokenPos* pos, MutableHandleValue dst);

    MOZ_MUST_USE bool importSpecifier(HandleValue importName, HandleValue bindingName, TokenPos* pos, MutableHandleValue dst);

    MOZ_MUST_USE bool exportDeclaration(HandleValue decl, NodeVector& elts, HandleValue moduleSpec,
                                        HandleValue isDefault, TokenPos* pos, MutableHandleValue dst);

    MOZ_MUST_USE bool exportSpecifier(HandleValue bindingName, HandleValue exportName, TokenPos* pos, MutableHandleValue dst);

    MOZ_MUST_USE bool exportBatchSpecifier(TokenPos* pos, MutableHandleValue dst);

    MOZ_MUST_USE bool classDefinition(bool expr, HandleValue name, HandleValue heritage,
                                      HandleValue block, TokenPos* pos, MutableHandleValue dst);
    MOZ_MUST_USE bool classMethods(NodeVector& methods, MutableHandleValue dst);
    MOZ_MUST_USE bool classMethod(HandleValue name, HandleValue body, PropKind kind, bool isStatic,
                                  TokenPos* pos, MutableHandleValue dst);

    /*
     * expressions
     */

    MOZ_MUST_USE bool binaryExpression(BinaryOperator op, HandleValue left, HandleValue right,
                                       TokenPos* pos, MutableHandleValue dst);

    MOZ_MUST_USE bool unaryExpression(UnaryOperator op, HandleValue expr, TokenPos* pos,
                                      MutableHandleValue dst);

    MOZ_MUST_USE bool assignmentExpression(AssignmentOperator op, HandleValue lhs, HandleValue rhs,
                                           TokenPos* pos, MutableHandleValue dst);

    MOZ_MUST_USE bool updateExpression(HandleValue expr, bool incr, bool prefix, TokenPos* pos,
                                       MutableHandleValue dst);

    MOZ_MUST_USE bool logicalExpression(bool lor, HandleValue left, HandleValue right, TokenPos* pos,
                                        MutableHandleValue dst);

    MOZ_MUST_USE bool conditionalExpression(HandleValue test, HandleValue cons, HandleValue alt,
                                            TokenPos* pos, MutableHandleValue dst);

    MOZ_MUST_USE bool sequenceExpression(NodeVector& elts, TokenPos* pos, MutableHandleValue dst);

    MOZ_MUST_USE bool newExpression(HandleValue callee, NodeVector& args, TokenPos* pos,
                                    MutableHandleValue dst);

    MOZ_MUST_USE bool callExpression(HandleValue callee, NodeVector& args, TokenPos* pos,
                                     MutableHandleValue dst);

    MOZ_MUST_USE bool memberExpression(bool computed, HandleValue expr, HandleValue member,
                                       TokenPos* pos, MutableHandleValue dst);

    MOZ_MUST_USE bool arrayExpression(NodeVector& elts, TokenPos* pos, MutableHandleValue dst);

    MOZ_MUST_USE bool templateLiteral(NodeVector& elts, TokenPos* pos, MutableHandleValue dst);

    MOZ_MUST_USE bool taggedTemplate(HandleValue callee, NodeVector& args, TokenPos* pos,
                                     MutableHandleValue dst);

    MOZ_MUST_USE bool callSiteObj(NodeVector& raw, NodeVector& cooked, TokenPos* pos,
                                  MutableHandleValue dst);

    MOZ_MUST_USE bool spreadExpression(HandleValue expr, TokenPos* pos, MutableHandleValue dst);

    MOZ_MUST_USE bool computedName(HandleValue name, TokenPos* pos, MutableHandleValue dst);

    MOZ_MUST_USE bool objectExpression(NodeVector& elts, TokenPos* pos, MutableHandleValue dst);

    MOZ_MUST_USE bool thisExpression(TokenPos* pos, MutableHandleValue dst);

    MOZ_MUST_USE bool yieldExpression(HandleValue arg, YieldKind kind, TokenPos* pos,
                                      MutableHandleValue dst);

    MOZ_MUST_USE bool comprehensionBlock(HandleValue patt, HandleValue src, bool isForEach,
                                         bool isForOf, TokenPos* pos, MutableHandleValue dst);
    MOZ_MUST_USE bool comprehensionIf(HandleValue test, TokenPos* pos, MutableHandleValue dst);

    MOZ_MUST_USE bool comprehensionExpression(HandleValue body, NodeVector& blocks,
                                              HandleValue filter, bool isLegacy, TokenPos* pos,
                                              MutableHandleValue dst);

    MOZ_MUST_USE bool generatorExpression(HandleValue body, NodeVector& blocks, HandleValue filter,
                                          bool isLegacy, TokenPos* pos, MutableHandleValue dst);

    MOZ_MUST_USE bool metaProperty(HandleValue meta, HandleValue property, TokenPos* pos,
                                   MutableHandleValue dst);

    MOZ_MUST_USE bool super(TokenPos* pos, MutableHandleValue dst);

    /*
     * declarations
     */

    MOZ_MUST_USE bool variableDeclaration(NodeVector& elts, VarDeclKind kind, TokenPos* pos,
                                          MutableHandleValue dst);

    /*
     * patterns
     */

    MOZ_MUST_USE bool arrayPattern(NodeVector& elts, TokenPos* pos, MutableHandleValue dst);

    MOZ_MUST_USE bool objectPattern(NodeVector& elts, TokenPos* pos, MutableHandleValue dst);

    MOZ_MUST_USE bool propertyPattern(HandleValue key, HandleValue patt, bool isShorthand,
                                      TokenPos* pos, MutableHandleValue dst);
};

} /* anonymous namespace */

bool
NodeBuilder::createNode(ASTType type, TokenPos* pos, MutableHandleObject dst)
{
    MOZ_ASSERT(type > AST_ERROR && type < AST_LIMIT);

    RootedValue tv(cx);
    RootedPlainObject node(cx, NewBuiltinClassInstance<PlainObject>(cx));
    if (!node ||
        !setNodeLoc(node, pos) ||
        !atomValue(nodeTypeNames[type], &tv) ||
        !defineProperty(node, "type", tv)) {
        return false;
    }

    dst.set(node);
    return true;
}

bool
NodeBuilder::newArray(NodeVector& elts, MutableHandleValue dst)
{
    const size_t len = elts.length();
    if (len > UINT32_MAX) {
        ReportAllocationOverflow(cx);
        return false;
    }
    RootedObject array(cx, NewDenseFullyAllocatedArray(cx, uint32_t(len)));
    if (!array)
        return false;

    for (size_t i = 0; i < len; i++) {
        RootedValue val(cx, elts[i]);

        MOZ_ASSERT_IF(val.isMagic(), val.whyMagic() == JS_SERIALIZE_NO_NODE);

        /* Represent "no node" as an array hole by not adding the value. */
        if (val.isMagic(JS_SERIALIZE_NO_NODE))
            continue;

        if (!DefineElement(cx, array, i, val))
            return false;
    }

    dst.setObject(*array);
    return true;
}

bool
NodeBuilder::newNodeLoc(TokenPos* pos, MutableHandleValue dst)
{
    if (!pos) {
        dst.setNull();
        return true;
    }

    RootedObject loc(cx);
    RootedObject to(cx);
    RootedValue val(cx);

    if (!newObject(&loc))
        return false;

    dst.setObject(*loc);

    uint32_t startLineNum, startColumnIndex;
    uint32_t endLineNum, endColumnIndex;
    tokenStream->srcCoords.lineNumAndColumnIndex(pos->begin, &startLineNum, &startColumnIndex);
    tokenStream->srcCoords.lineNumAndColumnIndex(pos->end, &endLineNum, &endColumnIndex);

    if (!newObject(&to))
        return false;
    val.setObject(*to);
    if (!defineProperty(loc, "start", val))
        return false;
    val.setNumber(startLineNum);
    if (!defineProperty(to, "line", val))
        return false;
    val.setNumber(startColumnIndex);
    if (!defineProperty(to, "column", val))
        return false;

    if (!newObject(&to))
        return false;
    val.setObject(*to);
    if (!defineProperty(loc, "end", val))
        return false;
    val.setNumber(endLineNum);
    if (!defineProperty(to, "line", val))
        return false;
    val.setNumber(endColumnIndex);
    if (!defineProperty(to, "column", val))
        return false;

    if (!defineProperty(loc, "source", srcval))
        return false;

    return true;
}

bool
NodeBuilder::setNodeLoc(HandleObject node, TokenPos* pos)
{
    if (!saveLoc) {
        RootedValue nullVal(cx, NullValue());
        return defineProperty(node, "loc", nullVal);
    }

    RootedValue loc(cx);
    return newNodeLoc(pos, &loc) &&
           defineProperty(node, "loc", loc);
}

bool
NodeBuilder::program(NodeVector& elts, TokenPos* pos, MutableHandleValue dst)
{
    return listNode(AST_PROGRAM, "body", elts, pos, dst);
}

bool
NodeBuilder::blockStatement(NodeVector& elts, TokenPos* pos, MutableHandleValue dst)
{
    return listNode(AST_BLOCK_STMT, "body", elts, pos, dst);
}

bool
NodeBuilder::expressionStatement(HandleValue expr, TokenPos* pos, MutableHandleValue dst)
{
    RootedValue cb(cx, callbacks[AST_EXPR_STMT]);
    if (!cb.isNull())
        return callback(cb, expr, pos, dst);

    return newNode(AST_EXPR_STMT, pos, "expression", expr, dst);
}

bool
NodeBuilder::emptyStatement(TokenPos* pos, MutableHandleValue dst)
{
    RootedValue cb(cx, callbacks[AST_EMPTY_STMT]);
    if (!cb.isNull())
        return callback(cb, pos, dst);

    return newNode(AST_EMPTY_STMT, pos, dst);
}

bool
NodeBuilder::ifStatement(HandleValue test, HandleValue cons, HandleValue alt, TokenPos* pos,
                         MutableHandleValue dst)
{
    RootedValue cb(cx, callbacks[AST_IF_STMT]);
    if (!cb.isNull())
        return callback(cb, test, cons, opt(alt), pos, dst);

    return newNode(AST_IF_STMT, pos,
                   "test", test,
                   "consequent", cons,
                   "alternate", alt,
                   dst);
}

bool
NodeBuilder::breakStatement(HandleValue label, TokenPos* pos, MutableHandleValue dst)
{
    RootedValue cb(cx, callbacks[AST_BREAK_STMT]);
    if (!cb.isNull())
        return callback(cb, opt(label), pos, dst);

    return newNode(AST_BREAK_STMT, pos, "label", label, dst);
}

bool
NodeBuilder::continueStatement(HandleValue label, TokenPos* pos, MutableHandleValue dst)
{
    RootedValue cb(cx, callbacks[AST_CONTINUE_STMT]);
    if (!cb.isNull())
        return callback(cb, opt(label), pos, dst);

    return newNode(AST_CONTINUE_STMT, pos, "label", label, dst);
}

bool
NodeBuilder::labeledStatement(HandleValue label, HandleValue stmt, TokenPos* pos,
                              MutableHandleValue dst)
{
    RootedValue cb(cx, callbacks[AST_LAB_STMT]);
    if (!cb.isNull())
        return callback(cb, label, stmt, pos, dst);

    return newNode(AST_LAB_STMT, pos,
                   "label", label,
                   "body", stmt,
                   dst);
}

bool
NodeBuilder::throwStatement(HandleValue arg, TokenPos* pos, MutableHandleValue dst)
{
    RootedValue cb(cx, callbacks[AST_THROW_STMT]);
    if (!cb.isNull())
        return callback(cb, arg, pos, dst);

    return newNode(AST_THROW_STMT, pos, "argument", arg, dst);
}

bool
NodeBuilder::returnStatement(HandleValue arg, TokenPos* pos, MutableHandleValue dst)
{
    RootedValue cb(cx, callbacks[AST_RETURN_STMT]);
    if (!cb.isNull())
        return callback(cb, opt(arg), pos, dst);

    return newNode(AST_RETURN_STMT, pos, "argument", arg, dst);
}

bool
NodeBuilder::forStatement(HandleValue init, HandleValue test, HandleValue update, HandleValue stmt,
                          TokenPos* pos, MutableHandleValue dst)
{
    RootedValue cb(cx, callbacks[AST_FOR_STMT]);
    if (!cb.isNull())
        return callback(cb, opt(init), opt(test), opt(update), stmt, pos, dst);

    return newNode(AST_FOR_STMT, pos,
                   "init", init,
                   "test", test,
                   "update", update,
                   "body", stmt,
                   dst);
}

bool
NodeBuilder::forInStatement(HandleValue var, HandleValue expr, HandleValue stmt, bool isForEach,
                            TokenPos* pos, MutableHandleValue dst)
{
    RootedValue isForEachVal(cx, BooleanValue(isForEach));

    RootedValue cb(cx, callbacks[AST_FOR_IN_STMT]);
    if (!cb.isNull())
        return callback(cb, var, expr, stmt, isForEachVal, pos, dst);

    return newNode(AST_FOR_IN_STMT, pos,
                   "left", var,
                   "right", expr,
                   "body", stmt,
                   "each", isForEachVal,
                   dst);
}

bool
NodeBuilder::forOfStatement(HandleValue var, HandleValue expr, HandleValue stmt, TokenPos* pos,
                            MutableHandleValue dst)
{
    RootedValue cb(cx, callbacks[AST_FOR_OF_STMT]);
    if (!cb.isNull())
        return callback(cb, var, expr, stmt, pos, dst);

    return newNode(AST_FOR_OF_STMT, pos,
                   "left", var,
                   "right", expr,
                   "body", stmt,
                   dst);
}

bool
NodeBuilder::withStatement(HandleValue expr, HandleValue stmt, TokenPos* pos,
                           MutableHandleValue dst)
{
    RootedValue cb(cx, callbacks[AST_WITH_STMT]);
    if (!cb.isNull())
        return callback(cb, expr, stmt, pos, dst);

    return newNode(AST_WITH_STMT, pos,
                   "object", expr,
                   "body", stmt,
                   dst);
}

bool
NodeBuilder::whileStatement(HandleValue test, HandleValue stmt, TokenPos* pos,
                            MutableHandleValue dst)
{
    RootedValue cb(cx, callbacks[AST_WHILE_STMT]);
    if (!cb.isNull())
        return callback(cb, test, stmt, pos, dst);

    return newNode(AST_WHILE_STMT, pos,
                   "test", test,
                   "body", stmt,
                   dst);
}

bool
NodeBuilder::doWhileStatement(HandleValue stmt, HandleValue test, TokenPos* pos,
                              MutableHandleValue dst)
{
    RootedValue cb(cx, callbacks[AST_DO_STMT]);
    if (!cb.isNull())
        return callback(cb, stmt, test, pos, dst);

    return newNode(AST_DO_STMT, pos,
                   "body", stmt,
                   "test", test,
                   dst);
}

bool
NodeBuilder::switchStatement(HandleValue disc, NodeVector& elts, bool lexical, TokenPos* pos,
                             MutableHandleValue dst)
{
    RootedValue array(cx);
    if (!newArray(elts, &array))
        return false;

    RootedValue lexicalVal(cx, BooleanValue(lexical));

    RootedValue cb(cx, callbacks[AST_SWITCH_STMT]);
    if (!cb.isNull())
        return callback(cb, disc, array, lexicalVal, pos, dst);

    return newNode(AST_SWITCH_STMT, pos,
                   "discriminant", disc,
                   "cases", array,
                   "lexical", lexicalVal,
                   dst);
}

bool
NodeBuilder::tryStatement(HandleValue body, NodeVector& guarded, HandleValue unguarded,
                          HandleValue finally, TokenPos* pos, MutableHandleValue dst)
{
    RootedValue guardedHandlers(cx);
    if (!newArray(guarded, &guardedHandlers))
        return false;

    RootedValue cb(cx, callbacks[AST_TRY_STMT]);
    if (!cb.isNull())
        return callback(cb, body, guardedHandlers, unguarded, opt(finally), pos, dst);

    return newNode(AST_TRY_STMT, pos,
                   "block", body,
                   "guardedHandlers", guardedHandlers,
                   "handler", unguarded,
                   "finalizer", finally,
                   dst);
}

bool
NodeBuilder::debuggerStatement(TokenPos* pos, MutableHandleValue dst)
{
    RootedValue cb(cx, callbacks[AST_DEBUGGER_STMT]);
    if (!cb.isNull())
        return callback(cb, pos, dst);

    return newNode(AST_DEBUGGER_STMT, pos, dst);
}

bool
NodeBuilder::binaryExpression(BinaryOperator op, HandleValue left, HandleValue right, TokenPos* pos,
                              MutableHandleValue dst)
{
    MOZ_ASSERT(op > BINOP_ERR && op < BINOP_LIMIT);

    RootedValue opName(cx);
    if (!atomValue(binopNames[op], &opName))
        return false;

    RootedValue cb(cx, callbacks[AST_BINARY_EXPR]);
    if (!cb.isNull())
        return callback(cb, opName, left, right, pos, dst);

    return newNode(AST_BINARY_EXPR, pos,
                   "operator", opName,
                   "left", left,
                   "right", right,
                   dst);
}

bool
NodeBuilder::unaryExpression(UnaryOperator unop, HandleValue expr, TokenPos* pos,
                             MutableHandleValue dst)
{
    MOZ_ASSERT(unop > UNOP_ERR && unop < UNOP_LIMIT);

    RootedValue opName(cx);
    if (!atomValue(unopNames[unop], &opName))
        return false;

    RootedValue cb(cx, callbacks[AST_UNARY_EXPR]);
    if (!cb.isNull())
        return callback(cb, opName, expr, pos, dst);

    RootedValue trueVal(cx, BooleanValue(true));
    return newNode(AST_UNARY_EXPR, pos,
                   "operator", opName,
                   "argument", expr,
                   "prefix", trueVal,
                   dst);
}

bool
NodeBuilder::assignmentExpression(AssignmentOperator aop, HandleValue lhs, HandleValue rhs,
                                  TokenPos* pos, MutableHandleValue dst)
{
    MOZ_ASSERT(aop > AOP_ERR && aop < AOP_LIMIT);

    RootedValue opName(cx);
    if (!atomValue(aopNames[aop], &opName))
        return false;

    RootedValue cb(cx, callbacks[AST_ASSIGN_EXPR]);
    if (!cb.isNull())
        return callback(cb, opName, lhs, rhs, pos, dst);

    return newNode(AST_ASSIGN_EXPR, pos,
                   "operator", opName,
                   "left", lhs,
                   "right", rhs,
                   dst);
}

bool
NodeBuilder::updateExpression(HandleValue expr, bool incr, bool prefix, TokenPos* pos,
                              MutableHandleValue dst)
{
    RootedValue opName(cx);
    if (!atomValue(incr ? "++" : "--", &opName))
        return false;

    RootedValue prefixVal(cx, BooleanValue(prefix));

    RootedValue cb(cx, callbacks[AST_UPDATE_EXPR]);
    if (!cb.isNull())
        return callback(cb, expr, opName, prefixVal, pos, dst);

    return newNode(AST_UPDATE_EXPR, pos,
                   "operator", opName,
                   "argument", expr,
                   "prefix", prefixVal,
                   dst);
}

bool
NodeBuilder::logicalExpression(bool lor, HandleValue left, HandleValue right, TokenPos* pos,
                               MutableHandleValue dst)
{
    RootedValue opName(cx);
    if (!atomValue(lor ? "||" : "&&", &opName))
        return false;

    RootedValue cb(cx, callbacks[AST_LOGICAL_EXPR]);
    if (!cb.isNull())
        return callback(cb, opName, left, right, pos, dst);

    return newNode(AST_LOGICAL_EXPR, pos,
                   "operator", opName,
                   "left", left,
                   "right", right,
                   dst);
}

bool
NodeBuilder::conditionalExpression(HandleValue test, HandleValue cons, HandleValue alt,
                                   TokenPos* pos, MutableHandleValue dst)
{
    RootedValue cb(cx, callbacks[AST_COND_EXPR]);
    if (!cb.isNull())
        return callback(cb, test, cons, alt, pos, dst);

    return newNode(AST_COND_EXPR, pos,
                   "test", test,
                   "consequent", cons,
                   "alternate", alt,
                   dst);
}

bool
NodeBuilder::sequenceExpression(NodeVector& elts, TokenPos* pos, MutableHandleValue dst)
{
    return listNode(AST_LIST_EXPR, "expressions", elts, pos, dst);
}

bool
NodeBuilder::callExpression(HandleValue callee, NodeVector& args, TokenPos* pos,
                            MutableHandleValue dst)
{
    RootedValue array(cx);
    if (!newArray(args, &array))
        return false;

    RootedValue cb(cx, callbacks[AST_CALL_EXPR]);
    if (!cb.isNull())
        return callback(cb, callee, array, pos, dst);

    return newNode(AST_CALL_EXPR, pos,
                   "callee", callee,
                   "arguments", array,
                   dst);
}

bool
NodeBuilder::newExpression(HandleValue callee, NodeVector& args, TokenPos* pos,
                           MutableHandleValue dst)
{
    RootedValue array(cx);
    if (!newArray(args, &array))
        return false;

    RootedValue cb(cx, callbacks[AST_NEW_EXPR]);
    if (!cb.isNull())
        return callback(cb, callee, array, pos, dst);

    return newNode(AST_NEW_EXPR, pos,
                   "callee", callee,
                   "arguments", array,
                   dst);
}

bool
NodeBuilder::memberExpression(bool computed, HandleValue expr, HandleValue member, TokenPos* pos,
                              MutableHandleValue dst)
{
    RootedValue computedVal(cx, BooleanValue(computed));

    RootedValue cb(cx, callbacks[AST_MEMBER_EXPR]);
    if (!cb.isNull())
        return callback(cb, computedVal, expr, member, pos, dst);

    return newNode(AST_MEMBER_EXPR, pos,
                   "object", expr,
                   "property", member,
                   "computed", computedVal,
                   dst);
}

bool
NodeBuilder::arrayExpression(NodeVector& elts, TokenPos* pos, MutableHandleValue dst)
{
    return listNode(AST_ARRAY_EXPR, "elements", elts, pos, dst);
}

bool
NodeBuilder::callSiteObj(NodeVector& raw, NodeVector& cooked, TokenPos* pos, MutableHandleValue dst)
{
    RootedValue rawVal(cx);
    if (!newArray(raw, &rawVal))
        return false;

    RootedValue cookedVal(cx);
    if (!newArray(cooked, &cookedVal))
        return false;

    return newNode(AST_CALL_SITE_OBJ, pos,
                   "raw", rawVal,
                   "cooked", cookedVal,
                    dst);
}

bool
NodeBuilder::taggedTemplate(HandleValue callee, NodeVector& args, TokenPos* pos,
                            MutableHandleValue dst)
{
    RootedValue array(cx);
    if (!newArray(args, &array))
        return false;

    return newNode(AST_TAGGED_TEMPLATE, pos,
                   "callee", callee,
                   "arguments", array,
                   dst);
}

bool
NodeBuilder::templateLiteral(NodeVector& elts, TokenPos* pos, MutableHandleValue dst)
{
    return listNode(AST_TEMPLATE_LITERAL, "elements", elts, pos, dst);
}

bool
NodeBuilder::computedName(HandleValue name, TokenPos* pos, MutableHandleValue dst)
{
    return newNode(AST_COMPUTED_NAME, pos,
                   "name", name,
                   dst);
}

bool
NodeBuilder::spreadExpression(HandleValue expr, TokenPos* pos, MutableHandleValue dst)
{
    return newNode(AST_SPREAD_EXPR, pos,
                   "expression", expr,
                   dst);
}

bool
NodeBuilder::propertyPattern(HandleValue key, HandleValue patt, bool isShorthand, TokenPos* pos,
                             MutableHandleValue dst)
{
    RootedValue kindName(cx);
    if (!atomValue("init", &kindName))
        return false;

    RootedValue isShorthandVal(cx, BooleanValue(isShorthand));

    RootedValue cb(cx, callbacks[AST_PROP_PATT]);
    if (!cb.isNull())
        return callback(cb, key, patt, pos, dst);

    return newNode(AST_PROP_PATT, pos,
                   "key", key,
                   "value", patt,
                   "kind", kindName,
                   "shorthand", isShorthandVal,
                   dst);
}

bool
NodeBuilder::prototypeMutation(HandleValue val, TokenPos* pos, MutableHandleValue dst)
{
    RootedValue cb(cx, callbacks[AST_PROTOTYPEMUTATION]);
    if (!cb.isNull())
        return callback(cb, val, pos, dst);

    return newNode(AST_PROTOTYPEMUTATION, pos,
                   "value", val,
                   dst);
}

bool
NodeBuilder::propertyInitializer(HandleValue key, HandleValue val, PropKind kind, bool isShorthand,
                                 bool isMethod, TokenPos* pos, MutableHandleValue dst)
{
    RootedValue kindName(cx);
    if (!atomValue(kind == PROP_INIT
                   ? "init"
                   : kind == PROP_GETTER
                   ? "get"
                   : "set", &kindName)) {
        return false;
    }

    RootedValue isShorthandVal(cx, BooleanValue(isShorthand));
    RootedValue isMethodVal(cx, BooleanValue(isMethod));

    RootedValue cb(cx, callbacks[AST_PROPERTY]);
    if (!cb.isNull())
        return callback(cb, kindName, key, val, pos, dst);

    return newNode(AST_PROPERTY, pos,
                   "key", key,
                   "value", val,
                   "kind", kindName,
                   "method", isMethodVal,
                   "shorthand", isShorthandVal,
                   dst);
}

bool
NodeBuilder::objectExpression(NodeVector& elts, TokenPos* pos, MutableHandleValue dst)
{
    return listNode(AST_OBJECT_EXPR, "properties", elts, pos, dst);
}

bool
NodeBuilder::thisExpression(TokenPos* pos, MutableHandleValue dst)
{
    RootedValue cb(cx, callbacks[AST_THIS_EXPR]);
    if (!cb.isNull())
        return callback(cb, pos, dst);

    return newNode(AST_THIS_EXPR, pos, dst);
}

bool
NodeBuilder::yieldExpression(HandleValue arg, YieldKind kind, TokenPos* pos, MutableHandleValue dst)
{
    RootedValue cb(cx, callbacks[AST_YIELD_EXPR]);
    RootedValue delegateVal(cx);

    switch (kind) {
      case Delegating:
        delegateVal = BooleanValue(true);
        break;
      case NotDelegating:
        delegateVal = BooleanValue(false);
        break;
    }

    if (!cb.isNull())
        return callback(cb, opt(arg), delegateVal, pos, dst);
    return newNode(AST_YIELD_EXPR, pos, "argument", arg, "delegate", delegateVal, dst);
}

bool
NodeBuilder::comprehensionBlock(HandleValue patt, HandleValue src, bool isForEach, bool isForOf, TokenPos* pos,
                                MutableHandleValue dst)
{
    RootedValue isForEachVal(cx, BooleanValue(isForEach));
    RootedValue isForOfVal(cx, BooleanValue(isForOf));

    RootedValue cb(cx, callbacks[AST_COMP_BLOCK]);
    if (!cb.isNull())
        return callback(cb, patt, src, isForEachVal, isForOfVal, pos, dst);

    return newNode(AST_COMP_BLOCK, pos,
                   "left", patt,
                   "right", src,
                   "each", isForEachVal,
                   "of", isForOfVal,
                   dst);
}

bool
NodeBuilder::comprehensionIf(HandleValue test, TokenPos* pos, MutableHandleValue dst)
{
    RootedValue cb(cx, callbacks[AST_COMP_IF]);
    if (!cb.isNull())
        return callback(cb, test, pos, dst);

    return newNode(AST_COMP_IF, pos,
                   "test", test,
                   dst);
}

bool
NodeBuilder::comprehensionExpression(HandleValue body, NodeVector& blocks, HandleValue filter,
                                     bool isLegacy, TokenPos* pos, MutableHandleValue dst)
{
    RootedValue array(cx);
    if (!newArray(blocks, &array))
        return false;

    RootedValue style(cx);
    if (!atomValue(isLegacy ? "legacy" : "modern", &style))
        return false;

    RootedValue cb(cx, callbacks[AST_COMP_EXPR]);
    if (!cb.isNull())
        return callback(cb, body, array, opt(filter), style, pos, dst);

    return newNode(AST_COMP_EXPR, pos,
                   "body", body,
                   "blocks", array,
                   "filter", filter,
                   "style", style,
                   dst);
}

bool
NodeBuilder::generatorExpression(HandleValue body, NodeVector& blocks, HandleValue filter,
                                 bool isLegacy, TokenPos* pos, MutableHandleValue dst)
{
    RootedValue array(cx);
    if (!newArray(blocks, &array))
        return false;

    RootedValue style(cx);
    if (!atomValue(isLegacy ? "legacy" : "modern", &style))
        return false;

    RootedValue cb(cx, callbacks[AST_GENERATOR_EXPR]);
    if (!cb.isNull())
        return callback(cb, body, array, opt(filter), style, pos, dst);

    return newNode(AST_GENERATOR_EXPR, pos,
                   "body", body,
                   "blocks", array,
                   "filter", filter,
                   "style", style,
                   dst);
}

bool
NodeBuilder::importDeclaration(NodeVector& elts, HandleValue moduleSpec, TokenPos* pos,
                               MutableHandleValue dst)
{
    RootedValue array(cx);
    if (!newArray(elts, &array))
        return false;

    RootedValue cb(cx, callbacks[AST_IMPORT_DECL]);
    if (!cb.isNull())
        return callback(cb, array, moduleSpec, pos, dst);

    return newNode(AST_IMPORT_DECL, pos,
                   "specifiers", array,
                   "source", moduleSpec,
                   dst);
}

bool
NodeBuilder::importSpecifier(HandleValue importName, HandleValue bindingName, TokenPos* pos,
                             MutableHandleValue dst)
{
    RootedValue cb(cx, callbacks[AST_IMPORT_SPEC]);
    if (!cb.isNull())
        return callback(cb, importName, bindingName, pos, dst);

    return newNode(AST_IMPORT_SPEC, pos,
                   "id", importName,
                   "name", bindingName,
                   dst);
}

bool
NodeBuilder::exportDeclaration(HandleValue decl, NodeVector& elts, HandleValue moduleSpec,
                               HandleValue isDefault, TokenPos* pos, MutableHandleValue dst)
{
    RootedValue array(cx, NullValue());
    if (decl.isNull() && !newArray(elts, &array))
        return false;

    RootedValue cb(cx, callbacks[AST_EXPORT_DECL]);

    if (!cb.isNull())
        return callback(cb, decl, array, moduleSpec, pos, dst);

    return newNode(AST_EXPORT_DECL, pos,
                   "declaration", decl,
                   "specifiers", array,
                   "source", moduleSpec,
                   "isDefault", isDefault,
                   dst);
}

bool
NodeBuilder::exportSpecifier(HandleValue bindingName, HandleValue exportName, TokenPos* pos,
                             MutableHandleValue dst)
{
    RootedValue cb(cx, callbacks[AST_EXPORT_SPEC]);
    if (!cb.isNull())
        return callback(cb, bindingName, exportName, pos, dst);

    return newNode(AST_EXPORT_SPEC, pos,
                   "id", bindingName,
                   "name", exportName,
                   dst);
}

bool
NodeBuilder::exportBatchSpecifier(TokenPos* pos, MutableHandleValue dst)
{
    RootedValue cb(cx, callbacks[AST_EXPORT_BATCH_SPEC]);
    if (!cb.isNull())
        return callback(cb, pos, dst);

    return newNode(AST_EXPORT_BATCH_SPEC, pos, dst);
}

bool
NodeBuilder::variableDeclaration(NodeVector& elts, VarDeclKind kind, TokenPos* pos,
                                 MutableHandleValue dst)
{
    MOZ_ASSERT(kind > VARDECL_ERR && kind < VARDECL_LIMIT);

    RootedValue array(cx), kindName(cx);
    if (!newArray(elts, &array) ||
        !atomValue(kind == VARDECL_CONST
                   ? "const"
                   : kind == VARDECL_LET
                   ? "let"
                   : "var", &kindName)) {
        return false;
    }

    RootedValue cb(cx, callbacks[AST_VAR_DECL]);
    if (!cb.isNull())
        return callback(cb, kindName, array, pos, dst);

    return newNode(AST_VAR_DECL, pos,
                   "kind", kindName,
                   "declarations", array,
                   dst);
}

bool
NodeBuilder::variableDeclarator(HandleValue id, HandleValue init, TokenPos* pos,
                                MutableHandleValue dst)
{
    RootedValue cb(cx, callbacks[AST_VAR_DTOR]);
    if (!cb.isNull())
        return callback(cb, id, opt(init), pos, dst);

    return newNode(AST_VAR_DTOR, pos, "id", id, "init", init, dst);
}

bool
NodeBuilder::switchCase(HandleValue expr, NodeVector& elts, TokenPos* pos, MutableHandleValue dst)
{
    RootedValue array(cx);
    if (!newArray(elts, &array))
        return false;

    RootedValue cb(cx, callbacks[AST_CASE]);
    if (!cb.isNull())
        return callback(cb, opt(expr), array, pos, dst);

    return newNode(AST_CASE, pos,
                   "test", expr,
                   "consequent", array,
                   dst);
}

bool
NodeBuilder::catchClause(HandleValue var, HandleValue guard, HandleValue body, TokenPos* pos,
                         MutableHandleValue dst)
{
    RootedValue cb(cx, callbacks[AST_CATCH]);
    if (!cb.isNull())
        return callback(cb, var, opt(guard), body, pos, dst);

    return newNode(AST_CATCH, pos,
                   "param", var,
                   "guard", guard,
                   "body", body,
                   dst);
}

bool
NodeBuilder::literal(HandleValue val, TokenPos* pos, MutableHandleValue dst)
{
    RootedValue cb(cx, callbacks[AST_LITERAL]);
    if (!cb.isNull())
        return callback(cb, val, pos, dst);

    return newNode(AST_LITERAL, pos, "value", val, dst);
}

bool
NodeBuilder::identifier(HandleValue name, TokenPos* pos, MutableHandleValue dst)
{
    RootedValue cb(cx, callbacks[AST_IDENTIFIER]);
    if (!cb.isNull())
        return callback(cb, name, pos, dst);

    return newNode(AST_IDENTIFIER, pos, "name", name, dst);
}

bool
NodeBuilder::objectPattern(NodeVector& elts, TokenPos* pos, MutableHandleValue dst)
{
    return listNode(AST_OBJECT_PATT, "properties", elts, pos, dst);
}

bool
NodeBuilder::arrayPattern(NodeVector& elts, TokenPos* pos, MutableHandleValue dst)
{
    return listNode(AST_ARRAY_PATT, "elements", elts, pos, dst);
}

bool
NodeBuilder::function(ASTType type, TokenPos* pos,
                      HandleValue id, NodeVector& args, NodeVector& defaults,
                      HandleValue body, HandleValue rest,
                      GeneratorStyle generatorStyle, bool isAsync, bool isExpression,
                      MutableHandleValue dst)
{
    RootedValue array(cx), defarray(cx);
    if (!newArray(args, &array))
        return false;
    if (!newArray(defaults, &defarray))
        return false;

    bool isGenerator = generatorStyle != GeneratorStyle::None;
    RootedValue isGeneratorVal(cx, BooleanValue(isGenerator));
    RootedValue isAsyncVal(cx, BooleanValue(isAsync));
    RootedValue isExpressionVal(cx, BooleanValue(isExpression));

    RootedValue cb(cx, callbacks[type]);
    if (!cb.isNull()) {
        return callback(cb, opt(id), array, body, isGeneratorVal, isExpressionVal, pos, dst);
    }

    if (isGenerator) {
        // Distinguish ES6 generators from legacy generators.
        RootedValue styleVal(cx);
        JSAtom* styleStr = generatorStyle == GeneratorStyle::ES6
                           ? Atomize(cx, "es6", 3)
                           : Atomize(cx, "legacy", 6);
        if (!styleStr)
            return false;
        styleVal.setString(styleStr);
        return newNode(type, pos,
                       "id", id,
                       "params", array,
                       "defaults", defarray,
                       "body", body,
                       "rest", rest,
                       "generator", isGeneratorVal,
                       "async", isAsyncVal,
                       "style", styleVal,
                       "expression", isExpressionVal,
                       dst);
    }

    return newNode(type, pos,
                   "id", id,
                   "params", array,
                   "defaults", defarray,
                   "body", body,
                   "rest", rest,
                   "generator", isGeneratorVal,
                   "async", isAsyncVal,
                   "expression", isExpressionVal,
                   dst);
}

bool
NodeBuilder::classMethod(HandleValue name, HandleValue body, PropKind kind, bool isStatic,
                         TokenPos* pos, MutableHandleValue dst)
{
    RootedValue kindName(cx);
    if (!atomValue(kind == PROP_INIT
                   ? "method"
                   : kind == PROP_GETTER
                   ? "get"
                   : "set", &kindName)) {
        return false;
    }

    RootedValue isStaticVal(cx, BooleanValue(isStatic));
    RootedValue cb(cx, callbacks[AST_CLASS_METHOD]);
    if (!cb.isNull())
        return callback(cb, kindName, name, body, isStaticVal, pos, dst);

    return newNode(AST_CLASS_METHOD, pos,
                   "name", name,
                   "body", body,
                   "kind", kindName,
                   "static", isStaticVal,
                   dst);
}

bool
NodeBuilder::classMethods(NodeVector& methods, MutableHandleValue dst)
{
    return newArray(methods, dst);
}

bool
NodeBuilder::classDefinition(bool expr, HandleValue name, HandleValue heritage, HandleValue block,
                             TokenPos* pos, MutableHandleValue dst)
{
    ASTType type = expr ? AST_CLASS_EXPR : AST_CLASS_STMT;
    RootedValue cb(cx, callbacks[type]);
    if (!cb.isNull())
        return callback(cb, name, heritage, block, pos, dst);

    return newNode(type, pos,
                   "id", name,
                   "superClass", heritage,
                   "body", block,
                   dst);
}

bool
NodeBuilder::metaProperty(HandleValue meta, HandleValue property, TokenPos* pos, MutableHandleValue dst)
{
    RootedValue cb(cx, callbacks[AST_METAPROPERTY]);
    if (!cb.isNull())
        return callback(cb, meta, property, pos, dst);

    return newNode(AST_METAPROPERTY, pos,
                   "meta", meta,
                   "property", property,
                   dst);
}

bool
NodeBuilder::super(TokenPos* pos, MutableHandleValue dst)
{
    RootedValue cb(cx, callbacks[AST_SUPER]);
    if (!cb.isNull())
        return callback(cb, pos, dst);

    return newNode(AST_SUPER, pos, dst);
}

namespace {

/*
 * Serialization of parse nodes to JavaScript objects.
 *
 * All serialization methods take a non-nullable ParseNode pointer.
 */
class ASTSerializer
{
    JSContext*          cx;
    Parser<FullParseHandler>* parser;
    NodeBuilder         builder;
    DebugOnly<uint32_t> lineno;

    Value unrootedAtomContents(JSAtom* atom) {
        return StringValue(atom ? atom : cx->names().empty);
    }

    BinaryOperator binop(ParseNodeKind kind, JSOp op);
    UnaryOperator unop(ParseNodeKind kind, JSOp op);
    AssignmentOperator aop(JSOp op);

    bool statements(ParseNode* pn, NodeVector& elts);
    bool expressions(ParseNode* pn, NodeVector& elts);
    bool leftAssociate(ParseNode* pn, MutableHandleValue dst);
    bool rightAssociate(ParseNode* pn, MutableHandleValue dst);
    bool functionArgs(ParseNode* pn, ParseNode* pnargs,
                      NodeVector& args, NodeVector& defaults, MutableHandleValue rest);

    bool sourceElement(ParseNode* pn, MutableHandleValue dst);

    bool declaration(ParseNode* pn, MutableHandleValue dst);
    bool variableDeclaration(ParseNode* pn, bool lexical, MutableHandleValue dst);
    bool variableDeclarator(ParseNode* pn, MutableHandleValue dst);
    bool importDeclaration(ParseNode* pn, MutableHandleValue dst);
    bool importSpecifier(ParseNode* pn, MutableHandleValue dst);
    bool exportDeclaration(ParseNode* pn, MutableHandleValue dst);
    bool exportSpecifier(ParseNode* pn, MutableHandleValue dst);
    bool classDefinition(ParseNode* pn, bool expr, MutableHandleValue dst);

    bool optStatement(ParseNode* pn, MutableHandleValue dst) {
        if (!pn) {
            dst.setMagic(JS_SERIALIZE_NO_NODE);
            return true;
        }
        return statement(pn, dst);
    }

    bool forInit(ParseNode* pn, MutableHandleValue dst);
    bool forIn(ParseNode* loop, ParseNode* head, HandleValue var, HandleValue stmt,
               MutableHandleValue dst);
    bool forOf(ParseNode* loop, ParseNode* head, HandleValue var, HandleValue stmt,
               MutableHandleValue dst);
    bool statement(ParseNode* pn, MutableHandleValue dst);
    bool blockStatement(ParseNode* pn, MutableHandleValue dst);
    bool switchStatement(ParseNode* pn, MutableHandleValue dst);
    bool switchCase(ParseNode* pn, MutableHandleValue dst);
    bool tryStatement(ParseNode* pn, MutableHandleValue dst);
    bool catchClause(ParseNode* pn, bool* isGuarded, MutableHandleValue dst);

    bool optExpression(ParseNode* pn, MutableHandleValue dst) {
        if (!pn) {
            dst.setMagic(JS_SERIALIZE_NO_NODE);
            return true;
        }
        return expression(pn, dst);
    }

    bool expression(ParseNode* pn, MutableHandleValue dst);

    bool propertyName(ParseNode* pn, MutableHandleValue dst);
    bool property(ParseNode* pn, MutableHandleValue dst);

    bool classMethod(ParseNode* pn, MutableHandleValue dst);

    bool optIdentifier(HandleAtom atom, TokenPos* pos, MutableHandleValue dst) {
        if (!atom) {
            dst.setMagic(JS_SERIALIZE_NO_NODE);
            return true;
        }
        return identifier(atom, pos, dst);
    }

    bool identifier(HandleAtom atom, TokenPos* pos, MutableHandleValue dst);
    bool identifier(ParseNode* pn, MutableHandleValue dst);
    bool literal(ParseNode* pn, MutableHandleValue dst);

    bool pattern(ParseNode* pn, MutableHandleValue dst);
    bool arrayPattern(ParseNode* pn, MutableHandleValue dst);
    bool objectPattern(ParseNode* pn, MutableHandleValue dst);

    bool function(ParseNode* pn, ASTType type, MutableHandleValue dst);
    bool functionArgsAndBody(ParseNode* pn, NodeVector& args, NodeVector& defaults,
                             bool isAsync, bool isExpression,
                             MutableHandleValue body, MutableHandleValue rest);
    bool functionBody(ParseNode* pn, TokenPos* pos, MutableHandleValue dst);

    bool comprehensionBlock(ParseNode* pn, MutableHandleValue dst);
    bool comprehensionIf(ParseNode* pn, MutableHandleValue dst);
    bool comprehension(ParseNode* pn, MutableHandleValue dst);
    bool generatorExpression(ParseNode* pn, MutableHandleValue dst);

  public:
    ASTSerializer(JSContext* c, bool l, char const* src, uint32_t ln)
        : cx(c)
        , parser(nullptr)
        , builder(c, l, src)
#ifdef DEBUG
        , lineno(ln)
#endif
    {}

    bool init(HandleObject userobj) {
        return builder.init(userobj);
    }

    void setParser(Parser<FullParseHandler>* p) {
        parser = p;
        builder.setTokenStream(&p->tokenStream);
    }

    bool program(ParseNode* pn, MutableHandleValue dst);
};

} /* anonymous namespace */

AssignmentOperator
ASTSerializer::aop(JSOp op)
{
    switch (op) {
      case JSOP_NOP:
        return AOP_ASSIGN;
      case JSOP_ADD:
        return AOP_PLUS;
      case JSOP_SUB:
        return AOP_MINUS;
      case JSOP_MUL:
        return AOP_STAR;
      case JSOP_DIV:
        return AOP_DIV;
      case JSOP_MOD:
        return AOP_MOD;
      case JSOP_POW:
        return AOP_POW;
      case JSOP_LSH:
        return AOP_LSH;
      case JSOP_RSH:
        return AOP_RSH;
      case JSOP_URSH:
        return AOP_URSH;
      case JSOP_BITOR:
        return AOP_BITOR;
      case JSOP_BITXOR:
        return AOP_BITXOR;
      case JSOP_BITAND:
        return AOP_BITAND;
      default:
        return AOP_ERR;
    }
}

UnaryOperator
ASTSerializer::unop(ParseNodeKind kind, JSOp op)
{
    if (IsDeleteKind(kind))
        return UNOP_DELETE;

    if (IsTypeofKind(kind))
        return UNOP_TYPEOF;

    if (kind == PNK_AWAIT)
        return UNOP_AWAIT;

    switch (op) {
      case JSOP_NEG:
        return UNOP_NEG;
      case JSOP_POS:
        return UNOP_POS;
      case JSOP_NOT:
        return UNOP_NOT;
      case JSOP_BITNOT:
        return UNOP_BITNOT;
      case JSOP_VOID:
        return UNOP_VOID;
      default:
        return UNOP_ERR;
    }
}

BinaryOperator
ASTSerializer::binop(ParseNodeKind kind, JSOp op)
{
    switch (kind) {
      case PNK_LSH:
        return BINOP_LSH;
      case PNK_RSH:
        return BINOP_RSH;
      case PNK_URSH:
        return BINOP_URSH;
      case PNK_LT:
        return BINOP_LT;
      case PNK_LE:
        return BINOP_LE;
      case PNK_GT:
        return BINOP_GT;
      case PNK_GE:
        return BINOP_GE;
      case PNK_EQ:
        return BINOP_EQ;
      case PNK_NE:
        return BINOP_NE;
      case PNK_STRICTEQ:
        return BINOP_STRICTEQ;
      case PNK_STRICTNE:
        return BINOP_STRICTNE;
      case PNK_ADD:
        return BINOP_ADD;
      case PNK_SUB:
        return BINOP_SUB;
      case PNK_STAR:
        return BINOP_STAR;
      case PNK_DIV:
        return BINOP_DIV;
      case PNK_MOD:
        return BINOP_MOD;
      case PNK_POW:
        return BINOP_POW;
      case PNK_BITOR:
        return BINOP_BITOR;
      case PNK_BITXOR:
        return BINOP_BITXOR;
      case PNK_BITAND:
        return BINOP_BITAND;
      case PNK_IN:
        return BINOP_IN;
      case PNK_INSTANCEOF:
        return BINOP_INSTANCEOF;
      default:
        return BINOP_ERR;
    }
}

bool
ASTSerializer::statements(ParseNode* pn, NodeVector& elts)
{
    MOZ_ASSERT(pn->isKind(PNK_STATEMENTLIST));
    MOZ_ASSERT(pn->isArity(PN_LIST));

    if (!elts.reserve(pn->pn_count))
        return false;

    for (ParseNode* next = pn->pn_head; next; next = next->pn_next) {
        MOZ_ASSERT(pn->pn_pos.encloses(next->pn_pos));

        RootedValue elt(cx);
        if (!sourceElement(next, &elt))
            return false;
        elts.infallibleAppend(elt);
    }

    return true;
}

bool
ASTSerializer::expressions(ParseNode* pn, NodeVector& elts)
{
    if (!elts.reserve(pn->pn_count))
        return false;

    for (ParseNode* next = pn->pn_head; next; next = next->pn_next) {
        MOZ_ASSERT(pn->pn_pos.encloses(next->pn_pos));

        RootedValue elt(cx);
        if (!expression(next, &elt))
            return false;
        elts.infallibleAppend(elt);
    }

    return true;
}

bool
ASTSerializer::blockStatement(ParseNode* pn, MutableHandleValue dst)
{
    MOZ_ASSERT(pn->isKind(PNK_STATEMENTLIST));

    NodeVector stmts(cx);
    return statements(pn, stmts) &&
           builder.blockStatement(stmts, &pn->pn_pos, dst);
}

bool
ASTSerializer::program(ParseNode* pn, MutableHandleValue dst)
{
    MOZ_ASSERT(parser->tokenStream.srcCoords.lineNum(pn->pn_pos.begin) == lineno);

    NodeVector stmts(cx);
    return statements(pn, stmts) &&
           builder.program(stmts, &pn->pn_pos, dst);
}

bool
ASTSerializer::sourceElement(ParseNode* pn, MutableHandleValue dst)
{
    /* SpiderMonkey allows declarations even in pure statement contexts. */
    return statement(pn, dst);
}

bool
ASTSerializer::declaration(ParseNode* pn, MutableHandleValue dst)
{
    MOZ_ASSERT(pn->isKind(PNK_FUNCTION) ||
               pn->isKind(PNK_VAR) ||
               pn->isKind(PNK_LET) ||
               pn->isKind(PNK_CONST));

    switch (pn->getKind()) {
      case PNK_FUNCTION:
        return function(pn, AST_FUNC_DECL, dst);

      case PNK_VAR:
        return variableDeclaration(pn, false, dst);

      default:
        MOZ_ASSERT(pn->isKind(PNK_LET) || pn->isKind(PNK_CONST));
        return variableDeclaration(pn, true, dst);
    }
}

bool
ASTSerializer::variableDeclaration(ParseNode* pn, bool lexical, MutableHandleValue dst)
{
    MOZ_ASSERT_IF(lexical, pn->isKind(PNK_LET) || pn->isKind(PNK_CONST));
    MOZ_ASSERT_IF(!lexical, pn->isKind(PNK_VAR));

    VarDeclKind kind = VARDECL_ERR;
    // Treat both the toplevel const binding (secretly var-like) and the lexical const
    // the same way
    if (lexical)
        kind = pn->isKind(PNK_LET) ? VARDECL_LET : VARDECL_CONST;
    else
        kind = pn->isKind(PNK_VAR) ? VARDECL_VAR : VARDECL_CONST;

    NodeVector dtors(cx);
    if (!dtors.reserve(pn->pn_count))
        return false;
    for (ParseNode* next = pn->pn_head; next; next = next->pn_next) {
        RootedValue child(cx);
        if (!variableDeclarator(next, &child))
            return false;
        dtors.infallibleAppend(child);
    }
    return builder.variableDeclaration(dtors, kind, &pn->pn_pos, dst);
}

bool
ASTSerializer::variableDeclarator(ParseNode* pn, MutableHandleValue dst)
{
    ParseNode* pnleft;
    ParseNode* pnright;

    if (pn->isKind(PNK_NAME)) {
        pnleft = pn;
        pnright = pn->pn_expr;
        MOZ_ASSERT_IF(pnright, pn->pn_pos.encloses(pnright->pn_pos));
    } else if (pn->isKind(PNK_ASSIGN)) {
        pnleft = pn->pn_left;
        pnright = pn->pn_right;
        MOZ_ASSERT(pn->pn_pos.encloses(pnleft->pn_pos));
        MOZ_ASSERT(pn->pn_pos.encloses(pnright->pn_pos));
    } else {
        /* This happens for a destructuring declarator in a for-in/of loop. */
        pnleft = pn;
        pnright = nullptr;
    }

    RootedValue left(cx), right(cx);
    return pattern(pnleft, &left) &&
           optExpression(pnright, &right) &&
           builder.variableDeclarator(left, right, &pn->pn_pos, dst);
}

bool
ASTSerializer::importDeclaration(ParseNode* pn, MutableHandleValue dst)
{
    MOZ_ASSERT(pn->isKind(PNK_IMPORT));
    MOZ_ASSERT(pn->isArity(PN_BINARY));
    MOZ_ASSERT(pn->pn_left->isKind(PNK_IMPORT_SPEC_LIST));
    MOZ_ASSERT(pn->pn_right->isKind(PNK_STRING));

    NodeVector elts(cx);
    if (!elts.reserve(pn->pn_left->pn_count))
        return false;

    for (ParseNode* next = pn->pn_left->pn_head; next; next = next->pn_next) {
        RootedValue elt(cx);
        if (!importSpecifier(next, &elt))
            return false;
        elts.infallibleAppend(elt);
    }

    RootedValue moduleSpec(cx);
    return literal(pn->pn_right, &moduleSpec) &&
           builder.importDeclaration(elts, moduleSpec, &pn->pn_pos, dst);
}

bool
ASTSerializer::importSpecifier(ParseNode* pn, MutableHandleValue dst)
{
    MOZ_ASSERT(pn->isKind(PNK_IMPORT_SPEC));

    RootedValue importName(cx);
    RootedValue bindingName(cx);
    return identifier(pn->pn_left, &importName) &&
           identifier(pn->pn_right, &bindingName) &&
           builder.importSpecifier(importName, bindingName, &pn->pn_pos, dst);
}

bool
ASTSerializer::exportDeclaration(ParseNode* pn, MutableHandleValue dst)
{
    MOZ_ASSERT(pn->isKind(PNK_EXPORT) ||
               pn->isKind(PNK_EXPORT_FROM) ||
               pn->isKind(PNK_EXPORT_DEFAULT));
    MOZ_ASSERT(pn->getArity() == (pn->isKind(PNK_EXPORT) ? PN_UNARY : PN_BINARY));
    MOZ_ASSERT_IF(pn->isKind(PNK_EXPORT_FROM), pn->pn_right->isKind(PNK_STRING));

    RootedValue decl(cx, NullValue());
    NodeVector elts(cx);

    ParseNode* kid = pn->isKind(PNK_EXPORT) ? pn->pn_kid : pn->pn_left;
    switch (ParseNodeKind kind = kid->getKind()) {
      case PNK_EXPORT_SPEC_LIST:
        if (!elts.reserve(pn->pn_left->pn_count))
            return false;

        for (ParseNode* next = pn->pn_left->pn_head; next; next = next->pn_next) {
            RootedValue elt(cx);
            if (next->isKind(PNK_EXPORT_SPEC)) {
                if (!exportSpecifier(next, &elt))
                    return false;
            } else {
                if (!builder.exportBatchSpecifier(&pn->pn_pos, &elt))
                    return false;
            }
            elts.infallibleAppend(elt);
        }
        break;

      case PNK_FUNCTION:
        if (!function(kid, AST_FUNC_DECL, &decl))
            return false;
        break;

      case PNK_CLASS:
        if (!classDefinition(kid, false, &decl))
            return false;
        break;

      case PNK_VAR:
      case PNK_CONST:
      case PNK_LET:
        if (!variableDeclaration(kid, kind != PNK_VAR, &decl))
            return false;
        break;

      default:
          if (!expression(kid, &decl))
              return false;
          break;
    }

    RootedValue moduleSpec(cx, NullValue());
    if (pn->isKind(PNK_EXPORT_FROM) && !literal(pn->pn_right, &moduleSpec))
        return false;

    RootedValue isDefault(cx, BooleanValue(false));
    if (pn->isKind(PNK_EXPORT_DEFAULT))
        isDefault.setBoolean(true);

    return builder.exportDeclaration(decl, elts, moduleSpec, isDefault, &pn->pn_pos, dst);
}

bool
ASTSerializer::exportSpecifier(ParseNode* pn, MutableHandleValue dst)
{
    MOZ_ASSERT(pn->isKind(PNK_EXPORT_SPEC));

    RootedValue bindingName(cx);
    RootedValue exportName(cx);
    return identifier(pn->pn_left, &bindingName) &&
           identifier(pn->pn_right, &exportName) &&
           builder.exportSpecifier(bindingName, exportName, &pn->pn_pos, dst);
}

bool
ASTSerializer::switchCase(ParseNode* pn, MutableHandleValue dst)
{
    MOZ_ASSERT_IF(pn->pn_left, pn->pn_pos.encloses(pn->pn_left->pn_pos));
    MOZ_ASSERT(pn->pn_pos.encloses(pn->pn_right->pn_pos));

    NodeVector stmts(cx);

    RootedValue expr(cx);

    return optExpression(pn->as<CaseClause>().caseExpression(), &expr) &&
           statements(pn->as<CaseClause>().statementList(), stmts) &&
           builder.switchCase(expr, stmts, &pn->pn_pos, dst);
}

bool
ASTSerializer::switchStatement(ParseNode* pn, MutableHandleValue dst)
{
    MOZ_ASSERT(pn->pn_pos.encloses(pn->pn_left->pn_pos));
    MOZ_ASSERT(pn->pn_pos.encloses(pn->pn_right->pn_pos));

    RootedValue disc(cx);

    if (!expression(pn->pn_left, &disc))
        return false;

    ParseNode* listNode;
    bool lexical;

    if (pn->pn_right->isKind(PNK_LEXICALSCOPE)) {
        listNode = pn->pn_right->pn_expr;
        lexical = true;
    } else {
        listNode = pn->pn_right;
        lexical = false;
    }

    NodeVector cases(cx);
    if (!cases.reserve(listNode->pn_count))
        return false;

    for (ParseNode* next = listNode->pn_head; next; next = next->pn_next) {
        RootedValue child(cx);
        if (!switchCase(next, &child))
            return false;
        cases.infallibleAppend(child);
    }

    return builder.switchStatement(disc, cases, lexical, &pn->pn_pos, dst);
}

bool
ASTSerializer::catchClause(ParseNode* pn, bool* isGuarded, MutableHandleValue dst)
{
    MOZ_ASSERT(pn->pn_pos.encloses(pn->pn_kid1->pn_pos));
    MOZ_ASSERT_IF(pn->pn_kid2, pn->pn_pos.encloses(pn->pn_kid2->pn_pos));
    MOZ_ASSERT(pn->pn_pos.encloses(pn->pn_kid3->pn_pos));

    RootedValue var(cx), guard(cx), body(cx);

    if (!pattern(pn->pn_kid1, &var) ||
        !optExpression(pn->pn_kid2, &guard)) {
        return false;
    }

    *isGuarded = !guard.isMagic(JS_SERIALIZE_NO_NODE);

    return statement(pn->pn_kid3, &body) &&
           builder.catchClause(var, guard, body, &pn->pn_pos, dst);
}

bool
ASTSerializer::tryStatement(ParseNode* pn, MutableHandleValue dst)
{
    MOZ_ASSERT(pn->pn_pos.encloses(pn->pn_kid1->pn_pos));
    MOZ_ASSERT_IF(pn->pn_kid2, pn->pn_pos.encloses(pn->pn_kid2->pn_pos));
    MOZ_ASSERT_IF(pn->pn_kid3, pn->pn_pos.encloses(pn->pn_kid3->pn_pos));

    RootedValue body(cx);
    if (!statement(pn->pn_kid1, &body))
        return false;

    NodeVector guarded(cx);
    RootedValue unguarded(cx, NullValue());

    if (ParseNode* catchList = pn->pn_kid2) {
        if (!guarded.reserve(catchList->pn_count))
            return false;

        for (ParseNode* next = catchList->pn_head; next; next = next->pn_next) {
            RootedValue clause(cx);
            bool isGuarded;
            if (!catchClause(next->pn_expr, &isGuarded, &clause))
                return false;
            if (isGuarded)
                guarded.infallibleAppend(clause);
            else
                unguarded = clause;
        }
    }

    RootedValue finally(cx);
    return optStatement(pn->pn_kid3, &finally) &&
           builder.tryStatement(body, guarded, unguarded, finally, &pn->pn_pos, dst);
}

bool
ASTSerializer::forInit(ParseNode* pn, MutableHandleValue dst)
{
    if (!pn) {
        dst.setMagic(JS_SERIALIZE_NO_NODE);
        return true;
    }

    bool lexical = pn->isKind(PNK_LET) || pn->isKind(PNK_CONST);
    return (lexical || pn->isKind(PNK_VAR))
           ? variableDeclaration(pn, lexical, dst)
           : expression(pn, dst);
}

bool
ASTSerializer::forOf(ParseNode* loop, ParseNode* head, HandleValue var, HandleValue stmt,
                         MutableHandleValue dst)
{
    RootedValue expr(cx);

    return expression(head->pn_kid3, &expr) &&
        builder.forOfStatement(var, expr, stmt, &loop->pn_pos, dst);
}

bool
ASTSerializer::forIn(ParseNode* loop, ParseNode* head, HandleValue var, HandleValue stmt,
                         MutableHandleValue dst)
{
    RootedValue expr(cx);
    bool isForEach = loop->pn_iflags & JSITER_FOREACH;

    return expression(head->pn_kid3, &expr) &&
        builder.forInStatement(var, expr, stmt, isForEach, &loop->pn_pos, dst);
}

bool
ASTSerializer::classDefinition(ParseNode* pn, bool expr, MutableHandleValue dst)
{
    RootedValue className(cx, MagicValue(JS_SERIALIZE_NO_NODE));
    RootedValue heritage(cx);
    RootedValue classBody(cx);

    if (pn->pn_kid1) {
        if (!identifier(pn->pn_kid1->as<ClassNames>().innerBinding(), &className))
            return false;
    }

    return optExpression(pn->pn_kid2, &heritage) &&
           statement(pn->pn_kid3, &classBody) &&
           builder.classDefinition(expr, className, heritage, classBody, &pn->pn_pos, dst);
}

bool
ASTSerializer::statement(ParseNode* pn, MutableHandleValue dst)
{
    JS_CHECK_RECURSION(cx, return false);
    switch (pn->getKind()) {
      case PNK_FUNCTION:
      case PNK_VAR:
        return declaration(pn, dst);

      case PNK_LET:
      case PNK_CONST:
        return declaration(pn, dst);

      case PNK_IMPORT:
        return importDeclaration(pn, dst);

      case PNK_EXPORT:
      case PNK_EXPORT_DEFAULT:
      case PNK_EXPORT_FROM:
        return exportDeclaration(pn, dst);

      case PNK_SEMI:
        if (pn->pn_kid) {
            RootedValue expr(cx);
            return expression(pn->pn_kid, &expr) &&
                   builder.expressionStatement(expr, &pn->pn_pos, dst);
        }
        return builder.emptyStatement(&pn->pn_pos, dst);

      case PNK_LEXICALSCOPE:
        pn = pn->pn_expr;
        if (!pn->isKind(PNK_STATEMENTLIST))
            return statement(pn, dst);
        MOZ_FALLTHROUGH;

      case PNK_STATEMENTLIST:
        return blockStatement(pn, dst);

      case PNK_IF:
      {
        MOZ_ASSERT(pn->pn_pos.encloses(pn->pn_kid1->pn_pos));
        MOZ_ASSERT(pn->pn_pos.encloses(pn->pn_kid2->pn_pos));
        MOZ_ASSERT_IF(pn->pn_kid3, pn->pn_pos.encloses(pn->pn_kid3->pn_pos));

        RootedValue test(cx), cons(cx), alt(cx);

        return expression(pn->pn_kid1, &test) &&
               statement(pn->pn_kid2, &cons) &&
               optStatement(pn->pn_kid3, &alt) &&
               builder.ifStatement(test, cons, alt, &pn->pn_pos, dst);
      }

      case PNK_SWITCH:
        return switchStatement(pn, dst);

      case PNK_TRY:
        return tryStatement(pn, dst);

      case PNK_WITH:
      case PNK_WHILE:
      {
        MOZ_ASSERT(pn->pn_pos.encloses(pn->pn_left->pn_pos));
        MOZ_ASSERT(pn->pn_pos.encloses(pn->pn_right->pn_pos));

        RootedValue expr(cx), stmt(cx);

        return expression(pn->pn_left, &expr) &&
               statement(pn->pn_right, &stmt) &&
               (pn->isKind(PNK_WITH)
                ? builder.withStatement(expr, stmt, &pn->pn_pos, dst)
                : builder.whileStatement(expr, stmt, &pn->pn_pos, dst));
      }

      case PNK_DOWHILE:
      {
        MOZ_ASSERT(pn->pn_pos.encloses(pn->pn_left->pn_pos));
        MOZ_ASSERT(pn->pn_pos.encloses(pn->pn_right->pn_pos));

        RootedValue stmt(cx), test(cx);

        return statement(pn->pn_left, &stmt) &&
               expression(pn->pn_right, &test) &&
               builder.doWhileStatement(stmt, test, &pn->pn_pos, dst);
      }

      case PNK_FOR:
      case PNK_COMPREHENSIONFOR:
      {
        MOZ_ASSERT(pn->pn_pos.encloses(pn->pn_left->pn_pos));
        MOZ_ASSERT(pn->pn_pos.encloses(pn->pn_right->pn_pos));

        ParseNode* head = pn->pn_left;

        MOZ_ASSERT_IF(head->pn_kid1, head->pn_pos.encloses(head->pn_kid1->pn_pos));
        MOZ_ASSERT_IF(head->pn_kid2, head->pn_pos.encloses(head->pn_kid2->pn_pos));
        MOZ_ASSERT_IF(head->pn_kid3, head->pn_pos.encloses(head->pn_kid3->pn_pos));

        RootedValue stmt(cx);
        if (!statement(pn->pn_right, &stmt))
            return false;

        if (head->isKind(PNK_FORIN) || head->isKind(PNK_FOROF)) {
            RootedValue var(cx);
            if (head->pn_kid1->isKind(PNK_LEXICALSCOPE)) {
                if (!variableDeclaration(head->pn_kid1->pn_expr, true, &var))
                    return false;
            } else if (!head->pn_kid1->isKind(PNK_VAR) &&
                       !head->pn_kid1->isKind(PNK_LET) &&
                       !head->pn_kid1->isKind(PNK_CONST))
            {
                if (!pattern(head->pn_kid1, &var))
                    return false;
            } else {
                if (!variableDeclaration(head->pn_kid1,
                                         head->pn_kid1->isKind(PNK_LET) ||
                                         head->pn_kid1->isKind(PNK_CONST),
                                         &var))
                {
                    return false;
                }
            }
            if (head->isKind(PNK_FORIN))
                return forIn(pn, head, var, stmt, dst);
            return forOf(pn, head, var, stmt, dst);
        }

        RootedValue init(cx), test(cx), update(cx);

        return forInit(head->pn_kid1, &init) &&
               optExpression(head->pn_kid2, &test) &&
               optExpression(head->pn_kid3, &update) &&
               builder.forStatement(init, test, update, stmt, &pn->pn_pos, dst);
      }

      case PNK_BREAK:
      case PNK_CONTINUE:
      {
        RootedValue label(cx);
        RootedAtom pnAtom(cx, pn->pn_atom);
        return optIdentifier(pnAtom, nullptr, &label) &&
               (pn->isKind(PNK_BREAK)
                ? builder.breakStatement(label, &pn->pn_pos, dst)
                : builder.continueStatement(label, &pn->pn_pos, dst));
      }

      case PNK_LABEL:
      {
        MOZ_ASSERT(pn->pn_pos.encloses(pn->pn_expr->pn_pos));

        RootedValue label(cx), stmt(cx);
        RootedAtom pnAtom(cx, pn->as<LabeledStatement>().label());
        return identifier(pnAtom, nullptr, &label) &&
               statement(pn->pn_expr, &stmt) &&
               builder.labeledStatement(label, stmt, &pn->pn_pos, dst);
      }

      case PNK_THROW:
      {
        MOZ_ASSERT_IF(pn->pn_kid, pn->pn_pos.encloses(pn->pn_kid->pn_pos));

        RootedValue arg(cx);

        return optExpression(pn->pn_kid, &arg) &&
               builder.throwStatement(arg, &pn->pn_pos, dst);
      }

      case PNK_RETURN:
      {
        MOZ_ASSERT_IF(pn->pn_kid, pn->pn_pos.encloses(pn->pn_kid->pn_pos));

        RootedValue arg(cx);

        return optExpression(pn->pn_kid, &arg) &&
               builder.returnStatement(arg, &pn->pn_pos, dst);
      }

      case PNK_DEBUGGER:
        return builder.debuggerStatement(&pn->pn_pos, dst);

      case PNK_CLASS:
        return classDefinition(pn, false, dst);

      case PNK_CLASSMETHODLIST:
      {
        NodeVector methods(cx);
        if (!methods.reserve(pn->pn_count))
            return false;

        for (ParseNode* next = pn->pn_head; next; next = next->pn_next) {
            MOZ_ASSERT(pn->pn_pos.encloses(next->pn_pos));

            RootedValue prop(cx);
            if (!classMethod(next, &prop))
                return false;
            methods.infallibleAppend(prop);
        }

        return builder.classMethods(methods, dst);
      }

      case PNK_NOP:
        return builder.emptyStatement(&pn->pn_pos, dst);

      default:
        LOCAL_NOT_REACHED("unexpected statement type");
    }
}

bool
ASTSerializer::classMethod(ParseNode* pn, MutableHandleValue dst)
{
    PropKind kind;
    switch (pn->getOp()) {
      case JSOP_INITPROP:
        kind = PROP_INIT;
        break;

      case JSOP_INITPROP_GETTER:
        kind = PROP_GETTER;
        break;

      case JSOP_INITPROP_SETTER:
        kind = PROP_SETTER;
        break;

      default:
        LOCAL_NOT_REACHED("unexpected object-literal property");
    }

    RootedValue key(cx), val(cx);
    bool isStatic = pn->as<ClassMethod>().isStatic();
    return propertyName(pn->pn_left, &key) &&
           expression(pn->pn_right, &val) &&
           builder.classMethod(key, val, kind, isStatic, &pn->pn_pos, dst);
}

bool
ASTSerializer::leftAssociate(ParseNode* pn, MutableHandleValue dst)
{
    MOZ_ASSERT(pn->isArity(PN_LIST));
    MOZ_ASSERT(pn->pn_count >= 1);

    ParseNodeKind kind = pn->getKind();
    bool lor = kind == PNK_OR;
    bool logop = lor || (kind == PNK_AND);

    ParseNode* head = pn->pn_head;
    RootedValue left(cx);
    if (!expression(head, &left))
        return false;
    for (ParseNode* next = head->pn_next; next; next = next->pn_next) {
        RootedValue right(cx);
        if (!expression(next, &right))
            return false;

        TokenPos subpos(pn->pn_pos.begin, next->pn_pos.end);

        if (logop) {
            if (!builder.logicalExpression(lor, left, right, &subpos, &left))
                return false;
        } else {
            BinaryOperator op = binop(pn->getKind(), pn->getOp());
            LOCAL_ASSERT(op > BINOP_ERR && op < BINOP_LIMIT);

            if (!builder.binaryExpression(op, left, right, &subpos, &left))
                return false;
        }
    }

    dst.set(left);
    return true;
}

bool
ASTSerializer::rightAssociate(ParseNode* pn, MutableHandleValue dst)
{
    MOZ_ASSERT(pn->isArity(PN_LIST));
    MOZ_ASSERT(pn->pn_count >= 1);

    // First, we need to reverse the list, so that we can traverse it in the right order.
    // It's OK to destructively reverse the list, because there are no other consumers.

    ParseNode* head = pn->pn_head;
    ParseNode* prev = nullptr;
    ParseNode* current = head;
    ParseNode* next;
    while (current != nullptr) {
        next = current->pn_next;
        current->pn_next = prev;
        prev = current;
        current = next;
    }

    head = prev;

    RootedValue right(cx);
    if (!expression(head, &right))
        return false;
    for (ParseNode* next = head->pn_next; next; next = next->pn_next) {
        RootedValue left(cx);
        if (!expression(next, &left))
            return false;

        TokenPos subpos(pn->pn_pos.begin, next->pn_pos.end);

        BinaryOperator op = binop(pn->getKind(), pn->getOp());
        LOCAL_ASSERT(op > BINOP_ERR && op < BINOP_LIMIT);

        if (!builder.binaryExpression(op, left, right, &subpos, &right))
            return false;
    }

    dst.set(right);
    return true;
}

bool
ASTSerializer::comprehensionBlock(ParseNode* pn, MutableHandleValue dst)
{
    LOCAL_ASSERT(pn->isArity(PN_BINARY));

    ParseNode* in = pn->pn_left;

    LOCAL_ASSERT(in && (in->isKind(PNK_FORIN) || in->isKind(PNK_FOROF)));

    bool isForEach = in->isKind(PNK_FORIN) && (pn->pn_iflags & JSITER_FOREACH);
    bool isForOf = in->isKind(PNK_FOROF);

    ParseNode* decl = in->pn_kid1;
    if (decl->isKind(PNK_LEXICALSCOPE))
        decl = decl->pn_expr;
    MOZ_ASSERT(decl->pn_count == 1);

    RootedValue patt(cx), src(cx);
    return pattern(decl->pn_head, &patt) &&
           expression(in->pn_kid3, &src) &&
           builder.comprehensionBlock(patt, src, isForEach, isForOf, &in->pn_pos, dst);
}

bool
ASTSerializer::comprehensionIf(ParseNode* pn, MutableHandleValue dst)
{
    LOCAL_ASSERT(pn->isKind(PNK_IF));
    LOCAL_ASSERT(!pn->pn_kid3);

    RootedValue patt(cx);
    return pattern(pn->pn_kid1, &patt) &&
           builder.comprehensionIf(patt, &pn->pn_pos, dst);
}

bool
ASTSerializer::comprehension(ParseNode* pn, MutableHandleValue dst)
{
    // There are two array comprehension flavors.
    // 1. The kind that was in ES4 for a while: [z for (x in y)]
    // 2. The kind that was in ES6 for a while: [for (x of y) z]
    // They have slightly different parse trees and scoping.
    bool isLegacy = pn->isKind(PNK_LEXICALSCOPE);
    ParseNode* next = isLegacy ? pn->pn_expr : pn;
    LOCAL_ASSERT(next->isKind(PNK_COMPREHENSIONFOR));

    NodeVector blocks(cx);
    RootedValue filter(cx, MagicValue(JS_SERIALIZE_NO_NODE));
    while (true) {
        if (next->isKind(PNK_COMPREHENSIONFOR)) {
            RootedValue block(cx);
            if (!comprehensionBlock(next, &block) || !blocks.append(block))
                return false;
            next = next->pn_right;
        } else if (next->isKind(PNK_IF)) {
            if (isLegacy) {
                MOZ_ASSERT(filter.isMagic(JS_SERIALIZE_NO_NODE));
                if (!optExpression(next->pn_kid1, &filter))
                    return false;
            } else {
                // ES7 comprehension can contain multiple ComprehensionIfs.
                RootedValue compif(cx);
                if (!comprehensionIf(next, &compif) || !blocks.append(compif))
                    return false;
            }
            next = next->pn_kid2;
        } else {
            break;
        }
    }

    LOCAL_ASSERT(next->isKind(PNK_ARRAYPUSH));

    RootedValue body(cx);

    return expression(next->pn_kid, &body) &&
           builder.comprehensionExpression(body, blocks, filter, isLegacy, &pn->pn_pos, dst);
}

bool
ASTSerializer::generatorExpression(ParseNode* pn, MutableHandleValue dst)
{
    // Just as there are two kinds of array comprehension (see
    // ASTSerializer::comprehension), there are legacy and modern generator
    // expression.
    bool isLegacy = pn->isKind(PNK_LEXICALSCOPE);
    ParseNode* next = isLegacy ? pn->pn_expr : pn;
    LOCAL_ASSERT(next->isKind(PNK_COMPREHENSIONFOR));

    NodeVector blocks(cx);
    RootedValue filter(cx, MagicValue(JS_SERIALIZE_NO_NODE));
    while (true) {
        if (next->isKind(PNK_COMPREHENSIONFOR)) {
            RootedValue block(cx);
            if (!comprehensionBlock(next, &block) || !blocks.append(block))
                return false;
            next = next->pn_right;
        } else if (next->isKind(PNK_IF)) {
            if (isLegacy) {
                MOZ_ASSERT(filter.isMagic(JS_SERIALIZE_NO_NODE));
                if (!optExpression(next->pn_kid1, &filter))
                    return false;
            } else {
                // ES7 comprehension can contain multiple ComprehensionIfs.
                RootedValue compif(cx);
                if (!comprehensionIf(next, &compif) || !blocks.append(compif))
                    return false;
            }
            next = next->pn_kid2;
        } else {
            break;
        }
    }

    LOCAL_ASSERT(next->isKind(PNK_SEMI) &&
                 next->pn_kid->isKind(PNK_YIELD) &&
                 next->pn_kid->pn_left);

    RootedValue body(cx);

    return expression(next->pn_kid->pn_left, &body) &&
           builder.generatorExpression(body, blocks, filter, isLegacy, &pn->pn_pos, dst);
}

bool
ASTSerializer::expression(ParseNode* pn, MutableHandleValue dst)
{
    JS_CHECK_RECURSION(cx, return false);
    switch (pn->getKind()) {
      case PNK_FUNCTION:
      {
        ASTType type = pn->pn_funbox->function()->isArrow() ? AST_ARROW_EXPR : AST_FUNC_EXPR;
        return function(pn, type, dst);
      }

      case PNK_COMMA:
      {
        NodeVector exprs(cx);
        return expressions(pn, exprs) &&
               builder.sequenceExpression(exprs, &pn->pn_pos, dst);
      }

      case PNK_CONDITIONAL:
      {
        MOZ_ASSERT(pn->pn_pos.encloses(pn->pn_kid1->pn_pos));
        MOZ_ASSERT(pn->pn_pos.encloses(pn->pn_kid2->pn_pos));
        MOZ_ASSERT(pn->pn_pos.encloses(pn->pn_kid3->pn_pos));

        RootedValue test(cx), cons(cx), alt(cx);

        return expression(pn->pn_kid1, &test) &&
               expression(pn->pn_kid2, &cons) &&
               expression(pn->pn_kid3, &alt) &&
               builder.conditionalExpression(test, cons, alt, &pn->pn_pos, dst);
      }

      case PNK_OR:
      case PNK_AND:
        return leftAssociate(pn, dst);

      case PNK_PREINCREMENT:
      case PNK_PREDECREMENT:
      {
        MOZ_ASSERT(pn->pn_pos.encloses(pn->pn_kid->pn_pos));

        bool inc = pn->isKind(PNK_PREINCREMENT);
        RootedValue expr(cx);
        return expression(pn->pn_kid, &expr) &&
               builder.updateExpression(expr, inc, true, &pn->pn_pos, dst);
      }

      case PNK_POSTINCREMENT:
      case PNK_POSTDECREMENT:
      {
        MOZ_ASSERT(pn->pn_pos.encloses(pn->pn_kid->pn_pos));

        bool inc = pn->isKind(PNK_POSTINCREMENT);
        RootedValue expr(cx);
        return expression(pn->pn_kid, &expr) &&
               builder.updateExpression(expr, inc, false, &pn->pn_pos, dst);
      }

      case PNK_ASSIGN:
      case PNK_ADDASSIGN:
      case PNK_SUBASSIGN:
      case PNK_BITORASSIGN:
      case PNK_BITXORASSIGN:
      case PNK_BITANDASSIGN:
      case PNK_LSHASSIGN:
      case PNK_RSHASSIGN:
      case PNK_URSHASSIGN:
      case PNK_MULASSIGN:
      case PNK_DIVASSIGN:
      case PNK_MODASSIGN:
      case PNK_POWASSIGN:
      {
        MOZ_ASSERT(pn->pn_pos.encloses(pn->pn_left->pn_pos));
        MOZ_ASSERT(pn->pn_pos.encloses(pn->pn_right->pn_pos));

        AssignmentOperator op = aop(pn->getOp());
        LOCAL_ASSERT(op > AOP_ERR && op < AOP_LIMIT);

        RootedValue lhs(cx), rhs(cx);
        return pattern(pn->pn_left, &lhs) &&
               expression(pn->pn_right, &rhs) &&
               builder.assignmentExpression(op, lhs, rhs, &pn->pn_pos, dst);
      }

      case PNK_ADD:
      case PNK_SUB:
      case PNK_STRICTEQ:
      case PNK_EQ:
      case PNK_STRICTNE:
      case PNK_NE:
      case PNK_LT:
      case PNK_LE:
      case PNK_GT:
      case PNK_GE:
      case PNK_LSH:
      case PNK_RSH:
      case PNK_URSH:
      case PNK_STAR:
      case PNK_DIV:
      case PNK_MOD:
      case PNK_BITOR:
      case PNK_BITXOR:
      case PNK_BITAND:
      case PNK_IN:
      case PNK_INSTANCEOF:
        return leftAssociate(pn, dst);

      case PNK_POW:
        return rightAssociate(pn, dst);

      case PNK_DELETENAME:
      case PNK_DELETEPROP:
      case PNK_DELETEELEM:
      case PNK_DELETEEXPR:
      case PNK_TYPEOFNAME:
      case PNK_TYPEOFEXPR:
      case PNK_VOID:
      case PNK_NOT:
      case PNK_BITNOT:
      case PNK_POS:
      case PNK_AWAIT:
      case PNK_NEG: {
        MOZ_ASSERT(pn->pn_pos.encloses(pn->pn_kid->pn_pos));

        UnaryOperator op = unop(pn->getKind(), pn->getOp());
        LOCAL_ASSERT(op > UNOP_ERR && op < UNOP_LIMIT);

        RootedValue expr(cx);
        return expression(pn->pn_kid, &expr) &&
               builder.unaryExpression(op, expr, &pn->pn_pos, dst);
      }

      case PNK_GENEXP:
        return generatorExpression(pn->generatorExpr(), dst);

      case PNK_NEW:
      case PNK_TAGGED_TEMPLATE:
      case PNK_CALL:
      case PNK_SUPERCALL:
      {
        ParseNode* next = pn->pn_head;
        MOZ_ASSERT(pn->pn_pos.encloses(next->pn_pos));

        RootedValue callee(cx);
        if (pn->isKind(PNK_SUPERCALL)) {
            MOZ_ASSERT(next->isKind(PNK_SUPERBASE));
            if (!builder.super(&next->pn_pos, &callee))
                return false;
        } else {
            if (!expression(next, &callee))
                return false;
        }

        NodeVector args(cx);
        if (!args.reserve(pn->pn_count - 1))
            return false;

        for (next = next->pn_next; next; next = next->pn_next) {
            MOZ_ASSERT(pn->pn_pos.encloses(next->pn_pos));

            RootedValue arg(cx);
            if (!expression(next, &arg))
                return false;
            args.infallibleAppend(arg);
        }

        if (pn->getKind() == PNK_TAGGED_TEMPLATE)
            return builder.taggedTemplate(callee, args, &pn->pn_pos, dst);

        // SUPERCALL is Call(super, args)
        return pn->isKind(PNK_NEW)
               ? builder.newExpression(callee, args, &pn->pn_pos, dst)

            : builder.callExpression(callee, args, &pn->pn_pos, dst);
      }

      case PNK_DOT:
      {
        MOZ_ASSERT(pn->pn_pos.encloses(pn->pn_expr->pn_pos));

        RootedValue expr(cx);
        RootedValue propname(cx);
        RootedAtom pnAtom(cx, pn->pn_atom);

        if (pn->as<PropertyAccess>().isSuper()) {
            if (!builder.super(&pn->pn_expr->pn_pos, &expr))
                return false;
        } else {
            if (!expression(pn->pn_expr, &expr))
                return false;
        }

        return identifier(pnAtom, nullptr, &propname) &&
               builder.memberExpression(false, expr, propname, &pn->pn_pos, dst);
      }

      case PNK_ELEM:
      {
        MOZ_ASSERT(pn->pn_pos.encloses(pn->pn_left->pn_pos));
        MOZ_ASSERT(pn->pn_pos.encloses(pn->pn_right->pn_pos));

        RootedValue left(cx), right(cx);

        if (pn->as<PropertyByValue>().isSuper()) {
            if (!builder.super(&pn->pn_left->pn_pos, &left))
                return false;
        } else {
            if (!expression(pn->pn_left, &left))
                return false;
        }

        return expression(pn->pn_right, &right) &&
               builder.memberExpression(true, left, right, &pn->pn_pos, dst);
      }

      case PNK_CALLSITEOBJ:
      {
        NodeVector raw(cx);
        if (!raw.reserve(pn->pn_head->pn_count))
            return false;
        for (ParseNode* next = pn->pn_head->pn_head; next; next = next->pn_next) {
            MOZ_ASSERT(pn->pn_pos.encloses(next->pn_pos));

            RootedValue expr(cx);
            expr.setString(next->pn_atom);
            raw.infallibleAppend(expr);
        }

        NodeVector cooked(cx);
        if (!cooked.reserve(pn->pn_count - 1))
            return false;

        for (ParseNode* next = pn->pn_head->pn_next; next; next = next->pn_next) {
            MOZ_ASSERT(pn->pn_pos.encloses(next->pn_pos));

            RootedValue expr(cx);
            if (next->isKind(PNK_RAW_UNDEFINED)) {
                expr.setUndefined();
            } else {
                MOZ_ASSERT(next->isKind(PNK_TEMPLATE_STRING));
                expr.setString(next->pn_atom);
            }
            cooked.infallibleAppend(expr);
        }

        return builder.callSiteObj(raw, cooked, &pn->pn_pos, dst);
      }

      case PNK_ARRAY:
      {
        NodeVector elts(cx);
        if (!elts.reserve(pn->pn_count))
            return false;

        for (ParseNode* next = pn->pn_head; next; next = next->pn_next) {
            MOZ_ASSERT(pn->pn_pos.encloses(next->pn_pos));

            if (next->isKind(PNK_ELISION)) {
                elts.infallibleAppend(NullValue());
            } else {
                RootedValue expr(cx);
                if (!expression(next, &expr))
                    return false;
                elts.infallibleAppend(expr);
            }
        }

        return builder.arrayExpression(elts, &pn->pn_pos, dst);
      }

      case PNK_SPREAD:
      {
          RootedValue expr(cx);
          return expression(pn->pn_kid, &expr) &&
                 builder.spreadExpression(expr, &pn->pn_pos, dst);
      }

      case PNK_COMPUTED_NAME:
      {
         RootedValue name(cx);
         return expression(pn->pn_kid, &name) &&
                builder.computedName(name, &pn->pn_pos, dst);
      }

      case PNK_OBJECT:
      {
        NodeVector elts(cx);
        if (!elts.reserve(pn->pn_count))
            return false;

        for (ParseNode* next = pn->pn_head; next; next = next->pn_next) {
            MOZ_ASSERT(pn->pn_pos.encloses(next->pn_pos));

            RootedValue prop(cx);
            if (!property(next, &prop))
                return false;
            elts.infallibleAppend(prop);
        }

        return builder.objectExpression(elts, &pn->pn_pos, dst);
      }

      case PNK_NAME:
        return identifier(pn, dst);

      case PNK_THIS:
        return builder.thisExpression(&pn->pn_pos, dst);

      case PNK_TEMPLATE_STRING_LIST:
      {
        NodeVector elts(cx);
        if (!elts.reserve(pn->pn_count))
            return false;

        for (ParseNode* next = pn->pn_head; next; next = next->pn_next) {
            MOZ_ASSERT(pn->pn_pos.encloses(next->pn_pos));

            RootedValue expr(cx);
            if (!expression(next, &expr))
                return false;
            elts.infallibleAppend(expr);
        }

        return builder.templateLiteral(elts, &pn->pn_pos, dst);
      }

      case PNK_TEMPLATE_STRING:
      case PNK_STRING:
      case PNK_REGEXP:
      case PNK_NUMBER:
      case PNK_TRUE:
      case PNK_FALSE:
      case PNK_NULL:
      case PNK_RAW_UNDEFINED:
        return literal(pn, dst);

      case PNK_YIELD_STAR:
      {
        MOZ_ASSERT(pn->pn_pos.encloses(pn->pn_left->pn_pos));

        RootedValue arg(cx);
        return expression(pn->pn_left, &arg) &&
               builder.yieldExpression(arg, Delegating, &pn->pn_pos, dst);
      }

      case PNK_YIELD:
      {
        MOZ_ASSERT_IF(pn->pn_left, pn->pn_pos.encloses(pn->pn_left->pn_pos));

        RootedValue arg(cx);
        return optExpression(pn->pn_left, &arg) &&
               builder.yieldExpression(arg, NotDelegating, &pn->pn_pos, dst);
      }

      case PNK_ARRAYCOMP:
        MOZ_ASSERT(pn->pn_pos.encloses(pn->pn_head->pn_pos));

        /* NB: it's no longer the case that pn_count could be 2. */
        LOCAL_ASSERT(pn->pn_count == 1);
        return comprehension(pn->pn_head, dst);

      case PNK_CLASS:
        return classDefinition(pn, true, dst);

      case PNK_NEWTARGET:
      {
        MOZ_ASSERT(pn->pn_left->isKind(PNK_POSHOLDER));
        MOZ_ASSERT(pn->pn_pos.encloses(pn->pn_left->pn_pos));
        MOZ_ASSERT(pn->pn_right->isKind(PNK_POSHOLDER));
        MOZ_ASSERT(pn->pn_pos.encloses(pn->pn_right->pn_pos));

        RootedValue newIdent(cx);
        RootedValue targetIdent(cx);

        RootedAtom newStr(cx, cx->names().new_);
        RootedAtom targetStr(cx, cx->names().target);

        return identifier(newStr, &pn->pn_left->pn_pos, &newIdent) &&
               identifier(targetStr, &pn->pn_right->pn_pos, &targetIdent) &&
               builder.metaProperty(newIdent, targetIdent, &pn->pn_pos, dst);
      }

      case PNK_SETTHIS:
        // SETTHIS is used to assign the result of a super() call to |this|.
        // It's not part of the original AST, so just forward to the call.
        MOZ_ASSERT(pn->pn_left->isKind(PNK_NAME));
        return expression(pn->pn_right, dst);

      default:
        LOCAL_NOT_REACHED("unexpected expression type");
    }
}

bool
ASTSerializer::propertyName(ParseNode* pn, MutableHandleValue dst)
{
    if (pn->isKind(PNK_COMPUTED_NAME))
        return expression(pn, dst);
    if (pn->isKind(PNK_OBJECT_PROPERTY_NAME))
        return identifier(pn, dst);

    LOCAL_ASSERT(pn->isKind(PNK_STRING) || pn->isKind(PNK_NUMBER));

    return literal(pn, dst);
}

bool
ASTSerializer::property(ParseNode* pn, MutableHandleValue dst)
{
    if (pn->isKind(PNK_MUTATEPROTO)) {
        RootedValue val(cx);
        return expression(pn->pn_kid, &val) &&
               builder.prototypeMutation(val, &pn->pn_pos, dst);
    }

    PropKind kind;
    switch (pn->getOp()) {
      case JSOP_INITPROP:
        kind = PROP_INIT;
        break;

      case JSOP_INITPROP_GETTER:
        kind = PROP_GETTER;
        break;

      case JSOP_INITPROP_SETTER:
        kind = PROP_SETTER;
        break;

      default:
        LOCAL_NOT_REACHED("unexpected object-literal property");
    }

    bool isShorthand = pn->isKind(PNK_SHORTHAND);
    bool isMethod =
        pn->pn_right->isKind(PNK_FUNCTION) &&
        pn->pn_right->pn_funbox->function()->kind() == JSFunction::Method;
    RootedValue key(cx), val(cx);
    return propertyName(pn->pn_left, &key) &&
           expression(pn->pn_right, &val) &&
           builder.propertyInitializer(key, val, kind, isShorthand, isMethod, &pn->pn_pos, dst);
}

bool
ASTSerializer::literal(ParseNode* pn, MutableHandleValue dst)
{
    RootedValue val(cx);
    switch (pn->getKind()) {
      case PNK_TEMPLATE_STRING:
      case PNK_STRING:
        val.setString(pn->pn_atom);
        break;

      case PNK_REGEXP:
      {
        RootedObject re1(cx, pn->as<RegExpLiteral>().objbox()->object);
        LOCAL_ASSERT(re1 && re1->is<RegExpObject>());

        RootedObject re2(cx, CloneRegExpObject(cx, re1));
        if (!re2)
            return false;

        val.setObject(*re2);
        break;
      }

      case PNK_NUMBER:
        val.setNumber(pn->pn_dval);
        break;

      case PNK_NULL:
        val.setNull();
        break;

      case PNK_RAW_UNDEFINED:
        val.setUndefined();
        break;

      case PNK_TRUE:
        val.setBoolean(true);
        break;

      case PNK_FALSE:
        val.setBoolean(false);
        break;

      default:
        LOCAL_NOT_REACHED("unexpected literal type");
    }

    return builder.literal(val, &pn->pn_pos, dst);
}

bool
ASTSerializer::arrayPattern(ParseNode* pn, MutableHandleValue dst)
{
    MOZ_ASSERT(pn->isKind(PNK_ARRAY));

    NodeVector elts(cx);
    if (!elts.reserve(pn->pn_count))
        return false;

    for (ParseNode* next = pn->pn_head; next; next = next->pn_next) {
        if (next->isKind(PNK_ELISION)) {
            elts.infallibleAppend(NullValue());
        } else if (next->isKind(PNK_SPREAD)) {
            RootedValue target(cx);
            RootedValue spread(cx);
            if (!pattern(next->pn_kid, &target))
                return false;
            if(!builder.spreadExpression(target, &next->pn_pos, &spread))
                return false;
            elts.infallibleAppend(spread);
        } else {
            RootedValue patt(cx);
            if (!pattern(next, &patt))
                return false;
            elts.infallibleAppend(patt);
        }
    }

    return builder.arrayPattern(elts, &pn->pn_pos, dst);
}

bool
ASTSerializer::objectPattern(ParseNode* pn, MutableHandleValue dst)
{
    MOZ_ASSERT(pn->isKind(PNK_OBJECT));

    NodeVector elts(cx);
    if (!elts.reserve(pn->pn_count))
        return false;

    for (ParseNode* propdef = pn->pn_head; propdef; propdef = propdef->pn_next) {
        LOCAL_ASSERT(propdef->isKind(PNK_MUTATEPROTO) != propdef->isOp(JSOP_INITPROP));

        RootedValue key(cx);
        ParseNode* target;
        if (propdef->isKind(PNK_MUTATEPROTO)) {
            RootedValue pname(cx, StringValue(cx->names().proto));
            if (!builder.literal(pname, &propdef->pn_pos, &key))
                return false;
            target = propdef->pn_kid;
        } else {
            if (!propertyName(propdef->pn_left, &key))
                return false;
            target = propdef->pn_right;
        }

        RootedValue patt(cx), prop(cx);
        if (!pattern(target, &patt) ||
            !builder.propertyPattern(key, patt, propdef->isKind(PNK_SHORTHAND), &propdef->pn_pos,
                                     &prop))
        {
            return false;
        }

        elts.infallibleAppend(prop);
    }

    return builder.objectPattern(elts, &pn->pn_pos, dst);
}

bool
ASTSerializer::pattern(ParseNode* pn, MutableHandleValue dst)
{
    JS_CHECK_RECURSION(cx, return false);
    switch (pn->getKind()) {
      case PNK_OBJECT:
        return objectPattern(pn, dst);

      case PNK_ARRAY:
        return arrayPattern(pn, dst);

      default:
        return expression(pn, dst);
    }
}

bool
ASTSerializer::identifier(HandleAtom atom, TokenPos* pos, MutableHandleValue dst)
{
    RootedValue atomContentsVal(cx, unrootedAtomContents(atom));
    return builder.identifier(atomContentsVal, pos, dst);
}

bool
ASTSerializer::identifier(ParseNode* pn, MutableHandleValue dst)
{
    LOCAL_ASSERT(pn->isArity(PN_NAME) || pn->isArity(PN_NULLARY));
    LOCAL_ASSERT(pn->pn_atom);

    RootedAtom pnAtom(cx, pn->pn_atom);
    return identifier(pnAtom, &pn->pn_pos, dst);
}

bool
ASTSerializer::function(ParseNode* pn, ASTType type, MutableHandleValue dst)
{
    RootedFunction func(cx, pn->pn_funbox->function());

    GeneratorStyle generatorStyle =
        pn->pn_funbox->isGenerator()
        ? (pn->pn_funbox->isLegacyGenerator()
           ? GeneratorStyle::Legacy
           : GeneratorStyle::ES6)
        : GeneratorStyle::None;

    bool isAsync = pn->pn_funbox->isAsync();
    bool isExpression = pn->pn_funbox->isExprBody();

    RootedValue id(cx);
    RootedAtom funcAtom(cx, func->explicitName());
    if (!optIdentifier(funcAtom, nullptr, &id))
        return false;

    NodeVector args(cx);
    NodeVector defaults(cx);

    RootedValue body(cx), rest(cx);
    if (pn->pn_funbox->hasRest())
        rest.setUndefined();
    else
        rest.setNull();
    return functionArgsAndBody(pn->pn_body, args, defaults, isAsync, isExpression, &body, &rest) &&
           builder.function(type, &pn->pn_pos, id, args, defaults, body,
                            rest, generatorStyle, isAsync, isExpression, dst);
}

bool
ASTSerializer::functionArgsAndBody(ParseNode* pn, NodeVector& args, NodeVector& defaults,
                                   bool isAsync, bool isExpression,
                                   MutableHandleValue body, MutableHandleValue rest)
{
    ParseNode* pnargs;
    ParseNode* pnbody;

    /* Extract the args and body separately. */
    if (pn->isKind(PNK_PARAMSBODY)) {
        pnargs = pn;
        pnbody = pn->last();
    } else {
        pnargs = nullptr;
        pnbody = pn;
    }

    if (pnbody->isKind(PNK_LEXICALSCOPE))
        pnbody = pnbody->scopeBody();

    /* Serialize the arguments and body. */
    switch (pnbody->getKind()) {
      case PNK_RETURN: /* expression closure, no destructured args */
        return functionArgs(pn, pnargs, args, defaults, rest) &&
               expression(pnbody->pn_kid, body);

      case PNK_STATEMENTLIST:     /* statement closure */
      {
        ParseNode* pnstart = pnbody->pn_head;

        // Skip over initial yield in generator.
        if (pnstart && pnstart->isKind(PNK_YIELD)) {
            MOZ_ASSERT(pnstart->getOp() == JSOP_INITIALYIELD);
            pnstart = pnstart->pn_next;
        }

        // Async arrow with expression body is converted into STATEMENTLIST
        // to insert initial yield.
        if (isAsync && isExpression) {
            MOZ_ASSERT(pnstart->getKind() == PNK_RETURN);
            return functionArgs(pn, pnargs, args, defaults, rest) &&
                   expression(pnstart->pn_kid, body);
        }

        return functionArgs(pn, pnargs, args, defaults, rest) &&
               functionBody(pnstart, &pnbody->pn_pos, body);
      }

      default:
        LOCAL_NOT_REACHED("unexpected function contents");
    }
}

bool
ASTSerializer::functionArgs(ParseNode* pn, ParseNode* pnargs,
                            NodeVector& args, NodeVector& defaults,
                            MutableHandleValue rest)
{
    if (!pnargs)
        return true;

    RootedValue node(cx);
    bool defaultsNull = true;
    MOZ_ASSERT(defaults.empty(),
               "must be initially empty for it to be proper to clear this "
               "when there are no defaults");

    for (ParseNode* arg = pnargs->pn_head; arg && arg != pnargs->last(); arg = arg->pn_next) {
        ParseNode* pat;
        ParseNode* defNode;
        if (arg->isKind(PNK_NAME) || arg->isKind(PNK_ARRAY) || arg->isKind(PNK_OBJECT)) {
            pat = arg;
            defNode = nullptr;
        } else {
            MOZ_ASSERT(arg->isKind(PNK_ASSIGN));
            pat = arg->pn_left;
            defNode = arg->pn_right;
        }

        // Process the name or pattern.
        MOZ_ASSERT(pat->isKind(PNK_NAME) || pat->isKind(PNK_ARRAY) || pat->isKind(PNK_OBJECT));
        if (!pattern(pat, &node))
            return false;
        if (rest.isUndefined() && arg->pn_next == pnargs->last()) {
            rest.setObject(node.toObject());
        } else {
            if (!args.append(node))
                return false;
        }

        // Process its default (or lack thereof).
        if (defNode) {
            defaultsNull = false;
            RootedValue def(cx);
            if (!expression(defNode, &def) || !defaults.append(def))
                return false;
        } else {
            if (!defaults.append(NullValue()))
                return false;
        }
    }
    MOZ_ASSERT(!rest.isUndefined(),
               "if a rest argument was present (signified by "
               "|rest.isUndefined()| initially), the rest node was properly "
               "recorded");

    if (defaultsNull)
        defaults.clear();

    return true;
}

bool
ASTSerializer::functionBody(ParseNode* pn, TokenPos* pos, MutableHandleValue dst)
{
    NodeVector elts(cx);

    /* We aren't sure how many elements there are up front, so we'll check each append. */
    for (ParseNode* next = pn; next; next = next->pn_next) {
        RootedValue child(cx);
        if (!sourceElement(next, &child) || !elts.append(child))
            return false;
    }

    return builder.blockStatement(elts, pos, dst);
}

static bool
reflect_parse(JSContext* cx, uint32_t argc, Value* vp)
{
    CallArgs args = CallArgsFromVp(argc, vp);

    if (args.length() < 1) {
        JS_ReportErrorNumberASCII(cx, GetErrorMessage, nullptr, JSMSG_MORE_ARGS_NEEDED,
                                  "Reflect.parse", "0", "s");
        return false;
    }

    RootedString src(cx, ToString<CanGC>(cx, args[0]));
    if (!src)
        return false;

    ScopedJSFreePtr<char> filename;
    uint32_t lineno = 1;
    bool loc = true;
    RootedObject builder(cx);
    ParseTarget target = ParseTarget::Script;

    RootedValue arg(cx, args.get(1));

    if (!arg.isNullOrUndefined()) {
        if (!arg.isObject()) {
            ReportValueErrorFlags(cx, JSREPORT_ERROR, JSMSG_UNEXPECTED_TYPE,
                                  JSDVG_SEARCH_STACK, arg, nullptr,
                                  "not an object", nullptr);
            return false;
        }

        RootedObject config(cx, &arg.toObject());

        RootedValue prop(cx);

        /* config.loc */
        RootedId locId(cx, NameToId(cx->names().loc));
        RootedValue trueVal(cx, BooleanValue(true));
        if (!GetPropertyDefault(cx, config, locId, trueVal, &prop))
            return false;

        loc = ToBoolean(prop);

        if (loc) {
            /* config.source */
            RootedId sourceId(cx, NameToId(cx->names().source));
            RootedValue nullVal(cx, NullValue());
            if (!GetPropertyDefault(cx, config, sourceId, nullVal, &prop))
                return false;

            if (!prop.isNullOrUndefined()) {
                RootedString str(cx, ToString<CanGC>(cx, prop));
                if (!str)
                    return false;

                filename = JS_EncodeString(cx, str);
                if (!filename)
                    return false;
            }

            /* config.line */
            RootedId lineId(cx, NameToId(cx->names().line));
            RootedValue oneValue(cx, Int32Value(1));
            if (!GetPropertyDefault(cx, config, lineId, oneValue, &prop) ||
                !ToUint32(cx, prop, &lineno)) {
                return false;
            }
        }

        /* config.builder */
        RootedId builderId(cx, NameToId(cx->names().builder));
        RootedValue nullVal(cx, NullValue());
        if (!GetPropertyDefault(cx, config, builderId, nullVal, &prop))
            return false;

        if (!prop.isNullOrUndefined()) {
            if (!prop.isObject()) {
                ReportValueErrorFlags(cx, JSREPORT_ERROR, JSMSG_UNEXPECTED_TYPE,
                                      JSDVG_SEARCH_STACK, prop, nullptr,
                                      "not an object", nullptr);
                return false;
            }
            builder = &prop.toObject();
        }

        /* config.target */
        RootedId targetId(cx, NameToId(cx->names().target));
        RootedValue scriptVal(cx, StringValue(cx->names().script));
        if (!GetPropertyDefault(cx, config, targetId, scriptVal, &prop))
            return false;

        if (!prop.isString()) {
            ReportValueErrorFlags(cx, JSREPORT_ERROR, JSMSG_UNEXPECTED_TYPE, JSDVG_SEARCH_STACK,
                                  prop, nullptr, "not 'script' or 'module'", nullptr);
            return false;
        }

        RootedString stringProp(cx, prop.toString());
        bool isScript = false;
        bool isModule = false;
        if (!EqualStrings(cx, stringProp, cx->names().script, &isScript))
            return false;

        if (!EqualStrings(cx, stringProp, cx->names().module, &isModule))
            return false;

        if (isScript) {
            target = ParseTarget::Script;
        } else if (isModule) {
            target = ParseTarget::Module;
        } else {
            JS_ReportErrorASCII(cx, "Bad target value, expected 'script' or 'module'");
            return false;
        }
    }

    /* Extract the builder methods first to report errors before parsing. */
    ASTSerializer serialize(cx, loc, filename, lineno);
    if (!serialize.init(builder))
        return false;

    JSLinearString* linear = src->ensureLinear(cx);
    if (!linear)
        return false;

    AutoStableStringChars linearChars(cx);
    if (!linearChars.initTwoByte(cx, linear))
        return false;

    CompileOptions options(cx);
    options.setFileAndLine(filename, lineno);
    options.setCanLazilyParse(false);
    mozilla::Range<const char16_t> chars = linearChars.twoByteRange();
    UsedNameTracker usedNames(cx);
    if (!usedNames.init())
        return false;
<<<<<<< HEAD
    Parser<FullParseHandler> parser(cx, cx->tempLifoAlloc(), options, chars.start().get(),
                                    chars.length(), EmptyTaint, /* foldConstants = */ false, usedNames,
=======
    Parser<FullParseHandler> parser(cx, cx->tempLifoAlloc(), options, chars.begin().get(),
                                    chars.length(), /* foldConstants = */ false, usedNames,
>>>>>>> 95d2934a
                                    nullptr, nullptr);
    if (!parser.checkOptions())
        return false;

    serialize.setParser(&parser);

    ParseNode* pn;
    if (target == ParseTarget::Script) {
        pn = parser.parse();
        if (!pn)
            return false;
    } else {
        if (!GlobalObject::ensureModulePrototypesCreated(cx, cx->global()))
            return false;

        Rooted<ModuleObject*> module(cx, ModuleObject::create(cx));
        if (!module)
            return false;

        ModuleBuilder builder(cx, module);
        ModuleSharedContext modulesc(cx, module, &cx->global()->emptyGlobalScope(), builder);
        pn = parser.moduleBody(&modulesc);
        if (!pn)
            return false;

        MOZ_ASSERT(pn->getKind() == PNK_MODULE);
        pn = pn->pn_body;
    }

    RootedValue val(cx);
    if (!serialize.program(pn, &val)) {
        args.rval().setNull();
        return false;
    }

    args.rval().set(val);
    return true;
}

JS_PUBLIC_API(bool)
JS_InitReflectParse(JSContext* cx, HandleObject global)
{
    RootedValue reflectVal(cx);
    if (!GetProperty(cx, global, global, cx->names().Reflect, &reflectVal))
        return false;
    if (!reflectVal.isObject()) {
        JS_ReportErrorASCII(cx, "JS_InitReflectParse must be called during global initialization");
        return false;
    }

    RootedObject reflectObj(cx, &reflectVal.toObject());
    return JS_DefineFunction(cx, reflectObj, "parse", reflect_parse, 1, 0);
}<|MERGE_RESOLUTION|>--- conflicted
+++ resolved
@@ -3700,13 +3700,8 @@
     UsedNameTracker usedNames(cx);
     if (!usedNames.init())
         return false;
-<<<<<<< HEAD
-    Parser<FullParseHandler> parser(cx, cx->tempLifoAlloc(), options, chars.start().get(),
+    Parser<FullParseHandler> parser(cx, cx->tempLifoAlloc(), options, chars.begin().get(),
                                     chars.length(), EmptyTaint, /* foldConstants = */ false, usedNames,
-=======
-    Parser<FullParseHandler> parser(cx, cx->tempLifoAlloc(), options, chars.begin().get(),
-                                    chars.length(), /* foldConstants = */ false, usedNames,
->>>>>>> 95d2934a
                                     nullptr, nullptr);
     if (!parser.checkOptions())
         return false;
