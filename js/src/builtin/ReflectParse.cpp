/* -*- Mode: C++; tab-width: 8; indent-tabs-mode: nil; c-basic-offset: 2 -*-
 * vim: set ts=8 sts=2 et sw=2 tw=80:
 * This Source Code Form is subject to the terms of the Mozilla Public
 * License, v. 2.0. If a copy of the MPL was not distributed with this
 * file, You can obtain one at http://mozilla.org/MPL/2.0/. */

/* JS reflection package. */

#include "mozilla/DebugOnly.h"
#include "mozilla/Maybe.h"

#include <stdlib.h>
#include <utility>

#include "jspubtd.h"

#include "builtin/Array.h"
#include "builtin/Reflect.h"
#include "frontend/CompilationStencil.h"
#include "frontend/ModuleSharedContext.h"
#include "frontend/ParseNode.h"
#include "frontend/Parser.h"
#include "js/CharacterEncoding.h"
#include "js/friend/ErrorMessages.h"  // js::GetErrorMessage, JSMSG_*
#include "js/friend/StackLimits.h"    // js::AutoCheckRecursionLimit
#include "js/PropertyAndElement.h"    // JS_DefineFunction
#include "js/StableStringChars.h"
#include "vm/BigIntType.h"
#include "vm/FunctionFlags.h"  // js::FunctionFlags
#include "vm/JSAtom.h"
#include "vm/JSObject.h"
#include "vm/ModuleBuilder.h"  // js::ModuleBuilder
#include "vm/PlainObject.h"    // js::PlainObject
#include "vm/RegExpObject.h"

#include "vm/JSObject-inl.h"

using namespace js;
using namespace js::frontend;

using JS::AutoStableStringChars;
using JS::CompileOptions;
using JS::RootedValueArray;
using mozilla::DebugOnly;

enum ASTType {
  AST_ERROR = -1,
#define ASTDEF(ast, str, method) ast,
#include "jsast.tbl"
#undef ASTDEF
  AST_LIMIT
};

enum AssignmentOperator {
  AOP_ERR = -1,

  /* assign */
  AOP_ASSIGN = 0,
  /* operator-assign */
  AOP_PLUS,
  AOP_MINUS,
  AOP_STAR,
  AOP_DIV,
  AOP_MOD,
  AOP_POW,
  /* shift-assign */
  AOP_LSH,
  AOP_RSH,
  AOP_URSH,
  /* binary */
  AOP_BITOR,
  AOP_BITXOR,
  AOP_BITAND,
  /* short-circuit */
  AOP_COALESCE,
  AOP_OR,
  AOP_AND,

  AOP_LIMIT
};

enum BinaryOperator {
  BINOP_ERR = -1,

  /* eq */
  BINOP_EQ = 0,
  BINOP_NE,
  BINOP_STRICTEQ,
  BINOP_STRICTNE,
  /* rel */
  BINOP_LT,
  BINOP_LE,
  BINOP_GT,
  BINOP_GE,
  /* shift */
  BINOP_LSH,
  BINOP_RSH,
  BINOP_URSH,
  /* arithmetic */
  BINOP_ADD,
  BINOP_SUB,
  BINOP_STAR,
  BINOP_DIV,
  BINOP_MOD,
  BINOP_POW,
  /* binary */
  BINOP_BITOR,
  BINOP_BITXOR,
  BINOP_BITAND,
  /* misc */
  BINOP_IN,
  BINOP_INSTANCEOF,
  BINOP_COALESCE,

  BINOP_LIMIT
};

enum UnaryOperator {
  UNOP_ERR = -1,

  UNOP_DELETE = 0,
  UNOP_NEG,
  UNOP_POS,
  UNOP_NOT,
  UNOP_BITNOT,
  UNOP_TYPEOF,
  UNOP_VOID,
  UNOP_AWAIT,

  UNOP_LIMIT
};

enum VarDeclKind {
  VARDECL_ERR = -1,
  VARDECL_VAR = 0,
  VARDECL_CONST,
  VARDECL_LET,
  VARDECL_LIMIT
};

enum PropKind {
  PROP_ERR = -1,
  PROP_INIT = 0,
  PROP_GETTER,
  PROP_SETTER,
  PROP_MUTATEPROTO,
  PROP_LIMIT
};

static const char* const aopNames[] = {
    "=",     /* AOP_ASSIGN */
    "+=",    /* AOP_PLUS */
    "-=",    /* AOP_MINUS */
    "*=",    /* AOP_STAR */
    "/=",    /* AOP_DIV */
    "%=",    /* AOP_MOD */
    "**=",   /* AOP_POW */
    "<<=",   /* AOP_LSH */
    ">>=",   /* AOP_RSH */
    ">>>=",  /* AOP_URSH */
    "|=",    /* AOP_BITOR */
    "^=",    /* AOP_BITXOR */
    "&=",    /* AOP_BITAND */
    "\?\?=", /* AOP_COALESCE */
    "||=",   /* AOP_OR */
    "&&=",   /* AOP_AND */
};

static const char* const binopNames[] = {
    "==",         /* BINOP_EQ */
    "!=",         /* BINOP_NE */
    "===",        /* BINOP_STRICTEQ */
    "!==",        /* BINOP_STRICTNE */
    "<",          /* BINOP_LT */
    "<=",         /* BINOP_LE */
    ">",          /* BINOP_GT */
    ">=",         /* BINOP_GE */
    "<<",         /* BINOP_LSH */
    ">>",         /* BINOP_RSH */
    ">>>",        /* BINOP_URSH */
    "+",          /* BINOP_PLUS */
    "-",          /* BINOP_MINUS */
    "*",          /* BINOP_STAR */
    "/",          /* BINOP_DIV */
    "%",          /* BINOP_MOD */
    "**",         /* BINOP_POW */
    "|",          /* BINOP_BITOR */
    "^",          /* BINOP_BITXOR */
    "&",          /* BINOP_BITAND */
    "in",         /* BINOP_IN */
    "instanceof", /* BINOP_INSTANCEOF */
    "??",         /* BINOP_COALESCE */
};

static const char* const unopNames[] = {
    "delete", /* UNOP_DELETE */
    "-",      /* UNOP_NEG */
    "+",      /* UNOP_POS */
    "!",      /* UNOP_NOT */
    "~",      /* UNOP_BITNOT */
    "typeof", /* UNOP_TYPEOF */
    "void",   /* UNOP_VOID */
    "await",  /* UNOP_AWAIT */
};

static const char* const nodeTypeNames[] = {
#define ASTDEF(ast, str, method) str,
#include "jsast.tbl"
#undef ASTDEF
    nullptr};

static const char* const callbackNames[] = {
#define ASTDEF(ast, str, method) method,
#include "jsast.tbl"
#undef ASTDEF
    nullptr};

enum YieldKind { Delegating, NotDelegating };

using NodeVector = RootedValueVector;

/*
 * ParseNode is a somewhat intricate data structure, and its invariants have
 * evolved, making it more likely that there could be a disconnect between the
 * parser and the AST serializer. We use these macros to check invariants on a
 * parse node and raise a dynamic error on failure.
 */
#define LOCAL_ASSERT(expr)                                    \
  JS_BEGIN_MACRO                                              \
    MOZ_ASSERT(expr);                                         \
    if (!(expr)) {                                            \
      JS_ReportErrorNumberASCII(cx, GetErrorMessage, nullptr, \
                                JSMSG_BAD_PARSE_NODE);        \
      return false;                                           \
    }                                                         \
  JS_END_MACRO

#define LOCAL_NOT_REACHED(expr)                             \
  JS_BEGIN_MACRO                                            \
    MOZ_ASSERT(false);                                      \
    JS_ReportErrorNumberASCII(cx, GetErrorMessage, nullptr, \
                              JSMSG_BAD_PARSE_NODE);        \
    return false;                                           \
  JS_END_MACRO

namespace {

/* Set 'result' to obj[id] if any such property exists, else defaultValue. */
static bool GetPropertyDefault(JSContext* cx, HandleObject obj, HandleId id,
                               HandleValue defaultValue,
                               MutableHandleValue result) {
  bool found;
  if (!HasProperty(cx, obj, id, &found)) {
    return false;
  }
  if (!found) {
    result.set(defaultValue);
    return true;
  }
  return GetProperty(cx, obj, obj, id, result);
}

enum class GeneratorStyle { None, ES6 };

/*
 * Builder class that constructs JavaScript AST node objects. See:
 *
 *     https://developer.mozilla.org/en/SpiderMonkey/Parser_API
 *
 * Bug 569487: generalize builder interface
 */
class NodeBuilder {
  using CallbackArray = RootedValueArray<AST_LIMIT>;

  JSContext* cx;
  frontend::Parser<frontend::FullParseHandler, char16_t>* parser;
  bool saveLoc;            /* save source location information?     */
  char const* src;         /* source filename or null               */
  RootedValue srcval;      /* source filename JS value or null      */
  CallbackArray callbacks; /* user-specified callbacks              */
  RootedValue userv;       /* user-specified builder object or null */

 public:
  NodeBuilder(JSContext* c, bool l, char const* s)
      : cx(c),
        parser(nullptr),
        saveLoc(l),
        src(s),
        srcval(c),
        callbacks(cx),
        userv(c) {}

  [[nodiscard]] bool init(HandleObject userobj = nullptr) {
    if (src) {
      if (!atomValue(src, &srcval)) {
        return false;
      }
    } else {
      srcval.setNull();
    }

    if (!userobj) {
      userv.setNull();
      for (unsigned i = 0; i < AST_LIMIT; i++) {
        callbacks[i].setNull();
      }
      return true;
    }

    userv.setObject(*userobj);

    RootedValue nullVal(cx, NullValue());
    RootedValue funv(cx);
    for (unsigned i = 0; i < AST_LIMIT; i++) {
      const char* name = callbackNames[i];
      RootedAtom atom(cx, Atomize(cx, name, strlen(name)));
      if (!atom) {
        return false;
      }
      RootedId id(cx, AtomToId(atom));
      if (!GetPropertyDefault(cx, userobj, id, nullVal, &funv)) {
        return false;
      }

      if (funv.isNullOrUndefined()) {
        callbacks[i].setNull();
        continue;
      }

      if (!funv.isObject() || !funv.toObject().is<JSFunction>()) {
        ReportValueError(cx, JSMSG_NOT_FUNCTION, JSDVG_SEARCH_STACK, funv,
                         nullptr);
        return false;
      }

      callbacks[i].set(funv);
    }

    return true;
  }

  void setParser(frontend::Parser<frontend::FullParseHandler, char16_t>* p) {
    parser = p;
  }

 private:
  [[nodiscard]] bool callbackHelper(HandleValue fun, const InvokeArgs& args,
                                    size_t i, TokenPos* pos,
                                    MutableHandleValue dst) {
    // The end of the implementation of callback(). All arguments except
    // loc have already been stored in range [0, i).
    if (saveLoc) {
      if (!newNodeLoc(pos, args[i])) {
        return false;
      }
    }

    return js::Call(cx, fun, userv, args, dst);
  }

  // Helper function for callback(). Note that all Arguments must be types
  // that convert to HandleValue, so this isn't as template-y as it seems,
  // just variadic.
  template <typename... Arguments>
  [[nodiscard]] bool callbackHelper(HandleValue fun, const InvokeArgs& args,
                                    size_t i, HandleValue head,
                                    Arguments&&... tail) {
    // Recursive loop to store the arguments into args. This eventually
    // bottoms out in a call to the non-template callbackHelper() above.
    args[i].set(head);
    return callbackHelper(fun, args, i + 1, std::forward<Arguments>(tail)...);
  }

  // Invoke a user-defined callback. The actual signature is:
  //
  //     bool callback(HandleValue fun, HandleValue... args, TokenPos* pos,
  //                   MutableHandleValue dst);
  template <typename... Arguments>
  [[nodiscard]] bool callback(HandleValue fun, Arguments&&... args) {
    InvokeArgs iargs(cx);
    if (!iargs.init(cx, sizeof...(args) - 2 + size_t(saveLoc))) {
      return false;
    }

    return callbackHelper(fun, iargs, 0, std::forward<Arguments>(args)...);
  }

  // WARNING: Returning a Handle is non-standard, but it works in this case
  // because both |v| and |UndefinedHandleValue| are definitely rooted on a
  // previous stack frame (i.e. we're just choosing between two
  // already-rooted values).
  HandleValue opt(HandleValue v) {
    MOZ_ASSERT_IF(v.isMagic(), v.whyMagic() == JS_SERIALIZE_NO_NODE);
    return v.isMagic(JS_SERIALIZE_NO_NODE) ? JS::UndefinedHandleValue : v;
  }

  [[nodiscard]] bool atomValue(const char* s, MutableHandleValue dst) {
    /*
     * Bug 575416: instead of Atomize, lookup constant atoms in tbl file
     */
    RootedAtom atom(cx, Atomize(cx, s, strlen(s)));
    if (!atom) {
      return false;
    }

    dst.setString(atom);
    return true;
  }

  [[nodiscard]] bool newObject(MutableHandleObject dst) {
    RootedPlainObject nobj(cx, NewPlainObject(cx));
    if (!nobj) {
      return false;
    }

    dst.set(nobj);
    return true;
  }

  [[nodiscard]] bool newArray(NodeVector& elts, MutableHandleValue dst);

  [[nodiscard]] bool createNode(ASTType type, TokenPos* pos,
                                MutableHandleObject dst);

  [[nodiscard]] bool newNodeHelper(HandleObject obj, MutableHandleValue dst) {
    // The end of the implementation of newNode().
    MOZ_ASSERT(obj);
    dst.setObject(*obj);
    return true;
  }

  template <typename... Arguments>
  [[nodiscard]] bool newNodeHelper(HandleObject obj, const char* name,
                                   HandleValue value, Arguments&&... rest) {
    // Recursive loop to define properties. Note that the newNodeHelper()
    // call below passes two fewer arguments than we received, as we omit
    // `name` and `value`. This eventually bottoms out in a call to the
    // non-template newNodeHelper() above.
    return defineProperty(obj, name, value) &&
           newNodeHelper(obj, std::forward<Arguments>(rest)...);
  }

  // Create a node object with "type" and "loc" properties, as well as zero
  // or more properties passed in as arguments. The signature is really more
  // like:
  //
  //     bool newNode(ASTType type, TokenPos* pos,
  //                  {const char *name0, HandleValue value0,}...
  //                  MutableHandleValue dst);
  template <typename... Arguments>
  [[nodiscard]] bool newNode(ASTType type, TokenPos* pos, Arguments&&... args) {
    RootedObject node(cx);
    return createNode(type, pos, &node) &&
           newNodeHelper(node, std::forward<Arguments>(args)...);
  }

  [[nodiscard]] bool listNode(ASTType type, const char* propName,
                              NodeVector& elts, TokenPos* pos,
                              MutableHandleValue dst) {
    RootedValue array(cx);
    if (!newArray(elts, &array)) {
      return false;
    }

    RootedValue cb(cx, callbacks[type]);
    if (!cb.isNull()) {
      return callback(cb, array, pos, dst);
    }

    return newNode(type, pos, propName, array, dst);
  }

  [[nodiscard]] bool defineProperty(HandleObject obj, const char* name,
                                    HandleValue val) {
    MOZ_ASSERT_IF(val.isMagic(), val.whyMagic() == JS_SERIALIZE_NO_NODE);

    /*
     * Bug 575416: instead of Atomize, lookup constant atoms in tbl file
     */
    RootedAtom atom(cx, Atomize(cx, name, strlen(name)));
    if (!atom) {
      return false;
    }

    // Represent "no node" as null and ensure users are not exposed to magic
    // values.
    RootedValue optVal(cx,
                       val.isMagic(JS_SERIALIZE_NO_NODE) ? NullValue() : val);
    return DefineDataProperty(cx, obj, atom->asPropertyName(), optVal);
  }

  [[nodiscard]] bool newNodeLoc(TokenPos* pos, MutableHandleValue dst);

  [[nodiscard]] bool setNodeLoc(HandleObject node, TokenPos* pos);

 public:
  /*
   * All of the public builder methods take as their last two
   * arguments a nullable token position and a non-nullable, rooted
   * outparam.
   *
   * Any Value arguments representing optional subnodes may be a
   * JS_SERIALIZE_NO_NODE magic value.
   */

  /*
   * misc nodes
   */

  [[nodiscard]] bool program(NodeVector& elts, TokenPos* pos,
                             MutableHandleValue dst);

  [[nodiscard]] bool literal(HandleValue val, TokenPos* pos,
                             MutableHandleValue dst);

  [[nodiscard]] bool identifier(HandleValue name, TokenPos* pos,
                                MutableHandleValue dst);

  [[nodiscard]] bool function(ASTType type, TokenPos* pos, HandleValue id,
                              NodeVector& args, NodeVector& defaults,
                              HandleValue body, HandleValue rest,
                              GeneratorStyle generatorStyle, bool isAsync,
                              bool isExpression, MutableHandleValue dst);

  [[nodiscard]] bool variableDeclarator(HandleValue id, HandleValue init,
                                        TokenPos* pos, MutableHandleValue dst);

  [[nodiscard]] bool switchCase(HandleValue expr, NodeVector& elts,
                                TokenPos* pos, MutableHandleValue dst);

  [[nodiscard]] bool catchClause(HandleValue var, HandleValue body,
                                 TokenPos* pos, MutableHandleValue dst);

  [[nodiscard]] bool prototypeMutation(HandleValue val, TokenPos* pos,
                                       MutableHandleValue dst);
  [[nodiscard]] bool propertyInitializer(HandleValue key, HandleValue val,
                                         PropKind kind, bool isShorthand,
                                         bool isMethod, TokenPos* pos,
                                         MutableHandleValue dst);

  /*
   * statements
   */

  [[nodiscard]] bool blockStatement(NodeVector& elts, TokenPos* pos,
                                    MutableHandleValue dst);

  [[nodiscard]] bool expressionStatement(HandleValue expr, TokenPos* pos,
                                         MutableHandleValue dst);

  [[nodiscard]] bool emptyStatement(TokenPos* pos, MutableHandleValue dst);

  [[nodiscard]] bool ifStatement(HandleValue test, HandleValue cons,
                                 HandleValue alt, TokenPos* pos,
                                 MutableHandleValue dst);

  [[nodiscard]] bool breakStatement(HandleValue label, TokenPos* pos,
                                    MutableHandleValue dst);

  [[nodiscard]] bool continueStatement(HandleValue label, TokenPos* pos,
                                       MutableHandleValue dst);

  [[nodiscard]] bool labeledStatement(HandleValue label, HandleValue stmt,
                                      TokenPos* pos, MutableHandleValue dst);

  [[nodiscard]] bool throwStatement(HandleValue arg, TokenPos* pos,
                                    MutableHandleValue dst);

  [[nodiscard]] bool returnStatement(HandleValue arg, TokenPos* pos,
                                     MutableHandleValue dst);

  [[nodiscard]] bool forStatement(HandleValue init, HandleValue test,
                                  HandleValue update, HandleValue stmt,
                                  TokenPos* pos, MutableHandleValue dst);

  [[nodiscard]] bool forInStatement(HandleValue var, HandleValue expr,
                                    HandleValue stmt, TokenPos* pos,
                                    MutableHandleValue dst);

  [[nodiscard]] bool forOfStatement(HandleValue var, HandleValue expr,
                                    HandleValue stmt, TokenPos* pos,
                                    MutableHandleValue dst);

  [[nodiscard]] bool withStatement(HandleValue expr, HandleValue stmt,
                                   TokenPos* pos, MutableHandleValue dst);

  [[nodiscard]] bool whileStatement(HandleValue test, HandleValue stmt,
                                    TokenPos* pos, MutableHandleValue dst);

  [[nodiscard]] bool doWhileStatement(HandleValue stmt, HandleValue test,
                                      TokenPos* pos, MutableHandleValue dst);

  [[nodiscard]] bool switchStatement(HandleValue disc, NodeVector& elts,
                                     bool lexical, TokenPos* pos,
                                     MutableHandleValue dst);

  [[nodiscard]] bool tryStatement(HandleValue body, HandleValue handler,
                                  HandleValue finally, TokenPos* pos,
                                  MutableHandleValue dst);

  [[nodiscard]] bool debuggerStatement(TokenPos* pos, MutableHandleValue dst);

  [[nodiscard]] bool moduleRequest(HandleValue moduleSpec,
                                   NodeVector& assertions, TokenPos* pos,
                                   MutableHandleValue dst);

  [[nodiscard]] bool importAssertion(HandleValue key, HandleValue value,
                                     TokenPos* pos, MutableHandleValue dst);

  [[nodiscard]] bool importDeclaration(NodeVector& elts, HandleValue moduleSpec,
                                       TokenPos* pos, MutableHandleValue dst);

  [[nodiscard]] bool importSpecifier(HandleValue importName,
                                     HandleValue bindingName, TokenPos* pos,
                                     MutableHandleValue dst);

  [[nodiscard]] bool importNamespaceSpecifier(HandleValue bindingName,
                                              TokenPos* pos,
                                              MutableHandleValue dst);

  [[nodiscard]] bool exportDeclaration(HandleValue decl, NodeVector& elts,
                                       HandleValue moduleSpec,
                                       HandleValue isDefault, TokenPos* pos,
                                       MutableHandleValue dst);

  [[nodiscard]] bool exportSpecifier(HandleValue bindingName,
                                     HandleValue exportName, TokenPos* pos,
                                     MutableHandleValue dst);

  [[nodiscard]] bool exportNamespaceSpecifier(HandleValue exportName,
                                              TokenPos* pos,
                                              MutableHandleValue dst);

  [[nodiscard]] bool exportBatchSpecifier(TokenPos* pos,
                                          MutableHandleValue dst);

  [[nodiscard]] bool classDefinition(bool expr, HandleValue name,
                                     HandleValue heritage, HandleValue block,
                                     TokenPos* pos, MutableHandleValue dst);
  [[nodiscard]] bool classMembers(NodeVector& members, MutableHandleValue dst);
  [[nodiscard]] bool classMethod(HandleValue name, HandleValue body,
                                 PropKind kind, bool isStatic, TokenPos* pos,
                                 MutableHandleValue dst);
  [[nodiscard]] bool classField(HandleValue name, HandleValue initializer,
                                TokenPos* pos, MutableHandleValue dst);
  [[nodiscard]] bool staticClassBlock(HandleValue body, TokenPos* pos,
                                      MutableHandleValue dst);

  /*
   * expressions
   */

  [[nodiscard]] bool binaryExpression(BinaryOperator op, HandleValue left,
                                      HandleValue right, TokenPos* pos,
                                      MutableHandleValue dst);

  [[nodiscard]] bool unaryExpression(UnaryOperator op, HandleValue expr,
                                     TokenPos* pos, MutableHandleValue dst);

  [[nodiscard]] bool assignmentExpression(AssignmentOperator op,
                                          HandleValue lhs, HandleValue rhs,
                                          TokenPos* pos,
                                          MutableHandleValue dst);

  [[nodiscard]] bool updateExpression(HandleValue expr, bool incr, bool prefix,
                                      TokenPos* pos, MutableHandleValue dst);

  [[nodiscard]] bool logicalExpression(ParseNodeKind pnk, HandleValue left,
                                       HandleValue right, TokenPos* pos,
                                       MutableHandleValue dst);

  [[nodiscard]] bool conditionalExpression(HandleValue test, HandleValue cons,
                                           HandleValue alt, TokenPos* pos,
                                           MutableHandleValue dst);

  [[nodiscard]] bool sequenceExpression(NodeVector& elts, TokenPos* pos,
                                        MutableHandleValue dst);

  [[nodiscard]] bool newExpression(HandleValue callee, NodeVector& args,
                                   TokenPos* pos, MutableHandleValue dst);

  [[nodiscard]] bool callExpression(HandleValue callee, NodeVector& args,
                                    TokenPos* pos, MutableHandleValue dst,
                                    bool isOptional = false);

  [[nodiscard]] bool memberExpression(bool computed, HandleValue expr,
                                      HandleValue member, TokenPos* pos,
                                      MutableHandleValue dst,
                                      bool isOptional = false);

  [[nodiscard]] bool arrayExpression(NodeVector& elts, TokenPos* pos,
                                     MutableHandleValue dst);

  [[nodiscard]] bool templateLiteral(NodeVector& elts, TokenPos* pos,
                                     MutableHandleValue dst);

  [[nodiscard]] bool taggedTemplate(HandleValue callee, NodeVector& args,
                                    TokenPos* pos, MutableHandleValue dst);

  [[nodiscard]] bool callSiteObj(NodeVector& raw, NodeVector& cooked,
                                 TokenPos* pos, MutableHandleValue dst);

  [[nodiscard]] bool spreadExpression(HandleValue expr, TokenPos* pos,
                                      MutableHandleValue dst);

  [[nodiscard]] bool optionalExpression(HandleValue expr, TokenPos* pos,
                                        MutableHandleValue dst);

  [[nodiscard]] bool deleteOptionalExpression(HandleValue expr, TokenPos* pos,
                                              MutableHandleValue dst);

  [[nodiscard]] bool computedName(HandleValue name, TokenPos* pos,
                                  MutableHandleValue dst);

  [[nodiscard]] bool objectExpression(NodeVector& elts, TokenPos* pos,
                                      MutableHandleValue dst);

  [[nodiscard]] bool thisExpression(TokenPos* pos, MutableHandleValue dst);

  [[nodiscard]] bool yieldExpression(HandleValue arg, YieldKind kind,
                                     TokenPos* pos, MutableHandleValue dst);

  [[nodiscard]] bool metaProperty(HandleValue meta, HandleValue property,
                                  TokenPos* pos, MutableHandleValue dst);

  [[nodiscard]] bool callImportExpression(HandleValue ident, NodeVector& args,
                                          TokenPos* pos,
                                          MutableHandleValue dst);

  [[nodiscard]] bool super(TokenPos* pos, MutableHandleValue dst);

  /*
   * declarations
   */

  [[nodiscard]] bool variableDeclaration(NodeVector& elts, VarDeclKind kind,
                                         TokenPos* pos, MutableHandleValue dst);

  /*
   * patterns
   */

  [[nodiscard]] bool arrayPattern(NodeVector& elts, TokenPos* pos,
                                  MutableHandleValue dst);

  [[nodiscard]] bool objectPattern(NodeVector& elts, TokenPos* pos,
                                   MutableHandleValue dst);

  [[nodiscard]] bool propertyPattern(HandleValue key, HandleValue patt,
                                     bool isShorthand, TokenPos* pos,
                                     MutableHandleValue dst);
};

} /* anonymous namespace */

bool NodeBuilder::createNode(ASTType type, TokenPos* pos,
                             MutableHandleObject dst) {
  MOZ_ASSERT(type > AST_ERROR && type < AST_LIMIT);

  RootedValue tv(cx);
  RootedPlainObject node(cx, NewPlainObject(cx));
  if (!node || !setNodeLoc(node, pos) || !atomValue(nodeTypeNames[type], &tv) ||
      !defineProperty(node, "type", tv)) {
    return false;
  }

  dst.set(node);
  return true;
}

bool NodeBuilder::newArray(NodeVector& elts, MutableHandleValue dst) {
  const size_t len = elts.length();
  if (len > UINT32_MAX) {
    ReportAllocationOverflow(cx);
    return false;
  }
  RootedObject array(cx, NewDenseFullyAllocatedArray(cx, uint32_t(len)));
  if (!array) {
    return false;
  }

  for (size_t i = 0; i < len; i++) {
    RootedValue val(cx, elts[i]);

    MOZ_ASSERT_IF(val.isMagic(), val.whyMagic() == JS_SERIALIZE_NO_NODE);

    /* Represent "no node" as an array hole by not adding the value. */
    if (val.isMagic(JS_SERIALIZE_NO_NODE)) {
      continue;
    }

    if (!DefineDataElement(cx, array, i, val)) {
      return false;
    }
  }

  dst.setObject(*array);
  return true;
}

bool NodeBuilder::newNodeLoc(TokenPos* pos, MutableHandleValue dst) {
  if (!pos) {
    dst.setNull();
    return true;
  }

  RootedObject loc(cx);
  RootedObject to(cx);
  RootedValue val(cx);

  if (!newObject(&loc)) {
    return false;
  }

  dst.setObject(*loc);

  uint32_t startLineNum, startColumnIndex;
  uint32_t endLineNum, endColumnIndex;
  parser->tokenStream.computeLineAndColumn(pos->begin, &startLineNum,
                                           &startColumnIndex);
  parser->tokenStream.computeLineAndColumn(pos->end, &endLineNum,
                                           &endColumnIndex);

  if (!newObject(&to)) {
    return false;
  }
  val.setObject(*to);
  if (!defineProperty(loc, "start", val)) {
    return false;
  }
  val.setNumber(startLineNum);
  if (!defineProperty(to, "line", val)) {
    return false;
  }
  val.setNumber(startColumnIndex);
  if (!defineProperty(to, "column", val)) {
    return false;
  }

  if (!newObject(&to)) {
    return false;
  }
  val.setObject(*to);
  if (!defineProperty(loc, "end", val)) {
    return false;
  }
  val.setNumber(endLineNum);
  if (!defineProperty(to, "line", val)) {
    return false;
  }
  val.setNumber(endColumnIndex);
  if (!defineProperty(to, "column", val)) {
    return false;
  }

  if (!defineProperty(loc, "source", srcval)) {
    return false;
  }

  return true;
}

bool NodeBuilder::setNodeLoc(HandleObject node, TokenPos* pos) {
  if (!saveLoc) {
    return true;
  }

  RootedValue loc(cx);
  return newNodeLoc(pos, &loc) && defineProperty(node, "loc", loc);
}

bool NodeBuilder::program(NodeVector& elts, TokenPos* pos,
                          MutableHandleValue dst) {
  return listNode(AST_PROGRAM, "body", elts, pos, dst);
}

bool NodeBuilder::blockStatement(NodeVector& elts, TokenPos* pos,
                                 MutableHandleValue dst) {
  return listNode(AST_BLOCK_STMT, "body", elts, pos, dst);
}

bool NodeBuilder::expressionStatement(HandleValue expr, TokenPos* pos,
                                      MutableHandleValue dst) {
  RootedValue cb(cx, callbacks[AST_EXPR_STMT]);
  if (!cb.isNull()) {
    return callback(cb, expr, pos, dst);
  }

  return newNode(AST_EXPR_STMT, pos, "expression", expr, dst);
}

bool NodeBuilder::emptyStatement(TokenPos* pos, MutableHandleValue dst) {
  RootedValue cb(cx, callbacks[AST_EMPTY_STMT]);
  if (!cb.isNull()) {
    return callback(cb, pos, dst);
  }

  return newNode(AST_EMPTY_STMT, pos, dst);
}

bool NodeBuilder::ifStatement(HandleValue test, HandleValue cons,
                              HandleValue alt, TokenPos* pos,
                              MutableHandleValue dst) {
  RootedValue cb(cx, callbacks[AST_IF_STMT]);
  if (!cb.isNull()) {
    return callback(cb, test, cons, opt(alt), pos, dst);
  }

  return newNode(AST_IF_STMT, pos, "test", test, "consequent", cons,
                 "alternate", alt, dst);
}

bool NodeBuilder::breakStatement(HandleValue label, TokenPos* pos,
                                 MutableHandleValue dst) {
  RootedValue cb(cx, callbacks[AST_BREAK_STMT]);
  if (!cb.isNull()) {
    return callback(cb, opt(label), pos, dst);
  }

  return newNode(AST_BREAK_STMT, pos, "label", label, dst);
}

bool NodeBuilder::continueStatement(HandleValue label, TokenPos* pos,
                                    MutableHandleValue dst) {
  RootedValue cb(cx, callbacks[AST_CONTINUE_STMT]);
  if (!cb.isNull()) {
    return callback(cb, opt(label), pos, dst);
  }

  return newNode(AST_CONTINUE_STMT, pos, "label", label, dst);
}

bool NodeBuilder::labeledStatement(HandleValue label, HandleValue stmt,
                                   TokenPos* pos, MutableHandleValue dst) {
  RootedValue cb(cx, callbacks[AST_LAB_STMT]);
  if (!cb.isNull()) {
    return callback(cb, label, stmt, pos, dst);
  }

  return newNode(AST_LAB_STMT, pos, "label", label, "body", stmt, dst);
}

bool NodeBuilder::throwStatement(HandleValue arg, TokenPos* pos,
                                 MutableHandleValue dst) {
  RootedValue cb(cx, callbacks[AST_THROW_STMT]);
  if (!cb.isNull()) {
    return callback(cb, arg, pos, dst);
  }

  return newNode(AST_THROW_STMT, pos, "argument", arg, dst);
}

bool NodeBuilder::returnStatement(HandleValue arg, TokenPos* pos,
                                  MutableHandleValue dst) {
  RootedValue cb(cx, callbacks[AST_RETURN_STMT]);
  if (!cb.isNull()) {
    return callback(cb, opt(arg), pos, dst);
  }

  return newNode(AST_RETURN_STMT, pos, "argument", arg, dst);
}

bool NodeBuilder::forStatement(HandleValue init, HandleValue test,
                               HandleValue update, HandleValue stmt,
                               TokenPos* pos, MutableHandleValue dst) {
  RootedValue cb(cx, callbacks[AST_FOR_STMT]);
  if (!cb.isNull()) {
    return callback(cb, opt(init), opt(test), opt(update), stmt, pos, dst);
  }

  return newNode(AST_FOR_STMT, pos, "init", init, "test", test, "update",
                 update, "body", stmt, dst);
}

bool NodeBuilder::forInStatement(HandleValue var, HandleValue expr,
                                 HandleValue stmt, TokenPos* pos,
                                 MutableHandleValue dst) {
  RootedValue cb(cx, callbacks[AST_FOR_IN_STMT]);
  if (!cb.isNull()) {
    RootedValue isForEach(
        cx, JS::FalseValue());  // obsolete E4X `for each` statement
    return callback(cb, var, expr, stmt, isForEach, pos, dst);
  }

  return newNode(AST_FOR_IN_STMT, pos, "left", var, "right", expr, "body", stmt,
                 dst);
}

bool NodeBuilder::forOfStatement(HandleValue var, HandleValue expr,
                                 HandleValue stmt, TokenPos* pos,
                                 MutableHandleValue dst) {
  RootedValue cb(cx, callbacks[AST_FOR_OF_STMT]);
  if (!cb.isNull()) {
    return callback(cb, var, expr, stmt, pos, dst);
  }

  return newNode(AST_FOR_OF_STMT, pos, "left", var, "right", expr, "body", stmt,
                 dst);
}

bool NodeBuilder::withStatement(HandleValue expr, HandleValue stmt,
                                TokenPos* pos, MutableHandleValue dst) {
  RootedValue cb(cx, callbacks[AST_WITH_STMT]);
  if (!cb.isNull()) {
    return callback(cb, expr, stmt, pos, dst);
  }

  return newNode(AST_WITH_STMT, pos, "object", expr, "body", stmt, dst);
}

bool NodeBuilder::whileStatement(HandleValue test, HandleValue stmt,
                                 TokenPos* pos, MutableHandleValue dst) {
  RootedValue cb(cx, callbacks[AST_WHILE_STMT]);
  if (!cb.isNull()) {
    return callback(cb, test, stmt, pos, dst);
  }

  return newNode(AST_WHILE_STMT, pos, "test", test, "body", stmt, dst);
}

bool NodeBuilder::doWhileStatement(HandleValue stmt, HandleValue test,
                                   TokenPos* pos, MutableHandleValue dst) {
  RootedValue cb(cx, callbacks[AST_DO_STMT]);
  if (!cb.isNull()) {
    return callback(cb, stmt, test, pos, dst);
  }

  return newNode(AST_DO_STMT, pos, "body", stmt, "test", test, dst);
}

bool NodeBuilder::switchStatement(HandleValue disc, NodeVector& elts,
                                  bool lexical, TokenPos* pos,
                                  MutableHandleValue dst) {
  RootedValue array(cx);
  if (!newArray(elts, &array)) {
    return false;
  }

  RootedValue lexicalVal(cx, BooleanValue(lexical));

  RootedValue cb(cx, callbacks[AST_SWITCH_STMT]);
  if (!cb.isNull()) {
    return callback(cb, disc, array, lexicalVal, pos, dst);
  }

  return newNode(AST_SWITCH_STMT, pos, "discriminant", disc, "cases", array,
                 "lexical", lexicalVal, dst);
}

bool NodeBuilder::tryStatement(HandleValue body, HandleValue handler,
                               HandleValue finally, TokenPos* pos,
                               MutableHandleValue dst) {
  RootedValue cb(cx, callbacks[AST_TRY_STMT]);
  if (!cb.isNull()) {
    return callback(cb, body, handler, opt(finally), pos, dst);
  }

  return newNode(AST_TRY_STMT, pos, "block", body, "handler", handler,
                 "finalizer", finally, dst);
}

bool NodeBuilder::debuggerStatement(TokenPos* pos, MutableHandleValue dst) {
  RootedValue cb(cx, callbacks[AST_DEBUGGER_STMT]);
  if (!cb.isNull()) {
    return callback(cb, pos, dst);
  }

  return newNode(AST_DEBUGGER_STMT, pos, dst);
}

bool NodeBuilder::binaryExpression(BinaryOperator op, HandleValue left,
                                   HandleValue right, TokenPos* pos,
                                   MutableHandleValue dst) {
  MOZ_ASSERT(op > BINOP_ERR && op < BINOP_LIMIT);

  RootedValue opName(cx);
  if (!atomValue(binopNames[op], &opName)) {
    return false;
  }

  RootedValue cb(cx, callbacks[AST_BINARY_EXPR]);
  if (!cb.isNull()) {
    return callback(cb, opName, left, right, pos, dst);
  }

  return newNode(AST_BINARY_EXPR, pos, "operator", opName, "left", left,
                 "right", right, dst);
}

bool NodeBuilder::unaryExpression(UnaryOperator unop, HandleValue expr,
                                  TokenPos* pos, MutableHandleValue dst) {
  MOZ_ASSERT(unop > UNOP_ERR && unop < UNOP_LIMIT);

  RootedValue opName(cx);
  if (!atomValue(unopNames[unop], &opName)) {
    return false;
  }

  RootedValue cb(cx, callbacks[AST_UNARY_EXPR]);
  if (!cb.isNull()) {
    return callback(cb, opName, expr, pos, dst);
  }

  RootedValue trueVal(cx, BooleanValue(true));
  return newNode(AST_UNARY_EXPR, pos, "operator", opName, "argument", expr,
                 "prefix", trueVal, dst);
}

bool NodeBuilder::assignmentExpression(AssignmentOperator aop, HandleValue lhs,
                                       HandleValue rhs, TokenPos* pos,
                                       MutableHandleValue dst) {
  MOZ_ASSERT(aop > AOP_ERR && aop < AOP_LIMIT);

  RootedValue opName(cx);
  if (!atomValue(aopNames[aop], &opName)) {
    return false;
  }

  RootedValue cb(cx, callbacks[AST_ASSIGN_EXPR]);
  if (!cb.isNull()) {
    return callback(cb, opName, lhs, rhs, pos, dst);
  }

  return newNode(AST_ASSIGN_EXPR, pos, "operator", opName, "left", lhs, "right",
                 rhs, dst);
}

bool NodeBuilder::updateExpression(HandleValue expr, bool incr, bool prefix,
                                   TokenPos* pos, MutableHandleValue dst) {
  RootedValue opName(cx);
  if (!atomValue(incr ? "++" : "--", &opName)) {
    return false;
  }

  RootedValue prefixVal(cx, BooleanValue(prefix));

  RootedValue cb(cx, callbacks[AST_UPDATE_EXPR]);
  if (!cb.isNull()) {
    return callback(cb, expr, opName, prefixVal, pos, dst);
  }

  return newNode(AST_UPDATE_EXPR, pos, "operator", opName, "argument", expr,
                 "prefix", prefixVal, dst);
}

bool NodeBuilder::logicalExpression(ParseNodeKind pnk, HandleValue left,
                                    HandleValue right, TokenPos* pos,
                                    MutableHandleValue dst) {
  RootedValue opName(cx);
  switch (pnk) {
    case ParseNodeKind::OrExpr:
      if (!atomValue("||", &opName)) {
        return false;
      }
      break;
    case ParseNodeKind::CoalesceExpr:
      if (!atomValue("??", &opName)) {
        return false;
      }
      break;
    case ParseNodeKind::AndExpr:
      if (!atomValue("&&", &opName)) {
        return false;
      }
      break;
    default:
      MOZ_CRASH("Unexpected ParseNodeKind: Must be `Or`, `And`, or `Coalesce`");
  }

  RootedValue cb(cx, callbacks[AST_LOGICAL_EXPR]);
  if (!cb.isNull()) {
    return callback(cb, opName, left, right, pos, dst);
  }

  return newNode(AST_LOGICAL_EXPR, pos, "operator", opName, "left", left,
                 "right", right, dst);
}

bool NodeBuilder::conditionalExpression(HandleValue test, HandleValue cons,
                                        HandleValue alt, TokenPos* pos,
                                        MutableHandleValue dst) {
  RootedValue cb(cx, callbacks[AST_COND_EXPR]);
  if (!cb.isNull()) {
    return callback(cb, test, cons, alt, pos, dst);
  }

  return newNode(AST_COND_EXPR, pos, "test", test, "consequent", cons,
                 "alternate", alt, dst);
}

bool NodeBuilder::sequenceExpression(NodeVector& elts, TokenPos* pos,
                                     MutableHandleValue dst) {
  return listNode(AST_LIST_EXPR, "expressions", elts, pos, dst);
}

bool NodeBuilder::callExpression(HandleValue callee, NodeVector& args,
                                 TokenPos* pos, MutableHandleValue dst,
                                 bool isOptional) {
  RootedValue array(cx);
  if (!newArray(args, &array)) {
    return false;
  }

  RootedValue cb(cx, callbacks[AST_CALL_EXPR]);
  if (!cb.isNull()) {
    return callback(cb, callee, array, pos, dst);
  }

  return newNode(isOptional ? AST_OPT_CALL_EXPR : AST_CALL_EXPR, pos, "callee",
                 callee, "arguments", array, dst);
}

bool NodeBuilder::newExpression(HandleValue callee, NodeVector& args,
                                TokenPos* pos, MutableHandleValue dst) {
  RootedValue array(cx);
  if (!newArray(args, &array)) {
    return false;
  }

  RootedValue cb(cx, callbacks[AST_NEW_EXPR]);
  if (!cb.isNull()) {
    return callback(cb, callee, array, pos, dst);
  }

  return newNode(AST_NEW_EXPR, pos, "callee", callee, "arguments", array, dst);
}

bool NodeBuilder::memberExpression(bool computed, HandleValue expr,
                                   HandleValue member, TokenPos* pos,
                                   MutableHandleValue dst,
                                   bool isOptional /* = false */) {
  RootedValue computedVal(cx, BooleanValue(computed));

  RootedValue cb(cx, callbacks[AST_MEMBER_EXPR]);
  if (!cb.isNull()) {
    return callback(cb, computedVal, expr, member, pos, dst);
  }

  return newNode(isOptional ? AST_OPT_MEMBER_EXPR : AST_MEMBER_EXPR, pos,
                 "object", expr, "property", member, "computed", computedVal,
                 dst);
}

bool NodeBuilder::arrayExpression(NodeVector& elts, TokenPos* pos,
                                  MutableHandleValue dst) {
  return listNode(AST_ARRAY_EXPR, "elements", elts, pos, dst);
}

bool NodeBuilder::callSiteObj(NodeVector& raw, NodeVector& cooked,
                              TokenPos* pos, MutableHandleValue dst) {
  RootedValue rawVal(cx);
  if (!newArray(raw, &rawVal)) {
    return false;
  }

  RootedValue cookedVal(cx);
  if (!newArray(cooked, &cookedVal)) {
    return false;
  }

  return newNode(AST_CALL_SITE_OBJ, pos, "raw", rawVal, "cooked", cookedVal,
                 dst);
}

bool NodeBuilder::taggedTemplate(HandleValue callee, NodeVector& args,
                                 TokenPos* pos, MutableHandleValue dst) {
  RootedValue array(cx);
  if (!newArray(args, &array)) {
    return false;
  }

  return newNode(AST_TAGGED_TEMPLATE, pos, "callee", callee, "arguments", array,
                 dst);
}

bool NodeBuilder::templateLiteral(NodeVector& elts, TokenPos* pos,
                                  MutableHandleValue dst) {
  return listNode(AST_TEMPLATE_LITERAL, "elements", elts, pos, dst);
}

bool NodeBuilder::computedName(HandleValue name, TokenPos* pos,
                               MutableHandleValue dst) {
  return newNode(AST_COMPUTED_NAME, pos, "name", name, dst);
}

bool NodeBuilder::spreadExpression(HandleValue expr, TokenPos* pos,
                                   MutableHandleValue dst) {
  return newNode(AST_SPREAD_EXPR, pos, "expression", expr, dst);
}

bool NodeBuilder::optionalExpression(HandleValue expr, TokenPos* pos,
                                     MutableHandleValue dst) {
  return newNode(AST_OPTIONAL_EXPR, pos, "expression", expr, dst);
}

bool NodeBuilder::deleteOptionalExpression(HandleValue expr, TokenPos* pos,
                                           MutableHandleValue dst) {
  return newNode(AST_DELETE_OPTIONAL_EXPR, pos, "expression", expr, dst);
}

bool NodeBuilder::propertyPattern(HandleValue key, HandleValue patt,
                                  bool isShorthand, TokenPos* pos,
                                  MutableHandleValue dst) {
  RootedValue kindName(cx);
  if (!atomValue("init", &kindName)) {
    return false;
  }

  RootedValue isShorthandVal(cx, BooleanValue(isShorthand));

  RootedValue cb(cx, callbacks[AST_PROP_PATT]);
  if (!cb.isNull()) {
    return callback(cb, key, patt, pos, dst);
  }

  return newNode(AST_PROP_PATT, pos, "key", key, "value", patt, "kind",
                 kindName, "shorthand", isShorthandVal, dst);
}

bool NodeBuilder::prototypeMutation(HandleValue val, TokenPos* pos,
                                    MutableHandleValue dst) {
  RootedValue cb(cx, callbacks[AST_PROTOTYPEMUTATION]);
  if (!cb.isNull()) {
    return callback(cb, val, pos, dst);
  }

  return newNode(AST_PROTOTYPEMUTATION, pos, "value", val, dst);
}

bool NodeBuilder::propertyInitializer(HandleValue key, HandleValue val,
                                      PropKind kind, bool isShorthand,
                                      bool isMethod, TokenPos* pos,
                                      MutableHandleValue dst) {
  RootedValue kindName(cx);
  if (!atomValue(kind == PROP_INIT     ? "init"
                 : kind == PROP_GETTER ? "get"
                                       : "set",
                 &kindName)) {
    return false;
  }

  RootedValue isShorthandVal(cx, BooleanValue(isShorthand));
  RootedValue isMethodVal(cx, BooleanValue(isMethod));

  RootedValue cb(cx, callbacks[AST_PROPERTY]);
  if (!cb.isNull()) {
    return callback(cb, kindName, key, val, pos, dst);
  }

  return newNode(AST_PROPERTY, pos, "key", key, "value", val, "kind", kindName,
                 "method", isMethodVal, "shorthand", isShorthandVal, dst);
}

bool NodeBuilder::objectExpression(NodeVector& elts, TokenPos* pos,
                                   MutableHandleValue dst) {
  return listNode(AST_OBJECT_EXPR, "properties", elts, pos, dst);
}

bool NodeBuilder::thisExpression(TokenPos* pos, MutableHandleValue dst) {
  RootedValue cb(cx, callbacks[AST_THIS_EXPR]);
  if (!cb.isNull()) {
    return callback(cb, pos, dst);
  }

  return newNode(AST_THIS_EXPR, pos, dst);
}

bool NodeBuilder::yieldExpression(HandleValue arg, YieldKind kind,
                                  TokenPos* pos, MutableHandleValue dst) {
  RootedValue cb(cx, callbacks[AST_YIELD_EXPR]);
  RootedValue delegateVal(cx);

  switch (kind) {
    case Delegating:
      delegateVal = BooleanValue(true);
      break;
    case NotDelegating:
      delegateVal = BooleanValue(false);
      break;
  }

  if (!cb.isNull()) {
    return callback(cb, opt(arg), delegateVal, pos, dst);
  }
  return newNode(AST_YIELD_EXPR, pos, "argument", arg, "delegate", delegateVal,
                 dst);
}

bool NodeBuilder::moduleRequest(HandleValue moduleSpec, NodeVector& assertions,
                                TokenPos* pos, MutableHandleValue dst) {
  RootedValue array(cx);
  if (!newArray(assertions, &array)) {
    return false;
  }

  RootedValue cb(cx, callbacks[AST_MODULE_REQUEST]);
  if (!cb.isNull()) {
    return callback(cb, array, moduleSpec, pos, dst);
  }

  return newNode(AST_MODULE_REQUEST, pos, "source", moduleSpec, "assertions",
                 array, dst);
}

bool NodeBuilder::importAssertion(HandleValue key, HandleValue value,
                                  TokenPos* pos, MutableHandleValue dst) {
  RootedValue cb(cx, callbacks[AST_IMPORT_ASSERTION]);
  if (!cb.isNull()) {
    return callback(cb, key, value, pos, dst);
  }

  return newNode(AST_IMPORT_ASSERTION, pos, "key", key, "value", value, dst);
}

bool NodeBuilder::importDeclaration(NodeVector& elts, HandleValue moduleRequest,
                                    TokenPos* pos, MutableHandleValue dst) {
  RootedValue array(cx);
  if (!newArray(elts, &array)) {
    return false;
  }

  RootedValue cb(cx, callbacks[AST_IMPORT_DECL]);
  if (!cb.isNull()) {
    return callback(cb, array, moduleRequest, pos, dst);
  }

  return newNode(AST_IMPORT_DECL, pos, "specifiers", array, "moduleRequest",
                 moduleRequest, dst);
}

bool NodeBuilder::importSpecifier(HandleValue importName,
                                  HandleValue bindingName, TokenPos* pos,
                                  MutableHandleValue dst) {
  RootedValue cb(cx, callbacks[AST_IMPORT_SPEC]);
  if (!cb.isNull()) {
    return callback(cb, importName, bindingName, pos, dst);
  }

  return newNode(AST_IMPORT_SPEC, pos, "id", importName, "name", bindingName,
                 dst);
}

bool NodeBuilder::importNamespaceSpecifier(HandleValue bindingName,
                                           TokenPos* pos,
                                           MutableHandleValue dst) {
  RootedValue cb(cx, callbacks[AST_IMPORT_NAMESPACE_SPEC]);
  if (!cb.isNull()) {
    return callback(cb, bindingName, pos, dst);
  }

  return newNode(AST_IMPORT_NAMESPACE_SPEC, pos, "name", bindingName, dst);
}

bool NodeBuilder::exportDeclaration(HandleValue decl, NodeVector& elts,
                                    HandleValue moduleRequest,
                                    HandleValue isDefault, TokenPos* pos,
                                    MutableHandleValue dst) {
  RootedValue array(cx, NullValue());
  if (decl.isNull() && !newArray(elts, &array)) {
    return false;
  }

  RootedValue cb(cx, callbacks[AST_EXPORT_DECL]);

  if (!cb.isNull()) {
    return callback(cb, decl, array, moduleRequest, pos, dst);
  }

  return newNode(AST_EXPORT_DECL, pos, "declaration", decl, "specifiers", array,
                 "moduleRequest", moduleRequest, "isDefault", isDefault, dst);
}

bool NodeBuilder::exportSpecifier(HandleValue bindingName,
                                  HandleValue exportName, TokenPos* pos,
                                  MutableHandleValue dst) {
  RootedValue cb(cx, callbacks[AST_EXPORT_SPEC]);
  if (!cb.isNull()) {
    return callback(cb, bindingName, exportName, pos, dst);
  }

  return newNode(AST_EXPORT_SPEC, pos, "id", bindingName, "name", exportName,
                 dst);
}

bool NodeBuilder::exportNamespaceSpecifier(HandleValue exportName,
                                           TokenPos* pos,
                                           MutableHandleValue dst) {
  RootedValue cb(cx, callbacks[AST_EXPORT_NAMESPACE_SPEC]);
  if (!cb.isNull()) {
    return callback(cb, exportName, pos, dst);
  }

  return newNode(AST_EXPORT_NAMESPACE_SPEC, pos, "name", exportName, dst);
}

bool NodeBuilder::exportBatchSpecifier(TokenPos* pos, MutableHandleValue dst) {
  RootedValue cb(cx, callbacks[AST_EXPORT_BATCH_SPEC]);
  if (!cb.isNull()) {
    return callback(cb, pos, dst);
  }

  return newNode(AST_EXPORT_BATCH_SPEC, pos, dst);
}

bool NodeBuilder::variableDeclaration(NodeVector& elts, VarDeclKind kind,
                                      TokenPos* pos, MutableHandleValue dst) {
  MOZ_ASSERT(kind > VARDECL_ERR && kind < VARDECL_LIMIT);

  RootedValue array(cx), kindName(cx);
  if (!newArray(elts, &array) || !atomValue(kind == VARDECL_CONST ? "const"
                                            : kind == VARDECL_LET ? "let"
                                                                  : "var",
                                            &kindName)) {
    return false;
  }

  RootedValue cb(cx, callbacks[AST_VAR_DECL]);
  if (!cb.isNull()) {
    return callback(cb, kindName, array, pos, dst);
  }

  return newNode(AST_VAR_DECL, pos, "kind", kindName, "declarations", array,
                 dst);
}

bool NodeBuilder::variableDeclarator(HandleValue id, HandleValue init,
                                     TokenPos* pos, MutableHandleValue dst) {
  RootedValue cb(cx, callbacks[AST_VAR_DTOR]);
  if (!cb.isNull()) {
    return callback(cb, id, opt(init), pos, dst);
  }

  return newNode(AST_VAR_DTOR, pos, "id", id, "init", init, dst);
}

bool NodeBuilder::switchCase(HandleValue expr, NodeVector& elts, TokenPos* pos,
                             MutableHandleValue dst) {
  RootedValue array(cx);
  if (!newArray(elts, &array)) {
    return false;
  }

  RootedValue cb(cx, callbacks[AST_CASE]);
  if (!cb.isNull()) {
    return callback(cb, opt(expr), array, pos, dst);
  }

  return newNode(AST_CASE, pos, "test", expr, "consequent", array, dst);
}

bool NodeBuilder::catchClause(HandleValue var, HandleValue body, TokenPos* pos,
                              MutableHandleValue dst) {
  RootedValue cb(cx, callbacks[AST_CATCH]);
  if (!cb.isNull()) {
    return callback(cb, opt(var), body, pos, dst);
  }

  return newNode(AST_CATCH, pos, "param", var, "body", body, dst);
}

bool NodeBuilder::literal(HandleValue val, TokenPos* pos,
                          MutableHandleValue dst) {
  RootedValue cb(cx, callbacks[AST_LITERAL]);
  if (!cb.isNull()) {
    return callback(cb, val, pos, dst);
  }

  return newNode(AST_LITERAL, pos, "value", val, dst);
}

bool NodeBuilder::identifier(HandleValue name, TokenPos* pos,
                             MutableHandleValue dst) {
  RootedValue cb(cx, callbacks[AST_IDENTIFIER]);
  if (!cb.isNull()) {
    return callback(cb, name, pos, dst);
  }

  return newNode(AST_IDENTIFIER, pos, "name", name, dst);
}

bool NodeBuilder::objectPattern(NodeVector& elts, TokenPos* pos,
                                MutableHandleValue dst) {
  return listNode(AST_OBJECT_PATT, "properties", elts, pos, dst);
}

bool NodeBuilder::arrayPattern(NodeVector& elts, TokenPos* pos,
                               MutableHandleValue dst) {
  return listNode(AST_ARRAY_PATT, "elements", elts, pos, dst);
}

bool NodeBuilder::function(ASTType type, TokenPos* pos, HandleValue id,
                           NodeVector& args, NodeVector& defaults,
                           HandleValue body, HandleValue rest,
                           GeneratorStyle generatorStyle, bool isAsync,
                           bool isExpression, MutableHandleValue dst) {
  RootedValue array(cx), defarray(cx);
  if (!newArray(args, &array)) {
    return false;
  }
  if (!newArray(defaults, &defarray)) {
    return false;
  }

  bool isGenerator = generatorStyle != GeneratorStyle::None;
  RootedValue isGeneratorVal(cx, BooleanValue(isGenerator));
  RootedValue isAsyncVal(cx, BooleanValue(isAsync));
  RootedValue isExpressionVal(cx, BooleanValue(isExpression));

  RootedValue cb(cx, callbacks[type]);
  if (!cb.isNull()) {
    return callback(cb, opt(id), array, body, isGeneratorVal, isExpressionVal,
                    pos, dst);
  }

  if (isGenerator) {
    MOZ_ASSERT(generatorStyle == GeneratorStyle::ES6);
    JSAtom* styleStr = Atomize(cx, "es6", 3);
    if (!styleStr) {
      return false;
    }
    RootedValue styleVal(cx, StringValue(styleStr));
    return newNode(type, pos, "id", id, "params", array, "defaults", defarray,
                   "body", body, "rest", rest, "generator", isGeneratorVal,
                   "async", isAsyncVal, "style", styleVal, "expression",
                   isExpressionVal, dst);
  }

  return newNode(type, pos, "id", id, "params", array, "defaults", defarray,
                 "body", body, "rest", rest, "generator", isGeneratorVal,
                 "async", isAsyncVal, "expression", isExpressionVal, dst);
}

bool NodeBuilder::classMethod(HandleValue name, HandleValue body, PropKind kind,
                              bool isStatic, TokenPos* pos,
                              MutableHandleValue dst) {
  RootedValue kindName(cx);
  if (!atomValue(kind == PROP_INIT     ? "method"
                 : kind == PROP_GETTER ? "get"
                                       : "set",
                 &kindName)) {
    return false;
  }

  RootedValue isStaticVal(cx, BooleanValue(isStatic));
  RootedValue cb(cx, callbacks[AST_CLASS_METHOD]);
  if (!cb.isNull()) {
    return callback(cb, kindName, name, body, isStaticVal, pos, dst);
  }

  return newNode(AST_CLASS_METHOD, pos, "name", name, "body", body, "kind",
                 kindName, "static", isStaticVal, dst);
}

bool NodeBuilder::classField(HandleValue name, HandleValue initializer,
                             TokenPos* pos, MutableHandleValue dst) {
  RootedValue cb(cx, callbacks[AST_CLASS_FIELD]);
  if (!cb.isNull()) {
    return callback(cb, name, initializer, pos, dst);
  }

  return newNode(AST_CLASS_FIELD, pos, "name", name, "init", initializer, dst);
}

bool NodeBuilder::staticClassBlock(HandleValue body, TokenPos* pos,
                                   MutableHandleValue dst) {
  RootedValue cb(cx, callbacks[AST_STATIC_CLASS_BLOCK]);
  if (!cb.isNull()) {
    return callback(cb, body, pos, dst);
  }

  return newNode(AST_STATIC_CLASS_BLOCK, pos, "body", body, dst);
}

bool NodeBuilder::classMembers(NodeVector& members, MutableHandleValue dst) {
  return newArray(members, dst);
}

bool NodeBuilder::classDefinition(bool expr, HandleValue name,
                                  HandleValue heritage, HandleValue block,
                                  TokenPos* pos, MutableHandleValue dst) {
  ASTType type = expr ? AST_CLASS_EXPR : AST_CLASS_STMT;
  RootedValue cb(cx, callbacks[type]);
  if (!cb.isNull()) {
    return callback(cb, name, heritage, block, pos, dst);
  }

  return newNode(type, pos, "id", name, "superClass", heritage, "body", block,
                 dst);
}

bool NodeBuilder::metaProperty(HandleValue meta, HandleValue property,
                               TokenPos* pos, MutableHandleValue dst) {
  RootedValue cb(cx, callbacks[AST_METAPROPERTY]);
  if (!cb.isNull()) {
    return callback(cb, meta, property, pos, dst);
  }

  return newNode(AST_METAPROPERTY, pos, "meta", meta, "property", property,
                 dst);
}

bool NodeBuilder::callImportExpression(HandleValue ident, NodeVector& args,
                                       TokenPos* pos, MutableHandleValue dst) {
  RootedValue array(cx);
  if (!newArray(args, &array)) {
    return false;
  }

  RootedValue cb(cx, callbacks[AST_CALL_IMPORT]);
  if (!cb.isNull()) {
    return callback(cb, ident, array, pos, dst);
  }

  return newNode(AST_CALL_IMPORT, pos, "ident", ident, "arguments", array, dst);
}

bool NodeBuilder::super(TokenPos* pos, MutableHandleValue dst) {
  RootedValue cb(cx, callbacks[AST_SUPER]);
  if (!cb.isNull()) {
    return callback(cb, pos, dst);
  }

  return newNode(AST_SUPER, pos, dst);
}

namespace {

/*
 * Serialization of parse nodes to JavaScript objects.
 *
 * All serialization methods take a non-nullable ParseNode pointer.
 */
class ASTSerializer {
  JSContext* cx;
  Parser<FullParseHandler, char16_t>* parser;
  NodeBuilder builder;
  DebugOnly<uint32_t> lineno;

  Value unrootedAtomContents(JSAtom* atom) {
    return StringValue(atom ? atom : cx->names().empty);
  }

  BinaryOperator binop(ParseNodeKind kind);
  UnaryOperator unop(ParseNodeKind kind);
  AssignmentOperator aop(ParseNodeKind kind);

  bool statements(ListNode* stmtList, NodeVector& elts);
  bool expressions(ListNode* exprList, NodeVector& elts);
  bool leftAssociate(ListNode* node, MutableHandleValue dst);
  bool rightAssociate(ListNode* node, MutableHandleValue dst);
  bool functionArgs(ParseNode* pn, ListNode* argsList, NodeVector& args,
                    NodeVector& defaults, MutableHandleValue rest);

  bool sourceElement(ParseNode* pn, MutableHandleValue dst);

  bool declaration(ParseNode* pn, MutableHandleValue dst);
  bool variableDeclaration(ListNode* declList, bool lexical,
                           MutableHandleValue dst);
  bool variableDeclarator(ParseNode* pn, MutableHandleValue dst);
  bool importDeclaration(BinaryNode* importNode, MutableHandleValue dst);
  bool importSpecifier(BinaryNode* importSpec, MutableHandleValue dst);
  bool importNamespaceSpecifier(UnaryNode* importSpec, MutableHandleValue dst);
  bool exportDeclaration(ParseNode* exportNode, MutableHandleValue dst);
  bool exportSpecifier(BinaryNode* exportSpec, MutableHandleValue dst);
  bool exportNamespaceSpecifier(UnaryNode* exportSpec, MutableHandleValue dst);
  bool classDefinition(ClassNode* pn, bool expr, MutableHandleValue dst);
  bool importAssertions(ListNode* assertionList, NodeVector& assertions);

  bool optStatement(ParseNode* pn, MutableHandleValue dst) {
    if (!pn) {
      dst.setMagic(JS_SERIALIZE_NO_NODE);
      return true;
    }
    return statement(pn, dst);
  }

  bool forInit(ParseNode* pn, MutableHandleValue dst);
  bool forIn(ForNode* loop, ParseNode* iterExpr, HandleValue var,
             HandleValue stmt, MutableHandleValue dst);
  bool forOf(ForNode* loop, ParseNode* iterExpr, HandleValue var,
             HandleValue stmt, MutableHandleValue dst);
  bool statement(ParseNode* pn, MutableHandleValue dst);
  bool blockStatement(ListNode* node, MutableHandleValue dst);
  bool switchStatement(SwitchStatement* switchStmt, MutableHandleValue dst);
  bool switchCase(CaseClause* caseClause, MutableHandleValue dst);
  bool tryStatement(TryNode* tryNode, MutableHandleValue dst);
  bool catchClause(BinaryNode* catchClause, MutableHandleValue dst);

  bool optExpression(ParseNode* pn, MutableHandleValue dst) {
    if (!pn) {
      dst.setMagic(JS_SERIALIZE_NO_NODE);
      return true;
    }
    return expression(pn, dst);
  }

  bool expression(ParseNode* pn, MutableHandleValue dst);

  bool propertyName(ParseNode* key, MutableHandleValue dst);
  bool property(ParseNode* pn, MutableHandleValue dst);

  bool classMethod(ClassMethod* classMethod, MutableHandleValue dst);
  bool classField(ClassField* classField, MutableHandleValue dst);
  bool staticClassBlock(StaticClassBlock* staticClassBlock,
                        MutableHandleValue dst);

  bool optIdentifier(HandleAtom atom, TokenPos* pos, MutableHandleValue dst) {
    if (!atom) {
      dst.setMagic(JS_SERIALIZE_NO_NODE);
      return true;
    }
    return identifier(atom, pos, dst);
  }

  bool identifier(HandleAtom atom, TokenPos* pos, MutableHandleValue dst);
  bool identifier(NameNode* id, MutableHandleValue dst);
  bool identifierOrLiteral(ParseNode* id, MutableHandleValue dst);
  bool literal(ParseNode* pn, MutableHandleValue dst);

  bool optPattern(ParseNode* pn, MutableHandleValue dst) {
    if (!pn) {
      dst.setMagic(JS_SERIALIZE_NO_NODE);
      return true;
    }
    return pattern(pn, dst);
  }

  bool pattern(ParseNode* pn, MutableHandleValue dst);
  bool arrayPattern(ListNode* array, MutableHandleValue dst);
  bool objectPattern(ListNode* obj, MutableHandleValue dst);

  bool function(FunctionNode* funNode, ASTType type, MutableHandleValue dst);
  bool functionArgsAndBody(ParseNode* pn, NodeVector& args,
                           NodeVector& defaults, bool isAsync,
                           bool isExpression, MutableHandleValue body,
                           MutableHandleValue rest);
  bool functionBody(ParseNode* pn, TokenPos* pos, MutableHandleValue dst);

 public:
  ASTSerializer(JSContext* c, bool l, char const* src, uint32_t ln)
      : cx(c),
        parser(nullptr),
        builder(c, l, src)
#ifdef DEBUG
        ,
        lineno(ln)
#endif
  {
  }

  bool init(HandleObject userobj) { return builder.init(userobj); }

  void setParser(frontend::Parser<frontend::FullParseHandler, char16_t>* p) {
    parser = p;
    builder.setParser(p);
  }

  bool program(ListNode* node, MutableHandleValue dst);
};

} /* anonymous namespace */

AssignmentOperator ASTSerializer::aop(ParseNodeKind kind) {
  switch (kind) {
    case ParseNodeKind::AssignExpr:
      return AOP_ASSIGN;
    case ParseNodeKind::AddAssignExpr:
      return AOP_PLUS;
    case ParseNodeKind::SubAssignExpr:
      return AOP_MINUS;
    case ParseNodeKind::MulAssignExpr:
      return AOP_STAR;
    case ParseNodeKind::DivAssignExpr:
      return AOP_DIV;
    case ParseNodeKind::ModAssignExpr:
      return AOP_MOD;
    case ParseNodeKind::PowAssignExpr:
      return AOP_POW;
    case ParseNodeKind::LshAssignExpr:
      return AOP_LSH;
    case ParseNodeKind::RshAssignExpr:
      return AOP_RSH;
    case ParseNodeKind::UrshAssignExpr:
      return AOP_URSH;
    case ParseNodeKind::BitOrAssignExpr:
      return AOP_BITOR;
    case ParseNodeKind::BitXorAssignExpr:
      return AOP_BITXOR;
    case ParseNodeKind::BitAndAssignExpr:
      return AOP_BITAND;
    case ParseNodeKind::CoalesceAssignExpr:
      return AOP_COALESCE;
    case ParseNodeKind::OrAssignExpr:
      return AOP_OR;
    case ParseNodeKind::AndAssignExpr:
      return AOP_AND;
    default:
      return AOP_ERR;
  }
}

UnaryOperator ASTSerializer::unop(ParseNodeKind kind) {
  if (IsDeleteKind(kind)) {
    return UNOP_DELETE;
  }

  if (IsTypeofKind(kind)) {
    return UNOP_TYPEOF;
  }

  switch (kind) {
    case ParseNodeKind::AwaitExpr:
      return UNOP_AWAIT;
    case ParseNodeKind::NegExpr:
      return UNOP_NEG;
    case ParseNodeKind::PosExpr:
      return UNOP_POS;
    case ParseNodeKind::NotExpr:
      return UNOP_NOT;
    case ParseNodeKind::BitNotExpr:
      return UNOP_BITNOT;
    case ParseNodeKind::VoidExpr:
      return UNOP_VOID;
    default:
      return UNOP_ERR;
  }
}

BinaryOperator ASTSerializer::binop(ParseNodeKind kind) {
  switch (kind) {
    case ParseNodeKind::LshExpr:
      return BINOP_LSH;
    case ParseNodeKind::RshExpr:
      return BINOP_RSH;
    case ParseNodeKind::UrshExpr:
      return BINOP_URSH;
    case ParseNodeKind::LtExpr:
      return BINOP_LT;
    case ParseNodeKind::LeExpr:
      return BINOP_LE;
    case ParseNodeKind::GtExpr:
      return BINOP_GT;
    case ParseNodeKind::GeExpr:
      return BINOP_GE;
    case ParseNodeKind::EqExpr:
      return BINOP_EQ;
    case ParseNodeKind::NeExpr:
      return BINOP_NE;
    case ParseNodeKind::StrictEqExpr:
      return BINOP_STRICTEQ;
    case ParseNodeKind::StrictNeExpr:
      return BINOP_STRICTNE;
    case ParseNodeKind::AddExpr:
      return BINOP_ADD;
    case ParseNodeKind::SubExpr:
      return BINOP_SUB;
    case ParseNodeKind::MulExpr:
      return BINOP_STAR;
    case ParseNodeKind::DivExpr:
      return BINOP_DIV;
    case ParseNodeKind::ModExpr:
      return BINOP_MOD;
    case ParseNodeKind::PowExpr:
      return BINOP_POW;
    case ParseNodeKind::BitOrExpr:
      return BINOP_BITOR;
    case ParseNodeKind::BitXorExpr:
      return BINOP_BITXOR;
    case ParseNodeKind::BitAndExpr:
      return BINOP_BITAND;
    case ParseNodeKind::InExpr:
    case ParseNodeKind::PrivateInExpr:
      return BINOP_IN;
    case ParseNodeKind::InstanceOfExpr:
      return BINOP_INSTANCEOF;
    case ParseNodeKind::CoalesceExpr:
      return BINOP_COALESCE;
    default:
      return BINOP_ERR;
  }
}

bool ASTSerializer::statements(ListNode* stmtList, NodeVector& elts) {
  MOZ_ASSERT(stmtList->isKind(ParseNodeKind::StatementList));

  if (!elts.reserve(stmtList->count())) {
    return false;
  }

  for (ParseNode* stmt : stmtList->contents()) {
    MOZ_ASSERT(stmtList->pn_pos.encloses(stmt->pn_pos));

    RootedValue elt(cx);
    if (!sourceElement(stmt, &elt)) {
      return false;
    }
    elts.infallibleAppend(elt);
  }

  return true;
}

bool ASTSerializer::expressions(ListNode* exprList, NodeVector& elts) {
  if (!elts.reserve(exprList->count())) {
    return false;
  }

  for (ParseNode* expr : exprList->contents()) {
    MOZ_ASSERT(exprList->pn_pos.encloses(expr->pn_pos));

    RootedValue elt(cx);
    if (!expression(expr, &elt)) {
      return false;
    }
    elts.infallibleAppend(elt);
  }

  return true;
}

bool ASTSerializer::blockStatement(ListNode* node, MutableHandleValue dst) {
  MOZ_ASSERT(node->isKind(ParseNodeKind::StatementList));

  NodeVector stmts(cx);
  return statements(node, stmts) &&
         builder.blockStatement(stmts, &node->pn_pos, dst);
}

bool ASTSerializer::program(ListNode* node, MutableHandleValue dst) {
#ifdef DEBUG
  {
    const TokenStreamAnyChars& anyChars = parser->anyChars;
    auto lineToken = anyChars.lineToken(node->pn_pos.begin);
    MOZ_ASSERT(anyChars.lineNumber(lineToken) == lineno);
  }
#endif

  NodeVector stmts(cx);
  return statements(node, stmts) && builder.program(stmts, &node->pn_pos, dst);
}

bool ASTSerializer::sourceElement(ParseNode* pn, MutableHandleValue dst) {
  /* SpiderMonkey allows declarations even in pure statement contexts. */
  return statement(pn, dst);
}

bool ASTSerializer::declaration(ParseNode* pn, MutableHandleValue dst) {
  MOZ_ASSERT(pn->isKind(ParseNodeKind::Function) ||
             pn->isKind(ParseNodeKind::VarStmt) ||
             pn->isKind(ParseNodeKind::LetDecl) ||
             pn->isKind(ParseNodeKind::ConstDecl));

  switch (pn->getKind()) {
    case ParseNodeKind::Function:
      return function(&pn->as<FunctionNode>(), AST_FUNC_DECL, dst);

    case ParseNodeKind::VarStmt:
      return variableDeclaration(&pn->as<ListNode>(), false, dst);

    default:
      MOZ_ASSERT(pn->isKind(ParseNodeKind::LetDecl) ||
                 pn->isKind(ParseNodeKind::ConstDecl));
      return variableDeclaration(&pn->as<ListNode>(), true, dst);
  }
}

bool ASTSerializer::variableDeclaration(ListNode* declList, bool lexical,
                                        MutableHandleValue dst) {
  MOZ_ASSERT_IF(lexical, declList->isKind(ParseNodeKind::LetDecl) ||
                             declList->isKind(ParseNodeKind::ConstDecl));
  MOZ_ASSERT_IF(!lexical, declList->isKind(ParseNodeKind::VarStmt));

  VarDeclKind kind = VARDECL_ERR;
  // Treat both the toplevel const binding (secretly var-like) and the lexical
  // const the same way
  if (lexical) {
    kind =
        declList->isKind(ParseNodeKind::LetDecl) ? VARDECL_LET : VARDECL_CONST;
  } else {
    kind =
        declList->isKind(ParseNodeKind::VarStmt) ? VARDECL_VAR : VARDECL_CONST;
  }

  NodeVector dtors(cx);
  if (!dtors.reserve(declList->count())) {
    return false;
  }
  for (ParseNode* decl : declList->contents()) {
    RootedValue child(cx);
    if (!variableDeclarator(decl, &child)) {
      return false;
    }
    dtors.infallibleAppend(child);
  }
  return builder.variableDeclaration(dtors, kind, &declList->pn_pos, dst);
}

bool ASTSerializer::variableDeclarator(ParseNode* pn, MutableHandleValue dst) {
  ParseNode* patternNode;
  ParseNode* initNode;

  if (pn->isKind(ParseNodeKind::Name)) {
    patternNode = pn;
    initNode = nullptr;
  } else if (pn->isKind(ParseNodeKind::AssignExpr)) {
    AssignmentNode* assignNode = &pn->as<AssignmentNode>();
    patternNode = assignNode->left();
    initNode = assignNode->right();
    MOZ_ASSERT(pn->pn_pos.encloses(patternNode->pn_pos));
    MOZ_ASSERT(pn->pn_pos.encloses(initNode->pn_pos));
  } else {
    /* This happens for a destructuring declarator in a for-in/of loop. */
    patternNode = pn;
    initNode = nullptr;
  }

  RootedValue patternVal(cx), init(cx);
  return pattern(patternNode, &patternVal) && optExpression(initNode, &init) &&
         builder.variableDeclarator(patternVal, init, &pn->pn_pos, dst);
}

bool ASTSerializer::importDeclaration(BinaryNode* importNode,
                                      MutableHandleValue dst) {
  MOZ_ASSERT(importNode->isKind(ParseNodeKind::ImportDecl));

  ListNode* specList = &importNode->left()->as<ListNode>();
  MOZ_ASSERT(specList->isKind(ParseNodeKind::ImportSpecList));

  auto* moduleRequest = &importNode->right()->as<BinaryNode>();
  MOZ_ASSERT(moduleRequest->isKind(ParseNodeKind::ImportModuleRequest));

  ParseNode* moduleSpecNode = moduleRequest->left();
  MOZ_ASSERT(moduleSpecNode->isKind(ParseNodeKind::StringExpr));

  auto* assertionList = &moduleRequest->right()->as<ListNode>();
  MOZ_ASSERT(assertionList->isKind(ParseNodeKind::ImportAssertionList));

  NodeVector elts(cx);
  if (!elts.reserve(specList->count())) {
    return false;
  }

  for (ParseNode* item : specList->contents()) {
    RootedValue elt(cx);
    if (item->is<UnaryNode>()) {
      auto* spec = &item->as<UnaryNode>();
      if (!importNamespaceSpecifier(spec, &elt)) {
        return false;
      }
    } else {
      auto* spec = &item->as<BinaryNode>();
      if (!importSpecifier(spec, &elt)) {
        return false;
      }
    }
    elts.infallibleAppend(elt);
  }

  RootedValue moduleSpec(cx);
  if (!literal(moduleSpecNode, &moduleSpec)) {
    return false;
  }

  NodeVector assertions(cx);
  if (!importAssertions(assertionList, assertions)) {
    return false;
  }

  RootedValue moduleRequestValue(cx);
  if (!builder.moduleRequest(moduleSpec, assertions, &importNode->pn_pos,
                             &moduleRequestValue)) {
    return false;
  }

  return builder.importDeclaration(elts, moduleRequestValue,
                                   &importNode->pn_pos, dst);
}

bool ASTSerializer::importSpecifier(BinaryNode* importSpec,
                                    MutableHandleValue dst) {
  MOZ_ASSERT(importSpec->isKind(ParseNodeKind::ImportSpec));
  NameNode* importNameNode = &importSpec->left()->as<NameNode>();
  NameNode* bindingNameNode = &importSpec->right()->as<NameNode>();

  RootedValue importName(cx);
  RootedValue bindingName(cx);
  return identifierOrLiteral(importNameNode, &importName) &&
         identifier(bindingNameNode, &bindingName) &&
         builder.importSpecifier(importName, bindingName, &importSpec->pn_pos,
                                 dst);
}

bool ASTSerializer::importNamespaceSpecifier(UnaryNode* importSpec,
                                             MutableHandleValue dst) {
  MOZ_ASSERT(importSpec->isKind(ParseNodeKind::ImportNamespaceSpec));
  NameNode* bindingNameNode = &importSpec->kid()->as<NameNode>();

  RootedValue bindingName(cx);
  return identifier(bindingNameNode, &bindingName) &&
         builder.importNamespaceSpecifier(bindingName, &importSpec->pn_pos,
                                          dst);
}

bool ASTSerializer::exportDeclaration(ParseNode* exportNode,
                                      MutableHandleValue dst) {
  MOZ_ASSERT(exportNode->isKind(ParseNodeKind::ExportStmt) ||
             exportNode->isKind(ParseNodeKind::ExportFromStmt) ||
             exportNode->isKind(ParseNodeKind::ExportDefaultStmt));
  MOZ_ASSERT_IF(exportNode->isKind(ParseNodeKind::ExportStmt),
                exportNode->is<UnaryNode>());
  MOZ_ASSERT_IF(exportNode->isKind(ParseNodeKind::ExportFromStmt),
                exportNode->as<BinaryNode>().right()->isKind(
                    ParseNodeKind::ImportModuleRequest));

  RootedValue decl(cx, NullValue());
  NodeVector elts(cx);

  ParseNode* kid = exportNode->isKind(ParseNodeKind::ExportStmt)
                       ? exportNode->as<UnaryNode>().kid()
                       : exportNode->as<BinaryNode>().left();
  switch (ParseNodeKind kind = kid->getKind()) {
    case ParseNodeKind::ExportSpecList: {
      ListNode* specList = &kid->as<ListNode>();
      if (!elts.reserve(specList->count())) {
        return false;
      }

      for (ParseNode* spec : specList->contents()) {
        RootedValue elt(cx);
        if (spec->isKind(ParseNodeKind::ExportSpec)) {
          if (!exportSpecifier(&spec->as<BinaryNode>(), &elt)) {
            return false;
          }
        } else if (spec->isKind(ParseNodeKind::ExportNamespaceSpec)) {
          if (!exportNamespaceSpecifier(&spec->as<UnaryNode>(), &elt)) {
            return false;
          }
        } else {
          MOZ_ASSERT(spec->isKind(ParseNodeKind::ExportBatchSpecStmt));
          if (!builder.exportBatchSpecifier(&exportNode->pn_pos, &elt)) {
            return false;
          }
        }
        elts.infallibleAppend(elt);
      }
      break;
    }

    case ParseNodeKind::Function:
      if (!function(&kid->as<FunctionNode>(), AST_FUNC_DECL, &decl)) {
        return false;
      }
      break;

    case ParseNodeKind::ClassDecl:
      if (!classDefinition(&kid->as<ClassNode>(), false, &decl)) {
        return false;
      }
      break;

    case ParseNodeKind::VarStmt:
    case ParseNodeKind::ConstDecl:
    case ParseNodeKind::LetDecl:
      if (!variableDeclaration(&kid->as<ListNode>(),
                               kind != ParseNodeKind::VarStmt, &decl)) {
        return false;
      }
      break;

    default:
      if (!expression(kid, &decl)) {
        return false;
      }
      break;
  }

  RootedValue moduleSpec(cx, NullValue());
  RootedValue moduleRequestValue(cx, NullValue());
  if (exportNode->isKind(ParseNodeKind::ExportFromStmt)) {
    ParseNode* moduleRequest = exportNode->as<BinaryNode>().right();
    if (!literal(moduleRequest->as<BinaryNode>().left(), &moduleSpec)) {
      return false;
    }

    auto* assertionList =
        &moduleRequest->as<BinaryNode>().right()->as<ListNode>();
    MOZ_ASSERT(assertionList->isKind(ParseNodeKind::ImportAssertionList));

    NodeVector assertions(cx);
    if (!importAssertions(assertionList, assertions)) {
      return false;
    }

    if (!builder.moduleRequest(moduleSpec, assertions, &exportNode->pn_pos,
                               &moduleRequestValue)) {
      return false;
    }
  }

  RootedValue isDefault(cx, BooleanValue(false));
  if (exportNode->isKind(ParseNodeKind::ExportDefaultStmt)) {
    isDefault.setBoolean(true);
  }

  return builder.exportDeclaration(decl, elts, moduleRequestValue, isDefault,
                                   &exportNode->pn_pos, dst);
}

bool ASTSerializer::exportSpecifier(BinaryNode* exportSpec,
                                    MutableHandleValue dst) {
  MOZ_ASSERT(exportSpec->isKind(ParseNodeKind::ExportSpec));
  NameNode* bindingNameNode = &exportSpec->left()->as<NameNode>();
  NameNode* exportNameNode = &exportSpec->right()->as<NameNode>();

  RootedValue bindingName(cx);
  RootedValue exportName(cx);
  return identifierOrLiteral(bindingNameNode, &bindingName) &&
         identifierOrLiteral(exportNameNode, &exportName) &&
         builder.exportSpecifier(bindingName, exportName, &exportSpec->pn_pos,
                                 dst);
}

bool ASTSerializer::exportNamespaceSpecifier(UnaryNode* exportSpec,
                                             MutableHandleValue dst) {
  MOZ_ASSERT(exportSpec->isKind(ParseNodeKind::ExportNamespaceSpec));
  NameNode* exportNameNode = &exportSpec->kid()->as<NameNode>();

  RootedValue exportName(cx);
  return identifierOrLiteral(exportNameNode, &exportName) &&
         builder.exportNamespaceSpecifier(exportName, &exportSpec->pn_pos, dst);
}

bool ASTSerializer::importAssertions(ListNode* assertionList,
                                     NodeVector& assertions) {
  for (ParseNode* assertionItem : assertionList->contents()) {
    BinaryNode* assertionNode = &assertionItem->as<BinaryNode>();
    MOZ_ASSERT(assertionNode->isKind(ParseNodeKind::ImportAssertion));

    NameNode* keyNameNode = &assertionNode->left()->as<NameNode>();
    NameNode* valueNameNode = &assertionNode->right()->as<NameNode>();

    RootedValue key(cx);
    if (!identifierOrLiteral(keyNameNode, &key)) {
      return false;
    }

    RootedValue value(cx);
    if (!literal(valueNameNode, &value)) {
      return false;
    }

    RootedValue assertion(cx);
    if (!builder.importAssertion(key, value, &assertionNode->pn_pos,
                                 &assertion)) {
      return false;
    }

    if (!assertions.append(assertion)) {
      return false;
    }
  }

  return true;
}

bool ASTSerializer::switchCase(CaseClause* caseClause, MutableHandleValue dst) {
  MOZ_ASSERT_IF(
      caseClause->caseExpression(),
      caseClause->pn_pos.encloses(caseClause->caseExpression()->pn_pos));
  MOZ_ASSERT(caseClause->pn_pos.encloses(caseClause->statementList()->pn_pos));

  NodeVector stmts(cx);
  RootedValue expr(cx);
  return optExpression(caseClause->caseExpression(), &expr) &&
         statements(caseClause->statementList(), stmts) &&
         builder.switchCase(expr, stmts, &caseClause->pn_pos, dst);
}

bool ASTSerializer::switchStatement(SwitchStatement* switchStmt,
                                    MutableHandleValue dst) {
  MOZ_ASSERT(switchStmt->pn_pos.encloses(switchStmt->discriminant().pn_pos));
  MOZ_ASSERT(
      switchStmt->pn_pos.encloses(switchStmt->lexicalForCaseList().pn_pos));

  RootedValue disc(cx);
  if (!expression(&switchStmt->discriminant(), &disc)) {
    return false;
  }

  ListNode* caseList =
      &switchStmt->lexicalForCaseList().scopeBody()->as<ListNode>();

  NodeVector cases(cx);
  if (!cases.reserve(caseList->count())) {
    return false;
  }

  for (ParseNode* item : caseList->contents()) {
    CaseClause* caseClause = &item->as<CaseClause>();
    RootedValue child(cx);
    if (!switchCase(caseClause, &child)) {
      return false;
    }
    cases.infallibleAppend(child);
  }

  // `lexical` field is always true.
  return builder.switchStatement(disc, cases, true, &switchStmt->pn_pos, dst);
}

bool ASTSerializer::catchClause(BinaryNode* catchClause,
                                MutableHandleValue dst) {
  MOZ_ASSERT(catchClause->isKind(ParseNodeKind::Catch));

  ParseNode* varNode = catchClause->left();
  MOZ_ASSERT_IF(varNode, catchClause->pn_pos.encloses(varNode->pn_pos));

  ParseNode* bodyNode = catchClause->right();
  MOZ_ASSERT(catchClause->pn_pos.encloses(bodyNode->pn_pos));

  RootedValue var(cx), body(cx);
  if (!optPattern(varNode, &var)) {
    return false;
  }

  return statement(bodyNode, &body) &&
         builder.catchClause(var, body, &catchClause->pn_pos, dst);
}

bool ASTSerializer::tryStatement(TryNode* tryNode, MutableHandleValue dst) {
  ParseNode* bodyNode = tryNode->body();
  MOZ_ASSERT(tryNode->pn_pos.encloses(bodyNode->pn_pos));

  LexicalScopeNode* catchNode = tryNode->catchScope();
  MOZ_ASSERT_IF(catchNode, tryNode->pn_pos.encloses(catchNode->pn_pos));

  ParseNode* finallyNode = tryNode->finallyBlock();
  MOZ_ASSERT_IF(finallyNode, tryNode->pn_pos.encloses(finallyNode->pn_pos));

  RootedValue body(cx);
  if (!statement(bodyNode, &body)) {
    return false;
  }

  RootedValue handler(cx, NullValue());
  if (catchNode) {
    LexicalScopeNode* catchScope = &catchNode->as<LexicalScopeNode>();
    if (!catchClause(&catchScope->scopeBody()->as<BinaryNode>(), &handler)) {
      return false;
    }
  }

  RootedValue finally(cx);
  return optStatement(finallyNode, &finally) &&
         builder.tryStatement(body, handler, finally, &tryNode->pn_pos, dst);
}

bool ASTSerializer::forInit(ParseNode* pn, MutableHandleValue dst) {
  if (!pn) {
    dst.setMagic(JS_SERIALIZE_NO_NODE);
    return true;
  }

  bool lexical = pn->isKind(ParseNodeKind::LetDecl) ||
                 pn->isKind(ParseNodeKind::ConstDecl);
  return (lexical || pn->isKind(ParseNodeKind::VarStmt))
             ? variableDeclaration(&pn->as<ListNode>(), lexical, dst)
             : expression(pn, dst);
}

bool ASTSerializer::forOf(ForNode* loop, ParseNode* iterExpr, HandleValue var,
                          HandleValue stmt, MutableHandleValue dst) {
  RootedValue expr(cx);

  return expression(iterExpr, &expr) &&
         builder.forOfStatement(var, expr, stmt, &loop->pn_pos, dst);
}

bool ASTSerializer::forIn(ForNode* loop, ParseNode* iterExpr, HandleValue var,
                          HandleValue stmt, MutableHandleValue dst) {
  RootedValue expr(cx);

  return expression(iterExpr, &expr) &&
         builder.forInStatement(var, expr, stmt, &loop->pn_pos, dst);
}

bool ASTSerializer::classDefinition(ClassNode* pn, bool expr,
                                    MutableHandleValue dst) {
  RootedValue className(cx, MagicValue(JS_SERIALIZE_NO_NODE));
  RootedValue heritage(cx);
  RootedValue classBody(cx);

  if (ClassNames* names = pn->names()) {
    if (!identifier(names->innerBinding(), &className)) {
      return false;
    }
  }

  return optExpression(pn->heritage(), &heritage) &&
         statement(pn->memberList(), &classBody) &&
         builder.classDefinition(expr, className, heritage, classBody,
                                 &pn->pn_pos, dst);
}

bool ASTSerializer::statement(ParseNode* pn, MutableHandleValue dst) {
  AutoCheckRecursionLimit recursion(cx);
  if (!recursion.check(cx)) {
    return false;
  }

  switch (pn->getKind()) {
    case ParseNodeKind::Function:
    case ParseNodeKind::VarStmt:
      return declaration(pn, dst);

    case ParseNodeKind::LetDecl:
    case ParseNodeKind::ConstDecl:
      return declaration(pn, dst);

    case ParseNodeKind::ImportDecl:
      return importDeclaration(&pn->as<BinaryNode>(), dst);

    case ParseNodeKind::ExportStmt:
    case ParseNodeKind::ExportDefaultStmt:
    case ParseNodeKind::ExportFromStmt:
      return exportDeclaration(pn, dst);

    case ParseNodeKind::EmptyStmt:
      return builder.emptyStatement(&pn->pn_pos, dst);

    case ParseNodeKind::ExpressionStmt: {
      RootedValue expr(cx);
      return expression(pn->as<UnaryNode>().kid(), &expr) &&
             builder.expressionStatement(expr, &pn->pn_pos, dst);
    }

    case ParseNodeKind::LexicalScope:
      pn = pn->as<LexicalScopeNode>().scopeBody();
      if (!pn->isKind(ParseNodeKind::StatementList)) {
        return statement(pn, dst);
      }
      [[fallthrough]];

    case ParseNodeKind::StatementList:
      return blockStatement(&pn->as<ListNode>(), dst);

    case ParseNodeKind::IfStmt: {
      TernaryNode* ifNode = &pn->as<TernaryNode>();

      ParseNode* testNode = ifNode->kid1();
      MOZ_ASSERT(ifNode->pn_pos.encloses(testNode->pn_pos));

      ParseNode* consNode = ifNode->kid2();
      MOZ_ASSERT(ifNode->pn_pos.encloses(consNode->pn_pos));

      ParseNode* altNode = ifNode->kid3();
      MOZ_ASSERT_IF(altNode, ifNode->pn_pos.encloses(altNode->pn_pos));

      RootedValue test(cx), cons(cx), alt(cx);

      return expression(testNode, &test) && statement(consNode, &cons) &&
             optStatement(altNode, &alt) &&
             builder.ifStatement(test, cons, alt, &ifNode->pn_pos, dst);
    }

    case ParseNodeKind::SwitchStmt:
      return switchStatement(&pn->as<SwitchStatement>(), dst);

    case ParseNodeKind::TryStmt:
      return tryStatement(&pn->as<TryNode>(), dst);

    case ParseNodeKind::WithStmt:
    case ParseNodeKind::WhileStmt: {
      BinaryNode* node = &pn->as<BinaryNode>();

      ParseNode* exprNode = node->left();
      MOZ_ASSERT(node->pn_pos.encloses(exprNode->pn_pos));

      ParseNode* stmtNode = node->right();
      MOZ_ASSERT(node->pn_pos.encloses(stmtNode->pn_pos));

      RootedValue expr(cx), stmt(cx);

      return expression(exprNode, &expr) && statement(stmtNode, &stmt) &&
             (node->isKind(ParseNodeKind::WithStmt)
                  ? builder.withStatement(expr, stmt, &node->pn_pos, dst)
                  : builder.whileStatement(expr, stmt, &node->pn_pos, dst));
    }

    case ParseNodeKind::DoWhileStmt: {
      BinaryNode* node = &pn->as<BinaryNode>();

      ParseNode* stmtNode = node->left();
      MOZ_ASSERT(node->pn_pos.encloses(stmtNode->pn_pos));

      ParseNode* testNode = node->right();
      MOZ_ASSERT(node->pn_pos.encloses(testNode->pn_pos));

      RootedValue stmt(cx), test(cx);

      return statement(stmtNode, &stmt) && expression(testNode, &test) &&
             builder.doWhileStatement(stmt, test, &node->pn_pos, dst);
    }

    case ParseNodeKind::ForStmt: {
      ForNode* forNode = &pn->as<ForNode>();

      TernaryNode* head = forNode->head();
      MOZ_ASSERT(forNode->pn_pos.encloses(head->pn_pos));

      ParseNode* stmtNode = forNode->right();
      MOZ_ASSERT(forNode->pn_pos.encloses(stmtNode->pn_pos));

      ParseNode* initNode = head->kid1();
      MOZ_ASSERT_IF(initNode, head->pn_pos.encloses(initNode->pn_pos));

      ParseNode* maybeTest = head->kid2();
      MOZ_ASSERT_IF(maybeTest, head->pn_pos.encloses(maybeTest->pn_pos));

      ParseNode* updateOrIter = head->kid3();
      MOZ_ASSERT_IF(updateOrIter, head->pn_pos.encloses(updateOrIter->pn_pos));

      RootedValue stmt(cx);
      if (!statement(stmtNode, &stmt)) {
        return false;
      }

      if (head->isKind(ParseNodeKind::ForIn) ||
          head->isKind(ParseNodeKind::ForOf)) {
        RootedValue var(cx);
        if (initNode->is<LexicalScopeNode>()) {
          LexicalScopeNode* scopeNode = &initNode->as<LexicalScopeNode>();
          if (!variableDeclaration(&scopeNode->scopeBody()->as<ListNode>(),
                                   true, &var)) {
            return false;
          }
        } else if (!initNode->isKind(ParseNodeKind::VarStmt) &&
                   !initNode->isKind(ParseNodeKind::LetDecl) &&
                   !initNode->isKind(ParseNodeKind::ConstDecl)) {
          if (!pattern(initNode, &var)) {
            return false;
          }
        } else {
          if (!variableDeclaration(
                  &initNode->as<ListNode>(),
                  initNode->isKind(ParseNodeKind::LetDecl) ||
                      initNode->isKind(ParseNodeKind::ConstDecl),
                  &var)) {
            return false;
          }
        }
        if (head->isKind(ParseNodeKind::ForIn)) {
          return forIn(forNode, updateOrIter, var, stmt, dst);
        }
        return forOf(forNode, updateOrIter, var, stmt, dst);
      }

      RootedValue init(cx), test(cx), update(cx);

      return forInit(initNode, &init) && optExpression(maybeTest, &test) &&
             optExpression(updateOrIter, &update) &&
             builder.forStatement(init, test, update, stmt, &forNode->pn_pos,
                                  dst);
    }

    case ParseNodeKind::BreakStmt:
    case ParseNodeKind::ContinueStmt: {
      LoopControlStatement* node = &pn->as<LoopControlStatement>();
      RootedValue label(cx);
      RootedAtom pnAtom(cx);
      if (node->label()) {
        pnAtom.set(parser->liftParserAtomToJSAtom(node->label()));
        if (!pnAtom) {
          return false;
        }
      }
      return optIdentifier(pnAtom, nullptr, &label) &&
             (node->isKind(ParseNodeKind::BreakStmt)
                  ? builder.breakStatement(label, &node->pn_pos, dst)
                  : builder.continueStatement(label, &node->pn_pos, dst));
    }

    case ParseNodeKind::LabelStmt: {
      LabeledStatement* labelNode = &pn->as<LabeledStatement>();
      ParseNode* stmtNode = labelNode->statement();
      MOZ_ASSERT(labelNode->pn_pos.encloses(stmtNode->pn_pos));

      RootedValue label(cx), stmt(cx);
      RootedAtom pnAtom(cx, parser->liftParserAtomToJSAtom(labelNode->label()));
      if (!pnAtom.get()) {
        return false;
      }
      return identifier(pnAtom, nullptr, &label) &&
             statement(stmtNode, &stmt) &&
             builder.labeledStatement(label, stmt, &labelNode->pn_pos, dst);
    }

    case ParseNodeKind::ThrowStmt: {
      UnaryNode* throwNode = &pn->as<UnaryNode>();
      ParseNode* operand = throwNode->kid();
      MOZ_ASSERT(throwNode->pn_pos.encloses(operand->pn_pos));

      RootedValue arg(cx);

      return expression(operand, &arg) &&
             builder.throwStatement(arg, &throwNode->pn_pos, dst);
    }

    case ParseNodeKind::ReturnStmt: {
      UnaryNode* returnNode = &pn->as<UnaryNode>();
      ParseNode* operand = returnNode->kid();
      MOZ_ASSERT_IF(operand, returnNode->pn_pos.encloses(operand->pn_pos));

      RootedValue arg(cx);

      return optExpression(operand, &arg) &&
             builder.returnStatement(arg, &returnNode->pn_pos, dst);
    }

    case ParseNodeKind::DebuggerStmt:
      return builder.debuggerStatement(&pn->pn_pos, dst);

    case ParseNodeKind::ClassDecl:
      return classDefinition(&pn->as<ClassNode>(), false, dst);

    case ParseNodeKind::ClassMemberList: {
      ListNode* memberList = &pn->as<ListNode>();
      NodeVector members(cx);
      if (!members.reserve(memberList->count())) {
        return false;
      }

      for (ParseNode* item : memberList->contents()) {
        if (item->is<LexicalScopeNode>()) {
          item = item->as<LexicalScopeNode>().scopeBody();
        }
        if (item->is<ClassField>()) {
          ClassField* field = &item->as<ClassField>();
          MOZ_ASSERT(memberList->pn_pos.encloses(field->pn_pos));

          RootedValue prop(cx);
          if (!classField(field, &prop)) {
            return false;
          }
          members.infallibleAppend(prop);
        } else if (item->is<StaticClassBlock>()) {
          // StaticClassBlock* block = &item->as<StaticClassBlock>();
          StaticClassBlock* scb = &item->as<StaticClassBlock>();
          MOZ_ASSERT(memberList->pn_pos.encloses(scb->pn_pos));
          RootedValue prop(cx);
          if (!staticClassBlock(scb, &prop)) {
            return false;
          }
          members.infallibleAppend(prop);
        } else if (!item->isKind(ParseNodeKind::DefaultConstructor)) {
          ClassMethod* method = &item->as<ClassMethod>();
          MOZ_ASSERT(memberList->pn_pos.encloses(method->pn_pos));

          RootedValue prop(cx);
          if (!classMethod(method, &prop)) {
            return false;
          }
          members.infallibleAppend(prop);
        }
      }

      return builder.classMembers(members, dst);
    }

    default:
      LOCAL_NOT_REACHED("unexpected statement type");
  }
}

bool ASTSerializer::classMethod(ClassMethod* classMethod,
                                MutableHandleValue dst) {
  PropKind kind;
  switch (classMethod->accessorType()) {
    case AccessorType::None:
      kind = PROP_INIT;
      break;

    case AccessorType::Getter:
      kind = PROP_GETTER;
      break;

    case AccessorType::Setter:
      kind = PROP_SETTER;
      break;

    default:
      LOCAL_NOT_REACHED("unexpected object-literal property");
  }

  RootedValue key(cx), val(cx);
  bool isStatic = classMethod->isStatic();
  return propertyName(&classMethod->name(), &key) &&
         expression(&classMethod->method(), &val) &&
         builder.classMethod(key, val, kind, isStatic, &classMethod->pn_pos,
                             dst);
}

bool ASTSerializer::classField(ClassField* classField, MutableHandleValue dst) {
  RootedValue key(cx), val(cx);
  // Dig through the lambda and get to the actual expression
  ParseNode* value = classField->initializer()
                         ->body()
                         ->head()
                         ->as<LexicalScopeNode>()
                         .scopeBody()
                         ->as<ListNode>()
                         .head()
                         ->as<UnaryNode>()
                         .kid()
                         ->as<BinaryNode>()
                         .right();
  // RawUndefinedExpr is the node we use for "there is no initializer". If one
  // writes, literally, `x = undefined;`, it will not be a RawUndefinedExpr
  // node, but rather a variable reference.
  // Behavior for "there is no initializer" should be { ..., "init": null }
  if (value->getKind() != ParseNodeKind::RawUndefinedExpr) {
    if (!expression(value, &val)) {
      return false;
    }
  } else {
    val.setNull();
  }
  return propertyName(&classField->name(), &key) &&
         builder.classField(key, val, &classField->pn_pos, dst);
}

bool ASTSerializer::staticClassBlock(StaticClassBlock* staticClassBlock,
                                     MutableHandleValue dst) {
  FunctionNode* fun = staticClassBlock->function();

  NodeVector args(cx);
  NodeVector defaults(cx);

  RootedValue body(cx), rest(cx);
  rest.setNull();
  return functionArgsAndBody(fun->body(), args, defaults, false, false, &body,
                             &rest) &&
         builder.staticClassBlock(body, &staticClassBlock->pn_pos, dst);
}

bool ASTSerializer::leftAssociate(ListNode* node, MutableHandleValue dst) {
  MOZ_ASSERT(!node->empty());

  ParseNodeKind pnk = node->getKind();
  bool lor = pnk == ParseNodeKind::OrExpr;
  bool coalesce = pnk == ParseNodeKind::CoalesceExpr;
  bool logop = lor || coalesce || pnk == ParseNodeKind::AndExpr;

  ParseNode* head = node->head();
  RootedValue left(cx);
  if (!expression(head, &left)) {
    return false;
  }
  for (ParseNode* next : node->contentsFrom(head->pn_next)) {
    RootedValue right(cx);
    if (!expression(next, &right)) {
      return false;
    }

    TokenPos subpos(node->pn_pos.begin, next->pn_pos.end);

    if (logop) {
      if (!builder.logicalExpression(pnk, left, right, &subpos, &left)) {
        return false;
      }
    } else {
      BinaryOperator op = binop(node->getKind());
      LOCAL_ASSERT(op > BINOP_ERR && op < BINOP_LIMIT);

      if (!builder.binaryExpression(op, left, right, &subpos, &left)) {
        return false;
      }
    }
  }

  dst.set(left);
  return true;
}

bool ASTSerializer::rightAssociate(ListNode* node, MutableHandleValue dst) {
  MOZ_ASSERT(!node->empty());

  // First, we need to reverse the list, so that we can traverse it in the right
  // order. It's OK to destructively reverse the list, because there are no
  // other consumers.

  ParseNode* head = node->head();
  ParseNode* prev = nullptr;
  ParseNode* current = head;
  ParseNode* next;
  while (current != nullptr) {
    next = current->pn_next;
    current->pn_next = prev;
    prev = current;
    current = next;
  }

  head = prev;

  RootedValue right(cx);
  if (!expression(head, &right)) {
    return false;
  }
  for (ParseNode* next = head->pn_next; next; next = next->pn_next) {
    RootedValue left(cx);
    if (!expression(next, &left)) {
      return false;
    }

    TokenPos subpos(node->pn_pos.begin, next->pn_pos.end);

    BinaryOperator op = binop(node->getKind());
    LOCAL_ASSERT(op > BINOP_ERR && op < BINOP_LIMIT);

    if (!builder.binaryExpression(op, left, right, &subpos, &right)) {
      return false;
    }
  }

  dst.set(right);
  return true;
}

bool ASTSerializer::expression(ParseNode* pn, MutableHandleValue dst) {
  AutoCheckRecursionLimit recursion(cx);
  if (!recursion.check(cx)) {
    return false;
  }

  switch (pn->getKind()) {
    case ParseNodeKind::Function: {
      FunctionNode* funNode = &pn->as<FunctionNode>();
      ASTType type =
          funNode->funbox()->isArrow() ? AST_ARROW_EXPR : AST_FUNC_EXPR;
      return function(funNode, type, dst);
    }

    case ParseNodeKind::CommaExpr: {
      NodeVector exprs(cx);
      return expressions(&pn->as<ListNode>(), exprs) &&
             builder.sequenceExpression(exprs, &pn->pn_pos, dst);
    }

    case ParseNodeKind::ConditionalExpr: {
      ConditionalExpression* condNode = &pn->as<ConditionalExpression>();
      ParseNode* testNode = condNode->kid1();
      ParseNode* consNode = condNode->kid2();
      ParseNode* altNode = condNode->kid3();
      MOZ_ASSERT(condNode->pn_pos.encloses(testNode->pn_pos));
      MOZ_ASSERT(condNode->pn_pos.encloses(consNode->pn_pos));
      MOZ_ASSERT(condNode->pn_pos.encloses(altNode->pn_pos));

      RootedValue test(cx), cons(cx), alt(cx);

      return expression(testNode, &test) && expression(consNode, &cons) &&
             expression(altNode, &alt) &&
             builder.conditionalExpression(test, cons, alt, &condNode->pn_pos,
                                           dst);
    }

    case ParseNodeKind::CoalesceExpr:
    case ParseNodeKind::OrExpr:
    case ParseNodeKind::AndExpr:
      return leftAssociate(&pn->as<ListNode>(), dst);

    case ParseNodeKind::PreIncrementExpr:
    case ParseNodeKind::PreDecrementExpr: {
      UnaryNode* incDec = &pn->as<UnaryNode>();
      ParseNode* operand = incDec->kid();
      MOZ_ASSERT(incDec->pn_pos.encloses(operand->pn_pos));

      bool inc = incDec->isKind(ParseNodeKind::PreIncrementExpr);
      RootedValue expr(cx);
      return expression(operand, &expr) &&
             builder.updateExpression(expr, inc, true, &incDec->pn_pos, dst);
    }

    case ParseNodeKind::PostIncrementExpr:
    case ParseNodeKind::PostDecrementExpr: {
      UnaryNode* incDec = &pn->as<UnaryNode>();
      ParseNode* operand = incDec->kid();
      MOZ_ASSERT(incDec->pn_pos.encloses(operand->pn_pos));

      bool inc = incDec->isKind(ParseNodeKind::PostIncrementExpr);
      RootedValue expr(cx);
      return expression(operand, &expr) &&
             builder.updateExpression(expr, inc, false, &incDec->pn_pos, dst);
    }

    case ParseNodeKind::AssignExpr:
    case ParseNodeKind::AddAssignExpr:
    case ParseNodeKind::SubAssignExpr:
    case ParseNodeKind::CoalesceAssignExpr:
    case ParseNodeKind::OrAssignExpr:
    case ParseNodeKind::AndAssignExpr:
    case ParseNodeKind::BitOrAssignExpr:
    case ParseNodeKind::BitXorAssignExpr:
    case ParseNodeKind::BitAndAssignExpr:
    case ParseNodeKind::LshAssignExpr:
    case ParseNodeKind::RshAssignExpr:
    case ParseNodeKind::UrshAssignExpr:
    case ParseNodeKind::MulAssignExpr:
    case ParseNodeKind::DivAssignExpr:
    case ParseNodeKind::ModAssignExpr:
    case ParseNodeKind::PowAssignExpr: {
      AssignmentNode* assignNode = &pn->as<AssignmentNode>();
      ParseNode* lhsNode = assignNode->left();
      ParseNode* rhsNode = assignNode->right();
      MOZ_ASSERT(assignNode->pn_pos.encloses(lhsNode->pn_pos));
      MOZ_ASSERT(assignNode->pn_pos.encloses(rhsNode->pn_pos));

      AssignmentOperator op = aop(assignNode->getKind());
      LOCAL_ASSERT(op > AOP_ERR && op < AOP_LIMIT);

      RootedValue lhs(cx), rhs(cx);
      return pattern(lhsNode, &lhs) && expression(rhsNode, &rhs) &&
             builder.assignmentExpression(op, lhs, rhs, &assignNode->pn_pos,
                                          dst);
    }

    case ParseNodeKind::AddExpr:
    case ParseNodeKind::SubExpr:
    case ParseNodeKind::StrictEqExpr:
    case ParseNodeKind::EqExpr:
    case ParseNodeKind::StrictNeExpr:
    case ParseNodeKind::NeExpr:
    case ParseNodeKind::LtExpr:
    case ParseNodeKind::LeExpr:
    case ParseNodeKind::GtExpr:
    case ParseNodeKind::GeExpr:
    case ParseNodeKind::LshExpr:
    case ParseNodeKind::RshExpr:
    case ParseNodeKind::UrshExpr:
    case ParseNodeKind::MulExpr:
    case ParseNodeKind::DivExpr:
    case ParseNodeKind::ModExpr:
    case ParseNodeKind::BitOrExpr:
    case ParseNodeKind::BitXorExpr:
    case ParseNodeKind::BitAndExpr:
    case ParseNodeKind::InExpr:
    case ParseNodeKind::PrivateInExpr:
    case ParseNodeKind::InstanceOfExpr:
      return leftAssociate(&pn->as<ListNode>(), dst);

    case ParseNodeKind::PowExpr:
      return rightAssociate(&pn->as<ListNode>(), dst);

    case ParseNodeKind::DeleteNameExpr:
    case ParseNodeKind::DeletePropExpr:
    case ParseNodeKind::DeleteElemExpr:
    case ParseNodeKind::DeleteExpr:
    case ParseNodeKind::TypeOfNameExpr:
    case ParseNodeKind::TypeOfExpr:
    case ParseNodeKind::VoidExpr:
    case ParseNodeKind::NotExpr:
    case ParseNodeKind::BitNotExpr:
    case ParseNodeKind::PosExpr:
    case ParseNodeKind::AwaitExpr:
    case ParseNodeKind::NegExpr: {
      UnaryNode* unaryNode = &pn->as<UnaryNode>();
      ParseNode* operand = unaryNode->kid();
      MOZ_ASSERT(unaryNode->pn_pos.encloses(operand->pn_pos));

      UnaryOperator op = unop(unaryNode->getKind());
      LOCAL_ASSERT(op > UNOP_ERR && op < UNOP_LIMIT);

      RootedValue expr(cx);
      return expression(operand, &expr) &&
             builder.unaryExpression(op, expr, &unaryNode->pn_pos, dst);
    }

    case ParseNodeKind::DeleteOptionalChainExpr: {
      RootedValue expr(cx);
      return expression(pn->as<UnaryNode>().kid(), &expr) &&
             builder.deleteOptionalExpression(expr, &pn->pn_pos, dst);
    }

    case ParseNodeKind::OptionalChain: {
      RootedValue expr(cx);
      return expression(pn->as<UnaryNode>().kid(), &expr) &&
             builder.optionalExpression(expr, &pn->pn_pos, dst);
    }

    case ParseNodeKind::NewExpr:
    case ParseNodeKind::TaggedTemplateExpr:
    case ParseNodeKind::CallExpr:
    case ParseNodeKind::OptionalCallExpr:
    case ParseNodeKind::SuperCallExpr: {
      BinaryNode* node = &pn->as<BinaryNode>();
      ParseNode* calleeNode = node->left();
      ListNode* argsList = &node->right()->as<ListNode>();
      MOZ_ASSERT(node->pn_pos.encloses(calleeNode->pn_pos));

      RootedValue callee(cx);
      if (node->isKind(ParseNodeKind::SuperCallExpr)) {
        MOZ_ASSERT(calleeNode->isKind(ParseNodeKind::SuperBase));
        if (!builder.super(&calleeNode->pn_pos, &callee)) {
          return false;
        }
      } else {
        if (!expression(calleeNode, &callee)) {
          return false;
        }
      }

      NodeVector args(cx);
      if (!args.reserve(argsList->count())) {
        return false;
      }

      for (ParseNode* argNode : argsList->contents()) {
        MOZ_ASSERT(node->pn_pos.encloses(argNode->pn_pos));

        RootedValue arg(cx);
        if (!expression(argNode, &arg)) {
          return false;
        }
        args.infallibleAppend(arg);
      }

      if (node->getKind() == ParseNodeKind::TaggedTemplateExpr) {
        return builder.taggedTemplate(callee, args, &node->pn_pos, dst);
      }

      bool isOptional = node->isKind(ParseNodeKind::OptionalCallExpr);

      // SUPERCALL is Call(super, args)
      return node->isKind(ParseNodeKind::NewExpr)
                 ? builder.newExpression(callee, args, &node->pn_pos, dst)
                 : builder.callExpression(callee, args, &node->pn_pos, dst,
                                          isOptional);
    }

    case ParseNodeKind::DotExpr:
    case ParseNodeKind::OptionalDotExpr: {
      PropertyAccessBase* prop = &pn->as<PropertyAccessBase>();
      MOZ_ASSERT(prop->pn_pos.encloses(prop->expression().pn_pos));

      bool isSuper =
          prop->is<PropertyAccess>() && prop->as<PropertyAccess>().isSuper();

      RootedValue expr(cx);
      RootedValue propname(cx);
      RootedAtom pnAtom(cx, parser->liftParserAtomToJSAtom(prop->key().atom()));
      if (!pnAtom.get()) {
        return false;
      }

      if (isSuper) {
        if (!builder.super(&prop->expression().pn_pos, &expr)) {
          return false;
        }
      } else {
        if (!expression(&prop->expression(), &expr)) {
          return false;
        }
      }

      bool isOptional = prop->isKind(ParseNodeKind::OptionalDotExpr);

      return identifier(pnAtom, nullptr, &propname) &&
             builder.memberExpression(false, expr, propname, &prop->pn_pos, dst,
                                      isOptional);
    }

    case ParseNodeKind::ElemExpr:
    case ParseNodeKind::OptionalElemExpr: {
      PropertyByValueBase* elem = &pn->as<PropertyByValueBase>();
      MOZ_ASSERT(elem->pn_pos.encloses(elem->expression().pn_pos));
      MOZ_ASSERT(elem->pn_pos.encloses(elem->key().pn_pos));

      bool isSuper =
          elem->is<PropertyByValue>() && elem->as<PropertyByValue>().isSuper();

      RootedValue expr(cx), key(cx);

      if (isSuper) {
        if (!builder.super(&elem->expression().pn_pos, &expr)) {
          return false;
        }
      } else {
        if (!expression(&elem->expression(), &expr)) {
          return false;
        }
      }

      bool isOptional = elem->isKind(ParseNodeKind::OptionalElemExpr);

      return expression(&elem->key(), &key) &&
             builder.memberExpression(true, expr, key, &elem->pn_pos, dst,
                                      isOptional);
    }

    case ParseNodeKind::PrivateMemberExpr:
    case ParseNodeKind::OptionalPrivateMemberExpr: {
      PrivateMemberAccessBase* privateExpr = &pn->as<PrivateMemberAccessBase>();
      MOZ_ASSERT(
          privateExpr->pn_pos.encloses(privateExpr->expression().pn_pos));
      MOZ_ASSERT(
          privateExpr->pn_pos.encloses(privateExpr->privateName().pn_pos));

      RootedValue expr(cx), key(cx);

      if (!expression(&privateExpr->expression(), &expr)) {
        return false;
      }

      bool isOptional =
          privateExpr->isKind(ParseNodeKind::OptionalPrivateMemberExpr);

      return expression(&privateExpr->privateName(), &key) &&
             builder.memberExpression(true, expr, key, &privateExpr->pn_pos,
                                      dst, isOptional);
    }

    case ParseNodeKind::CallSiteObj: {
      CallSiteNode* callSiteObj = &pn->as<CallSiteNode>();
      ListNode* rawNodes = callSiteObj->rawNodes();
      NodeVector raw(cx);
      if (!raw.reserve(rawNodes->count())) {
        return false;
      }
      for (ParseNode* item : rawNodes->contents()) {
        NameNode* rawItem = &item->as<NameNode>();
        MOZ_ASSERT(callSiteObj->pn_pos.encloses(rawItem->pn_pos));

        JSAtom* exprAtom = parser->liftParserAtomToJSAtom(rawItem->atom());
        if (!exprAtom) {
          return false;
        }
        RootedValue expr(cx, StringValue(exprAtom));
        raw.infallibleAppend(expr);
      }

      NodeVector cooked(cx);
      if (!cooked.reserve(callSiteObj->count() - 1)) {
        return false;
      }

      for (ParseNode* cookedItem :
           callSiteObj->contentsFrom(rawNodes->pn_next)) {
        MOZ_ASSERT(callSiteObj->pn_pos.encloses(cookedItem->pn_pos));

        RootedValue expr(cx);
        if (cookedItem->isKind(ParseNodeKind::RawUndefinedExpr)) {
          expr.setUndefined();
        } else {
          MOZ_ASSERT(cookedItem->isKind(ParseNodeKind::TemplateStringExpr));
          JSAtom* exprAtom =
              parser->liftParserAtomToJSAtom(cookedItem->as<NameNode>().atom());
          if (!exprAtom) {
            return false;
          }
          expr.setString(exprAtom);
        }
        cooked.infallibleAppend(expr);
      }

      return builder.callSiteObj(raw, cooked, &callSiteObj->pn_pos, dst);
    }

    case ParseNodeKind::ArrayExpr: {
      ListNode* array = &pn->as<ListNode>();
      NodeVector elts(cx);
      if (!elts.reserve(array->count())) {
        return false;
      }

      for (ParseNode* item : array->contents()) {
        MOZ_ASSERT(array->pn_pos.encloses(item->pn_pos));

        if (item->isKind(ParseNodeKind::Elision)) {
          elts.infallibleAppend(NullValue());
        } else {
          RootedValue expr(cx);
          if (!expression(item, &expr)) {
            return false;
          }
          elts.infallibleAppend(expr);
        }
      }

      return builder.arrayExpression(elts, &array->pn_pos, dst);
    }

    case ParseNodeKind::Spread: {
      RootedValue expr(cx);
      return expression(pn->as<UnaryNode>().kid(), &expr) &&
             builder.spreadExpression(expr, &pn->pn_pos, dst);
    }

    case ParseNodeKind::ComputedName: {
      if (pn->as<UnaryNode>().isSyntheticComputedName()) {
        return literal(pn->as<UnaryNode>().kid(), dst);
      }
      RootedValue name(cx);
      return expression(pn->as<UnaryNode>().kid(), &name) &&
             builder.computedName(name, &pn->pn_pos, dst);
    }

    case ParseNodeKind::ObjectExpr: {
      ListNode* obj = &pn->as<ListNode>();
      NodeVector elts(cx);
      if (!elts.reserve(obj->count())) {
        return false;
      }

      for (ParseNode* item : obj->contents()) {
        MOZ_ASSERT(obj->pn_pos.encloses(item->pn_pos));

        RootedValue prop(cx);
        if (!property(item, &prop)) {
          return false;
        }
        elts.infallibleAppend(prop);
      }

      return builder.objectExpression(elts, &obj->pn_pos, dst);
    }

    case ParseNodeKind::PrivateName:
    case ParseNodeKind::Name:
      return identifier(&pn->as<NameNode>(), dst);

    case ParseNodeKind::ThisExpr:
      return builder.thisExpression(&pn->pn_pos, dst);

    case ParseNodeKind::TemplateStringListExpr: {
      ListNode* list = &pn->as<ListNode>();
      NodeVector elts(cx);
      if (!elts.reserve(list->count())) {
        return false;
      }

      for (ParseNode* item : list->contents()) {
        MOZ_ASSERT(list->pn_pos.encloses(item->pn_pos));

        RootedValue expr(cx);
        if (!expression(item, &expr)) {
          return false;
        }
        elts.infallibleAppend(expr);
      }

      return builder.templateLiteral(elts, &list->pn_pos, dst);
    }

    case ParseNodeKind::TemplateStringExpr:
    case ParseNodeKind::StringExpr:
    case ParseNodeKind::RegExpExpr:
    case ParseNodeKind::NumberExpr:
    case ParseNodeKind::BigIntExpr:
    case ParseNodeKind::TrueExpr:
    case ParseNodeKind::FalseExpr:
    case ParseNodeKind::NullExpr:
    case ParseNodeKind::RawUndefinedExpr:
      return literal(pn, dst);

    case ParseNodeKind::YieldStarExpr: {
      UnaryNode* yieldNode = &pn->as<UnaryNode>();
      ParseNode* operand = yieldNode->kid();
      MOZ_ASSERT(yieldNode->pn_pos.encloses(operand->pn_pos));

      RootedValue arg(cx);
      return expression(operand, &arg) &&
             builder.yieldExpression(arg, Delegating, &yieldNode->pn_pos, dst);
    }

    case ParseNodeKind::YieldExpr: {
      UnaryNode* yieldNode = &pn->as<UnaryNode>();
      ParseNode* operand = yieldNode->kid();
      MOZ_ASSERT_IF(operand, yieldNode->pn_pos.encloses(operand->pn_pos));

      RootedValue arg(cx);
      return optExpression(operand, &arg) &&
             builder.yieldExpression(arg, NotDelegating, &yieldNode->pn_pos,
                                     dst);
    }

    case ParseNodeKind::ClassDecl:
      return classDefinition(&pn->as<ClassNode>(), true, dst);

    case ParseNodeKind::NewTargetExpr:
    case ParseNodeKind::ImportMetaExpr: {
      BinaryNode* node = &pn->as<BinaryNode>();
      ParseNode* firstNode = node->left();
      MOZ_ASSERT(firstNode->isKind(ParseNodeKind::PosHolder));
      MOZ_ASSERT(node->pn_pos.encloses(firstNode->pn_pos));

      ParseNode* secondNode = node->right();
      MOZ_ASSERT(secondNode->isKind(ParseNodeKind::PosHolder));
      MOZ_ASSERT(node->pn_pos.encloses(secondNode->pn_pos));

      RootedValue firstIdent(cx);
      RootedValue secondIdent(cx);

      RootedAtom firstStr(cx);
      RootedAtom secondStr(cx);

      if (node->getKind() == ParseNodeKind::NewTargetExpr) {
        firstStr = cx->names().new_;
        secondStr = cx->names().target;
      } else {
        firstStr = cx->names().import;
        secondStr = cx->names().meta;
      }

      return identifier(firstStr, &firstNode->pn_pos, &firstIdent) &&
             identifier(secondStr, &secondNode->pn_pos, &secondIdent) &&
             builder.metaProperty(firstIdent, secondIdent, &node->pn_pos, dst);
    }

    case ParseNodeKind::CallImportExpr: {
      BinaryNode* node = &pn->as<BinaryNode>();
      ParseNode* identNode = node->left();
      MOZ_ASSERT(identNode->isKind(ParseNodeKind::PosHolder));
      MOZ_ASSERT(identNode->pn_pos.encloses(identNode->pn_pos));

      ParseNode* specNode = node->right();
      MOZ_ASSERT(specNode->is<BinaryNode>());
      MOZ_ASSERT(specNode->isKind(ParseNodeKind::CallImportSpec));

      ParseNode* argNode = specNode->as<BinaryNode>().left();
      MOZ_ASSERT(node->pn_pos.encloses(argNode->pn_pos));

      ParseNode* optionsArgNode = specNode->as<BinaryNode>().right();
      MOZ_ASSERT(node->pn_pos.encloses(optionsArgNode->pn_pos));

      RootedValue ident(cx);
      HandlePropertyName name = cx->names().import;
      if (!identifier(name, &identNode->pn_pos, &ident)) {
        return false;
      }

      NodeVector args(cx);

      RootedValue arg(cx);
      if (!expression(argNode, &arg)) {
        return false;
      }
      if (!args.append(arg)) {
        return false;
      }

      if (!optionsArgNode->isKind(ParseNodeKind::PosHolder)) {
        RootedValue optionsArg(cx);
        if (!expression(optionsArgNode, &optionsArg)) {
          return false;
        }
        if (!args.append(optionsArg)) {
          return false;
        }
      }

      return builder.callImportExpression(ident, args, &pn->pn_pos, dst);
    }

    case ParseNodeKind::SetThis: {
      // SETTHIS is used to assign the result of a super() call to |this|.
      // It's not part of the original AST, so just forward to the call.
      BinaryNode* node = &pn->as<BinaryNode>();
      MOZ_ASSERT(node->left()->isKind(ParseNodeKind::Name));
      return expression(node->right(), dst);
    }

    default:
      LOCAL_NOT_REACHED("unexpected expression type");
  }
}

bool ASTSerializer::propertyName(ParseNode* key, MutableHandleValue dst) {
  if (key->isKind(ParseNodeKind::ComputedName)) {
    return expression(key, dst);
  }
  if (key->isKind(ParseNodeKind::ObjectPropertyName) ||
      key->isKind(ParseNodeKind::PrivateName)) {
    return identifier(&key->as<NameNode>(), dst);
  }

  LOCAL_ASSERT(key->isKind(ParseNodeKind::StringExpr) ||
               key->isKind(ParseNodeKind::NumberExpr) ||
               key->isKind(ParseNodeKind::BigIntExpr));

  return literal(key, dst);
}

bool ASTSerializer::property(ParseNode* pn, MutableHandleValue dst) {
  if (pn->isKind(ParseNodeKind::MutateProto)) {
    RootedValue val(cx);
    return expression(pn->as<UnaryNode>().kid(), &val) &&
           builder.prototypeMutation(val, &pn->pn_pos, dst);
  }
  if (pn->isKind(ParseNodeKind::Spread)) {
    return expression(pn, dst);
  }

  PropKind kind;
  if (pn->is<PropertyDefinition>()) {
    switch (pn->as<PropertyDefinition>().accessorType()) {
      case AccessorType::None:
        kind = PROP_INIT;
        break;

      case AccessorType::Getter:
        kind = PROP_GETTER;
        break;

      case AccessorType::Setter:
        kind = PROP_SETTER;
        break;

      default:
        LOCAL_NOT_REACHED("unexpected object-literal property");
    }
  } else {
    MOZ_ASSERT(pn->isKind(ParseNodeKind::Shorthand));
    kind = PROP_INIT;
  }

  BinaryNode* node = &pn->as<BinaryNode>();
  ParseNode* keyNode = node->left();
  ParseNode* valNode = node->right();

  bool isShorthand = node->isKind(ParseNodeKind::Shorthand);
  bool isMethod =
      valNode->is<FunctionNode>() &&
      valNode->as<FunctionNode>().funbox()->kind() == FunctionFlags::Method;
  RootedValue key(cx), val(cx);
  return propertyName(keyNode, &key) && expression(valNode, &val) &&
         builder.propertyInitializer(key, val, kind, isShorthand, isMethod,
                                     &node->pn_pos, dst);
}

bool ASTSerializer::literal(ParseNode* pn, MutableHandleValue dst) {
  RootedValue val(cx);
  switch (pn->getKind()) {
    case ParseNodeKind::TemplateStringExpr:
    case ParseNodeKind::StringExpr: {
      JSAtom* exprAtom =
          parser->liftParserAtomToJSAtom(pn->as<NameNode>().atom());
      if (!exprAtom) {
        return false;
      }
      val.setString(exprAtom);
      break;
    }

    case ParseNodeKind::RegExpExpr: {
      RegExpObject* re = pn->as<RegExpLiteral>().create(
          cx, parser->parserAtoms(),
          parser->getCompilationState().input.atomCache,
          parser->getCompilationState());
      if (!re) {
        return false;
      }

      val.setObject(*re);
      break;
    }

    case ParseNodeKind::NumberExpr:
      val.setNumber(pn->as<NumericLiteral>().value());
      break;

    case ParseNodeKind::BigIntExpr: {
      auto index = pn->as<BigIntLiteral>().index();
      BigInt* x = parser->compilationState_.bigIntData[index].createBigInt(cx);
      if (!x) {
        return false;
      }
      cx->check(x);
      val.setBigInt(x);
      break;
    }

    case ParseNodeKind::NullExpr:
      val.setNull();
      break;

    case ParseNodeKind::RawUndefinedExpr:
      val.setUndefined();
      break;

    case ParseNodeKind::TrueExpr:
      val.setBoolean(true);
      break;

    case ParseNodeKind::FalseExpr:
      val.setBoolean(false);
      break;

    default:
      LOCAL_NOT_REACHED("unexpected literal type");
  }

  return builder.literal(val, &pn->pn_pos, dst);
}

bool ASTSerializer::arrayPattern(ListNode* array, MutableHandleValue dst) {
  MOZ_ASSERT(array->isKind(ParseNodeKind::ArrayExpr));

  NodeVector elts(cx);
  if (!elts.reserve(array->count())) {
    return false;
  }

  for (ParseNode* item : array->contents()) {
    if (item->isKind(ParseNodeKind::Elision)) {
      elts.infallibleAppend(NullValue());
    } else if (item->isKind(ParseNodeKind::Spread)) {
      RootedValue target(cx);
      RootedValue spread(cx);
      if (!pattern(item->as<UnaryNode>().kid(), &target)) {
        return false;
      }
      if (!builder.spreadExpression(target, &item->pn_pos, &spread))
        return false;
      elts.infallibleAppend(spread);
    } else {
      RootedValue patt(cx);
      if (!pattern(item, &patt)) {
        return false;
      }
      elts.infallibleAppend(patt);
    }
  }

  return builder.arrayPattern(elts, &array->pn_pos, dst);
}

bool ASTSerializer::objectPattern(ListNode* obj, MutableHandleValue dst) {
  MOZ_ASSERT(obj->isKind(ParseNodeKind::ObjectExpr));

  NodeVector elts(cx);
  if (!elts.reserve(obj->count())) {
    return false;
  }

  for (ParseNode* propdef : obj->contents()) {
    if (propdef->isKind(ParseNodeKind::Spread)) {
      RootedValue target(cx);
      RootedValue spread(cx);
      if (!pattern(propdef->as<UnaryNode>().kid(), &target)) {
        return false;
      }
      if (!builder.spreadExpression(target, &propdef->pn_pos, &spread))
        return false;
      elts.infallibleAppend(spread);
      continue;
    }
    // Patterns can't have getters/setters.
    LOCAL_ASSERT(!propdef->is<PropertyDefinition>() ||
                 propdef->as<PropertyDefinition>().accessorType() ==
                     AccessorType::None);

    RootedValue key(cx);
    ParseNode* target;
    if (propdef->isKind(ParseNodeKind::MutateProto)) {
      RootedValue pname(cx, StringValue(cx->names().proto));
      if (!builder.literal(pname, &propdef->pn_pos, &key)) {
        return false;
      }
      target = propdef->as<UnaryNode>().kid();
    } else {
      BinaryNode* prop = &propdef->as<BinaryNode>();
      if (!propertyName(prop->left(), &key)) {
        return false;
      }
      target = prop->right();
    }

    RootedValue patt(cx), prop(cx);
    if (!pattern(target, &patt) ||
        !builder.propertyPattern(key, patt,
                                 propdef->isKind(ParseNodeKind::Shorthand),
                                 &propdef->pn_pos, &prop)) {
      return false;
    }

    elts.infallibleAppend(prop);
  }

  return builder.objectPattern(elts, &obj->pn_pos, dst);
}

bool ASTSerializer::pattern(ParseNode* pn, MutableHandleValue dst) {
  AutoCheckRecursionLimit recursion(cx);
  if (!recursion.check(cx)) {
    return false;
  }

  switch (pn->getKind()) {
    case ParseNodeKind::ObjectExpr:
      return objectPattern(&pn->as<ListNode>(), dst);

    case ParseNodeKind::ArrayExpr:
      return arrayPattern(&pn->as<ListNode>(), dst);

    default:
      return expression(pn, dst);
  }
}

bool ASTSerializer::identifier(HandleAtom atom, TokenPos* pos,
                               MutableHandleValue dst) {
  RootedValue atomContentsVal(cx, unrootedAtomContents(atom));
  return builder.identifier(atomContentsVal, pos, dst);
}

bool ASTSerializer::identifier(NameNode* id, MutableHandleValue dst) {
  LOCAL_ASSERT(id->atom());

  RootedAtom pnAtom(cx, parser->liftParserAtomToJSAtom(id->atom()));
  if (!pnAtom.get()) {
    return false;
  }
  return identifier(pnAtom, &id->pn_pos, dst);
}

bool ASTSerializer::identifierOrLiteral(ParseNode* id, MutableHandleValue dst) {
  if (id->getKind() == ParseNodeKind::Name) {
    return identifier(&id->as<NameNode>(), dst);
  }
  return literal(id, dst);
}

bool ASTSerializer::function(FunctionNode* funNode, ASTType type,
                             MutableHandleValue dst) {
  FunctionBox* funbox = funNode->funbox();

  GeneratorStyle generatorStyle =
      funbox->isGenerator() ? GeneratorStyle::ES6 : GeneratorStyle::None;

  bool isAsync = funbox->isAsync();
  bool isExpression = funbox->hasExprBody();

  RootedValue id(cx);
  RootedAtom funcAtom(cx);
  if (funbox->explicitName()) {
    funcAtom.set(parser->liftParserAtomToJSAtom(funbox->explicitName()));
    if (!funcAtom) {
      return false;
    }
  }
  if (!optIdentifier(funcAtom, nullptr, &id)) {
    return false;
  }

  NodeVector args(cx);
  NodeVector defaults(cx);

  RootedValue body(cx), rest(cx);
  if (funbox->hasRest()) {
    rest.setUndefined();
  } else {
    rest.setNull();
  }
  return functionArgsAndBody(funNode->body(), args, defaults, isAsync,
                             isExpression, &body, &rest) &&
         builder.function(type, &funNode->pn_pos, id, args, defaults, body,
                          rest, generatorStyle, isAsync, isExpression, dst);
}

bool ASTSerializer::functionArgsAndBody(ParseNode* pn, NodeVector& args,
                                        NodeVector& defaults, bool isAsync,
                                        bool isExpression,
                                        MutableHandleValue body,
                                        MutableHandleValue rest) {
  ListNode* argsList;
  ParseNode* bodyNode;

  /* Extract the args and body separately. */
  if (pn->isKind(ParseNodeKind::ParamsBody)) {
    argsList = &pn->as<ListNode>();
    bodyNode = argsList->last();
  } else {
    argsList = nullptr;
    bodyNode = pn;
  }

  if (bodyNode->is<LexicalScopeNode>()) {
    bodyNode = bodyNode->as<LexicalScopeNode>().scopeBody();
  }

  /* Serialize the arguments and body. */
  switch (bodyNode->getKind()) {
    case ParseNodeKind::ReturnStmt: /* expression closure, no destructured args
                                     */
      return functionArgs(pn, argsList, args, defaults, rest) &&
             expression(bodyNode->as<UnaryNode>().kid(), body);

    case ParseNodeKind::StatementList: /* statement closure */
    {
      ParseNode* firstNode = bodyNode->as<ListNode>().head();

      // Skip over initial yield in generator.
      if (firstNode && firstNode->isKind(ParseNodeKind::InitialYield)) {
        firstNode = firstNode->pn_next;
      }

      // Async arrow with expression body is converted into STATEMENTLIST
      // to insert initial yield.
      if (isAsync && isExpression) {
        MOZ_ASSERT(firstNode->getKind() == ParseNodeKind::ReturnStmt);
        return functionArgs(pn, argsList, args, defaults, rest) &&
               expression(firstNode->as<UnaryNode>().kid(), body);
      }

      return functionArgs(pn, argsList, args, defaults, rest) &&
             functionBody(firstNode, &bodyNode->pn_pos, body);
    }

    default:
      LOCAL_NOT_REACHED("unexpected function contents");
  }
}

bool ASTSerializer::functionArgs(ParseNode* pn, ListNode* argsList,
                                 NodeVector& args, NodeVector& defaults,
                                 MutableHandleValue rest) {
  if (!argsList) {
    return true;
  }

  RootedValue node(cx);
  bool defaultsNull = true;
  MOZ_ASSERT(defaults.empty(),
             "must be initially empty for it to be proper to clear this "
             "when there are no defaults");

  for (ParseNode* arg : argsList->contentsTo(argsList->last())) {
    ParseNode* pat;
    ParseNode* defNode;
    if (arg->isKind(ParseNodeKind::Name) ||
        arg->isKind(ParseNodeKind::ArrayExpr) ||
        arg->isKind(ParseNodeKind::ObjectExpr)) {
      pat = arg;
      defNode = nullptr;
    } else {
      MOZ_ASSERT(arg->isKind(ParseNodeKind::AssignExpr));
      AssignmentNode* assignNode = &arg->as<AssignmentNode>();
      pat = assignNode->left();
      defNode = assignNode->right();
    }

    // Process the name or pattern.
    MOZ_ASSERT(pat->isKind(ParseNodeKind::Name) ||
               pat->isKind(ParseNodeKind::ArrayExpr) ||
               pat->isKind(ParseNodeKind::ObjectExpr));
    if (!pattern(pat, &node)) {
      return false;
    }
    if (rest.isUndefined() && arg->pn_next == argsList->last()) {
      rest.setObject(node.toObject());
    } else {
      if (!args.append(node)) {
        return false;
      }
    }

    // Process its default (or lack thereof).
    if (defNode) {
      defaultsNull = false;
      RootedValue def(cx);
      if (!expression(defNode, &def) || !defaults.append(def)) {
        return false;
      }
    } else {
      if (!defaults.append(NullValue())) {
        return false;
      }
    }
  }
  MOZ_ASSERT(!rest.isUndefined(),
             "if a rest argument was present (signified by "
             "|rest.isUndefined()| initially), the rest node was properly "
             "recorded");

  if (defaultsNull) {
    defaults.clear();
  }

  return true;
}

bool ASTSerializer::functionBody(ParseNode* pn, TokenPos* pos,
                                 MutableHandleValue dst) {
  NodeVector elts(cx);

  // We aren't sure how many elements there are up front, so we'll check each
  // append.
  for (ParseNode* next = pn; next; next = next->pn_next) {
    RootedValue child(cx);
    if (!sourceElement(next, &child) || !elts.append(child)) {
      return false;
    }
  }

  return builder.blockStatement(elts, pos, dst);
}

static bool reflect_parse(JSContext* cx, uint32_t argc, Value* vp) {
  CallArgs args = CallArgsFromVp(argc, vp);

  if (!args.requireAtLeast(cx, "Reflect.parse", 1)) {
    return false;
  }

  RootedString src(cx, ToString<CanGC>(cx, args[0]));
  if (!src) {
    return false;
  }

  UniqueChars filename;
  uint32_t lineno = 1;
  bool loc = true;
  RootedObject builder(cx);
  ParseGoal target = ParseGoal::Script;

  RootedValue arg(cx, args.get(1));

  if (!arg.isNullOrUndefined()) {
    if (!arg.isObject()) {
      ReportValueError(cx, JSMSG_UNEXPECTED_TYPE, JSDVG_SEARCH_STACK, arg,
                       nullptr, "not an object");
      return false;
    }

    RootedObject config(cx, &arg.toObject());

    RootedValue prop(cx);

    /* config.loc */
    RootedId locId(cx, NameToId(cx->names().loc));
    RootedValue trueVal(cx, BooleanValue(true));
    if (!GetPropertyDefault(cx, config, locId, trueVal, &prop)) {
      return false;
    }

    loc = ToBoolean(prop);

    if (loc) {
      /* config.source */
      RootedId sourceId(cx, NameToId(cx->names().source));
      RootedValue nullVal(cx, NullValue());
      if (!GetPropertyDefault(cx, config, sourceId, nullVal, &prop)) {
        return false;
      }

      if (!prop.isNullOrUndefined()) {
        RootedString str(cx, ToString<CanGC>(cx, prop));
        if (!str) {
          return false;
        }

        filename = EncodeLatin1(cx, str);
        if (!filename) {
          return false;
        }
      }

      /* config.line */
      RootedId lineId(cx, NameToId(cx->names().line));
      RootedValue oneValue(cx, Int32Value(1));
      if (!GetPropertyDefault(cx, config, lineId, oneValue, &prop) ||
          !ToUint32(cx, prop, &lineno)) {
        return false;
      }
    }

    /* config.builder */
    RootedId builderId(cx, NameToId(cx->names().builder));
    RootedValue nullVal(cx, NullValue());
    if (!GetPropertyDefault(cx, config, builderId, nullVal, &prop)) {
      return false;
    }

    if (!prop.isNullOrUndefined()) {
      if (!prop.isObject()) {
        ReportValueError(cx, JSMSG_UNEXPECTED_TYPE, JSDVG_SEARCH_STACK, prop,
                         nullptr, "not an object");
        return false;
      }
      builder = &prop.toObject();
    }

    /* config.target */
    RootedId targetId(cx, NameToId(cx->names().target));
    RootedValue scriptVal(cx, StringValue(cx->names().script));
    if (!GetPropertyDefault(cx, config, targetId, scriptVal, &prop)) {
      return false;
    }

    if (!prop.isString()) {
      ReportValueError(cx, JSMSG_UNEXPECTED_TYPE, JSDVG_SEARCH_STACK, prop,
                       nullptr, "not 'script' or 'module'");
      return false;
    }

    RootedString stringProp(cx, prop.toString());
    bool isScript = false;
    bool isModule = false;
    if (!EqualStrings(cx, stringProp, cx->names().script, &isScript)) {
      return false;
    }

    if (!EqualStrings(cx, stringProp, cx->names().module, &isModule)) {
      return false;
    }

    if (isScript) {
      target = ParseGoal::Script;
    } else if (isModule) {
      target = ParseGoal::Module;
    } else {
      JS_ReportErrorASCII(cx,
                          "Bad target value, expected 'script' or 'module'");
      return false;
    }
  }

  /* Extract the builder methods first to report errors before parsing. */
  ASTSerializer serialize(cx, loc, filename.get(), lineno);
  if (!serialize.init(builder)) {
    return false;
  }

  JSLinearString* linear = src->ensureLinear(cx);
  if (!linear) {
    return false;
  }

  AutoStableStringChars linearChars(cx);
  if (!linearChars.initTwoByte(cx, linear)) {
    return false;
  }

  CompileOptions options(cx);
  options.setFileAndLine(filename.get(), lineno);
  options.setForceFullParse();
  options.allowHTMLComments = target == ParseGoal::Script;
  mozilla::Range<const char16_t> chars = linearChars.twoByteRange();

  Rooted<CompilationInput> input(cx, CompilationInput(options));
  if (target == ParseGoal::Script) {
    if (!input.get().initForGlobal(cx)) {
      return false;
    }
  } else {
    if (!input.get().initForModule(cx)) {
      return false;
    }
  }

  LifoAllocScope allocScope(&cx->tempLifoAlloc());
  frontend::CompilationState compilationState(cx, allocScope, input.get());
  if (!compilationState.init(cx)) {
    return false;
  }

  Parser<FullParseHandler, char16_t> parser(
<<<<<<< HEAD
    cx, options, chars.begin().get(), chars.length(), EmptyTaint,
      /* foldConstants = */ false, compilationInfo, nullptr, nullptr);
=======
      cx, options, chars.begin().get(), chars.length(),
      /* foldConstants = */ false, compilationState,
      /* syntaxParser = */ nullptr);
>>>>>>> 713683b4
  if (!parser.checkOptions()) {
    return false;
  }

  serialize.setParser(&parser);

  ParseNode* pn;
  if (target == ParseGoal::Script) {
    pn = parser.parse();
    if (!pn) {
      return false;
    }
  } else {
    if (!GlobalObject::ensureModulePrototypesCreated(cx, cx->global())) {
      return false;
    }

    ModuleBuilder builder(cx, &parser);

    uint32_t len = chars.length();
    SourceExtent extent =
        SourceExtent::makeGlobalExtent(len, options.lineno, options.column);
    ModuleSharedContext modulesc(cx, options, builder, extent);
    pn = parser.moduleBody(&modulesc);
    if (!pn) {
      return false;
    }

    pn = pn->as<ModuleNode>().body();
  }

  RootedValue val(cx);
  if (!serialize.program(&pn->as<ListNode>(), &val)) {
    args.rval().setNull();
    return false;
  }

  args.rval().set(val);
  return true;
}

JS_PUBLIC_API bool JS_InitReflectParse(JSContext* cx, HandleObject global) {
  RootedValue reflectVal(cx);
  if (!GetProperty(cx, global, global, cx->names().Reflect, &reflectVal)) {
    return false;
  }
  if (!reflectVal.isObject()) {
    JS_ReportErrorASCII(
        cx, "JS_InitReflectParse must be called during global initialization");
    return false;
  }

  RootedObject reflectObj(cx, &reflectVal.toObject());
  return JS_DefineFunction(cx, reflectObj, "parse", reflect_parse, 1, 0);
}<|MERGE_RESOLUTION|>--- conflicted
+++ resolved
@@ -4064,14 +4064,9 @@
   }
 
   Parser<FullParseHandler, char16_t> parser(
-<<<<<<< HEAD
-    cx, options, chars.begin().get(), chars.length(), EmptyTaint,
-      /* foldConstants = */ false, compilationInfo, nullptr, nullptr);
-=======
-      cx, options, chars.begin().get(), chars.length(),
+      cx, options, chars.begin().get(), chars.length(), EmptyTaint,
       /* foldConstants = */ false, compilationState,
       /* syntaxParser = */ nullptr);
->>>>>>> 713683b4
   if (!parser.checkOptions()) {
     return false;
   }
