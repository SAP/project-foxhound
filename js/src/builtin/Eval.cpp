/* -*- Mode: C++; tab-width: 8; indent-tabs-mode: nil; c-basic-offset: 2 -*-
 * vim: set ts=8 sts=2 et sw=2 tw=80:
 * This Source Code Form is subject to the terms of the Mozilla Public
 * License, v. 2.0. If a copy of the MPL was not distributed with this
 * file, You can obtain one at http://mozilla.org/MPL/2.0/. */
/*
 * Modifications Copyright SAP SE. 2019-2021.  All rights reserved.
 */

#include "builtin/Eval.h"

#include "mozilla/HashFunctions.h"
#include "mozilla/Range.h"

#include "frontend/BytecodeCompilation.h"
#include "gc/HashUtil.h"
#include "js/CompilationAndEvaluation.h"
#include "js/friend/ErrorMessages.h"   // js::GetErrorMessage, JSMSG_*
#include "js/friend/JSMEnvironment.h"  // JS::NewJSMEnvironment, JS::ExecuteInJSMEnvironment, JS::GetJSMEnvironmentOfScriptedCaller, JS::IsJSMEnvironment
#include "js/friend/WindowProxy.h"     // js::IsWindowProxy
#include "js/SourceText.h"
#include "js/StableStringChars.h"
#include "vm/EnvironmentObject.h"
#include "vm/FrameIter.h"
#include "vm/GlobalObject.h"
#include "vm/Interpreter.h"
#include "vm/JSContext.h"
#include "vm/JSONParser.h"

#include "gc/Marking-inl.h"
#include "vm/EnvironmentObject-inl.h"
#include "vm/JSContext-inl.h"
#include "vm/Stack-inl.h"

using namespace js;

using mozilla::AddToHash;
using mozilla::HashString;
using mozilla::RangedPtr;

using JS::AutoCheckCannotGC;
using JS::AutoStableStringChars;
using JS::CompileOptions;
using JS::SourceOwnership;
using JS::SourceText;

// We should be able to assert this for *any* fp->environmentChain().
static void AssertInnerizedEnvironmentChain(JSContext* cx, JSObject& env) {
#ifdef DEBUG
  RootedObject obj(cx);
  for (obj = &env; obj; obj = obj->enclosingEnvironment()) {
    MOZ_ASSERT(!IsWindowProxy(obj));
  }
#endif
}

static bool IsEvalCacheCandidate(JSScript* script) {
  if (!script->isDirectEvalInFunction()) {
    return false;
  }

  // Make sure there are no inner objects (which may be used directly by script
  // and clobbered) or inner functions (which may have wrong scope).
  for (JS::GCCellPtr gcThing : script->gcthings()) {
    if (gcThing.is<JSObject>()) {
      return false;
    }
  }

  return true;
}

/* static */
HashNumber EvalCacheHashPolicy::hash(const EvalCacheLookup& l) {
  HashNumber hash = HashStringChars(l.str);
  return AddToHash(hash, l.callerScript.get(), l.pc);
}

/* static */
bool EvalCacheHashPolicy::match(const EvalCacheEntry& cacheEntry,
                                const EvalCacheLookup& l) {
  MOZ_ASSERT(IsEvalCacheCandidate(cacheEntry.script));

  return EqualStrings(cacheEntry.str, l.str) &&
         cacheEntry.callerScript == l.callerScript && cacheEntry.pc == l.pc;
}

// Add the script to the eval cache when EvalKernel is finished
class EvalScriptGuard {
  JSContext* cx_;
  Rooted<JSScript*> script_;

  /* These fields are only valid if lookup_.str is non-nullptr. */
  EvalCacheLookup lookup_;
  mozilla::Maybe<DependentAddPtr<EvalCache>> p_;

  Rooted<JSLinearString*> lookupStr_;

 public:
  explicit EvalScriptGuard(JSContext* cx)
      : cx_(cx), script_(cx), lookup_(cx), lookupStr_(cx) {}

  ~EvalScriptGuard() {
    if (script_ && !cx_->isExceptionPending()) {
      script_->cacheForEval();
      EvalCacheEntry cacheEntry = {lookupStr_, script_, lookup_.callerScript,
                                   lookup_.pc};
      lookup_.str = lookupStr_;
      if (lookup_.str && IsEvalCacheCandidate(script_)) {
        // Ignore failure to add cache entry.
        if (!p_->add(cx_, cx_->caches().evalCache, lookup_, cacheEntry)) {
          cx_->recoverFromOutOfMemory();
        }
      }
    }
  }

  void lookupInEvalCache(JSLinearString* str, JSScript* callerScript,
                         jsbytecode* pc) {
    lookupStr_ = str;
    lookup_.str = str;
    lookup_.callerScript = callerScript;
    lookup_.pc = pc;
    p_.emplace(cx_, cx_->caches().evalCache, lookup_);
    if (*p_) {
      script_ = (*p_)->script;
      p_->remove(cx_, cx_->caches().evalCache, lookup_);
    }
  }

  void setNewScript(JSScript* script) {
    // JSScript::fullyInitFromStencil has already called js_CallNewScriptHook.
    MOZ_ASSERT(!script_ && script);
    script_ = script;
  }

  bool foundScript() { return !!script_; }

  HandleScript script() {
    MOZ_ASSERT(script_);
    return script_;
  }
};

enum class EvalJSONResult { Failure, Success, NotJSON };

template <typename CharT>
static bool EvalStringMightBeJSON(const mozilla::Range<const CharT> chars) {
  // If the eval string starts with '(' or '[' and ends with ')' or ']', it
  // may be JSON.  Try the JSON parser first because it's much faster.  If
  // the eval string isn't JSON, JSON parsing will probably fail quickly, so
  // little time will be lost.
  size_t length = chars.length();
  if (length < 2) {
    return false;
  }

  // It used to be that strings in JavaScript forbid U+2028 LINE SEPARATOR
  // and U+2029 PARAGRAPH SEPARATOR, so something like
  //
  //   eval("['" + "\u2028" + "']");
  //
  // i.e. an array containing a string with a line separator in it, *would*
  // be JSON but *would not* be valid JavaScript.  Handing such a string to
  // the JSON parser would then fail to recognize a syntax error.  As of
  // <https://tc39.github.io/proposal-json-superset/> JavaScript strings may
  // contain these two code points, so it's safe to JSON-parse eval strings
  // that contain them.

  CharT first = chars[0], last = chars[length - 1];
  return (first == '[' && last == ']') || (first == '(' && last == ')');
}

// TaintFox: modified to accept input taint information as well.
template <typename CharT>
static EvalJSONResult ParseEvalStringAsJSON(
    JSContext* cx, const mozilla::Range<const CharT> chars,
    MutableHandleValue rval, const StringTaint& taint) {
  size_t len = chars.length();
  MOZ_ASSERT((chars[0] == '(' && chars[len - 1] == ')') ||
             (chars[0] == '[' && chars[len - 1] == ']'));

  auto jsonChars = (chars[0] == '[') ? chars
                                     : mozilla::Range<const CharT>(
                                           chars.begin().get() + 1U, len - 2);

  Rooted<JSONParser<CharT>> parser(
      cx, JSONParser<CharT>(cx, jsonChars, taint,
                            JSONParserBase::ParseType::AttemptForEval));
  if (!parser.parse(rval)) {
    return EvalJSONResult::Failure;
  }

  return rval.isUndefined() ? EvalJSONResult::NotJSON : EvalJSONResult::Success;
}

static EvalJSONResult TryEvalJSON(JSContext* cx, JSLinearString* str,
                                  MutableHandleValue rval) {
  if (str->hasLatin1Chars()) {
    AutoCheckCannotGC nogc;
    if (!EvalStringMightBeJSON(str->latin1Range(nogc))) {
      return EvalJSONResult::NotJSON;
    }
  } else {
    AutoCheckCannotGC nogc;
    if (!EvalStringMightBeJSON(str->twoByteRange(nogc))) {
      return EvalJSONResult::NotJSON;
    }
  }

  AutoStableStringChars linearChars(cx);
  if (!linearChars.init(cx, str)) {
    return EvalJSONResult::Failure;
  }

  return linearChars.isLatin1()
             ? ParseEvalStringAsJSON(cx, linearChars.latin1Range(), rval, str->taint())
             : ParseEvalStringAsJSON(cx, linearChars.twoByteRange(), rval, str->taint());
}

enum EvalType { DIRECT_EVAL, INDIRECT_EVAL };

// 18.2.1.1 PerformEval
//
// Common code implementing direct and indirect eval.
//
// Evaluate v, if it is a string, in the context of the given calling
// frame, with the provided scope chain, with the semantics of either a direct
// or indirect eval (see ES5 10.4.2).  If this is an indirect eval, env
// must be the global lexical environment.
//
// On success, store the completion value in call.rval and return true.
static bool EvalKernel(JSContext* cx, HandleValue v, EvalType evalType,
                       AbstractFramePtr caller, HandleObject env,
                       jsbytecode* pc, MutableHandleValue vp) {
  MOZ_ASSERT((evalType == INDIRECT_EVAL) == !caller);
  MOZ_ASSERT((evalType == INDIRECT_EVAL) == !pc);
  MOZ_ASSERT_IF(evalType == INDIRECT_EVAL, IsGlobalLexicalEnvironment(env));
  AssertInnerizedEnvironmentChain(cx, *env);

  // Step 2.
  if (!v.isString()) {
    vp.set(v);
    return true;
  }

  // Steps 3-4.
  RootedString str(cx, v.toString());
  if (!cx->isRuntimeCodeGenEnabled(JS::RuntimeCode::JS, str)) {
    JS_ReportErrorNumberASCII(cx, GetErrorMessage, nullptr,
                              JSMSG_CSP_BLOCKED_EVAL);
    return false;
  }

  // Step 5 ff.

  // Per ES5, indirect eval runs in the global scope. (eval is specified this
  // way so that the compiler can make assumptions about what bindings may or
  // may not exist in the current frame if it doesn't see 'eval'.)
  MOZ_ASSERT_IF(
      evalType != DIRECT_EVAL,
      cx->global() == &env->as<GlobalLexicalEnvironmentObject>().global());

  Rooted<JSLinearString*> linearStr(cx, str->ensureLinear(cx));
  if (!linearStr) {
    return false;
  }

  RootedScript callerScript(cx, caller ? caller.script() : nullptr);
  EvalJSONResult ejr = TryEvalJSON(cx, linearStr, vp);
  if (ejr != EvalJSONResult::NotJSON) {
    return ejr == EvalJSONResult::Success;
  }

  // TaintFox: eval() sink.
  JS_ReportTaintSink(cx, str, "eval");

  EvalScriptGuard esg(cx);

  if (evalType == DIRECT_EVAL && caller.isFunctionFrame()) {
    esg.lookupInEvalCache(linearStr, callerScript, pc);
  }

  if (!esg.foundScript()) {
    RootedScript maybeScript(cx);
    unsigned lineno;
    const char* filename;
    bool mutedErrors;
    uint32_t pcOffset;
    if (evalType == DIRECT_EVAL) {
      DescribeScriptedCallerForDirectEval(cx, callerScript, pc, &filename,
                                          &lineno, &pcOffset, &mutedErrors);
      maybeScript = callerScript;
    } else {
      DescribeScriptedCallerForCompilation(cx, &maybeScript, &filename, &lineno,
                                           &pcOffset, &mutedErrors);
    }

    const char* introducerFilename = filename;
    if (maybeScript && maybeScript->scriptSource()->introducerFilename()) {
      introducerFilename = maybeScript->scriptSource()->introducerFilename();
    }

    Rooted<Scope*> enclosing(cx);
    if (evalType == DIRECT_EVAL) {
      enclosing = callerScript->innermostScope(pc);
    } else {
      enclosing = &cx->global()->emptyGlobalScope();
    }

    CompileOptions options(cx);
    options.setIsRunOnce(true)
        .setNoScriptRval(false)
        .setMutedErrors(mutedErrors)
        .setDeferDebugMetadata();

    RootedScript introScript(cx);

    if (evalType == DIRECT_EVAL && IsStrictEvalPC(pc)) {
      options.setForceStrictMode();
    }

    if (introducerFilename) {
      options.setFileAndLine(filename, 1);
      options.setIntroductionInfo(introducerFilename, "eval", lineno, pcOffset);
      introScript = maybeScript;
    } else {
      options.setFileAndLine("eval", 1);
      options.setIntroductionType("eval");
    }
    options.setNonSyntacticScope(
        enclosing->hasOnChain(ScopeKind::NonSyntactic));

    AutoStableStringChars linearChars(cx);
    if (!linearChars.initTwoByte(cx, linearStr)) {
      return false;
    }

    SourceText<char16_t> srcBuf;
<<<<<<< HEAD

    const char16_t* chars = linearChars.twoByteRange().begin().get();
    SourceOwnership ownership = linearChars.maybeGiveOwnershipToCaller()
                                    ? SourceOwnership::TakeOwnership
                                    : SourceOwnership::Borrowed;
    if (!srcBuf.init(cx, chars, linearStr->length(), linearStr->taint(), ownership)) {
=======
    if (!srcBuf.initMaybeBorrowed(cx, linearChars)) {
>>>>>>> fe696aba
      return false;
    }

    RootedScript script(
        cx, frontend::CompileEvalScript(cx, options, srcBuf, enclosing, env));
    if (!script) {
      return false;
    }

    RootedValue undefValue(cx);
    JS::InstantiateOptions instantiateOptions(options);
    if (!JS::UpdateDebugMetadata(cx, script, instantiateOptions, undefValue,
                                 nullptr, introScript, maybeScript)) {
      return false;
    }

    esg.setNewScript(script);
  }

  return ExecuteKernel(cx, esg.script(), env, NullFramePtr() /* evalInFrame */,
                       vp);
}

bool js::IndirectEval(JSContext* cx, unsigned argc, Value* vp) {
  CallArgs args = CallArgsFromVp(argc, vp);

  RootedObject globalLexical(cx, &cx->global()->lexicalEnvironment());

  // Note we'll just pass |undefined| here, then return it directly (or throw
  // if runtime codegen is disabled), if no argument is provided.
  return EvalKernel(cx, args.get(0), INDIRECT_EVAL, NullFramePtr(),
                    globalLexical, nullptr, args.rval());
}

bool js::DirectEval(JSContext* cx, HandleValue v, MutableHandleValue vp) {
  // Direct eval can assume it was called from an interpreted or baseline frame.
  ScriptFrameIter iter(cx);
  AbstractFramePtr caller = iter.abstractFramePtr();

  MOZ_ASSERT(JSOp(*iter.pc()) == JSOp::Eval ||
             JSOp(*iter.pc()) == JSOp::StrictEval ||
             JSOp(*iter.pc()) == JSOp::SpreadEval ||
             JSOp(*iter.pc()) == JSOp::StrictSpreadEval);
  MOZ_ASSERT(caller.realm() == caller.script()->realm());

  RootedObject envChain(cx, caller.environmentChain());
  return EvalKernel(cx, v, DIRECT_EVAL, caller, envChain, iter.pc(), vp);
}

bool js::IsAnyBuiltinEval(JSFunction* fun) {
  return fun->maybeNative() == IndirectEval;
}

static bool ExecuteInExtensibleLexicalEnvironment(
    JSContext* cx, HandleScript scriptArg,
    Handle<ExtensibleLexicalEnvironmentObject*> env) {
  CHECK_THREAD(cx);
  cx->check(env);
  cx->check(scriptArg);
  MOZ_RELEASE_ASSERT(scriptArg->hasNonSyntacticScope());

  RootedValue rval(cx);
  return ExecuteKernel(cx, scriptArg, env, NullFramePtr() /* evalInFrame */,
                       &rval);
}

JS_PUBLIC_API bool js::ExecuteInFrameScriptEnvironment(
    JSContext* cx, HandleObject objArg, HandleScript scriptArg,
    MutableHandleObject envArg) {
  RootedObject varEnv(cx, NonSyntacticVariablesObject::create(cx));
  if (!varEnv) {
    return false;
  }

  RootedObjectVector envChain(cx);
  if (!envChain.append(objArg)) {
    return false;
  }

  RootedObject env(cx);
  if (!js::CreateObjectsForEnvironmentChain(cx, envChain, varEnv, &env)) {
    return false;
  }

  // Create lexical environment with |this| == objArg, which should be a Gecko
  // MessageManager.
  // NOTE: This is required behavior for Gecko FrameScriptLoader, where some
  // callers try to bind methods from the message manager in their scope chain
  // to |this|, and will fail if it is not bound to a message manager.
  ObjectRealm& realm = ObjectRealm::get(varEnv);
  Rooted<NonSyntacticLexicalEnvironmentObject*> lexicalEnv(
      cx,
      realm.getOrCreateNonSyntacticLexicalEnvironment(cx, env, varEnv, objArg));
  if (!lexicalEnv) {
    return false;
  }

  if (!ExecuteInExtensibleLexicalEnvironment(cx, scriptArg, lexicalEnv)) {
    return false;
  }

  envArg.set(lexicalEnv);
  return true;
}

JS_PUBLIC_API JSObject* JS::NewJSMEnvironment(JSContext* cx) {
  RootedObject varEnv(cx, NonSyntacticVariablesObject::create(cx));
  if (!varEnv) {
    return nullptr;
  }

  // Force the NonSyntacticLexicalEnvironmentObject to be created.
  ObjectRealm& realm = ObjectRealm::get(varEnv);
  MOZ_ASSERT(!realm.getNonSyntacticLexicalEnvironment(varEnv));
  if (!realm.getOrCreateNonSyntacticLexicalEnvironment(cx, varEnv)) {
    return nullptr;
  }

  return varEnv;
}

JS_PUBLIC_API bool JS::ExecuteInJSMEnvironment(JSContext* cx,
                                               HandleScript scriptArg,
                                               HandleObject varEnv) {
  RootedObjectVector emptyChain(cx);
  return ExecuteInJSMEnvironment(cx, scriptArg, varEnv, emptyChain);
}

JS_PUBLIC_API bool JS::ExecuteInJSMEnvironment(JSContext* cx,
                                               HandleScript scriptArg,
                                               HandleObject varEnv,
                                               HandleObjectVector targetObj) {
  cx->check(varEnv);
  MOZ_ASSERT(
      ObjectRealm::get(varEnv).getNonSyntacticLexicalEnvironment(varEnv));
  MOZ_DIAGNOSTIC_ASSERT(scriptArg->noScriptRval());

  Rooted<ExtensibleLexicalEnvironmentObject*> env(
      cx, ExtensibleLexicalEnvironmentObject::forVarEnvironment(varEnv));

  // If the Gecko subscript loader specifies target objects, we need to add
  // them to the environment. These are added after the NSVO environment.
  if (!targetObj.empty()) {
    // The environment chain will be as follows:
    //      GlobalObject / BackstagePass
    //      GlobalLexicalEnvironmentObject[this=global]
    //      NonSyntacticVariablesObject (the JSMEnvironment)
    //      NonSyntacticLexicalEnvironmentObject[this=nsvo]
    //      WithEnvironmentObject[target=targetObj]
    //      NonSyntacticLexicalEnvironmentObject[this=targetObj] (*)
    //
    //  (*) This environment intercepts JSOp::GlobalThis.

    // Wrap the target objects in WithEnvironments.
    RootedObject envChain(cx);
    if (!js::CreateObjectsForEnvironmentChain(cx, targetObj, env, &envChain)) {
      return false;
    }

    // See CreateNonSyntacticEnvironmentChain
    if (!JSObject::setQualifiedVarObj(cx, envChain)) {
      return false;
    }

    // Create an extensible lexical environment for the target object.
    env = ObjectRealm::get(envChain).getOrCreateNonSyntacticLexicalEnvironment(
        cx, envChain);
    if (!env) {
      return false;
    }
  }

  return ExecuteInExtensibleLexicalEnvironment(cx, scriptArg, env);
}

JS_PUBLIC_API JSObject* JS::GetJSMEnvironmentOfScriptedCaller(JSContext* cx) {
  FrameIter iter(cx);
  if (iter.done()) {
    return nullptr;
  }

  // WASM frames don't always provide their environment, but we also shouldn't
  // expect to see any calling into here.
  MOZ_RELEASE_ASSERT(!iter.isWasm());

  RootedObject env(cx, iter.environmentChain(cx));
  while (env && !env->is<NonSyntacticVariablesObject>()) {
    env = env->enclosingEnvironment();
  }

  return env;
}

JS_PUBLIC_API bool JS::IsJSMEnvironment(JSObject* obj) {
  // NOTE: This also returns true if the NonSyntacticVariablesObject was
  // created for reasons other than the JSM loader.
  return obj->is<NonSyntacticVariablesObject>();
}

#ifdef JSGC_HASH_TABLE_CHECKS
void RuntimeCaches::checkEvalCacheAfterMinorGC() {
  JSContext* cx = TlsContext.get();
  for (auto r = evalCache.all(); !r.empty(); r.popFront()) {
    const EvalCacheEntry& entry = r.front();
    CheckGCThingAfterMovingGC(entry.str);
    EvalCacheLookup lookup(cx);
    lookup.str = entry.str;
    lookup.callerScript = entry.callerScript;
    lookup.pc = entry.pc;
    auto ptr = evalCache.lookup(lookup);
    MOZ_RELEASE_ASSERT(ptr.found() && &*ptr == &r.front());
  }
}
#endif<|MERGE_RESOLUTION|>--- conflicted
+++ resolved
@@ -337,16 +337,7 @@
     }
 
     SourceText<char16_t> srcBuf;
-<<<<<<< HEAD
-
-    const char16_t* chars = linearChars.twoByteRange().begin().get();
-    SourceOwnership ownership = linearChars.maybeGiveOwnershipToCaller()
-                                    ? SourceOwnership::TakeOwnership
-                                    : SourceOwnership::Borrowed;
-    if (!srcBuf.init(cx, chars, linearStr->length(), linearStr->taint(), ownership)) {
-=======
-    if (!srcBuf.initMaybeBorrowed(cx, linearChars)) {
->>>>>>> fe696aba
+    if (!srcBuf.initMaybeBorrowed(cx, linearChars, linearStr->taint())) {
       return false;
     }
 
