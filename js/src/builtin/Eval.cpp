/* -*- Mode: C++; tab-width: 8; indent-tabs-mode: nil; c-basic-offset: 4 -*-
 * vim: set ts=8 sts=4 et sw=4 tw=99:
 * This Source Code Form is subject to the terms of the Mozilla Public
 * License, v. 2.0. If a copy of the MPL was not distributed with this
 * file, You can obtain one at http://mozilla.org/MPL/2.0/. */

#include "builtin/Eval.h"

#include "mozilla/HashFunctions.h"
#include "mozilla/Range.h"

#include "jscntxt.h"
#include "jshashutil.h"

#include "frontend/BytecodeCompiler.h"
#include "vm/Debugger.h"
#include "vm/GlobalObject.h"
#include "vm/JSONParser.h"

#include "vm/Interpreter-inl.h"

using namespace js;

using mozilla::AddToHash;
using mozilla::HashString;
using mozilla::RangedPtr;

using JS::AutoCheckCannotGC;

// We should be able to assert this for *any* fp->environmentChain().
static void
AssertInnerizedEnvironmentChain(JSContext* cx, JSObject& env)
{
#ifdef DEBUG
    RootedObject obj(cx);
    for (obj = &env; obj; obj = obj->enclosingEnvironment())
        MOZ_ASSERT(!IsWindowProxy(obj));
#endif
}

static bool
IsEvalCacheCandidate(JSScript* script)
{
    // Make sure there are no inner objects which might use the wrong parent
    // and/or call scope by reusing the previous eval's script.
    return script->isDirectEvalInFunction() &&
           !script->hasSingletons() &&
           !script->hasObjects();
}

/* static */ HashNumber
EvalCacheHashPolicy::hash(const EvalCacheLookup& l)
{
    AutoCheckCannotGC nogc;
    uint32_t hash = l.str->hasLatin1Chars()
                    ? HashString(l.str->latin1Chars(nogc), l.str->length())
                    : HashString(l.str->twoByteChars(nogc), l.str->length());
    return AddToHash(hash, l.callerScript.get(), l.version, l.pc);
}

/* static */ bool
EvalCacheHashPolicy::match(const EvalCacheEntry& cacheEntry, const EvalCacheLookup& l)
{
    JSScript* script = cacheEntry.script;

    MOZ_ASSERT(IsEvalCacheCandidate(script));

    return EqualStrings(cacheEntry.str, l.str) &&
           cacheEntry.callerScript == l.callerScript &&
           script->getVersion() == l.version &&
           cacheEntry.pc == l.pc;
}

// Add the script to the eval cache when EvalKernel is finished
class EvalScriptGuard
{
    JSContext* cx_;
    Rooted<JSScript*> script_;

    /* These fields are only valid if lookup_.str is non-nullptr. */
    EvalCacheLookup lookup_;
    mozilla::Maybe<DependentAddPtr<EvalCache>> p_;

    RootedLinearString lookupStr_;

  public:
    explicit EvalScriptGuard(JSContext* cx)
        : cx_(cx), script_(cx), lookup_(cx), lookupStr_(cx) {}

    ~EvalScriptGuard() {
        if (script_ && !cx_->isExceptionPending()) {
            script_->cacheForEval();
            EvalCacheEntry cacheEntry = {lookupStr_, script_, lookup_.callerScript, lookup_.pc};
            lookup_.str = lookupStr_;
            if (lookup_.str && IsEvalCacheCandidate(script_)) {
                // Ignore failure to add cache entry.
                if (!p_->add(cx_, cx_->caches.evalCache, lookup_, cacheEntry))
                    cx_->recoverFromOutOfMemory();
            }
        }
    }

    void lookupInEvalCache(JSLinearString* str, JSScript* callerScript, jsbytecode* pc)
    {
        lookupStr_ = str;
        lookup_.str = str;
        lookup_.callerScript = callerScript;
        lookup_.version = cx_->findVersion();
        lookup_.pc = pc;
        p_.emplace(cx_, cx_->caches.evalCache, lookup_);
        if (*p_) {
            script_ = (*p_)->script;
            p_->remove(cx_, cx_->caches.evalCache, lookup_);
            script_->uncacheForEval();
        }
    }

    void setNewScript(JSScript* script) {
        // JSScript::initFromEmitter has already called js_CallNewScriptHook.
        MOZ_ASSERT(!script_ && script);
        script_ = script;
        script_->setActiveEval();
    }

    bool foundScript() {
        return !!script_;
    }

    HandleScript script() {
        MOZ_ASSERT(script_);
        return script_;
    }
};

enum EvalJSONResult {
    EvalJSON_Failure,
    EvalJSON_Success,
    EvalJSON_NotJSON
};

template <typename CharT>
static bool
EvalStringMightBeJSON(const mozilla::Range<const CharT> chars)
{
    // If the eval string starts with '(' or '[' and ends with ')' or ']', it may be JSON.
    // Try the JSON parser first because it's much faster.  If the eval string
    // isn't JSON, JSON parsing will probably fail quickly, so little time
    // will be lost.
    size_t length = chars.length();
    if (length > 2 &&
        ((chars[0] == '[' && chars[length - 1] == ']') ||
         (chars[0] == '(' && chars[length - 1] == ')')))
    {
        // Remarkably, JavaScript syntax is not a superset of JSON syntax:
        // strings in JavaScript cannot contain the Unicode line and paragraph
        // terminator characters U+2028 and U+2029, but strings in JSON can.
        // Rather than force the JSON parser to handle this quirk when used by
        // eval, we simply don't use the JSON parser when either character
        // appears in the provided string.  See bug 657367.
        if (sizeof(CharT) > 1) {
            for (RangedPtr<const CharT> cp = chars.start() + 1, end = chars.end() - 1;
                 cp < end;
                 cp++)
            {
                char16_t c = *cp;
                if (c == 0x2028 || c == 0x2029)
                    return false;
            }
        }

        return true;
    }
    return false;
}

// TaintFox: modified to accept input taint information as well.
template <typename CharT>
static EvalJSONResult
ParseEvalStringAsJSON(JSContext *cx, const mozilla::Range<const CharT> chars, MutableHandleValue rval, const StringTaint* taint)
{
    size_t len = chars.length();
    MOZ_ASSERT((chars[0] == '(' && chars[len - 1] == ')') ||
               (chars[0] == '[' && chars[len - 1] == ']'));

    auto jsonChars = (chars[0] == '[')
                     ? chars
                     : mozilla::Range<const CharT>(chars.start().get() + 1U, len - 2);

    Rooted<JSONParser<CharT>> parser(cx, JSONParser<CharT>(cx, jsonChars, taint, JSONParserBase::NoError));
    if (!parser.parse(rval))
        return EvalJSON_Failure;

    return rval.isUndefined() ? EvalJSON_NotJSON : EvalJSON_Success;
}

static EvalJSONResult
TryEvalJSON(JSContext* cx, JSLinearString* str, MutableHandleValue rval)
{
    if (str->hasLatin1Chars()) {
        AutoCheckCannotGC nogc;
        if (!EvalStringMightBeJSON(str->latin1Range(nogc)))
            return EvalJSON_NotJSON;
    } else {
        AutoCheckCannotGC nogc;
        if (!EvalStringMightBeJSON(str->twoByteRange(nogc)))
            return EvalJSON_NotJSON;
    }

    AutoStableStringChars linearChars(cx);
    if (!linearChars.init(cx, str))
        return EvalJSON_Failure;

    return linearChars.isLatin1()
           ? ParseEvalStringAsJSON(cx, linearChars.latin1Range(), rval, &str->taint())
           : ParseEvalStringAsJSON(cx, linearChars.twoByteRange(), rval, &str->taint());
}

enum EvalType { DIRECT_EVAL, INDIRECT_EVAL };

// Common code implementing direct and indirect eval.
//
// Evaluate call.argv[2], if it is a string, in the context of the given calling
// frame, with the provided scope chain, with the semantics of either a direct
// or indirect eval (see ES5 10.4.2).  If this is an indirect eval, env
// must be a global object.
//
// On success, store the completion value in call.rval and return true.
static bool
EvalKernel(JSContext* cx, HandleValue v, EvalType evalType, AbstractFramePtr caller,
           HandleObject env, jsbytecode* pc, MutableHandleValue vp)
{
    MOZ_ASSERT((evalType == INDIRECT_EVAL) == !caller);
    MOZ_ASSERT((evalType == INDIRECT_EVAL) == !pc);
    MOZ_ASSERT_IF(evalType == INDIRECT_EVAL, IsGlobalLexicalEnvironment(env));
    AssertInnerizedEnvironmentChain(cx, *env);

    Rooted<GlobalObject*> envGlobal(cx, &env->global());
    if (!GlobalObject::isRuntimeCodeGenEnabled(cx, envGlobal)) {
        JS_ReportErrorNumber(cx, GetErrorMessage, nullptr, JSMSG_CSP_BLOCKED_EVAL);
        return false;
    }

    // ES5 15.1.2.1 step 1.
    if (!v.isString()) {
        vp.set(v);
        return true;
    }
    RootedString str(cx, v.toString());

    // ES5 15.1.2.1 steps 2-8.

    // Per ES5, indirect eval runs in the global scope. (eval is specified this
    // way so that the compiler can make assumptions about what bindings may or
    // may not exist in the current frame if it doesn't see 'eval'.)
    MOZ_ASSERT_IF(evalType != DIRECT_EVAL,
                  cx->global() == &env->as<LexicalEnvironmentObject>().global());

    RootedLinearString linearStr(cx, str->ensureLinear(cx));
    if (!linearStr)
        return false;

    RootedScript callerScript(cx, caller ? caller.script() : nullptr);
    EvalJSONResult ejr = TryEvalJSON(cx, linearStr, vp);
    if (ejr != EvalJSON_NotJSON)
        return ejr == EvalJSON_Success;

    // TaintFox: eval() sink.
    if (str->isTainted())
        JS_ReportTaintSink(cx, str, "eval");

    EvalScriptGuard esg(cx);

    if (evalType == DIRECT_EVAL && caller.isFunctionFrame())
        esg.lookupInEvalCache(linearStr, callerScript, pc);

    if (!esg.foundScript()) {
        RootedScript maybeScript(cx);
        unsigned lineno;
        const char* filename;
        bool mutedErrors;
        uint32_t pcOffset;
        DescribeScriptedCallerForCompilation(cx, &maybeScript, &filename, &lineno, &pcOffset,
                                             &mutedErrors,
                                             evalType == DIRECT_EVAL
                                             ? CALLED_FROM_JSOP_EVAL
                                             : NOT_CALLED_FROM_JSOP_EVAL);

        const char* introducerFilename = filename;
        if (maybeScript && maybeScript->scriptSource()->introducerFilename())
            introducerFilename = maybeScript->scriptSource()->introducerFilename();

        RootedScope enclosing(cx);
        if (evalType == DIRECT_EVAL)
            enclosing = callerScript->innermostScope(pc);
        else
            enclosing = &cx->global()->emptyGlobalScope();

        CompileOptions options(cx);
        options.setIsRunOnce(true)
               .setNoScriptRval(false)
               .setMutedErrors(mutedErrors)
               .maybeMakeStrictMode(evalType == DIRECT_EVAL && IsStrictEvalPC(pc));

        if (introducerFilename) {
            options.setFileAndLine(filename, 1);
            options.setIntroductionInfo(introducerFilename, "eval", lineno, maybeScript, pcOffset);
        } else {
            options.setFileAndLine("eval", 1);
            options.setIntroductionType("eval");
        }

        AutoStableStringChars linearChars(cx);
        if (!linearChars.initTwoByte(cx, linearStr))
            return false;

        const char16_t* chars = linearChars.twoByteRange().start().get();
        SourceBufferHolder::Ownership ownership = linearChars.maybeGiveOwnershipToCaller()
                                                  ? SourceBufferHolder::GiveOwnership
                                                  : SourceBufferHolder::NoOwnership;
<<<<<<< HEAD
        SourceBufferHolder srcBuf(chars, linearStr->length(), linearStr->taint(), ownership);
        JSScript* compiled = frontend::CompileScript(cx, &cx->tempLifoAlloc(),
                                                     scopeobj, staticScope, callerScript,
                                                     options, srcBuf, linearStr);
=======
        SourceBufferHolder srcBuf(chars, linearStr->length(), ownership);
        JSScript* compiled = frontend::CompileEvalScript(cx, cx->tempLifoAlloc(),
                                                         env, enclosing,
                                                         options, srcBuf);
>>>>>>> 9849e384
        if (!compiled)
            return false;

        esg.setNewScript(compiled);
    }

    // Look up the newTarget from the frame iterator.
    Value newTargetVal = NullValue();
    return ExecuteKernel(cx, esg.script(), *env, newTargetVal,
                         NullFramePtr() /* evalInFrame */, vp.address());
}

bool
js::DirectEvalStringFromIon(JSContext* cx,
                            HandleObject env, HandleScript callerScript,
                            HandleValue newTargetValue, HandleString str,
                            jsbytecode* pc, MutableHandleValue vp)
{
    AssertInnerizedEnvironmentChain(cx, *env);

    Rooted<GlobalObject*> envGlobal(cx, &env->global());
    if (!GlobalObject::isRuntimeCodeGenEnabled(cx, envGlobal)) {
        JS_ReportErrorNumber(cx, GetErrorMessage, nullptr, JSMSG_CSP_BLOCKED_EVAL);
        return false;
    }

    // ES5 15.1.2.1 steps 2-8.

    RootedLinearString linearStr(cx, str->ensureLinear(cx));
    if (!linearStr)
        return false;

    EvalJSONResult ejr = TryEvalJSON(cx, linearStr, vp);
    if (ejr != EvalJSON_NotJSON)
        return ejr == EvalJSON_Success;

    // TaintFox: eval() sink.
    if (str->isTainted())
        JS_ReportTaintSink(cx, str, "eval");

    EvalScriptGuard esg(cx);

    esg.lookupInEvalCache(linearStr, callerScript, pc);

    if (!esg.foundScript()) {
        RootedScript maybeScript(cx);
        const char* filename;
        unsigned lineno;
        bool mutedErrors;
        uint32_t pcOffset;
        DescribeScriptedCallerForCompilation(cx, &maybeScript, &filename, &lineno, &pcOffset,
                                             &mutedErrors, CALLED_FROM_JSOP_EVAL);

        const char* introducerFilename = filename;
        if (maybeScript && maybeScript->scriptSource()->introducerFilename())
            introducerFilename = maybeScript->scriptSource()->introducerFilename();

        RootedScope enclosing(cx, callerScript->innermostScope(pc));

        CompileOptions options(cx);
        options.setIsRunOnce(true)
               .setNoScriptRval(false)
               .setMutedErrors(mutedErrors)
               .maybeMakeStrictMode(IsStrictEvalPC(pc));

        if (introducerFilename) {
            options.setFileAndLine(filename, 1);
            options.setIntroductionInfo(introducerFilename, "eval", lineno, maybeScript, pcOffset);
        } else {
            options.setFileAndLine("eval", 1);
            options.setIntroductionType("eval");
        }

        AutoStableStringChars linearChars(cx);
        if (!linearChars.initTwoByte(cx, linearStr))
            return false;

        const char16_t* chars = linearChars.twoByteRange().start().get();
        SourceBufferHolder::Ownership ownership = linearChars.maybeGiveOwnershipToCaller()
                                                  ? SourceBufferHolder::GiveOwnership
                                                  : SourceBufferHolder::NoOwnership;
        SourceBufferHolder srcBuf(chars, linearStr->length(), ownership);
        JSScript* compiled = frontend::CompileEvalScript(cx, cx->tempLifoAlloc(),
                                                         env, enclosing,
                                                         options, srcBuf);
        if (!compiled)
            return false;

        esg.setNewScript(compiled);
    }

    return ExecuteKernel(cx, esg.script(), *env, newTargetValue,
                         NullFramePtr() /* evalInFrame */, vp.address());
}

bool
js::IndirectEval(JSContext* cx, unsigned argc, Value* vp)
{
    CallArgs args = CallArgsFromVp(argc, vp);

    Rooted<GlobalObject*> global(cx, &args.callee().global());
    RootedObject globalLexical(cx, &global->lexicalEnvironment());

    // Note we'll just pass |undefined| here, then return it directly (or throw
    // if runtime codegen is disabled), if no argument is provided.
    return EvalKernel(cx, args.get(0), INDIRECT_EVAL, NullFramePtr(), globalLexical, nullptr,
                      args.rval());
}

bool
js::DirectEval(JSContext* cx, HandleValue v, MutableHandleValue vp)
{
    // Direct eval can assume it was called from an interpreted or baseline frame.
    ScriptFrameIter iter(cx);
    AbstractFramePtr caller = iter.abstractFramePtr();

    MOZ_ASSERT(JSOp(*iter.pc()) == JSOP_EVAL ||
               JSOp(*iter.pc()) == JSOP_STRICTEVAL ||
               JSOp(*iter.pc()) == JSOP_SPREADEVAL ||
               JSOp(*iter.pc()) == JSOP_STRICTSPREADEVAL);
    MOZ_ASSERT(caller.compartment() == caller.script()->compartment());

    RootedObject envChain(cx, caller.environmentChain());
    return EvalKernel(cx, v, DIRECT_EVAL, caller, envChain, iter.pc(), vp);
}

bool
js::IsAnyBuiltinEval(JSFunction* fun)
{
    return fun->maybeNative() == IndirectEval;
}

JS_FRIEND_API(bool)
js::ExecuteInGlobalAndReturnScope(JSContext* cx, HandleObject global, HandleScript scriptArg,
                                  MutableHandleObject envArg)
{
    CHECK_REQUEST(cx);
    assertSameCompartment(cx, global);
    MOZ_ASSERT(global->is<GlobalObject>());
    MOZ_RELEASE_ASSERT(scriptArg->hasNonSyntacticScope());

    RootedScript script(cx, scriptArg);
    Rooted<GlobalObject*> globalRoot(cx, &global->as<GlobalObject>());
    if (script->compartment() != cx->compartment()) {
        script = CloneGlobalScript(cx, ScopeKind::NonSyntactic, script);
        if (!script)
            return false;

        Debugger::onNewScript(cx, script);
    }

    Rooted<EnvironmentObject*> env(cx, NonSyntacticVariablesObject::create(cx));
    if (!env)
        return false;

    // Unlike the non-syntactic scope chain API used by the subscript loader,
    // this API creates a fresh block scope each time.
    env = LexicalEnvironmentObject::createNonSyntactic(cx, env);
    if (!env)
        return false;

    RootedValue rval(cx);
    if (!ExecuteKernel(cx, script, *env, UndefinedValue(),
                       NullFramePtr() /* evalInFrame */, rval.address()))
    {
        return false;
    }

    envArg.set(env);
    return true;
}<|MERGE_RESOLUTION|>--- conflicted
+++ resolved
@@ -317,17 +317,10 @@
         SourceBufferHolder::Ownership ownership = linearChars.maybeGiveOwnershipToCaller()
                                                   ? SourceBufferHolder::GiveOwnership
                                                   : SourceBufferHolder::NoOwnership;
-<<<<<<< HEAD
         SourceBufferHolder srcBuf(chars, linearStr->length(), linearStr->taint(), ownership);
-        JSScript* compiled = frontend::CompileScript(cx, &cx->tempLifoAlloc(),
-                                                     scopeobj, staticScope, callerScript,
-                                                     options, srcBuf, linearStr);
-=======
-        SourceBufferHolder srcBuf(chars, linearStr->length(), ownership);
         JSScript* compiled = frontend::CompileEvalScript(cx, cx->tempLifoAlloc(),
                                                          env, enclosing,
                                                          options, srcBuf);
->>>>>>> 9849e384
         if (!compiled)
             return false;
 
