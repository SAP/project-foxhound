--- conflicted
+++ resolved
@@ -185,12 +185,7 @@
                                            chars.begin().get() + 1U, len - 2);
 
   Rooted<JSONParser<CharT>> parser(
-<<<<<<< HEAD
-      cx, JSONParser<CharT>(cx, jsonChars, taint,
-                            JSONParser<CharT>::ParseType::AttemptForEval));
-=======
-      cx, cx, jsonChars, JSONParser<CharT>::ParseType::AttemptForEval);
->>>>>>> 7ab3cc01
+      cx, cx, jsonChars, taint, JSONParser<CharT>::ParseType::AttemptForEval);
   if (!parser.parse(rval)) {
     return EvalJSONResult::Failure;
   }
