--- conflicted
+++ resolved
@@ -834,15 +834,11 @@
                      MutableHandleValue vp)
 {
     /* 15.12.2 steps 2-3. */
-<<<<<<< HEAD
 #if _TAINT_ON_
-    JSONParser<CharT> parser(cx, chars, ref);
+    Rooted<JSONParser<CharT>> parser(cx, JSONParser<CharT>(cx, chars, ref));
 #else
-    JSONParser<CharT> parser(cx, chars);
+    Rooted<JSONParser<CharT>> parser(cx, JSONParser<CharT>(cx, chars));
 #endif
-=======
-    Rooted<JSONParser<CharT>> parser(cx, JSONParser<CharT>(cx, chars));
->>>>>>> ecb5fb4d
     if (!parser.parse(vp))
         return false;
 
