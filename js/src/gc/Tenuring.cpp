--- conflicted
+++ resolved
@@ -791,17 +791,14 @@
   // 3. It is deduplicatable:
   //    The JSString NON_DEDUP_BIT flag is unset.
   // 4. It matches an entry in stringDeDupSet.
+  // 5. It is not tainted!
+  //    Deduplicating strings will differing taint information can lead to inaccurate results!
 
   if (src->length() < MAX_DEDUPLICATABLE_STRING_LENGTH && src->isLinear() &&
-<<<<<<< HEAD
-      src->isDeduplicatable() && stringDeDupSet.isSome() &&
+      src->isDeduplicatable() && stringDeDupSet.isSome()  &&
       !src->taint().hasTaint()) {
-    if (auto p = stringDeDupSet->lookup(src)) {
-=======
-      src->isDeduplicatable() && stringDeDupSet.isSome()) {
     auto p = stringDeDupSet->lookupForAdd(src);
     if (p) {
->>>>>>> bf57fe91
       // Deduplicate to the looked-up string!
       dst = *p;
       zone->stringStats.ref().noteDeduplicated(src->length(), src->allocSize());
