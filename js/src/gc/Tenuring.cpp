--- conflicted
+++ resolved
@@ -753,14 +753,9 @@
   // 4. It matches an entry in stringDeDupSet.
 
   if (src->length() < MAX_DEDUPLICATABLE_STRING_LENGTH && src->isLinear() &&
-<<<<<<< HEAD
-      src->isDeduplicatable() && nursery().stringDeDupSet.isSome() &&
+      src->isDeduplicatable() && stringDeDupSet.isSome() &&
       !src->taint().hasTaint()) {
-    if (auto p = nursery().stringDeDupSet->lookup(src)) {
-=======
-      src->isDeduplicatable() && stringDeDupSet.isSome()) {
     if (auto p = stringDeDupSet->lookup(src)) {
->>>>>>> fdbb8599
       // Deduplicate to the looked-up string!
       dst = *p;
       zone->stringStats.ref().noteDeduplicated(src->length(), src->allocSize());
