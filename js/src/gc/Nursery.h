/* -*- Mode: C++; tab-width: 8; indent-tabs-mode: nil; c-basic-offset: 2 -*-
 * vim: set ts=8 sw=2 et tw=80:
 *
 * This Source Code Form is subject to the terms of the Mozilla Public
 * License, v. 2.0. If a copy of the MPL was not distributed with this file,
 * You can obtain one at http://mozilla.org/MPL/2.0/. */

#ifndef gc_Nursery_h
#define gc_Nursery_h

#include "mozilla/EnumeratedArray.h"
#include "mozilla/TimeStamp.h"

#include <tuple>

#include "ds/LifoAlloc.h"
#include "gc/GCEnum.h"
#include "gc/GCProbes.h"
#include "gc/Heap.h"
#include "gc/MallocedBlockCache.h"
#include "gc/Pretenuring.h"
#include "js/AllocPolicy.h"
#include "js/Class.h"
#include "js/GCAPI.h"
#include "js/GCVector.h"
#include "js/HeapAPI.h"
#include "js/TypeDecls.h"
#include "js/UniquePtr.h"
#include "js/Utility.h"
#include "js/Vector.h"

#define FOR_EACH_NURSERY_PROFILE_TIME(_)      \
  /* Key                       Header text */ \
  _(Total, "total")                           \
  _(TraceValues, "mkVals")                    \
  _(TraceCells, "mkClls")                     \
  _(TraceSlots, "mkSlts")                     \
  _(TraceWasmAnyRefs, "mkWars")               \
  _(TraceWholeCells, "mcWCll")                \
  _(TraceGenericEntries, "mkGnrc")            \
  _(CheckHashTables, "ckTbls")                \
  _(MarkRuntime, "mkRntm")                    \
  _(MarkDebugger, "mkDbgr")                   \
  _(SweepCaches, "swpCch")                    \
  _(CollectToObjFP, "colObj")                 \
  _(CollectToStrFP, "colStr")                 \
  _(ObjectsTenuredCallback, "tenCB")          \
  _(Sweep, "sweep")                           \
  _(UpdateJitActivations, "updtIn")           \
  _(FreeMallocedBuffers, "frSlts")            \
  _(FreeTrailerBlocks, "frTrBs")              \
  _(ClearNursery, "clear")                    \
  _(PurgeStringToAtomCache, "pStoA")          \
  _(Pretenure, "pretnr")

template <typename T>
class SharedMem;

namespace js {

struct StringStats;
class AutoLockGCBgAlloc;
class ObjectElements;
struct NurseryChunk;
class HeapSlot;
class JSONPrinter;
class MapObject;
class SetObject;
class JS_PUBLIC_API Sprinter;

namespace gc {
class AutoGCSession;
struct Cell;
class GCSchedulingTunables;
class StoreBuffer;
class TenuringTracer;

// A set of cells that need to be swept at the end of a minor GC,
// represented as a linked list of ArenaCellSet structs extracted from a
// WholeCellBuffer.
struct CellSweepSet {
  UniquePtr<LifoAlloc> storage_;
  ArenaCellSet* head_ = nullptr;

  // Fixup the tenured dependent strings stored in the ArenaCellSet list.
  void sweep();
};

}  // namespace gc

class Nursery {
 public:
  explicit Nursery(gc::GCRuntime* gc);
  ~Nursery();

  [[nodiscard]] bool init(AutoLockGCBgAlloc& lock);

  void enable();
  void disable();
  bool isEnabled() const { return capacity() != 0; }

  void enableStrings();
  void disableStrings();
  bool canAllocateStrings() const { return canAllocateStrings_; }

  void enableBigInts();
  void disableBigInts();
  bool canAllocateBigInts() const { return canAllocateBigInts_; }

  void setSemispaceEnabled(bool enabled);
  bool semispaceEnabled() const { return semispaceEnabled_; }

  // Return true if no allocations have been made since the last collection.
  bool isEmpty() const;

  // Check whether an arbitrary pointer is within the nursery. This is
  // slower than IsInsideNursery(Cell*), but works on all types of pointers.
  bool isInside(gc::Cell* cellp) const = delete;
  inline bool isInside(const void* p) const;

  template <typename T>
  inline bool isInside(const SharedMem<T>& p) const;

  // Allocate and return a pointer to a new GC thing. Returns nullptr if the
  // Nursery is full.
  void* allocateCell(gc::AllocSite* site, size_t size, JS::TraceKind kind);

  // Allocate and return a pointer to a new GC thing. Returns nullptr if the
  // handleAllocationFailure() needs to be called before retrying.
  inline void* tryAllocateCell(gc::AllocSite* site, size_t size,
                               JS::TraceKind kind);

  // Attempt to handle the failure of tryAllocate. Returns a GCReason if minor
  // GC is required, or NO_REASON if the failure was handled and allocation will
  // now succeed.
  [[nodiscard]] JS::GCReason handleAllocationFailure();

  static size_t nurseryCellHeaderSize() {
    return sizeof(gc::NurseryCellHeader);
  }

  // Allocate a buffer for a given zone, using the nursery if possible. Returns
  // <buffer, isMalloced> so the caller can register the buffer if
  // needed. Returns false in |isMalloced| if the allocation fails.
  //
  // Use the following API if the owning Cell is already known.
  std::tuple<void*, bool> allocateBuffer(JS::Zone* zone, size_t nbytes,
                                         arena_id_t arenaId);

  // Allocate a buffer for a given Cell, using the nursery if possible and
  // owner is in the nursery.
  void* allocateBuffer(JS::Zone* zone, gc::Cell* owner, size_t nbytes,
                       arena_id_t arenaId);

  // Allocate a buffer for a given Cell, always using the nursery if |owner| is
  // in the nursery. The requested size must be less than or equal to
  // MaxNurseryBufferSize.
  void* allocateBufferSameLocation(gc::Cell* owner, size_t nbytes,
                                   arena_id_t arenaId);

  // Allocate a zero-initialized buffer for a given zone, using the nursery if
  // possible. If the buffer isn't allocated in the nursery, the given arena is
  // used. Returns <buffer, isMalloced>. Returns false in |isMalloced| if the
  // allocation fails.
  std::tuple<void*, bool> allocateZeroedBuffer(JS::Zone* zone, size_t nbytes,
                                               arena_id_t arena);

  // Allocate a zero-initialized buffer for a given Cell, using the nursery if
  // possible and |owner| is in the nursery. If the buffer isn't allocated in
  // the nursery, the given arena is used.
  void* allocateZeroedBuffer(gc::Cell* owner, size_t nbytes, arena_id_t arena);

  // Resize an existing buffer.
  void* reallocateBuffer(JS::Zone* zone, gc::Cell* cell, void* oldBuffer,
                         size_t oldBytes, size_t newBytes, arena_id_t arena);

  // Free an object buffer.
  void freeBuffer(void* buffer, size_t nbytes);

  // The maximum number of bytes allowed to reside in nursery buffers.
  static const size_t MaxNurseryBufferSize = 1024;

  // Do a minor collection.
  void collect(JS::GCOptions options, JS::GCReason reason);

  // If the thing at |*ref| in the Nursery has been forwarded, set |*ref| to
  // the new location and return true. Otherwise return false and leave
  // |*ref| unset.
  [[nodiscard]] MOZ_ALWAYS_INLINE static bool getForwardedPointer(
      js::gc::Cell** ref);

  // Forward a slots/elements pointer stored in an Ion frame.
  void forwardBufferPointer(uintptr_t* pSlotsElems);

  inline void maybeSetForwardingPointer(JSTracer* trc, void* oldData,
                                        void* newData, bool direct);
  inline void setForwardingPointerWhileTenuring(void* oldData, void* newData,
                                                bool direct);

  // Handle an external buffer when a cell is promoted. Updates the pointer to
  // the (possibly moved) buffer and returns whether it was moved.
  enum WasBufferMoved : bool { BufferNotMoved = false, BufferMoved = true };
  WasBufferMoved maybeMoveRawBufferOnPromotion(void** bufferp, gc::Cell* owner,
                                               size_t nbytes, MemoryUse use,
                                               arena_id_t arena);
  template <typename T>
  WasBufferMoved maybeMoveBufferOnPromotion(T** bufferp, gc::Cell* owner,
                                            size_t nbytes, MemoryUse use,
                                            arena_id_t arena) {
    return maybeMoveRawBufferOnPromotion(reinterpret_cast<void**>(bufferp),
                                         owner, nbytes, use, arena);
  }
  template <typename T>
  WasBufferMoved maybeMoveBufferOnPromotion(T** bufferp, gc::Cell* owner,
                                            size_t nbytes, MemoryUse use) {
    return maybeMoveBufferOnPromotion(bufferp, owner, nbytes, use, MallocArena);
  }

  // Register a malloced buffer that is held by a nursery object, which
  // should be freed at the end of a minor GC. Buffers are unregistered when
  // their owning objects are tenured.
  [[nodiscard]] bool registerMallocedBuffer(void* buffer, size_t nbytes);

  // Mark a malloced buffer as no longer needing to be freed.
  void removeMallocedBuffer(void* buffer, size_t nbytes) {
    MOZ_ASSERT(!JS::RuntimeHeapIsMinorCollecting());
    MOZ_ASSERT(toSpace.mallocedBuffers.has(buffer));
    MOZ_ASSERT(nbytes > 0);
    MOZ_ASSERT(toSpace.mallocedBufferBytes >= nbytes);
    toSpace.mallocedBuffers.remove(buffer);
    toSpace.mallocedBufferBytes -= nbytes;
  }

  // Mark a malloced buffer as no longer needing to be freed during minor
  // GC. There's no need to account for the size here since all remaining
  // buffers will soon be freed.
  void removeMallocedBufferDuringMinorGC(void* buffer) {
    MOZ_ASSERT(JS::RuntimeHeapIsMinorCollecting());
    MOZ_ASSERT(fromSpace.mallocedBuffers.has(buffer));
    fromSpace.mallocedBuffers.remove(buffer);
  }

  [[nodiscard]] bool addedUniqueIdToCell(gc::Cell* cell) {
    MOZ_ASSERT(IsInsideNursery(cell));
    MOZ_ASSERT(isEnabled());
    return cellsWithUid_.append(cell);
  }

  size_t sizeOfMallocedBuffers(mozilla::MallocSizeOf mallocSizeOf) const;

  // Wasm "trailer" (C++-heap-allocated) blocks.
  //
  // All involved blocks are allocated/deallocated via this nursery's
  // `mallocedBlockCache_`.  Hence we must store both the block address and
  // its freelist ID, wrapped up in a PointerAndUint7.
  //
  // Trailer blocks registered here are added to `trailersAdded_`.  Those that
  // are later deregistered as a result of `obj_moved` calls that indicate
  // tenuring, should be added to `trailersRemoved_`.
  //
  // Unfortunately ::unregisterTrailer cannot be allowed to OOM.  To get
  // around this we rely on the observation that all deregistered blocks
  // should previously have been registered, so the deregistered set can never
  // be larger than the registered set.  Hence ::registerTrailer effectively
  // preallocates space in `trailersRemoved_` so as to ensure that, in the
  // worst case, all registered blocks can be handed to ::unregisterTrailer
  // without needing to resize `trailersRemoved_` in ::unregisterTrailer.
  //
  // The downside is that most of the space in `trailersRemoved_` is wasted in
  // the case where there are few blocks deregistered.  This is unfortunate
  // but it's hard to see how to avoid it.
  //
  // At the end of a minor collection, all blocks in the set `trailersAdded_ -
  // trailersRemoved_[0 .. trailersRemovedUsed_ - 1]` are handed back to the
  // `mallocedBlockCache_`.
  [[nodiscard]] inline bool registerTrailer(PointerAndUint7 blockAndListID,
                                            size_t nBytes);
  inline void unregisterTrailer(void* block);
  size_t sizeOfTrailerBlockSets(mozilla::MallocSizeOf mallocSizeOf) const;

  size_t totalCapacity() const;
  size_t totalCommitted() const;

#ifdef JS_GC_ZEAL
  void enterZealMode();
  void leaveZealMode();
#endif

  // Write profile time JSON on JSONPrinter.
  void renderProfileJSON(JSONPrinter& json) const;

  // Print header line for profile times.
  void printProfileHeader();

  // Print total profile times on shutdown.
  void printTotalProfileTimes();

  void* addressOfPosition() const { return (void**)&toSpace.position_; }
  static constexpr int32_t offsetOfCurrentEndFromPosition() {
    return offsetof(Nursery, toSpace.currentEnd_) -
           offsetof(Nursery, toSpace.position_);
  }

  void* addressOfNurseryAllocatedSites() {
    return pretenuringNursery.addressOfAllocatedSites();
  }

  void requestMinorGC(JS::GCReason reason);

  bool minorGCRequested() const {
    return minorGCTriggerReason_ != JS::GCReason::NO_REASON;
  }
  JS::GCReason minorGCTriggerReason() const { return minorGCTriggerReason_; }

  bool wantEagerCollection() const;

  bool enableProfiling() const { return enableProfiling_; }

  bool addStringWithNurseryMemory(JSString* str) {
    MOZ_ASSERT_IF(!stringsWithNurseryMemory_.empty(),
                  stringsWithNurseryMemory_.back() != str);
    return stringsWithNurseryMemory_.append(str);
  }

  bool addMapWithNurseryMemory(MapObject* obj) {
    MOZ_ASSERT_IF(!mapsWithNurseryMemory_.empty(),
                  mapsWithNurseryMemory_.back() != obj);
    return mapsWithNurseryMemory_.append(obj);
  }
  bool addSetWithNurseryMemory(SetObject* obj) {
    MOZ_ASSERT_IF(!setsWithNurseryMemory_.empty(),
                  setsWithNurseryMemory_.back() != obj);
    return setsWithNurseryMemory_.append(obj);
  }

  void joinDecommitTask();

  mozilla::TimeStamp collectionStartTime() {
    return startTimes_[ProfileKey::Total];
  }

  bool canCreateAllocSite() { return pretenuringNursery.canCreateAllocSite(); }
  void noteAllocSiteCreated() { pretenuringNursery.noteAllocSiteCreated(); }
  bool reportPretenuring() const { return reportPretenuring_; }
  void maybeStopPretenuring(gc::GCRuntime* gc) {
    pretenuringNursery.maybeStopPretenuring(gc);
  }

  void setAllocFlagsForZone(JS::Zone* zone);

  bool shouldTenureEverything(JS::GCReason reason);

  inline bool inCollectedRegion(gc::Cell* cell) const;
  inline bool inCollectedRegion(void* ptr) const;

  void trackMallocedBufferOnPromotion(void* buffer, gc::Cell* owner,
                                      size_t nbytes, MemoryUse use);
  void trackTrailerOnPromotion(void* buffer, gc::Cell* owner, size_t nbytes,
                               size_t overhead, MemoryUse use);

  // Round a size in bytes to the nearest valid nursery size.
  static size_t roundSize(size_t size);

  // The malloc'd block cache.
  gc::MallocedBlockCache& mallocedBlockCache() { return mallocedBlockCache_; }
  size_t sizeOfMallocedBlockCache(mozilla::MallocSizeOf mallocSizeOf) const {
    return mallocedBlockCache_.sizeOfExcludingThis(mallocSizeOf);
  }

  mozilla::TimeStamp lastCollectionEndTime() const;

 private:
  struct Space;

  enum class ProfileKey {
#define DEFINE_TIME_KEY(name, text) name,
    FOR_EACH_NURSERY_PROFILE_TIME(DEFINE_TIME_KEY)
#undef DEFINE_TIME_KEY
        KeyCount
  };

  using ProfileTimes = mozilla::EnumeratedArray<ProfileKey, mozilla::TimeStamp,
                                                size_t(ProfileKey::KeyCount)>;
  using ProfileDurations =
      mozilla::EnumeratedArray<ProfileKey, mozilla::TimeDuration,
                               size_t(ProfileKey::KeyCount)>;

  size_t capacity() const { return capacity_; }

  // Total number of chunks and the capacity of the current nursery
  // space. Chunks will be lazily allocated and added to the chunks array up to
  // this limit. After that the nursery must be collected. This limit may be
  // changed at the end of collection by maybeResizeNursery.
  uint32_t maxChunkCount() const {
    MOZ_ASSERT(toSpace.maxChunkCount_);
    return toSpace.maxChunkCount_;
  }

  // Number of allocated (ready to use) chunks.
  unsigned allocatedChunkCount() const { return toSpace.chunks_.length(); }

  uint32_t currentChunk() const { return toSpace.currentChunk_; }
  uint32_t startChunk() const { return toSpace.startChunk_; }
  uintptr_t startPosition() const { return toSpace.startPosition_; }

  // Used and free space both include chunk headers for that part of the
  // nursery.
  MOZ_ALWAYS_INLINE size_t usedSpace() const {
    return capacity() - freeSpace();
  }
  MOZ_ALWAYS_INLINE size_t freeSpace() const {
    MOZ_ASSERT(isEnabled());
    MOZ_ASSERT(currentChunk() < maxChunkCount());
    return (currentEnd() - position()) +
           (maxChunkCount() - currentChunk() - 1) * gc::ChunkSize;
  }

  // Calculate the promotion rate of the most recent minor GC.
  // The valid_for_tenuring parameter is used to return whether this
  // promotion rate is accurate enough (the nursery was full enough) to be
  // used for tenuring and other decisions.
  //
  // Must only be called if the previousGC data is initialised.
  double calcPromotionRate(bool* validForTenuring) const;

  void freeTrailerBlocks(JS::GCOptions options, JS::GCReason reason);

  NurseryChunk& chunk(unsigned index) const { return *toSpace.chunks_[index]; }

  // Set the allocation position to the start of a chunk. This sets
  // currentChunk_, position_ and currentEnd_ values as appropriate.
  void moveToStartOfChunk(unsigned chunkno);

  bool initFirstChunk(AutoLockGCBgAlloc& lock);
  void setCapacity(size_t newCapacity);

  void poisonAndInitCurrentChunk();

  void setCurrentEnd();
  void setStartToCurrentPosition();

  // Allocate another chunk.
  [[nodiscard]] bool allocateNextChunk(AutoLockGCBgAlloc& lock);

  uintptr_t position() const { return toSpace.position_; }
  uintptr_t currentEnd() const { return toSpace.currentEnd_; }

  MOZ_ALWAYS_INLINE bool isSubChunkMode() const;

  JSRuntime* runtime() const;
  gcstats::Statistics& stats() const;

  const js::gc::GCSchedulingTunables& tunables() const;

  void getAllocFlagsForZone(JS::Zone* zone, bool* allocObjectsOut,
                            bool* allocStringsOut, bool* allocBigIntsOut);
  void updateAllZoneAllocFlags();
  void updateAllocFlagsForZone(JS::Zone* zone);
  void discardCodeAndSetJitFlagsForZone(JS::Zone* zone);

  void* allocate(size_t size);

  // Common internal allocator function. If this fails, call
  // handleAllocationFailure to see whether it's possible to retry.
  inline void* tryAllocate(size_t size);

  [[nodiscard]] bool moveToNextChunk();

  bool freeSpaceIsBelowEagerThreshold() const;
  bool isUnderused() const;

  struct CollectionResult {
    size_t tenuredBytes;
    size_t tenuredCells;
  };
  CollectionResult doCollection(gc::AutoGCSession& session,
                                JS::GCOptions options, JS::GCReason reason);
  void swapSpaces();
  void traceRoots(gc::AutoGCSession& session, gc::TenuringTracer& mover);

  size_t doPretenuring(JSRuntime* rt, JS::GCReason reason,
                       bool validPromotionRate, double promotionRate);

  // Handle relocation of slots/elements pointers stored in Ion frames.
  inline void setForwardingPointer(void* oldData, void* newData, bool direct);

  inline void setDirectForwardingPointer(void* oldData, void* newData);
  void setIndirectForwardingPointer(void* oldData, void* newData);

  inline void setSlotsForwardingPointer(HeapSlot* oldSlots, HeapSlot* newSlots,
                                        uint32_t nslots);
  inline void setElementsForwardingPointer(ObjectElements* oldHeader,
                                           ObjectElements* newHeader,
                                           uint32_t capacity);

#ifdef DEBUG
  bool checkForwardingPointerInsideNursery(void* ptr);
#endif

  // Updates pointers to nursery objects that have been tenured and discards
  // pointers to objects that have been freed.
  void sweep();

  // In a minor GC, resets the start and end positions, the current chunk and
  // current position.
  void setNewExtentAndPosition();

  // the nursery on debug & nightly builds.
  void clear();

  void clearMapAndSetNurseryRanges();
  void sweepMapAndSetObjects();

  // Taintfox: we also need to sweep strings to clean up taint information
  void sweepStrings();
  // Allocate a buffer for a given zone, using the nursery if possible.
  void* allocateBuffer(JS::Zone* zone, size_t nbytes);

  // Get per-space size limits.
  size_t maxSpaceSize() const;
  size_t minSpaceSize() const;

  // Change the allocable space provided by the nursery.
  void maybeResizeNursery(JS::GCOptions options, JS::GCReason reason);
  size_t targetSize(JS::GCOptions options, JS::GCReason reason);
  void clearRecentGrowthData();
  void growAllocableSpace(size_t newCapacity);
  void shrinkAllocableSpace(size_t newCapacity);
  void minimizeAllocableSpace();

  // Free the chunks starting at firstFreeChunk until the end of the chunks
  // vector. Shrinks the vector but does not update maxChunkCount().
  void freeChunksFrom(Space& space, unsigned firstFreeChunk);

  inline bool shouldTenure(gc::Cell* cell);

  void sendTelemetry(JS::GCReason reason, mozilla::TimeDuration totalTime,
                     bool wasEmpty, double promotionRate,
                     size_t sitesPretenured);

  void printCollectionProfile(JS::GCReason reason, double promotionRate);
  void printDeduplicationData(js::StringStats& prev, js::StringStats& curr);

  // Profile recording and printing.
  void maybeClearProfileDurations();
  void startProfile(ProfileKey key);
  void endProfile(ProfileKey key);
  static void printProfileDurations(const ProfileDurations& times,
                                    Sprinter& sprinter);

  mozilla::TimeStamp collectionStartTime() const;

 private:
  using BufferRelocationOverlay = void*;
  using BufferSet = HashSet<void*, PointerHasher<void*>, SystemAllocPolicy>;

  struct Space {
    // Fields used during allocation fast path go first:

    // Pointer to the first unallocated byte in the nursery.
    uintptr_t position_ = 0;

    // Pointer to the last byte of space in the current chunk.
    uintptr_t currentEnd_ = 0;

    // Vector of allocated chunks to allocate from.
    Vector<NurseryChunk*, 0, SystemAllocPolicy> chunks_;

    // The index of the chunk that is currently being allocated from.
    uint32_t currentChunk_ = 0;

    // The maximum number of chunks to allocate based on capacity_.
    uint32_t maxChunkCount_ = 0;

    // These fields refer to the beginning of the nursery. They're normally 0
    // and chunk(0).start() respectively. Except when a generational GC zeal
    // mode is active, then they may be arbitrary (see Nursery::clear()).
    uint32_t startChunk_ = 0;
    uintptr_t startPosition_ = 0;

    // The set of malloced-allocated buffers owned by nursery objects. Any
    // buffers that do not belong to a promoted thing at the end of a minor GC
    // must be freed.
    BufferSet mallocedBuffers;
    size_t mallocedBufferBytes = 0;

    // Wasm "trailer" (C++-heap-allocated) blocks.  See comments above on
    // ::registerTrailer and ::unregisterTrailer.
    Vector<PointerAndUint7, 0, SystemAllocPolicy> trailersAdded_;
    Vector<void*, 0, SystemAllocPolicy> trailersRemoved_;
    size_t trailersRemovedUsed_ = 0;
    size_t trailerBytes_ = 0;

    gc::ChunkKind kind;

    explicit Space(gc::ChunkKind kind);

    inline bool isEmpty() const;
    inline bool isInside(const void* p) const;

    // Return the logical offset within the nursery of an address in a nursery
    // chunk (chunks are discontiguous in memory).
    inline size_t offsetFromAddress(uintptr_t addr) const;
    inline size_t offsetFromExclusiveAddress(uintptr_t addr) const;

    void setKind(gc::ChunkKind newKind);

    void clear(Nursery* nursery);
    void moveToStartOfChunk(Nursery* nursery, unsigned chunkno);
    void setCurrentEnd(Nursery* nursery);
    void setStartToCurrentPosition();
    bool commitSubChunkRegion(size_t oldCapacity, size_t newCapacity);
    void decommitSubChunkRegion(Nursery* nursery, size_t oldCapacity,
                                size_t newCapacity);
    void freeTrailerBlocks(gc::MallocedBlockCache& mallocedBlockCache);

#ifdef DEBUG
    void checkKind(gc::ChunkKind expected) const;
    size_t findChunkIndex(uintptr_t chunkAddr) const;
#endif
  };

  Space toSpace;
  Space fromSpace;

  gc::GCRuntime* const gc;

  // The current nursery capacity measured in bytes. It may grow up to this
  // value without a collection, allocating chunks on demand. This limit may be
  // changed by maybeResizeNursery() each collection. It includes chunk headers.
  size_t capacity_;

  uintptr_t tenureThreshold_ = 0;

  gc::PretenuringNursery pretenuringNursery;

  mozilla::TimeDuration timeInChunkAlloc_;

  // Report minor collections taking at least this long, if enabled.
  bool enableProfiling_ = false;
  bool profileWorkers_ = false;

  mozilla::TimeDuration profileThreshold_;

  // Whether to use semispace collection.
  bool semispaceEnabled_;

  // Whether we will nursery-allocate strings.
  bool canAllocateStrings_;

  // Whether we will nursery-allocate BigInts.
  bool canAllocateBigInts_;

  // Report how many strings were deduplicated.
  bool reportDeduplications_;

  // Whether to report information on pretenuring, and if so the allocation
  // threshold at which to report details of each allocation site.
  bool reportPretenuring_;
  size_t reportPretenuringThreshold_;

  // Whether and why a collection of this nursery has been requested. When this
  // happens |prevPosition_| is set to the current position and |position_| set
  // to the end of the chunk to force the next allocation to fail.
  JS::GCReason minorGCTriggerReason_;
  uintptr_t prevPosition_;

  // Profiling data.

  ProfileTimes startTimes_;
  ProfileDurations profileDurations_;
  ProfileDurations totalDurations_;

  // Data about the previous collection.
  struct PreviousGC {
    JS::GCReason reason = JS::GCReason::NO_REASON;
    size_t nurseryCapacity = 0;
    size_t nurseryCommitted = 0;
    size_t nurseryUsedBytes = 0;
    size_t nurseryUsedChunkCount = 0;
    size_t tenuredBytes = 0;
    size_t tenuredCells = 0;
    mozilla::TimeStamp endTime;
  };
  PreviousGC previousGC;

  bool hasRecentGrowthData;
  double smoothedTargetSize;

  // During a collection most hoisted slot and element buffers indicate their
  // new location with a forwarding pointer at the base. This does not work
  // for buffers whose length is less than pointer width, or when different
  // buffers might overlap each other. For these, an entry in the following
  // table is used.
  using ForwardedBufferMap =
      HashMap<void*, void*, PointerHasher<void*>, SystemAllocPolicy>;
  ForwardedBufferMap forwardedBuffers;

  gc::CellSweepSet cellsToSweep;

  // When we assign a unique id to cell in the nursery, that almost always
  // means that the cell will be in a hash table, and thus, held live,
  // automatically moving the uid from the nursery to its new home in
  // tenured. It is possible, if rare, for an object that acquired a uid to
  // be dead before the next collection, in which case we need to know to
  // remove it when we sweep.
  //
  // Note: we store the pointers as Cell* here, resulting in an ugly cast in
  //       sweep. This is because this structure is used to help implement
  //       stable object hashing and we have to break the cycle somehow.
  using CellsWithUniqueIdVector = JS::GCVector<gc::Cell*, 8, SystemAllocPolicy>;
  CellsWithUniqueIdVector cellsWithUid_;

  // Lists of map and set objects allocated in the nursery or with iterators
  // allocated there. Such objects need to be swept after minor GC.
<<<<<<< HEAD
  Vector<MapObject*, 0, SystemAllocPolicy> mapsWithNurseryMemory_;
  Vector<SetObject*, 0, SystemAllocPolicy> setsWithNurseryMemory_;
  Vector<JSString*,  0, SystemAllocPolicy> stringsWithNurseryMemory_;
=======
  using MapObjectVector = Vector<MapObject*, 0, SystemAllocPolicy>;
  MapObjectVector mapsWithNurseryMemory_;
  using SetObjectVector = Vector<SetObject*, 0, SystemAllocPolicy>;
  SetObjectVector setsWithNurseryMemory_;
>>>>>>> 4c9a3f8e

  UniquePtr<NurseryDecommitTask> decommitTask;

  // A cache of small C++-heap allocated blocks associated with this Nursery.
  // This provided so as to provide cheap allocation/deallocation of
  // out-of-line storage areas as used by WasmStructObject and
  // WasmArrayObject, although the mechanism is general and not specific to
  // these object types.  Regarding lifetimes, because the cache holds only
  // blocks that are not currently in use, it can be flushed at any point with
  // no correctness impact, only a performance impact.
  gc::MallocedBlockCache mallocedBlockCache_;

  // Whether the previous collection tenured everything. This may be false if
  // semispace is in use.
  bool tenuredEverything;

  friend class gc::GCRuntime;
  friend class gc::TenuringTracer;
  friend struct NurseryChunk;
};

MOZ_ALWAYS_INLINE bool Nursery::isInside(const void* p) const {
  // TODO: Split this into separate methods.
  // TODO: Do we ever need to check both?
  return toSpace.isInside(p) || fromSpace.isInside(p);
}

MOZ_ALWAYS_INLINE bool Nursery::Space::isInside(const void* p) const {
  for (auto* chunk : chunks_) {
    if (uintptr_t(p) - uintptr_t(chunk) < gc::ChunkSize) {
      return true;
    }
  }
  return false;
}

}  // namespace js

#endif  // gc_Nursery_h<|MERGE_RESOLUTION|>--- conflicted
+++ resolved
@@ -713,16 +713,12 @@
 
   // Lists of map and set objects allocated in the nursery or with iterators
   // allocated there. Such objects need to be swept after minor GC.
-<<<<<<< HEAD
-  Vector<MapObject*, 0, SystemAllocPolicy> mapsWithNurseryMemory_;
-  Vector<SetObject*, 0, SystemAllocPolicy> setsWithNurseryMemory_;
-  Vector<JSString*,  0, SystemAllocPolicy> stringsWithNurseryMemory_;
-=======
   using MapObjectVector = Vector<MapObject*, 0, SystemAllocPolicy>;
   MapObjectVector mapsWithNurseryMemory_;
   using SetObjectVector = Vector<SetObject*, 0, SystemAllocPolicy>;
   SetObjectVector setsWithNurseryMemory_;
->>>>>>> 4c9a3f8e
+  using StringVector = Vector<JSString*, 0, SystemAllocPolicy>;
+  StringVector stringsWithNurseryMemory_;
 
   UniquePtr<NurseryDecommitTask> decommitTask;
 
