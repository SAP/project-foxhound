/* -*- Mode: C++; tab-width: 8; indent-tabs-mode: nil; c-basic-offset: 2 -*-
 * vim: set ts=8 sw=2 et tw=80:
 *
 * This Source Code Form is subject to the terms of the Mozilla Public
 * License, v. 2.0. If a copy of the MPL was not distributed with this file,
 * You can obtain one at http://mozilla.org/MPL/2.0/. */

#ifndef gc_Nursery_h
#define gc_Nursery_h

#include "mozilla/EnumeratedArray.h"
#include "mozilla/TimeStamp.h"

#include "gc/GCProbes.h"
#include "gc/Heap.h"
#include "gc/MallocedBlockCache.h"
#include "gc/Pretenuring.h"
#include "js/AllocPolicy.h"
#include "js/Class.h"
#include "js/GCAPI.h"
#include "js/TypeDecls.h"
#include "js/UniquePtr.h"
#include "js/Vector.h"

#define FOR_EACH_NURSERY_PROFILE_TIME(_)      \
  /* Key                       Header text */ \
  _(Total, "total")                           \
  _(TraceValues, "mkVals")                    \
  _(TraceCells, "mkClls")                     \
  _(TraceSlots, "mkSlts")                     \
  _(TraceWasmAnyRefs, "mkWars")               \
  _(TraceWholeCells, "mcWCll")                \
  _(TraceGenericEntries, "mkGnrc")            \
  _(CheckHashTables, "ckTbls")                \
  _(MarkRuntime, "mkRntm")                    \
  _(MarkDebugger, "mkDbgr")                   \
  _(SweepCaches, "swpCch")                    \
  _(CollectToObjFP, "colObj")                 \
  _(CollectToStrFP, "colStr")                 \
  _(ObjectsTenuredCallback, "tenCB")          \
  _(Sweep, "sweep")                           \
  _(UpdateJitActivations, "updtIn")           \
  _(FreeMallocedBuffers, "frSlts")            \
  _(FreeTrailerBlocks, "frTrBs")              \
  _(ClearStoreBuffer, "clrSB")                \
  _(ClearNursery, "clear")                    \
  _(PurgeStringToAtomCache, "pStoA")          \
  _(Pretenure, "pretnr")

template <typename T>
class SharedMem;

namespace js {

struct StringStats;
class AutoLockGCBgAlloc;
class ObjectElements;
struct NurseryChunk;
class HeapSlot;
class JSONPrinter;
class MapObject;
class SetObject;
class JS_PUBLIC_API Sprinter;

namespace gc {
class AutoGCSession;
struct Cell;
class GCSchedulingTunables;
class TenuringTracer;
}  // namespace gc

class Nursery {
 public:
  explicit Nursery(gc::GCRuntime* gc);
  ~Nursery();

  [[nodiscard]] bool init(AutoLockGCBgAlloc& lock);

  // Number of allocated (ready to use) chunks.
  unsigned allocatedChunkCount() const { return chunks_.length(); }

  // Total number of chunks and the capacity of the nursery. Chunks will be
  // lazilly allocated and added to the chunks array up to this limit, after
  // that the nursery must be collected, this limit may be raised during
  // collection.
  unsigned maxChunkCount() const {
    MOZ_ASSERT(capacity());
    return HowMany(capacity(), gc::ChunkSize);
  }

  void enable();
  void disable();
  bool isEnabled() const { return capacity() != 0; }

  void enableStrings();
  void disableStrings();
  bool canAllocateStrings() const { return canAllocateStrings_; }

  void enableBigInts();
  void disableBigInts();
  bool canAllocateBigInts() const { return canAllocateBigInts_; }

  // Return true if no allocations have been made since the last collection.
  bool isEmpty() const;

  // Check whether an arbitrary pointer is within the nursery. This is
  // slower than IsInsideNursery(Cell*), but works on all types of pointers.
  MOZ_ALWAYS_INLINE bool isInside(gc::Cell* cellp) const = delete;
  MOZ_ALWAYS_INLINE bool isInside(const void* p) const {
    for (auto* chunk : chunks_) {
      if (uintptr_t(p) - uintptr_t(chunk) < gc::ChunkSize) {
        return true;
      }
    }
    return false;
  }

  template <typename T>
  inline bool isInside(const SharedMem<T>& p) const;

  // Allocate and return a pointer to a new GC thing. Returns nullptr if the
  // Nursery is full.
  void* allocateCell(gc::AllocSite* site, size_t size, JS::TraceKind kind);

<<<<<<< HEAD
  void* allocateString(gc::AllocSite* site, size_t size) {
    MOZ_ASSERT(canAllocateStrings());
    void* cell = allocateCell(site, size, JS::TraceKind::String);
    if (cell) {
      // Taintfox: register the string so we can clean up later on
      addStringWithNurseryMemory(static_cast<JSString*>(cell));
    }
    return cell;
  }

=======
  // Allocate and return a pointer to a new GC thing. Returns nullptr if the
  // handleAllocationFailure() needs to be called before retrying.
  void* tryAllocateCell(gc::AllocSite* site, size_t size, JS::TraceKind kind) {
    // Ensure there's enough space to replace the contents with a
    // RelocationOverlay.
    // MOZ_ASSERT(size >= sizeof(RelocationOverlay));
    MOZ_ASSERT(size % gc::CellAlignBytes == 0);
    MOZ_ASSERT(size_t(kind) < gc::NurseryTraceKinds);
    MOZ_ASSERT_IF(kind == JS::TraceKind::String, canAllocateStrings());
    MOZ_ASSERT_IF(kind == JS::TraceKind::BigInt, canAllocateBigInts());

    void* ptr = tryAllocate(sizeof(gc::NurseryCellHeader) + size);
    if (MOZ_UNLIKELY(!ptr)) {
      return nullptr;
    }

    new (ptr) gc::NurseryCellHeader(site, kind);

    void* cell =
        reinterpret_cast<void*>(uintptr_t(ptr) + sizeof(gc::NurseryCellHeader));
    if (!cell) {
      MOZ_MAKE_COMPILER_ASSUME_IS_UNREACHABLE(
          "Successful allocation cannot result in nullptr");
    }

    // Update the allocation site. This code is also inlined in
    // MacroAssembler::updateAllocSite.
    uint32_t allocCount = site->incAllocCount();
    if (allocCount == 1) {
      pretenuringNursery.insertIntoAllocatedList(site);
    }
    MOZ_ASSERT_IF(site->isNormal(), site->isInAllocatedList());

    gc::gcprobes::NurseryAlloc(cell, kind);
    return cell;
  }

  // Attempt to handle the failure of tryAllocate. Returns a GCReason if minor
  // GC is required, or NO_REASON if the failure was handled and allocation will
  // now succeed.
  [[nodiscard]] JS::GCReason handleAllocationFailure();

>>>>>>> bf57fe91
  static size_t nurseryCellHeaderSize() {
    return sizeof(gc::NurseryCellHeader);
  }

  // Allocate a buffer for a given zone, using the nursery if possible.
  void* allocateBuffer(JS::Zone* zone, size_t nbytes);

  // Allocate a buffer for a given object, using the nursery if possible and
  // obj is in the nursery.
  void* allocateBuffer(JS::Zone* zone, JSObject* obj, size_t nbytes);

  // Allocate a buffer for a given object, always using the nursery if obj is
  // in the nursery. The requested size must be less than or equal to
  // MaxNurseryBufferSize.
  void* allocateBufferSameLocation(JSObject* obj, size_t nbytes);

  // Allocate a zero-initialized buffer for a given zone, using the nursery if
  // possible. If the buffer isn't allocated in the nursery, the given arena is
  // used.
  void* allocateZeroedBuffer(JS::Zone* zone, size_t nbytes,
                             arena_id_t arena = js::MallocArena);

  // Allocate a zero-initialized buffer for a given object, using the nursery if
  // possible and obj is in the nursery. If the buffer isn't allocated in the
  // nursery, the given arena is used.
  void* allocateZeroedBuffer(JSObject* obj, size_t nbytes,
                             arena_id_t arena = js::MallocArena);

  // Resize an existing buffer.
  void* reallocateBuffer(JS::Zone* zone, gc::Cell* cell, void* oldBuffer,
                         size_t oldBytes, size_t newBytes);

  // Allocate a digits buffer for a given BigInt, using the nursery if possible
  // and |bi| is in the nursery.
  void* allocateBuffer(JS::BigInt* bi, size_t nbytes);

  // Free an object buffer.
  void freeBuffer(void* buffer, size_t nbytes);

  // The maximum number of bytes allowed to reside in nursery buffers.
  static const size_t MaxNurseryBufferSize = 1024;

  // Do a minor collection.
  void collect(JS::GCOptions options, JS::GCReason reason);

  // If the thing at |*ref| in the Nursery has been forwarded, set |*ref| to
  // the new location and return true. Otherwise return false and leave
  // |*ref| unset.
  [[nodiscard]] MOZ_ALWAYS_INLINE static bool getForwardedPointer(
      js::gc::Cell** ref);

  // Forward a slots/elements pointer stored in an Ion frame.
  void forwardBufferPointer(uintptr_t* pSlotsElems);

  inline void maybeSetForwardingPointer(JSTracer* trc, void* oldData,
                                        void* newData, bool direct);
  inline void setForwardingPointerWhileTenuring(void* oldData, void* newData,
                                                bool direct);

  // Register a malloced buffer that is held by a nursery object, which
  // should be freed at the end of a minor GC. Buffers are unregistered when
  // their owning objects are tenured.
  [[nodiscard]] bool registerMallocedBuffer(void* buffer, size_t nbytes);

  // Mark a malloced buffer as no longer needing to be freed.
  void removeMallocedBuffer(void* buffer, size_t nbytes) {
    MOZ_ASSERT(mallocedBuffers.has(buffer));
    MOZ_ASSERT(nbytes > 0);
    MOZ_ASSERT(mallocedBufferBytes >= nbytes);
    mallocedBuffers.remove(buffer);
    mallocedBufferBytes -= nbytes;
  }

  // Mark a malloced buffer as no longer needing to be freed during minor
  // GC. There's no need to account for the size here since all remaining
  // buffers will soon be freed.
  void removeMallocedBufferDuringMinorGC(void* buffer) {
    MOZ_ASSERT(JS::RuntimeHeapIsMinorCollecting());
    MOZ_ASSERT(mallocedBuffers.has(buffer));
    mallocedBuffers.remove(buffer);
  }

  [[nodiscard]] bool addedUniqueIdToCell(gc::Cell* cell) {
    MOZ_ASSERT(IsInsideNursery(cell));
    MOZ_ASSERT(isEnabled());
    return cellsWithUid_.append(cell);
  }

  size_t sizeOfMallocedBuffers(mozilla::MallocSizeOf mallocSizeOf) const;

  // Wasm "trailer" (C++-heap-allocated) blocks.
  //
  // All involved blocks are allocated/deallocated via this nursery's
  // `mallocedBlockCache_`.  Hence we must store both the block address and
  // its freelist ID, wrapped up in a PointerAndUint7.
  //
  // Trailer blocks registered here are added to `trailersAdded_`.  Those that
  // are later deregistered as a result of `obj_moved` calls that indicate
  // tenuring, should be added to `trailersRemoved_`.
  //
  // Unfortunately ::unregisterTrailer cannot be allowed to OOM.  To get
  // around this we rely on the observation that all deregistered blocks
  // should previously have been registered, so the deregistered set can never
  // be larger than the registered set.  Hence ::registerTrailer effectively
  // preallocates space in `trailersRemoved_` so as to ensure that, in the
  // worst case, all registered blocks can be handed to ::unregisterTrailer
  // without needing to resize `trailersRemoved_` in ::unregisterTrailer.
  //
  // The downside is that most of the space in `trailersRemoved_` is wasted in
  // the case where there are few blocks deregistered.  This is unfortunate
  // but it's hard to see how to avoid it.
  //
  // At the end of a minor collection, all blocks in the set `trailersAdded_ -
  // trailersRemoved_[0 .. trailersRemovedUsed_ - 1]` are handed back to the
  // `mallocedBlockCache_`.
  [[nodiscard]] inline bool registerTrailer(PointerAndUint7 blockAndListID,
                                            size_t nBytes) {
    MOZ_ASSERT(trailersAdded_.length() == trailersRemoved_.length());
    MOZ_ASSERT(nBytes > 0);
    if (MOZ_UNLIKELY(!trailersAdded_.append(blockAndListID))) {
      return false;
    }
    if (MOZ_UNLIKELY(!trailersRemoved_.append(nullptr))) {
      trailersAdded_.popBack();
      return false;
    }

    // This is a clone of the logic in ::registerMallocedBuffer.  It may be
    // that some other heuristic is better, once we know more about the
    // typical behaviour of wasm-GC applications.
    trailerBytes_ += nBytes;
    if (MOZ_UNLIKELY(trailerBytes_ > capacity() * 8)) {
      requestMinorGC(JS::GCReason::NURSERY_TRAILERS);
    }
    return true;
  }

  void inline unregisterTrailer(void* block) {
    MOZ_ASSERT(trailersRemovedUsed_ < trailersRemoved_.length());
    trailersRemoved_[trailersRemovedUsed_] = block;
    trailersRemovedUsed_++;
  }

  size_t sizeOfTrailerBlockSets(mozilla::MallocSizeOf mallocSizeOf) const;

  // The number of bytes from the start position to the end of the nursery.
  // pass maxChunkCount(), allocatedChunkCount() or chunkCountLimit()
  // to calculate the nursery size, current lazy-allocated size or nursery
  // limit respectively.
  size_t spaceToEnd(unsigned chunkCount) const;

  size_t capacity() const { return capacity_; }
  size_t committed() const { return spaceToEnd(allocatedChunkCount()); }

  // Used and free space both include chunk headers for that part of the
  // nursery.
  //
  // usedSpace() + freeSpace() == capacity()
  //
  MOZ_ALWAYS_INLINE size_t usedSpace() const {
    return capacity() - freeSpace();
  }
  MOZ_ALWAYS_INLINE size_t freeSpace() const {
    MOZ_ASSERT(isEnabled());
    MOZ_ASSERT(currentEnd_ - position_ <= NurseryChunkUsableSize);
    MOZ_ASSERT(currentChunk_ < maxChunkCount());
    return (currentEnd_ - position_) +
           (maxChunkCount() - currentChunk_ - 1) * gc::ChunkSize;
  }

#ifdef JS_GC_ZEAL
  void enterZealMode();
  void leaveZealMode();
#endif

  // Write profile time JSON on JSONPrinter.
  void renderProfileJSON(JSONPrinter& json) const;

  // Print header line for profile times.
  void printProfileHeader();

  // Print total profile times on shutdown.
  void printTotalProfileTimes();

  void* addressOfPosition() const { return (void**)&position_; }
  static constexpr int32_t offsetOfCurrentEndFromPosition() {
    return offsetof(Nursery, currentEnd_) - offsetof(Nursery, position_);
  }

  void* addressOfNurseryAllocatedSites() {
    return pretenuringNursery.addressOfAllocatedSites();
  }

  void requestMinorGC(JS::GCReason reason);

  bool minorGCRequested() const {
    return minorGCTriggerReason_ != JS::GCReason::NO_REASON;
  }
  JS::GCReason minorGCTriggerReason() const { return minorGCTriggerReason_; }

  bool shouldCollect() const;
  bool isNearlyFull() const;
  bool isUnderused() const;

  bool enableProfiling() const { return enableProfiling_; }

  bool addStringWithNurseryMemory(JSString* obj) {
    MOZ_ASSERT_IF(!stringsWithNurseryMemory_.empty(),
                  stringsWithNurseryMemory_.back() != obj);
    return stringsWithNurseryMemory_.append(obj);
  }

  bool addMapWithNurseryMemory(MapObject* obj) {
    MOZ_ASSERT_IF(!mapsWithNurseryMemory_.empty(),
                  mapsWithNurseryMemory_.back() != obj);
    return mapsWithNurseryMemory_.append(obj);
  }
  bool addSetWithNurseryMemory(SetObject* obj) {
    MOZ_ASSERT_IF(!setsWithNurseryMemory_.empty(),
                  setsWithNurseryMemory_.back() != obj);
    return setsWithNurseryMemory_.append(obj);
  }

  // The amount of space in the mapped nursery available to allocations.
  static const size_t NurseryChunkUsableSize =
      gc::ChunkSize - sizeof(gc::ChunkBase);

  void joinDecommitTask();

  mozilla::TimeStamp collectionStartTime() {
    return startTimes_[ProfileKey::Total];
  }

  bool canCreateAllocSite() { return pretenuringNursery.canCreateAllocSite(); }
  void noteAllocSiteCreated() { pretenuringNursery.noteAllocSiteCreated(); }
  bool reportPretenuring() const { return reportPretenuring_; }
  void maybeStopPretenuring(gc::GCRuntime* gc) {
    pretenuringNursery.maybeStopPretenuring(gc);
  }

  void setAllocFlagsForZone(JS::Zone* zone);

  // Round a size in bytes to the nearest valid nursery size.
  static size_t roundSize(size_t size);

  // The malloc'd block cache.
  gc::MallocedBlockCache& mallocedBlockCache() { return mallocedBlockCache_; }
  size_t sizeOfMallocedBlockCache(mozilla::MallocSizeOf mallocSizeOf) const {
    return mallocedBlockCache_.sizeOfExcludingThis(mallocSizeOf);
  }

 private:
  // Fields used during allocation fast path are grouped first:

  // Pointer to the first unallocated byte in the nursery.
  uintptr_t position_;

  // Pointer to the last byte of space in the current chunk.
  uintptr_t currentEnd_;

  // Other fields not necessarily used during allocation follow:

  gc::GCRuntime* const gc;

  // Vector of allocated chunks to allocate from.
  Vector<NurseryChunk*, 0, SystemAllocPolicy> chunks_;

  // The index of the chunk that is currently being allocated from.
  uint32_t currentChunk_;

  // These fields refer to the beginning of the nursery. They're normally 0
  // and chunk(0).start() respectively. Except when a generational GC zeal
  // mode is active, then they may be arbitrary (see Nursery::clear()).
  uint32_t currentStartChunk_;
  uintptr_t currentStartPosition_;

  // The current nursery capacity measured in bytes. It may grow up to this
  // value without a collection, allocating chunks on demand. This limit may be
  // changed by maybeResizeNursery() each collection. It includes chunk headers.
  size_t capacity_;

  gc::PretenuringNursery pretenuringNursery;

  mozilla::TimeDuration timeInChunkAlloc_;

  // Report minor collections taking at least this long, if enabled.
  bool enableProfiling_ = false;
  bool profileWorkers_ = false;

  mozilla::TimeDuration profileThreshold_;

  // Whether we will nursery-allocate strings.
  bool canAllocateStrings_;

  // Whether we will nursery-allocate BigInts.
  bool canAllocateBigInts_;

  // Report how many strings were deduplicated.
  bool reportDeduplications_;

  // Whether to report information on pretenuring, and if so the allocation
  // threshold at which to report details of each allocation site.
  bool reportPretenuring_;
  size_t reportPretenuringThreshold_;

  // Whether and why a collection of this nursery has been requested. When this
  // happens |prevPosition_| is set to the current position and |position_| set
  // to the end of the chunk to force the next allocation to fail.
  JS::GCReason minorGCTriggerReason_;
  uintptr_t prevPosition_;

  // Profiling data.

  enum class ProfileKey {
#define DEFINE_TIME_KEY(name, text) name,
    FOR_EACH_NURSERY_PROFILE_TIME(DEFINE_TIME_KEY)
#undef DEFINE_TIME_KEY
        KeyCount
  };

  using ProfileTimes =
      mozilla::EnumeratedArray<ProfileKey, ProfileKey::KeyCount,
                               mozilla::TimeStamp>;
  using ProfileDurations =
      mozilla::EnumeratedArray<ProfileKey, ProfileKey::KeyCount,
                               mozilla::TimeDuration>;

  ProfileTimes startTimes_;
  ProfileDurations profileDurations_;
  ProfileDurations totalDurations_;

  // Data about the previous collection.
  struct PreviousGC {
    JS::GCReason reason = JS::GCReason::NO_REASON;
    size_t nurseryCapacity = 0;
    size_t nurseryCommitted = 0;
    size_t nurseryUsedBytes = 0;
    size_t nurseryUsedChunkCount = 0;
    size_t tenuredBytes = 0;
    size_t tenuredCells = 0;
    mozilla::TimeStamp endTime;
  };
  PreviousGC previousGC;

  bool hasRecentGrowthData;
  double smoothedTargetSize;

  // Calculate the promotion rate of the most recent minor GC.
  // The valid_for_tenuring parameter is used to return whether this
  // promotion rate is accurate enough (the nursery was full enough) to be
  // used for tenuring and other decisions.
  //
  // Must only be called if the previousGC data is initialised.
  double calcPromotionRate(bool* validForTenuring) const;

  // The set of externally malloced buffers potentially kept live by objects
  // stored in the nursery. Any external buffers that do not belong to a
  // tenured thing at the end of a minor GC must be freed.
  using BufferRelocationOverlay = void*;
  using BufferSet = HashSet<void*, PointerHasher<void*>, SystemAllocPolicy>;
  BufferSet mallocedBuffers;
  size_t mallocedBufferBytes = 0;

  // Wasm "trailer" (C++-heap-allocated) blocks.  See comments above on
  // ::registerTrailer and ::unregisterTrailer.
  Vector<PointerAndUint7, 0, SystemAllocPolicy> trailersAdded_;
  Vector<void*, 0, SystemAllocPolicy> trailersRemoved_;
  size_t trailersRemovedUsed_ = 0;
  size_t trailerBytes_ = 0;

  void freeTrailerBlocks();

  // During a collection most hoisted slot and element buffers indicate their
  // new location with a forwarding pointer at the base. This does not work
  // for buffers whose length is less than pointer width, or when different
  // buffers might overlap each other. For these, an entry in the following
  // table is used.
  using ForwardedBufferMap =
      HashMap<void*, void*, PointerHasher<void*>, SystemAllocPolicy>;
  ForwardedBufferMap forwardedBuffers;

  // When we assign a unique id to cell in the nursery, that almost always
  // means that the cell will be in a hash table, and thus, held live,
  // automatically moving the uid from the nursery to its new home in
  // tenured. It is possible, if rare, for an object that acquired a uid to
  // be dead before the next collection, in which case we need to know to
  // remove it when we sweep.
  //
  // Note: we store the pointers as Cell* here, resulting in an ugly cast in
  //       sweep. This is because this structure is used to help implement
  //       stable object hashing and we have to break the cycle somehow.
  using CellsWithUniqueIdVector = Vector<gc::Cell*, 8, SystemAllocPolicy>;
  CellsWithUniqueIdVector cellsWithUid_;

  // Lists of map and set objects allocated in the nursery or with iterators
  // allocated there. Such objects need to be swept after minor GC.
  Vector<MapObject*, 0, SystemAllocPolicy> mapsWithNurseryMemory_;
  Vector<SetObject*, 0, SystemAllocPolicy> setsWithNurseryMemory_;
  Vector<JSString*, 0, SystemAllocPolicy>  stringsWithNurseryMemory_;

  UniquePtr<NurseryDecommitTask> decommitTask;

  // A cache of small C++-heap allocated blocks associated with this Nursery.
  // This provided so as to provide cheap allocation/deallocation of
  // out-of-line storage areas as used by WasmStructObject and
  // WasmArrayObject, although the mechanism is general and not specific to
  // these object types.  Regarding lifetimes, because the cache holds only
  // blocks that are not currently in use, it can be flushed at any point with
  // no correctness impact, only a performance impact.
  gc::MallocedBlockCache mallocedBlockCache_;

  NurseryChunk& chunk(unsigned index) const { return *chunks_[index]; }

  // Set the current chunk. This updates the currentChunk_, position_ and
  // currentEnd_ values as appropriate. It'll also poison the chunk, either a
  // portion of the chunk if it is already the current chunk, or the whole chunk
  // if fullPoison is true or it is not the current chunk.
  void setCurrentChunk(unsigned chunkno);

  bool initFirstChunk(AutoLockGCBgAlloc& lock);

  // extent is advisory, it will be ignored in sub-chunk and generational zeal
  // modes. It will be clamped to Min(NurseryChunkUsableSize, capacity_).
  void poisonAndInitCurrentChunk(size_t extent = gc::ChunkSize);

  void setCurrentEnd();
  void setStartPosition();

  // Allocate the next chunk, or the first chunk for initialization.
  // Callers will probably want to call setCurrentChunk(0) next.
  [[nodiscard]] bool allocateNextChunk(unsigned chunkno,
                                       AutoLockGCBgAlloc& lock);

  uintptr_t currentEnd() const { return currentEnd_; }

  uintptr_t position() const { return position_; }

  MOZ_ALWAYS_INLINE bool isSubChunkMode() const;

  JSRuntime* runtime() const;
  gcstats::Statistics& stats() const;

  const js::gc::GCSchedulingTunables& tunables() const;

  void getAllocFlagsForZone(JS::Zone* zone, bool* allocObjectsOut,
                            bool* allocStringsOut, bool* allocBigIntsOut);
  void updateAllZoneAllocFlags();
  void updateAllocFlagsForZone(JS::Zone* zone);
  void discardCodeAndSetJitFlagsForZone(JS::Zone* zone);

  void* allocate(size_t size);

  // Common internal allocator function. If this fails, call
  // handleAllocationFailure to see whether it's possible to retry.
  void* tryAllocate(size_t size) {
    MOZ_ASSERT(isEnabled());
    MOZ_ASSERT(!JS::RuntimeHeapIsBusy());
    MOZ_ASSERT_IF(currentChunk_ == currentStartChunk_,
                  position() >= currentStartPosition_);
    MOZ_ASSERT(size % gc::CellAlignBytes == 0);
    MOZ_ASSERT(position() % gc::CellAlignBytes == 0);

    if (MOZ_UNLIKELY(currentEnd() < position() + size)) {
      return nullptr;
    }

    void* ptr = reinterpret_cast<void*>(position());
    if (!ptr) {
      MOZ_MAKE_COMPILER_ASSUME_IS_UNREACHABLE(
          "Successful allocation cannot result in nullptr");
    }

    position_ = position() + size;

    DebugOnlyPoison(ptr, JS_ALLOCATED_NURSERY_PATTERN, size,
                    MemCheckKind::MakeUndefined);

    return ptr;
  }

  [[nodiscard]] bool moveToNextChunk();

  struct CollectionResult {
    size_t tenuredBytes;
    size_t tenuredCells;
  };
  CollectionResult doCollection(gc::AutoGCSession& session,
                                JS::GCOptions options, JS::GCReason reason);
  void traceRoots(gc::AutoGCSession& session, gc::TenuringTracer& mover);

  size_t doPretenuring(JSRuntime* rt, JS::GCReason reason,
                       bool validPromotionRate, double promotionRate);

  // Handle relocation of slots/elements pointers stored in Ion frames.
  inline void setForwardingPointer(void* oldData, void* newData, bool direct);

  inline void setDirectForwardingPointer(void* oldData, void* newData);
  void setIndirectForwardingPointer(void* oldData, void* newData);

  inline void setSlotsForwardingPointer(HeapSlot* oldSlots, HeapSlot* newSlots,
                                        uint32_t nslots);
  inline void setElementsForwardingPointer(ObjectElements* oldHeader,
                                           ObjectElements* newHeader,
                                           uint32_t capacity);

#ifdef DEBUG
  bool checkForwardingPointerLocation(void* ptr, bool expectedInside);
#endif

  // Updates pointers to nursery objects that have been tenured and discards
  // pointers to objects that have been freed.
  void sweep();

  // Reset the current chunk and position after a minor collection. Also poison
  // the nursery on debug & nightly builds.
  void clear();

  void sweepMapAndSetObjects();

  // Taintfox: we also need to sweep strings to clean up taint information
  void sweepStrings();

  // Change the allocable space provided by the nursery.
  void maybeResizeNursery(JS::GCOptions options, JS::GCReason reason);
  size_t targetSize(JS::GCOptions options, JS::GCReason reason);
  void clearRecentGrowthData();
  void growAllocableSpace(size_t newCapacity);
  void shrinkAllocableSpace(size_t newCapacity);
  void minimizeAllocableSpace();

  // Free the chunks starting at firstFreeChunk until the end of the chunks
  // vector. Shrinks the vector but does not update maxChunkCount().
  void freeChunksFrom(unsigned firstFreeChunk);

  void sendTelemetry(JS::GCReason reason, mozilla::TimeDuration totalTime,
                     bool wasEmpty, double promotionRate,
                     size_t sitesPretenured);

  void printCollectionProfile(JS::GCReason reason, double promotionRate);
  void printDeduplicationData(js::StringStats& prev, js::StringStats& curr);

  // Profile recording and printing.
  void maybeClearProfileDurations();
  void startProfile(ProfileKey key);
  void endProfile(ProfileKey key);
  static bool printProfileDurations(const ProfileDurations& times,
                                    Sprinter& sprinter);

  mozilla::TimeStamp collectionStartTime() const;
  mozilla::TimeStamp lastCollectionEndTime() const;

  friend class gc::GCRuntime;
  friend class gc::TenuringTracer;
  friend struct NurseryChunk;
};

}  // namespace js

#endif  // gc_Nursery_h<|MERGE_RESOLUTION|>--- conflicted
+++ resolved
@@ -122,7 +122,6 @@
   // Nursery is full.
   void* allocateCell(gc::AllocSite* site, size_t size, JS::TraceKind kind);
 
-<<<<<<< HEAD
   void* allocateString(gc::AllocSite* site, size_t size) {
     MOZ_ASSERT(canAllocateStrings());
     void* cell = allocateCell(site, size, JS::TraceKind::String);
@@ -133,7 +132,6 @@
     return cell;
   }
 
-=======
   // Allocate and return a pointer to a new GC thing. Returns nullptr if the
   // handleAllocationFailure() needs to be called before retrying.
   void* tryAllocateCell(gc::AllocSite* site, size_t size, JS::TraceKind kind) {
@@ -176,7 +174,6 @@
   // now succeed.
   [[nodiscard]] JS::GCReason handleAllocationFailure();
 
->>>>>>> bf57fe91
   static size_t nurseryCellHeaderSize() {
     return sizeof(gc::NurseryCellHeader);
   }
