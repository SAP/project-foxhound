/* -*- Mode: C++; tab-width: 8; indent-tabs-mode: nil; c-basic-offset: 2 -*-
 * vim: set ts=8 sw=2 et tw=80:
 *
 * This Source Code Form is subject to the terms of the Mozilla Public
 * License, v. 2.0. If a copy of the MPL was not distributed with this file,
 * You can obtain one at http://mozilla.org/MPL/2.0/. */

#ifndef gc_Nursery_h
#define gc_Nursery_h

#include "mozilla/EnumeratedArray.h"
#include "mozilla/TimeStamp.h"

#include <tuple>

#include "ds/LifoAlloc.h"
#include "gc/GCEnum.h"
#include "gc/GCProbes.h"
#include "gc/Heap.h"
#include "gc/MallocedBlockCache.h"
#include "gc/Pretenuring.h"
#include "js/AllocPolicy.h"
#include "js/Class.h"
#include "js/GCAPI.h"
#include "js/GCVector.h"
#include "js/HeapAPI.h"
#include "js/TypeDecls.h"
#include "js/UniquePtr.h"
#include "js/Utility.h"
#include "js/Vector.h"

#define FOR_EACH_NURSERY_PROFILE_TIME(_)      \
  /* Key                       Header text */ \
  _(Total, "total")                           \
  _(TraceValues, "mkVals")                    \
  _(TraceCells, "mkClls")                     \
  _(TraceSlots, "mkSlts")                     \
  _(TraceWasmAnyRefs, "mkWars")               \
  _(TraceWholeCells, "mcWCll")                \
  _(TraceGenericEntries, "mkGnrc")            \
  _(CheckHashTables, "ckTbls")                \
  _(MarkRuntime, "mkRntm")                    \
  _(MarkDebugger, "mkDbgr")                   \
  _(SweepCaches, "swpCch")                    \
  _(CollectToObjFP, "colObj")                 \
  _(CollectToStrFP, "colStr")                 \
  _(ObjectsTenuredCallback, "tenCB")          \
  _(Sweep, "sweep")                           \
  _(UpdateJitActivations, "updtIn")           \
  _(FreeMallocedBuffers, "frSlts")            \
  _(FreeTrailerBlocks, "frTrBs")              \
  _(ClearNursery, "clear")                    \
  _(PurgeStringToAtomCache, "pStoA")          \
  _(Pretenure, "pretnr")

template <typename T>
class SharedMem;

namespace mozilla {
class StringBuffer;
};

namespace js {

struct StringStats;
class AutoLockGCBgAlloc;
class ObjectElements;
struct NurseryChunk;
class HeapSlot;
class JSONPrinter;
class MapObject;
class SetObject;
class JS_PUBLIC_API Sprinter;

namespace gc {
class AutoGCSession;
struct Cell;
class GCSchedulingTunables;
class StoreBuffer;
class TenuringTracer;

// A set of cells that need to be swept at the end of a minor GC,
// represented as a linked list of ArenaCellSet structs extracted from a
// WholeCellBuffer.
struct CellSweepSet {
  UniquePtr<LifoAlloc> storage_;
  ArenaCellSet* head_ = nullptr;

  // Fixup the tenured dependent strings stored in the ArenaCellSet list.
  void sweep();
};

}  // namespace gc

class Nursery {
 public:
  explicit Nursery(gc::GCRuntime* gc);
  ~Nursery();

  [[nodiscard]] bool init(AutoLockGCBgAlloc& lock);

  void enable();
  void disable();
  bool isEnabled() const { return capacity() != 0; }

  void enableStrings();
  void disableStrings();
  bool canAllocateStrings() const { return canAllocateStrings_; }

  void enableBigInts();
  void disableBigInts();
  bool canAllocateBigInts() const { return canAllocateBigInts_; }

  void setSemispaceEnabled(bool enabled);
  bool semispaceEnabled() const { return semispaceEnabled_; }

  // Return true if no allocations have been made since the last collection.
  bool isEmpty() const;

  // Check whether an arbitrary pointer is within the nursery. This is
  // slower than IsInsideNursery(Cell*), but works on all types of pointers.
  bool isInside(gc::Cell* cellp) const = delete;
  inline bool isInside(const void* p) const;

  template <typename T>
  inline bool isInside(const SharedMem<T>& p) const;

  // Allocate and return a pointer to a new GC thing. Returns nullptr if the
  // Nursery is full.
  void* allocateCell(gc::AllocSite* site, size_t size, JS::TraceKind kind);

  // Allocate and return a pointer to a new GC thing. Returns nullptr if the
  // handleAllocationFailure() needs to be called before retrying.
  inline void* tryAllocateCell(gc::AllocSite* site, size_t size,
                               JS::TraceKind kind);

  // Attempt to handle the failure of tryAllocate. Returns a GCReason if minor
  // GC is required, or NO_REASON if the failure was handled and allocation will
  // now succeed.
  [[nodiscard]] JS::GCReason handleAllocationFailure();

  static size_t nurseryCellHeaderSize() {
    return sizeof(gc::NurseryCellHeader);
  }

  // Allocate a buffer for a given zone, using the nursery if possible. Returns
  // <buffer, isMalloced> so the caller can register the buffer if
  // needed. Returns false in |isMalloced| if the allocation fails.
  //
  // Use the following API if the owning Cell is already known.
  std::tuple<void*, bool> allocateBuffer(JS::Zone* zone, size_t nbytes,
                                         arena_id_t arenaId);

  // Like allocateBuffer, but returns nullptr if the buffer can't be allocated
  // in the nursery.
  void* tryAllocateNurseryBuffer(JS::Zone* zone, size_t nbytes,
                                 arena_id_t arenaId);

  // Allocate a buffer for a given Cell, using the nursery if possible and
  // owner is in the nursery.
  void* allocateBuffer(JS::Zone* zone, gc::Cell* owner, size_t nbytes,
                       arena_id_t arenaId);

  // Allocate a zero-initialized buffer for a given zone, using the nursery if
  // possible. If the buffer isn't allocated in the nursery, the given arena is
  // used. Returns <buffer, isMalloced>. Returns false in |isMalloced| if the
  // allocation fails.
  std::tuple<void*, bool> allocateZeroedBuffer(JS::Zone* zone, size_t nbytes,
                                               arena_id_t arena);

  // Allocate a zero-initialized buffer for a given Cell, using the nursery if
  // possible and |owner| is in the nursery. If the buffer isn't allocated in
  // the nursery, the given arena is used.
  void* allocateZeroedBuffer(gc::Cell* owner, size_t nbytes, arena_id_t arena);

  // Resize an existing buffer.
  void* reallocateBuffer(JS::Zone* zone, gc::Cell* cell, void* oldBuffer,
                         size_t oldBytes, size_t newBytes, arena_id_t arena);

  // Free an object buffer.
  void freeBuffer(void* buffer, size_t nbytes);

  // The maximum number of bytes allowed to reside in nursery buffers.
  static const size_t MaxNurseryBufferSize = 1024;

  // Do a minor collection.
  void collect(JS::GCOptions options, JS::GCReason reason);

  // If the thing at |*ref| in the Nursery has been forwarded, set |*ref| to
  // the new location and return true. Otherwise return false and leave
  // |*ref| unset.
  [[nodiscard]] MOZ_ALWAYS_INLINE static bool getForwardedPointer(
      js::gc::Cell** ref);

  // Forward a slots/elements pointer stored in an Ion frame.
  void forwardBufferPointer(uintptr_t* pSlotsElems);

  inline void maybeSetForwardingPointer(JSTracer* trc, void* oldData,
                                        void* newData, bool direct);
  inline void setForwardingPointerWhileTenuring(void* oldData, void* newData,
                                                bool direct);

  // Handle an external buffer when a cell is promoted. Updates the pointer to
  // the (possibly moved) buffer and returns whether it was moved.
  enum WasBufferMoved : bool { BufferNotMoved = false, BufferMoved = true };
  WasBufferMoved maybeMoveRawBufferOnPromotion(void** bufferp, gc::Cell* owner,
                                               size_t nbytes, MemoryUse use,
                                               arena_id_t arena);
  template <typename T>
  WasBufferMoved maybeMoveBufferOnPromotion(T** bufferp, gc::Cell* owner,
                                            size_t nbytes, MemoryUse use,
                                            arena_id_t arena) {
    return maybeMoveRawBufferOnPromotion(reinterpret_cast<void**>(bufferp),
                                         owner, nbytes, use, arena);
  }
  template <typename T>
  WasBufferMoved maybeMoveBufferOnPromotion(T** bufferp, gc::Cell* owner,
                                            size_t nbytes, MemoryUse use) {
    return maybeMoveBufferOnPromotion(bufferp, owner, nbytes, use, MallocArena);
  }

  // Register a malloced buffer that is held by a nursery object, which
  // should be freed at the end of a minor GC. Buffers are unregistered when
  // their owning objects are tenured.
  [[nodiscard]] bool registerMallocedBuffer(void* buffer, size_t nbytes);

  // Mark a malloced buffer as no longer needing to be freed.
  void removeMallocedBuffer(void* buffer, size_t nbytes) {
    MOZ_ASSERT(!JS::RuntimeHeapIsMinorCollecting());
    MOZ_ASSERT(toSpace.mallocedBuffers.has(buffer));
    MOZ_ASSERT(nbytes > 0);
    MOZ_ASSERT(toSpace.mallocedBufferBytes >= nbytes);
    toSpace.mallocedBuffers.remove(buffer);
    toSpace.mallocedBufferBytes -= nbytes;
  }

  // Mark a malloced buffer as no longer needing to be freed during minor
  // GC. There's no need to account for the size here since all remaining
  // buffers will soon be freed.
  void removeMallocedBufferDuringMinorGC(void* buffer) {
    MOZ_ASSERT(JS::RuntimeHeapIsMinorCollecting());
    MOZ_ASSERT(fromSpace.mallocedBuffers.has(buffer));
    fromSpace.mallocedBuffers.remove(buffer);
  }

  [[nodiscard]] bool addedUniqueIdToCell(gc::Cell* cell) {
    MOZ_ASSERT(IsInsideNursery(cell));
    MOZ_ASSERT(isEnabled());
    return cellsWithUid_.append(cell);
  }

  [[nodiscard]] inline bool addStringBuffer(JSLinearString* s);

  [[nodiscard]] inline bool addExtensibleStringBuffer(
      JSLinearString* s, mozilla::StringBuffer* buffer,
      bool updateMallocBytes = true);
  inline void removeExtensibleStringBuffer(JSLinearString* s,
                                           bool updateMallocBytes = true);

  size_t sizeOfMallocedBuffers(mozilla::MallocSizeOf mallocSizeOf) const;

  // Wasm "trailer" (C++-heap-allocated) blocks.
  //
  // All involved blocks are allocated/deallocated via this nursery's
  // `mallocedBlockCache_`.  Hence we must store both the block address and
  // its freelist ID, wrapped up in a PointerAndUint7.
  //
  // Trailer blocks registered here are added to `trailersAdded_`.  Those that
  // are later deregistered as a result of `obj_moved` calls that indicate
  // tenuring, should be added to `trailersRemoved_`.
  //
  // Unfortunately ::unregisterTrailer cannot be allowed to OOM.  To get
  // around this we rely on the observation that all deregistered blocks
  // should previously have been registered, so the deregistered set can never
  // be larger than the registered set.  Hence ::registerTrailer effectively
  // preallocates space in `trailersRemoved_` so as to ensure that, in the
  // worst case, all registered blocks can be handed to ::unregisterTrailer
  // without needing to resize `trailersRemoved_` in ::unregisterTrailer.
  //
  // The downside is that most of the space in `trailersRemoved_` is wasted in
  // the case where there are few blocks deregistered.  This is unfortunate
  // but it's hard to see how to avoid it.
  //
  // At the end of a minor collection, all blocks in the set `trailersAdded_ -
  // trailersRemoved_[0 .. trailersRemovedUsed_ - 1]` are handed back to the
  // `mallocedBlockCache_`.
  [[nodiscard]] inline bool registerTrailer(PointerAndUint7 blockAndListID,
                                            size_t nBytes);
  inline void unregisterTrailer(void* block);
  size_t sizeOfTrailerBlockSets(mozilla::MallocSizeOf mallocSizeOf) const;

  size_t totalCapacity() const;
  size_t totalCommitted() const;

#ifdef JS_GC_ZEAL
  void enterZealMode();
  void leaveZealMode();
#endif

  // Write profile time JSON on JSONPrinter.
  void renderProfileJSON(JSONPrinter& json) const;

  // Print header line for profile times.
  void printProfileHeader();

  // Print total profile times on shutdown.
  void printTotalProfileTimes();

  void* addressOfPosition() const { return (void**)&toSpace.position_; }
  static constexpr int32_t offsetOfCurrentEndFromPosition() {
    return offsetof(Nursery, toSpace.currentEnd_) -
           offsetof(Nursery, toSpace.position_);
  }

  void* addressOfNurseryAllocatedSites() {
    return pretenuringNursery.addressOfAllocatedSites();
  }

  void requestMinorGC(JS::GCReason reason);

  bool minorGCRequested() const {
    return minorGCTriggerReason_ != JS::GCReason::NO_REASON;
  }
  JS::GCReason minorGCTriggerReason() const { return minorGCTriggerReason_; }

  bool wantEagerCollection() const;

  bool enableProfiling() const { return enableProfiling_; }

<<<<<<< HEAD
  bool addStringWithNurseryMemory(JSString* str) {
    MOZ_ASSERT_IF(!stringsWithNurseryMemory_.empty(),
                  stringsWithNurseryMemory_.back() != str);
    return stringsWithNurseryMemory_.append(str);
  }

  bool addMapWithNurseryMemory(MapObject* obj) {
    MOZ_ASSERT_IF(!mapsWithNurseryMemory_.empty(),
                  mapsWithNurseryMemory_.back() != obj);
    return mapsWithNurseryMemory_.append(obj);
=======
  bool addMapWithNurseryIterators(MapObject* obj) {
    MOZ_ASSERT_IF(!mapsWithNurseryIterators_.empty(),
                  mapsWithNurseryIterators_.back() != obj);
    return mapsWithNurseryIterators_.append(obj);
>>>>>>> 4764531b
  }
  bool addSetWithNurseryIterators(SetObject* obj) {
    MOZ_ASSERT_IF(!setsWithNurseryIterators_.empty(),
                  setsWithNurseryIterators_.back() != obj);
    return setsWithNurseryIterators_.append(obj);
  }

  void joinDecommitTask();

  mozilla::TimeStamp collectionStartTime() {
    return startTimes_[ProfileKey::Total];
  }

  bool canCreateAllocSite() { return pretenuringNursery.canCreateAllocSite(); }
  void noteAllocSiteCreated() { pretenuringNursery.noteAllocSiteCreated(); }
  bool reportPretenuring() const { return pretenuringReportFilter_.enabled; }
  void maybeStopPretenuring(gc::GCRuntime* gc) {
    pretenuringNursery.maybeStopPretenuring(gc);
  }

  void setAllocFlagsForZone(JS::Zone* zone);

  bool shouldTenureEverything(JS::GCReason reason);

  inline bool inCollectedRegion(gc::Cell* cell) const;
  inline bool inCollectedRegion(void* ptr) const;

  void trackMallocedBufferOnPromotion(void* buffer, gc::Cell* owner,
                                      size_t nbytes, MemoryUse use);
  void trackTrailerOnPromotion(void* buffer, gc::Cell* owner, size_t nbytes,
                               size_t overhead, MemoryUse use);

  // Round a size in bytes to the nearest valid nursery size.
  static size_t roundSize(size_t size);

  // The malloc'd block cache.
  gc::MallocedBlockCache& mallocedBlockCache() { return mallocedBlockCache_; }
  size_t sizeOfMallocedBlockCache(mozilla::MallocSizeOf mallocSizeOf) const {
    return mallocedBlockCache_.sizeOfExcludingThis(mallocSizeOf);
  }

  mozilla::TimeStamp lastCollectionEndTime() const;

 private:
  struct Space;

  enum class ProfileKey {
#define DEFINE_TIME_KEY(name, text) name,
    FOR_EACH_NURSERY_PROFILE_TIME(DEFINE_TIME_KEY)
#undef DEFINE_TIME_KEY
        KeyCount
  };

  using ProfileTimes = mozilla::EnumeratedArray<ProfileKey, mozilla::TimeStamp,
                                                size_t(ProfileKey::KeyCount)>;
  using ProfileDurations =
      mozilla::EnumeratedArray<ProfileKey, mozilla::TimeDuration,
                               size_t(ProfileKey::KeyCount)>;

  size_t capacity() const { return capacity_; }

  // Total number of chunks and the capacity of the current nursery
  // space. Chunks will be lazily allocated and added to the chunks array up to
  // this limit. After that the nursery must be collected. This limit may be
  // changed at the end of collection by maybeResizeNursery.
  uint32_t maxChunkCount() const {
    MOZ_ASSERT(toSpace.maxChunkCount_);
    return toSpace.maxChunkCount_;
  }

  // Number of allocated (ready to use) chunks.
  unsigned allocatedChunkCount() const { return toSpace.chunks_.length(); }

  uint32_t currentChunk() const { return toSpace.currentChunk_; }
  uint32_t startChunk() const { return toSpace.startChunk_; }
  uintptr_t startPosition() const { return toSpace.startPosition_; }

  // Used and free space both include chunk headers for that part of the
  // nursery.
  MOZ_ALWAYS_INLINE size_t usedSpace() const {
    return capacity() - freeSpace();
  }
  MOZ_ALWAYS_INLINE size_t freeSpace() const {
    MOZ_ASSERT(isEnabled());
    MOZ_ASSERT(currentChunk() < maxChunkCount());
    return (currentEnd() - position()) +
           (maxChunkCount() - currentChunk() - 1) * gc::ChunkSize;
  }

  inline void addMallocedBufferBytes(size_t nbytes);

  // Calculate the promotion rate of the most recent minor GC.
  // The valid_for_tenuring parameter is used to return whether this
  // promotion rate is accurate enough (the nursery was full enough) to be
  // used for tenuring and other decisions.
  //
  // Must only be called if the previousGC data is initialised.
  double calcPromotionRate(bool* validForTenuring) const;

  void freeTrailerBlocks(JS::GCOptions options, JS::GCReason reason);

  NurseryChunk& chunk(unsigned index) const { return *toSpace.chunks_[index]; }

  // Set the allocation position to the start of a chunk. This sets
  // currentChunk_, position_ and currentEnd_ values as appropriate.
  void moveToStartOfChunk(unsigned chunkno);

  bool initFirstChunk(AutoLockGCBgAlloc& lock);
  void setCapacity(size_t newCapacity);

  void poisonAndInitCurrentChunk();

  void setCurrentEnd();
  void setStartToCurrentPosition();

  // Allocate another chunk.
  [[nodiscard]] bool allocateNextChunk(AutoLockGCBgAlloc& lock);

  uintptr_t position() const { return toSpace.position_; }
  uintptr_t currentEnd() const { return toSpace.currentEnd_; }

  MOZ_ALWAYS_INLINE bool isSubChunkMode() const;

  JSRuntime* runtime() const;
  gcstats::Statistics& stats() const;

  const js::gc::GCSchedulingTunables& tunables() const;

  void getAllocFlagsForZone(JS::Zone* zone, bool* allocObjectsOut,
                            bool* allocStringsOut, bool* allocBigIntsOut);
  void updateAllZoneAllocFlags();
  void updateAllocFlagsForZone(JS::Zone* zone);
  void discardCodeAndSetJitFlagsForZone(JS::Zone* zone);

  void* allocate(size_t size);

  // Common internal allocator function. If this fails, call
  // handleAllocationFailure to see whether it's possible to retry.
  inline void* tryAllocate(size_t size);

  [[nodiscard]] bool moveToNextChunk();

  bool freeSpaceIsBelowEagerThreshold() const;
  bool isUnderused() const;

  struct CollectionResult {
    size_t tenuredBytes;
    size_t tenuredCells;
  };
  CollectionResult doCollection(gc::AutoGCSession& session,
                                JS::GCOptions options, JS::GCReason reason);
  void swapSpaces();
  void traceRoots(gc::AutoGCSession& session, gc::TenuringTracer& mover);

  size_t doPretenuring(JSRuntime* rt, JS::GCReason reason,
                       bool validPromotionRate, double promotionRate);

  // Handle relocation of slots/elements pointers stored in Ion frames.
  inline void setForwardingPointer(void* oldData, void* newData, bool direct);

  inline void setDirectForwardingPointer(void* oldData, void* newData);
  void setIndirectForwardingPointer(void* oldData, void* newData);

  inline void setSlotsForwardingPointer(HeapSlot* oldSlots, HeapSlot* newSlots,
                                        uint32_t nslots);
  inline void setElementsForwardingPointer(ObjectElements* oldHeader,
                                           ObjectElements* newHeader,
                                           uint32_t capacity);

#ifdef DEBUG
  bool checkForwardingPointerInsideNursery(void* ptr);
#endif

  // Updates pointers to nursery objects that have been tenured and discards
  // pointers to objects that have been freed.
  void sweep();

  // In a minor GC, resets the start and end positions, the current chunk and
  // current position.
  void setNewExtentAndPosition();

  // the nursery on debug & nightly builds.
  void clear();

  void clearMapAndSetNurseryIterators();
  void sweepMapAndSetObjects();

<<<<<<< HEAD
  // Foxhound: we also need to sweep strings to clean up taint information
  void sweepStrings();
=======
  void sweepStringsWithBuffer();

>>>>>>> 4764531b
  // Allocate a buffer for a given zone, using the nursery if possible.
  void* allocateBuffer(JS::Zone* zone, size_t nbytes);

  // Get per-space size limits.
  size_t maxSpaceSize() const;
  size_t minSpaceSize() const;

  // Change the allocable space provided by the nursery.
  void maybeResizeNursery(JS::GCOptions options, JS::GCReason reason);
  size_t targetSize(JS::GCOptions options, JS::GCReason reason);
  void clearRecentGrowthData();
  void growAllocableSpace(size_t newCapacity);
  void shrinkAllocableSpace(size_t newCapacity);
  void minimizeAllocableSpace();

  // Free the chunks starting at firstFreeChunk until the end of the chunks
  // vector. Shrinks the vector but does not update maxChunkCount().
  void freeChunksFrom(Space& space, unsigned firstFreeChunk);

  inline bool shouldTenure(gc::Cell* cell);

  void sendTelemetry(JS::GCReason reason, mozilla::TimeDuration totalTime,
                     bool wasEmpty, double promotionRate,
                     size_t sitesPretenured);

  void printCollectionProfile(JS::GCReason reason, double promotionRate);
  void printDeduplicationData(js::StringStats& prev, js::StringStats& curr);

  // Profile recording and printing.
  void maybeClearProfileDurations();
  void startProfile(ProfileKey key);
  void endProfile(ProfileKey key);
  static void printProfileDurations(const ProfileDurations& times,
                                    Sprinter& sprinter);

  mozilla::TimeStamp collectionStartTime() const;

 private:
  using BufferRelocationOverlay = void*;
  using BufferSet = HashSet<void*, PointerHasher<void*>, SystemAllocPolicy>;

  struct Space {
    // Fields used during allocation fast path go first:

    // Pointer to the first unallocated byte in the nursery.
    uintptr_t position_ = 0;

    // Pointer to the last byte of space in the current chunk.
    uintptr_t currentEnd_ = 0;

    // Vector of allocated chunks to allocate from.
    Vector<NurseryChunk*, 0, SystemAllocPolicy> chunks_;

    // The index of the chunk that is currently being allocated from.
    uint32_t currentChunk_ = 0;

    // The maximum number of chunks to allocate based on capacity_.
    uint32_t maxChunkCount_ = 0;

    // These fields refer to the beginning of the nursery. They're normally 0
    // and chunk(0).start() respectively. Except when a generational GC zeal
    // mode is active, then they may be arbitrary (see Nursery::clear()).
    uint32_t startChunk_ = 0;
    uintptr_t startPosition_ = 0;

    // The set of malloced-allocated buffers owned by nursery objects. Any
    // buffers that do not belong to a promoted thing at the end of a minor GC
    // must be freed.
    BufferSet mallocedBuffers;
    size_t mallocedBufferBytes = 0;

    // Wasm "trailer" (C++-heap-allocated) blocks.  See comments above on
    // ::registerTrailer and ::unregisterTrailer.
    Vector<PointerAndUint7, 0, SystemAllocPolicy> trailersAdded_;
    Vector<void*, 0, SystemAllocPolicy> trailersRemoved_;
    size_t trailersRemovedUsed_ = 0;
    size_t trailerBytes_ = 0;

    gc::ChunkKind kind;

    explicit Space(gc::ChunkKind kind);

    inline bool isEmpty() const;
    inline bool isInside(const void* p) const;

    // Return the logical offset within the nursery of an address in a nursery
    // chunk (chunks are discontiguous in memory).
    inline size_t offsetFromAddress(uintptr_t addr) const;
    inline size_t offsetFromExclusiveAddress(uintptr_t addr) const;

    void setKind(gc::ChunkKind newKind);

    void clear(Nursery* nursery);
    void moveToStartOfChunk(Nursery* nursery, unsigned chunkno);
    void setCurrentEnd(Nursery* nursery);
    void setStartToCurrentPosition();
    bool commitSubChunkRegion(size_t oldCapacity, size_t newCapacity);
    void decommitSubChunkRegion(Nursery* nursery, size_t oldCapacity,
                                size_t newCapacity);
    void freeTrailerBlocks(gc::MallocedBlockCache& mallocedBlockCache);

#ifdef DEBUG
    void checkKind(gc::ChunkKind expected) const;
    size_t findChunkIndex(uintptr_t chunkAddr) const;
#endif
  };

  Space toSpace;
  Space fromSpace;

  gc::GCRuntime* const gc;

  // The current nursery capacity measured in bytes. It may grow up to this
  // value without a collection, allocating chunks on demand. This limit may be
  // changed by maybeResizeNursery() each collection. It includes chunk headers.
  size_t capacity_;

  uintptr_t tenureThreshold_ = 0;

  gc::PretenuringNursery pretenuringNursery;

  mozilla::TimeDuration timeInChunkAlloc_;

  // Report minor collections taking at least this long, if enabled.
  bool enableProfiling_ = false;
  bool profileWorkers_ = false;

  mozilla::TimeDuration profileThreshold_;

  // Whether to use semispace collection.
  bool semispaceEnabled_;

  // Whether we will nursery-allocate strings.
  bool canAllocateStrings_;

  // Whether we will nursery-allocate BigInts.
  bool canAllocateBigInts_;

  // Report how many strings were deduplicated.
  bool reportDeduplications_;

#ifdef JS_GC_ZEAL
  // Report on the kinds of things promoted.
  bool reportPromotion_;
#endif

  // Whether to report information on pretenuring, and if so the allocation
  // threshold at which to report details of each allocation site.
  gc::AllocSiteFilter pretenuringReportFilter_;

  // Whether and why a collection of this nursery has been requested. When this
  // happens |prevPosition_| is set to the current position and |position_| set
  // to the end of the chunk to force the next allocation to fail.
  JS::GCReason minorGCTriggerReason_;
  uintptr_t prevPosition_;

  // Profiling data.

  ProfileTimes startTimes_;
  ProfileDurations profileDurations_;
  ProfileDurations totalDurations_;

  // Data about the previous collection.
  struct PreviousGC {
    JS::GCReason reason = JS::GCReason::NO_REASON;
    size_t nurseryCapacity = 0;
    size_t nurseryCommitted = 0;
    size_t nurseryUsedBytes = 0;
    size_t nurseryUsedChunkCount = 0;
    size_t tenuredBytes = 0;
    size_t tenuredCells = 0;
    mozilla::TimeStamp endTime;
  };
  PreviousGC previousGC;

  bool hasRecentGrowthData;
  double smoothedTargetSize;

  // During a collection most hoisted slot and element buffers indicate their
  // new location with a forwarding pointer at the base. This does not work
  // for buffers whose length is less than pointer width, or when different
  // buffers might overlap each other. For these, an entry in the following
  // table is used.
  using ForwardedBufferMap =
      HashMap<void*, void*, PointerHasher<void*>, SystemAllocPolicy>;
  ForwardedBufferMap forwardedBuffers;

  gc::CellSweepSet cellsToSweep;

  // When we assign a unique id to cell in the nursery, that almost always
  // means that the cell will be in a hash table, and thus, held live,
  // automatically moving the uid from the nursery to its new home in
  // tenured. It is possible, if rare, for an object that acquired a uid to
  // be dead before the next collection, in which case we need to know to
  // remove it when we sweep.
  //
  // Note: we store the pointers as Cell* here, resulting in an ugly cast in
  //       sweep. This is because this structure is used to help implement
  //       stable object hashing and we have to break the cycle somehow.
  using CellsWithUniqueIdVector = JS::GCVector<gc::Cell*, 8, SystemAllocPolicy>;
  CellsWithUniqueIdVector cellsWithUid_;

  // Lists of map and set objects with iterators allocated in the nursery. Such
  // objects need to be swept after minor GC.
  using MapObjectVector = Vector<MapObject*, 0, SystemAllocPolicy>;
  MapObjectVector mapsWithNurseryIterators_;
  using SetObjectVector = Vector<SetObject*, 0, SystemAllocPolicy>;
<<<<<<< HEAD
  SetObjectVector setsWithNurseryMemory_;
  using StringVector = Vector<JSString*, 0, SystemAllocPolicy>;
  StringVector stringsWithNurseryMemory_;
=======
  SetObjectVector setsWithNurseryIterators_;
>>>>>>> 4764531b

  // List of strings with StringBuffers allocated in the nursery. References
  // to the buffers are dropped after minor GC. The list stores both the JS
  // string and the StringBuffer to simplify interaction with AtomRefs and
  // string deduplication.
  using StringAndBuffer = std::pair<JSLinearString*, mozilla::StringBuffer*>;
  using StringAndBufferVector =
      JS::GCVector<StringAndBuffer, 8, SystemAllocPolicy>;
  StringAndBufferVector stringBuffers_;

  // Like stringBuffers_, but for extensible strings for flattened ropes. This
  // requires a HashMap instead of a Vector because we need to remove the entry
  // when transferring the buffer to a new extensible string during flattening.
  using ExtensibleStringBuffers =
      HashMap<JSLinearString*, mozilla::StringBuffer*,
              js::PointerHasher<JSLinearString*>, js::SystemAllocPolicy>;
  ExtensibleStringBuffers extensibleStringBuffers_;

  // List of StringBuffers to release off-thread.
  using StringBufferVector =
      Vector<mozilla::StringBuffer*, 8, SystemAllocPolicy>;
  StringBufferVector stringBuffersToReleaseAfterMinorGC_;

  UniquePtr<NurseryDecommitTask> decommitTask;

  // A cache of small C++-heap allocated blocks associated with this Nursery.
  // This provided so as to provide cheap allocation/deallocation of
  // out-of-line storage areas as used by WasmStructObject and
  // WasmArrayObject, although the mechanism is general and not specific to
  // these object types.  Regarding lifetimes, because the cache holds only
  // blocks that are not currently in use, it can be flushed at any point with
  // no correctness impact, only a performance impact.
  gc::MallocedBlockCache mallocedBlockCache_;

  // Whether the previous collection tenured everything. This may be false if
  // semispace is in use.
  bool tenuredEverything;

  friend class gc::GCRuntime;
  friend class gc::TenuringTracer;
  friend struct NurseryChunk;
};

MOZ_ALWAYS_INLINE bool Nursery::isInside(const void* p) const {
  // TODO: Split this into separate methods.
  // TODO: Do we ever need to check both?
  return toSpace.isInside(p) || fromSpace.isInside(p);
}

MOZ_ALWAYS_INLINE bool Nursery::Space::isInside(const void* p) const {
  for (auto* chunk : chunks_) {
    if (uintptr_t(p) - uintptr_t(chunk) < gc::ChunkSize) {
      return true;
    }
  }
  return false;
}

}  // namespace js

#endif  // gc_Nursery_h<|MERGE_RESOLUTION|>--- conflicted
+++ resolved
@@ -327,23 +327,16 @@
 
   bool enableProfiling() const { return enableProfiling_; }
 
-<<<<<<< HEAD
   bool addStringWithNurseryMemory(JSString* str) {
     MOZ_ASSERT_IF(!stringsWithNurseryMemory_.empty(),
                   stringsWithNurseryMemory_.back() != str);
     return stringsWithNurseryMemory_.append(str);
   }
 
-  bool addMapWithNurseryMemory(MapObject* obj) {
-    MOZ_ASSERT_IF(!mapsWithNurseryMemory_.empty(),
-                  mapsWithNurseryMemory_.back() != obj);
-    return mapsWithNurseryMemory_.append(obj);
-=======
   bool addMapWithNurseryIterators(MapObject* obj) {
     MOZ_ASSERT_IF(!mapsWithNurseryIterators_.empty(),
                   mapsWithNurseryIterators_.back() != obj);
     return mapsWithNurseryIterators_.append(obj);
->>>>>>> 4764531b
   }
   bool addSetWithNurseryIterators(SetObject* obj) {
     MOZ_ASSERT_IF(!setsWithNurseryIterators_.empty(),
@@ -531,13 +524,10 @@
   void clearMapAndSetNurseryIterators();
   void sweepMapAndSetObjects();
 
-<<<<<<< HEAD
   // Foxhound: we also need to sweep strings to clean up taint information
   void sweepStrings();
-=======
   void sweepStringsWithBuffer();
 
->>>>>>> 4764531b
   // Allocate a buffer for a given zone, using the nursery if possible.
   void* allocateBuffer(JS::Zone* zone, size_t nbytes);
 
@@ -745,13 +735,9 @@
   using MapObjectVector = Vector<MapObject*, 0, SystemAllocPolicy>;
   MapObjectVector mapsWithNurseryIterators_;
   using SetObjectVector = Vector<SetObject*, 0, SystemAllocPolicy>;
-<<<<<<< HEAD
-  SetObjectVector setsWithNurseryMemory_;
+  SetObjectVector setsWithNurseryIterators_;
   using StringVector = Vector<JSString*, 0, SystemAllocPolicy>;
   StringVector stringsWithNurseryMemory_;
-=======
-  SetObjectVector setsWithNurseryIterators_;
->>>>>>> 4764531b
 
   // List of strings with StringBuffers allocated in the nursery. References
   // to the buffers are dropped after minor GC. The list stores both the JS
