/* -*- Mode: C++; tab-width: 8; indent-tabs-mode: nil; c-basic-offset: 2 -*-
 * vim: set ts=8 sw=2 et tw=80:
 *
 * This Source Code Form is subject to the terms of the Mozilla Public
 * License, v. 2.0. If a copy of the MPL was not distributed with this file,
 * You can obtain one at http://mozilla.org/MPL/2.0/. */

#ifndef gc_Nursery_h
#define gc_Nursery_h

#include "mozilla/EnumeratedArray.h"
#include "mozilla/TimeStamp.h"

#include <tuple>

#include "ds/LifoAlloc.h"
#include "gc/GCEnum.h"
#include "gc/GCProbes.h"
#include "gc/Heap.h"
#include "gc/MallocedBlockCache.h"
#include "gc/Pretenuring.h"
#include "js/AllocPolicy.h"
#include "js/Class.h"
#include "js/GCAPI.h"
#include "js/GCVector.h"
#include "js/HeapAPI.h"
#include "js/TypeDecls.h"
#include "js/UniquePtr.h"
#include "js/Utility.h"
#include "js/Vector.h"

#define FOR_EACH_NURSERY_PROFILE_TIME(_)      \
  /* Key                       Header text */ \
  _(Total, "total")                           \
  _(TraceValues, "mkVals")                    \
  _(TraceCells, "mkClls")                     \
  _(TraceSlots, "mkSlts")                     \
  _(TraceWasmAnyRefs, "mkWars")               \
  _(TraceWholeCells, "mcWCll")                \
  _(TraceGenericEntries, "mkGnrc")            \
  _(CheckHashTables, "ckTbls")                \
  _(MarkRuntime, "mkRntm")                    \
  _(MarkDebugger, "mkDbgr")                   \
  _(SweepCaches, "swpCch")                    \
  _(CollectToObjFP, "colObj")                 \
  _(CollectToStrFP, "colStr")                 \
  _(ObjectsTenuredCallback, "tenCB")          \
  _(Sweep, "sweep")                           \
  _(UpdateJitActivations, "updtIn")           \
  _(FreeMallocedBuffers, "frSlts")            \
  _(FreeTrailerBlocks, "frTrBs")              \
  _(ClearNursery, "clear")                    \
  _(PurgeStringToAtomCache, "pStoA")          \
  _(Pretenure, "pretnr")

template <typename T>
class SharedMem;

namespace js {

struct StringStats;
class AutoLockGCBgAlloc;
class ObjectElements;
struct NurseryChunk;
class HeapSlot;
class JSONPrinter;
class MapObject;
class SetObject;
class JS_PUBLIC_API Sprinter;

namespace gc {
class AutoGCSession;
struct Cell;
class GCSchedulingTunables;
class StoreBuffer;
class TenuringTracer;

// A set of cells that need to be swept at the end of a minor GC,
// represented as a linked list of ArenaCellSet structs extracted from a
// WholeCellBuffer.
struct CellSweepSet {
  UniquePtr<LifoAlloc> storage_;
  ArenaCellSet* head_ = nullptr;

  // Fixup the tenured dependent strings stored in the ArenaCellSet list.
  void sweep();
};

}  // namespace gc

class Nursery {
 public:
  explicit Nursery(gc::GCRuntime* gc);
  ~Nursery();

  [[nodiscard]] bool init(AutoLockGCBgAlloc& lock);

  void enable();
  void disable();
  bool isEnabled() const { return capacity() != 0; }

  void enableStrings();
  void disableStrings();
  bool canAllocateStrings() const { return canAllocateStrings_; }

  void enableBigInts();
  void disableBigInts();
  bool canAllocateBigInts() const { return canAllocateBigInts_; }

  void setSemispaceEnabled(bool enabled);
  bool semispaceEnabled() const { return semispaceEnabled_; }

  // Return true if no allocations have been made since the last collection.
  bool isEmpty() const;

  // Check whether an arbitrary pointer is within the nursery. This is
  // slower than IsInsideNursery(Cell*), but works on all types of pointers.
  bool isInside(gc::Cell* cellp) const = delete;
  inline bool isInside(const void* p) const;

  template <typename T>
  inline bool isInside(const SharedMem<T>& p) const;

  // Allocate and return a pointer to a new GC thing. Returns nullptr if the
  // Nursery is full.
  void* allocateCell(gc::AllocSite* site, size_t size, JS::TraceKind kind);

  // Allocate and return a pointer to a new GC thing. Returns nullptr if the
  // handleAllocationFailure() needs to be called before retrying.
  inline void* tryAllocateCell(gc::AllocSite* site, size_t size,
                               JS::TraceKind kind);

  // Attempt to handle the failure of tryAllocate. Returns a GCReason if minor
  // GC is required, or NO_REASON if the failure was handled and allocation will
  // now succeed.
  [[nodiscard]] JS::GCReason handleAllocationFailure();

  static size_t nurseryCellHeaderSize() {
    return sizeof(gc::NurseryCellHeader);
  }

  // Allocate a buffer for a given zone, using the nursery if possible. Returns
  // <buffer, isMalloced> so the caller can register the buffer if
  // needed. Returns false in |isMalloced| if the allocation fails.
  //
  // Use the following API if the owning Cell is already known.
  std::tuple<void*, bool> allocateBuffer(JS::Zone* zone, size_t nbytes,
                                         arena_id_t arenaId);

  // Allocate a buffer for a given Cell, using the nursery if possible and
  // owner is in the nursery.
  void* allocateBuffer(JS::Zone* zone, gc::Cell* owner, size_t nbytes,
                       arena_id_t arenaId);

  // Allocate a buffer for a given Cell, always using the nursery if |owner| is
  // in the nursery. The requested size must be less than or equal to
  // MaxNurseryBufferSize.
  void* allocateBufferSameLocation(gc::Cell* owner, size_t nbytes,
                                   arena_id_t arenaId);

  // Allocate a zero-initialized buffer for a given zone, using the nursery if
  // possible. If the buffer isn't allocated in the nursery, the given arena is
  // used. Returns <buffer, isMalloced>. Returns false in |isMalloced| if the
  // allocation fails.
  std::tuple<void*, bool> allocateZeroedBuffer(JS::Zone* zone, size_t nbytes,
                                               arena_id_t arena);

  // Allocate a zero-initialized buffer for a given Cell, using the nursery if
  // possible and |owner| is in the nursery. If the buffer isn't allocated in
  // the nursery, the given arena is used.
  void* allocateZeroedBuffer(gc::Cell* owner, size_t nbytes, arena_id_t arena);

  // Resize an existing buffer.
  void* reallocateBuffer(JS::Zone* zone, gc::Cell* cell, void* oldBuffer,
                         size_t oldBytes, size_t newBytes, arena_id_t arena);

  // Free an object buffer.
  void freeBuffer(void* buffer, size_t nbytes);

  // The maximum number of bytes allowed to reside in nursery buffers.
  static const size_t MaxNurseryBufferSize = 1024;

  // Do a minor collection.
  void collect(JS::GCOptions options, JS::GCReason reason);

  // If the thing at |*ref| in the Nursery has been forwarded, set |*ref| to
  // the new location and return true. Otherwise return false and leave
  // |*ref| unset.
  [[nodiscard]] MOZ_ALWAYS_INLINE static bool getForwardedPointer(
      js::gc::Cell** ref);

  // Forward a slots/elements pointer stored in an Ion frame.
  void forwardBufferPointer(uintptr_t* pSlotsElems);

  inline void maybeSetForwardingPointer(JSTracer* trc, void* oldData,
                                        void* newData, bool direct);
  inline void setForwardingPointerWhileTenuring(void* oldData, void* newData,
                                                bool direct);

  // Handle an external buffer when a cell is promoted. Updates the pointer to
  // the (possibly moved) buffer and returns whether it was moved.
  enum WasBufferMoved : bool { BufferNotMoved = false, BufferMoved = true };
  WasBufferMoved maybeMoveRawBufferOnPromotion(void** bufferp, gc::Cell* owner,
                                               size_t nbytes, MemoryUse use,
                                               arena_id_t arena);
  template <typename T>
  WasBufferMoved maybeMoveBufferOnPromotion(T** bufferp, gc::Cell* owner,
                                            size_t nbytes, MemoryUse use,
                                            arena_id_t arena) {
    return maybeMoveRawBufferOnPromotion(reinterpret_cast<void**>(bufferp),
                                         owner, nbytes, use, arena);
  }
  template <typename T>
  WasBufferMoved maybeMoveBufferOnPromotion(T** bufferp, gc::Cell* owner,
                                            size_t nbytes, MemoryUse use) {
    return maybeMoveBufferOnPromotion(bufferp, owner, nbytes, use, MallocArena);
  }

  // Register a malloced buffer that is held by a nursery object, which
  // should be freed at the end of a minor GC. Buffers are unregistered when
  // their owning objects are tenured.
  [[nodiscard]] bool registerMallocedBuffer(void* buffer, size_t nbytes);

  // Mark a malloced buffer as no longer needing to be freed.
  void removeMallocedBuffer(void* buffer, size_t nbytes) {
    MOZ_ASSERT(!JS::RuntimeHeapIsMinorCollecting());
    MOZ_ASSERT(toSpace.mallocedBuffers.has(buffer));
    MOZ_ASSERT(nbytes > 0);
    MOZ_ASSERT(toSpace.mallocedBufferBytes >= nbytes);
    toSpace.mallocedBuffers.remove(buffer);
    toSpace.mallocedBufferBytes -= nbytes;
  }

  // Mark a malloced buffer as no longer needing to be freed during minor
  // GC. There's no need to account for the size here since all remaining
  // buffers will soon be freed.
  void removeMallocedBufferDuringMinorGC(void* buffer) {
    MOZ_ASSERT(JS::RuntimeHeapIsMinorCollecting());
    MOZ_ASSERT(fromSpace.mallocedBuffers.has(buffer));
    fromSpace.mallocedBuffers.remove(buffer);
  }

  [[nodiscard]] bool addedUniqueIdToCell(gc::Cell* cell) {
    MOZ_ASSERT(IsInsideNursery(cell));
    MOZ_ASSERT(isEnabled());
    return cellsWithUid_.append(cell);
  }

  size_t sizeOfMallocedBuffers(mozilla::MallocSizeOf mallocSizeOf) const;

  // Wasm "trailer" (C++-heap-allocated) blocks.
  //
  // All involved blocks are allocated/deallocated via this nursery's
  // `mallocedBlockCache_`.  Hence we must store both the block address and
  // its freelist ID, wrapped up in a PointerAndUint7.
  //
  // Trailer blocks registered here are added to `trailersAdded_`.  Those that
  // are later deregistered as a result of `obj_moved` calls that indicate
  // tenuring, should be added to `trailersRemoved_`.
  //
  // Unfortunately ::unregisterTrailer cannot be allowed to OOM.  To get
  // around this we rely on the observation that all deregistered blocks
  // should previously have been registered, so the deregistered set can never
  // be larger than the registered set.  Hence ::registerTrailer effectively
  // preallocates space in `trailersRemoved_` so as to ensure that, in the
  // worst case, all registered blocks can be handed to ::unregisterTrailer
  // without needing to resize `trailersRemoved_` in ::unregisterTrailer.
  //
  // The downside is that most of the space in `trailersRemoved_` is wasted in
  // the case where there are few blocks deregistered.  This is unfortunate
  // but it's hard to see how to avoid it.
  //
  // At the end of a minor collection, all blocks in the set `trailersAdded_ -
  // trailersRemoved_[0 .. trailersRemovedUsed_ - 1]` are handed back to the
  // `mallocedBlockCache_`.
  [[nodiscard]] inline bool registerTrailer(PointerAndUint7 blockAndListID,
                                            size_t nBytes);
  inline void unregisterTrailer(void* block);
  size_t sizeOfTrailerBlockSets(mozilla::MallocSizeOf mallocSizeOf) const;

  size_t totalCapacity() const;
  size_t totalCommitted() const;

#ifdef JS_GC_ZEAL
  void enterZealMode();
  void leaveZealMode();
#endif

  // Write profile time JSON on JSONPrinter.
  void renderProfileJSON(JSONPrinter& json) const;

  // Print header line for profile times.
  void printProfileHeader();

  // Print total profile times on shutdown.
  void printTotalProfileTimes();

  void* addressOfPosition() const { return (void**)&toSpace.position_; }
  static constexpr int32_t offsetOfCurrentEndFromPosition() {
    return offsetof(Nursery, toSpace.currentEnd_) -
           offsetof(Nursery, toSpace.position_);
  }

  void* addressOfNurseryAllocatedSites() {
    return pretenuringNursery.addressOfAllocatedSites();
  }

  void requestMinorGC(JS::GCReason reason);

  bool minorGCRequested() const {
    return minorGCTriggerReason_ != JS::GCReason::NO_REASON;
  }
  JS::GCReason minorGCTriggerReason() const { return minorGCTriggerReason_; }

  bool wantEagerCollection() const;

  bool enableProfiling() const { return enableProfiling_; }

  bool addStringWithNurseryMemory(JSString* str) {
    MOZ_ASSERT_IF(!stringsWithNurseryMemory_.empty(),
                  stringsWithNurseryMemory_.back() != str);
    return stringsWithNurseryMemory_.append(str);
  }

  bool addMapWithNurseryMemory(MapObject* obj) {
    MOZ_ASSERT_IF(!mapsWithNurseryMemory_.empty(),
                  mapsWithNurseryMemory_.back() != obj);
    return mapsWithNurseryMemory_.append(obj);
  }
  bool addSetWithNurseryMemory(SetObject* obj) {
    MOZ_ASSERT_IF(!setsWithNurseryMemory_.empty(),
                  setsWithNurseryMemory_.back() != obj);
    return setsWithNurseryMemory_.append(obj);
  }

  void joinDecommitTask();

  mozilla::TimeStamp collectionStartTime() {
    return startTimes_[ProfileKey::Total];
  }

  bool canCreateAllocSite() { return pretenuringNursery.canCreateAllocSite(); }
  void noteAllocSiteCreated() { pretenuringNursery.noteAllocSiteCreated(); }
  bool reportPretenuring() const { return pretenuringReportFilter_.enabled; }
  void maybeStopPretenuring(gc::GCRuntime* gc) {
    pretenuringNursery.maybeStopPretenuring(gc);
  }

  void setAllocFlagsForZone(JS::Zone* zone);

  bool shouldTenureEverything(JS::GCReason reason);

  inline bool inCollectedRegion(gc::Cell* cell) const;
  inline bool inCollectedRegion(void* ptr) const;

  void trackMallocedBufferOnPromotion(void* buffer, gc::Cell* owner,
                                      size_t nbytes, MemoryUse use);
  void trackTrailerOnPromotion(void* buffer, gc::Cell* owner, size_t nbytes,
                               size_t overhead, MemoryUse use);

  // Round a size in bytes to the nearest valid nursery size.
  static size_t roundSize(size_t size);

  // The malloc'd block cache.
  gc::MallocedBlockCache& mallocedBlockCache() { return mallocedBlockCache_; }
  size_t sizeOfMallocedBlockCache(mozilla::MallocSizeOf mallocSizeOf) const {
    return mallocedBlockCache_.sizeOfExcludingThis(mallocSizeOf);
  }

  mozilla::TimeStamp lastCollectionEndTime() const;

 private:
  struct Space;

  enum class ProfileKey {
#define DEFINE_TIME_KEY(name, text) name,
    FOR_EACH_NURSERY_PROFILE_TIME(DEFINE_TIME_KEY)
#undef DEFINE_TIME_KEY
        KeyCount
  };

  using ProfileTimes = mozilla::EnumeratedArray<ProfileKey, mozilla::TimeStamp,
                                                size_t(ProfileKey::KeyCount)>;
  using ProfileDurations =
      mozilla::EnumeratedArray<ProfileKey, mozilla::TimeDuration,
                               size_t(ProfileKey::KeyCount)>;

  size_t capacity() const { return capacity_; }

  // Total number of chunks and the capacity of the current nursery
  // space. Chunks will be lazily allocated and added to the chunks array up to
  // this limit. After that the nursery must be collected. This limit may be
  // changed at the end of collection by maybeResizeNursery.
  uint32_t maxChunkCount() const {
    MOZ_ASSERT(toSpace.maxChunkCount_);
    return toSpace.maxChunkCount_;
  }

  // Number of allocated (ready to use) chunks.
  unsigned allocatedChunkCount() const { return toSpace.chunks_.length(); }

  uint32_t currentChunk() const { return toSpace.currentChunk_; }
  uint32_t startChunk() const { return toSpace.startChunk_; }
  uintptr_t startPosition() const { return toSpace.startPosition_; }

  // Used and free space both include chunk headers for that part of the
  // nursery.
  MOZ_ALWAYS_INLINE size_t usedSpace() const {
    return capacity() - freeSpace();
  }
  MOZ_ALWAYS_INLINE size_t freeSpace() const {
    MOZ_ASSERT(isEnabled());
    MOZ_ASSERT(currentChunk() < maxChunkCount());
    return (currentEnd() - position()) +
           (maxChunkCount() - currentChunk() - 1) * gc::ChunkSize;
  }

  // Calculate the promotion rate of the most recent minor GC.
  // The valid_for_tenuring parameter is used to return whether this
  // promotion rate is accurate enough (the nursery was full enough) to be
  // used for tenuring and other decisions.
  //
  // Must only be called if the previousGC data is initialised.
  double calcPromotionRate(bool* validForTenuring) const;

  void freeTrailerBlocks(JS::GCOptions options, JS::GCReason reason);

  NurseryChunk& chunk(unsigned index) const { return *toSpace.chunks_[index]; }

  // Set the allocation position to the start of a chunk. This sets
  // currentChunk_, position_ and currentEnd_ values as appropriate.
  void moveToStartOfChunk(unsigned chunkno);

  bool initFirstChunk(AutoLockGCBgAlloc& lock);
  void setCapacity(size_t newCapacity);

  void poisonAndInitCurrentChunk();

  void setCurrentEnd();
  void setStartToCurrentPosition();

  // Allocate another chunk.
  [[nodiscard]] bool allocateNextChunk(AutoLockGCBgAlloc& lock);

  uintptr_t position() const { return toSpace.position_; }
  uintptr_t currentEnd() const { return toSpace.currentEnd_; }

  MOZ_ALWAYS_INLINE bool isSubChunkMode() const;

  JSRuntime* runtime() const;
  gcstats::Statistics& stats() const;

  const js::gc::GCSchedulingTunables& tunables() const;

  void getAllocFlagsForZone(JS::Zone* zone, bool* allocObjectsOut,
                            bool* allocStringsOut, bool* allocBigIntsOut);
  void updateAllZoneAllocFlags();
  void updateAllocFlagsForZone(JS::Zone* zone);
  void discardCodeAndSetJitFlagsForZone(JS::Zone* zone);

  void* allocate(size_t size);

  // Common internal allocator function. If this fails, call
  // handleAllocationFailure to see whether it's possible to retry.
  inline void* tryAllocate(size_t size);

  [[nodiscard]] bool moveToNextChunk();

  bool freeSpaceIsBelowEagerThreshold() const;
  bool isUnderused() const;

  struct CollectionResult {
    size_t tenuredBytes;
    size_t tenuredCells;
  };
  CollectionResult doCollection(gc::AutoGCSession& session,
                                JS::GCOptions options, JS::GCReason reason);
  void swapSpaces();
  void traceRoots(gc::AutoGCSession& session, gc::TenuringTracer& mover);

  size_t doPretenuring(JSRuntime* rt, JS::GCReason reason,
                       bool validPromotionRate, double promotionRate);

  // Handle relocation of slots/elements pointers stored in Ion frames.
  inline void setForwardingPointer(void* oldData, void* newData, bool direct);

  inline void setDirectForwardingPointer(void* oldData, void* newData);
  void setIndirectForwardingPointer(void* oldData, void* newData);

  inline void setSlotsForwardingPointer(HeapSlot* oldSlots, HeapSlot* newSlots,
                                        uint32_t nslots);
  inline void setElementsForwardingPointer(ObjectElements* oldHeader,
                                           ObjectElements* newHeader,
                                           uint32_t capacity);

#ifdef DEBUG
  bool checkForwardingPointerInsideNursery(void* ptr);
#endif

  // Updates pointers to nursery objects that have been tenured and discards
  // pointers to objects that have been freed.
  void sweep();

  // In a minor GC, resets the start and end positions, the current chunk and
  // current position.
  void setNewExtentAndPosition();

  // the nursery on debug & nightly builds.
  void clear();

  void clearMapAndSetNurseryRanges();
  void sweepMapAndSetObjects();

  // Taintfox: we also need to sweep strings to clean up taint information
  void sweepStrings();
  // Allocate a buffer for a given zone, using the nursery if possible.
  void* allocateBuffer(JS::Zone* zone, size_t nbytes);

  // Get per-space size limits.
  size_t maxSpaceSize() const;
  size_t minSpaceSize() const;

  // Change the allocable space provided by the nursery.
  void maybeResizeNursery(JS::GCOptions options, JS::GCReason reason);
  size_t targetSize(JS::GCOptions options, JS::GCReason reason);
  void clearRecentGrowthData();
  void growAllocableSpace(size_t newCapacity);
  void shrinkAllocableSpace(size_t newCapacity);
  void minimizeAllocableSpace();

  // Free the chunks starting at firstFreeChunk until the end of the chunks
  // vector. Shrinks the vector but does not update maxChunkCount().
  void freeChunksFrom(Space& space, unsigned firstFreeChunk);

  inline bool shouldTenure(gc::Cell* cell);

  void sendTelemetry(JS::GCReason reason, mozilla::TimeDuration totalTime,
                     bool wasEmpty, double promotionRate,
                     size_t sitesPretenured);

  void printCollectionProfile(JS::GCReason reason, double promotionRate);
  void printDeduplicationData(js::StringStats& prev, js::StringStats& curr);

  // Profile recording and printing.
  void maybeClearProfileDurations();
  void startProfile(ProfileKey key);
  void endProfile(ProfileKey key);
  static void printProfileDurations(const ProfileDurations& times,
                                    Sprinter& sprinter);

  mozilla::TimeStamp collectionStartTime() const;

 private:
  using BufferRelocationOverlay = void*;
  using BufferSet = HashSet<void*, PointerHasher<void*>, SystemAllocPolicy>;

  struct Space {
    // Fields used during allocation fast path go first:

    // Pointer to the first unallocated byte in the nursery.
    uintptr_t position_ = 0;

    // Pointer to the last byte of space in the current chunk.
    uintptr_t currentEnd_ = 0;

    // Vector of allocated chunks to allocate from.
    Vector<NurseryChunk*, 0, SystemAllocPolicy> chunks_;

    // The index of the chunk that is currently being allocated from.
    uint32_t currentChunk_ = 0;

    // The maximum number of chunks to allocate based on capacity_.
    uint32_t maxChunkCount_ = 0;

    // These fields refer to the beginning of the nursery. They're normally 0
    // and chunk(0).start() respectively. Except when a generational GC zeal
    // mode is active, then they may be arbitrary (see Nursery::clear()).
    uint32_t startChunk_ = 0;
    uintptr_t startPosition_ = 0;

    // The set of malloced-allocated buffers owned by nursery objects. Any
    // buffers that do not belong to a promoted thing at the end of a minor GC
    // must be freed.
    BufferSet mallocedBuffers;
    size_t mallocedBufferBytes = 0;

    // Wasm "trailer" (C++-heap-allocated) blocks.  See comments above on
    // ::registerTrailer and ::unregisterTrailer.
    Vector<PointerAndUint7, 0, SystemAllocPolicy> trailersAdded_;
    Vector<void*, 0, SystemAllocPolicy> trailersRemoved_;
    size_t trailersRemovedUsed_ = 0;
    size_t trailerBytes_ = 0;

    gc::ChunkKind kind;

    explicit Space(gc::ChunkKind kind);

    inline bool isEmpty() const;
    inline bool isInside(const void* p) const;

    // Return the logical offset within the nursery of an address in a nursery
    // chunk (chunks are discontiguous in memory).
    inline size_t offsetFromAddress(uintptr_t addr) const;
    inline size_t offsetFromExclusiveAddress(uintptr_t addr) const;

    void setKind(gc::ChunkKind newKind);

    void clear(Nursery* nursery);
    void moveToStartOfChunk(Nursery* nursery, unsigned chunkno);
    void setCurrentEnd(Nursery* nursery);
    void setStartToCurrentPosition();
    bool commitSubChunkRegion(size_t oldCapacity, size_t newCapacity);
    void decommitSubChunkRegion(Nursery* nursery, size_t oldCapacity,
                                size_t newCapacity);
    void freeTrailerBlocks(gc::MallocedBlockCache& mallocedBlockCache);

#ifdef DEBUG
    void checkKind(gc::ChunkKind expected) const;
    size_t findChunkIndex(uintptr_t chunkAddr) const;
#endif
  };

  Space toSpace;
  Space fromSpace;

  gc::GCRuntime* const gc;

  // The current nursery capacity measured in bytes. It may grow up to this
  // value without a collection, allocating chunks on demand. This limit may be
  // changed by maybeResizeNursery() each collection. It includes chunk headers.
  size_t capacity_;

  uintptr_t tenureThreshold_ = 0;

  gc::PretenuringNursery pretenuringNursery;

  mozilla::TimeDuration timeInChunkAlloc_;

  // Report minor collections taking at least this long, if enabled.
  bool enableProfiling_ = false;
  bool profileWorkers_ = false;

  mozilla::TimeDuration profileThreshold_;

  // Whether to use semispace collection.
  bool semispaceEnabled_;

  // Whether we will nursery-allocate strings.
  bool canAllocateStrings_;

  // Whether we will nursery-allocate BigInts.
  bool canAllocateBigInts_;

  // Report how many strings were deduplicated.
  bool reportDeduplications_;

  // Whether to report information on pretenuring, and if so the allocation
  // threshold at which to report details of each allocation site.
  gc::AllocSiteFilter pretenuringReportFilter_;

  // Whether and why a collection of this nursery has been requested. When this
  // happens |prevPosition_| is set to the current position and |position_| set
  // to the end of the chunk to force the next allocation to fail.
  JS::GCReason minorGCTriggerReason_;
  uintptr_t prevPosition_;

  // Profiling data.

  ProfileTimes startTimes_;
  ProfileDurations profileDurations_;
  ProfileDurations totalDurations_;

  // Data about the previous collection.
  struct PreviousGC {
    JS::GCReason reason = JS::GCReason::NO_REASON;
    size_t nurseryCapacity = 0;
    size_t nurseryCommitted = 0;
    size_t nurseryUsedBytes = 0;
    size_t nurseryUsedChunkCount = 0;
    size_t tenuredBytes = 0;
    size_t tenuredCells = 0;
    mozilla::TimeStamp endTime;
  };
  PreviousGC previousGC;

  bool hasRecentGrowthData;
  double smoothedTargetSize;

  // During a collection most hoisted slot and element buffers indicate their
  // new location with a forwarding pointer at the base. This does not work
  // for buffers whose length is less than pointer width, or when different
  // buffers might overlap each other. For these, an entry in the following
  // table is used.
  using ForwardedBufferMap =
      HashMap<void*, void*, PointerHasher<void*>, SystemAllocPolicy>;
  ForwardedBufferMap forwardedBuffers;

  gc::CellSweepSet cellsToSweep;

  // When we assign a unique id to cell in the nursery, that almost always
  // means that the cell will be in a hash table, and thus, held live,
  // automatically moving the uid from the nursery to its new home in
  // tenured. It is possible, if rare, for an object that acquired a uid to
  // be dead before the next collection, in which case we need to know to
  // remove it when we sweep.
  //
  // Note: we store the pointers as Cell* here, resulting in an ugly cast in
  //       sweep. This is because this structure is used to help implement
  //       stable object hashing and we have to break the cycle somehow.
  using CellsWithUniqueIdVector = JS::GCVector<gc::Cell*, 8, SystemAllocPolicy>;
  CellsWithUniqueIdVector cellsWithUid_;

  // Lists of map and set objects allocated in the nursery or with iterators
  // allocated there. Such objects need to be swept after minor GC.
<<<<<<< HEAD
  Vector<MapObject*, 0, SystemAllocPolicy> mapsWithNurseryMemory_;
  Vector<SetObject*, 0, SystemAllocPolicy> setsWithNurseryMemory_;
  Vector<JSString*,  0, SystemAllocPolicy> stringsWithNurseryMemory_;
=======
  using MapObjectVector = Vector<MapObject*, 0, SystemAllocPolicy>;
  MapObjectVector mapsWithNurseryMemory_;
  using SetObjectVector = Vector<SetObject*, 0, SystemAllocPolicy>;
  SetObjectVector setsWithNurseryMemory_;
>>>>>>> cf0397e3

  UniquePtr<NurseryDecommitTask> decommitTask;

  // A cache of small C++-heap allocated blocks associated with this Nursery.
  // This provided so as to provide cheap allocation/deallocation of
  // out-of-line storage areas as used by WasmStructObject and
  // WasmArrayObject, although the mechanism is general and not specific to
  // these object types.  Regarding lifetimes, because the cache holds only
  // blocks that are not currently in use, it can be flushed at any point with
  // no correctness impact, only a performance impact.
  gc::MallocedBlockCache mallocedBlockCache_;

  // Whether the previous collection tenured everything. This may be false if
  // semispace is in use.
  bool tenuredEverything;

  friend class gc::GCRuntime;
  friend class gc::TenuringTracer;
  friend struct NurseryChunk;
};

MOZ_ALWAYS_INLINE bool Nursery::isInside(const void* p) const {
  // TODO: Split this into separate methods.
  // TODO: Do we ever need to check both?
  return toSpace.isInside(p) || fromSpace.isInside(p);
}

MOZ_ALWAYS_INLINE bool Nursery::Space::isInside(const void* p) const {
  for (auto* chunk : chunks_) {
    if (uintptr_t(p) - uintptr_t(chunk) < gc::ChunkSize) {
      return true;
    }
  }
  return false;
}

}  // namespace js

#endif  // gc_Nursery_h<|MERGE_RESOLUTION|>--- conflicted
+++ resolved
@@ -712,16 +712,12 @@
 
   // Lists of map and set objects allocated in the nursery or with iterators
   // allocated there. Such objects need to be swept after minor GC.
-<<<<<<< HEAD
-  Vector<MapObject*, 0, SystemAllocPolicy> mapsWithNurseryMemory_;
-  Vector<SetObject*, 0, SystemAllocPolicy> setsWithNurseryMemory_;
-  Vector<JSString*,  0, SystemAllocPolicy> stringsWithNurseryMemory_;
-=======
   using MapObjectVector = Vector<MapObject*, 0, SystemAllocPolicy>;
   MapObjectVector mapsWithNurseryMemory_;
   using SetObjectVector = Vector<SetObject*, 0, SystemAllocPolicy>;
   SetObjectVector setsWithNurseryMemory_;
->>>>>>> cf0397e3
+  using StringObjectVector = Vector<JSString*,  0, SystemAllocPolicy>;
+  StringObjectVector stringsWithNurseryMemory_;  
 
   UniquePtr<NurseryDecommitTask> decommitTask;
 
