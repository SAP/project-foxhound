/* -*- Mode: C++; tab-width: 8; indent-tabs-mode: nil; c-basic-offset: 2 -*-
 * vim: set ts=8 sw=2 et tw=80:
 *
 * This Source Code Form is subject to the terms of the Mozilla Public
 * License, v. 2.0. If a copy of the MPL was not distributed with this file,
 * You can obtain one at http://mozilla.org/MPL/2.0/. */

#ifndef gc_Nursery_h
#define gc_Nursery_h

#include "mozilla/EnumeratedArray.h"
#include "mozilla/TimeStamp.h"

#include "gc/GCEnum.h"
#include "gc/GCProbes.h"
#include "gc/Heap.h"
#include "gc/MallocedBlockCache.h"
#include "gc/Pretenuring.h"
#include "js/AllocPolicy.h"
#include "js/Class.h"
#include "js/GCAPI.h"
#include "js/TypeDecls.h"
#include "js/UniquePtr.h"
#include "js/Utility.h"
#include "js/Vector.h"

#define FOR_EACH_NURSERY_PROFILE_TIME(_)      \
  /* Key                       Header text */ \
  _(Total, "total")                           \
  _(TraceValues, "mkVals")                    \
  _(TraceCells, "mkClls")                     \
  _(TraceSlots, "mkSlts")                     \
  _(TraceWasmAnyRefs, "mkWars")               \
  _(TraceWholeCells, "mcWCll")                \
  _(TraceGenericEntries, "mkGnrc")            \
  _(CheckHashTables, "ckTbls")                \
  _(MarkRuntime, "mkRntm")                    \
  _(MarkDebugger, "mkDbgr")                   \
  _(SweepCaches, "swpCch")                    \
  _(CollectToObjFP, "colObj")                 \
  _(CollectToStrFP, "colStr")                 \
  _(ObjectsTenuredCallback, "tenCB")          \
  _(Sweep, "sweep")                           \
  _(UpdateJitActivations, "updtIn")           \
  _(FreeMallocedBuffers, "frSlts")            \
  _(FreeTrailerBlocks, "frTrBs")              \
  _(ClearStoreBuffer, "clrSB")                \
  _(ClearNursery, "clear")                    \
  _(PurgeStringToAtomCache, "pStoA")          \
  _(Pretenure, "pretnr")

template <typename T>
class SharedMem;

namespace js {

struct StringStats;
class AutoLockGCBgAlloc;
class ObjectElements;
struct NurseryChunk;
class HeapSlot;
class JSONPrinter;
class MapObject;
class SetObject;
class JS_PUBLIC_API Sprinter;

namespace gc {
class AutoGCSession;
struct Cell;
class GCSchedulingTunables;
class TenuringTracer;
}  // namespace gc

class Nursery {
 public:
  explicit Nursery(gc::GCRuntime* gc);
  ~Nursery();

  [[nodiscard]] bool init(AutoLockGCBgAlloc& lock);

  // Number of allocated (ready to use) chunks.
  unsigned allocatedChunkCount() const { return chunks_.length(); }

  // Total number of chunks and the capacity of the nursery. Chunks will be
  // lazilly allocated and added to the chunks array up to this limit, after
  // that the nursery must be collected, this limit may be raised during
  // collection.
  unsigned maxChunkCount() const {
    MOZ_ASSERT(capacity());
    return HowMany(capacity(), gc::ChunkSize);
  }

  void enable();
  void disable();
  bool isEnabled() const { return capacity() != 0; }

  void enableStrings();
  void disableStrings();
  bool canAllocateStrings() const { return canAllocateStrings_; }

  void enableBigInts();
  void disableBigInts();
  bool canAllocateBigInts() const { return canAllocateBigInts_; }

  // Return true if no allocations have been made since the last collection.
  bool isEmpty() const;

  // Check whether an arbitrary pointer is within the nursery. This is
  // slower than IsInsideNursery(Cell*), but works on all types of pointers.
  MOZ_ALWAYS_INLINE bool isInside(gc::Cell* cellp) const = delete;
  MOZ_ALWAYS_INLINE bool isInside(const void* p) const {
    for (auto* chunk : chunks_) {
      if (uintptr_t(p) - uintptr_t(chunk) < gc::ChunkSize) {
        return true;
      }
    }
    return false;
  }

  template <typename T>
  inline bool isInside(const SharedMem<T>& p) const;

  // Allocate and return a pointer to a new GC thing. Returns nullptr if the
  // Nursery is full.
  void* allocateCell(gc::AllocSite* site, size_t size, JS::TraceKind kind);

  void* allocateString(gc::AllocSite* site, size_t size) {
    MOZ_ASSERT(canAllocateStrings());
    void* cell = allocateCell(site, size, JS::TraceKind::String);
    if (cell) {
      // Taintfox: register the string so we can clean up later on
      addStringWithNurseryMemory(static_cast<JSString*>(cell));
    }
    return cell;
  }

  // Allocate and return a pointer to a new GC thing. Returns nullptr if the
  // handleAllocationFailure() needs to be called before retrying.
  inline void* tryAllocateCell(gc::AllocSite* site, size_t size,
                               JS::TraceKind kind);

  // Attempt to handle the failure of tryAllocate. Returns a GCReason if minor
  // GC is required, or NO_REASON if the failure was handled and allocation will
  // now succeed.
  [[nodiscard]] JS::GCReason handleAllocationFailure();

  static size_t nurseryCellHeaderSize() {
    return sizeof(gc::NurseryCellHeader);
  }

  // Allocate a buffer for a given GC thing, using the nursery if possible and
  // |cell| is in the nursery.
  void* allocateBuffer(JS::Zone* zone, gc::Cell* cell, size_t nbytes);

  // Allocate a buffer for a given object, always using the nursery if obj is
  // in the nursery. The requested size must be less than or equal to
  // MaxNurseryBufferSize.
  void* allocateBufferSameLocation(gc::Cell* cell, size_t nbytes);

  // Allocate a zero-initialized buffer for a given zone, using the nursery if
  // possible. If the buffer isn't allocated in the nursery, the given arena is
  // used.
  void* allocateZeroedBuffer(JS::Zone* zone, size_t nbytes,
                             arena_id_t arena = js::MallocArena);

  // Allocate a zero-initialized buffer for a given object, using the nursery if
  // possible and obj is in the nursery. If the buffer isn't allocated in the
  // nursery, the given arena is used.
  void* allocateZeroedBuffer(gc::Cell* cell, size_t nbytes,
                             arena_id_t arena = js::MallocArena);

  // Resize an existing buffer.
  void* reallocateBuffer(JS::Zone* zone, gc::Cell* cell, void* oldBuffer,
                         size_t oldBytes, size_t newBytes);

  // Free an object buffer.
  void freeBuffer(void* buffer, size_t nbytes);

  // The maximum number of bytes allowed to reside in nursery buffers.
  static const size_t MaxNurseryBufferSize = 1024;

  // Do a minor collection.
  void collect(JS::GCOptions options, JS::GCReason reason);

  // If the thing at |*ref| in the Nursery has been forwarded, set |*ref| to
  // the new location and return true. Otherwise return false and leave
  // |*ref| unset.
  [[nodiscard]] MOZ_ALWAYS_INLINE static bool getForwardedPointer(
      js::gc::Cell** ref);

  // Forward a slots/elements pointer stored in an Ion frame.
  void forwardBufferPointer(uintptr_t* pSlotsElems);

  inline void maybeSetForwardingPointer(JSTracer* trc, void* oldData,
                                        void* newData, bool direct);
  inline void setForwardingPointerWhileTenuring(void* oldData, void* newData,
                                                bool direct);

  // Handle an external buffer when a cell is promoted. Updates the pointer to
  // the (possibly moved) buffer and returns whether it was moved.
  enum WasBufferMoved : bool { BufferNotMoved = false, BufferMoved = true };
  WasBufferMoved maybeMoveRawBufferOnPromotion(void** bufferp, gc::Cell* owner,
                                               size_t nbytes, MemoryUse use,
                                               arena_id_t arena);
  template <typename T>
  WasBufferMoved maybeMoveBufferOnPromotion(T** bufferp, gc::Cell* owner,
                                            size_t nbytes, MemoryUse use,
                                            arena_id_t arena) {
    return maybeMoveRawBufferOnPromotion(reinterpret_cast<void**>(bufferp),
                                         owner, nbytes, use, arena);
  }
  template <typename T>
  WasBufferMoved maybeMoveBufferOnPromotion(T** bufferp, gc::Cell* owner,
                                            size_t nbytes, MemoryUse use) {
    return maybeMoveBufferOnPromotion(bufferp, owner, nbytes, use, MallocArena);
  }

  // Register a malloced buffer that is held by a nursery object, which
  // should be freed at the end of a minor GC. Buffers are unregistered when
  // their owning objects are tenured.
  [[nodiscard]] bool registerMallocedBuffer(void* buffer, size_t nbytes);

  // Mark a malloced buffer as no longer needing to be freed.
  void removeMallocedBuffer(void* buffer, size_t nbytes) {
    MOZ_ASSERT(mallocedBuffers.has(buffer));
    MOZ_ASSERT(nbytes > 0);
    MOZ_ASSERT(mallocedBufferBytes >= nbytes);
    mallocedBuffers.remove(buffer);
    mallocedBufferBytes -= nbytes;
  }

  // Mark a malloced buffer as no longer needing to be freed during minor
  // GC. There's no need to account for the size here since all remaining
  // buffers will soon be freed.
  void removeMallocedBufferDuringMinorGC(void* buffer) {
    MOZ_ASSERT(JS::RuntimeHeapIsMinorCollecting());
    MOZ_ASSERT(mallocedBuffers.has(buffer));
    mallocedBuffers.remove(buffer);
  }

  [[nodiscard]] bool addedUniqueIdToCell(gc::Cell* cell) {
    MOZ_ASSERT(IsInsideNursery(cell));
    MOZ_ASSERT(isEnabled());
    return cellsWithUid_.append(cell);
  }

  size_t sizeOfMallocedBuffers(mozilla::MallocSizeOf mallocSizeOf) const;

  // Wasm "trailer" (C++-heap-allocated) blocks.
  //
  // All involved blocks are allocated/deallocated via this nursery's
  // `mallocedBlockCache_`.  Hence we must store both the block address and
  // its freelist ID, wrapped up in a PointerAndUint7.
  //
  // Trailer blocks registered here are added to `trailersAdded_`.  Those that
  // are later deregistered as a result of `obj_moved` calls that indicate
  // tenuring, should be added to `trailersRemoved_`.
  //
  // Unfortunately ::unregisterTrailer cannot be allowed to OOM.  To get
  // around this we rely on the observation that all deregistered blocks
  // should previously have been registered, so the deregistered set can never
  // be larger than the registered set.  Hence ::registerTrailer effectively
  // preallocates space in `trailersRemoved_` so as to ensure that, in the
  // worst case, all registered blocks can be handed to ::unregisterTrailer
  // without needing to resize `trailersRemoved_` in ::unregisterTrailer.
  //
  // The downside is that most of the space in `trailersRemoved_` is wasted in
  // the case where there are few blocks deregistered.  This is unfortunate
  // but it's hard to see how to avoid it.
  //
  // At the end of a minor collection, all blocks in the set `trailersAdded_ -
  // trailersRemoved_[0 .. trailersRemovedUsed_ - 1]` are handed back to the
  // `mallocedBlockCache_`.
  [[nodiscard]] inline bool registerTrailer(PointerAndUint7 blockAndListID,
                                            size_t nBytes);
  inline void unregisterTrailer(void* block);
  size_t sizeOfTrailerBlockSets(mozilla::MallocSizeOf mallocSizeOf) const;

  size_t capacity() const { return capacity_; }
  size_t committed() const {
    return std::min(capacity_, allocatedChunkCount() * gc::ChunkSize);
  }

  // Used and free space both include chunk headers for that part of the
  // nursery.
  //
  // usedSpace() + freeSpace() == capacity()
  //
  MOZ_ALWAYS_INLINE size_t usedSpace() const {
    return capacity() - freeSpace();
  }
  MOZ_ALWAYS_INLINE size_t freeSpace() const {
    MOZ_ASSERT(isEnabled());
    MOZ_ASSERT(currentEnd_ - position_ <= NurseryChunkUsableSize);
    MOZ_ASSERT(currentChunk_ < maxChunkCount());
    return (currentEnd_ - position_) +
           (maxChunkCount() - currentChunk_ - 1) * gc::ChunkSize;
  }

#ifdef JS_GC_ZEAL
  void enterZealMode();
  void leaveZealMode();
#endif

  // Write profile time JSON on JSONPrinter.
  void renderProfileJSON(JSONPrinter& json) const;

  // Print header line for profile times.
  void printProfileHeader();

  // Print total profile times on shutdown.
  void printTotalProfileTimes();

  void* addressOfPosition() const { return (void**)&position_; }
  static constexpr int32_t offsetOfCurrentEndFromPosition() {
    return offsetof(Nursery, currentEnd_) - offsetof(Nursery, position_);
  }

  void* addressOfNurseryAllocatedSites() {
    return pretenuringNursery.addressOfAllocatedSites();
  }

  void requestMinorGC(JS::GCReason reason);

  bool minorGCRequested() const {
    return minorGCTriggerReason_ != JS::GCReason::NO_REASON;
  }
  JS::GCReason minorGCTriggerReason() const { return minorGCTriggerReason_; }

  bool shouldCollect() const;
  bool isNearlyFull() const;
  bool isUnderused() const;

  bool enableProfiling() const { return enableProfiling_; }

  bool addStringWithNurseryMemory(JSString* obj) {
    MOZ_ASSERT_IF(!stringsWithNurseryMemory_.empty(),
                  stringsWithNurseryMemory_.back() != obj);
    return stringsWithNurseryMemory_.append(obj);
  }

  bool addMapWithNurseryMemory(MapObject* obj) {
    MOZ_ASSERT_IF(!mapsWithNurseryMemory_.empty(),
                  mapsWithNurseryMemory_.back() != obj);
    return mapsWithNurseryMemory_.append(obj);
  }
  bool addSetWithNurseryMemory(SetObject* obj) {
    MOZ_ASSERT_IF(!setsWithNurseryMemory_.empty(),
                  setsWithNurseryMemory_.back() != obj);
    return setsWithNurseryMemory_.append(obj);
  }

  // The amount of space in the mapped nursery available to allocations.
  static const size_t NurseryChunkUsableSize =
      gc::ChunkSize - sizeof(gc::ChunkBase);

  void joinDecommitTask();

  mozilla::TimeStamp collectionStartTime() {
    return startTimes_[ProfileKey::Total];
  }

  bool canCreateAllocSite() { return pretenuringNursery.canCreateAllocSite(); }
  void noteAllocSiteCreated() { pretenuringNursery.noteAllocSiteCreated(); }
  bool reportPretenuring() const { return reportPretenuring_; }
  void maybeStopPretenuring(gc::GCRuntime* gc) {
    pretenuringNursery.maybeStopPretenuring(gc);
  }

  void setAllocFlagsForZone(JS::Zone* zone);

  // Round a size in bytes to the nearest valid nursery size.
  static size_t roundSize(size_t size);

  // The malloc'd block cache.
  gc::MallocedBlockCache& mallocedBlockCache() { return mallocedBlockCache_; }
  size_t sizeOfMallocedBlockCache(mozilla::MallocSizeOf mallocSizeOf) const {
    return mallocedBlockCache_.sizeOfExcludingThis(mallocSizeOf);
  }

  mozilla::TimeStamp lastCollectionEndTime() const;

 private:
  enum class ProfileKey {
#define DEFINE_TIME_KEY(name, text) name,
    FOR_EACH_NURSERY_PROFILE_TIME(DEFINE_TIME_KEY)
#undef DEFINE_TIME_KEY
        KeyCount
  };

  using ProfileTimes =
      mozilla::EnumeratedArray<ProfileKey, ProfileKey::KeyCount,
                               mozilla::TimeStamp>;
  using ProfileDurations =
      mozilla::EnumeratedArray<ProfileKey, ProfileKey::KeyCount,
                               mozilla::TimeDuration>;

  // Calculate the promotion rate of the most recent minor GC.
  // The valid_for_tenuring parameter is used to return whether this
  // promotion rate is accurate enough (the nursery was full enough) to be
  // used for tenuring and other decisions.
  //
  // Must only be called if the previousGC data is initialised.
  double calcPromotionRate(bool* validForTenuring) const;

  void freeTrailerBlocks();

  NurseryChunk& chunk(unsigned index) const { return *chunks_[index]; }

  // Set the allocation position to the start of a chunk. This sets
  // currentChunk_, position_ and currentEnd_ values as appropriate.
  void moveToStartOfChunk(unsigned chunkno);

  bool initFirstChunk(AutoLockGCBgAlloc& lock);

  // extent is advisory, it will be ignored in sub-chunk and generational zeal
  // modes. It will be clamped to Min(NurseryChunkUsableSize, capacity_).
  void poisonAndInitCurrentChunk(size_t extent = gc::ChunkSize);

  void setCurrentEnd();
  void setStartToCurrentPosition();

  // Allocate the next chunk, or the first chunk for initialization.
  // Callers will probably want to call moveToStartOfChunk(0) next.
  [[nodiscard]] bool allocateNextChunk(unsigned chunkno,
                                       AutoLockGCBgAlloc& lock);

  uintptr_t currentEnd() const { return currentEnd_; }

  uintptr_t position() const { return position_; }

  MOZ_ALWAYS_INLINE bool isSubChunkMode() const;

  JSRuntime* runtime() const;
  gcstats::Statistics& stats() const;

  const js::gc::GCSchedulingTunables& tunables() const;

  void getAllocFlagsForZone(JS::Zone* zone, bool* allocObjectsOut,
                            bool* allocStringsOut, bool* allocBigIntsOut);
  void updateAllZoneAllocFlags();
  void updateAllocFlagsForZone(JS::Zone* zone);
  void discardCodeAndSetJitFlagsForZone(JS::Zone* zone);

  void* allocate(size_t size);

  // Common internal allocator function. If this fails, call
  // handleAllocationFailure to see whether it's possible to retry.
  inline void* tryAllocate(size_t size);

  [[nodiscard]] bool moveToNextChunk();

  struct CollectionResult {
    size_t tenuredBytes;
    size_t tenuredCells;
  };
  CollectionResult doCollection(gc::AutoGCSession& session,
                                JS::GCOptions options, JS::GCReason reason);
  void traceRoots(gc::AutoGCSession& session, gc::TenuringTracer& mover);

  size_t doPretenuring(JSRuntime* rt, JS::GCReason reason,
                       bool validPromotionRate, double promotionRate);

  // Handle relocation of slots/elements pointers stored in Ion frames.
  inline void setForwardingPointer(void* oldData, void* newData, bool direct);

  inline void setDirectForwardingPointer(void* oldData, void* newData);
  void setIndirectForwardingPointer(void* oldData, void* newData);

  inline void setSlotsForwardingPointer(HeapSlot* oldSlots, HeapSlot* newSlots,
                                        uint32_t nslots);
  inline void setElementsForwardingPointer(ObjectElements* oldHeader,
                                           ObjectElements* newHeader,
                                           uint32_t capacity);

#ifdef DEBUG
  bool checkForwardingPointerLocation(void* ptr, bool expectedInside);
#endif

  // Updates pointers to nursery objects that have been tenured and discards
  // pointers to objects that have been freed.
  void sweep();

  // Reset the current chunk and position after a minor collection. Also poison
  // the nursery on debug & nightly builds.
  void clear();

  void sweepMapAndSetObjects();

  // Allocate a buffer for a given zone, using the nursery if possible.
  void* allocateBuffer(JS::Zone* zone, size_t nbytes);

  // Change the allocable space provided by the nursery.
  void maybeResizeNursery(JS::GCOptions options, JS::GCReason reason);
  size_t targetSize(JS::GCOptions options, JS::GCReason reason);
  void clearRecentGrowthData();
  void growAllocableSpace(size_t newCapacity);
  void shrinkAllocableSpace(size_t newCapacity);
  void minimizeAllocableSpace();

  // Free the chunks starting at firstFreeChunk until the end of the chunks
  // vector. Shrinks the vector but does not update maxChunkCount().
  void freeChunksFrom(unsigned firstFreeChunk);

  void sendTelemetry(JS::GCReason reason, mozilla::TimeDuration totalTime,
                     bool wasEmpty, double promotionRate,
                     size_t sitesPretenured);

  void printCollectionProfile(JS::GCReason reason, double promotionRate);
  void printDeduplicationData(js::StringStats& prev, js::StringStats& curr);

  // Profile recording and printing.
  void maybeClearProfileDurations();
  void startProfile(ProfileKey key);
  void endProfile(ProfileKey key);
  static void printProfileDurations(const ProfileDurations& times,
                                    Sprinter& sprinter);

  mozilla::TimeStamp collectionStartTime() const;

 private:
  // Fields used during allocation fast path are grouped first:

  // Pointer to the first unallocated byte in the nursery.
  uintptr_t position_;

  // Pointer to the last byte of space in the current chunk.
  uintptr_t currentEnd_;

  // Other fields not necessarily used during allocation follow:

  gc::GCRuntime* const gc;

  // Vector of allocated chunks to allocate from.
  Vector<NurseryChunk*, 0, SystemAllocPolicy> chunks_;

  // The index of the chunk that is currently being allocated from.
  uint32_t currentChunk_;

  // These fields refer to the beginning of the nursery. They're normally 0
  // and chunk(0).start() respectively. Except when a generational GC zeal
  // mode is active, then they may be arbitrary (see Nursery::clear()).
  uint32_t startChunk_;
  uintptr_t startPosition_;

  // The current nursery capacity measured in bytes. It may grow up to this
  // value without a collection, allocating chunks on demand. This limit may be
  // changed by maybeResizeNursery() each collection. It includes chunk headers.
  size_t capacity_;

  gc::PretenuringNursery pretenuringNursery;

  mozilla::TimeDuration timeInChunkAlloc_;

  // Report minor collections taking at least this long, if enabled.
  bool enableProfiling_ = false;
  bool profileWorkers_ = false;

  mozilla::TimeDuration profileThreshold_;

  // Whether we will nursery-allocate strings.
  bool canAllocateStrings_;

  // Whether we will nursery-allocate BigInts.
  bool canAllocateBigInts_;

  // Report how many strings were deduplicated.
  bool reportDeduplications_;

  // Whether to report information on pretenuring, and if so the allocation
  // threshold at which to report details of each allocation site.
  bool reportPretenuring_;
  size_t reportPretenuringThreshold_;

  // Whether and why a collection of this nursery has been requested. When this
  // happens |prevPosition_| is set to the current position and |position_| set
  // to the end of the chunk to force the next allocation to fail.
  JS::GCReason minorGCTriggerReason_;
  uintptr_t prevPosition_;

  // Profiling data.

  ProfileTimes startTimes_;
  ProfileDurations profileDurations_;
  ProfileDurations totalDurations_;

  // Data about the previous collection.
  struct PreviousGC {
    JS::GCReason reason = JS::GCReason::NO_REASON;
    size_t nurseryCapacity = 0;
    size_t nurseryCommitted = 0;
    size_t nurseryUsedBytes = 0;
    size_t nurseryUsedChunkCount = 0;
    size_t tenuredBytes = 0;
    size_t tenuredCells = 0;
    mozilla::TimeStamp endTime;
  };
  PreviousGC previousGC;

  bool hasRecentGrowthData;
  double smoothedTargetSize;

  // The set of externally malloced buffers potentially kept live by objects
  // stored in the nursery. Any external buffers that do not belong to a
  // tenured thing at the end of a minor GC must be freed.
  using BufferRelocationOverlay = void*;
  using BufferSet = HashSet<void*, PointerHasher<void*>, SystemAllocPolicy>;
  BufferSet mallocedBuffers;
  size_t mallocedBufferBytes = 0;

  // Wasm "trailer" (C++-heap-allocated) blocks.  See comments above on
  // ::registerTrailer and ::unregisterTrailer.
  Vector<PointerAndUint7, 0, SystemAllocPolicy> trailersAdded_;
  Vector<void*, 0, SystemAllocPolicy> trailersRemoved_;
  size_t trailersRemovedUsed_ = 0;
  size_t trailerBytes_ = 0;

  // During a collection most hoisted slot and element buffers indicate their
  // new location with a forwarding pointer at the base. This does not work
  // for buffers whose length is less than pointer width, or when different
  // buffers might overlap each other. For these, an entry in the following
  // table is used.
  using ForwardedBufferMap =
      HashMap<void*, void*, PointerHasher<void*>, SystemAllocPolicy>;
  ForwardedBufferMap forwardedBuffers;

  // When we assign a unique id to cell in the nursery, that almost always
  // means that the cell will be in a hash table, and thus, held live,
  // automatically moving the uid from the nursery to its new home in
  // tenured. It is possible, if rare, for an object that acquired a uid to
  // be dead before the next collection, in which case we need to know to
  // remove it when we sweep.
  //
  // Note: we store the pointers as Cell* here, resulting in an ugly cast in
  //       sweep. This is because this structure is used to help implement
  //       stable object hashing and we have to break the cycle somehow.
  using CellsWithUniqueIdVector = Vector<gc::Cell*, 8, SystemAllocPolicy>;
  CellsWithUniqueIdVector cellsWithUid_;

  // Lists of map and set objects allocated in the nursery or with iterators
  // allocated there. Such objects need to be swept after minor GC.
  Vector<MapObject*, 0, SystemAllocPolicy> mapsWithNurseryMemory_;
  Vector<SetObject*, 0, SystemAllocPolicy> setsWithNurseryMemory_;
  Vector<JSString*, 0, SystemAllocPolicy>  stringsWithNurseryMemory_;

  UniquePtr<NurseryDecommitTask> decommitTask;

  // A cache of small C++-heap allocated blocks associated with this Nursery.
  // This provided so as to provide cheap allocation/deallocation of
  // out-of-line storage areas as used by WasmStructObject and
  // WasmArrayObject, although the mechanism is general and not specific to
  // these object types.  Regarding lifetimes, because the cache holds only
  // blocks that are not currently in use, it can be flushed at any point with
  // no correctness impact, only a performance impact.
  gc::MallocedBlockCache mallocedBlockCache_;

<<<<<<< HEAD
  NurseryChunk& chunk(unsigned index) const { return *chunks_[index]; }

  // Set the current chunk. This updates the currentChunk_, position_ and
  // currentEnd_ values as appropriate. It'll also poison the chunk, either a
  // portion of the chunk if it is already the current chunk, or the whole chunk
  // if fullPoison is true or it is not the current chunk.
  void setCurrentChunk(unsigned chunkno);

  bool initFirstChunk(AutoLockGCBgAlloc& lock);

  // extent is advisory, it will be ignored in sub-chunk and generational zeal
  // modes. It will be clamped to Min(NurseryChunkUsableSize, capacity_).
  void poisonAndInitCurrentChunk(size_t extent = gc::ChunkSize);

  void setCurrentEnd();
  void setStartPosition();

  // Allocate the next chunk, or the first chunk for initialization.
  // Callers will probably want to call setCurrentChunk(0) next.
  [[nodiscard]] bool allocateNextChunk(unsigned chunkno,
                                       AutoLockGCBgAlloc& lock);

  uintptr_t currentEnd() const { return currentEnd_; }

  uintptr_t position() const { return position_; }

  MOZ_ALWAYS_INLINE bool isSubChunkMode() const;

  JSRuntime* runtime() const;
  gcstats::Statistics& stats() const;

  const js::gc::GCSchedulingTunables& tunables() const;

  void getAllocFlagsForZone(JS::Zone* zone, bool* allocObjectsOut,
                            bool* allocStringsOut, bool* allocBigIntsOut);
  void updateAllZoneAllocFlags();
  void updateAllocFlagsForZone(JS::Zone* zone);
  void discardCodeAndSetJitFlagsForZone(JS::Zone* zone);

  void* allocate(size_t size);

  // Common internal allocator function. If this fails, call
  // handleAllocationFailure to see whether it's possible to retry.
  void* tryAllocate(size_t size) {
    MOZ_ASSERT(isEnabled());
    MOZ_ASSERT(!JS::RuntimeHeapIsBusy());
    MOZ_ASSERT_IF(currentChunk_ == currentStartChunk_,
                  position() >= currentStartPosition_);
    MOZ_ASSERT(size % gc::CellAlignBytes == 0);
    MOZ_ASSERT(position() % gc::CellAlignBytes == 0);

    if (MOZ_UNLIKELY(currentEnd() < position() + size)) {
      return nullptr;
    }

    void* ptr = reinterpret_cast<void*>(position());
    if (!ptr) {
      MOZ_MAKE_COMPILER_ASSUME_IS_UNREACHABLE(
          "Successful allocation cannot result in nullptr");
    }

    position_ = position() + size;

    DebugOnlyPoison(ptr, JS_ALLOCATED_NURSERY_PATTERN, size,
                    MemCheckKind::MakeUndefined);

    return ptr;
  }

  [[nodiscard]] bool moveToNextChunk();

  struct CollectionResult {
    size_t tenuredBytes;
    size_t tenuredCells;
  };
  CollectionResult doCollection(gc::AutoGCSession& session,
                                JS::GCOptions options, JS::GCReason reason);
  void traceRoots(gc::AutoGCSession& session, gc::TenuringTracer& mover);

  size_t doPretenuring(JSRuntime* rt, JS::GCReason reason,
                       bool validPromotionRate, double promotionRate);

  // Handle relocation of slots/elements pointers stored in Ion frames.
  inline void setForwardingPointer(void* oldData, void* newData, bool direct);

  inline void setDirectForwardingPointer(void* oldData, void* newData);
  void setIndirectForwardingPointer(void* oldData, void* newData);

  inline void setSlotsForwardingPointer(HeapSlot* oldSlots, HeapSlot* newSlots,
                                        uint32_t nslots);
  inline void setElementsForwardingPointer(ObjectElements* oldHeader,
                                           ObjectElements* newHeader,
                                           uint32_t capacity);

#ifdef DEBUG
  bool checkForwardingPointerLocation(void* ptr, bool expectedInside);
#endif

  // Updates pointers to nursery objects that have been tenured and discards
  // pointers to objects that have been freed.
  void sweep();

  // Reset the current chunk and position after a minor collection. Also poison
  // the nursery on debug & nightly builds.
  void clear();

  void sweepMapAndSetObjects();

  // Taintfox: we also need to sweep strings to clean up taint information
  void sweepStrings();

  // Change the allocable space provided by the nursery.
  void maybeResizeNursery(JS::GCOptions options, JS::GCReason reason);
  size_t targetSize(JS::GCOptions options, JS::GCReason reason);
  void clearRecentGrowthData();
  void growAllocableSpace(size_t newCapacity);
  void shrinkAllocableSpace(size_t newCapacity);
  void minimizeAllocableSpace();

  // Free the chunks starting at firstFreeChunk until the end of the chunks
  // vector. Shrinks the vector but does not update maxChunkCount().
  void freeChunksFrom(unsigned firstFreeChunk);

  void sendTelemetry(JS::GCReason reason, mozilla::TimeDuration totalTime,
                     bool wasEmpty, double promotionRate,
                     size_t sitesPretenured);

  void printCollectionProfile(JS::GCReason reason, double promotionRate);
  void printDeduplicationData(js::StringStats& prev, js::StringStats& curr);

  // Profile recording and printing.
  void maybeClearProfileDurations();
  void startProfile(ProfileKey key);
  void endProfile(ProfileKey key);
  static bool printProfileDurations(const ProfileDurations& times,
                                    Sprinter& sprinter);

  mozilla::TimeStamp collectionStartTime() const;
  mozilla::TimeStamp lastCollectionEndTime() const;

=======
>>>>>>> a32b8662
  friend class gc::GCRuntime;
  friend class gc::TenuringTracer;
  friend struct NurseryChunk;
};

}  // namespace js

#endif  // gc_Nursery_h<|MERGE_RESOLUTION|>--- conflicted
+++ resolved
@@ -126,12 +126,7 @@
 
   void* allocateString(gc::AllocSite* site, size_t size) {
     MOZ_ASSERT(canAllocateStrings());
-    void* cell = allocateCell(site, size, JS::TraceKind::String);
-    if (cell) {
-      // Taintfox: register the string so we can clean up later on
-      addStringWithNurseryMemory(static_cast<JSString*>(cell));
-    }
-    return cell;
+    return allocateCell(site, size, JS::TraceKind::String);
   }
 
   // Allocate and return a pointer to a new GC thing. Returns nullptr if the
@@ -333,10 +328,10 @@
 
   bool enableProfiling() const { return enableProfiling_; }
 
-  bool addStringWithNurseryMemory(JSString* obj) {
+  bool addStringWithNurseryMemory(JSString* str) {
     MOZ_ASSERT_IF(!stringsWithNurseryMemory_.empty(),
-                  stringsWithNurseryMemory_.back() != obj);
-    return stringsWithNurseryMemory_.append(obj);
+                  stringsWithNurseryMemory_.back() != str);
+    return stringsWithNurseryMemory_.append(str);
   }
 
   bool addMapWithNurseryMemory(MapObject* obj) {
@@ -487,6 +482,8 @@
 
   void sweepMapAndSetObjects();
 
+  // Taintfox: we also need to sweep strings to clean up taint information
+  void sweepStrings();
   // Allocate a buffer for a given zone, using the nursery if possible.
   void* allocateBuffer(JS::Zone* zone, size_t nbytes);
 
@@ -641,7 +638,7 @@
   // allocated there. Such objects need to be swept after minor GC.
   Vector<MapObject*, 0, SystemAllocPolicy> mapsWithNurseryMemory_;
   Vector<SetObject*, 0, SystemAllocPolicy> setsWithNurseryMemory_;
-  Vector<JSString*, 0, SystemAllocPolicy>  stringsWithNurseryMemory_;
+  Vector<JSString*,  0, SystemAllocPolicy> stringsWithNurseryMemory_;
 
   UniquePtr<NurseryDecommitTask> decommitTask;
 
@@ -654,149 +651,6 @@
   // no correctness impact, only a performance impact.
   gc::MallocedBlockCache mallocedBlockCache_;
 
-<<<<<<< HEAD
-  NurseryChunk& chunk(unsigned index) const { return *chunks_[index]; }
-
-  // Set the current chunk. This updates the currentChunk_, position_ and
-  // currentEnd_ values as appropriate. It'll also poison the chunk, either a
-  // portion of the chunk if it is already the current chunk, or the whole chunk
-  // if fullPoison is true or it is not the current chunk.
-  void setCurrentChunk(unsigned chunkno);
-
-  bool initFirstChunk(AutoLockGCBgAlloc& lock);
-
-  // extent is advisory, it will be ignored in sub-chunk and generational zeal
-  // modes. It will be clamped to Min(NurseryChunkUsableSize, capacity_).
-  void poisonAndInitCurrentChunk(size_t extent = gc::ChunkSize);
-
-  void setCurrentEnd();
-  void setStartPosition();
-
-  // Allocate the next chunk, or the first chunk for initialization.
-  // Callers will probably want to call setCurrentChunk(0) next.
-  [[nodiscard]] bool allocateNextChunk(unsigned chunkno,
-                                       AutoLockGCBgAlloc& lock);
-
-  uintptr_t currentEnd() const { return currentEnd_; }
-
-  uintptr_t position() const { return position_; }
-
-  MOZ_ALWAYS_INLINE bool isSubChunkMode() const;
-
-  JSRuntime* runtime() const;
-  gcstats::Statistics& stats() const;
-
-  const js::gc::GCSchedulingTunables& tunables() const;
-
-  void getAllocFlagsForZone(JS::Zone* zone, bool* allocObjectsOut,
-                            bool* allocStringsOut, bool* allocBigIntsOut);
-  void updateAllZoneAllocFlags();
-  void updateAllocFlagsForZone(JS::Zone* zone);
-  void discardCodeAndSetJitFlagsForZone(JS::Zone* zone);
-
-  void* allocate(size_t size);
-
-  // Common internal allocator function. If this fails, call
-  // handleAllocationFailure to see whether it's possible to retry.
-  void* tryAllocate(size_t size) {
-    MOZ_ASSERT(isEnabled());
-    MOZ_ASSERT(!JS::RuntimeHeapIsBusy());
-    MOZ_ASSERT_IF(currentChunk_ == currentStartChunk_,
-                  position() >= currentStartPosition_);
-    MOZ_ASSERT(size % gc::CellAlignBytes == 0);
-    MOZ_ASSERT(position() % gc::CellAlignBytes == 0);
-
-    if (MOZ_UNLIKELY(currentEnd() < position() + size)) {
-      return nullptr;
-    }
-
-    void* ptr = reinterpret_cast<void*>(position());
-    if (!ptr) {
-      MOZ_MAKE_COMPILER_ASSUME_IS_UNREACHABLE(
-          "Successful allocation cannot result in nullptr");
-    }
-
-    position_ = position() + size;
-
-    DebugOnlyPoison(ptr, JS_ALLOCATED_NURSERY_PATTERN, size,
-                    MemCheckKind::MakeUndefined);
-
-    return ptr;
-  }
-
-  [[nodiscard]] bool moveToNextChunk();
-
-  struct CollectionResult {
-    size_t tenuredBytes;
-    size_t tenuredCells;
-  };
-  CollectionResult doCollection(gc::AutoGCSession& session,
-                                JS::GCOptions options, JS::GCReason reason);
-  void traceRoots(gc::AutoGCSession& session, gc::TenuringTracer& mover);
-
-  size_t doPretenuring(JSRuntime* rt, JS::GCReason reason,
-                       bool validPromotionRate, double promotionRate);
-
-  // Handle relocation of slots/elements pointers stored in Ion frames.
-  inline void setForwardingPointer(void* oldData, void* newData, bool direct);
-
-  inline void setDirectForwardingPointer(void* oldData, void* newData);
-  void setIndirectForwardingPointer(void* oldData, void* newData);
-
-  inline void setSlotsForwardingPointer(HeapSlot* oldSlots, HeapSlot* newSlots,
-                                        uint32_t nslots);
-  inline void setElementsForwardingPointer(ObjectElements* oldHeader,
-                                           ObjectElements* newHeader,
-                                           uint32_t capacity);
-
-#ifdef DEBUG
-  bool checkForwardingPointerLocation(void* ptr, bool expectedInside);
-#endif
-
-  // Updates pointers to nursery objects that have been tenured and discards
-  // pointers to objects that have been freed.
-  void sweep();
-
-  // Reset the current chunk and position after a minor collection. Also poison
-  // the nursery on debug & nightly builds.
-  void clear();
-
-  void sweepMapAndSetObjects();
-
-  // Taintfox: we also need to sweep strings to clean up taint information
-  void sweepStrings();
-
-  // Change the allocable space provided by the nursery.
-  void maybeResizeNursery(JS::GCOptions options, JS::GCReason reason);
-  size_t targetSize(JS::GCOptions options, JS::GCReason reason);
-  void clearRecentGrowthData();
-  void growAllocableSpace(size_t newCapacity);
-  void shrinkAllocableSpace(size_t newCapacity);
-  void minimizeAllocableSpace();
-
-  // Free the chunks starting at firstFreeChunk until the end of the chunks
-  // vector. Shrinks the vector but does not update maxChunkCount().
-  void freeChunksFrom(unsigned firstFreeChunk);
-
-  void sendTelemetry(JS::GCReason reason, mozilla::TimeDuration totalTime,
-                     bool wasEmpty, double promotionRate,
-                     size_t sitesPretenured);
-
-  void printCollectionProfile(JS::GCReason reason, double promotionRate);
-  void printDeduplicationData(js::StringStats& prev, js::StringStats& curr);
-
-  // Profile recording and printing.
-  void maybeClearProfileDurations();
-  void startProfile(ProfileKey key);
-  void endProfile(ProfileKey key);
-  static bool printProfileDurations(const ProfileDurations& times,
-                                    Sprinter& sprinter);
-
-  mozilla::TimeStamp collectionStartTime() const;
-  mozilla::TimeStamp lastCollectionEndTime() const;
-
-=======
->>>>>>> a32b8662
   friend class gc::GCRuntime;
   friend class gc::TenuringTracer;
   friend struct NurseryChunk;
