/* -*- Mode: C++; tab-width: 8; indent-tabs-mode: nil; c-basic-offset: 4 -*-
 * vim: set ts=8 sts=4 et sw=4 tw=99:
 * This Source Code Form is subject to the terms of the Mozilla Public
 * License, v. 2.0. If a copy of the MPL was not distributed with this
 * file, You can obtain one at http://mozilla.org/MPL/2.0/. */

/*
 * JS bytecode descriptors, disassemblers, and (expression) decompilers.
 */

#include "jsopcodeinlines.h"

#define __STDC_FORMAT_MACROS

#include "mozilla/SizePrintfMacros.h"

#include <algorithm>
#include <ctype.h>
#include <inttypes.h>
#include <stdio.h>
#include <string.h>

#include "jsapi.h"
#include "jsatom.h"
#include "jscntxt.h"
#include "jscompartment.h"
#include "jsfun.h"
#include "jsnum.h"
#include "jsobj.h"
#include "jsprf.h"
#include "jsscript.h"
#include "jsstr.h"
#include "jstypes.h"
#include "jsutil.h"

#include "asmjs/AsmJSModule.h"
#include "frontend/BytecodeCompiler.h"
#include "frontend/SourceNotes.h"
#include "js/CharacterEncoding.h"
#include "vm/Opcodes.h"
#include "vm/ScopeObject.h"
#include "vm/Shape.h"
#include "vm/StringBuffer.h"

#include "jscntxtinlines.h"
#include "jscompartmentinlines.h"
#include "jsobjinlines.h"
#include "jsscriptinlines.h"

using namespace js;
using namespace js::gc;

using JS::AutoCheckCannotGC;

using js::frontend::IsIdentifier;

/*
 * Index limit must stay within 32 bits.
 */
JS_STATIC_ASSERT(sizeof(uint32_t) * JS_BITS_PER_BYTE >= INDEX_LIMIT_LOG2 + 1);

const JSCodeSpec js_CodeSpec[] = {
#define MAKE_CODESPEC(op,val,name,token,length,nuses,ndefs,format)  {length,nuses,ndefs,format},
    FOR_EACH_OPCODE(MAKE_CODESPEC)
#undef MAKE_CODESPEC
};

const unsigned js_NumCodeSpecs = JS_ARRAY_LENGTH(js_CodeSpec);

/*
 * Each element of the array is either a source literal associated with JS
 * bytecode or null.
 */
static const char * const CodeToken[] = {
#define TOKEN(op, val, name, token, ...)  token,
    FOR_EACH_OPCODE(TOKEN)
#undef TOKEN
};

/*
 * Array of JS bytecode names used by PC count JSON, DEBUG-only Disassemble
 * and JIT debug spew.
 */
const char * const js_CodeName[] = {
#define OPNAME(op, val, name, ...)  name,
    FOR_EACH_OPCODE(OPNAME)
#undef OPNAME
};

/************************************************************************/

#define COUNTS_LEN 16

size_t
js::GetVariableBytecodeLength(jsbytecode* pc)
{
    JSOp op = JSOp(*pc);
    MOZ_ASSERT(js_CodeSpec[op].length == -1);
    switch (op) {
      case JSOP_TABLESWITCH: {
        /* Structure: default-jump case-low case-high case1-jump ... */
        pc += JUMP_OFFSET_LEN;
        int32_t low = GET_JUMP_OFFSET(pc);
        pc += JUMP_OFFSET_LEN;
        int32_t high = GET_JUMP_OFFSET(pc);
        unsigned ncases = unsigned(high - low + 1);
        return 1 + 3 * JUMP_OFFSET_LEN + ncases * JUMP_OFFSET_LEN;
      }
      default:
        MOZ_CRASH("Unexpected op");
    }
}

unsigned
js::StackUses(JSScript* script, jsbytecode* pc)
{
    JSOp op = (JSOp) *pc;
    const JSCodeSpec& cs = js_CodeSpec[op];
    if (cs.nuses >= 0)
        return cs.nuses;

    MOZ_ASSERT(js_CodeSpec[op].nuses == -1);
    switch (op) {
      case JSOP_POPN:
        return GET_UINT16(pc);
      case JSOP_NEW:
        return 2 + GET_ARGC(pc) + 1;
      default:
        /* stack: fun, this, [argc arguments] */
        MOZ_ASSERT(op == JSOP_CALL || op == JSOP_EVAL ||
                   op == JSOP_STRICTEVAL || op == JSOP_FUNCALL || op == JSOP_FUNAPPLY);
        return 2 + GET_ARGC(pc);
    }
}

unsigned
js::StackDefs(JSScript* script, jsbytecode* pc)
{
    JSOp op = (JSOp) *pc;
    const JSCodeSpec& cs = js_CodeSpec[op];
    MOZ_ASSERT(cs.ndefs >= 0);
    return cs.ndefs;
}

const char * PCCounts::numExecName = "interp";

void
js::DumpIonScriptCounts(Sprinter* sp, jit::IonScriptCounts* ionCounts)
{
    Sprint(sp, "IonScript [%lu blocks]:\n", ionCounts->numBlocks());
    for (size_t i = 0; i < ionCounts->numBlocks(); i++) {
        const jit::IonBlockCounts& block = ionCounts->block(i);
        Sprint(sp, "BB #%lu [%05u]", block.id(), block.offset());
        if (block.description())
            Sprint(sp, " [inlined %s]", block.description());
        for (size_t j = 0; j < block.numSuccessors(); j++)
            Sprint(sp, " -> #%lu", block.successor(j));
        Sprint(sp, " :: %llu hits\n", block.hitCount());
        Sprint(sp, "%s\n", block.code());
    }
}

void
js::DumpPCCounts(JSContext* cx, HandleScript script, Sprinter* sp)
{
    MOZ_ASSERT(script->hasScriptCounts());

#ifdef DEBUG
    jsbytecode* pc = script->code();
    while (pc < script->codeEnd()) {
        jsbytecode* next = GetNextPc(pc);

        if (!Disassemble1(cx, script, pc, script->pcToOffset(pc), true, sp))
            return;

        Sprint(sp, "                  {");
        PCCounts* counts = script->maybeGetPCCounts(pc);
        double val = counts ? counts->numExec() : 0.0;
        if (val)
            Sprint(sp, "\"%s\": %.0f", PCCounts::numExecName, val);
        Sprint(sp, "}\n");

        pc = next;
    }
#endif

    jit::IonScriptCounts* ionCounts = script->getIonCounts();

    while (ionCounts) {
        DumpIonScriptCounts(sp, ionCounts);
        ionCounts = ionCounts->previous();
    }
}

void
js::DumpCompartmentPCCounts(JSContext* cx)
{
    for (ZoneCellIter i(cx->zone(), gc::AllocKind::SCRIPT); !i.done(); i.next()) {
        RootedScript script(cx, i.get<JSScript>());
        if (script->compartment() != cx->compartment())
            continue;

        if (script->hasScriptCounts()) {
            Sprinter sprinter(cx);
            if (!sprinter.init())
                return;

            fprintf(stdout, "--- SCRIPT %s:%" PRIuSIZE " ---\n", script->filename(), script->lineno());
            DumpPCCounts(cx, script, &sprinter);
            fputs(sprinter.string(), stdout);
            fprintf(stdout, "--- END SCRIPT %s:%" PRIuSIZE " ---\n", script->filename(), script->lineno());
        }
    }

    for (auto thingKind : ObjectAllocKinds()) {
        for (ZoneCellIter i(cx->zone(), thingKind); !i.done(); i.next()) {
            JSObject* obj = i.get<JSObject>();
            if (obj->compartment() != cx->compartment())
                continue;

            if (obj->is<AsmJSModuleObject>()) {
                AsmJSModule& module = obj->as<AsmJSModuleObject>().module();

                Sprinter sprinter(cx);
                if (!sprinter.init())
                    return;

                fprintf(stdout, "--- Asm.js Module ---\n");

                for (size_t i = 0; i < module.numFunctionCounts(); i++) {
                    jit::IonScriptCounts* counts = module.functionCounts(i);
                    DumpIonScriptCounts(&sprinter, counts);
                }

                fputs(sprinter.string(), stdout);
                fprintf(stdout, "--- END Asm.js Module ---\n");
            }
        }
    }
}

/////////////////////////////////////////////////////////////////////
// Bytecode Parser
/////////////////////////////////////////////////////////////////////

namespace {

class BytecodeParser
{
    class Bytecode
    {
      public:
        Bytecode() { mozilla::PodZero(this); }

        // Whether this instruction has been analyzed to get its output defines
        // and stack.
        bool parsed : 1;

        // Stack depth before this opcode.
        uint32_t stackDepth;

        // Pointer to array of |stackDepth| offsets.  An element at position N
        // in the array is the offset of the opcode that defined the
        // corresponding stack slot.  The top of the stack is at position
        // |stackDepth - 1|.
        uint32_t* offsetStack;

        bool captureOffsetStack(LifoAlloc& alloc, const uint32_t* stack, uint32_t depth) {
            stackDepth = depth;
            offsetStack = alloc.newArray<uint32_t>(stackDepth);
            if (!offsetStack)
                return false;
            if (stackDepth) {
                for (uint32_t n = 0; n < stackDepth; n++)
                    offsetStack[n] = stack[n];
            }
            return true;
        }

        // When control-flow merges, intersect the stacks, marking slots that
        // are defined by different offsets with the UINT32_MAX sentinel.
        // This is sufficient for forward control-flow.  It doesn't grok loops
        // -- for that you would have to iterate to a fixed point -- but there
        // shouldn't be operands on the stack at a loop back-edge anyway.
        void mergeOffsetStack(const uint32_t* stack, uint32_t depth) {
            MOZ_ASSERT(depth == stackDepth);
            for (uint32_t n = 0; n < stackDepth; n++)
                if (offsetStack[n] != stack[n])
                    offsetStack[n] = UINT32_MAX;
        }
    };

    JSContext* cx_;
    LifoAllocScope allocScope_;
    RootedScript script_;

    Bytecode** codeArray_;

  public:
    BytecodeParser(JSContext* cx, JSScript* script)
      : cx_(cx),
        allocScope_(&cx->tempLifoAlloc()),
        script_(cx, script),
        codeArray_(nullptr) { }

    bool parse();

#ifdef DEBUG
    bool isReachable(uint32_t offset) { return maybeCode(offset); }
    bool isReachable(const jsbytecode* pc) { return maybeCode(pc); }
#endif

    uint32_t stackDepthAtPC(uint32_t offset) {
        // Sometimes the code generator in debug mode asks about the stack depth
        // of unreachable code (bug 932180 comment 22).  Assume that unreachable
        // code has no operands on the stack.
        return getCode(offset).stackDepth;
    }
    uint32_t stackDepthAtPC(const jsbytecode* pc) { return stackDepthAtPC(script_->pcToOffset(pc)); }

    uint32_t offsetForStackOperand(uint32_t offset, int operand) {
        Bytecode& code = getCode(offset);
        if (operand < 0) {
            operand += code.stackDepth;
            MOZ_ASSERT(operand >= 0);
        }
        MOZ_ASSERT(uint32_t(operand) < code.stackDepth);
        return code.offsetStack[operand];
    }
    jsbytecode* pcForStackOperand(jsbytecode* pc, int operand) {
        uint32_t offset = offsetForStackOperand(script_->pcToOffset(pc), operand);
        if (offset == UINT32_MAX)
            return nullptr;
        return script_->offsetToPC(offsetForStackOperand(script_->pcToOffset(pc), operand));
    }

  private:
    LifoAlloc& alloc() {
        return allocScope_.alloc();
    }

    void reportOOM() {
        allocScope_.releaseEarly();
        ReportOutOfMemory(cx_);
    }

    uint32_t numSlots() {
        return 1 + script_->nfixed() +
               (script_->functionNonDelazifying() ? script_->functionNonDelazifying()->nargs() : 0);
    }

    uint32_t maximumStackDepth() {
        return script_->nslots() - script_->nfixed();
    }

    Bytecode& getCode(uint32_t offset) {
        MOZ_ASSERT(offset < script_->length());
        MOZ_ASSERT(codeArray_[offset]);
        return *codeArray_[offset];
    }
    Bytecode& getCode(const jsbytecode* pc) { return getCode(script_->pcToOffset(pc)); }

    Bytecode* maybeCode(uint32_t offset) {
        MOZ_ASSERT(offset < script_->length());
        return codeArray_[offset];
    }
    Bytecode* maybeCode(const jsbytecode* pc) { return maybeCode(script_->pcToOffset(pc)); }

    uint32_t simulateOp(JSOp op, uint32_t offset, uint32_t* offsetStack, uint32_t stackDepth);

    inline bool addJump(uint32_t offset, uint32_t* currentOffset,
                        uint32_t stackDepth, const uint32_t* offsetStack);
};

}  // anonymous namespace

uint32_t
BytecodeParser::simulateOp(JSOp op, uint32_t offset, uint32_t* offsetStack, uint32_t stackDepth)
{
    uint32_t nuses = GetUseCount(script_, offset);
    uint32_t ndefs = GetDefCount(script_, offset);

    MOZ_ASSERT(stackDepth >= nuses);
    stackDepth -= nuses;
    MOZ_ASSERT(stackDepth + ndefs <= maximumStackDepth());

    // Mark the current offset as defining its values on the offset stack,
    // unless it just reshuffles the stack.  In that case we want to preserve
    // the opcode that generated the original value.
    switch (op) {
      default:
        for (uint32_t n = 0; n != ndefs; ++n)
            offsetStack[stackDepth + n] = offset;
        break;

      case JSOP_CASE:
        /* Keep the switch value. */
        MOZ_ASSERT(ndefs == 1);
        break;

      case JSOP_DUP:
        MOZ_ASSERT(ndefs == 2);
        if (offsetStack)
            offsetStack[stackDepth + 1] = offsetStack[stackDepth];
        break;

      case JSOP_DUP2:
        MOZ_ASSERT(ndefs == 4);
        if (offsetStack) {
            offsetStack[stackDepth + 2] = offsetStack[stackDepth];
            offsetStack[stackDepth + 3] = offsetStack[stackDepth + 1];
        }
        break;

      case JSOP_DUPAT: {
        MOZ_ASSERT(ndefs == 1);
        jsbytecode* pc = script_->offsetToPC(offset);
        unsigned n = GET_UINT24(pc);
        MOZ_ASSERT(n < stackDepth);
        if (offsetStack)
            offsetStack[stackDepth] = offsetStack[stackDepth - 1 - n];
        break;
      }

      case JSOP_SWAP:
        MOZ_ASSERT(ndefs == 2);
        if (offsetStack) {
            uint32_t tmp = offsetStack[stackDepth + 1];
            offsetStack[stackDepth + 1] = offsetStack[stackDepth];
            offsetStack[stackDepth] = tmp;
        }
        break;
    }
    stackDepth += ndefs;
    return stackDepth;
}

bool
BytecodeParser::addJump(uint32_t offset, uint32_t* currentOffset,
                        uint32_t stackDepth, const uint32_t* offsetStack)
{
    MOZ_ASSERT(offset < script_->length());

    Bytecode*& code = codeArray_[offset];
    if (!code) {
        code = alloc().new_<Bytecode>();
        if (!code ||
            !code->captureOffsetStack(alloc(), offsetStack, stackDepth))
        {
            reportOOM();
            return false;
        }
    } else {
        code->mergeOffsetStack(offsetStack, stackDepth);
    }

    if (offset < *currentOffset && !code->parsed) {
        // Backedge in a while/for loop, whose body has not been parsed due
        // to a lack of fallthrough at the loop head. Roll back the offset
        // to analyze the body.
        *currentOffset = offset;
    }

    return true;
}

bool
BytecodeParser::parse()
{
    MOZ_ASSERT(!codeArray_);

    uint32_t length = script_->length();
    codeArray_ = alloc().newArray<Bytecode*>(length);

    if (!codeArray_) {
        reportOOM();
        return false;
    }

    mozilla::PodZero(codeArray_, length);

    // Fill in stack depth and definitions at initial bytecode.
    Bytecode* startcode = alloc().new_<Bytecode>();
    if (!startcode) {
        reportOOM();
        return false;
    }

    // Fill in stack depth and definitions at initial bytecode.
    uint32_t* offsetStack = alloc().newArray<uint32_t>(maximumStackDepth());
    if (maximumStackDepth() && !offsetStack) {
        reportOOM();
        return false;
    }

    startcode->stackDepth = 0;
    codeArray_[0] = startcode;

    uint32_t offset, nextOffset = 0;
    while (nextOffset < length) {
        offset = nextOffset;

        Bytecode* code = maybeCode(offset);
        jsbytecode* pc = script_->offsetToPC(offset);

        JSOp op = (JSOp)*pc;
        MOZ_ASSERT(op < JSOP_LIMIT);

        // Immediate successor of this bytecode.
        uint32_t successorOffset = offset + GetBytecodeLength(pc);

        // Next bytecode to analyze.  This is either the successor, or is an
        // earlier bytecode if this bytecode has a loop backedge.
        nextOffset = successorOffset;

        if (!code) {
            // Haven't found a path by which this bytecode is reachable.
            continue;
        }

        if (code->parsed) {
            // No need to reparse.
            continue;
        }

        code->parsed = true;

        uint32_t stackDepth = simulateOp(op, offset, offsetStack, code->stackDepth);

        switch (op) {
          case JSOP_TABLESWITCH: {
            uint32_t defaultOffset = offset + GET_JUMP_OFFSET(pc);
            jsbytecode* pc2 = pc + JUMP_OFFSET_LEN;
            int32_t low = GET_JUMP_OFFSET(pc2);
            pc2 += JUMP_OFFSET_LEN;
            int32_t high = GET_JUMP_OFFSET(pc2);
            pc2 += JUMP_OFFSET_LEN;

            if (!addJump(defaultOffset, &nextOffset, stackDepth, offsetStack))
                return false;

            for (int32_t i = low; i <= high; i++) {
                uint32_t targetOffset = offset + GET_JUMP_OFFSET(pc2);
                if (targetOffset != offset) {
                    if (!addJump(targetOffset, &nextOffset, stackDepth, offsetStack))
                        return false;
                }
                pc2 += JUMP_OFFSET_LEN;
            }
            break;
          }

          case JSOP_TRY: {
            // Everything between a try and corresponding catch or finally is conditional.
            // Note that there is no problem with code which is skipped by a thrown
            // exception but is not caught by a later handler in the same function:
            // no more code will execute, and it does not matter what is defined.
            JSTryNote* tn = script_->trynotes()->vector;
            JSTryNote* tnlimit = tn + script_->trynotes()->length;
            for (; tn < tnlimit; tn++) {
                uint32_t startOffset = script_->mainOffset() + tn->start;
                if (startOffset == offset + 1) {
                    uint32_t catchOffset = startOffset + tn->length;
                    if (tn->kind == JSTRY_CATCH || tn->kind == JSTRY_FINALLY) {
                        if (!addJump(catchOffset, &nextOffset, stackDepth, offsetStack))
                            return false;
                    }
                }
            }
            break;
          }

          default:
            break;
        }

        // Check basic jump opcodes, which may or may not have a fallthrough.
        if (IsJumpOpcode(op)) {
            // Case instructions do not push the lvalue back when branching.
            uint32_t newStackDepth = stackDepth;
            if (op == JSOP_CASE)
                newStackDepth--;

            uint32_t targetOffset = offset + GET_JUMP_OFFSET(pc);
            if (!addJump(targetOffset, &nextOffset, newStackDepth, offsetStack))
                return false;
        }

        // Handle any fallthrough from this opcode.
        if (BytecodeFallsThrough(op)) {
            MOZ_ASSERT(successorOffset < script_->length());

            Bytecode*& nextcode = codeArray_[successorOffset];

            if (!nextcode) {
                nextcode = alloc().new_<Bytecode>();
                if (!nextcode) {
                    reportOOM();
                    return false;
                }
                if (!nextcode->captureOffsetStack(alloc(), offsetStack, stackDepth)) {
                    reportOOM();
                    return false;
                }
            } else {
                nextcode->mergeOffsetStack(offsetStack, stackDepth);
            }
        }
    }

    return true;
}

#ifdef DEBUG

bool
js::ReconstructStackDepth(JSContext* cx, JSScript* script, jsbytecode* pc, uint32_t* depth, bool* reachablePC)
{
    BytecodeParser parser(cx, script);
    if (!parser.parse())
        return false;

    *reachablePC = parser.isReachable(pc);

    if (*reachablePC)
        *depth = parser.stackDepthAtPC(pc);

    return true;
}

/*
 * If pc != nullptr, include a prefix indicating whether the PC is at the
 * current line. If showAll is true, include the source note type and the
 * entry stack depth.
 */
static bool
DisassembleAtPC(JSContext* cx, JSScript* scriptArg, bool lines,
                jsbytecode* pc, bool showAll, Sprinter* sp)
{
    RootedScript script(cx, scriptArg);
    BytecodeParser parser(cx, script);

    if (showAll && !parser.parse())
        return false;

    if (showAll)
        Sprint(sp, "%s:%" PRIuSIZE "\n", script->filename(), script->lineno());

    if (pc != nullptr)
        sp->put("    ");
    if (showAll)
        sp->put("sn stack ");
    sp->put("loc   ");
    if (lines)
        sp->put("line");
    sp->put("  op\n");

    if (pc != nullptr)
        sp->put("    ");
    if (showAll)
        sp->put("-- ----- ");
    sp->put("----- ");
    if (lines)
        sp->put("----");
    sp->put("  --\n");

    jsbytecode* next = script->code();
    jsbytecode* end = script->codeEnd();
    while (next < end) {
        if (next == script->main())
            sp->put("main:\n");
        if (pc != nullptr) {
            if (pc == next)
                sp->put("--> ");
            else
                sp->put("    ");
        }
        if (showAll) {
            jssrcnote* sn = GetSrcNote(cx, script, next);
            if (sn) {
                MOZ_ASSERT(!SN_IS_TERMINATOR(sn));
                jssrcnote* next = SN_NEXT(sn);
                while (!SN_IS_TERMINATOR(next) && SN_DELTA(next) == 0) {
                    Sprint(sp, "%02u\n    ", SN_TYPE(sn));
                    sn = next;
                    next = SN_NEXT(sn);
                }
                Sprint(sp, "%02u ", SN_TYPE(sn));
            }
            else
                sp->put("   ");
            if (parser.isReachable(next))
                Sprint(sp, "%05u ", parser.stackDepthAtPC(next));
            else
                Sprint(sp, "      ");
        }
        unsigned len = Disassemble1(cx, script, next, script->pcToOffset(next), lines, sp);
        if (!len)
            return false;
        next += len;
    }
    return true;
}

bool
js::Disassemble(JSContext* cx, HandleScript script, bool lines, Sprinter* sp)
{
    return DisassembleAtPC(cx, script, lines, nullptr, false, sp);
}

JS_FRIEND_API(bool)
js::DumpPC(JSContext* cx)
{
    gc::AutoSuppressGC suppressGC(cx);
    Sprinter sprinter(cx);
    if (!sprinter.init())
        return false;
    ScriptFrameIter iter(cx);
    if (iter.done()) {
        fprintf(stdout, "Empty stack.\n");
        return true;
    }
    RootedScript script(cx, iter.script());
    bool ok = DisassembleAtPC(cx, script, true, iter.pc(), false, &sprinter);
    fprintf(stdout, "%s", sprinter.string());
    return ok;
}

JS_FRIEND_API(bool)
js::DumpScript(JSContext* cx, JSScript* scriptArg)
{
    gc::AutoSuppressGC suppressGC(cx);
    Sprinter sprinter(cx);
    if (!sprinter.init())
        return false;
    RootedScript script(cx, scriptArg);
    bool ok = Disassemble(cx, script, true, &sprinter);
    fprintf(stdout, "%s", sprinter.string());
    return ok;
}

<<<<<<< HEAD
/*
 * Useful to debug ReconstructPCStack.
 */
JS_FRIEND_API(bool)
js_DumpScriptDepth(JSContext* cx, JSScript* scriptArg, jsbytecode* pc)
{
    js::gc::AutoSuppressGC suppressGC(cx);
    Sprinter sprinter(cx);
    if (!sprinter.init())
        return false;
    RootedScript script(cx, scriptArg);
    bool ok = js_DisassembleAtPC(cx, script, true, pc, true, &sprinter);
    fprintf(stdout, "%s", sprinter.string());
    return ok;
}

static char *
#if _TAINT_ON_
QuoteString(Sprinter *sp, JSString *str, char16_t quote, TaintStringRef **targetref = nullptr);
#else
QuoteString(Sprinter *sp, JSString *str, char16_t quote);
#endif

=======
>>>>>>> ecb5fb4d
static bool
ToDisassemblySource(JSContext* cx, HandleValue v, JSAutoByteString* bytes)
{
    if (v.isString()) {
        Sprinter sprinter(cx);
        if (!sprinter.init())
            return false;
        char* nbytes = QuoteString(&sprinter, v.toString(), '"');
        if (!nbytes)
            return false;
        nbytes = JS_sprintf_append(nullptr, "%s", nbytes);
        if (!nbytes) {
            ReportOutOfMemory(cx);
            return false;
        }
        bytes->initBytes(nbytes);
        return true;
    }

    JSRuntime* rt = cx->runtime();
    if (rt->isHeapBusy() || !rt->gc.isAllocAllowed()) {
        char* source = JS_sprintf_append(nullptr, "<value>");
        if (!source) {
            ReportOutOfMemory(cx);
            return false;
        }
        bytes->initBytes(source);
        return true;
    }

    if (v.isObject()) {
        JSObject& obj = v.toObject();
        if (obj.is<StaticBlockObject>()) {
            Rooted<StaticBlockObject*> block(cx, &obj.as<StaticBlockObject>());
            char* source = JS_sprintf_append(nullptr, "depth %d {", block->localOffset());
            if (!source) {
                ReportOutOfMemory(cx);
                return false;
            }

            Shape::Range<CanGC> r(cx, block->lastProperty());

            while (!r.empty()) {
                Rooted<Shape*> shape(cx, &r.front());
                JSAtom* atom = JSID_IS_INT(shape->propid())
                               ? cx->names().empty
                               : JSID_TO_ATOM(shape->propid());

                JSAutoByteString bytes;
                if (!AtomToPrintableString(cx, atom, &bytes))
                    return false;

                r.popFront();
                source = JS_sprintf_append(source, "%s: %d%s",
                                           bytes.ptr(),
                                           block->shapeToIndex(*shape),
                                           !r.empty() ? ", " : "");
                if (!source) {
                    ReportOutOfMemory(cx);
                    return false;
                }
            }

            source = JS_sprintf_append(source, "}");
            if (!source) {
                ReportOutOfMemory(cx);
                return false;
            }
            bytes->initBytes(source);
            return true;
        }

        if (obj.is<JSFunction>()) {
            RootedFunction fun(cx, &obj.as<JSFunction>());
            JSString* str = JS_DecompileFunction(cx, fun, JS_DONT_PRETTY_PRINT);
            if (!str)
                return false;
            return bytes->encodeLatin1(cx, str);
        }

        if (obj.is<RegExpObject>()) {
            JSString* source = obj.as<RegExpObject>().toString(cx);
            if (!source)
                return false;
            return bytes->encodeLatin1(cx, source);
        }
    }

    return !!ValueToPrintable(cx, v, bytes, true);
}

unsigned
js::Disassemble1(JSContext* cx, HandleScript script, jsbytecode* pc,
                 unsigned loc, bool lines, Sprinter* sp)
{
    JSOp op = (JSOp)*pc;
    if (op >= JSOP_LIMIT) {
        char numBuf1[12], numBuf2[12];
        JS_snprintf(numBuf1, sizeof numBuf1, "%d", op);
        JS_snprintf(numBuf2, sizeof numBuf2, "%d", JSOP_LIMIT);
        JS_ReportErrorNumber(cx, GetErrorMessage, nullptr,
                             JSMSG_BYTECODE_TOO_BIG, numBuf1, numBuf2);
        return 0;
    }
    const JSCodeSpec* cs = &js_CodeSpec[op];
    ptrdiff_t len = (ptrdiff_t) cs->length;
    Sprint(sp, "%05u:", loc);
    if (lines)
        Sprint(sp, "%4u", PCToLineNumber(script, pc));
    Sprint(sp, "  %s", js_CodeName[op]);

    switch (JOF_TYPE(cs->format)) {
      case JOF_BYTE:
          // Scan the trynotes to find the associated catch block
          // and make the try opcode look like a jump instruction
          // with an offset. This simplifies code coverage analysis
          // based on this disassembled output.
          if (op == JSOP_TRY) {
              TryNoteArray* trynotes = script->trynotes();
              uint32_t i;
              for(i = 0; i < trynotes->length; i++) {
                  JSTryNote note = trynotes->vector[i];
                  if (note.kind == JSTRY_CATCH && note.start == loc + 1) {
                      Sprint(sp, " %u (%+d)",
                             (unsigned int) (loc+note.length+1),
                             (int) (note.length+1));
                      break;
                  }
              }
          }
        break;

      case JOF_JUMP: {
        ptrdiff_t off = GET_JUMP_OFFSET(pc);
        Sprint(sp, " %u (%+d)", loc + (int) off, (int) off);
        break;
      }

      case JOF_SCOPECOORD: {
        RootedValue v(cx,
            StringValue(ScopeCoordinateName(cx->runtime()->scopeCoordinateNameCache, script, pc)));
        JSAutoByteString bytes;
        if (!ToDisassemblySource(cx, v, &bytes))
            return 0;
        ScopeCoordinate sc(pc);
        Sprint(sp, " %s (hops = %u, slot = %u)", bytes.ptr(), sc.hops(), sc.slot());
        break;
      }

      case JOF_ATOM: {
        RootedValue v(cx, StringValue(script->getAtom(GET_UINT32_INDEX(pc))));
        JSAutoByteString bytes;
        if (!ToDisassemblySource(cx, v, &bytes))
            return 0;
        Sprint(sp, " %s", bytes.ptr());
        break;
      }

      case JOF_DOUBLE: {
        RootedValue v(cx, script->getConst(GET_UINT32_INDEX(pc)));
        JSAutoByteString bytes;
        if (!ToDisassemblySource(cx, v, &bytes))
            return 0;
        Sprint(sp, " %s", bytes.ptr());
        break;
      }

      case JOF_OBJECT: {
        /* Don't call obj.toSource if analysis/inference is active. */
        if (script->zone()->types.activeAnalysis) {
            Sprint(sp, " object");
            break;
        }

        JSObject* obj = script->getObject(GET_UINT32_INDEX(pc));
        {
            JSAutoByteString bytes;
            RootedValue v(cx, ObjectValue(*obj));
            if (!ToDisassemblySource(cx, v, &bytes))
                return 0;
            Sprint(sp, " %s", bytes.ptr());
        }
        break;
      }

      case JOF_REGEXP: {
        JSObject* obj = script->getRegExp(GET_UINT32_INDEX(pc));
        JSAutoByteString bytes;
        RootedValue v(cx, ObjectValue(*obj));
        if (!ToDisassemblySource(cx, v, &bytes))
            return 0;
        Sprint(sp, " %s", bytes.ptr());
        break;
      }

      case JOF_TABLESWITCH:
      {
        int32_t i, low, high;

        ptrdiff_t off = GET_JUMP_OFFSET(pc);
        jsbytecode* pc2 = pc + JUMP_OFFSET_LEN;
        low = GET_JUMP_OFFSET(pc2);
        pc2 += JUMP_OFFSET_LEN;
        high = GET_JUMP_OFFSET(pc2);
        pc2 += JUMP_OFFSET_LEN;
        Sprint(sp, " defaultOffset %d low %d high %d", int(off), low, high);
        for (i = low; i <= high; i++) {
            off = GET_JUMP_OFFSET(pc2);
            Sprint(sp, "\n\t%d: %d", i, int(off));
            pc2 += JUMP_OFFSET_LEN;
        }
        len = 1 + pc2 - pc;
        break;
      }

      case JOF_QARG:
        Sprint(sp, " %u", GET_ARGNO(pc));
        break;

      case JOF_LOCAL:
        Sprint(sp, " %u", GET_LOCALNO(pc));
        break;

      case JOF_UINT32:
        Sprint(sp, " %u", GET_UINT32(pc));
        break;

      {
        int i;

      case JOF_UINT16:
        i = (int)GET_UINT16(pc);
        goto print_int;

      case JOF_UINT24:
        MOZ_ASSERT(len == 4);
        i = (int)GET_UINT24(pc);
        goto print_int;

      case JOF_UINT8:
        i = GET_UINT8(pc);
        goto print_int;

      case JOF_INT8:
        i = GET_INT8(pc);
        goto print_int;

      case JOF_INT32:
        MOZ_ASSERT(op == JSOP_INT32);
        i = GET_INT32(pc);
      print_int:
        Sprint(sp, " %d", i);
        break;
      }

      default: {
        char numBuf[12];
        JS_snprintf(numBuf, sizeof numBuf, "%lx", (unsigned long) cs->format);
        JS_ReportErrorNumber(cx, GetErrorMessage, nullptr,
                             JSMSG_UNKNOWN_FORMAT, numBuf);
        return 0;
      }
    }
    sp->put("\n");
    return len;
}

#endif /* DEBUG */

<<<<<<< HEAD
/************************************************************************/

const size_t Sprinter::DefaultSize = 64;

bool
Sprinter::realloc_(size_t newSize)
{
    MOZ_ASSERT(newSize > (size_t) offset);
    char* newBuf = (char*) js_realloc(base, newSize);
    if (!newBuf) {
        reportOutOfMemory();
        return false;
    }
    base = newBuf;
    size = newSize;
    base[size - 1] = 0;
    return true;
}

Sprinter::Sprinter(ExclusiveContext* cx)
  : context(cx),
#ifdef DEBUG
    initialized(false),
#endif
    base(nullptr), size(0), offset(0), reportedOOM(false)
{ }

Sprinter::~Sprinter()
{
#ifdef DEBUG
    if (initialized)
        checkInvariants();
#endif
    js_free(base);
}

bool
Sprinter::init()
{
    MOZ_ASSERT(!initialized);
    base = (char*) js_malloc(DefaultSize);
    if (!base) {
        reportOutOfMemory();
        return false;
    }
#ifdef DEBUG
    initialized = true;
#endif
    *base = 0;
    size = DefaultSize;
    base[size - 1] = 0;
    return true;
}

void
Sprinter::checkInvariants() const
{
    MOZ_ASSERT(initialized);
    MOZ_ASSERT((size_t) offset < size);
    MOZ_ASSERT(base[size - 1] == 0);
}

const char*
Sprinter::string() const
{
    return base;
}

const char*
Sprinter::stringEnd() const
{
    return base + offset;
}

char*
Sprinter::stringAt(ptrdiff_t off) const
{
    MOZ_ASSERT(off >= 0 && (size_t) off < size);
    return base + off;
}

char&
Sprinter::operator[](size_t off)
{
    MOZ_ASSERT(off < size);
    return *(base + off);
}

char*
Sprinter::reserve(size_t len)
{
    InvariantChecker ic(this);

    while (len + 1 > size - offset) { /* Include trailing \0 */
        if (!realloc_(size * 2))
            return nullptr;
    }

    char* sb = base + offset;
    offset += len;
    return sb;
}

ptrdiff_t
Sprinter::put(const char* s, size_t len)
{
    InvariantChecker ic(this);

    const char* oldBase = base;
    const char* oldEnd = base + size;

    ptrdiff_t oldOffset = offset;
    char* bp = reserve(len);
    if (!bp)
        return -1;

    /* s is within the buffer already */
    if (s >= oldBase && s < oldEnd) {
        /* buffer was realloc'ed */
        if (base != oldBase)
            s = stringAt(s - oldBase);  /* this is where it lives now */
        memmove(bp, s, len);
    } else {
        js_memcpy(bp, s, len);
    }

    bp[len] = 0;
    return oldOffset;
}

ptrdiff_t
Sprinter::put(const char* s)
{
    return put(s, strlen(s));
}

ptrdiff_t
Sprinter::putString(JSString* s)
{
    InvariantChecker ic(this);

    size_t length = s->length();
    size_t size = length;

    ptrdiff_t oldOffset = offset;
    char* buffer = reserve(size);
    if (!buffer)
        return -1;

    JSLinearString* linear = s->ensureLinear(context);
    if (!linear)
        return -1;

    AutoCheckCannotGC nogc;
    if (linear->hasLatin1Chars())
        mozilla::PodCopy(reinterpret_cast<Latin1Char*>(buffer), linear->latin1Chars(nogc), length);
    else
        DeflateStringToBuffer(nullptr, linear->twoByteChars(nogc), length, buffer, &size);

    buffer[size] = 0;
    return oldOffset;
}

int
Sprinter::printf(const char* fmt, ...)
{
    InvariantChecker ic(this);

    do {
        va_list va;
        va_start(va, fmt);
        int i = vsnprintf(base + offset, size - offset, fmt, va);
        va_end(va);

        if (i > -1 && (size_t) i < size - offset) {
            offset += i;
            return i;
        }
    } while (realloc_(size * 2));

    return -1;
}

ptrdiff_t
Sprinter::getOffset() const
{
    return offset;
}

void
Sprinter::reportOutOfMemory()
{
    if (reportedOOM)
        return;
    if (context)
        js_ReportOutOfMemory(context);
    reportedOOM = true;
}

bool
Sprinter::hadOutOfMemory() const
{
    return reportedOOM;
}

ptrdiff_t
js::Sprint(Sprinter* sp, const char* format, ...)
{
    va_list ap;
    char* bp;
    ptrdiff_t offset;

    va_start(ap, format);
    bp = JS_vsmprintf(format, ap);      /* XXX vsaprintf */
    va_end(ap);
    if (!bp) {
        sp->reportOutOfMemory();
        return -1;
    }
    offset = sp->put(bp);
    js_free(bp);
    return offset;
}

const char js_EscapeMap[] = {
    '\b', 'b',
    '\f', 'f',
    '\n', 'n',
    '\r', 'r',
    '\t', 't',
    '\v', 'v',
    '"',  '"',
    '\'', '\'',
    '\\', '\\',
    '\0'
};

#if _TAINT_ON_
    #define TAINT_QUOTE_STRING_MATCH \
        if(current_tsr) {               \
            current_tsr = taint_copy_exact(&target_last_tsr, current_tsr, t - s_start, sp->getOffset() + (t - s)); \
            if(targetref && *targetref == nullptr && target_last_tsr != nullptr) \
                *targetref = target_last_tsr; \
        }
#endif

template <typename CharT>
static char *
#if _TAINT_ON_
QuoteString(Sprinter *sp, const CharT *s, size_t length, char16_t quote,
    TaintStringRef **targetref = nullptr, TaintStringRef *sourceref = nullptr)
#else
QuoteString(Sprinter *sp, const CharT *s, size_t length, char16_t quote)
#endif
{
    /* Sample off first for later return value pointer computation. */
    ptrdiff_t offset = sp->getOffset();

    if (quote && Sprint(sp, "%c", char(quote)) < 0)
        return nullptr;

    const CharT* end = s + length;

#if _TAINT_ON_
    TaintStringRef *current_tsr = sourceref;
    TaintStringRef *target_last_tsr = nullptr;
    const CharT *s_start = s;
    if(targetref)
        target_last_tsr = *targetref;
#endif

    /* Loop control variables: end points at end of string sentinel. */
    for (const CharT* t = s; t < end; s = ++t) {
        /* Move t forward from s past un-quote-worthy characters. */
        char16_t c = *t;
        while (c < 127 && isprint(c) && c != quote && c != '\\' && c != '\t') {
#if _TAINT_ON_
    TAINT_QUOTE_STRING_MATCH
#endif
            c = *++t;
            if (t == end)
                break;
        }

        {
            ptrdiff_t len = t - s;
            ptrdiff_t base = sp->getOffset();
            if (!sp->reserve(len))
                return nullptr;

            for (ptrdiff_t i = 0; i < len; ++i)
                (*sp)[base + i] = char(*s++);
            (*sp)[base + len] = 0;
        }

#if _TAINT_ON_
    TAINT_QUOTE_STRING_MATCH
#endif

        if (t == end)
            break;

        /* Use js_EscapeMap, \u, or \x only if necessary. */
        const char* escape;
        if (!(c >> 8) && c != 0 && (escape = strchr(js_EscapeMap, int(c))) != nullptr) {
            if (Sprint(sp, "\\%c", escape[1]) < 0)
                return nullptr;
        } else {
            /*
             * Use \x only if the high byte is 0 and we're in a quoted string,
             * because ECMA-262 allows only \u, not \x, in Unicode identifiers
             * (see bug 621814).
             */
            if (Sprint(sp, (quote && !(c >> 8)) ? "\\x%02X" : "\\u%04X", c) < 0)
                return nullptr;
        }
    }

    /* Sprint the closing quote and return the quoted string. */
    if (quote && Sprint(sp, "%c", char(quote)) < 0)
        return nullptr;

    /*
     * If we haven't Sprint'd anything yet, Sprint an empty string so that
     * the return below gives a valid result.
     */
    if (offset == sp->getOffset() && Sprint(sp, "") < 0)
        return nullptr;

    return sp->stringAt(offset);
}

static char *
#if _TAINT_ON_
QuoteString(Sprinter *sp, JSString *str, char16_t quote, TaintStringRef **targetref)
#else
QuoteString(Sprinter *sp, JSString *str, char16_t quote)
#endif
{
    JSLinearString* linear = str->ensureLinear(sp->context);
    if (!linear)
        return nullptr;

    AutoCheckCannotGC nogc;
#if _TAINT_ON_
    return linear->hasLatin1Chars()
           ? QuoteString(sp, linear->latin1Chars(nogc), linear->length(), quote, targetref, linear->getTopTaintRef())
           : QuoteString(sp, linear->twoByteChars(nogc), linear->length(), quote, targetref, linear->getTopTaintRef());
#else
    return linear->hasLatin1Chars()
           ? QuoteString(sp, linear->latin1Chars(nogc), linear->length(), quote)
           : QuoteString(sp, linear->twoByteChars(nogc), linear->length(), quote);
#endif
}

JSString*
js_QuoteString(ExclusiveContext* cx, JSString* str, char16_t quote)
{
    Sprinter sprinter(cx);
    if (!sprinter.init())
        return nullptr;
#if _TAINT_ON_
    TaintStringRef *targetref = nullptr;
#endif
    char *bytes = QuoteString(&sprinter, str, quote, &targetref);
    if (!bytes)
        return nullptr;

    JSString *res = NewStringCopyZ<CanGC>(cx, bytes);
#if _TAINT_ON_
    if(targetref) {
        res->addTaintRef(targetref);
        taint_add_op(res->getTopTaintRef(), "quote", cx->asJSContext());
    }
#endif
    return res;
}

/************************************************************************/

=======
>>>>>>> ecb5fb4d
namespace {
/*
 * The expression decompiler is invoked by error handling code to produce a
 * string representation of the erroring expression. As it's only a debugging
 * tool, it only supports basic expressions. For anything complicated, it simply
 * puts "(intermediate value)" into the error result.
 *
 * Here's the basic algorithm:
 *
 * 1. Find the stack location of the value whose expression we wish to
 * decompile. The error handler can explicitly pass this as an
 * argument. Otherwise, we search backwards down the stack for the offending
 * value.
 *
 * 2. Instantiate and run a BytecodeParser for the current frame. This creates a
 * stack of pcs parallel to the interpreter stack; given an interpreter stack
 * location, the corresponding pc stack location contains the opcode that pushed
 * the value in the interpreter. Now, with the result of step 1, we have the
 * opcode responsible for pushing the value we want to decompile.
 *
 * 3. Pass the opcode to decompilePC. decompilePC is the main decompiler
 * routine, responsible for a string representation of the expression that
 * generated a certain stack location. decompilePC looks at one opcode and
 * returns the JS source equivalent of that opcode.
 *
 * 4. Expressions can, of course, contain subexpressions. For example, the
 * literals "4" and "5" are subexpressions of the addition operator in "4 +
 * 5". If we need to decompile a subexpression, we call decompilePC (step 2)
 * recursively on the operands' pcs. The result is a depth-first traversal of
 * the expression tree.
 *
 */
struct ExpressionDecompiler
{
    JSContext* cx;
    RootedScript script;
    RootedFunction fun;
    BytecodeParser parser;
    Sprinter sprinter;

    ExpressionDecompiler(JSContext* cx, JSScript* script, JSFunction* fun)
        : cx(cx),
          script(cx, script),
          fun(cx, fun),
          parser(cx, script),
          sprinter(cx)
    {}
    bool init();
    bool decompilePCForStackOperand(jsbytecode* pc, int i);
    bool decompilePC(jsbytecode* pc);
    JSAtom* getLocal(uint32_t local, jsbytecode* pc);
    JSAtom* getArg(unsigned slot);
    JSAtom* loadAtom(jsbytecode* pc);
    bool quote(JSString* s, uint32_t quote);
    bool write(const char* s);
    bool write(JSString* str);
    bool getOutput(char** out);
};

bool
ExpressionDecompiler::decompilePCForStackOperand(jsbytecode* pc, int i)
{
    pc = parser.pcForStackOperand(pc, i);
    if (!pc)
        return write("(intermediate value)");
    return decompilePC(pc);
}

bool
ExpressionDecompiler::decompilePC(jsbytecode* pc)
{
    MOZ_ASSERT(script->containsPC(pc));

    JSOp op = (JSOp)*pc;

    if (const char* token = CodeToken[op]) {
        // Handle simple cases of binary and unary operators.
        switch (js_CodeSpec[op].nuses) {
          case 2: {
            jssrcnote* sn = GetSrcNote(cx, script, pc);
            if (!sn || SN_TYPE(sn) != SRC_ASSIGNOP)
                return write("(") &&
                       decompilePCForStackOperand(pc, -2) &&
                       write(" ") &&
                       write(token) &&
                       write(" ") &&
                       decompilePCForStackOperand(pc, -1) &&
                       write(")");
            break;
          }
          case 1:
            return write(token) &&
                   write("(") &&
                   decompilePCForStackOperand(pc, -1) &&
                   write(")");
          default:
            break;
        }
    }

    switch (op) {
      case JSOP_GETGNAME:
      case JSOP_GETNAME:
      case JSOP_GETINTRINSIC:
        return write(loadAtom(pc));
      case JSOP_GETARG: {
        unsigned slot = GET_ARGNO(pc);
        JSAtom* atom = getArg(slot);
        return write(atom);
      }
      case JSOP_GETLOCAL: {
        uint32_t i = GET_LOCALNO(pc);
        if (JSAtom* atom = getLocal(i, pc))
            return write(atom);
        return write("(intermediate value)");
      }
      case JSOP_GETALIASEDVAR: {
        JSAtom* atom = ScopeCoordinateName(cx->runtime()->scopeCoordinateNameCache, script, pc);
        MOZ_ASSERT(atom);
        return write(atom);
      }
      case JSOP_LENGTH:
      case JSOP_GETPROP:
      case JSOP_CALLPROP: {
        RootedAtom prop(cx, (op == JSOP_LENGTH) ? cx->names().length : loadAtom(pc));
        if (!decompilePCForStackOperand(pc, -1))
            return false;
        if (IsIdentifier(prop)) {
            return write(".") &&
                   quote(prop, '\0');
        }
        return write("[") &&
               quote(prop, '\'') &&
               write("]");
      }
      case JSOP_GETPROP_SUPER:
      {
        RootedAtom prop(cx, loadAtom(pc));
        return write("super.") &&
               quote(prop, '\0');
      }
      case JSOP_GETELEM:
      case JSOP_CALLELEM:
        return decompilePCForStackOperand(pc, -2) &&
               write("[") &&
               decompilePCForStackOperand(pc, -1) &&
               write("]");
      case JSOP_GETELEM_SUPER:
        return write("super[") &&
               decompilePCForStackOperand(pc, -3) &&
               write("]");
      case JSOP_NULL:
        return write(js_null_str);
      case JSOP_TRUE:
        return write(js_true_str);
      case JSOP_FALSE:
        return write(js_false_str);
      case JSOP_ZERO:
      case JSOP_ONE:
      case JSOP_INT8:
      case JSOP_UINT16:
      case JSOP_UINT24:
      case JSOP_INT32:
        return sprinter.printf("%d", GetBytecodeInteger(pc)) >= 0;
      case JSOP_STRING:
        return quote(loadAtom(pc), '"');
      case JSOP_SYMBOL: {
        unsigned i = uint8_t(pc[1]);
        MOZ_ASSERT(i < JS::WellKnownSymbolLimit);
        if (i < JS::WellKnownSymbolLimit)
            return write(cx->names().wellKnownSymbolDescriptions()[i]);
        break;
      }
      case JSOP_UNDEFINED:
        return write(js_undefined_str);
      case JSOP_THIS:
        // |this| could convert to a very long object initialiser, so cite it by
        // its keyword name.
        return write(js_this_str);
      case JSOP_NEWTARGET:
        return write("new.target");
      case JSOP_CALL:
      case JSOP_FUNCALL:
        return decompilePCForStackOperand(pc, -int32_t(GET_ARGC(pc) + 2)) &&
               write("(...)");
      case JSOP_SPREADCALL:
        return decompilePCForStackOperand(pc, -int32_t(3)) &&
               write("(...)");
      case JSOP_NEWARRAY:
        return write("[]");
      case JSOP_REGEXP:
      case JSOP_OBJECT:
      case JSOP_NEWARRAY_COPYONWRITE: {
        JSObject* obj = (op == JSOP_REGEXP)
                        ? script->getRegExp(GET_UINT32_INDEX(pc))
                        : script->getObject(GET_UINT32_INDEX(pc));
        RootedValue objv(cx, ObjectValue(*obj));
        JSString* str = ValueToSource(cx, objv);
        if (!str)
            return false;
        return write(str);
      }
      case JSOP_VOID:
        return write("void ") && decompilePCForStackOperand(pc, -1);
      default:
        break;
    }
    return write("(intermediate value)");
}

bool
ExpressionDecompiler::init()
{
    assertSameCompartment(cx, script);

    if (!sprinter.init())
        return false;

    if (!parser.parse())
        return false;

    return true;
}

bool
ExpressionDecompiler::write(const char* s)
{
    return sprinter.put(s) >= 0;
}

bool
ExpressionDecompiler::write(JSString* str)
{
    return sprinter.putString(str) >= 0;
}

bool
ExpressionDecompiler::quote(JSString* s, uint32_t quote)
{
    return QuoteString(&sprinter, s, quote, nullptr) != nullptr;
}

JSAtom*
ExpressionDecompiler::loadAtom(jsbytecode* pc)
{
    return script->getAtom(GET_UINT32_INDEX(pc));
}

JSAtom*
ExpressionDecompiler::getArg(unsigned slot)
{
    MOZ_ASSERT(fun);
    MOZ_ASSERT(slot < script->bindings.numArgs());

    for (BindingIter bi(script); bi; bi++) {
        MOZ_ASSERT(bi->kind() == Binding::ARGUMENT);
        if (bi.argIndex() == slot)
            return bi->name();
    }

    MOZ_CRASH("No binding");
}

JSAtom*
ExpressionDecompiler::getLocal(uint32_t local, jsbytecode* pc)
{
    MOZ_ASSERT(local < script->nfixed());
    if (local < script->nbodyfixed()) {
        for (BindingIter bi(script); bi; bi++) {
            if (bi->kind() != Binding::ARGUMENT && !bi->aliased() && bi.frameIndex() == local)
                return bi->name();
        }

        MOZ_CRASH("No binding");
    }
    for (NestedScopeObject* chain = script->getStaticBlockScope(pc);
         chain;
         chain = chain->enclosingNestedScope())
    {
        if (!chain->is<StaticBlockObject>())
            continue;
        StaticBlockObject& block = chain->as<StaticBlockObject>();
        if (local < block.localOffset())
            continue;
        local -= block.localOffset();
        if (local >= block.numVariables())
            return nullptr;
        for (Shape::Range<NoGC> r(block.lastProperty()); !r.empty(); r.popFront()) {
            const Shape& shape = r.front();
            if (block.shapeToIndex(shape) == local)
                return JSID_TO_ATOM(shape.propid());
        }
        break;
    }
    return nullptr;
}

bool
ExpressionDecompiler::getOutput(char** res)
{
    ptrdiff_t len = sprinter.stringEnd() - sprinter.stringAt(0);
    *res = cx->pod_malloc<char>(len + 1);
    if (!*res)
        return false;
    js_memcpy(*res, sprinter.stringAt(0), len);
    (*res)[len] = 0;
    return true;
}

}  // anonymous namespace

static bool
FindStartPC(JSContext* cx, const FrameIter& iter, int spindex, int skipStackHits, Value v,
            jsbytecode** valuepc)
{
    jsbytecode* current = *valuepc;

    if (spindex == JSDVG_IGNORE_STACK)
        return true;

    /*
     * FIXME: Fall back if iter.isIon(), since the stack snapshot may be for the
     * previous pc (see bug 831120).
     */
    if (iter.isIon())
        return true;

    *valuepc = nullptr;

    BytecodeParser parser(cx, iter.script());
    if (!parser.parse())
        return false;

    if (spindex < 0 && spindex + int(parser.stackDepthAtPC(current)) < 0)
        spindex = JSDVG_SEARCH_STACK;

    if (spindex == JSDVG_SEARCH_STACK) {
        size_t index = iter.numFrameSlots();

        // The decompiler may be called from inside functions that are not
        // called from script, but via the C++ API directly, such as
        // Invoke. In that case, the youngest script frame may have a
        // completely unrelated pc and stack depth, so we give up.
        if (index < size_t(parser.stackDepthAtPC(current)))
            return true;

        // We search from fp->sp to base to find the most recently calculated
        // value matching v under assumption that it is the value that caused
        // the exception.
        int stackHits = 0;
        Value s;
        do {
            if (!index)
                return true;
            s = iter.frameSlotValue(--index);
        } while (s != v || stackHits++ != skipStackHits);

        // If the current PC has fewer values on the stack than the index we are
        // looking for, the blamed value must be one pushed by the current
        // bytecode, so restore *valuepc.
        jsbytecode* pc = nullptr;
        if (index < size_t(parser.stackDepthAtPC(current)))
            pc = parser.pcForStackOperand(current, index);
        *valuepc = pc ? pc : current;
    } else {
        jsbytecode* pc = parser.pcForStackOperand(current, spindex);
        *valuepc = pc ? pc : current;
    }
    return true;
}

static bool
DecompileExpressionFromStack(JSContext* cx, int spindex, int skipStackHits, HandleValue v, char** res)
{
    MOZ_ASSERT(spindex < 0 ||
               spindex == JSDVG_IGNORE_STACK ||
               spindex == JSDVG_SEARCH_STACK);

    *res = nullptr;

#ifdef JS_MORE_DETERMINISTIC
    /*
     * Give up if we need deterministic behavior for differential testing.
     * IonMonkey doesn't use InterpreterFrames and this ensures we get the same
     * error messages.
     */
    return true;
#endif

    FrameIter frameIter(cx);

    if (frameIter.done() || !frameIter.hasScript())
        return true;

    RootedScript script(cx, frameIter.script());
    AutoCompartment ac(cx, &script->global());
    jsbytecode* valuepc = frameIter.pc();
    RootedFunction fun(cx, frameIter.isFunctionFrame()
                           ? frameIter.calleeTemplate()
                           : nullptr);

    MOZ_ASSERT(script->containsPC(valuepc));

    // Give up if in prologue.
    if (valuepc < script->main())
        return true;

    if (!FindStartPC(cx, frameIter, spindex, skipStackHits, v, &valuepc))
        return false;
    if (!valuepc)
        return true;

    ExpressionDecompiler ed(cx, script, fun);
    if (!ed.init())
        return false;
    if (!ed.decompilePC(valuepc))
        return false;

    return ed.getOutput(res);
}

typedef mozilla::UniquePtr<char[], JS::FreePolicy> UniquePtrChars;

UniquePtrChars
js::DecompileValueGenerator(JSContext* cx, int spindex, HandleValue v,
                            HandleString fallbackArg, int skipStackHits)
{
    RootedString fallback(cx, fallbackArg);
    {
        char* result;
        if (!DecompileExpressionFromStack(cx, spindex, skipStackHits, v, &result))
            return nullptr;
        if (result) {
            if (strcmp(result, "(intermediate value)"))
                return UniquePtrChars(result);
            js_free(result);
        }
    }
    if (!fallback) {
        if (v.isUndefined())
            return UniquePtrChars(JS_strdup(cx, js_undefined_str)); // Prevent users from seeing "(void 0)"
        fallback = ValueToSource(cx, v);
        if (!fallback)
            return UniquePtrChars(nullptr);
    }

    return UniquePtrChars(JS_EncodeString(cx, fallback));
}

static bool
DecompileArgumentFromStack(JSContext* cx, int formalIndex, char** res)
{
    MOZ_ASSERT(formalIndex >= 0);

    *res = nullptr;

#ifdef JS_MORE_DETERMINISTIC
    /* See note in DecompileExpressionFromStack. */
    return true;
#endif

    /*
     * Settle on the nearest script frame, which should be the builtin that
     * called the intrinsic.
     */
    FrameIter frameIter(cx);
    MOZ_ASSERT(!frameIter.done());

    /*
     * Get the second-to-top frame, the caller of the builtin that called the
     * intrinsic.
     */
    ++frameIter;
    if (frameIter.done() || !frameIter.hasScript())
        return true;

    RootedScript script(cx, frameIter.script());
    AutoCompartment ac(cx, &script->global());
    jsbytecode* current = frameIter.pc();
    RootedFunction fun(cx, frameIter.isFunctionFrame()
                           ? frameIter.calleeTemplate()
                           : nullptr);

    MOZ_ASSERT(script->containsPC(current));

    if (current < script->main())
        return true;

    /* Don't handle getters, setters or calls from fun.call/fun.apply. */
    if (JSOp(*current) != JSOP_CALL || static_cast<unsigned>(formalIndex) >= GET_ARGC(current))
        return true;

    BytecodeParser parser(cx, script);
    if (!parser.parse())
        return false;

    int formalStackIndex = parser.stackDepthAtPC(current) - GET_ARGC(current) + formalIndex;
    MOZ_ASSERT(formalStackIndex >= 0);
    if (uint32_t(formalStackIndex) >= parser.stackDepthAtPC(current))
        return true;

    ExpressionDecompiler ed(cx, script, fun);
    if (!ed.init())
        return false;
    if (!ed.decompilePCForStackOperand(current, formalStackIndex))
        return false;

    return ed.getOutput(res);
}

char*
js::DecompileArgument(JSContext* cx, int formalIndex, HandleValue v)
{
    {
        char* result;
        if (!DecompileArgumentFromStack(cx, formalIndex, &result))
            return nullptr;
        if (result) {
            if (strcmp(result, "(intermediate value)"))
                return result;
            js_free(result);
        }
    }
    if (v.isUndefined())
        return JS_strdup(cx, js_undefined_str); // Prevent users from seeing "(void 0)"

    RootedString fallback(cx, ValueToSource(cx, v));
    if (!fallback)
        return nullptr;

    return JS_EncodeString(cx, fallback);
}

bool
js::CallResultEscapes(jsbytecode* pc)
{
    /*
     * If we see any of these sequences, the result is unused:
     * - call / pop
     *
     * If we see any of these sequences, the result is only tested for nullness:
     * - call / ifeq
     * - call / not / ifeq
     */

    if (*pc == JSOP_CALL)
        pc += JSOP_CALL_LENGTH;
    else if (*pc == JSOP_SPREADCALL)
        pc += JSOP_SPREADCALL_LENGTH;
    else
        return true;

    if (*pc == JSOP_POP)
        return false;

    if (*pc == JSOP_NOT)
        pc += JSOP_NOT_LENGTH;

    return *pc != JSOP_IFEQ;
}

extern bool
js::IsValidBytecodeOffset(JSContext* cx, JSScript* script, size_t offset)
{
    // This could be faster (by following jump instructions if the target is <= offset).
    for (BytecodeRange r(cx, script); !r.empty(); r.popFront()) {
        size_t here = r.frontOffset();
        if (here >= offset)
            return here == offset;
    }
    return false;
}

/*
 * There are three possible PCCount profiling states:
 *
 * 1. None: Neither scripts nor the runtime have count information.
 * 2. Profile: Active scripts have count information, the runtime does not.
 * 3. Query: Scripts do not have count information, the runtime does.
 *
 * When starting to profile scripts, counting begins immediately, with all JIT
 * code discarded and recompiled with counts as necessary. Active interpreter
 * frames will not begin profiling until they begin executing another script
 * (via a call or return).
 *
 * The below API functions manage transitions to new states, according
 * to the table below.
 *
 *                                  Old State
 *                          -------------------------
 * Function                 None      Profile   Query
 * --------
 * StartPCCountProfiling    Profile   Profile   Profile
 * StopPCCountProfiling     None      Query     Query
 * PurgePCCounts            None      None      None
 */

static void
ReleaseScriptCounts(FreeOp* fop)
{
    JSRuntime* rt = fop->runtime();
    MOZ_ASSERT(rt->scriptAndCountsVector);

    fop->delete_(rt->scriptAndCountsVector);
    rt->scriptAndCountsVector = nullptr;
}

JS_FRIEND_API(void)
js::StartPCCountProfiling(JSContext* cx)
{
    JSRuntime* rt = cx->runtime();

    if (rt->profilingScripts)
        return;

    if (rt->scriptAndCountsVector)
        ReleaseScriptCounts(rt->defaultFreeOp());

    ReleaseAllJITCode(rt->defaultFreeOp());

    rt->profilingScripts = true;
}

JS_FRIEND_API(void)
js::StopPCCountProfiling(JSContext* cx)
{
    JSRuntime* rt = cx->runtime();

    if (!rt->profilingScripts)
        return;
    MOZ_ASSERT(!rt->scriptAndCountsVector);

    ReleaseAllJITCode(rt->defaultFreeOp());

    auto* vec = cx->new_<PersistentRooted<ScriptAndCountsVector>>(cx,
        ScriptAndCountsVector(SystemAllocPolicy()));
    if (!vec)
        return;

    for (ZonesIter zone(rt, SkipAtoms); !zone.done(); zone.next()) {
        for (ZoneCellIter i(zone, AllocKind::SCRIPT); !i.done(); i.next()) {
            JSScript* script = i.get<JSScript>();
            if (script->hasScriptCounts() && script->types()) {
                if (!vec->append(script))
                    return;
            }
        }
    }

    rt->profilingScripts = false;
    rt->scriptAndCountsVector = vec;
}

JS_FRIEND_API(void)
js::PurgePCCounts(JSContext* cx)
{
    JSRuntime* rt = cx->runtime();

    if (!rt->scriptAndCountsVector)
        return;
    MOZ_ASSERT(!rt->profilingScripts);

    ReleaseScriptCounts(rt->defaultFreeOp());
}

JS_FRIEND_API(size_t)
js::GetPCCountScriptCount(JSContext* cx)
{
    JSRuntime* rt = cx->runtime();

    if (!rt->scriptAndCountsVector)
        return 0;

    return rt->scriptAndCountsVector->length();
}

enum MaybeComma {NO_COMMA, COMMA};

static void
AppendJSONProperty(StringBuffer& buf, const char* name, MaybeComma comma = COMMA)
{
    if (comma)
        buf.append(',');

    buf.append('\"');
    buf.append(name, strlen(name));
    buf.append("\":", 2);
}

JS_FRIEND_API(JSString*)
js::GetPCCountScriptSummary(JSContext* cx, size_t index)
{
    JSRuntime* rt = cx->runtime();

    if (!rt->scriptAndCountsVector || index >= rt->scriptAndCountsVector->length()) {
        JS_ReportErrorNumber(cx, GetErrorMessage, nullptr, JSMSG_BUFFER_TOO_SMALL);
        return nullptr;
    }

    const ScriptAndCounts& sac = (*rt->scriptAndCountsVector)[index];
    RootedScript script(cx, sac.script);

    /*
     * OOM on buffer appends here will not be caught immediately, but since
     * StringBuffer uses a TempAllocPolicy will trigger an exception on the
     * context if they occur, which we'll catch before returning.
     */
    StringBuffer buf(cx);

    buf.append('{');

    AppendJSONProperty(buf, "file", NO_COMMA);
    JSString* str = JS_NewStringCopyZ(cx, script->filename());
    if (!str || !(str = StringToSource(cx, str)))
        return nullptr;
    buf.append(str);

    AppendJSONProperty(buf, "line");
    NumberValueToStringBuffer(cx, Int32Value(script->lineno()), buf);

    if (script->functionNonDelazifying()) {
        JSAtom* atom = script->functionNonDelazifying()->displayAtom();
        if (atom) {
            AppendJSONProperty(buf, "name");
            if (!(str = StringToSource(cx, atom)))
                return nullptr;
            buf.append(str);
        }
    }

    uint64_t total = 0;

    jsbytecode* codeEnd = script->codeEnd();
    for (jsbytecode* pc = script->code(); pc < codeEnd; pc = GetNextPc(pc)) {
        const PCCounts* counts = sac.maybeGetPCCounts(pc);
        if (!counts)
            continue;
        total += counts->numExec();
    }

    AppendJSONProperty(buf, "totals");
    buf.append('{');

    AppendJSONProperty(buf, PCCounts::numExecName, NO_COMMA);
    NumberValueToStringBuffer(cx, DoubleValue(total), buf);

    uint64_t ionActivity = 0;
    jit::IonScriptCounts* ionCounts = sac.getIonCounts();
    while (ionCounts) {
        for (size_t i = 0; i < ionCounts->numBlocks(); i++)
            ionActivity += ionCounts->block(i).hitCount();
        ionCounts = ionCounts->previous();
    }
    if (ionActivity) {
        AppendJSONProperty(buf, "ion", COMMA);
        NumberValueToStringBuffer(cx, DoubleValue(ionActivity), buf);
    }

    buf.append('}');
    buf.append('}');

    if (cx->isExceptionPending())
        return nullptr;

    return buf.finishString();
}

static bool
GetPCCountJSON(JSContext* cx, const ScriptAndCounts& sac, StringBuffer& buf)
{
    RootedScript script(cx, sac.script);

    buf.append('{');
    AppendJSONProperty(buf, "text", NO_COMMA);

    JSString* str = JS_DecompileScript(cx, script, nullptr, 0);
    if (!str || !(str = StringToSource(cx, str)))
        return false;

    buf.append(str);

    AppendJSONProperty(buf, "line");
    NumberValueToStringBuffer(cx, Int32Value(script->lineno()), buf);

    AppendJSONProperty(buf, "opcodes");
    buf.append('[');
    bool comma = false;

    SrcNoteLineScanner scanner(script->notes(), script->lineno());
    uint64_t hits = 0;

    jsbytecode* end = script->codeEnd();
    for (jsbytecode* pc = script->code(); pc < end; pc = GetNextPc(pc)) {
        size_t offset = script->pcToOffset(pc);
        JSOp op = JSOp(*pc);

        // If the current instruction is a jump target,
        // then update the number of hits.
        const PCCounts* counts = sac.maybeGetPCCounts(pc);
        if (counts)
            hits = counts->numExec();

        if (comma)
            buf.append(',');
        comma = true;

        buf.append('{');

        AppendJSONProperty(buf, "id", NO_COMMA);
        NumberValueToStringBuffer(cx, Int32Value(offset), buf);

        scanner.advanceTo(offset);

        AppendJSONProperty(buf, "line");
        NumberValueToStringBuffer(cx, Int32Value(scanner.getLine()), buf);

        {
            const char* name = js_CodeName[op];
            AppendJSONProperty(buf, "name");
            buf.append('\"');
            buf.append(name, strlen(name));
            buf.append('\"');
        }

        {
            ExpressionDecompiler ed(cx, script, script->functionDelazifying());
            if (!ed.init())
                return false;
            if (!ed.decompilePC(pc))
                return false;
            char* text;
            if (!ed.getOutput(&text))
                return false;
            AppendJSONProperty(buf, "text");
            JSString* str = JS_NewStringCopyZ(cx, text);
            js_free(text);
            if (!str || !(str = StringToSource(cx, str)))
                return false;
            buf.append(str);
        }

        AppendJSONProperty(buf, "counts");
        buf.append('{');

        if (hits > 0) {
            AppendJSONProperty(buf, PCCounts::numExecName, NO_COMMA);
            NumberValueToStringBuffer(cx, DoubleValue(hits), buf);
        }

        buf.append('}');
        buf.append('}');

        // If the current instruction has thrown,
        // then decrement the hit counts with the number of throws.
        counts = sac.maybeGetThrowCounts(pc);
        if (counts)
            hits -= counts->numExec();
    }

    buf.append(']');

    jit::IonScriptCounts* ionCounts = sac.getIonCounts();
    if (ionCounts) {
        AppendJSONProperty(buf, "ion");
        buf.append('[');
        bool comma = false;
        while (ionCounts) {
            if (comma)
                buf.append(',');
            comma = true;

            buf.append('[');
            for (size_t i = 0; i < ionCounts->numBlocks(); i++) {
                if (i)
                    buf.append(',');
                const jit::IonBlockCounts& block = ionCounts->block(i);

                buf.append('{');
                AppendJSONProperty(buf, "id", NO_COMMA);
                NumberValueToStringBuffer(cx, Int32Value(block.id()), buf);
                AppendJSONProperty(buf, "offset");
                NumberValueToStringBuffer(cx, Int32Value(block.offset()), buf);
                AppendJSONProperty(buf, "successors");
                buf.append('[');
                for (size_t j = 0; j < block.numSuccessors(); j++) {
                    if (j)
                        buf.append(',');
                    NumberValueToStringBuffer(cx, Int32Value(block.successor(j)), buf);
                }
                buf.append(']');
                AppendJSONProperty(buf, "hits");
                NumberValueToStringBuffer(cx, DoubleValue(block.hitCount()), buf);

                AppendJSONProperty(buf, "code");
                JSString* str = JS_NewStringCopyZ(cx, block.code());
                if (!str || !(str = StringToSource(cx, str)))
                    return false;
                buf.append(str);
                buf.append('}');
            }
            buf.append(']');

            ionCounts = ionCounts->previous();
        }
        buf.append(']');
    }

    buf.append('}');

    return !cx->isExceptionPending();
}

JS_FRIEND_API(JSString*)
js::GetPCCountScriptContents(JSContext* cx, size_t index)
{
    JSRuntime* rt = cx->runtime();

    if (!rt->scriptAndCountsVector || index >= rt->scriptAndCountsVector->length()) {
        JS_ReportErrorNumber(cx, GetErrorMessage, nullptr, JSMSG_BUFFER_TOO_SMALL);
        return nullptr;
    }

    const ScriptAndCounts& sac = (*rt->scriptAndCountsVector)[index];
    JSScript* script = sac.script;

    StringBuffer buf(cx);

    {
        AutoCompartment ac(cx, &script->global());
        if (!GetPCCountJSON(cx, sac, buf))
            return nullptr;
    }

    return buf.finishString();
}

static bool
LcovWriteScriptName(GenericPrinter& out, JSScript* script)
{
    JSFunction* fun = script->functionNonDelazifying();
    if (fun && fun->displayAtom())
        return EscapedStringPrinter(out, fun->displayAtom(), 0);
    out.printf("top-level");
    return true;
}

struct LcovSourceFile
{
    const char* filename;

    LSprinter outFN;
    LSprinter outFNDA;
    size_t numFunctionsFound;
    size_t numFunctionsHit;

    LSprinter outBRDA;
    size_t numBranchesFound;
    size_t numBranchesHit;

    LSprinter outDA;
    size_t numLinesInstrumented;
    size_t numLinesHit;

    LcovSourceFile(LifoAlloc* alloc, JSScript *script)
      : filename(script->filename()),
        outFN(alloc),
        outFNDA(alloc),
        numFunctionsFound(0),
        numFunctionsHit(0),
        outBRDA(alloc),
        numBranchesFound(0),
        numBranchesHit(0),
        outDA(alloc),
        numLinesInstrumented(0),
        numLinesHit(0)
    { }
};

static bool
LcovWriteScript(JSContext* cx, LcovSourceFile& lsf, JSScript* script)
{
    lsf.numFunctionsFound++;
    lsf.outFN.printf("FN:%d,", script->lineno());
    if (!LcovWriteScriptName(lsf.outFN, script))
        return false;
    lsf.outFN.put("\n", 1);

    uint64_t hits = 0;
    ScriptCounts* sc = nullptr;
    if (script->hasScriptCounts()) {
        sc = &script->getScriptCounts();
        lsf.numFunctionsHit++;
        const PCCounts* counts = sc->maybeGetPCCounts(script->pcToOffset(script->main()));
        lsf.outFNDA.printf("FNDA:%" PRIu64 ",", counts->numExec());
        if (!LcovWriteScriptName(lsf.outFNDA, script))
            return false;
        lsf.outFNDA.put("\n", 1);

        // Set the hit count of the pre-main code to 1, if the function ever got
        // visited.
        hits = 1;
    }

    jsbytecode* snpc = script->code();
    jssrcnote* sn = script->notes();
    if (!SN_IS_TERMINATOR(sn))
        snpc += SN_DELTA(sn);

    size_t lineno = script->lineno();
    jsbytecode* end = script->codeEnd();
    size_t blockId = 0;
    for (jsbytecode* pc = script->code(); pc != end; pc = GetNextPc(pc)) {
        JSOp op = JSOp(*pc);
        bool jump = IsJumpOpcode(op);
        bool fallsthrough = BytecodeFallsThrough(op);

        // If the current script & pc has a hit-count report, then update the
        // current number of hits.
        if (sc) {
            const PCCounts* counts = sc->maybeGetPCCounts(script->pcToOffset(pc));
            if (counts)
                hits = counts->numExec();
        }

        // If we have additional source notes, walk all the source notes of the
        // current pc.
        if (snpc <= pc) {
            size_t oldLine = lineno;
            while (!SN_IS_TERMINATOR(sn) && snpc <= pc) {
                SrcNoteType type = (SrcNoteType) SN_TYPE(sn);
                if (type == SRC_SETLINE)
                    lineno = size_t(GetSrcNoteOffset(sn, 0));
                else if (type == SRC_NEWLINE)
                    lineno++;

                sn = SN_NEXT(sn);
                snpc += SN_DELTA(sn);
            }

            if (oldLine != lineno && fallsthrough) {
                lsf.outDA.printf("DA:%d,%" PRIu64 "\n", lineno, hits);

                // Count the number of lines instrumented & hit.
                lsf.numLinesInstrumented++;
                if (hits)
                    lsf.numLinesHit++;
            }
        }

        // If the current instruction has thrown, then decrement the hit counts
        // with the number of throws.
        if (sc) {
            const PCCounts* counts = sc->maybeGetThrowCounts(script->pcToOffset(pc));
            if (counts)
                hits -= counts->numExec();
        }

        // If the current pc corresponds to a conditional jump instruction, then reports
        // branch hits.
        if (jump && fallsthrough) {
            jsbytecode* target = pc + GET_JUMP_OFFSET(pc);
            jsbytecode* fallthroughTarget = GetNextPc(pc);
            uint64_t fallthroughHits = 0;
            if (sc) {
                const PCCounts* counts = sc->maybeGetPCCounts(script->pcToOffset(fallthroughTarget));
                if (counts)
                    fallthroughHits = counts->numExec();
            }

            size_t targetId = script->pcToOffset(target);
            uint64_t taken = hits - fallthroughHits;
            lsf.outBRDA.printf("BRDA:%d,%d,%d,", lineno, blockId, targetId);
            if (hits)
                lsf.outBRDA.printf("%d\n", taken);
            else
                lsf.outBRDA.put("-\n", 2);

            // Count the number of branches, and the number of branches hit.
            lsf.numBranchesFound++;
            if (hits)
                lsf.numBranchesHit++;

            // Update the blockId when there is a discontinuity.
            blockId = script->pcToOffset(fallthroughTarget);
        }
    }

    return true;
}

static bool
GenerateLcovInfo(JSContext* cx, JSCompartment* comp, GenericPrinter& out)
{
    JSRuntime* rt = cx->runtime();

    // Collect the list of scripts which are part of the current compartment.
    Rooted<ScriptVector> topScripts(cx, ScriptVector(cx));
    for (ZonesIter zone(rt, SkipAtoms); !zone.done(); zone.next()) {
        for (ZoneCellIter i(zone, AllocKind::SCRIPT); !i.done(); i.next()) {
            JSScript* script = i.get<JSScript>();
            if (script->compartment() != comp)
                continue;

            // If we evaluate some code which contains a syntax error, then we
            // might produce a JSScript which has no associated bytecode. This
            // line filters out this kind of scripts.
            if (!script->code())
                continue;

            // Filter out any JSScript which is not the top-level of a file.
            if (script->functionNonDelazifying())
                continue;

            if (!topScripts.append(script))
                return false;
        }
    }

    if (topScripts.length() == 0)
        return true;

    // Sort the information to avoid generating multiple file entries, and to
    // generate functions in the right order.
    auto lessFun = [](const JSScript* lhs, const JSScript* rhs) -> bool {
        int d = strcmp(lhs->filename(), rhs->filename());
        /*
          This should not be necessary as we are supposed to have only the
          top-level script.

          d = (d != 0) ? d : lhs->lineno() - rhs->lineno();
          d = (d != 0) ? d : lhs->column() - rhs->column();
        */
        return d < 0;
    };
    std::sort(topScripts.begin(), topScripts.end(), lessFun);

    // lcov trace files are starting with an optional test case name, that we
    // recycle to be a compartment name.
    out.put("TN:");
    if (rt->compartmentNameCallback) {
        char name[1024];
        (*rt->compartmentNameCallback)(rt, comp, name, sizeof(name));
        for (char *s = name; s < name + sizeof(name) && *s; s++) {
            if (('a' <= *s && *s <= 'z') ||
                ('A' <= *s && *s <= 'Z') ||
                ('0' <= *s && *s <= '9'))
            {
                out.put(s, 1);
                continue;
            }
            out.printf("_%p", (void*) size_t(*s));
        }
        out.put("\n", 1);
    } else {
        out.printf("Compartment_%p%p\n", (void*) size_t('_'), comp);
    }

    // For each source file
    LifoAlloc printerAlloc(4096);
    for (JSScript* topLevel: topScripts) {
        LifoAllocScope printerScope(&printerAlloc);
        LcovSourceFile lsf(&printerAlloc, topLevel);

        // We found the top-level script, visit all the functions reachable
        // from the top-level function.
        Rooted<ScriptVector> queue(cx, ScriptVector(cx));
        if (!queue.append(topLevel))
            return false;

        RootedScript script(cx);
        do {
            script = queue.popCopy();

            // Code the current script before pushing.
            if (!LcovWriteScript(cx, lsf, script))
                return false;

            // Iterate from the last to the first object in order to have
            // the functions them visited in the opposite order when popping
            // elements from the stack of remaining scripts, such that the
            // functions are more-less listed with increasing line numbers.
            if (!script->hasObjects())
                continue;
            size_t idx = script->objects()->length;
            while (idx--) {
                JSObject* obj = script->getObject(idx);

                // Only continue on JSFunction objects.
                if (!obj->is<JSFunction>())
                    continue;
                JSFunction& fun = obj->as<JSFunction>();

                // Let's skip asm.js for now.
                if (!fun.isInterpreted())
                    continue;

                // Queue the script in the list of script associated to the
                // current source.
                if (!queue.append(fun.getOrCreateScript(cx)))
                    return false;
            }
        } while (!queue.empty());

        if (lsf.outFN.hadOutOfMemory() ||
            lsf.outFNDA.hadOutOfMemory() ||
            lsf.outBRDA.hadOutOfMemory() ||
            lsf.outDA.hadOutOfMemory())
        {
            out.reportOutOfMemory();
            return false;
        }

        out.printf("SF:%s\n", lsf.filename);

        lsf.outFN.exportInto(out);
        lsf.outFNDA.exportInto(out);
        out.printf("FNF:%d\n", lsf.numFunctionsFound);
        out.printf("FNH:%d\n", lsf.numFunctionsHit);

        lsf.outBRDA.exportInto(out);
        out.printf("BRF:%d\n", lsf.numBranchesFound);
        out.printf("BRH:%d\n", lsf.numBranchesHit);

        lsf.outDA.exportInto(out);
        out.printf("LF:%d\n", lsf.numLinesInstrumented);
        out.printf("LH:%d\n", lsf.numLinesHit);

        out.put("end_of_record\n");
    }

    if (out.hadOutOfMemory())
        return false;
    return true;
}

JS_FRIEND_API(char*)
js::GetCodeCoverageSummary(JSContext* cx, size_t* length)
{
    Sprinter out(cx);

    if (!out.init())
        return nullptr;

    if (!GenerateLcovInfo(cx, cx->compartment(), out)) {
        JS_ReportOutOfMemory(cx);
        return nullptr;
    }

    if (out.hadOutOfMemory()) {
        JS_ReportOutOfMemory(cx);
        return nullptr;
    }

    ptrdiff_t len = out.stringEnd() - out.string();
    char* res = cx->pod_malloc<char>(len + 1);
    if (!res) {
        JS_ReportOutOfMemory(cx);
        return nullptr;
    }

    js_memcpy(res, out.string(), len);
    res[len] = 0;
    if (length)
        *length = len;
    return res;
}<|MERGE_RESOLUTION|>--- conflicted
+++ resolved
@@ -739,32 +739,6 @@
     return ok;
 }
 
-<<<<<<< HEAD
-/*
- * Useful to debug ReconstructPCStack.
- */
-JS_FRIEND_API(bool)
-js_DumpScriptDepth(JSContext* cx, JSScript* scriptArg, jsbytecode* pc)
-{
-    js::gc::AutoSuppressGC suppressGC(cx);
-    Sprinter sprinter(cx);
-    if (!sprinter.init())
-        return false;
-    RootedScript script(cx, scriptArg);
-    bool ok = js_DisassembleAtPC(cx, script, true, pc, true, &sprinter);
-    fprintf(stdout, "%s", sprinter.string());
-    return ok;
-}
-
-static char *
-#if _TAINT_ON_
-QuoteString(Sprinter *sp, JSString *str, char16_t quote, TaintStringRef **targetref = nullptr);
-#else
-QuoteString(Sprinter *sp, JSString *str, char16_t quote);
-#endif
-
-=======
->>>>>>> ecb5fb4d
 static bool
 ToDisassemblySource(JSContext* cx, HandleValue v, JSAutoByteString* bytes)
 {
@@ -1034,389 +1008,6 @@
 
 #endif /* DEBUG */
 
-<<<<<<< HEAD
-/************************************************************************/
-
-const size_t Sprinter::DefaultSize = 64;
-
-bool
-Sprinter::realloc_(size_t newSize)
-{
-    MOZ_ASSERT(newSize > (size_t) offset);
-    char* newBuf = (char*) js_realloc(base, newSize);
-    if (!newBuf) {
-        reportOutOfMemory();
-        return false;
-    }
-    base = newBuf;
-    size = newSize;
-    base[size - 1] = 0;
-    return true;
-}
-
-Sprinter::Sprinter(ExclusiveContext* cx)
-  : context(cx),
-#ifdef DEBUG
-    initialized(false),
-#endif
-    base(nullptr), size(0), offset(0), reportedOOM(false)
-{ }
-
-Sprinter::~Sprinter()
-{
-#ifdef DEBUG
-    if (initialized)
-        checkInvariants();
-#endif
-    js_free(base);
-}
-
-bool
-Sprinter::init()
-{
-    MOZ_ASSERT(!initialized);
-    base = (char*) js_malloc(DefaultSize);
-    if (!base) {
-        reportOutOfMemory();
-        return false;
-    }
-#ifdef DEBUG
-    initialized = true;
-#endif
-    *base = 0;
-    size = DefaultSize;
-    base[size - 1] = 0;
-    return true;
-}
-
-void
-Sprinter::checkInvariants() const
-{
-    MOZ_ASSERT(initialized);
-    MOZ_ASSERT((size_t) offset < size);
-    MOZ_ASSERT(base[size - 1] == 0);
-}
-
-const char*
-Sprinter::string() const
-{
-    return base;
-}
-
-const char*
-Sprinter::stringEnd() const
-{
-    return base + offset;
-}
-
-char*
-Sprinter::stringAt(ptrdiff_t off) const
-{
-    MOZ_ASSERT(off >= 0 && (size_t) off < size);
-    return base + off;
-}
-
-char&
-Sprinter::operator[](size_t off)
-{
-    MOZ_ASSERT(off < size);
-    return *(base + off);
-}
-
-char*
-Sprinter::reserve(size_t len)
-{
-    InvariantChecker ic(this);
-
-    while (len + 1 > size - offset) { /* Include trailing \0 */
-        if (!realloc_(size * 2))
-            return nullptr;
-    }
-
-    char* sb = base + offset;
-    offset += len;
-    return sb;
-}
-
-ptrdiff_t
-Sprinter::put(const char* s, size_t len)
-{
-    InvariantChecker ic(this);
-
-    const char* oldBase = base;
-    const char* oldEnd = base + size;
-
-    ptrdiff_t oldOffset = offset;
-    char* bp = reserve(len);
-    if (!bp)
-        return -1;
-
-    /* s is within the buffer already */
-    if (s >= oldBase && s < oldEnd) {
-        /* buffer was realloc'ed */
-        if (base != oldBase)
-            s = stringAt(s - oldBase);  /* this is where it lives now */
-        memmove(bp, s, len);
-    } else {
-        js_memcpy(bp, s, len);
-    }
-
-    bp[len] = 0;
-    return oldOffset;
-}
-
-ptrdiff_t
-Sprinter::put(const char* s)
-{
-    return put(s, strlen(s));
-}
-
-ptrdiff_t
-Sprinter::putString(JSString* s)
-{
-    InvariantChecker ic(this);
-
-    size_t length = s->length();
-    size_t size = length;
-
-    ptrdiff_t oldOffset = offset;
-    char* buffer = reserve(size);
-    if (!buffer)
-        return -1;
-
-    JSLinearString* linear = s->ensureLinear(context);
-    if (!linear)
-        return -1;
-
-    AutoCheckCannotGC nogc;
-    if (linear->hasLatin1Chars())
-        mozilla::PodCopy(reinterpret_cast<Latin1Char*>(buffer), linear->latin1Chars(nogc), length);
-    else
-        DeflateStringToBuffer(nullptr, linear->twoByteChars(nogc), length, buffer, &size);
-
-    buffer[size] = 0;
-    return oldOffset;
-}
-
-int
-Sprinter::printf(const char* fmt, ...)
-{
-    InvariantChecker ic(this);
-
-    do {
-        va_list va;
-        va_start(va, fmt);
-        int i = vsnprintf(base + offset, size - offset, fmt, va);
-        va_end(va);
-
-        if (i > -1 && (size_t) i < size - offset) {
-            offset += i;
-            return i;
-        }
-    } while (realloc_(size * 2));
-
-    return -1;
-}
-
-ptrdiff_t
-Sprinter::getOffset() const
-{
-    return offset;
-}
-
-void
-Sprinter::reportOutOfMemory()
-{
-    if (reportedOOM)
-        return;
-    if (context)
-        js_ReportOutOfMemory(context);
-    reportedOOM = true;
-}
-
-bool
-Sprinter::hadOutOfMemory() const
-{
-    return reportedOOM;
-}
-
-ptrdiff_t
-js::Sprint(Sprinter* sp, const char* format, ...)
-{
-    va_list ap;
-    char* bp;
-    ptrdiff_t offset;
-
-    va_start(ap, format);
-    bp = JS_vsmprintf(format, ap);      /* XXX vsaprintf */
-    va_end(ap);
-    if (!bp) {
-        sp->reportOutOfMemory();
-        return -1;
-    }
-    offset = sp->put(bp);
-    js_free(bp);
-    return offset;
-}
-
-const char js_EscapeMap[] = {
-    '\b', 'b',
-    '\f', 'f',
-    '\n', 'n',
-    '\r', 'r',
-    '\t', 't',
-    '\v', 'v',
-    '"',  '"',
-    '\'', '\'',
-    '\\', '\\',
-    '\0'
-};
-
-#if _TAINT_ON_
-    #define TAINT_QUOTE_STRING_MATCH \
-        if(current_tsr) {               \
-            current_tsr = taint_copy_exact(&target_last_tsr, current_tsr, t - s_start, sp->getOffset() + (t - s)); \
-            if(targetref && *targetref == nullptr && target_last_tsr != nullptr) \
-                *targetref = target_last_tsr; \
-        }
-#endif
-
-template <typename CharT>
-static char *
-#if _TAINT_ON_
-QuoteString(Sprinter *sp, const CharT *s, size_t length, char16_t quote,
-    TaintStringRef **targetref = nullptr, TaintStringRef *sourceref = nullptr)
-#else
-QuoteString(Sprinter *sp, const CharT *s, size_t length, char16_t quote)
-#endif
-{
-    /* Sample off first for later return value pointer computation. */
-    ptrdiff_t offset = sp->getOffset();
-
-    if (quote && Sprint(sp, "%c", char(quote)) < 0)
-        return nullptr;
-
-    const CharT* end = s + length;
-
-#if _TAINT_ON_
-    TaintStringRef *current_tsr = sourceref;
-    TaintStringRef *target_last_tsr = nullptr;
-    const CharT *s_start = s;
-    if(targetref)
-        target_last_tsr = *targetref;
-#endif
-
-    /* Loop control variables: end points at end of string sentinel. */
-    for (const CharT* t = s; t < end; s = ++t) {
-        /* Move t forward from s past un-quote-worthy characters. */
-        char16_t c = *t;
-        while (c < 127 && isprint(c) && c != quote && c != '\\' && c != '\t') {
-#if _TAINT_ON_
-    TAINT_QUOTE_STRING_MATCH
-#endif
-            c = *++t;
-            if (t == end)
-                break;
-        }
-
-        {
-            ptrdiff_t len = t - s;
-            ptrdiff_t base = sp->getOffset();
-            if (!sp->reserve(len))
-                return nullptr;
-
-            for (ptrdiff_t i = 0; i < len; ++i)
-                (*sp)[base + i] = char(*s++);
-            (*sp)[base + len] = 0;
-        }
-
-#if _TAINT_ON_
-    TAINT_QUOTE_STRING_MATCH
-#endif
-
-        if (t == end)
-            break;
-
-        /* Use js_EscapeMap, \u, or \x only if necessary. */
-        const char* escape;
-        if (!(c >> 8) && c != 0 && (escape = strchr(js_EscapeMap, int(c))) != nullptr) {
-            if (Sprint(sp, "\\%c", escape[1]) < 0)
-                return nullptr;
-        } else {
-            /*
-             * Use \x only if the high byte is 0 and we're in a quoted string,
-             * because ECMA-262 allows only \u, not \x, in Unicode identifiers
-             * (see bug 621814).
-             */
-            if (Sprint(sp, (quote && !(c >> 8)) ? "\\x%02X" : "\\u%04X", c) < 0)
-                return nullptr;
-        }
-    }
-
-    /* Sprint the closing quote and return the quoted string. */
-    if (quote && Sprint(sp, "%c", char(quote)) < 0)
-        return nullptr;
-
-    /*
-     * If we haven't Sprint'd anything yet, Sprint an empty string so that
-     * the return below gives a valid result.
-     */
-    if (offset == sp->getOffset() && Sprint(sp, "") < 0)
-        return nullptr;
-
-    return sp->stringAt(offset);
-}
-
-static char *
-#if _TAINT_ON_
-QuoteString(Sprinter *sp, JSString *str, char16_t quote, TaintStringRef **targetref)
-#else
-QuoteString(Sprinter *sp, JSString *str, char16_t quote)
-#endif
-{
-    JSLinearString* linear = str->ensureLinear(sp->context);
-    if (!linear)
-        return nullptr;
-
-    AutoCheckCannotGC nogc;
-#if _TAINT_ON_
-    return linear->hasLatin1Chars()
-           ? QuoteString(sp, linear->latin1Chars(nogc), linear->length(), quote, targetref, linear->getTopTaintRef())
-           : QuoteString(sp, linear->twoByteChars(nogc), linear->length(), quote, targetref, linear->getTopTaintRef());
-#else
-    return linear->hasLatin1Chars()
-           ? QuoteString(sp, linear->latin1Chars(nogc), linear->length(), quote)
-           : QuoteString(sp, linear->twoByteChars(nogc), linear->length(), quote);
-#endif
-}
-
-JSString*
-js_QuoteString(ExclusiveContext* cx, JSString* str, char16_t quote)
-{
-    Sprinter sprinter(cx);
-    if (!sprinter.init())
-        return nullptr;
-#if _TAINT_ON_
-    TaintStringRef *targetref = nullptr;
-#endif
-    char *bytes = QuoteString(&sprinter, str, quote, &targetref);
-    if (!bytes)
-        return nullptr;
-
-    JSString *res = NewStringCopyZ<CanGC>(cx, bytes);
-#if _TAINT_ON_
-    if(targetref) {
-        res->addTaintRef(targetref);
-        taint_add_op(res->getTopTaintRef(), "quote", cx->asJSContext());
-    }
-#endif
-    return res;
-}
-
-/************************************************************************/
-
-=======
->>>>>>> ecb5fb4d
 namespace {
 /*
  * The expression decompiler is invoked by error handling code to produce a
