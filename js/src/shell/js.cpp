/* -*- Mode: C++; tab-width: 8; indent-tabs-mode: nil; c-basic-offset: 4 -*-
 * vim: set ts=8 sts=4 et sw=4 tw=99:
 * This Source Code Form is subject to the terms of the Mozilla Public
 * License, v. 2.0. If a copy of the MPL was not distributed with this
 * file, You can obtain one at http://mozilla.org/MPL/2.0/. */

/* JS shell. */

#include "mozilla/ArrayUtils.h"
#include "mozilla/Atomics.h"
#include "mozilla/Attributes.h"
#include "mozilla/DebugOnly.h"
#include "mozilla/GuardObjects.h"
#include "mozilla/IntegerPrintfMacros.h"
#include "mozilla/mozalloc.h"
#include "mozilla/PodOperations.h"
#include "mozilla/ScopeExit.h"
#include "mozilla/SizePrintfMacros.h"
#include "mozilla/Sprintf.h"
#include "mozilla/TimeStamp.h"

#ifdef XP_WIN
# include <direct.h>
# include <process.h>
#endif
#include <errno.h>
#include <fcntl.h>
#if defined(XP_WIN)
# include <io.h>     /* for isatty() */
#endif
#include <locale.h>
#if defined(MALLOC_H)
# include MALLOC_H    /* for malloc_usable_size, malloc_size, _msize */
#endif
#include <math.h>
#include <signal.h>
#include <stdio.h>
#include <stdlib.h>
#include <string.h>
#include <sys/stat.h>
#include <sys/types.h>
#ifdef XP_UNIX
# include <sys/mman.h>
# include <sys/stat.h>
# include <sys/wait.h>
# include <unistd.h>
#endif

#include "jsapi.h"
#include "jsarray.h"
#include "jsatom.h"
#include "jscntxt.h"
#include "jsfun.h"
#include "jsobj.h"
#include "jsprf.h"
#include "jsscript.h"
#include "jstypes.h"
#include "jsutil.h"
#ifdef XP_WIN
# include "jswin.h"
#endif
#include "jswrapper.h"
#include "shellmoduleloader.out.h"

#include "asmjs/WasmJS.h"
#include "builtin/ModuleObject.h"
#include "builtin/TestingFunctions.h"
#include "frontend/Parser.h"
#include "gc/GCInternals.h"
#include "jit/arm/Simulator-arm.h"
#include "jit/InlinableNatives.h"
#include "jit/Ion.h"
#include "jit/JitcodeMap.h"
#include "jit/OptimizationTracking.h"
#include "js/Debug.h"
#include "js/GCAPI.h"
#include "js/Initialization.h"
#include "js/StructuredClone.h"
#include "js/TrackedOptimizationInfo.h"
#include "perf/jsperf.h"
#include "shell/jsoptparse.h"
#include "shell/jsshell.h"
#include "shell/OSObject.h"
#include "threading/ConditionVariable.h"
#include "threading/LockGuard.h"
#include "threading/Mutex.h"
#include "threading/Thread.h"
#include "vm/ArgumentsObject.h"
#include "vm/Compression.h"
#include "vm/Debugger.h"
#include "vm/HelperThreads.h"
#include "vm/Monitor.h"
#include "vm/Shape.h"
#include "vm/SharedArrayObject.h"
#include "vm/StringBuffer.h"
#include "vm/Time.h"
#include "vm/TypedArrayObject.h"
#include "vm/WrapperObject.h"

#include "jscompartmentinlines.h"
#include "jsobjinlines.h"

#include "vm/ErrorObject-inl.h"
#include "vm/Interpreter-inl.h"
#include "vm/Stack-inl.h"

using namespace js;
using namespace js::cli;
using namespace js::shell;

using mozilla::ArrayLength;
using mozilla::Atomic;
using mozilla::MakeScopeExit;
using mozilla::Maybe;
using mozilla::Nothing;
using mozilla::NumberEqualsInt32;
using mozilla::PodCopy;
using mozilla::PodEqual;
using mozilla::TimeDuration;
using mozilla::TimeStamp;

enum JSShellExitCode {
    EXITCODE_RUNTIME_ERROR      = 3,
    EXITCODE_FILE_NOT_FOUND     = 4,
    EXITCODE_OUT_OF_MEMORY      = 5,
    EXITCODE_TIMEOUT            = 6
};

static const size_t gStackChunkSize = 8192;

/*
 * Note: This limit should match the stack limit set by the browser in
 *       js/xpconnect/src/XPCJSContext.cpp
 */
#if defined(MOZ_ASAN) || (defined(DEBUG) && !defined(XP_WIN))
static const size_t gMaxStackSize = 2 * 128 * sizeof(size_t) * 1024;
#else
static const size_t gMaxStackSize = 128 * sizeof(size_t) * 1024;
#endif

/*
 * Limit the timeout to 30 minutes to prevent an overflow on platfoms
 * that represent the time internally in microseconds using 32-bit int.
 */
static const TimeDuration MAX_TIMEOUT_INTERVAL = TimeDuration::FromSeconds(1800.0);

#ifdef NIGHTLY_BUILD
# define SHARED_MEMORY_DEFAULT 1
#else
# define SHARED_MEMORY_DEFAULT 0
#endif

#ifdef SPIDERMONKEY_PROMISE
using JobQueue = GCVector<JSObject*, 0, SystemAllocPolicy>;

struct ShellAsyncTasks
{
    explicit ShellAsyncTasks(JSContext* cx)
      : outstanding(0),
        finished(cx)
    {}

    size_t outstanding;
    Vector<JS::AsyncTask*> finished;
};
#endif // SPIDERMONKEY_PROMISE

enum class ScriptKind
{
    Script,
    Module
};

class OffThreadState {
    enum State {
        IDLE,           /* ready to work; no token, no source */
        COMPILING,      /* working; no token, have source */
        DONE            /* compilation done: have token and source */
    };

  public:
    OffThreadState() : monitor(), state(IDLE), token(), source(nullptr) { }

    bool startIfIdle(JSContext* cx, ScriptKind kind,
                     ScopedJSFreePtr<char16_t>& newSource)
    {
        AutoLockMonitor alm(monitor);
        if (state != IDLE)
            return false;

        MOZ_ASSERT(!token);

        source = newSource.forget();

        scriptKind = kind;
        state = COMPILING;
        return true;
    }

    void abandon(JSContext* cx) {
        AutoLockMonitor alm(monitor);
        MOZ_ASSERT(state == COMPILING);
        MOZ_ASSERT(!token);
        MOZ_ASSERT(source);

        js_free(source);
        source = nullptr;

        state = IDLE;
    }

    void markDone(void* newToken) {
        AutoLockMonitor alm(monitor);
        MOZ_ASSERT(state == COMPILING);
        MOZ_ASSERT(!token);
        MOZ_ASSERT(source);
        MOZ_ASSERT(newToken);

        token = newToken;
        state = DONE;
        alm.notify();
    }

    void* waitUntilDone(JSContext* cx, ScriptKind kind) {
        AutoLockMonitor alm(monitor);
        if (state == IDLE || scriptKind != kind)
            return nullptr;

        if (state == COMPILING) {
            while (state != DONE)
                alm.wait();
        }

        MOZ_ASSERT(source);
        js_free(source);
        source = nullptr;

        MOZ_ASSERT(token);
        void* holdToken = token;
        token = nullptr;
        state = IDLE;
        return holdToken;
    }

  private:
    Monitor monitor;
    ScriptKind scriptKind;
    State state;
    void* token;
    char16_t* source;
};

// Per-context shell state.
struct ShellContext
{
    explicit ShellContext(JSContext* cx);

    bool isWorker;
    double timeoutInterval;
    double startTime;
    Atomic<bool> serviceInterrupt;
    Atomic<bool> haveInterruptFunc;
    JS::PersistentRootedValue interruptFunc;
    bool lastWarningEnabled;
    JS::PersistentRootedValue lastWarning;
#ifdef SPIDERMONKEY_PROMISE
    JS::PersistentRootedValue promiseRejectionTrackerCallback;
    JS::PersistentRooted<JobQueue> jobQueue;
    ExclusiveData<ShellAsyncTasks> asyncTasks;
    bool drainingJobQueue;
#endif // SPIDERMONKEY_PROMISE

    /*
     * Watchdog thread state.
     */
    Mutex watchdogLock;
    ConditionVariable watchdogWakeup;
    Maybe<Thread> watchdogThread;
    Maybe<TimeStamp> watchdogTimeout;

    ConditionVariable sleepWakeup;

    int exitCode;
    bool quitting;

    UniqueChars readLineBuf;
    size_t readLineBufPos;

    static const uint32_t SpsProfilingMaxStackSize = 1000;
    ProfileEntry spsProfilingStack[SpsProfilingMaxStackSize];
    uint32_t spsProfilingStackSize;

    OffThreadState offThreadState;
};

struct MOZ_STACK_CLASS EnvironmentPreparer : public js::ScriptEnvironmentPreparer {
    JSContext* cx;
    explicit EnvironmentPreparer(JSContext* cx)
      : cx(cx)
    {
        js::SetScriptEnvironmentPreparer(cx, this);
    }
    void invoke(JS::HandleObject scope, Closure& closure) override;
};

// Shell state set once at startup.
static bool enableCodeCoverage = false;
static bool enableDisassemblyDumps = false;
static bool offthreadCompilation = false;
static bool enableBaseline = false;
static bool enableIon = false;
static bool enableAsmJS = false;
static bool enableNativeRegExp = false;
static bool enableUnboxedArrays = false;
static bool enableSharedMemory = SHARED_MEMORY_DEFAULT;
static bool enableWasmAlwaysBaseline = false;
#ifdef JS_GC_ZEAL
static uint32_t gZealBits = 0;
static uint32_t gZealFrequency = 0;
#endif
static bool printTiming = false;
static const char* jsCacheDir = nullptr;
static const char* jsCacheAsmJSPath = nullptr;
static RCFile* gErrFile = nullptr;
static RCFile* gOutFile = nullptr;
static bool reportWarnings = true;
static bool compileOnly = false;
static bool fuzzingSafe = false;
static bool disableOOMFunctions = false;
static const char* moduleLoadPath = ".";

#ifdef DEBUG
static bool dumpEntrainedVariables = false;
static bool OOM_printAllocationCount = false;
#endif

// Shell state this is only accessed on the main thread.
bool jsCachingEnabled = false;
mozilla::Atomic<bool> jsCacheOpened(false);

static bool
SetTimeoutValue(JSContext* cx, double t);

static void
KillWatchdog(JSContext* cx);

static bool
ScheduleWatchdog(JSContext* cx, double t);

static void
CancelExecution(JSContext* cx);

static JSObject*
NewGlobalObject(JSContext* cx, JS::CompartmentOptions& options,
                JSPrincipals* principals);

/*
 * A toy principals type for the shell.
 *
 * In the shell, a principal is simply a 32-bit mask: P subsumes Q if the
 * set bits in P are a superset of those in Q. Thus, the principal 0 is
 * subsumed by everything, and the principal ~0 subsumes everything.
 *
 * As a special case, a null pointer as a principal is treated like 0xffff.
 *
 * The 'newGlobal' function takes an option indicating which principal the
 * new global should have; 'evaluate' does for the new code.
 */
class ShellPrincipals final : public JSPrincipals {
    uint32_t bits;

    static uint32_t getBits(JSPrincipals* p) {
        if (!p)
            return 0xffff;
        return static_cast<ShellPrincipals*>(p)->bits;
    }

  public:
    explicit ShellPrincipals(uint32_t bits, int32_t refcount = 0) : bits(bits) {
        this->refcount = refcount;
    }

    bool write(JSContext* cx, JSStructuredCloneWriter* writer) override {
        // The shell doesn't have a read principals hook, so it doesn't really
        // matter what we write here, but we have to write something so the
        // fuzzer is happy.
        return JS_WriteUint32Pair(writer, bits, 0);
    }

    static void destroy(JSPrincipals* principals) {
        MOZ_ASSERT(principals != &fullyTrusted);
        MOZ_ASSERT(principals->refcount == 0);
        js_delete(static_cast<const ShellPrincipals*>(principals));
    }

    static bool subsumes(JSPrincipals* first, JSPrincipals* second) {
        uint32_t firstBits  = getBits(first);
        uint32_t secondBits = getBits(second);
        return (firstBits | secondBits) == firstBits;
    }

    static JSSecurityCallbacks securityCallbacks;

    // Fully-trusted principals singleton.
    static ShellPrincipals fullyTrusted;
};

JSSecurityCallbacks ShellPrincipals::securityCallbacks = {
    nullptr, // contentSecurityPolicyAllows
    subsumes
};

// The fully-trusted principal subsumes all other principals.
ShellPrincipals ShellPrincipals::fullyTrusted(-1, 1);

#ifdef EDITLINE
extern "C" {
extern JS_EXPORT_API(char*) readline(const char* prompt);
extern JS_EXPORT_API(void)   add_history(char* line);
} // extern "C"
#endif

ShellContext::ShellContext(JSContext* cx)
  : isWorker(false),
    timeoutInterval(-1.0),
    startTime(PRMJ_Now()),
    serviceInterrupt(false),
    haveInterruptFunc(false),
    interruptFunc(cx, NullValue()),
    lastWarningEnabled(false),
    lastWarning(cx, NullValue()),
#ifdef SPIDERMONKEY_PROMISE
    promiseRejectionTrackerCallback(cx, NullValue()),
    asyncTasks(cx),
    drainingJobQueue(false),
#endif // SPIDERMONKEY_PROMISE
    exitCode(0),
    quitting(false),
    readLineBufPos(0),
    spsProfilingStackSize(0)
{}

static ShellContext*
GetShellContext(JSContext* cx)
{
    ShellContext* sc = static_cast<ShellContext*>(JS_GetContextPrivate(cx));
    MOZ_ASSERT(sc);
    return sc;
}

static char*
GetLine(FILE* file, const char * prompt)
{
#ifdef EDITLINE
    /*
     * Use readline only if file is stdin, because there's no way to specify
     * another handle.  Are other filehandles interactive?
     */
    if (file == stdin) {
        char* linep = readline(prompt);
        /*
         * We set it to zero to avoid complaining about inappropriate ioctl
         * for device in the case of EOF. Looks like errno == 251 if line is
         * finished with EOF and errno == 25 (EINVAL on Mac) if there is
         * nothing left to read.
         */
        if (errno == 251 || errno == 25 || errno == EINVAL)
            errno = 0;
        if (!linep)
            return nullptr;
        if (linep[0] != '\0')
            add_history(linep);
        return linep;
    }
#endif

    size_t len = 0;
    if (*prompt != '\0' && gOutFile->isOpen()) {
        fprintf(gOutFile->fp, "%s", prompt);
        fflush(gOutFile->fp);
    }

    size_t size = 80;
    char* buffer = static_cast<char*>(malloc(size));
    if (!buffer)
        return nullptr;

    char* current = buffer;
    do {
        while (true) {
            if (fgets(current, size - len, file))
                break;
            if (errno != EINTR) {
                free(buffer);
                return nullptr;
            }
        }

        len += strlen(current);
        char* t = buffer + len - 1;
        if (*t == '\n') {
            /* Line was read. We remove '\n' and exit. */
            *t = '\0';
            return buffer;
        }

        if (len + 1 == size) {
            size = size * 2;
            char* tmp = static_cast<char*>(realloc(buffer, size));
            if (!tmp) {
                free(buffer);
                return nullptr;
            }
            buffer = tmp;
        }
        current = buffer + len;
    } while (true);
    return nullptr;
}

static bool
ShellInterruptCallback(JSContext* cx)
{
    ShellContext* sc = GetShellContext(cx);
    if (!sc->serviceInterrupt)
        return true;

    // Reset serviceInterrupt. CancelExecution or InterruptIf will set it to
    // true to distinguish watchdog or user triggered interrupts.
    // Do this first to prevent other interrupts that may occur while the
    // user-supplied callback is executing from re-entering the handler.
    sc->serviceInterrupt = false;

    bool result;
    if (sc->haveInterruptFunc) {
        bool wasAlreadyThrowing = cx->isExceptionPending();
        JS::AutoSaveExceptionState savedExc(cx);
        JSAutoCompartment ac(cx, &sc->interruptFunc.toObject());
        RootedValue rval(cx);

        // Report any exceptions thrown by the JS interrupt callback, but do
        // *not* keep it on the cx. The interrupt handler is invoked at points
        // that are not expected to throw catchable exceptions, like at
        // JSOP_RETRVAL.
        //
        // If the interrupted JS code was already throwing, any exceptions
        // thrown by the interrupt handler are silently swallowed.
        {
            Maybe<AutoReportException> are;
            if (!wasAlreadyThrowing)
                are.emplace(cx);
            result = JS_CallFunctionValue(cx, nullptr, sc->interruptFunc,
                                          JS::HandleValueArray::empty(), &rval);
        }
        savedExc.restore();

        if (rval.isBoolean())
            result = rval.toBoolean();
        else
            result = false;
    } else {
        result = false;
    }

    if (!result && sc->exitCode == 0)
        sc->exitCode = EXITCODE_TIMEOUT;

    return result;
}

/*
 * Some UTF-8 files, notably those written using Notepad, have a Unicode
 * Byte-Order-Mark (BOM) as their first character. This is useless (byte-order
 * is meaningless for UTF-8) but causes a syntax error unless we skip it.
 */
static void
SkipUTF8BOM(FILE* file)
{
    int ch1 = fgetc(file);
    int ch2 = fgetc(file);
    int ch3 = fgetc(file);

    // Skip the BOM
    if (ch1 == 0xEF && ch2 == 0xBB && ch3 == 0xBF)
        return;

    // No BOM - revert
    if (ch3 != EOF)
        ungetc(ch3, file);
    if (ch2 != EOF)
        ungetc(ch2, file);
    if (ch1 != EOF)
        ungetc(ch1, file);
}

void
EnvironmentPreparer::invoke(HandleObject scope, Closure& closure)
{
    MOZ_ASSERT(!JS_IsExceptionPending(cx));

    AutoCompartment ac(cx, scope);
    AutoReportException are(cx);
    if (!closure(cx))
        return;
}

static MOZ_MUST_USE bool
RunFile(JSContext* cx, const char* filename, FILE* file, bool compileOnly)
{
    SkipUTF8BOM(file);

    // To support the UNIX #! shell hack, gobble the first line if it starts
    // with '#'.
    int ch = fgetc(file);
    if (ch == '#') {
        while ((ch = fgetc(file)) != EOF) {
            if (ch == '\n' || ch == '\r')
                break;
        }
    }
    ungetc(ch, file);

    int64_t t1 = PRMJ_Now();
    RootedScript script(cx);

    {
        CompileOptions options(cx);
        options.setIntroductionType("js shell file")
               .setUTF8(true)
               .setFileAndLine(filename, 1)
               .setIsRunOnce(true)
               .setNoScriptRval(true);

        if (!JS::Compile(cx, options, file, &script))
            return false;
        MOZ_ASSERT(script);
    }

    #ifdef DEBUG
        if (dumpEntrainedVariables)
            AnalyzeEntrainedVariables(cx, script);
    #endif
    if (!compileOnly) {
        if (!JS_ExecuteScript(cx, script))
            return false;
        int64_t t2 = PRMJ_Now() - t1;
        if (printTiming)
            printf("runtime = %.3f ms\n", double(t2) / PRMJ_USEC_PER_MSEC);
    }
    return true;
}

static bool
InitModuleLoader(JSContext* cx)
{
    // Decompress and evaluate the embedded module loader source to initialize
    // the module loader for the current compartment.

    uint32_t srcLen = moduleloader::GetRawScriptsSize();
    ScopedJSFreePtr<char> src(cx->pod_malloc<char>(srcLen));
    if (!src || !DecompressString(moduleloader::compressedSources, moduleloader::GetCompressedSize(),
                                  reinterpret_cast<unsigned char*>(src.get()), srcLen))
    {
        return false;
    }

    CompileOptions options(cx);
    options.setIntroductionType("shell module loader");
    options.setFileAndLine("shell/ModuleLoader.js", 1);
    options.setSelfHostingMode(false);
    options.setCanLazilyParse(false);
    options.setVersion(JSVERSION_LATEST);
    options.werrorOption = true;
    options.strictOption = true;

    RootedValue rv(cx);
    return Evaluate(cx, options, src, srcLen, &rv);
}

static bool
GetLoaderObject(JSContext* cx, MutableHandleObject resultOut)
{
    // Look up the |Reflect.Loader| object that has been defined by the module
    // loader.

    RootedObject object(cx, cx->global());
    RootedValue value(cx);
    if (!JS_GetProperty(cx, object, "Reflect", &value) || !value.isObject())
        return false;

    object = &value.toObject();
    if (!JS_GetProperty(cx, object, "Loader", &value) || !value.isObject())
        return false;

    resultOut.set(&value.toObject());
    return true;
}

static bool
GetImportMethod(JSContext* cx, HandleObject loader, MutableHandleFunction resultOut)
{
    // Look up the module loader's |import| method.

    RootedValue value(cx);
    if (!JS_GetProperty(cx, loader, "import", &value) || !value.isObject())
        return false;

    RootedObject object(cx, &value.toObject());
    if (!object->is<JSFunction>())
        return false;

    resultOut.set(&object->as<JSFunction>());
    return true;
}

static MOZ_MUST_USE bool
RunModule(JSContext* cx, const char* filename, FILE* file, bool compileOnly)
{
    // Execute a module by calling |Reflect.Loader.import(filename)|.

    RootedObject loaderObj(cx);
    MOZ_ALWAYS_TRUE(GetLoaderObject(cx, &loaderObj));

    RootedFunction importFun(cx);
    MOZ_ALWAYS_TRUE(GetImportMethod(cx, loaderObj, &importFun));

    JS::AutoValueArray<2> args(cx);
    args[0].setString(JS_NewStringCopyZ(cx, filename));
    args[1].setUndefined();

    RootedValue value(cx);
    return JS_CallFunction(cx, loaderObj, importFun, args, &value);
}

#ifdef SPIDERMONKEY_PROMISE
static JSObject*
ShellGetIncumbentGlobalCallback(JSContext* cx)
{
    return JS::CurrentGlobalOrNull(cx);
}

static bool
ShellEnqueuePromiseJobCallback(JSContext* cx, JS::HandleObject job, JS::HandleObject allocationSite,
                               JS::HandleObject incumbentGlobal, void* data)
{
    ShellContext* sc = GetShellContext(cx);
    MOZ_ASSERT(job);
    return sc->jobQueue.append(job);
}

static bool
ShellStartAsyncTaskCallback(JSContext* cx, JS::AsyncTask* task)
{
    ShellContext* sc = GetShellContext(cx);
    task->user = sc;

    ExclusiveData<ShellAsyncTasks>::Guard asyncTasks = sc->asyncTasks.lock();
    asyncTasks->outstanding++;
    return true;
}

static bool
ShellFinishAsyncTaskCallback(JS::AsyncTask* task)
{
    ShellContext* sc = (ShellContext*)task->user;

    ExclusiveData<ShellAsyncTasks>::Guard asyncTasks = sc->asyncTasks.lock();
    MOZ_ASSERT(asyncTasks->outstanding > 0);
    asyncTasks->outstanding--;
    return asyncTasks->finished.append(task);
}
#endif // SPIDERMONKEY_PROMISE

static bool
DrainJobQueue(JSContext* cx)
{
#ifdef SPIDERMONKEY_PROMISE
    ShellContext* sc = GetShellContext(cx);
    if (sc->quitting || sc->drainingJobQueue)
        return true;

    // Wait for any outstanding async tasks to finish so that the
    // finishedAsyncTasks list is fixed.
    while (true) {
        if (!sc->asyncTasks.lock()->outstanding)
            break;
        AutoLockHelperThreadState lock;
        HelperThreadState().wait(lock, GlobalHelperThreadState::CONSUMER);
    }

    // Lock the whole time while flushing the asyncTasks finished queue so that
    // any new tasks created during finish() cannot racily join the job queue.
    {
        ExclusiveData<ShellAsyncTasks>::Guard asyncTasks = sc->asyncTasks.lock();
        for (JS::AsyncTask* task : asyncTasks->finished)
            task->finish(cx);
        asyncTasks->finished.clear();
    }

    // It doesn't make sense for job queue draining to be reentrant. At the
    // same time we don't want to assert against it, because that'd make
    // drainJobQueue unsafe for fuzzers. We do want fuzzers to test this, so
    // we simply ignore nested calls of drainJobQueue.
    sc->drainingJobQueue = true;

    RootedObject job(cx);
    JS::HandleValueArray args(JS::HandleValueArray::empty());
    RootedValue rval(cx);
    // Execute jobs in a loop until we've reached the end of the queue.
    // Since executing a job can trigger enqueuing of additional jobs,
    // it's crucial to re-check the queue length during each iteration.
    for (size_t i = 0; i < sc->jobQueue.length(); i++) {
        job = sc->jobQueue[i];
        AutoCompartment ac(cx, job);
        {
            AutoReportException are(cx);
            JS::Call(cx, UndefinedHandleValue, job, args, &rval);
        }
        sc->jobQueue[i].set(nullptr);
    }
    sc->jobQueue.clear();
    sc->drainingJobQueue = false;
#endif // SPIDERMONKEY_PROMISE
    return true;
}

static bool
DrainJobQueue(JSContext* cx, unsigned argc, Value* vp)
{
    CallArgs args = CallArgsFromVp(argc, vp);

    if (!DrainJobQueue(cx))
        return false;
    args.rval().setUndefined();
    return true;
}

#ifdef SPIDERMONKEY_PROMISE
static void
ForwardingPromiseRejectionTrackerCallback(JSContext* cx, JS::HandleObject promise,
                                          PromiseRejectionHandlingState state, void* data)
{
    RootedValue callback(cx, GetShellContext(cx)->promiseRejectionTrackerCallback);
    if (callback.isNull()) {
        return;
    }

    AutoCompartment ac(cx, &callback.toObject());

    FixedInvokeArgs<2> args(cx);
    args[0].setObject(*promise);
    args[1].setInt32(static_cast<int32_t>(state));

    if (!JS_WrapValue(cx, args[0]))
        return;

    RootedValue rval(cx);
    if (!Call(cx, callback, UndefinedHandleValue, args, &rval))
        JS_ClearPendingException(cx);
}
#endif // SPIDERMONKEY_PROMISE

static bool
SetPromiseRejectionTrackerCallback(JSContext* cx, unsigned argc, Value* vp)
{
    CallArgs args = CallArgsFromVp(argc, vp);

#ifdef SPIDERMONKEY_PROMISE
    if (!IsCallable(args.get(0))) {
        JS_ReportError(cx,
                       "setPromiseRejectionTrackerCallback expects a function as its sole "
                       "argument");
        return false;
    }

    GetShellContext(cx)->promiseRejectionTrackerCallback = args[0];
    JS::SetPromiseRejectionTrackerCallback(cx, ForwardingPromiseRejectionTrackerCallback);

#endif // SPIDERMONKEY_PROMISE
    args.rval().setUndefined();
    return true;
}

#ifdef ENABLE_INTL_API
static bool
AddIntlExtras(JSContext* cx, unsigned argc, Value* vp)
{
    CallArgs args = CallArgsFromVp(argc, vp);
    if (!args.get(0).isObject()) {
        JS_ReportError(cx, "addIntlExtras must be passed an object");
        return false;
    }
    JS::RootedObject intl(cx, &args[0].toObject());

    static const JSFunctionSpec funcs[] = {
        JS_SELF_HOSTED_FN("getCalendarInfo", "Intl_getCalendarInfo", 1, 0),
        JS_FS_END
    };

    if (!JS_DefineFunctions(cx, intl, funcs))
        return false;

    args.rval().setUndefined();
    return true;
}
#endif // ENABLE_INTL_API

static bool
EvalAndPrint(JSContext* cx, const char* bytes, size_t length,
             int lineno, bool compileOnly)
{
    // Eval.
    JS::CompileOptions options(cx);
    options.setIntroductionType("js shell interactive")
           .setUTF8(true)
           .setIsRunOnce(true)
           .setFileAndLine("typein", lineno);
    RootedScript script(cx);
    if (!JS::Compile(cx, options, bytes, length, &script))
        return false;
    if (compileOnly)
        return true;
    RootedValue result(cx);
    if (!JS_ExecuteScript(cx, script, &result))
        return false;

    if (!result.isUndefined() && gOutFile->isOpen()) {
        // Print.
        RootedString str(cx);
        str = JS_ValueToSource(cx, result);
        if (!str)
            return false;

        char* utf8chars = JS_EncodeStringToUTF8(cx, str);
        if (!utf8chars)
            return false;
        fprintf(gOutFile->fp, "%s\n", utf8chars);
        JS_free(cx, utf8chars);
    }
    return true;
}

static MOZ_MUST_USE bool
ReadEvalPrintLoop(JSContext* cx, FILE* in, bool compileOnly)
{
    ShellContext* sc = GetShellContext(cx);
    int lineno = 1;
    bool hitEOF = false;

    do {
        /*
         * Accumulate lines until we get a 'compilable unit' - one that either
         * generates an error (before running out of source) or that compiles
         * cleanly.  This should be whenever we get a complete statement that
         * coincides with the end of a line.
         */
        int startline = lineno;
        typedef Vector<char, 32> CharBuffer;
        RootedObject globalLexical(cx, &cx->global()->lexicalEnvironment());
        CharBuffer buffer(cx);
        do {
            ScheduleWatchdog(cx, -1);
            sc->serviceInterrupt = false;
            errno = 0;

            char* line = GetLine(in, startline == lineno ? "js> " : "");
            if (!line) {
                if (errno) {
                    JS_ReportError(cx, strerror(errno));
                    return false;
                }
                hitEOF = true;
                break;
            }

            if (!buffer.append(line, strlen(line)) || !buffer.append('\n'))
                return false;

            lineno++;
            if (!ScheduleWatchdog(cx, sc->timeoutInterval)) {
                hitEOF = true;
                break;
            }
        } while (!JS_BufferIsCompilableUnit(cx, cx->global(), buffer.begin(), buffer.length()));

        if (hitEOF && buffer.empty())
            break;

        {
            // Report exceptions but keep going.
            AutoReportException are(cx);
            (void) EvalAndPrint(cx, buffer.begin(), buffer.length(), startline, compileOnly);
        }

        // If a let or const fail to initialize they will remain in an unusable
        // without further intervention. This call cleans up the global scope,
        // setting uninitialized lexicals to undefined so that they may still
        // be used. This behavior is _only_ acceptable in the context of the repl.
        if (JS::ForceLexicalInitialization(cx, globalLexical) && gErrFile->isOpen()) {
            fputs("Warning: According to the standard, after the above exception,\n"
                  "Warning: the global bindings should be permanently uninitialized.\n"
                  "Warning: We have non-standard-ly initialized them to `undefined`"
                  "for you.\nWarning: This nicety only happens in the JS shell.\n",
                  stderr);
        }

        DrainJobQueue(cx);

    } while (!hitEOF && !sc->quitting);

    if (gOutFile->isOpen())
        fprintf(gOutFile->fp, "\n");

    return true;
}

enum FileKind
{
    FileScript,
    FileModule
};

static MOZ_MUST_USE bool
Process(JSContext* cx, const char* filename, bool forceTTY, FileKind kind = FileScript)
{
    FILE* file;
    if (forceTTY || !filename || strcmp(filename, "-") == 0) {
        file = stdin;
    } else {
        file = fopen(filename, "r");
        if (!file) {
            JS_ReportErrorNumber(cx, my_GetErrorMessage, nullptr,
                                 JSSMSG_CANT_OPEN, filename, strerror(errno));
            return false;
        }
    }
    AutoCloseFile autoClose(file);

    if (!forceTTY && !isatty(fileno(file))) {
        // It's not interactive - just execute it.
        if (kind == FileScript) {
            if (!RunFile(cx, filename, file, compileOnly))
                return false;
        } else {
            if (!RunModule(cx, filename, file, compileOnly))
                return false;
        }
    } else {
        // It's an interactive filehandle; drop into read-eval-print loop.
        MOZ_ASSERT(kind == FileScript);
        if (!ReadEvalPrintLoop(cx, file, compileOnly))
            return false;
    }
    return true;
}

static bool
Version(JSContext* cx, unsigned argc, Value* vp)
{
    CallArgs args = CallArgsFromVp(argc, vp);
    JSVersion origVersion = JS_GetVersion(cx);
    if (args.length() == 0 || args[0].isUndefined()) {
        /* Get version. */
        args.rval().setInt32(origVersion);
    } else {
        /* Set version. */
        int32_t v = -1;
        if (args[0].isInt32()) {
            v = args[0].toInt32();
        } else if (args[0].isDouble()) {
            double fv = args[0].toDouble();
            int32_t fvi;
            if (NumberEqualsInt32(fv, &fvi))
                v = fvi;
        }
        if (v < 0 || v > JSVERSION_LATEST) {
            JS_ReportErrorNumber(cx, my_GetErrorMessage, nullptr, JSSMSG_INVALID_ARGS, "version");
            return false;
        }
        JS_SetVersionForCompartment(js::GetContextCompartment(cx), JSVersion(v));
        args.rval().setInt32(origVersion);
    }
    return true;
}

#ifdef XP_WIN
#  define GET_FD_FROM_FILE(a) int(_get_osfhandle(fileno(a)))
#else
#  define GET_FD_FROM_FILE(a) fileno(a)
#endif

static bool
CreateMappedArrayBuffer(JSContext* cx, unsigned argc, Value* vp)
{
    CallArgs args = CallArgsFromVp(argc, vp);

    if (args.length() < 1 || args.length() > 3) {
        JS_ReportErrorNumber(cx, my_GetErrorMessage, nullptr,
                             args.length() < 1 ? JSSMSG_NOT_ENOUGH_ARGS : JSSMSG_TOO_MANY_ARGS,
                             "createMappedArrayBuffer");
        return false;
    }

    RootedString rawFilenameStr(cx, JS::ToString(cx, args[0]));
    if (!rawFilenameStr)
        return false;
    // It's a little bizarre to resolve relative to the script, but for testing
    // I need a file at a known location, and the only good way I know of to do
    // that right now is to include it in the repo alongside the test script.
    // Bug 944164 would introduce an alternative.
    JSString* filenameStr = ResolvePath(cx, rawFilenameStr, ScriptRelative);
    if (!filenameStr)
        return false;
    JSAutoByteString filename(cx, filenameStr);
    if (!filename)
        return false;

    uint32_t offset = 0;
    if (args.length() >= 2) {
        if (!JS::ToUint32(cx, args[1], &offset))
            return false;
    }

    bool sizeGiven = false;
    uint32_t size;
    if (args.length() >= 3) {
        if (!JS::ToUint32(cx, args[2], &size))
            return false;
        sizeGiven = true;
        if (offset > size) {
            JS_ReportErrorNumber(cx, GetErrorMessage, nullptr,
                                 JSMSG_ARG_INDEX_OUT_OF_RANGE, "2");
            return false;
        }
    }

    FILE* file = fopen(filename.ptr(), "r");
    if (!file) {
        JS_ReportErrorNumber(cx, my_GetErrorMessage, nullptr,
                             JSSMSG_CANT_OPEN, filename.ptr(), strerror(errno));
        return false;
    }
    AutoCloseFile autoClose(file);

    if (!sizeGiven) {
        struct stat st;
        if (fstat(fileno(file), &st) < 0) {
            JS_ReportError(cx, "Unable to stat file");
            return false;
        }
        if (st.st_size < off_t(offset)) {
            JS_ReportErrorNumber(cx, GetErrorMessage, nullptr,
                                 JSMSG_ARG_INDEX_OUT_OF_RANGE, "2");
            return false;
        }
        size = st.st_size - offset;
    }

    void* contents = JS_CreateMappedArrayBufferContents(GET_FD_FROM_FILE(file), offset, size);
    if (!contents) {
        JS_ReportError(cx, "failed to allocate mapped array buffer contents (possibly due to bad alignment)");
        return false;
    }

    RootedObject obj(cx, JS_NewMappedArrayBufferWithContents(cx, size, contents));
    if (!obj)
        return false;

    args.rval().setObject(*obj);
    return true;
}

#undef GET_FD_FROM_FILE

static bool
AddPromiseReactions(JSContext* cx, unsigned argc, Value* vp)
{
    CallArgs args = CallArgsFromVp(argc, vp);

    if (args.length() != 3) {
        JS_ReportErrorNumber(cx, my_GetErrorMessage, nullptr,
                             args.length() < 3 ? JSSMSG_NOT_ENOUGH_ARGS : JSSMSG_TOO_MANY_ARGS,
                             "addPromiseReactions");
        return false;
    }

    RootedObject promise(cx);
    if (args[0].isObject())
        promise = &args[0].toObject();

    if (!promise || !JS::IsPromiseObject(promise)) {
        JS_ReportErrorNumber(cx, my_GetErrorMessage, nullptr,
                             JSSMSG_INVALID_ARGS, "addPromiseReactions");
        return false;
    }

    RootedObject onResolve(cx);
    if (args[1].isObject())
        onResolve = &args[1].toObject();

    RootedObject onReject(cx);
    if (args[2].isObject())
        onReject = &args[2].toObject();

    if (!onResolve || !onResolve->is<JSFunction>() || !onReject || !onReject->is<JSFunction>()) {
        JS_ReportErrorNumber(cx, my_GetErrorMessage, nullptr,
                             JSSMSG_INVALID_ARGS, "addPromiseReactions");
        return false;
    }

    return JS::AddPromiseReactions(cx, promise, onResolve, onReject);
}

static bool
Options(JSContext* cx, unsigned argc, Value* vp)
{
    CallArgs args = CallArgsFromVp(argc, vp);

    JS::ContextOptions oldContextOptions = JS::ContextOptionsRef(cx);
    for (unsigned i = 0; i < args.length(); i++) {
        JSString* str = JS::ToString(cx, args[i]);
        if (!str)
            return false;
        args[i].setString(str);

        JSAutoByteString opt(cx, str);
        if (!opt)
            return false;

        if (strcmp(opt.ptr(), "strict") == 0)
            JS::ContextOptionsRef(cx).toggleExtraWarnings();
        else if (strcmp(opt.ptr(), "werror") == 0)
            JS::ContextOptionsRef(cx).toggleWerror();
        else if (strcmp(opt.ptr(), "throw_on_asmjs_validation_failure") == 0)
            JS::ContextOptionsRef(cx).toggleThrowOnAsmJSValidationFailure();
        else if (strcmp(opt.ptr(), "strict_mode") == 0)
            JS::ContextOptionsRef(cx).toggleStrictMode();
        else {
            JS_ReportError(cx,
                           "unknown option name '%s'."
                           " The valid names are strict,"
                           " werror, and strict_mode.",
                           opt.ptr());
            return false;
        }
    }

    char* names = strdup("");
    bool found = false;
    if (names && oldContextOptions.extraWarnings()) {
        names = JS_sprintf_append(names, "%s%s", found ? "," : "", "strict");
        found = true;
    }
    if (names && oldContextOptions.werror()) {
        names = JS_sprintf_append(names, "%s%s", found ? "," : "", "werror");
        found = true;
    }
    if (names && oldContextOptions.throwOnAsmJSValidationFailure()) {
        names = JS_sprintf_append(names, "%s%s", found ? "," : "", "throw_on_asmjs_validation_failure");
        found = true;
    }
    if (names && oldContextOptions.strictMode()) {
        names = JS_sprintf_append(names, "%s%s", found ? "," : "", "strict_mode");
        found = true;
    }
    if (!names) {
        JS_ReportOutOfMemory(cx);
        return false;
    }

    JSString* str = JS_NewStringCopyZ(cx, names);
    free(names);
    if (!str)
        return false;
    args.rval().setString(str);
    return true;
}

static bool
LoadScript(JSContext* cx, unsigned argc, Value* vp, bool scriptRelative)
{
    CallArgs args = CallArgsFromVp(argc, vp);

    RootedString str(cx);
    for (unsigned i = 0; i < args.length(); i++) {
        str = JS::ToString(cx, args[i]);
        if (!str) {
            JS_ReportErrorNumber(cx, my_GetErrorMessage, nullptr, JSSMSG_INVALID_ARGS, "load");
            return false;
        }
        str = ResolvePath(cx, str, scriptRelative ? ScriptRelative : RootRelative);
        if (!str) {
            JS_ReportError(cx, "unable to resolve path");
            return false;
        }
        JSAutoByteString filename(cx, str);
        if (!filename)
            return false;
        errno = 0;
        CompileOptions opts(cx);
        opts.setIntroductionType("js shell load")
            .setUTF8(true)
            .setIsRunOnce(true)
            .setNoScriptRval(true);
        RootedScript script(cx);
        RootedValue unused(cx);
        if ((compileOnly && !Compile(cx, opts, filename.ptr(), &script)) ||
            !Evaluate(cx, opts, filename.ptr(), &unused))
        {
            return false;
        }
    }

    args.rval().setUndefined();
    return true;
}

static bool
Load(JSContext* cx, unsigned argc, Value* vp)
{
    return LoadScript(cx, argc, vp, false);
}

static bool
LoadScriptRelativeToScript(JSContext* cx, unsigned argc, Value* vp)
{
    return LoadScript(cx, argc, vp, true);
}

// Populate |options| with the options given by |opts|'s properties. If we
// need to convert a filename to a C string, let fileNameBytes own the
// bytes.
static bool
ParseCompileOptions(JSContext* cx, CompileOptions& options, HandleObject opts,
                    JSAutoByteString& fileNameBytes)
{
    RootedValue v(cx);
    RootedString s(cx);

    if (!JS_GetProperty(cx, opts, "isRunOnce", &v))
        return false;
    if (!v.isUndefined())
        options.setIsRunOnce(ToBoolean(v));

    if (!JS_GetProperty(cx, opts, "noScriptRval", &v))
        return false;
    if (!v.isUndefined())
        options.setNoScriptRval(ToBoolean(v));

    if (!JS_GetProperty(cx, opts, "fileName", &v))
        return false;
    if (v.isNull()) {
        options.setFile(nullptr);
    } else if (!v.isUndefined()) {
        s = ToString(cx, v);
        if (!s)
            return false;
        char* fileName = fileNameBytes.encodeLatin1(cx, s);
        if (!fileName)
            return false;
        options.setFile(fileName);
    }

    if (!JS_GetProperty(cx, opts, "element", &v))
        return false;
    if (v.isObject())
        options.setElement(&v.toObject());

    if (!JS_GetProperty(cx, opts, "elementAttributeName", &v))
        return false;
    if (!v.isUndefined()) {
        s = ToString(cx, v);
        if (!s)
            return false;
        options.setElementAttributeName(s);
    }

    if (!JS_GetProperty(cx, opts, "lineNumber", &v))
        return false;
    if (!v.isUndefined()) {
        uint32_t u;
        if (!ToUint32(cx, v, &u))
            return false;
        options.setLine(u);
    }

    if (!JS_GetProperty(cx, opts, "columnNumber", &v))
        return false;
    if (!v.isUndefined()) {
        int32_t c;
        if (!ToInt32(cx, v, &c))
            return false;
        options.setColumn(c);
    }

    if (!JS_GetProperty(cx, opts, "sourceIsLazy", &v))
        return false;
    if (v.isBoolean())
        options.setSourceIsLazy(v.toBoolean());

    return true;
}

static void
my_LargeAllocFailCallback(void* data)
{
    JSContext* cx = (JSContext*)data;
    JSRuntime* rt = cx->runtime();

    if (!cx->isJSContext())
        return;

    MOZ_ASSERT(!rt->isHeapBusy());

    JS::PrepareForFullGC(cx);
    AutoKeepAtoms keepAtoms(cx->perThreadData);
    rt->gc.gc(GC_NORMAL, JS::gcreason::SHARED_MEMORY_LIMIT);
}

static const uint32_t CacheEntry_SOURCE = 0;
static const uint32_t CacheEntry_BYTECODE = 1;

static const JSClass CacheEntry_class = {
    "CacheEntryObject", JSCLASS_HAS_RESERVED_SLOTS(2)
};

static bool
CacheEntry(JSContext* cx, unsigned argc, JS::Value* vp)
{
    CallArgs args = CallArgsFromVp(argc, vp);

    if (args.length() != 1 || !args[0].isString()) {
        JS_ReportErrorNumber(cx, my_GetErrorMessage, nullptr, JSSMSG_INVALID_ARGS, "CacheEntry");
        return false;
    }

    RootedObject obj(cx, JS_NewObject(cx, &CacheEntry_class));
    if (!obj)
        return false;

    SetReservedSlot(obj, CacheEntry_SOURCE, args[0]);
    SetReservedSlot(obj, CacheEntry_BYTECODE, UndefinedValue());
    args.rval().setObject(*obj);
    return true;
}

static bool
CacheEntry_isCacheEntry(JSObject* cache)
{
    return JS_GetClass(cache) == &CacheEntry_class;
}

static JSString*
CacheEntry_getSource(HandleObject cache)
{
    MOZ_ASSERT(CacheEntry_isCacheEntry(cache));
    Value v = JS_GetReservedSlot(cache, CacheEntry_SOURCE);
    if (!v.isString())
        return nullptr;

    return v.toString();
}

static uint8_t*
CacheEntry_getBytecode(HandleObject cache, uint32_t* length)
{
    MOZ_ASSERT(CacheEntry_isCacheEntry(cache));
    Value v = JS_GetReservedSlot(cache, CacheEntry_BYTECODE);
    if (!v.isObject() || !v.toObject().is<ArrayBufferObject>())
        return nullptr;

    ArrayBufferObject* arrayBuffer = &v.toObject().as<ArrayBufferObject>();
    *length = arrayBuffer->byteLength();
    return arrayBuffer->dataPointer();
}

static bool
CacheEntry_setBytecode(JSContext* cx, HandleObject cache, uint8_t* buffer, uint32_t length)
{
    MOZ_ASSERT(CacheEntry_isCacheEntry(cache));

    ArrayBufferObject::BufferContents contents =
        ArrayBufferObject::BufferContents::create<ArrayBufferObject::PLAIN>(buffer);
    Rooted<ArrayBufferObject*> arrayBuffer(cx, ArrayBufferObject::create(cx, length, contents));
    if (!arrayBuffer)
        return false;

    SetReservedSlot(cache, CacheEntry_BYTECODE, ObjectValue(*arrayBuffer));
    return true;
}

static bool
Evaluate(JSContext* cx, unsigned argc, Value* vp)
{
    CallArgs args = CallArgsFromVp(argc, vp);

    if (args.length() < 1 || args.length() > 2) {
        JS_ReportErrorNumber(cx, my_GetErrorMessage, nullptr,
                             args.length() < 1 ? JSSMSG_NOT_ENOUGH_ARGS : JSSMSG_TOO_MANY_ARGS,
                             "evaluate");
        return false;
    }

    RootedString code(cx, nullptr);
    RootedObject cacheEntry(cx, nullptr);
    if (args[0].isString()) {
        code = args[0].toString();
    } else if (args[0].isObject() && CacheEntry_isCacheEntry(&args[0].toObject())) {
        cacheEntry = &args[0].toObject();
        code = CacheEntry_getSource(cacheEntry);
    }

    if (!code || (args.length() == 2 && args[1].isPrimitive())) {
        JS_ReportErrorNumber(cx, my_GetErrorMessage, nullptr, JSSMSG_INVALID_ARGS, "evaluate");
        return false;
    }

    CompileOptions options(cx);
    JSAutoByteString fileNameBytes;
    RootedString displayURL(cx);
    RootedString sourceMapURL(cx);
    RootedObject global(cx, nullptr);
    bool catchTermination = false;
    bool loadBytecode = false;
    bool saveBytecode = false;
    bool assertEqBytecode = false;
    RootedObject callerGlobal(cx, cx->global());

    options.setIntroductionType("js shell evaluate")
           .setFileAndLine("@evaluate", 1);

    global = JS_GetGlobalForObject(cx, &args.callee());
    if (!global)
        return false;

    if (args.length() == 2) {
        RootedObject opts(cx, &args[1].toObject());
        RootedValue v(cx);

        if (!ParseCompileOptions(cx, options, opts, fileNameBytes))
            return false;

        if (!JS_GetProperty(cx, opts, "displayURL", &v))
            return false;
        if (!v.isUndefined()) {
            displayURL = ToString(cx, v);
            if (!displayURL)
                return false;
        }

        if (!JS_GetProperty(cx, opts, "sourceMapURL", &v))
            return false;
        if (!v.isUndefined()) {
            sourceMapURL = ToString(cx, v);
            if (!sourceMapURL)
                return false;
        }

        if (!JS_GetProperty(cx, opts, "global", &v))
            return false;
        if (!v.isUndefined()) {
            if (v.isObject()) {
                global = js::UncheckedUnwrap(&v.toObject());
                if (!global)
                    return false;
            }
            if (!global || !(JS_GetClass(global)->flags & JSCLASS_IS_GLOBAL)) {
                JS_ReportErrorNumber(cx, GetErrorMessage, nullptr, JSMSG_UNEXPECTED_TYPE,
                                     "\"global\" passed to evaluate()", "not a global object");
                return false;
            }
        }

        if (!JS_GetProperty(cx, opts, "catchTermination", &v))
            return false;
        if (!v.isUndefined())
            catchTermination = ToBoolean(v);

        if (!JS_GetProperty(cx, opts, "loadBytecode", &v))
            return false;
        if (!v.isUndefined())
            loadBytecode = ToBoolean(v);

        if (!JS_GetProperty(cx, opts, "saveBytecode", &v))
            return false;
        if (!v.isUndefined())
            saveBytecode = ToBoolean(v);

        if (!JS_GetProperty(cx, opts, "assertEqBytecode", &v))
            return false;
        if (!v.isUndefined())
            assertEqBytecode = ToBoolean(v);

        // We cannot load or save the bytecode if we have no object where the
        // bytecode cache is stored.
        if (loadBytecode || saveBytecode) {
            if (!cacheEntry) {
                JS_ReportErrorNumber(cx, my_GetErrorMessage, nullptr, JSSMSG_INVALID_ARGS,
                                     "evaluate");
                return false;
            }
        }
    }

    AutoStableStringChars codeChars(cx);
    if (!codeChars.initTwoByte(cx, code))
        return false;

    uint32_t loadLength = 0;
    uint8_t* loadBuffer = nullptr;
    uint32_t saveLength = 0;
    ScopedJSFreePtr<uint8_t> saveBuffer;

    if (loadBytecode) {
        loadBuffer = CacheEntry_getBytecode(cacheEntry, &loadLength);
        if (!loadBuffer)
            return false;
    }

    {
        JSAutoCompartment ac(cx, global);
        RootedScript script(cx);

        {
            if (saveBytecode) {
                if (!JS::CompartmentCreationOptionsRef(cx).cloneSingletons()) {
                    JS_ReportErrorNumber(cx, my_GetErrorMessage, nullptr,
                                         JSSMSG_CACHE_SINGLETON_FAILED);
                    return false;
                }

                // cloneSingletons implies that singletons are used as template objects.
                MOZ_ASSERT(JS::CompartmentBehaviorsRef(cx).getSingletonsAsTemplates());
            }

            if (loadBytecode) {
                script = JS_DecodeScript(cx, loadBuffer, loadLength);
            } else {
                mozilla::Range<const char16_t> chars = codeChars.twoByteRange();
                (void) JS::Compile(cx, options, chars.start().get(), chars.length(), &script);
            }

            if (!script)
                return false;
        }

        if (displayURL && !script->scriptSource()->hasDisplayURL()) {
            JSFlatString* flat = displayURL->ensureFlat(cx);
            if (!flat)
                return false;

            AutoStableStringChars chars(cx);
            if (!chars.initTwoByte(cx, flat))
                return false;

            const char16_t* durl = chars.twoByteRange().start().get();
            if (!script->scriptSource()->setDisplayURL(cx, durl))
                return false;
        }
        if (sourceMapURL && !script->scriptSource()->hasSourceMapURL()) {
            JSFlatString* flat = sourceMapURL->ensureFlat(cx);
            if (!flat)
                return false;

            AutoStableStringChars chars(cx);
            if (!chars.initTwoByte(cx, flat))
                return false;

            const char16_t* smurl = chars.twoByteRange().start().get();
            if (!script->scriptSource()->setSourceMapURL(cx, smurl))
                return false;
        }
        if (!JS_ExecuteScript(cx, script, args.rval())) {
            if (catchTermination && !JS_IsExceptionPending(cx)) {
                JSAutoCompartment ac1(cx, callerGlobal);
                JSString* str = JS_NewStringCopyZ(cx, "terminated");
                if (!str)
                    return false;
                args.rval().setString(str);
                return true;
            }
            return false;
        }

        if (saveBytecode) {
            saveBuffer = reinterpret_cast<uint8_t*>(JS_EncodeScript(cx, script, &saveLength));
            if (!saveBuffer)
                return false;
        }
    }

    if (saveBytecode) {
        // If we are both loading and saving, we assert that we are going to
        // replace the current bytecode by the same stream of bytes.
        if (loadBytecode && assertEqBytecode) {
            if (saveLength != loadLength) {
                char loadLengthStr[16];
                SprintfLiteral(loadLengthStr, "%" PRIu32, loadLength);
                char saveLengthStr[16];
                SprintfLiteral(saveLengthStr,"%" PRIu32, saveLength);

                JS_ReportErrorNumber(cx, my_GetErrorMessage, nullptr, JSSMSG_CACHE_EQ_SIZE_FAILED,
                                     loadLengthStr, saveLengthStr);
                return false;
            }

            if (!PodEqual(loadBuffer, saveBuffer.get(), loadLength)) {
                JS_ReportErrorNumber(cx, my_GetErrorMessage, nullptr,
                                     JSSMSG_CACHE_EQ_CONTENT_FAILED);
                return false;
            }
        }

        if (!CacheEntry_setBytecode(cx, cacheEntry, saveBuffer, saveLength))
            return false;

        saveBuffer.forget();
    }

    return JS_WrapValue(cx, args.rval());
}

JSString*
js::shell::FileAsString(JSContext* cx, const char* pathname)
{
    FILE* file;
    RootedString str(cx);
    size_t len, cc;
    char* buf;

    file = fopen(pathname, "rb");
    if (!file) {
        JS_ReportError(cx, "can't open %s: %s", pathname, strerror(errno));
        return nullptr;
    }
    AutoCloseFile autoClose(file);

    if (fseek(file, 0, SEEK_END) != 0) {
        JS_ReportError(cx, "can't seek end of %s", pathname);
    } else {
        len = ftell(file);
        if (fseek(file, 0, SEEK_SET) != 0) {
            JS_ReportError(cx, "can't seek start of %s", pathname);
        } else {
            buf = (char*) JS_malloc(cx, len + 1);
            if (buf) {
                cc = fread(buf, 1, len, file);
                if (cc != len) {
                    JS_ReportError(cx, "can't read %s: %s", pathname,
                                   (ptrdiff_t(cc) < 0) ? strerror(errno) : "short read");
                } else {
                    char16_t* ucbuf =
                        JS::UTF8CharsToNewTwoByteCharsZ(cx, JS::UTF8Chars(buf, len), &len).get();
                    if (!ucbuf) {
                        JS_ReportError(cx, "Invalid UTF-8 in file '%s'", pathname);
                        return nullptr;
                    }
                    str = JS_NewUCStringCopyN(cx, ucbuf, len);
                    free(ucbuf);
                }
                JS_free(cx, buf);
            }
        }
    }

    return str;
}

/*
 * Function to run scripts and return compilation + execution time. Semantics
 * are closely modelled after the equivalent function in WebKit, as this is used
 * to produce benchmark timings by SunSpider.
 */
static bool
Run(JSContext* cx, unsigned argc, Value* vp)
{
    CallArgs args = CallArgsFromVp(argc, vp);
    if (args.length() != 1) {
        JS_ReportErrorNumber(cx, my_GetErrorMessage, nullptr, JSSMSG_INVALID_ARGS, "run");
        return false;
    }

    RootedString str(cx, JS::ToString(cx, args[0]));
    if (!str)
        return false;
    args[0].setString(str);
    JSAutoByteString filename(cx, str);
    if (!filename)
        return false;

    str = FileAsString(cx, filename.ptr());
    if (!str)
        return false;

    AutoStableStringChars chars(cx);
    if (!chars.initTwoByte(cx, str))
        return false;

    const char16_t* ucbuf = chars.twoByteRange().start().get();
    size_t buflen = str->length();

    RootedScript script(cx);
    int64_t startClock = PRMJ_Now();
    {
        JS::CompileOptions options(cx);
        options.setIntroductionType("js shell run")
               .setFileAndLine(filename.ptr(), 1)
               .setIsRunOnce(true)
               .setNoScriptRval(true);
        if (!JS_CompileUCScript(cx, ucbuf, buflen, options, &script))
            return false;
    }

    if (!JS_ExecuteScript(cx, script))
        return false;

    int64_t endClock = PRMJ_Now();

    args.rval().setDouble((endClock - startClock) / double(PRMJ_USEC_PER_MSEC));
    return true;
}

/*
 * function readline()
 * Provides a hook for scripts to read a line from stdin.
 */
static bool
ReadLine(JSContext* cx, unsigned argc, Value* vp)
{
    CallArgs args = CallArgsFromVp(argc, vp);

#define BUFSIZE 256
    FILE* from = stdin;
    size_t buflength = 0;
    size_t bufsize = BUFSIZE;
    char* buf = (char*) JS_malloc(cx, bufsize);
    if (!buf)
        return false;

    bool sawNewline = false;
    size_t gotlength;
    while ((gotlength = js_fgets(buf + buflength, bufsize - buflength, from)) > 0) {
        buflength += gotlength;

        /* Are we done? */
        if (buf[buflength - 1] == '\n') {
            buf[buflength - 1] = '\0';
            sawNewline = true;
            break;
        } else if (buflength < bufsize - 1) {
            break;
        }

        /* Else, grow our buffer for another pass. */
        char* tmp;
        bufsize *= 2;
        if (bufsize > buflength) {
            tmp = static_cast<char*>(JS_realloc(cx, buf, bufsize / 2, bufsize));
        } else {
            JS_ReportOutOfMemory(cx);
            tmp = nullptr;
        }

        if (!tmp) {
            JS_free(cx, buf);
            return false;
        }

        buf = tmp;
    }

    /* Treat the empty string specially. */
    if (buflength == 0) {
        args.rval().set(feof(from) ? NullValue() : JS_GetEmptyStringValue(cx));
        JS_free(cx, buf);
        return true;
    }

    /* Shrink the buffer to the real size. */
    char* tmp = static_cast<char*>(JS_realloc(cx, buf, bufsize, buflength));
    if (!tmp) {
        JS_free(cx, buf);
        return false;
    }

    buf = tmp;

    /*
     * Turn buf into a JSString. Note that buflength includes the trailing null
     * character.
     */
    JSString* str = JS_NewStringCopyN(cx, buf, sawNewline ? buflength - 1 : buflength);
    JS_free(cx, buf);
    if (!str)
        return false;

    args.rval().setString(str);
    return true;
}

/*
 * function readlineBuf()
 * Provides a hook for scripts to emulate readline() using a string object.
 */
static bool
ReadLineBuf(JSContext* cx, unsigned argc, Value* vp)
{
    CallArgs args = CallArgsFromVp(argc, vp);
    ShellContext* sc = GetShellContext(cx);

    if (!args.length()) {
        if (!sc->readLineBuf) {
            JS_ReportError(cx, "No source buffer set. You must initially call readlineBuf with an argument.");
            return false;
        }

        char* currentBuf = sc->readLineBuf.get() + sc->readLineBufPos;
        size_t buflen = strlen(currentBuf);

        if (!buflen) {
            args.rval().setNull();
            return true;
        }

        size_t len = 0;
        while(len < buflen) {
            if (currentBuf[len] == '\n')
                break;
            len++;
        }

        JSString* str = JS_NewStringCopyN(cx, currentBuf, len);
        if (!str)
            return false;

        if (currentBuf[len] == '\0')
            sc->readLineBufPos += len;
        else
            sc->readLineBufPos += len + 1;

        args.rval().setString(str);
        return true;
    }

    if (args.length() == 1) {
        if (sc->readLineBuf)
            sc->readLineBuf.reset();

        RootedString str(cx, JS::ToString(cx, args[0]));
        if (!str)
            return false;
        sc->readLineBuf = UniqueChars(JS_EncodeStringToUTF8(cx, str));
        if (!sc->readLineBuf)
            return false;

        sc->readLineBufPos = 0;
        return true;
    }

    JS_ReportError(cx, "Must specify at most one argument");
    return false;
}

static bool
PutStr(JSContext* cx, unsigned argc, Value* vp)
{
    CallArgs args = CallArgsFromVp(argc, vp);

    if (args.length() != 0) {
        if (!gOutFile->isOpen()) {
            JS_ReportError(cx, "output file is closed");
            return false;
        }

        RootedString str(cx, JS::ToString(cx, args[0]));
        if (!str)
            return false;
        char* bytes = JS_EncodeStringToUTF8(cx, str);
        if (!bytes)
            return false;
        fputs(bytes, gOutFile->fp);
        JS_free(cx, bytes);
        fflush(gOutFile->fp);
    }

    args.rval().setUndefined();
    return true;
}

static bool
Now(JSContext* cx, unsigned argc, Value* vp)
{
    CallArgs args = CallArgsFromVp(argc, vp);
    double now = PRMJ_Now() / double(PRMJ_USEC_PER_MSEC);
    args.rval().setDouble(now);
    return true;
}

static bool
PrintInternal(JSContext* cx, const CallArgs& args, RCFile* file)
{
    if (!file->isOpen()) {
        JS_ReportError(cx, "output file is closed");
        return false;
    }

    for (unsigned i = 0; i < args.length(); i++) {
        RootedString str(cx, JS::ToString(cx, args[i]));
        if (!str)
            return false;
        char* bytes = JS_EncodeStringToUTF8(cx, str);
        if (!bytes)
            return false;
        fprintf(file->fp, "%s%s", i ? " " : "", bytes);
        JS_free(cx, bytes);
    }

    fputc('\n', file->fp);
    fflush(file->fp);

    args.rval().setUndefined();
    return true;
}

static bool
Print(JSContext* cx, unsigned argc, Value* vp)
{
    CallArgs args = CallArgsFromVp(argc, vp);
    return PrintInternal(cx, args, gOutFile);
}

static bool
PrintErr(JSContext* cx, unsigned argc, Value* vp)
{
    CallArgs args = CallArgsFromVp(argc, vp);
    return PrintInternal(cx, args, gErrFile);
}

static bool
Help(JSContext* cx, unsigned argc, Value* vp);

static bool
Quit(JSContext* cx, unsigned argc, Value* vp)
{
    ShellContext* sc = GetShellContext(cx);

#ifdef JS_MORE_DETERMINISTIC
    // Print a message to stderr in more-deterministic builds to help jsfunfuzz
    // find uncatchable-exception bugs.
    fprintf(stderr, "quit called\n");
#endif

    CallArgs args = CallArgsFromVp(argc, vp);
    int32_t code;
    if (!ToInt32(cx, args.get(0), &code))
        return false;

    // The fuzzers check the shell's exit code and assume a value >= 128 means
    // the process crashed (for instance, SIGSEGV will result in code 139). On
    // POSIX platforms, the exit code is 8-bit and negative values can also
    // result in an exit code >= 128. We restrict the value to range [0, 127] to
    // avoid false positives.
    if (code < 0 || code >= 128) {
        JS_ReportError(cx, "quit exit code should be in range 0-127");
        return false;
    }

    sc->exitCode = code;
    sc->quitting = true;
    return false;
}

static bool
StartTimingMutator(JSContext* cx, unsigned argc, Value* vp)
{
    CallArgs args = CallArgsFromVp(argc, vp);
    if (args.length() > 0) {
        JS_ReportErrorNumber(cx, my_GetErrorMessage, nullptr,
                             JSSMSG_TOO_MANY_ARGS, "startTimingMutator");
        return false;
    }

    if (!cx->runtime()->gc.stats.startTimingMutator()) {
        JS_ReportError(cx, "StartTimingMutator should only be called from outside of GC");
        return false;
    }

    args.rval().setUndefined();
    return true;
}

static bool
StopTimingMutator(JSContext* cx, unsigned argc, Value* vp)
{
    CallArgs args = CallArgsFromVp(argc, vp);
    if (args.length() > 0) {
        JS_ReportErrorNumber(cx, my_GetErrorMessage, nullptr,
                             JSSMSG_TOO_MANY_ARGS, "stopTimingMutator");
        return false;
    }

    double mutator_ms, gc_ms;
    if (!cx->runtime()->gc.stats.stopTimingMutator(mutator_ms, gc_ms)) {
        JS_ReportError(cx, "stopTimingMutator called when not timing the mutator");
        return false;
    }
    double total_ms = mutator_ms + gc_ms;
    if (total_ms > 0 && gOutFile->isOpen()) {
        fprintf(gOutFile->fp, "Mutator: %.3fms (%.1f%%), GC: %.3fms (%.1f%%)\n",
                mutator_ms, mutator_ms / total_ms * 100.0, gc_ms, gc_ms / total_ms * 100.0);
    }

    args.rval().setUndefined();
    return true;
}

static const char*
ToSource(JSContext* cx, MutableHandleValue vp, JSAutoByteString* bytes)
{
    JSString* str = JS_ValueToSource(cx, vp);
    if (str) {
        vp.setString(str);
        if (bytes->encodeLatin1(cx, str))
            return bytes->ptr();
    }
    JS_ClearPendingException(cx);
    return "<<error converting value to string>>";
}

static bool
AssertEq(JSContext* cx, unsigned argc, Value* vp)
{
    CallArgs args = CallArgsFromVp(argc, vp);
    if (!(args.length() == 2 || (args.length() == 3 && args[2].isString()))) {
        JS_ReportErrorNumber(cx, my_GetErrorMessage, nullptr,
                             (args.length() < 2)
                             ? JSSMSG_NOT_ENOUGH_ARGS
                             : (args.length() == 3)
                             ? JSSMSG_INVALID_ARGS
                             : JSSMSG_TOO_MANY_ARGS,
                             "assertEq");
        return false;
    }

    bool same;
    if (!JS_SameValue(cx, args[0], args[1], &same))
        return false;
    if (!same) {
        JSAutoByteString bytes0, bytes1;
        const char* actual = ToSource(cx, args[0], &bytes0);
        const char* expected = ToSource(cx, args[1], &bytes1);
        if (args.length() == 2) {
            JS_ReportErrorNumber(cx, my_GetErrorMessage, nullptr, JSSMSG_ASSERT_EQ_FAILED,
                                 actual, expected);
        } else {
            JSAutoByteString bytes2(cx, args[2].toString());
            if (!bytes2)
                return false;
            JS_ReportErrorNumber(cx, my_GetErrorMessage, nullptr, JSSMSG_ASSERT_EQ_FAILED_MSG,
                                 actual, expected, bytes2.ptr());
        }
        return false;
    }
    args.rval().setUndefined();
    return true;
}

static JSScript*
ValueToScript(JSContext* cx, Value vArg, JSFunction** funp = nullptr)
{
    RootedValue v(cx, vArg);

    if (v.isString()) {
        // To convert a string to a script, compile it. Parse it as an ES6 Program.
        RootedLinearString linearStr(cx, StringToLinearString(cx, v.toString()));
        if (!linearStr)
            return nullptr;
        size_t len = GetLinearStringLength(linearStr);
        AutoStableStringChars linearChars(cx);
        if (!linearChars.initTwoByte(cx, linearStr))
            return nullptr;
        const char16_t* chars = linearChars.twoByteRange().start().get();

        RootedScript script(cx);
        CompileOptions options(cx);
        if (!JS::Compile(cx, options, chars, len, &script))
            return nullptr;
        return script;
    }

    RootedFunction fun(cx, JS_ValueToFunction(cx, v));
    if (!fun)
        return nullptr;

    // Unwrap bound functions.
    while (fun->isBoundFunction()) {
        JSObject* target = fun->getBoundFunctionTarget();
        if (target && target->is<JSFunction>())
            fun = &target->as<JSFunction>();
        else
            break;
    }

    if (!fun->isInterpreted()) {
        JS_ReportErrorNumber(cx, my_GetErrorMessage, nullptr, JSSMSG_SCRIPTS_ONLY);
        return nullptr;
    }

    JSScript* script = fun->getOrCreateScript(cx);
    if (!script)
        return nullptr;

    if (funp)
        *funp = fun;

    return script;
}

static JSScript*
GetTopScript(JSContext* cx)
{
    NonBuiltinScriptFrameIter iter(cx);
    return iter.done() ? nullptr : iter.script();
}

static bool
GetScriptAndPCArgs(JSContext* cx, unsigned argc, Value* argv, MutableHandleScript scriptp,
                   int32_t* ip)
{
    RootedScript script(cx, GetTopScript(cx));
    *ip = 0;
    if (argc != 0) {
        Value v = argv[0];
        unsigned intarg = 0;
        if (v.isObject() &&
            JS_GetClass(&v.toObject()) == Jsvalify(&JSFunction::class_)) {
            script = ValueToScript(cx, v);
            if (!script)
                return false;
            intarg++;
        }
        if (argc > intarg) {
            if (!JS::ToInt32(cx, HandleValue::fromMarkedLocation(&argv[intarg]), ip))
                return false;
            if ((uint32_t)*ip >= script->length()) {
                JS_ReportError(cx, "Invalid PC");
                return false;
            }
        }
    }

    scriptp.set(script);

    return true;
}

static bool
LineToPC(JSContext* cx, unsigned argc, Value* vp)
{
    CallArgs args = CallArgsFromVp(argc, vp);

    if (args.length() == 0) {
        JS_ReportErrorNumber(cx, my_GetErrorMessage, nullptr, JSSMSG_LINE2PC_USAGE);
        return false;
    }

    RootedScript script(cx, GetTopScript(cx));
    int32_t lineArg = 0;
    if (args[0].isObject() && args[0].toObject().is<JSFunction>()) {
        script = ValueToScript(cx, args[0]);
        if (!script)
            return false;
        lineArg++;
    }

    uint32_t lineno;
    if (!ToUint32(cx, args.get(lineArg), &lineno))
         return false;

    jsbytecode* pc = LineNumberToPC(script, lineno);
    if (!pc)
        return false;
    args.rval().setInt32(script->pcToOffset(pc));
    return true;
}

static bool
PCToLine(JSContext* cx, unsigned argc, Value* vp)
{
    CallArgs args = CallArgsFromVp(argc, vp);
    RootedScript script(cx);
    int32_t i;
    unsigned lineno;

    if (!GetScriptAndPCArgs(cx, args.length(), args.array(), &script, &i))
        return false;
    lineno = PCToLineNumber(script, script->offsetToPC(i));
    if (!lineno)
        return false;
    args.rval().setInt32(lineno);
    return true;
}

#ifdef DEBUG

static void
UpdateSwitchTableBounds(JSContext* cx, HandleScript script, unsigned offset,
                        unsigned* start, unsigned* end)
{
    jsbytecode* pc;
    JSOp op;
    ptrdiff_t jmplen;
    int32_t low, high, n;

    pc = script->offsetToPC(offset);
    op = JSOp(*pc);
    switch (op) {
      case JSOP_TABLESWITCH:
        jmplen = JUMP_OFFSET_LEN;
        pc += jmplen;
        low = GET_JUMP_OFFSET(pc);
        pc += JUMP_OFFSET_LEN;
        high = GET_JUMP_OFFSET(pc);
        pc += JUMP_OFFSET_LEN;
        n = high - low + 1;
        break;

      default:
        /* [condswitch] switch does not have any jump or lookup tables. */
        MOZ_ASSERT(op == JSOP_CONDSWITCH);
        return;
    }

    *start = script->pcToOffset(pc);
    *end = *start + (unsigned)(n * jmplen);
}

static MOZ_MUST_USE bool
SrcNotes(JSContext* cx, HandleScript script, Sprinter* sp)
{
    if (sp->put("\nSource notes:\n") < 0 ||
        !sp->jsprintf("%4s %4s %5s %6s %-8s %s\n",
                      "ofs", "line", "pc", "delta", "desc", "args") ||
        sp->put("---- ---- ----- ------ -------- ------\n") < 0)
    {
        return false;
    }

    unsigned offset = 0;
    unsigned colspan = 0;
    unsigned lineno = script->lineno();
    jssrcnote* notes = script->notes();
    unsigned switchTableEnd = 0, switchTableStart = 0;
    for (jssrcnote* sn = notes; !SN_IS_TERMINATOR(sn); sn = SN_NEXT(sn)) {
        unsigned delta = SN_DELTA(sn);
        offset += delta;
        SrcNoteType type = (SrcNoteType) SN_TYPE(sn);
        const char* name = js_SrcNoteSpec[type].name;
        if (!sp->jsprintf("%3u: %4u %5u [%4u] %-8s",
                          unsigned(sn - notes), lineno, offset, delta, name))
        {
            return false;
        }

        switch (type) {
          case SRC_NULL:
          case SRC_IF:
          case SRC_CONTINUE:
          case SRC_BREAK:
          case SRC_BREAK2LABEL:
          case SRC_SWITCHBREAK:
          case SRC_ASSIGNOP:
          case SRC_XDELTA:
            break;

          case SRC_COLSPAN:
            colspan = SN_OFFSET_TO_COLSPAN(GetSrcNoteOffset(sn, 0));
            if (!sp->jsprintf("%d", colspan))
                return false;
            break;

          case SRC_SETLINE:
            lineno = GetSrcNoteOffset(sn, 0);
            if (!sp->jsprintf(" lineno %u", lineno))
                return false;
            break;

          case SRC_NEWLINE:
            ++lineno;
            break;

          case SRC_FOR:
            if (!sp->jsprintf(" cond %u update %u tail %u",
                              unsigned(GetSrcNoteOffset(sn, 0)),
                              unsigned(GetSrcNoteOffset(sn, 1)),
                              unsigned(GetSrcNoteOffset(sn, 2))))
            {
                return false;
            }
            break;

          case SRC_IF_ELSE:
            if (!sp->jsprintf(" else %u", unsigned(GetSrcNoteOffset(sn, 0))))
                return false;
            break;

          case SRC_FOR_IN:
          case SRC_FOR_OF:
            if (!sp->jsprintf(" closingjump %u", unsigned(GetSrcNoteOffset(sn, 0))))
                return false;
            break;

          case SRC_COND:
          case SRC_WHILE:
          case SRC_NEXTCASE:
            if (!sp->jsprintf(" offset %u", unsigned(GetSrcNoteOffset(sn, 0))))
                return false;
            break;

          case SRC_TABLESWITCH: {
            JSOp op = JSOp(script->code()[offset]);
            MOZ_ASSERT(op == JSOP_TABLESWITCH);
            if (!sp->jsprintf(" length %u", unsigned(GetSrcNoteOffset(sn, 0))))
                return false;
            UpdateSwitchTableBounds(cx, script, offset,
                                    &switchTableStart, &switchTableEnd);
            break;
          }
          case SRC_CONDSWITCH: {
            JSOp op = JSOp(script->code()[offset]);
            MOZ_ASSERT(op == JSOP_CONDSWITCH);
            if (!sp->jsprintf(" length %u", unsigned(GetSrcNoteOffset(sn, 0))))
                return false;
            if (unsigned caseOff = (unsigned) GetSrcNoteOffset(sn, 1)) {
                if (!sp->jsprintf(" first case offset %u", caseOff))
                    return false;
            }
            UpdateSwitchTableBounds(cx, script, offset,
                                    &switchTableStart, &switchTableEnd);
            break;
          }

          case SRC_TRY:
            MOZ_ASSERT(JSOp(script->code()[offset]) == JSOP_TRY);
            if (!sp->jsprintf(" offset to jump %u", unsigned(GetSrcNoteOffset(sn, 0))))
                return false;
            break;

          default:
            MOZ_ASSERT_UNREACHABLE("unrecognized srcnote");
        }
        if (sp->put("\n") < 0)
            return false;
    }

    return true;
}

static bool
Notes(JSContext* cx, unsigned argc, Value* vp)
{
    CallArgs args = CallArgsFromVp(argc, vp);
    Sprinter sprinter(cx);
    if (!sprinter.init())
        return false;

    for (unsigned i = 0; i < args.length(); i++) {
        RootedScript script (cx, ValueToScript(cx, args[i]));
        if (!script)
            return false;

        if (!SrcNotes(cx, script, &sprinter))
            return false;
    }

    JSString* str = JS_NewStringCopyZ(cx, sprinter.string());
    if (!str)
        return false;
    args.rval().setString(str);
    return true;
}

JS_STATIC_ASSERT(JSTRY_CATCH == 0);
JS_STATIC_ASSERT(JSTRY_FINALLY == 1);
JS_STATIC_ASSERT(JSTRY_FOR_IN == 2);

static const char* const TryNoteNames[] = { "catch", "finally", "for-in", "for-of", "loop" };

static MOZ_MUST_USE bool
TryNotes(JSContext* cx, HandleScript script, Sprinter* sp)
{
    if (!script->hasTrynotes())
        return true;

    if (sp->put("\nException table:\nkind      stack    start      end\n") < 0)
        return false;

    JSTryNote* tn = script->trynotes()->vector;
    JSTryNote* tnlimit = tn + script->trynotes()->length;
    do {
        MOZ_ASSERT(tn->kind < ArrayLength(TryNoteNames));
        uint8_t startOff = script->pcToOffset(script->main()) + tn->start;
        if (!sp->jsprintf(" %-7s %6u %8u %8u\n",
                          TryNoteNames[tn->kind], tn->stackDepth,
                          startOff, startOff + tn->length))
        {
            return false;
        }
    } while (++tn != tnlimit);
    return true;
}

static MOZ_MUST_USE bool
ScopeNotes(JSContext* cx, HandleScript script, Sprinter* sp)
{
    if (!script->hasScopeNotes())
        return true;

    if (sp->put("\nScope notes:\n   index   parent    start      end\n") < 0)
        return false;

    ScopeNoteArray* notes = script->scopeNotes();
    for (uint32_t i = 0; i < notes->length; i++) {
        const ScopeNote* note = &notes->vector[i];
        if (note->index == ScopeNote::NoScopeIndex) {
            if (!sp->jsprintf("%8s ", "(none)"))
                return false;
        } else {
            if (!sp->jsprintf("%8u ", note->index))
                return false;
        }
        if (note->parent == ScopeNote::NoScopeIndex) {
            if (!sp->jsprintf("%8s ", "(none)"))
                return false;
        } else {
            if (!sp->jsprintf("%8u ", note->parent))
                return false;
        }
        if (!sp->jsprintf("%8u %8u\n", note->start, note->start + note->length))
            return false;
    }
    return true;
}

static MOZ_MUST_USE bool
DisassembleScript(JSContext* cx, HandleScript script, HandleFunction fun,
                  bool lines, bool recursive, bool sourceNotes, Sprinter* sp)
{
    if (fun) {
        if (sp->put("flags:") < 0)
            return false;
        if (fun->isLambda()) {
            if (sp->put(" LAMBDA") < 0)
                return false;
        }
        if (fun->needsCallObject()) {
            if (sp->put(" NEEDS_CALLOBJECT") < 0)
                return false;
        }
        if (fun->needsExtraBodyVarEnvironment()) {
            if (sp->put(" NEEDS_EXTRABODYVARENV") < 0)
                return false;
        }
        if (fun->needsNamedLambdaEnvironment()) {
            if (sp->put(" NEEDS_NAMEDLAMBDAENV") < 0)
                return false;
        }
        if (fun->isConstructor()) {
            if (sp->put(" CONSTRUCTOR") < 0)
                return false;
        }
        if (fun->isExprBody()) {
            if (sp->put(" EXPRESSION_CLOSURE") < 0)
                return false;
        }
        if (fun->isSelfHostedBuiltin()) {
            if (sp->put(" SELF_HOSTED") < 0)
                return false;
        }
        if (fun->isArrow()) {
            if (sp->put(" ARROW") < 0)
                return false;
        }
        if (sp->put("\n") < 0)
            return false;
    }

    if (!Disassemble(cx, script, lines, sp))
        return false;
    if (sourceNotes) {
        if (!SrcNotes(cx, script, sp))
            return false;
    }
    if (!TryNotes(cx, script, sp))
        return false;
    if (!ScopeNotes(cx, script, sp))
        return false;

    if (recursive && script->hasObjects()) {
        ObjectArray* objects = script->objects();
        for (unsigned i = 0; i != objects->length; ++i) {
            JSObject* obj = objects->vector[i];
            if (obj->is<JSFunction>()) {
                if (sp->put("\n") < 0)
                    return false;

                RootedFunction fun(cx, &obj->as<JSFunction>());
                if (fun->isInterpreted()) {
                    RootedScript script(cx, fun->getOrCreateScript(cx));
                    if (script) {
                        if (!DisassembleScript(cx, script, fun, lines, recursive, sourceNotes, sp))
                            return false;
                    }
                } else {
                    if (sp->put("[native code]\n") < 0)
                        return false;
                }
            }
        }
    }

    return true;
}

namespace {

struct DisassembleOptionParser {
    unsigned argc;
    Value* argv;
    bool lines;
    bool recursive;
    bool sourceNotes;

    DisassembleOptionParser(unsigned argc, Value* argv)
      : argc(argc), argv(argv), lines(false), recursive(false), sourceNotes(true) {}

    bool parse(JSContext* cx) {
        /* Read options off early arguments */
        while (argc > 0 && argv[0].isString()) {
            JSString* str = argv[0].toString();
            JSFlatString* flatStr = JS_FlattenString(cx, str);
            if (!flatStr)
                return false;
            if (JS_FlatStringEqualsAscii(flatStr, "-l"))
                lines = true;
            else if (JS_FlatStringEqualsAscii(flatStr, "-r"))
                recursive = true;
            else if (JS_FlatStringEqualsAscii(flatStr, "-S"))
                sourceNotes = false;
            else
                break;
            argv++, argc--;
        }
        return true;
    }
};

} /* anonymous namespace */

static bool
DisassembleToSprinter(JSContext* cx, unsigned argc, Value* vp, Sprinter* sprinter)
{
    CallArgs args = CallArgsFromVp(argc, vp);
    DisassembleOptionParser p(args.length(), args.array());
    if (!p.parse(cx))
        return false;

    if (p.argc == 0) {
        /* Without arguments, disassemble the current script. */
        RootedScript script(cx, GetTopScript(cx));
        if (script) {
            JSAutoCompartment ac(cx, script);
            if (!Disassemble(cx, script, p.lines, sprinter))
                return false;
            if (!SrcNotes(cx, script, sprinter))
                return false;
            if (!TryNotes(cx, script, sprinter))
                return false;
            if (!ScopeNotes(cx, script, sprinter))
                return false;
        }
    } else {
        for (unsigned i = 0; i < p.argc; i++) {
            RootedFunction fun(cx);
            RootedScript script(cx);
            RootedValue value(cx, p.argv[i]);
            if (value.isObject() && value.toObject().is<ModuleObject>())
                script = value.toObject().as<ModuleObject>().script();
            else
                script = ValueToScript(cx, value, fun.address());
            if (!script)
                return false;
            if (!DisassembleScript(cx, script, fun, p.lines, p.recursive, p.sourceNotes, sprinter))
                return false;
        }
    }

    return !sprinter->hadOutOfMemory();
}

static bool
DisassembleToString(JSContext* cx, unsigned argc, Value* vp)
{
    CallArgs args = CallArgsFromVp(argc, vp);
    Sprinter sprinter(cx);
    if (!sprinter.init())
        return false;
    if (!DisassembleToSprinter(cx, args.length(), vp, &sprinter))
        return false;

    JSString* str = JS_NewStringCopyZ(cx, sprinter.string());
    if (!str)
        return false;
    args.rval().setString(str);
    return true;
}

static bool
Disassemble(JSContext* cx, unsigned argc, Value* vp)
{
    CallArgs args = CallArgsFromVp(argc, vp);

    if (!gOutFile->isOpen()) {
        JS_ReportError(cx, "output file is closed");
        return false;
    }

    Sprinter sprinter(cx);
    if (!sprinter.init())
        return false;
    if (!DisassembleToSprinter(cx, args.length(), vp, &sprinter))
        return false;

    fprintf(gOutFile->fp, "%s\n", sprinter.string());
    args.rval().setUndefined();
    return true;
}

static bool
DisassFile(JSContext* cx, unsigned argc, Value* vp)
{
    CallArgs args = CallArgsFromVp(argc, vp);

    if (!gOutFile->isOpen()) {
        JS_ReportError(cx, "output file is closed");
        return false;
    }

    /* Support extra options at the start, just like Disassemble. */
    DisassembleOptionParser p(args.length(), args.array());
    if (!p.parse(cx))
        return false;

    if (!p.argc) {
        args.rval().setUndefined();
        return true;
    }

    // We should change DisassembleOptionParser to store CallArgs.
    JSString* str = JS::ToString(cx, HandleValue::fromMarkedLocation(&p.argv[0]));
    if (!str)
        return false;
    JSAutoByteString filename(cx, str);
    if (!filename)
        return false;
    RootedScript script(cx);

    {
        CompileOptions options(cx);
        options.setIntroductionType("js shell disFile")
               .setUTF8(true)
               .setFileAndLine(filename.ptr(), 1)
               .setIsRunOnce(true)
               .setNoScriptRval(true);

        if (!JS::Compile(cx, options, filename.ptr(), &script))
            return false;
    }

    Sprinter sprinter(cx);
    if (!sprinter.init())
        return false;
    bool ok = DisassembleScript(cx, script, nullptr, p.lines, p.recursive, p.sourceNotes, &sprinter);
    if (ok)
        fprintf(gOutFile->fp, "%s\n", sprinter.string());
    if (!ok)
        return false;

    args.rval().setUndefined();
    return true;
}

static bool
DisassWithSrc(JSContext* cx, unsigned argc, Value* vp)
{
    CallArgs args = CallArgsFromVp(argc, vp);

    if (!gOutFile->isOpen()) {
        JS_ReportError(cx, "output file is closed");
        return false;
    }

    const size_t lineBufLen = 512;
    unsigned len, line1, line2, bupline;
    char linebuf[lineBufLen];
    static const char sep[] = ";-------------------------";

    RootedScript script(cx);
    for (unsigned i = 0; i < args.length(); i++) {
        script = ValueToScript(cx, args[i]);
        if (!script)
           return false;

        if (!script->filename()) {
            JS_ReportErrorNumber(cx, my_GetErrorMessage, nullptr,
                                 JSSMSG_FILE_SCRIPTS_ONLY);
            return false;
        }

        FILE* file = fopen(script->filename(), "r");
        if (!file) {
            JS_ReportErrorNumber(cx, my_GetErrorMessage, nullptr,
                                 JSSMSG_CANT_OPEN, script->filename(),
                                 strerror(errno));
            return false;
        }
        auto closeFile = MakeScopeExit([file]() { fclose(file); });

        jsbytecode* pc = script->code();
        jsbytecode* end = script->codeEnd();

        Sprinter sprinter(cx);
        if (!sprinter.init())
            return false;

        /* burn the leading lines */
        line2 = PCToLineNumber(script, pc);
        for (line1 = 0; line1 < line2 - 1; line1++) {
            char* tmp = fgets(linebuf, lineBufLen, file);
            if (!tmp) {
                JS_ReportError(cx, "failed to read %s fully", script->filename());
                return false;
            }
        }

        bupline = 0;
        while (pc < end) {
            line2 = PCToLineNumber(script, pc);

            if (line2 < line1) {
                if (bupline != line2) {
                    bupline = line2;
                    if (!sprinter.jsprintf("%s %3u: BACKUP\n", sep, line2))
                        return false;
                }
            } else {
                if (bupline && line1 == line2) {
                    if (!sprinter.jsprintf("%s %3u: RESTORE\n", sep, line2))
                        return false;
                }
                bupline = 0;
                while (line1 < line2) {
                    if (!fgets(linebuf, lineBufLen, file)) {
                        JS_ReportErrorNumber(cx, my_GetErrorMessage, nullptr,
                                             JSSMSG_UNEXPECTED_EOF,
                                             script->filename());
                        return false;
                    }
                    line1++;
                    if (!sprinter.jsprintf("%s %3u: %s", sep, line1, linebuf))
                        return false;
                }
            }

            len = Disassemble1(cx, script, pc, script->pcToOffset(pc), true, &sprinter);
            if (!len)
                return false;

            pc += len;
        }

        fprintf(gOutFile->fp, "%s\n", sprinter.string());
    }

    args.rval().setUndefined();
    return true;
}

#endif /* DEBUG */

/* Pretend we can always preserve wrappers for dummy DOM objects. */
static bool
DummyPreserveWrapperCallback(JSContext* cx, JSObject* obj)
{
    return true;
}

static bool
Intern(JSContext* cx, unsigned argc, Value* vp)
{
    CallArgs args = CallArgsFromVp(argc, vp);

    JSString* str = JS::ToString(cx, args.get(0));
    if (!str)
        return false;

    AutoStableStringChars strChars(cx);
    if (!strChars.initTwoByte(cx, str))
        return false;

    mozilla::Range<const char16_t> chars = strChars.twoByteRange();

    if (!JS_AtomizeAndPinUCStringN(cx, chars.start().get(), chars.length()))
        return false;

    args.rval().setUndefined();
    return true;
}

static bool
Clone(JSContext* cx, unsigned argc, Value* vp)
{
    CallArgs args = CallArgsFromVp(argc, vp);
    RootedObject parent(cx);
    RootedObject funobj(cx);

    if (!args.length()) {
        JS_ReportError(cx, "Invalid arguments to clone");
        return false;
    }

    {
        Maybe<JSAutoCompartment> ac;
        RootedObject obj(cx, args[0].isPrimitive() ? nullptr : &args[0].toObject());

        if (obj && obj->is<CrossCompartmentWrapperObject>()) {
            obj = UncheckedUnwrap(obj);
            ac.emplace(cx, obj);
            args[0].setObject(*obj);
        }
        if (obj && obj->is<JSFunction>()) {
            funobj = obj;
        } else {
            JSFunction* fun = JS_ValueToFunction(cx, args[0]);
            if (!fun)
                return false;
            funobj = JS_GetFunctionObject(fun);
        }
    }

    if (args.length() > 1) {
        if (!JS_ValueToObject(cx, args[1], &parent))
            return false;
    } else {
        parent = js::GetGlobalForObjectCrossCompartment(&args.callee());
    }

    // Should it worry us that we might be getting with wrappers
    // around with wrappers here?
    JS::AutoObjectVector scopeChain(cx);
    if (!parent->is<GlobalObject>() && !scopeChain.append(parent))
        return false;
    JSObject* clone = JS::CloneFunctionObject(cx, funobj, scopeChain);
    if (!clone)
        return false;
    args.rval().setObject(*clone);
    return true;
}

static bool
Crash(JSContext* cx, unsigned argc, Value* vp)
{
    CallArgs args = CallArgsFromVp(argc, vp);
    if (args.length() == 0)
        MOZ_CRASH("forced crash");
    RootedString message(cx, JS::ToString(cx, args[0]));
    if (!message)
        return false;
    char* utf8chars = JS_EncodeStringToUTF8(cx, message);
    if (!utf8chars)
        return false;
    MOZ_ReportCrash(utf8chars, __FILE__, __LINE__);
    MOZ_CRASH_ANNOTATE("MOZ_CRASH(dynamic)");
    MOZ_REALLY_CRASH();
}

static bool
GetSLX(JSContext* cx, unsigned argc, Value* vp)
{
    CallArgs args = CallArgsFromVp(argc, vp);
    RootedScript script(cx);

    script = ValueToScript(cx, args.get(0));
    if (!script)
        return false;
    args.rval().setInt32(GetScriptLineExtent(script));
    return true;
}

static bool
ThrowError(JSContext* cx, unsigned argc, Value* vp)
{
    JS_ReportError(cx, "This is an error");
    return false;
}

#define LAZY_STANDARD_CLASSES

/* A class for easily testing the inner/outer object callbacks. */
typedef struct ComplexObject {
    bool isInner;
    bool frozen;
    JSObject* inner;
    JSObject* outer;
} ComplexObject;

static bool
sandbox_enumerate(JSContext* cx, HandleObject obj)
{
    RootedValue v(cx);

    if (!JS_GetProperty(cx, obj, "lazy", &v))
        return false;

    if (!ToBoolean(v))
        return true;

    return JS_EnumerateStandardClasses(cx, obj);
}

static bool
sandbox_resolve(JSContext* cx, HandleObject obj, HandleId id, bool* resolvedp)
{
    RootedValue v(cx);
    if (!JS_GetProperty(cx, obj, "lazy", &v))
        return false;

    if (ToBoolean(v))
        return JS_ResolveStandardClass(cx, obj, id, resolvedp);
    return true;
}

static const JSClassOps sandbox_classOps = {
    nullptr, nullptr, nullptr, nullptr,
    sandbox_enumerate, sandbox_resolve,
    nullptr, nullptr,
    nullptr, nullptr, nullptr,
    JS_GlobalObjectTraceHook
};

static const JSClass sandbox_class = {
    "sandbox",
    JSCLASS_GLOBAL_FLAGS,
    &sandbox_classOps
};

static void
SetStandardCompartmentOptions(JS::CompartmentOptions& options)
{
    options.behaviors().setVersion(JSVERSION_DEFAULT);
    options.creationOptions().setSharedMemoryAndAtomicsEnabled(enableSharedMemory);
}

static JSObject*
NewSandbox(JSContext* cx, bool lazy)
{
    JS::CompartmentOptions options;
    SetStandardCompartmentOptions(options);
    RootedObject obj(cx, JS_NewGlobalObject(cx, &sandbox_class, nullptr,
                                            JS::DontFireOnNewGlobalHook, options));
    if (!obj)
        return nullptr;

    {
        JSAutoCompartment ac(cx, obj);
        if (!lazy && !JS_InitStandardClasses(cx, obj))
            return nullptr;

        RootedValue value(cx, BooleanValue(lazy));
        if (!JS_SetProperty(cx, obj, "lazy", value))
            return nullptr;
    }

    JS_FireOnNewGlobalObject(cx, obj);

    if (!cx->compartment()->wrap(cx, &obj))
        return nullptr;
    return obj;
}

static bool
EvalInContext(JSContext* cx, unsigned argc, Value* vp)
{
    CallArgs args = CallArgsFromVp(argc, vp);
    if (!args.requireAtLeast(cx, "evalcx", 1))
        return false;

    RootedString str(cx, ToString(cx, args[0]));
    if (!str)
        return false;

    RootedObject sobj(cx);
    if (args.hasDefined(1)) {
        sobj = ToObject(cx, args[1]);
        if (!sobj)
            return false;
    }

    AutoStableStringChars strChars(cx);
    if (!strChars.initTwoByte(cx, str))
        return false;

    mozilla::Range<const char16_t> chars = strChars.twoByteRange();
    size_t srclen = chars.length();
    const char16_t* src = chars.start().get();

    bool lazy = false;
    if (srclen == 4) {
        if (src[0] == 'l' && src[1] == 'a' && src[2] == 'z' && src[3] == 'y') {
            lazy = true;
            srclen = 0;
        }
    }

    if (!sobj) {
        sobj = NewSandbox(cx, lazy);
        if (!sobj)
            return false;
    }

    if (srclen == 0) {
        args.rval().setObject(*sobj);
        return true;
    }

    JS::AutoFilename filename;
    unsigned lineno;

    DescribeScriptedCaller(cx, &filename, &lineno);
    {
        Maybe<JSAutoCompartment> ac;
        unsigned flags;
        JSObject* unwrapped = UncheckedUnwrap(sobj, true, &flags);
        if (flags & Wrapper::CROSS_COMPARTMENT) {
            sobj = unwrapped;
            ac.emplace(cx, sobj);
        }

        sobj = ToWindowIfWindowProxy(sobj);

        if (!(sobj->getClass()->flags & JSCLASS_IS_GLOBAL)) {
            JS_ReportError(cx, "Invalid scope argument to evalcx");
            return false;
        }
        JS::CompileOptions opts(cx);
        opts.setFileAndLine(filename.get(), lineno);
        if (!JS::Evaluate(cx, opts, src, srclen, args.rval())) {
            return false;
        }
    }

    if (!cx->compartment()->wrap(cx, args.rval()))
        return false;

    return true;
}

struct WorkerInput
{
    JSContext* context;
    char16_t* chars;
    size_t length;

    WorkerInput(JSContext* context, char16_t* chars, size_t length)
      : context(context), chars(chars), length(length)
    {}

    ~WorkerInput() {
        js_free(chars);
    }
};

static void SetWorkerContextOptions(JSContext* cx);

static void
WorkerMain(void* arg)
{
    WorkerInput* input = (WorkerInput*) arg;

    JSContext* cx = JS_NewContext(8L * 1024L * 1024L, 2L * 1024L * 1024L, input->context);
    if (!cx) {
        js_delete(input);
        return;
    }

    UniquePtr<ShellContext> sc = MakeUnique<ShellContext>(cx);
    if (!sc) {
        JS_DestroyContext(cx);
        js_delete(input);
        return;
    }

    sc->isWorker = true;
    JS_SetContextPrivate(cx, sc.get());
    JS_SetFutexCanWait(cx);
    JS::SetWarningReporter(cx, WarningReporter);
    js::SetPreserveWrapperCallback(cx, DummyPreserveWrapperCallback);
    JS_InitDestroyPrincipalsCallback(cx, ShellPrincipals::destroy);
    SetWorkerContextOptions(cx);

    if (!JS::InitSelfHostedCode(cx)) {
        JS_DestroyContext(cx);
        js_delete(input);
        return;
    }

#ifdef SPIDERMONKEY_PROMISE
    sc->jobQueue.init(cx, JobQueue(SystemAllocPolicy()));
    JS::SetEnqueuePromiseJobCallback(cx, ShellEnqueuePromiseJobCallback);
    JS::SetGetIncumbentGlobalCallback(cx, ShellGetIncumbentGlobalCallback);
    JS::SetAsyncTaskCallbacks(cx, ShellStartAsyncTaskCallback, ShellFinishAsyncTaskCallback);
#endif // SPIDERMONKEY_PROMISE

    EnvironmentPreparer environmentPreparer(cx);

    JS::SetLargeAllocationFailureCallback(cx, my_LargeAllocFailCallback, (void*)cx);

    do {
        JSAutoRequest ar(cx);

        JS::CompartmentOptions compartmentOptions;
        SetStandardCompartmentOptions(compartmentOptions);
        RootedObject global(cx, NewGlobalObject(cx, compartmentOptions, nullptr));
        if (!global)
            break;

        JSAutoCompartment ac(cx, global);

        JS::CompileOptions options(cx);
        options.setFileAndLine("<string>", 1)
               .setIsRunOnce(true);

        AutoReportException are(cx);
        RootedScript script(cx);
        if (!JS::Compile(cx, options, input->chars, input->length, &script))
            break;
        RootedValue result(cx);
        JS_ExecuteScript(cx, script, &result);
    } while (0);

    JS::SetLargeAllocationFailureCallback(cx, nullptr, nullptr);

#ifdef SPIDERMONKEY_PROMISE
    JS::SetGetIncumbentGlobalCallback(cx, nullptr);
    JS::SetEnqueuePromiseJobCallback(cx, nullptr);
    sc->jobQueue.reset();
#endif // SPIDERMONKEY_PROMISE

    KillWatchdog(cx);

    JS_DestroyContext(cx);

    js_delete(input);
}

// Workers can spawn other workers, so we need a lock to access workerThreads.
static Mutex* workerThreadsLock = nullptr;
static Vector<js::Thread*, 0, SystemAllocPolicy> workerThreads;

class MOZ_RAII AutoLockWorkerThreads : public LockGuard<Mutex>
{
    using Base = LockGuard<Mutex>;
  public:
    AutoLockWorkerThreads()
      : Base(*workerThreadsLock)
    {
        MOZ_ASSERT(workerThreadsLock);
    }
};

static bool
EvalInWorker(JSContext* cx, unsigned argc, Value* vp)
{
    if (!CanUseExtraThreads()) {
        JS_ReportError(cx, "Can't create worker threads with --no-threads");
        return false;
    }

    CallArgs args = CallArgsFromVp(argc, vp);
    if (!args.get(0).isString()) {
        JS_ReportError(cx, "Invalid arguments to evalInWorker");
        return false;
    }

#if defined(DEBUG) || defined(JS_OOM_BREAKPOINT)
    if (cx->runtime()->runningOOMTest) {
        JS_ReportError(cx, "Can't create workers while running simulated OOM test");
        return false;
    }
#endif

    if (!args[0].toString()->ensureLinear(cx))
        return false;

    if (!workerThreadsLock) {
        workerThreadsLock = js_new<Mutex>();
        if (!workerThreadsLock) {
            ReportOutOfMemory(cx);
            return false;
        }
    }

    JSLinearString* str = &args[0].toString()->asLinear();

    char16_t* chars = (char16_t*) js_malloc(str->length() * sizeof(char16_t));
    if (!chars) {
        ReportOutOfMemory(cx);
        return false;
    }

    CopyChars(chars, *str);

    WorkerInput* input = js_new<WorkerInput>(JS_GetParentContext(cx), chars, str->length());
    if (!input) {
        ReportOutOfMemory(cx);
        return false;
    }

    auto thread = js_new<Thread>(Thread::Options().setStackSize(gMaxStackSize + 128 * 1024));
    if (!thread || !thread->init(WorkerMain, input)) {
        ReportOutOfMemory(cx);
        return false;
    }

    AutoLockWorkerThreads alwt;
    if (!workerThreads.append(thread)) {
        ReportOutOfMemory(cx);
        thread->join();
        return false;
    }

    args.rval().setUndefined();
    return true;
}

static bool
ShapeOf(JSContext* cx, unsigned argc, JS::Value* vp)
{
    CallArgs args = CallArgsFromVp(argc, vp);
    if (!args.get(0).isObject()) {
        JS_ReportError(cx, "shapeOf: object expected");
        return false;
    }
    JSObject* obj = &args[0].toObject();
    args.rval().set(JS_NumberValue(double(uintptr_t(obj->maybeShape()) >> 3)));
    return true;
}

static bool
GroupOf(JSContext* cx, unsigned argc, JS::Value* vp)
{
    CallArgs args = CallArgsFromVp(argc, vp);
    if (!args.get(0).isObject()) {
        JS_ReportError(cx, "groupOf: object expected");
        return false;
    }
    JSObject* obj = &args[0].toObject();
    ObjectGroup* group = obj->getGroup(cx);
    if (!group)
        return false;
    args.rval().set(JS_NumberValue(double(uintptr_t(group) >> 3)));
    return true;
}

static bool
Sleep_fn(JSContext* cx, unsigned argc, Value* vp)
{
    ShellContext* sc = GetShellContext(cx);
    CallArgs args = CallArgsFromVp(argc, vp);

    TimeDuration duration = TimeDuration::FromSeconds(0.0);
    if (args.length() > 0) {
        double t_secs;
        if (!ToNumber(cx, args[0], &t_secs))
            return false;
        if (mozilla::IsNaN(t_secs)) {
            JS_ReportError(cx, "sleep interval is not a number");
            return false;
        }

        duration = TimeDuration::FromSeconds(Max(0.0, t_secs));
        if (duration > MAX_TIMEOUT_INTERVAL) {
            JS_ReportError(cx, "Excessive sleep interval");
            return false;
        }
    }
    {
        LockGuard<Mutex> guard(sc->watchdogLock);
        TimeStamp toWakeup = TimeStamp::Now() + duration;
        for (;;) {
            sc->sleepWakeup.wait_for(guard, duration);
            if (sc->serviceInterrupt)
                break;
            auto now = TimeStamp::Now();
            if (now >= toWakeup)
                break;
            duration = toWakeup - now;
        }
    }
    args.rval().setUndefined();
    return !sc->serviceInterrupt;
}

static void
KillWatchdog(JSContext* cx)
{
    ShellContext* sc = GetShellContext(cx);
    Maybe<Thread> thread;

    {
        LockGuard<Mutex> guard(sc->watchdogLock);
        Swap(sc->watchdogThread, thread);
        if (thread) {
            // The watchdog thread becoming Nothing is its signal to exit.
            sc->watchdogWakeup.notify_one();
        }
    }
    if (thread)
        thread->join();

    MOZ_ASSERT(!sc->watchdogThread);
}

static void
WatchdogMain(JSContext* cx)
{
    ThisThread::SetName("JS Watchdog");

    ShellContext* sc = GetShellContext(cx);

    LockGuard<Mutex> guard(sc->watchdogLock);
    while (sc->watchdogThread) {
        auto now = TimeStamp::Now();
        if (sc->watchdogTimeout && now >= sc->watchdogTimeout.value()) {
            /*
             * The timeout has just expired. Request an interrupt callback
             * outside the lock.
             */
            sc->watchdogTimeout = Nothing();
            {
                UnlockGuard<Mutex> unlock(guard);
                CancelExecution(cx);
            }

            /* Wake up any threads doing sleep. */
            sc->sleepWakeup.notify_all();
        } else {
            if (sc->watchdogTimeout) {
                /*
                 * Time hasn't expired yet. Simulate an interrupt callback
                 * which doesn't abort execution.
                 */
                JS_RequestInterruptCallback(cx);
            }

            TimeDuration sleepDuration = sc->watchdogTimeout
                                         ? TimeDuration::FromSeconds(0.1)
                                         : TimeDuration::Forever();
            sc->watchdogWakeup.wait_for(guard, sleepDuration);
        }
    }
}

static bool
ScheduleWatchdog(JSContext* cx, double t)
{
    ShellContext* sc = GetShellContext(cx);

    if (t <= 0) {
        LockGuard<Mutex> guard(sc->watchdogLock);
        sc->watchdogTimeout = Nothing();
        return true;
    }

    auto interval = TimeDuration::FromSeconds(t);
    auto timeout = TimeStamp::Now() + interval;
    LockGuard<Mutex> guard(sc->watchdogLock);
    if (!sc->watchdogThread) {
        MOZ_ASSERT(!sc->watchdogTimeout);
        sc->watchdogThread.emplace();
        AutoEnterOOMUnsafeRegion oomUnsafe;
        if (!sc->watchdogThread->init(WatchdogMain, cx))
            oomUnsafe.crash("watchdogThread.init");
    } else if (!sc->watchdogTimeout || timeout < sc->watchdogTimeout.value()) {
        sc->watchdogWakeup.notify_one();
    }
    sc->watchdogTimeout = Some(timeout);
    return true;
}

static void
KillWorkerThreads()
{
    MOZ_ASSERT_IF(!CanUseExtraThreads(), workerThreads.empty());

    if (!workerThreadsLock) {
        MOZ_ASSERT(workerThreads.empty());
        return;
    }

    while (true) {
        // We need to leave the AutoLockWorkerThreads scope before we call
        // js::Thread::join, to avoid deadlocks when AutoLockWorkerThreads is
        // used by the worker thread.
        Thread* thread;
        {
            AutoLockWorkerThreads alwt;
            if (workerThreads.empty())
                break;
            thread = workerThreads.popCopy();
        }
        thread->join();
    }

    js_delete(workerThreadsLock);
    workerThreadsLock = nullptr;
}

static void
CancelExecution(JSContext* cx)
{
    ShellContext* sc = GetShellContext(cx);
    sc->serviceInterrupt = true;
    JS_RequestInterruptCallback(cx);

    if (sc->haveInterruptFunc) {
        static const char msg[] = "Script runs for too long, terminating.\n";
        fputs(msg, stderr);
    }
}

static bool
SetTimeoutValue(JSContext* cx, double t)
{
    if (mozilla::IsNaN(t)) {
        JS_ReportError(cx, "timeout is not a number");
        return false;
    }
    if (TimeDuration::FromSeconds(t) > MAX_TIMEOUT_INTERVAL) {
        JS_ReportError(cx, "Excessive timeout value");
        return false;
    }
    GetShellContext(cx)->timeoutInterval = t;
    if (!ScheduleWatchdog(cx, t)) {
        JS_ReportError(cx, "Failed to create the watchdog");
        return false;
    }
    return true;
}

static bool
Timeout(JSContext* cx, unsigned argc, Value* vp)
{
    ShellContext* sc = GetShellContext(cx);
    CallArgs args = CallArgsFromVp(argc, vp);

    if (args.length() == 0) {
        args.rval().setNumber(sc->timeoutInterval);
        return true;
    }

    if (args.length() > 2) {
        JS_ReportError(cx, "Wrong number of arguments");
        return false;
    }

    double t;
    if (!ToNumber(cx, args[0], &t))
        return false;

    if (args.length() > 1) {
        RootedValue value(cx, args[1]);
        if (!value.isObject() || !value.toObject().is<JSFunction>()) {
            JS_ReportError(cx, "Second argument must be a timeout function");
            return false;
        }
        sc->interruptFunc = value;
        sc->haveInterruptFunc = true;
    }

    args.rval().setUndefined();
    return SetTimeoutValue(cx, t);
}

static bool
InterruptIf(JSContext* cx, unsigned argc, Value* vp)
{
    CallArgs args = CallArgsFromVp(argc, vp);

    if (args.length() != 1) {
        JS_ReportError(cx, "Wrong number of arguments");
        return false;
    }

    if (ToBoolean(args[0])) {
        GetShellContext(cx)->serviceInterrupt = true;
        JS_RequestInterruptCallback(cx);
    }

    args.rval().setUndefined();
    return true;
}

static bool
InvokeInterruptCallbackWrapper(JSContext* cx, unsigned argc, Value* vp)
{
    CallArgs args = CallArgsFromVp(argc, vp);
    if (args.length() != 1) {
        JS_ReportError(cx, "Wrong number of arguments");
        return false;
    }

    GetShellContext(cx)->serviceInterrupt = true;
    JS_RequestInterruptCallback(cx);
    bool interruptRv = CheckForInterrupt(cx);

    // The interrupt handler could have set a pending exception. Since we call
    // back into JS, don't have it see the pending exception. If we have an
    // uncatchable exception that's not propagating a debug mode forced
    // return, return.
    if (!interruptRv && !cx->isExceptionPending() && !cx->isPropagatingForcedReturn())
        return false;

    JS::AutoSaveExceptionState savedExc(cx);

    FixedInvokeArgs<1> iargs(cx);

    iargs[0].setBoolean(interruptRv);

    RootedValue rv(cx);
    if (!js::Call(cx, args[0], UndefinedHandleValue, iargs, &rv))
        return false;

    args.rval().setUndefined();
    return interruptRv;
}

static bool
SetInterruptCallback(JSContext* cx, unsigned argc, Value* vp)
{
    CallArgs args = CallArgsFromVp(argc, vp);

    if (args.length() != 1) {
        JS_ReportError(cx, "Wrong number of arguments");
        return false;
    }

    RootedValue value(cx, args[0]);
    if (!value.isObject() || !value.toObject().is<JSFunction>()) {
        JS_ReportError(cx, "Argument must be a function");
        return false;
    }
    GetShellContext(cx)->interruptFunc = value;
    GetShellContext(cx)->haveInterruptFunc = true;

    args.rval().setUndefined();
    return true;
}

static bool
EnableLastWarning(JSContext* cx, unsigned argc, Value* vp)
{
    ShellContext* sc = GetShellContext(cx);
    CallArgs args = CallArgsFromVp(argc, vp);

    sc->lastWarningEnabled = true;
    sc->lastWarning.setNull();

    args.rval().setUndefined();
    return true;
}

static bool
DisableLastWarning(JSContext* cx, unsigned argc, Value* vp)
{
    ShellContext* sc = GetShellContext(cx);
    CallArgs args = CallArgsFromVp(argc, vp);

    sc->lastWarningEnabled = false;
    sc->lastWarning.setNull();

    args.rval().setUndefined();
    return true;
}

static bool
GetLastWarning(JSContext* cx, unsigned argc, Value* vp)
{
    ShellContext* sc = GetShellContext(cx);
    CallArgs args = CallArgsFromVp(argc, vp);

    if (!sc->lastWarningEnabled) {
        JS_ReportError(cx, "Call enableLastWarning first.");
        return false;
    }

    if (!JS_WrapValue(cx, &sc->lastWarning))
        return false;

    args.rval().set(sc->lastWarning);
    return true;
}

static bool
ClearLastWarning(JSContext* cx, unsigned argc, Value* vp)
{
    ShellContext* sc = GetShellContext(cx);
    CallArgs args = CallArgsFromVp(argc, vp);

    if (!sc->lastWarningEnabled) {
        JS_ReportError(cx, "Call enableLastWarning first.");
        return false;
    }

    sc->lastWarning.setNull();

    args.rval().setUndefined();
    return true;
}

#ifdef DEBUG
static bool
StackDump(JSContext* cx, unsigned argc, Value* vp)
{
    CallArgs args = CallArgsFromVp(argc, vp);

    if (!gOutFile->isOpen()) {
        JS_ReportError(cx, "output file is closed");
        return false;
    }

    bool showArgs = ToBoolean(args.get(0));
    bool showLocals = ToBoolean(args.get(1));
    bool showThisProps = ToBoolean(args.get(2));

    char* buf = JS::FormatStackDump(cx, nullptr, showArgs, showLocals, showThisProps);
    if (!buf) {
        fputs("Failed to format JavaScript stack for dump\n", gOutFile->fp);
    } else {
        fputs(buf, gOutFile->fp);
        JS_smprintf_free(buf);
    }

    args.rval().setUndefined();
    return true;
}
#endif

static bool
StackPointerInfo(JSContext* cx, unsigned argc, Value* vp)
{
    CallArgs args = CallArgsFromVp(argc, vp);

    // Copy the truncated stack pointer to the result.  This value is not used
    // as a pointer but as a way to measure frame-size from JS.
    args.rval().setInt32(int32_t(reinterpret_cast<size_t>(&args) & 0xfffffff));
    return true;
}


static bool
Elapsed(JSContext* cx, unsigned argc, Value* vp)
{
    CallArgs args = CallArgsFromVp(argc, vp);
    if (args.length() == 0) {
        double d = PRMJ_Now() - GetShellContext(cx)->startTime;
        args.rval().setDouble(d);
        return true;
    }
    JS_ReportError(cx, "Wrong number of arguments");
    return false;
}

static bool
Compile(JSContext* cx, unsigned argc, Value* vp)
{
    CallArgs args = CallArgsFromVp(argc, vp);
    if (args.length() < 1) {
        JS_ReportErrorNumber(cx, GetErrorMessage, nullptr, JSMSG_MORE_ARGS_NEEDED,
                             "compile", "0", "s");
        return false;
    }
    if (!args[0].isString()) {
        const char* typeName = InformalValueTypeName(args[0]);
        JS_ReportError(cx, "expected string to compile, got %s", typeName);
        return false;
    }

    RootedObject global(cx, JS::CurrentGlobalOrNull(cx));
    JSFlatString* scriptContents = args[0].toString()->ensureFlat(cx);
    if (!scriptContents)
        return false;

    AutoStableStringChars stableChars(cx);
    if (!stableChars.initTwoByte(cx, scriptContents))
        return false;

    JS::CompileOptions options(cx);
    options.setIntroductionType("js shell compile")
           .setFileAndLine("<string>", 1)
           .setIsRunOnce(true)
           .setNoScriptRval(true);
    RootedScript script(cx);
    const char16_t* chars = stableChars.twoByteRange().start().get();
    bool ok = JS_CompileUCScript(cx, chars, scriptContents->length(), options, &script);
    args.rval().setUndefined();
    return ok;
}

static bool
ParseModule(JSContext* cx, unsigned argc, Value* vp)
{
    CallArgs args = CallArgsFromVp(argc, vp);
    if (args.length() == 0) {
        JS_ReportErrorNumber(cx, GetErrorMessage, nullptr,
                             JSMSG_MORE_ARGS_NEEDED, "parseModule", "0", "s");
        return false;
    }

    if (!args[0].isString()) {
        const char* typeName = InformalValueTypeName(args[0]);
        JS_ReportError(cx, "expected string to compile, got %s", typeName);
        return false;
    }

    JSFlatString* scriptContents = args[0].toString()->ensureFlat(cx);
    if (!scriptContents)
        return false;

    UniqueChars filename;
    CompileOptions options(cx);
    if (args.length() > 1) {
        if (!args[1].isString()) {
            const char* typeName = InformalValueTypeName(args[1]);
            JS_ReportError(cx, "expected filename string, got %s", typeName);
            return false;
        }

        RootedString str(cx, args[1].toString());
        filename.reset(JS_EncodeString(cx, str));
        if (!filename)
            return false;

        options.setFileAndLine(filename.get(), 1);
    } else {
        options.setFileAndLine("<string>", 1);
    }

    AutoStableStringChars stableChars(cx);
    if (!stableChars.initTwoByte(cx, scriptContents))
        return false;

    const char16_t* chars = stableChars.twoByteRange().start().get();
    SourceBufferHolder srcBuf(chars, scriptContents->length(),
                              SourceBufferHolder::NoOwnership);

    RootedObject module(cx, frontend::CompileModule(cx, options, srcBuf));
    if (!module)
        return false;

    args.rval().setObject(*module);
    return true;
}

static bool
SetModuleResolveHook(JSContext* cx, unsigned argc, Value* vp)
{
    CallArgs args = CallArgsFromVp(argc, vp);
    if (args.length() != 1) {
        JS_ReportErrorNumber(cx, GetErrorMessage, nullptr,
                             JSMSG_MORE_ARGS_NEEDED, "setModuleResolveHook", "0", "s");
        return false;
    }

    if (!args[0].isObject() || !args[0].toObject().is<JSFunction>()) {
        const char* typeName = InformalValueTypeName(args[0]);
        JS_ReportError(cx, "expected hook function, got %s", typeName);
        return false;
    }

    RootedFunction hook(cx, &args[0].toObject().as<JSFunction>());
    Rooted<GlobalObject*> global(cx, cx->global());
    global->setModuleResolveHook(hook);
    args.rval().setUndefined();
    return true;
}

static bool
GetModuleLoadPath(JSContext* cx, unsigned argc, Value* vp)
{
    CallArgs args = CallArgsFromVp(argc, vp);
    args.rval().setString(JS_NewStringCopyZ(cx, moduleLoadPath));
    return true;
}

static bool
Parse(JSContext* cx, unsigned argc, Value* vp)
{
    using namespace js::frontend;

    CallArgs args = CallArgsFromVp(argc, vp);

    if (args.length() < 1) {
        JS_ReportErrorNumber(cx, GetErrorMessage, nullptr, JSMSG_MORE_ARGS_NEEDED,
                             "parse", "0", "s");
        return false;
    }
    if (!args[0].isString()) {
        const char* typeName = InformalValueTypeName(args[0]);
        JS_ReportError(cx, "expected string to parse, got %s", typeName);
        return false;
    }

    JSFlatString* scriptContents = args[0].toString()->ensureFlat(cx);
    if (!scriptContents)
        return false;

    AutoStableStringChars stableChars(cx);
    if (!stableChars.initTwoByte(cx, scriptContents))
        return false;

    size_t length = scriptContents->length();
    const char16_t* chars = stableChars.twoByteRange().start().get();

    CompileOptions options(cx);
    options.setIntroductionType("js shell parse")
           .setFileAndLine("<string>", 1);
<<<<<<< HEAD
    Parser<FullParseHandler> parser(cx, &cx->tempLifoAlloc(), options, chars, length, EmptyTaint,
                                    /* foldConstants = */ true, nullptr, nullptr);
=======
    UsedNameTracker usedNames(cx);
    if (!usedNames.init())
        return false;
    Parser<FullParseHandler> parser(cx, cx->tempLifoAlloc(), options, chars, length,
                                    /* foldConstants = */ true, usedNames, nullptr, nullptr);
>>>>>>> 9849e384
    if (!parser.checkOptions())
        return false;

    ParseNode* pn = parser.parse();
    if (!pn)
        return false;
#ifdef DEBUG
    DumpParseTree(pn);
    fputc('\n', stderr);
#endif
    args.rval().setUndefined();
    return true;
}

static bool
SyntaxParse(JSContext* cx, unsigned argc, Value* vp)
{
    using namespace js::frontend;

    CallArgs args = CallArgsFromVp(argc, vp);

    if (args.length() < 1) {
        JS_ReportErrorNumber(cx, GetErrorMessage, nullptr, JSMSG_MORE_ARGS_NEEDED,
                             "parse", "0", "s");
        return false;
    }
    if (!args[0].isString()) {
        const char* typeName = InformalValueTypeName(args[0]);
        JS_ReportError(cx, "expected string to parse, got %s", typeName);
        return false;
    }

    JSFlatString* scriptContents = args[0].toString()->ensureFlat(cx);
    if (!scriptContents)
        return false;
    CompileOptions options(cx);
    options.setIntroductionType("js shell syntaxParse")
           .setFileAndLine("<string>", 1);

    AutoStableStringChars stableChars(cx);
    if (!stableChars.initTwoByte(cx, scriptContents))
        return false;

    const char16_t* chars = stableChars.twoByteRange().start().get();
    size_t length = scriptContents->length();
<<<<<<< HEAD
    Parser<frontend::SyntaxParseHandler> parser(cx, &cx->tempLifoAlloc(),
                                                options, chars, length, EmptyTaint, false, nullptr, nullptr);
=======
    UsedNameTracker usedNames(cx);
    if (!usedNames.init())
        return false;
    Parser<frontend::SyntaxParseHandler> parser(cx, cx->tempLifoAlloc(),
                                                options, chars, length, false,
                                                usedNames, nullptr, nullptr);
>>>>>>> 9849e384
    if (!parser.checkOptions())
        return false;

    bool succeeded = parser.parse();
    if (cx->isExceptionPending())
        return false;

    if (!succeeded && !parser.hadAbortedSyntaxParse()) {
        // If no exception is posted, either there was an OOM or a language
        // feature unhandled by the syntax parser was encountered.
        MOZ_ASSERT(cx->runtime()->hadOutOfMemory);
        return false;
    }

    args.rval().setBoolean(succeeded);
    return true;
}

static void
OffThreadCompileScriptCallback(void* token, void* callbackData)
{
    ShellContext* sc = static_cast<ShellContext*>(callbackData);
    sc->offThreadState.markDone(token);
}

static bool
OffThreadCompileScript(JSContext* cx, unsigned argc, Value* vp)
{
    if (!CanUseExtraThreads()) {
        JS_ReportError(cx, "Can't use offThreadCompileScript with --no-threads");
        return false;
    }

    CallArgs args = CallArgsFromVp(argc, vp);

    if (args.length() < 1) {
        JS_ReportErrorNumber(cx, GetErrorMessage, nullptr, JSMSG_MORE_ARGS_NEEDED,
                             "offThreadCompileScript", "0", "s");
        return false;
    }
    if (!args[0].isString()) {
        const char* typeName = InformalValueTypeName(args[0]);
        JS_ReportError(cx, "expected string to parse, got %s", typeName);
        return false;
    }

    JSAutoByteString fileNameBytes;
    CompileOptions options(cx);
    options.setIntroductionType("js shell offThreadCompileScript")
           .setFileAndLine("<string>", 1);

    if (args.length() >= 2) {
        if (args[1].isPrimitive()) {
            JS_ReportErrorNumber(cx, my_GetErrorMessage, nullptr, JSSMSG_INVALID_ARGS, "evaluate");
            return false;
        }

        RootedObject opts(cx, &args[1].toObject());
        if (!ParseCompileOptions(cx, options, opts, fileNameBytes))
            return false;
    }

    // These option settings must override whatever the caller requested.
    options.setIsRunOnce(true)
           .setSourceIsLazy(false);

    // We assume the caller wants caching if at all possible, ignoring
    // heuristics that make sense for a real browser.
    options.forceAsync = true;

    JSString* scriptContents = args[0].toString();
    AutoStableStringChars stableChars(cx);
    if (!stableChars.initTwoByte(cx, scriptContents))
        return false;

    size_t length = scriptContents->length();
    const char16_t* chars = stableChars.twoByteRange().start().get();

    // Make sure we own the string's chars, so that they are not freed before
    // the compilation is finished.
    ScopedJSFreePtr<char16_t> ownedChars;
    if (stableChars.maybeGiveOwnershipToCaller()) {
        ownedChars = const_cast<char16_t*>(chars);
    } else {
        char16_t* copy = cx->pod_malloc<char16_t>(length);
        if (!copy)
            return false;

        mozilla::PodCopy(copy, chars, length);
        ownedChars = copy;
        chars = copy;
    }

    if (!JS::CanCompileOffThread(cx, options, length)) {
        JS_ReportError(cx, "cannot compile code on worker thread");
        return false;
    }

    ShellContext* sc = GetShellContext(cx);
    if (!sc->offThreadState.startIfIdle(cx, ScriptKind::Script, ownedChars)) {
        JS_ReportError(cx, "called offThreadCompileScript without calling runOffThreadScript"
                       " to receive prior off-thread compilation");
        return false;
    }

    if (!JS::CompileOffThread(cx, options, chars, length,
                              OffThreadCompileScriptCallback, sc))
    {
        sc->offThreadState.abandon(cx);
        return false;
    }

    args.rval().setUndefined();
    return true;
}

static bool
runOffThreadScript(JSContext* cx, unsigned argc, Value* vp)
{
    CallArgs args = CallArgsFromVp(argc, vp);

    if (OffThreadParsingMustWaitForGC(cx))
        gc::FinishGC(cx);

    ShellContext* sc = GetShellContext(cx);
    void* token = sc->offThreadState.waitUntilDone(cx, ScriptKind::Script);
    if (!token) {
        JS_ReportError(cx, "called runOffThreadScript when no compilation is pending");
        return false;
    }

    RootedScript script(cx, JS::FinishOffThreadScript(cx, token));
    if (!script)
        return false;

    return JS_ExecuteScript(cx, script, args.rval());
}

static bool
OffThreadCompileModule(JSContext* cx, unsigned argc, Value* vp)
{
    CallArgs args = CallArgsFromVp(argc, vp);

    if (args.length() != 1 || !args[0].isString()) {
        JS_ReportErrorNumber(cx, my_GetErrorMessage, nullptr, JSSMSG_INVALID_ARGS,
                             "offThreadCompileModule");
        return false;
    }

    JSAutoByteString fileNameBytes;
    CompileOptions options(cx);
    options.setIntroductionType("js shell offThreadCompileModule")
           .setFileAndLine("<string>", 1);
    options.setIsRunOnce(true)
           .setSourceIsLazy(false);
    options.forceAsync = true;

    JSString* scriptContents = args[0].toString();
    AutoStableStringChars stableChars(cx);
    if (!stableChars.initTwoByte(cx, scriptContents))
        return false;

    size_t length = scriptContents->length();
    const char16_t* chars = stableChars.twoByteRange().start().get();

    // Make sure we own the string's chars, so that they are not freed before
    // the compilation is finished.
    ScopedJSFreePtr<char16_t> ownedChars;
    if (stableChars.maybeGiveOwnershipToCaller()) {
        ownedChars = const_cast<char16_t*>(chars);
    } else {
        char16_t* copy = cx->pod_malloc<char16_t>(length);
        if (!copy)
            return false;

        mozilla::PodCopy(copy, chars, length);
        ownedChars = copy;
        chars = copy;
    }

    if (!JS::CanCompileOffThread(cx, options, length)) {
        JS_ReportError(cx, "cannot compile code on worker thread");
        return false;
    }

    ShellContext* sc = GetShellContext(cx);
    if (!sc->offThreadState.startIfIdle(cx, ScriptKind::Module, ownedChars)) {
        JS_ReportError(cx, "called offThreadCompileModule without receiving prior off-thread "
                       "compilation");
        return false;
    }

    if (!JS::CompileOffThreadModule(cx, options, chars, length,
                                    OffThreadCompileScriptCallback, sc))
    {
        sc->offThreadState.abandon(cx);
        return false;
    }

    args.rval().setUndefined();
    return true;
}

static bool
FinishOffThreadModule(JSContext* cx, unsigned argc, Value* vp)
{
    CallArgs args = CallArgsFromVp(argc, vp);

    if (OffThreadParsingMustWaitForGC(cx))
        gc::FinishGC(cx);

    ShellContext* sc = GetShellContext(cx);
    void* token = sc->offThreadState.waitUntilDone(cx, ScriptKind::Module);
    if (!token) {
        JS_ReportError(cx, "called finishOffThreadModule when no compilation is pending");
        return false;
    }

    RootedObject module(cx, JS::FinishOffThreadModule(cx, token));
    if (!module)
        return false;

    args.rval().setObject(*module);
    return true;
}

struct MOZ_RAII FreeOnReturn
{
    JSContext* cx;
    const char* ptr;
    MOZ_DECL_USE_GUARD_OBJECT_NOTIFIER

    explicit FreeOnReturn(JSContext* cx, const char* ptr = nullptr
                 MOZ_GUARD_OBJECT_NOTIFIER_PARAM)
      : cx(cx), ptr(ptr)
    {
        MOZ_GUARD_OBJECT_NOTIFIER_INIT;
    }

    void init(const char* ptr) {
        MOZ_ASSERT(!this->ptr);
        this->ptr = ptr;
    }

    ~FreeOnReturn() {
        JS_free(cx, (void*)ptr);
    }
};

static int sArgc;
static char** sArgv;

class AutoCStringVector
{
    Vector<char*> argv_;
  public:
    explicit AutoCStringVector(JSContext* cx) : argv_(cx) {}
    ~AutoCStringVector() {
        for (size_t i = 0; i < argv_.length(); i++)
            js_free(argv_[i]);
    }
    bool append(char* arg) {
        if (!argv_.append(arg)) {
            js_free(arg);
            return false;
        }
        return true;
    }
    char* const* get() const {
        return argv_.begin();
    }
    size_t length() const {
        return argv_.length();
    }
    char* operator[](size_t i) const {
        return argv_[i];
    }
    void replace(size_t i, char* arg) {
        js_free(argv_[i]);
        argv_[i] = arg;
    }
    char* back() const {
        return argv_.back();
    }
    void replaceBack(char* arg) {
        js_free(argv_.back());
        argv_.back() = arg;
    }
};

#if defined(XP_WIN)
static bool
EscapeForShell(AutoCStringVector& argv)
{
    // Windows will break arguments in argv by various spaces, so we wrap each
    // argument in quotes and escape quotes within. Even with quotes, \ will be
    // treated like an escape character, so inflate each \ to \\.

    for (size_t i = 0; i < argv.length(); i++) {
        if (!argv[i])
            continue;

        size_t newLen = 3;  // quotes before and after and null-terminator
        for (char* p = argv[i]; *p; p++) {
            newLen++;
            if (*p == '\"' || *p == '\\')
                newLen++;
        }

        char* escaped = (char*)js_malloc(newLen);
        if (!escaped)
            return false;

        char* src = argv[i];
        char* dst = escaped;
        *dst++ = '\"';
        while (*src) {
            if (*src == '\"' || *src == '\\')
                *dst++ = '\\';
            *dst++ = *src++;
        }
        *dst++ = '\"';
        *dst++ = '\0';
        MOZ_ASSERT(escaped + newLen == dst);

        argv.replace(i, escaped);
    }
    return true;
}
#endif

static Vector<const char*, 4, js::SystemAllocPolicy> sPropagatedFlags;

#if defined(JS_CODEGEN_X86) || defined(JS_CODEGEN_X64)
static bool
PropagateFlagToNestedShells(const char* flag)
{
    return sPropagatedFlags.append(flag);
}
#endif

static bool
NestedShell(JSContext* cx, unsigned argc, Value* vp)
{
    CallArgs args = CallArgsFromVp(argc, vp);

    AutoCStringVector argv(cx);

    // The first argument to the shell is its path, which we assume is our own
    // argv[0].
    if (sArgc < 1) {
        JS_ReportErrorNumber(cx, my_GetErrorMessage, nullptr, JSSMSG_NESTED_FAIL);
        return false;
    }
    if (!argv.append(strdup(sArgv[0])))
        return false;

    // Propagate selected flags from the current shell
    for (unsigned i = 0; i < sPropagatedFlags.length(); i++) {
        char* cstr = strdup(sPropagatedFlags[i]);
        if (!cstr || !argv.append(cstr))
            return false;
    }

    // The arguments to nestedShell are stringified and append to argv.
    RootedString str(cx);
    for (unsigned i = 0; i < args.length(); i++) {
        str = ToString(cx, args[i]);
        if (!str || !argv.append(JS_EncodeString(cx, str)))
            return false;

        // As a special case, if the caller passes "--js-cache", replace that
        // with "--js-cache=$(jsCacheDir)"
        if (!strcmp(argv.back(), "--js-cache") && jsCacheDir) {
            char* newArg = JS_smprintf("--js-cache=%s", jsCacheDir);
            if (!newArg)
                return false;
            argv.replaceBack(newArg);
        }
    }

    // execv assumes argv is null-terminated
    if (!argv.append(nullptr))
        return false;

    int status = 0;
#if defined(XP_WIN)
    if (!EscapeForShell(argv))
        return false;
    status = _spawnv(_P_WAIT, sArgv[0], argv.get());
#else
    pid_t pid = fork();
    switch (pid) {
      case -1:
        JS_ReportErrorNumber(cx, my_GetErrorMessage, nullptr, JSSMSG_NESTED_FAIL);
        return false;
      case 0:
        (void)execv(sArgv[0], argv.get());
        exit(-1);
      default: {
        while (waitpid(pid, &status, 0) < 0 && errno == EINTR)
            continue;
        break;
      }
    }
#endif

    if (status != 0) {
        JS_ReportErrorNumber(cx, my_GetErrorMessage, nullptr, JSSMSG_NESTED_FAIL);
        return false;
    }

    args.rval().setUndefined();
    return true;
}

static bool
DecompileFunction(JSContext* cx, unsigned argc, Value* vp)
{
    CallArgs args = CallArgsFromVp(argc, vp);
    if (args.length() < 1 || !args[0].isObject() || !args[0].toObject().is<JSFunction>()) {
        args.rval().setUndefined();
        return true;
    }
    RootedFunction fun(cx, &args[0].toObject().as<JSFunction>());
    JSString* result = JS_DecompileFunction(cx, fun, 0);
    if (!result)
        return false;
    args.rval().setString(result);
    return true;
}

static bool
DecompileThisScript(JSContext* cx, unsigned argc, Value* vp)
{
    CallArgs args = CallArgsFromVp(argc, vp);

    NonBuiltinScriptFrameIter iter(cx);
    if (iter.done()) {
        args.rval().setString(cx->runtime()->emptyString);
        return true;
    }

    {
        JSAutoCompartment ac(cx, iter.script());

        RootedScript script(cx, iter.script());
        JSString* result = JS_DecompileScript(cx, script, "test", 0);
        if (!result)
            return false;

        args.rval().setString(result);
    }

    return JS_WrapValue(cx, args.rval());
}

static bool
ThisFilename(JSContext* cx, unsigned argc, Value* vp)
{
    CallArgs args = CallArgsFromVp(argc, vp);

    JS::AutoFilename filename;
    if (!DescribeScriptedCaller(cx, &filename) || !filename.get()) {
        args.rval().setString(cx->runtime()->emptyString);
        return true;
    }

    JSString* str = JS_NewStringCopyZ(cx, filename.get());
    if (!str)
        return false;

    args.rval().setString(str);
    return true;
}

static bool
WrapWithProto(JSContext* cx, unsigned argc, Value* vp)
{
    CallArgs args = CallArgsFromVp(argc, vp);
    Value obj = UndefinedValue(), proto = UndefinedValue();
    if (args.length() == 2) {
        obj = args[0];
        proto = args[1];
    }
    if (!obj.isObject() || !proto.isObjectOrNull()) {
        JS_ReportErrorNumber(cx, my_GetErrorMessage, nullptr, JSSMSG_INVALID_ARGS,
                             "wrapWithProto");
        return false;
    }

    WrapperOptions options(cx);
    options.setProto(proto.toObjectOrNull());
    JSObject* wrapped = Wrapper::New(cx, &obj.toObject(),
                                     &Wrapper::singletonWithPrototype, options);
    if (!wrapped)
        return false;

    args.rval().setObject(*wrapped);
    return true;
}

static bool
NewGlobal(JSContext* cx, unsigned argc, Value* vp)
{
    JSPrincipals* principals = nullptr;

    JS::CompartmentOptions options;
    JS::CompartmentCreationOptions& creationOptions = options.creationOptions();
    JS::CompartmentBehaviors& behaviors = options.behaviors();

    SetStandardCompartmentOptions(options);

    CallArgs args = CallArgsFromVp(argc, vp);
    if (args.length() == 1 && args[0].isObject()) {
        RootedObject opts(cx, &args[0].toObject());
        RootedValue v(cx);

        if (!JS_GetProperty(cx, opts, "invisibleToDebugger", &v))
            return false;
        if (v.isBoolean())
            creationOptions.setInvisibleToDebugger(v.toBoolean());

        if (!JS_GetProperty(cx, opts, "cloneSingletons", &v))
            return false;
        if (v.isBoolean())
            creationOptions.setCloneSingletons(v.toBoolean());

        if (!JS_GetProperty(cx, opts, "sameZoneAs", &v))
            return false;
        if (v.isObject())
            creationOptions.setSameZoneAs(UncheckedUnwrap(&v.toObject()));

        if (!JS_GetProperty(cx, opts, "disableLazyParsing", &v))
            return false;
        if (v.isBoolean())
            behaviors.setDisableLazyParsing(v.toBoolean());

        if (!JS_GetProperty(cx, opts, "principal", &v))
            return false;
        if (!v.isUndefined()) {
            uint32_t bits;
            if (!ToUint32(cx, v, &bits))
                return false;
            principals = cx->new_<ShellPrincipals>(bits);
            if (!principals)
                return false;
            JS_HoldPrincipals(principals);
        }
    }

    RootedObject global(cx, NewGlobalObject(cx, options, principals));
    if (principals)
        JS_DropPrincipals(cx, principals);
    if (!global)
        return false;

    if (!JS_WrapObject(cx, &global))
        return false;

    args.rval().setObject(*global);
    return true;
}

static bool
GetMaxArgs(JSContext* cx, unsigned argc, Value* vp)
{
    CallArgs args = CallArgsFromVp(argc, vp);
    args.rval().setInt32(ARGS_LENGTH_MAX);
    return true;
}

static bool
ObjectEmulatingUndefined(JSContext* cx, unsigned argc, Value* vp)
{
    CallArgs args = CallArgsFromVp(argc, vp);

    static const JSClass cls = {
        "ObjectEmulatingUndefined",
        JSCLASS_EMULATES_UNDEFINED
    };

    RootedObject obj(cx, JS_NewObject(cx, &cls));
    if (!obj)
        return false;
    args.rval().setObject(*obj);
    return true;
}

static bool
GetSelfHostedValue(JSContext* cx, unsigned argc, Value* vp)
{
    CallArgs args = CallArgsFromVp(argc, vp);

    if (args.length() != 1 || !args[0].isString()) {
        JS_ReportErrorNumber(cx, my_GetErrorMessage, nullptr, JSSMSG_INVALID_ARGS,
                             "getSelfHostedValue");
        return false;
    }
    RootedAtom srcAtom(cx, ToAtom<CanGC>(cx, args[0]));
    if (!srcAtom)
        return false;
    RootedPropertyName srcName(cx, srcAtom->asPropertyName());
    return cx->runtime()->cloneSelfHostedValue(cx, srcName, args.rval());
}

class ShellSourceHook: public SourceHook {
    // The function we should call to lazily retrieve source code.
    PersistentRootedFunction fun;

  public:
    ShellSourceHook(JSContext* cx, JSFunction& fun) : fun(cx, &fun) {}

    bool load(JSContext* cx, const char* filename, char16_t** src, size_t* length) {
        RootedString str(cx, JS_NewStringCopyZ(cx, filename));
        if (!str)
            return false;
        RootedValue filenameValue(cx, StringValue(str));

        RootedValue result(cx);
        if (!Call(cx, UndefinedHandleValue, fun, HandleValueArray(filenameValue), &result))
            return false;

        str = JS::ToString(cx, result);
        if (!str)
            return false;

        *length = JS_GetStringLength(str);
        *src = cx->pod_malloc<char16_t>(*length);
        if (!*src)
            return false;

        JSLinearString* linear = str->ensureLinear(cx);
        if (!linear)
            return false;

        CopyChars(*src, *linear);
        return true;
    }
};

static bool
WithSourceHook(JSContext* cx, unsigned argc, Value* vp)
{
    CallArgs args = CallArgsFromVp(argc, vp);
    RootedObject callee(cx, &args.callee());

    if (args.length() != 2) {
        ReportUsageError(cx, callee, "Wrong number of arguments.");
        return false;
    }

    if (!args[0].isObject() || !args[0].toObject().is<JSFunction>()
        || !args[1].isObject() || !args[1].toObject().is<JSFunction>()) {
        ReportUsageError(cx, callee, "First and second arguments must be functions.");
        return false;
    }

    mozilla::UniquePtr<ShellSourceHook> hook =
        mozilla::MakeUnique<ShellSourceHook>(cx, args[0].toObject().as<JSFunction>());
    if (!hook)
        return false;

    mozilla::UniquePtr<SourceHook> savedHook = js::ForgetSourceHook(cx);
    js::SetSourceHook(cx, Move(hook));

    RootedObject fun(cx, &args[1].toObject());
    bool result = Call(cx, UndefinedHandleValue, fun, JS::HandleValueArray::empty(), args.rval());
    js::SetSourceHook(cx, Move(savedHook));
    return result;
}

static bool
IsCachingEnabled(JSContext* cx, unsigned argc, Value* vp)
{
    CallArgs args = CallArgsFromVp(argc, vp);
    args.rval().setBoolean(jsCachingEnabled && jsCacheAsmJSPath != nullptr);
    return true;
}

static bool
SetCachingEnabled(JSContext* cx, unsigned argc, Value* vp)
{
    CallArgs args = CallArgsFromVp(argc, vp);
    if (GetShellContext(cx)->isWorker) {
        JS_ReportError(cx, "Caching is not supported in workers");
        return false;
    }

    jsCachingEnabled = ToBoolean(args.get(0));
    args.rval().setUndefined();
    return true;
}

static void
PrintProfilerEvents_Callback(const char* msg)
{
    fprintf(stderr, "PROFILER EVENT: %s\n", msg);
}

static bool
PrintProfilerEvents(JSContext* cx, unsigned argc, Value* vp)
{
    CallArgs args = CallArgsFromVp(argc, vp);
    if (cx->runtime()->spsProfiler.enabled())
        js::RegisterContextProfilingEventMarker(cx, &PrintProfilerEvents_Callback);
    args.rval().setUndefined();
    return true;
}

#if defined(JS_SIMULATOR_ARM) || defined(JS_SIMULATOR_MIPS64)
typedef Vector<char16_t, 0, SystemAllocPolicy> StackChars;
Vector<StackChars, 0, SystemAllocPolicy> stacks;

static void
SingleStepCallback(void* arg, jit::Simulator* sim, void* pc)
{
    JSContext* cx = reinterpret_cast<JSContext*>(arg);

    // If profiling is not enabled, don't do anything.
    if (!cx->spsProfiler.enabled())
        return;

    JS::ProfilingFrameIterator::RegisterState state;
    state.pc = pc;
#if defined(JS_SIMULATOR_ARM)
    state.sp = (void*)sim->get_register(jit::Simulator::sp);
    state.lr = (void*)sim->get_register(jit::Simulator::lr);
#elif defined(JS_SIMULATOR_MIPS64)
    state.sp = (void*)sim->getRegister(jit::Simulator::sp);
    state.lr = (void*)sim->getRegister(jit::Simulator::ra);
#endif

    mozilla::DebugOnly<void*> lastStackAddress = nullptr;
    StackChars stack;
    uint32_t frameNo = 0;
    AutoEnterOOMUnsafeRegion oomUnsafe;
    for (JS::ProfilingFrameIterator i(cx, state); !i.done(); ++i) {
        MOZ_ASSERT(i.stackAddress() != nullptr);
        MOZ_ASSERT(lastStackAddress <= i.stackAddress());
        lastStackAddress = i.stackAddress();
        JS::ProfilingFrameIterator::Frame frames[16];
        uint32_t nframes = i.extractStack(frames, 0, 16);
        for (uint32_t i = 0; i < nframes; i++) {
            if (frameNo > 0) {
                if (!stack.append(",", 1))
                    oomUnsafe.crash("stack.append");
            }
            auto chars = frames[i].label.get();
            if (!stack.append(chars, strlen(chars)))
                oomUnsafe.crash("stack.append");
            frameNo++;
        }
    }

    // Only append the stack if it differs from the last stack.
    if (stacks.empty() ||
        stacks.back().length() != stack.length() ||
        !PodEqual(stacks.back().begin(), stack.begin(), stack.length()))
    {
        if (!stacks.append(Move(stack)))
            oomUnsafe.crash("stacks.append");
    }
}
#endif

static bool
EnableSingleStepProfiling(JSContext* cx, unsigned argc, Value* vp)
{
#if defined(JS_SIMULATOR_ARM) || defined(JS_SIMULATOR_MIPS64)
    CallArgs args = CallArgsFromVp(argc, vp);

    jit::Simulator* sim = cx->runtime()->simulator();
    sim->enable_single_stepping(SingleStepCallback, cx);

    args.rval().setUndefined();
    return true;
#else
    JS_ReportError(cx, "single-step profiling not enabled on this platform");
    return false;
#endif
}

static bool
DisableSingleStepProfiling(JSContext* cx, unsigned argc, Value* vp)
{
#if defined(JS_SIMULATOR_ARM) || defined(JS_SIMULATOR_MIPS64)
    CallArgs args = CallArgsFromVp(argc, vp);

    jit::Simulator* sim = cx->runtime()->simulator();
    sim->disable_single_stepping();

    AutoValueVector elems(cx);
    for (size_t i = 0; i < stacks.length(); i++) {
        JSString* stack = JS_NewUCStringCopyN(cx, stacks[i].begin(), stacks[i].length());
        if (!stack)
            return false;
        if (!elems.append(StringValue(stack)))
            return false;
    }

    JSObject* array = JS_NewArrayObject(cx, elems);
    if (!array)
        return false;

    stacks.clear();
    args.rval().setObject(*array);
    return true;
#else
    JS_ReportError(cx, "single-step profiling not enabled on this platform");
    return false;
#endif
}

static bool
IsLatin1(JSContext* cx, unsigned argc, Value* vp)
{
    CallArgs args = CallArgsFromVp(argc, vp);
    bool isLatin1 = args.get(0).isString() && args[0].toString()->hasLatin1Chars();
    args.rval().setBoolean(isLatin1);
    return true;
}

static bool
EnableSPSProfiling(JSContext* cx, unsigned argc, Value* vp)
{
    CallArgs args = CallArgsFromVp(argc, vp);

    ShellContext* sc = GetShellContext(cx);

    // Disable before re-enabling; see the assertion in |SPSProfiler::setProfilingStack|.
    if (cx->spsProfiler.installed())
        cx->spsProfiler.enable(false);

    SetContextProfilingStack(cx, sc->spsProfilingStack, &sc->spsProfilingStackSize,
                             ShellContext::SpsProfilingMaxStackSize);
    cx->spsProfiler.enableSlowAssertions(false);
    cx->spsProfiler.enable(true);

    args.rval().setUndefined();
    return true;
}

static bool
EnableSPSProfilingWithSlowAssertions(JSContext* cx, unsigned argc, Value* vp)
{
    CallArgs args = CallArgsFromVp(argc, vp);
    args.rval().setUndefined();

    ShellContext* sc = GetShellContext(cx);

    if (cx->spsProfiler.enabled()) {
        // If profiling already enabled with slow assertions disabled,
        // this is a no-op.
        if (cx->spsProfiler.slowAssertionsEnabled())
            return true;

        // Slow assertions are off.  Disable profiling before re-enabling
        // with slow assertions on.
        cx->spsProfiler.enable(false);
    }

    // Disable before re-enabling; see the assertion in |SPSProfiler::setProfilingStack|.
    if (cx->spsProfiler.installed())
        cx->spsProfiler.enable(false);

    SetContextProfilingStack(cx, sc->spsProfilingStack, &sc->spsProfilingStackSize,
                             ShellContext::SpsProfilingMaxStackSize);
    cx->spsProfiler.enableSlowAssertions(true);
    cx->spsProfiler.enable(true);

    return true;
}

static bool
DisableSPSProfiling(JSContext* cx, unsigned argc, Value* vp)
{
    CallArgs args = CallArgsFromVp(argc, vp);
    if (cx->runtime()->spsProfiler.installed())
        cx->runtime()->spsProfiler.enable(false);
    args.rval().setUndefined();
    return true;
}

// Global mailbox that is used to communicate a SharedArrayBuffer
// value from one worker to another.
//
// For simplicity we store only the SharedArrayRawBuffer; retaining
// the SAB object would require per-runtime storage, and would have no
// real benefits.
//
// Invariant: when a SARB is in the mailbox its reference count is at
// least 1, accounting for the reference from the mailbox.
//
// The lock guards the mailbox variable and prevents a race where two
// workers try to set the mailbox at the same time to replace a SARB
// that is only referenced from the mailbox: the workers will both
// decrement the reference count on the old SARB, and one of those
// decrements will be on a garbage object.  We could implement this
// with atomics and a CAS loop but it's not worth the bother.

static Mutex* sharedArrayBufferMailboxLock;
static SharedArrayRawBuffer* sharedArrayBufferMailbox;

static bool
InitSharedArrayBufferMailbox()
{
    sharedArrayBufferMailboxLock = js_new<Mutex>();
    return sharedArrayBufferMailboxLock != nullptr;
}

static void
DestructSharedArrayBufferMailbox()
{
    // All workers need to have terminated at this point.
    if (sharedArrayBufferMailbox)
        sharedArrayBufferMailbox->dropReference();
    js_delete(sharedArrayBufferMailboxLock);
}

static bool
GetSharedArrayBuffer(JSContext* cx, unsigned argc, Value* vp)
{
    CallArgs args = CallArgsFromVp(argc, vp);
    JSObject* newObj = nullptr;
    bool rval = true;

    sharedArrayBufferMailboxLock->lock();
    SharedArrayRawBuffer* buf = sharedArrayBufferMailbox;
    if (buf) {
        buf->addReference();
        // Shared memory is enabled globally in the shell: there can't be a worker
        // that does not enable it if the main thread has it.
        MOZ_ASSERT(cx->compartment()->creationOptions().getSharedMemoryAndAtomicsEnabled());
        newObj = SharedArrayBufferObject::New(cx, buf);
        if (!newObj) {
            buf->dropReference();
            rval = false;
        }
    }
    sharedArrayBufferMailboxLock->unlock();

    args.rval().setObjectOrNull(newObj);
    return rval;
}

static bool
SetSharedArrayBuffer(JSContext* cx, unsigned argc, Value* vp)
{
    CallArgs args = CallArgsFromVp(argc, vp);
    SharedArrayRawBuffer* newBuffer = nullptr;

    if (argc == 0 || args.get(0).isNullOrUndefined()) {
        // Clear out the mailbox
    }
    else if (args.get(0).isObject() && args[0].toObject().is<SharedArrayBufferObject>()) {
        newBuffer = args[0].toObject().as<SharedArrayBufferObject>().rawBufferObject();
        newBuffer->addReference();
    } else {
        JS_ReportError(cx, "Only a SharedArrayBuffer can be installed in the global mailbox");
        return false;
    }

    sharedArrayBufferMailboxLock->lock();
    SharedArrayRawBuffer* oldBuffer = sharedArrayBufferMailbox;
    if (oldBuffer)
        oldBuffer->dropReference();
    sharedArrayBufferMailbox = newBuffer;
    sharedArrayBufferMailboxLock->unlock();

    args.rval().setUndefined();
    return true;
}

class SprintOptimizationTypeInfoOp : public JS::ForEachTrackedOptimizationTypeInfoOp
{
    Sprinter* sp;
    bool startedTypes_;
    bool hadError_;

  public:
    explicit SprintOptimizationTypeInfoOp(Sprinter* sp)
      : sp(sp),
        startedTypes_(false),
        hadError_(false)
    { }

    void readType(const char* keyedBy, const char* name,
                  const char* location, Maybe<unsigned> lineno) override
    {
        if (hadError_)
            return;

        do {
            if (!startedTypes_) {
                startedTypes_ = true;
                if (sp->put("{\"typeset\": [") < 0)
                    break;
            }

            if (!sp->jsprintf("{\"keyedBy\":\"%s\"", keyedBy))
                break;

            if (name) {
                if (!sp->jsprintf(",\"name\":\"%s\"", name))
                    break;
            }

            if (location) {
                char buf[512];
                PutEscapedString(buf, mozilla::ArrayLength(buf), location, strlen(location), '"');
                if (!sp->jsprintf(",\"location\":%s", buf))
                    break;
            }
            if (lineno.isSome()) {
                if (!sp->jsprintf(",\"line\":%u", *lineno))
                    break;
            }
            if (sp->put("},") < 0)
                break;

            return;
        } while (false);

        hadError_ = true;
    }

    void operator()(JS::TrackedTypeSite site, const char* mirType) override {
        if (hadError_)
            return;

        do {
            if (startedTypes_) {
                // Clear trailing ,
                if ((*sp)[sp->getOffset() - 1] == ',')
                    (*sp)[sp->getOffset() - 1] = ' ';
                if (sp->put("],") < 0)
                    break;

                startedTypes_ = false;
            } else {
                if (sp->put("{") < 0)
                    break;
            }

            if (!sp->jsprintf("\"site\":\"%s\",\"mirType\":\"%s\"},",
                              TrackedTypeSiteString(site), mirType))
            {
                break;
            }

            return;
        } while (false);

        hadError_ = true;
    }

    bool hadError() const {
        return hadError_;
    }
};

class SprintOptimizationAttemptsOp : public JS::ForEachTrackedOptimizationAttemptOp
{
    Sprinter* sp;
    bool hadError_;

  public:
    explicit SprintOptimizationAttemptsOp(Sprinter* sp)
      : sp(sp), hadError_(false)
    { }

    void operator()(JS::TrackedStrategy strategy, JS::TrackedOutcome outcome) override {
        if (hadError_)
            return;

        hadError_ = !sp->jsprintf("{\"strategy\":\"%s\",\"outcome\":\"%s\"},",
                                  TrackedStrategyString(strategy), TrackedOutcomeString(outcome));
    }

    bool hadError() const {
        return hadError_;
    }
};

static bool
ReflectTrackedOptimizations(JSContext* cx, unsigned argc, Value* vp)
{
    CallArgs args = CallArgsFromVp(argc, vp);
    RootedObject callee(cx, &args.callee());
    JSRuntime* rt = cx->runtime();

    if (!rt->hasJitRuntime() || !rt->jitRuntime()->isOptimizationTrackingEnabled(rt)) {
        JS_ReportError(cx, "Optimization tracking is off.");
        return false;
    }

    if (args.length() != 1) {
        ReportUsageError(cx, callee, "Wrong number of arguments");
        return false;
    }

    if (!args[0].isObject() || !args[0].toObject().is<JSFunction>()) {
        ReportUsageError(cx, callee, "Argument must be a function");
        return false;
    }

    RootedFunction fun(cx, &args[0].toObject().as<JSFunction>());
    if (!fun->hasScript() || !fun->nonLazyScript()->hasIonScript()) {
        args.rval().setNull();
        return true;
    }

    // Suppress GC for the unrooted JitcodeGlobalEntry below.
    gc::AutoSuppressGC suppress(cx);

    jit::JitcodeGlobalTable* table = rt->jitRuntime()->getJitcodeGlobalTable();
    jit::IonScript* ion = fun->nonLazyScript()->ionScript();
    jit::JitcodeGlobalEntry& entry = table->lookupInfallible(ion->method()->raw());

    if (!entry.hasTrackedOptimizations()) {
        JSObject* obj = JS_NewPlainObject(cx);
        if (!obj)
            return false;
        args.rval().setObject(*obj);
        return true;
    }

    Sprinter sp(cx);
    if (!sp.init())
        return false;

    const jit::IonTrackedOptimizationsRegionTable* regions =
        entry.ionEntry().trackedOptimizationsRegionTable();

    if (sp.put("{\"regions\": [") < 0)
        return false;

    for (uint32_t i = 0; i < regions->numEntries(); i++) {
        jit::IonTrackedOptimizationsRegion region = regions->entry(i);
        jit::IonTrackedOptimizationsRegion::RangeIterator iter = region.ranges();
        while (iter.more()) {
            uint32_t startOffset, endOffset;
            uint8_t index;
            iter.readNext(&startOffset, &endOffset, &index);

            JSScript* script;
            jsbytecode* pc;
            // Use endOffset, as startOffset may be associated with a
            // previous, adjacent region ending exactly at startOffset. That
            // is, suppose we have two regions [0, startOffset], [startOffset,
            // endOffset]. Since we are not querying a return address, we want
            // the second region and not the first.
            uint8_t* addr = ion->method()->raw() + endOffset;
            entry.youngestFrameLocationAtAddr(rt, addr, &script, &pc);

            if (!sp.jsprintf("{\"location\":\"%s:%u\",\"offset\":%u,\"index\":%u}%s",
                             script->filename(), script->lineno(), script->pcToOffset(pc), index,
                             iter.more() ? "," : ""))
            {
                return false;
            }
        }
    }

    if (sp.put("],") < 0)
        return false;

    if (sp.put("\"opts\": [") < 0)
        return false;

    for (uint8_t i = 0; i < entry.ionEntry().numOptimizationAttempts(); i++) {
        if (!sp.jsprintf("%s{\"typeinfo\":[", i == 0 ? "" : ","))
            return false;

        SprintOptimizationTypeInfoOp top(&sp);
        jit::IonTrackedOptimizationsTypeInfo::ForEachOpAdapter adapter(top);
        entry.trackedOptimizationTypeInfo(i).forEach(adapter, entry.allTrackedTypes());
        if (top.hadError())
            return false;

        // Clear the trailing ,
        if (sp[sp.getOffset() - 1] == ',')
            sp[sp.getOffset() - 1] = ' ';

        if (sp.put("],\"attempts\":[") < 0)
            return false;

        SprintOptimizationAttemptsOp aop(&sp);
        entry.trackedOptimizationAttempts(i).forEach(aop);
        if (aop.hadError())
            return false;

        // Clear the trailing ,
        if (sp[sp.getOffset() - 1] == ',')
            sp[sp.getOffset() - 1] = ' ';

        if (sp.put("]}") < 0)
            return false;
    }

    if (sp.put("]}") < 0)
        return false;

    if (sp.hadOutOfMemory())
        return false;

    RootedString str(cx, JS_NewStringCopyZ(cx, sp.string()));
    if (!str)
        return false;
    RootedValue jsonVal(cx);
    if (!JS_ParseJSON(cx, str, &jsonVal))
        return false;

    args.rval().set(jsonVal);
    return true;
}

static bool
DumpScopeChain(JSContext* cx, unsigned argc, Value* vp)
{
    CallArgs args = CallArgsFromVp(argc, vp);
    RootedObject callee(cx, &args.callee());

    if (args.length() != 1) {
        ReportUsageError(cx, callee, "Wrong number of arguments");
        return false;
    }

    if (!args[0].isObject() ||
        !(args[0].toObject().is<JSFunction>() || args[0].toObject().is<ModuleObject>()))
    {
        ReportUsageError(cx, callee, "Argument must be an interpreted function or a module");
        return false;
    }

    RootedObject obj(cx, &args[0].toObject());
    RootedScript script(cx);

    if (obj->is<JSFunction>()) {
        RootedFunction fun(cx, &obj->as<JSFunction>());
        if (!fun->isInterpreted()) {
            ReportUsageError(cx, callee, "Argument must be an interpreted function");
            return false;
        }
        script = fun->getOrCreateScript(cx);
    } else {
        script = obj->as<ModuleObject>().script();
    }

    script->bodyScope()->dump();

    args.rval().setUndefined();
    return true;
}

namespace js {
namespace shell {

class ShellAutoEntryMonitor : JS::dbg::AutoEntryMonitor {
    Vector<UniqueChars, 1, js::SystemAllocPolicy> log;
    bool oom;
    bool enteredWithoutExit;

  public:
    explicit ShellAutoEntryMonitor(JSContext *cx)
      : AutoEntryMonitor(cx),
        oom(false),
        enteredWithoutExit(false)
    { }

    ~ShellAutoEntryMonitor() {
        MOZ_ASSERT(!enteredWithoutExit);
    }

    void Entry(JSContext* cx, JSFunction* function, JS::HandleValue asyncStack,
               const char* asyncCause) override {
        MOZ_ASSERT(!enteredWithoutExit);
        enteredWithoutExit = true;

        RootedString displayId(cx, JS_GetFunctionDisplayId(function));
        if (displayId) {
            UniqueChars displayIdStr(JS_EncodeStringToUTF8(cx, displayId));
            if (!displayIdStr) {
                // We report OOM in buildResult.
                cx->recoverFromOutOfMemory();
                oom = true;
                return;
            }
            oom = !log.append(mozilla::Move(displayIdStr));
            return;
        }

        oom = !log.append(DuplicateString("anonymous"));
    }

    void Entry(JSContext* cx, JSScript* script, JS::HandleValue asyncStack,
               const char* asyncCause) override {
        MOZ_ASSERT(!enteredWithoutExit);
        enteredWithoutExit = true;

        UniqueChars label(JS_smprintf("eval:%s", JS_GetScriptFilename(script)));
        oom = !label || !log.append(mozilla::Move(label));
    }

    void Exit(JSContext* cx) override {
        MOZ_ASSERT(enteredWithoutExit);
        enteredWithoutExit = false;
    }

    bool buildResult(JSContext *cx, MutableHandleValue resultValue) {
        if (oom) {
            JS_ReportOutOfMemory(cx);
            return false;
        }

        RootedObject result(cx, JS_NewArrayObject(cx, log.length()));
        if (!result)
            return false;

        for (size_t i = 0; i < log.length(); i++) {
            char *name = log[i].get();
            RootedString string(cx, Atomize(cx, name, strlen(name)));
            if (!string)
                return false;
            RootedValue value(cx, StringValue(string));
            if (!JS_SetElement(cx, result, i, value))
                return false;
        }

        resultValue.setObject(*result.get());
        return true;
    }
};

} // namespace shell
} // namespace js

static bool
EntryPoints(JSContext* cx, unsigned argc, Value* vp)
{
    CallArgs args = CallArgsFromVp(argc, vp);

    if (args.length() != 1) {
        JS_ReportError(cx, "Wrong number of arguments");
        return false;
    }

    RootedObject opts(cx, ToObject(cx, args[0]));
    if (!opts)
        return false;

    // { function: f } --- Call f.
    {
        RootedValue fun(cx), dummy(cx);

        if (!JS_GetProperty(cx, opts, "function", &fun))
            return false;
        if (!fun.isUndefined()) {
            js::shell::ShellAutoEntryMonitor sarep(cx);
            if (!Call(cx, UndefinedHandleValue, fun, JS::HandleValueArray::empty(), &dummy))
                return false;
            return sarep.buildResult(cx, args.rval());
        }
    }

    // { object: o, property: p, value: v } --- Fetch o[p], or if
    // v is present, assign o[p] = v.
    {
        RootedValue objectv(cx), propv(cx), valuev(cx);

        if (!JS_GetProperty(cx, opts, "object", &objectv) ||
            !JS_GetProperty(cx, opts, "property", &propv))
            return false;
        if (!objectv.isUndefined() && !propv.isUndefined()) {
            RootedObject object(cx, ToObject(cx, objectv));
            if (!object)
                return false;

            RootedString string(cx, ToString(cx, propv));
            if (!string)
                return false;
            RootedId id(cx);
            if (!JS_StringToId(cx, string, &id))
                return false;

            if (!JS_GetProperty(cx, opts, "value", &valuev))
                return false;

            js::shell::ShellAutoEntryMonitor sarep(cx);

            if (!valuev.isUndefined()) {
                if (!JS_SetPropertyById(cx, object, id, valuev))
                    return false;
            } else {
                if (!JS_GetPropertyById(cx, object, id, &valuev))
                    return false;
            }

            return sarep.buildResult(cx, args.rval());
        }
    }

    // { ToString: v } --- Apply JS::ToString to v.
    {
        RootedValue v(cx);

        if (!JS_GetProperty(cx, opts, "ToString", &v))
            return false;
        if (!v.isUndefined()) {
            js::shell::ShellAutoEntryMonitor sarep(cx);
            if (!JS::ToString(cx, v))
                return false;
            return sarep.buildResult(cx, args.rval());
        }
    }

    // { ToNumber: v } --- Apply JS::ToNumber to v.
    {
        RootedValue v(cx);
        double dummy;

        if (!JS_GetProperty(cx, opts, "ToNumber", &v))
            return false;
        if (!v.isUndefined()) {
            js::shell::ShellAutoEntryMonitor sarep(cx);
            if (!JS::ToNumber(cx, v, &dummy))
                return false;
            return sarep.buildResult(cx, args.rval());
        }
    }

    // { eval: code } --- Apply ToString and then Evaluate to code.
    {
        RootedValue code(cx), dummy(cx);

        if (!JS_GetProperty(cx, opts, "eval", &code))
            return false;
        if (!code.isUndefined()) {
            RootedString codeString(cx, ToString(cx, code));
            if (!codeString || !codeString->ensureFlat(cx))
                return false;

            AutoStableStringChars stableChars(cx);
            if (!stableChars.initTwoByte(cx, codeString))
                return false;
            const char16_t* chars = stableChars.twoByteRange().start().get();
            size_t length = codeString->length();

            CompileOptions options(cx);
            options.setIntroductionType("entryPoint eval")
                   .setFileAndLine("entryPoint eval", 1);

            js::shell::ShellAutoEntryMonitor sarep(cx);
            if (!JS::Evaluate(cx, options, chars, length, &dummy))
                return false;
            return sarep.buildResult(cx, args.rval());
        }
    }

    JS_ReportError(cx, "bad 'params' object");
    return false;
}

static bool
Taint(JSContext* cx, unsigned argc, Value* vp)
{
    return str_tainted(cx, argc, vp);
}

static bool
SetARMHwCapFlags(JSContext* cx, unsigned argc, Value* vp)
{
    CallArgs args = CallArgsFromVp(argc, vp);

    if (args.length() != 1) {
        JS_ReportError(cx, "Wrong number of arguments");
        return false;
    }

    RootedString flagsListString(cx, JS::ToString(cx, args.get(0)));
    if (!flagsListString)
        return false;

#if defined(JS_CODEGEN_ARM)
    JSAutoByteString flagsList(cx, flagsListString);
    if (!flagsList)
        return false;

    jit::ParseARMHwCapFlags(flagsList.ptr());
#endif

    args.rval().setUndefined();
    return true;
}

#ifdef __AFL_HAVE_MANUAL_CONTROL
static bool
WasmLoop(JSContext* cx, unsigned argc, Value* vp)
{
    CallArgs args = CallArgsFromVp(argc, vp);
    RootedObject callee(cx, &args.callee());

    if (args.length() < 1 || args.length() > 2) {
        ReportUsageError(cx, callee, "Wrong number of arguments");
        return false;
    }

    if (!args[0].isString()) {
        ReportUsageError(cx, callee, "First argument must be a String");
        return false;
    }

    RootedObject importObj(cx);
    if (!args.get(1).isUndefined()) {
        if (!args.get(1).isObject()) {
            ReportUsageError(cx, callee, "Second argument, if present, must be an Object");
            return false;
        }
        importObj = &args[1].toObject();
    }

    RootedString givenPath(cx, args[0].toString());
    RootedString str(cx, ResolvePath(cx, givenPath, RootRelative));
    if (!str)
        return false;

    JSAutoByteString filename(cx, str);
    if (!filename)
        return false;

    while (__AFL_LOOP(1000)) {
        Rooted<JSObject*> ret(cx, FileAsTypedArray(cx, filename.ptr()));
        if (!ret)
            return false;

        Rooted<TypedArrayObject*> typedArray(cx, &ret->as<TypedArrayObject>());
        RootedWasmInstanceObject instanceObj(cx);
        if (!wasm::Eval(cx, typedArray, importObj, &instanceObj)) {
            // Clear any pending exceptions, we don't care about them
            cx->clearPendingException();
        }
    }

    return true;
}
#endif // __AFL_HAVE_MANUAL_CONTROL

static const JSFunctionSpecWithHelp shell_functions[] = {
    JS_FN_HELP("version", Version, 0, 0,
"version([number])",
"  Get or force a script compilation version number."),

    JS_FN_HELP("options", Options, 0, 0,
"options([option ...])",
"  Get or toggle JavaScript options."),

    JS_FN_HELP("load", Load, 1, 0,
"load(['foo.js' ...])",
"  Load files named by string arguments. Filename is relative to the\n"
"      current working directory."),

    JS_FN_HELP("loadRelativeToScript", LoadScriptRelativeToScript, 1, 0,
"loadRelativeToScript(['foo.js' ...])",
"  Load files named by string arguments. Filename is relative to the\n"
"      calling script."),

    JS_FN_HELP("evaluate", Evaluate, 2, 0,
"evaluate(code[, options])",
"  Evaluate code as though it were the contents of a file.\n"
"  options is an optional object that may have these properties:\n"
"      isRunOnce: use the isRunOnce compiler option (default: false)\n"
"      noScriptRval: use the no-script-rval compiler option (default: false)\n"
"      fileName: filename for error messages and debug info\n"
"      lineNumber: starting line number for error messages and debug info\n"
"      columnNumber: starting column number for error messages and debug info\n"
"      global: global in which to execute the code\n"
"      newContext: if true, create and use a new cx (default: false)\n"
"      catchTermination: if true, catch termination (failure without\n"
"         an exception value, as for slow scripts or out-of-memory)\n"
"         and return 'terminated'\n"
"      element: if present with value |v|, convert |v| to an object |o| and\n"
"         mark the source as being attached to the DOM element |o|. If the\n"
"         property is omitted or |v| is null, don't attribute the source to\n"
"         any DOM element.\n"
"      elementAttributeName: if present and not undefined, the name of\n"
"         property of 'element' that holds this code. This is what\n"
"         Debugger.Source.prototype.elementAttributeName returns.\n"
"      sourceMapURL: if present with value |v|, convert |v| to a string, and\n"
"         provide that as the code's source map URL. If omitted, attach no\n"
"         source map URL to the code (although the code may provide one itself,\n"
"         via a //#sourceMappingURL comment).\n"
"      sourceIsLazy: if present and true, indicates that, after compilation, \n"
          "script source should not be cached by the JS engine and should be \n"
          "lazily loaded from the embedding as-needed.\n"
"      loadBytecode: if true, and if the source is a CacheEntryObject,\n"
"         the bytecode would be loaded and decoded from the cache entry instead\n"
"         of being parsed, then it would be executed as usual.\n"
"      saveBytecode: if true, and if the source is a CacheEntryObject,\n"
"         the bytecode would be encoded and saved into the cache entry after\n"
"         the script execution.\n"
"      assertEqBytecode: if true, and if both loadBytecode and saveBytecode are \n"
"         true, then the loaded bytecode and the encoded bytecode are compared.\n"
"         and an assertion is raised if they differ.\n"
),

    JS_FN_HELP("run", Run, 1, 0,
"run('foo.js')",
"  Run the file named by the first argument, returning the number of\n"
"  of milliseconds spent compiling and executing it."),

    JS_FN_HELP("readline", ReadLine, 0, 0,
"readline()",
"  Read a single line from stdin."),

    JS_FN_HELP("readlineBuf", ReadLineBuf, 1, 0,
"readlineBuf([ buf ])",
"  Emulate readline() on the specified string. The first call with a string\n"
"  argument sets the source buffer. Subsequent calls without an argument\n"
"  then read from this buffer line by line.\n"),

    JS_FN_HELP("print", Print, 0, 0,
"print([exp ...])",
"  Evaluate and print expressions to stdout."),

    JS_FN_HELP("printErr", PrintErr, 0, 0,
"printErr([exp ...])",
"  Evaluate and print expressions to stderr."),

    JS_FN_HELP("putstr", PutStr, 0, 0,
"putstr([exp])",
"  Evaluate and print expression without newline."),

    JS_FN_HELP("dateNow", Now, 0, 0,
"dateNow()",
"  Return the current time with sub-ms precision."),

    JS_FN_HELP("help", Help, 0, 0,
"help([name ...])",
"  Display usage and help messages."),

    JS_FN_HELP("quit", Quit, 0, 0,
"quit()",
"  Quit the shell."),

    JS_FN_HELP("assertEq", AssertEq, 2, 0,
"assertEq(actual, expected[, msg])",
"  Throw if the first two arguments are not the same (both +0 or both -0,\n"
"  both NaN, or non-zero and ===)."),

    JS_FN_HELP("startTimingMutator", StartTimingMutator, 0, 0,
"startTimingMutator()",
"  Start accounting time to mutator vs GC."),

    JS_FN_HELP("stopTimingMutator", StopTimingMutator, 0, 0,
"stopTimingMutator()",
"  Stop accounting time to mutator vs GC and dump the results."),

    JS_FN_HELP("throwError", ThrowError, 0, 0,
"throwError()",
"  Throw an error from JS_ReportError."),

#ifdef DEBUG
    JS_FN_HELP("disassemble", DisassembleToString, 1, 0,
"disassemble([fun/code])",
"  Return the disassembly for the given function or code.\n"
"  All disassembly functions take these options as leading string arguments:\n"
"    \"-r\" (disassemble recursively)\n"
"    \"-l\" (show line numbers)\n"
"    \"-S\" (omit source notes)"),

    JS_FN_HELP("dis", Disassemble, 1, 0,
"dis([fun/code])",
"  Disassemble functions into bytecodes."),

    JS_FN_HELP("disfile", DisassFile, 1, 0,
"disfile('foo.js')",
"  Disassemble script file into bytecodes.\n"),

    JS_FN_HELP("dissrc", DisassWithSrc, 1, 0,
"dissrc([fun/code])",
"  Disassemble functions with source lines."),

    JS_FN_HELP("notes", Notes, 1, 0,
"notes([fun])",
"  Show source notes for functions."),

    JS_FN_HELP("stackDump", StackDump, 3, 0,
"stackDump(showArgs, showLocals, showThisProps)",
"  Tries to print a lot of information about the current stack. \n"
"  Similar to the DumpJSStack() function in the browser."),

#endif
    JS_FN_HELP("intern", Intern, 1, 0,
"intern(str)",
"  Internalize str in the atom table."),

    JS_FN_HELP("getslx", GetSLX, 1, 0,
"getslx(obj)",
"  Get script line extent."),

    JS_FN_HELP("evalcx", EvalInContext, 1, 0,
"evalcx(s[, o])",
"  Evaluate s in optional sandbox object o.\n"
"  if (s == '' && !o) return new o with eager standard classes\n"
"  if (s == 'lazy' && !o) return new o with lazy standard classes"),

    JS_FN_HELP("evalInWorker", EvalInWorker, 1, 0,
"evalInWorker(str)",
"  Evaluate 'str' in a separate thread with its own runtime.\n"),

    JS_FN_HELP("getSharedArrayBuffer", GetSharedArrayBuffer, 0, 0,
"getSharedArrayBuffer()",
"  Retrieve the SharedArrayBuffer object from the cross-worker mailbox.\n"
"  The object retrieved may not be identical to the object that was\n"
"  installed, but it references the same shared memory.\n"
"  getSharedArrayBuffer performs an ordering memory barrier.\n"),

    JS_FN_HELP("setSharedArrayBuffer", SetSharedArrayBuffer, 0, 0,
"setSharedArrayBuffer()",
"  Install the SharedArrayBuffer object in the cross-worker mailbox.\n"
"  setSharedArrayBuffer performs an ordering memory barrier.\n"),

    JS_FN_HELP("shapeOf", ShapeOf, 1, 0,
"shapeOf(obj)",
"  Get the shape of obj (an implementation detail)."),

    JS_FN_HELP("groupOf", GroupOf, 1, 0,
"groupOf(obj)",
"  Get the group of obj (an implementation detail)."),

#ifdef DEBUG
    JS_FN_HELP("arrayInfo", ArrayInfo, 1, 0,
"arrayInfo(a1, a2, ...)",
"  Report statistics about arrays."),
#endif

    JS_FN_HELP("sleep", Sleep_fn, 1, 0,
"sleep(dt)",
"  Sleep for dt seconds."),

    JS_FN_HELP("compile", Compile, 1, 0,
"compile(code)",
"  Compiles a string to bytecode, potentially throwing."),

    JS_FN_HELP("parseModule", ParseModule, 1, 0,
"parseModule(code)",
"  Parses source text as a module and returns a Module object."),

    JS_FN_HELP("setModuleResolveHook", SetModuleResolveHook, 1, 0,
"setModuleResolveHook(function(module, specifier) {})",
"  Set the HostResolveImportedModule hook to |function|.\n"
"  This hook is used to look up a previously loaded module object.  It should\n"
"  be implemented by the module loader."),

    JS_FN_HELP("getModuleLoadPath", GetModuleLoadPath, 0, 0,
"getModuleLoadPath()",
"  Return any --module-load-path argument passed to the shell.  Used by the\n"
"  module loader.\n"),

    JS_FN_HELP("parse", Parse, 1, 0,
"parse(code)",
"  Parses a string, potentially throwing."),

    JS_FN_HELP("syntaxParse", SyntaxParse, 1, 0,
"syntaxParse(code)",
"  Check the syntax of a string, returning success value"),

    JS_FN_HELP("offThreadCompileScript", OffThreadCompileScript, 1, 0,
"offThreadCompileScript(code[, options])",
"  Compile |code| on a helper thread. To wait for the compilation to finish\n"
"  and run the code, call |runOffThreadScript|. If present, |options| may\n"
"  have properties saying how the code should be compiled:\n"
"      noScriptRval: use the no-script-rval compiler option (default: false)\n"
"      fileName: filename for error messages and debug info\n"
"      lineNumber: starting line number for error messages and debug info\n"
"      columnNumber: starting column number for error messages and debug info\n"
"      element: if present with value |v|, convert |v| to an object |o| and\n"
"         mark the source as being attached to the DOM element |o|. If the\n"
"         property is omitted or |v| is null, don't attribute the source to\n"
"         any DOM element.\n"
"      elementAttributeName: if present and not undefined, the name of\n"
"         property of 'element' that holds this code. This is what\n"
"         Debugger.Source.prototype.elementAttributeName returns.\n"),

    JS_FN_HELP("runOffThreadScript", runOffThreadScript, 0, 0,
"runOffThreadScript()",
"  Wait for off-thread compilation to complete. If an error occurred,\n"
"  throw the appropriate exception; otherwise, run the script and return\n"
"  its value."),

    JS_FN_HELP("offThreadCompileModule", OffThreadCompileModule, 1, 0,
"offThreadCompileModule(code)",
"  Compile |code| on a helper thread. To wait for the compilation to finish\n"
"  and get the module object, call |finishOffThreadModule|."),

    JS_FN_HELP("finishOffThreadModule", FinishOffThreadModule, 0, 0,
"finishOffThreadModule()",
"  Wait for off-thread compilation to complete. If an error occurred,\n"
"  throw the appropriate exception; otherwise, return the module object"),

    JS_FN_HELP("timeout", Timeout, 1, 0,
"timeout([seconds], [func])",
"  Get/Set the limit in seconds for the execution time for the current context.\n"
"  A negative value (default) means that the execution time is unlimited.\n"
"  If a second argument is provided, it will be invoked when the timer elapses.\n"
"  Calling this function will replace any callback set by |setInterruptCallback|.\n"),

    JS_FN_HELP("interruptIf", InterruptIf, 1, 0,
"interruptIf(cond)",
"  Requests interrupt callback if cond is true. If a callback function is set via\n"
"  |timeout| or |setInterruptCallback|, it will be called. No-op otherwise."),

    JS_FN_HELP("invokeInterruptCallback", InvokeInterruptCallbackWrapper, 0, 0,
"invokeInterruptCallback(fun)",
"  Forcefully set the interrupt flag and invoke the interrupt handler. If a\n"
"  callback function is set via |timeout| or |setInterruptCallback|, it will\n"
"  be called. Before returning, fun is called with the return value of the\n"
"  interrupt handler."),

    JS_FN_HELP("setInterruptCallback", SetInterruptCallback, 1, 0,
"setInterruptCallback(func)",
"  Sets func as the interrupt callback function.\n"
"  Calling this function will replace any callback set by |timeout|.\n"),

    JS_FN_HELP("enableLastWarning", EnableLastWarning, 0, 0,
"enableLastWarning()",
"  Enable storing the last warning."),

    JS_FN_HELP("disableLastWarning", DisableLastWarning, 0, 0,
"disableLastWarning()",
"  Disable storing the last warning."),

    JS_FN_HELP("getLastWarning", GetLastWarning, 0, 0,
"getLastWarning()",
"  Returns an object that represents the last warning."),

    JS_FN_HELP("clearLastWarning", ClearLastWarning, 0, 0,
"clearLastWarning()",
"  Clear the last warning."),

    JS_FN_HELP("elapsed", Elapsed, 0, 0,
"elapsed()",
"  Execution time elapsed for the current thread."),

    JS_FN_HELP("decompileFunction", DecompileFunction, 1, 0,
"decompileFunction(func)",
"  Decompile a function."),

    JS_FN_HELP("decompileThis", DecompileThisScript, 0, 0,
"decompileThis()",
"  Decompile the currently executing script."),

    JS_FN_HELP("thisFilename", ThisFilename, 0, 0,
"thisFilename()",
"  Return the filename of the current script"),

    JS_FN_HELP("newGlobal", NewGlobal, 1, 0,
"newGlobal([options])",
"  Return a new global object in a new compartment. If options\n"
"  is given, it may have any of the following properties:\n"
"      sameZoneAs: the compartment will be in the same zone as the given object (defaults to a new zone)\n"
"      invisibleToDebugger: the global will be invisible to the debugger (default false)\n"
"      principal: if present, its value converted to a number must be an\n"
"         integer that fits in 32 bits; use that as the new compartment's\n"
"         principal. Shell principals are toys, meant only for testing; one\n"
"         shell principal subsumes another if its set bits are a superset of\n"
"         the other's. Thus, a principal of 0 subsumes nothing, while a\n"
"         principals of ~0 subsumes all other principals. The absence of a\n"
"         principal is treated as if its bits were 0xffff, for subsumption\n"
"         purposes. If this property is omitted, supply no principal."),

    JS_FN_HELP("createMappedArrayBuffer", CreateMappedArrayBuffer, 1, 0,
"createMappedArrayBuffer(filename, [offset, [size]])",
"  Create an array buffer that mmaps the given file."),

    JS_FN_HELP("addPromiseReactions", AddPromiseReactions, 3, 0,
"addPromiseReactions(promise, onResolve, onReject)",
"  Calls the JS::AddPromiseReactions JSAPI function with the given arguments."),

    JS_FN_HELP("getMaxArgs", GetMaxArgs, 0, 0,
"getMaxArgs()",
"  Return the maximum number of supported args for a call."),

    JS_FN_HELP("objectEmulatingUndefined", ObjectEmulatingUndefined, 0, 0,
"objectEmulatingUndefined()",
"  Return a new object obj for which typeof obj === \"undefined\", obj == null\n"
"  and obj == undefined (and vice versa for !=), and ToBoolean(obj) === false.\n"),

    JS_FN_HELP("isCachingEnabled", IsCachingEnabled, 0, 0,
"isCachingEnabled()",
"  Return whether JS caching is enabled."),

    JS_FN_HELP("setCachingEnabled", SetCachingEnabled, 1, 0,
"setCachingEnabled(b)",
"  Enable or disable JS caching."),

    JS_FN_HELP("cacheEntry", CacheEntry, 1, 0,
"cacheEntry(code)",
"  Return a new opaque object which emulates a cache entry of a script.  This\n"
"  object encapsulates the code and its cached content. The cache entry is filled\n"
"  and read by the \"evaluate\" function by using it in place of the source, and\n"
"  by setting \"saveBytecode\" and \"loadBytecode\" options."),

    JS_FN_HELP("printProfilerEvents", PrintProfilerEvents, 0, 0,
"printProfilerEvents()",
"  Register a callback with the profiler that prints javascript profiler events\n"
"  to stderr.  Callback is only registered if profiling is enabled."),

    JS_FN_HELP("enableSingleStepProfiling", EnableSingleStepProfiling, 0, 0,
"enableSingleStepProfiling()",
"  This function will fail on platforms that don't support single-step profiling\n"
"  (currently everything but ARM-simulator). When enabled, at every instruction a\n"
"  backtrace will be recorded and stored in an array. Adjacent duplicate backtraces\n"
"  are discarded."),

    JS_FN_HELP("disableSingleStepProfiling", DisableSingleStepProfiling, 0, 0,
"disableSingleStepProfiling()",
"  Return the array of backtraces recorded by enableSingleStepProfiling."),

    JS_FN_HELP("enableSPSProfiling", EnableSPSProfiling, 0, 0,
"enableSPSProfiling()",
"  Enables SPS instrumentation and corresponding assertions, with slow\n"
"  assertions disabled.\n"),

    JS_FN_HELP("enableSPSProfilingWithSlowAssertions", EnableSPSProfilingWithSlowAssertions, 0, 0,
"enableSPSProfilingWithSlowAssertions()",
"  Enables SPS instrumentation and corresponding assertions, with slow\n"
"  assertions enabled.\n"),

    JS_FN_HELP("disableSPSProfiling", DisableSPSProfiling, 0, 0,
"disableSPSProfiling()",
"  Disables SPS instrumentation"),

    JS_FN_HELP("isLatin1", IsLatin1, 1, 0,
"isLatin1(s)",
"  Return true iff the string's characters are stored as Latin1."),

    JS_FN_HELP("stackPointerInfo", StackPointerInfo, 0, 0,
"stackPointerInfo()",
"  Return an int32 value which corresponds to the offset of the latest stack\n"
"  pointer, such that one can take the differences of 2 to estimate a frame-size."),

    JS_FN_HELP("entryPoints", EntryPoints, 1, 0,
"entryPoints(params)",
"Carry out some JSAPI operation as directed by |params|, and return an array of\n"
"objects describing which JavaScript entry points were invoked as a result.\n"
"|params| is an object whose properties indicate what operation to perform. Here\n"
"are the recognized groups of properties:\n"
"\n"
"{ function }: Call the object |params.function| with no arguments.\n"
"\n"
"{ object, property }: Fetch the property named |params.property| of\n"
"|params.object|.\n"
"\n"
"{ ToString }: Apply JS::ToString to |params.toString|.\n"
"\n"
"{ ToNumber }: Apply JS::ToNumber to |params.toNumber|.\n"
"\n"
"{ eval }: Apply JS::Evaluate to |params.eval|.\n"
"\n"
"The return value is an array of strings, with one element for each\n"
"JavaScript invocation that occurred as a result of the given\n"
"operation. Each element is the name of the function invoked, or the\n"
"string 'eval:FILENAME' if the code was invoked by 'eval' or something\n"
"similar.\n"),

    JS_FN_HELP("drainJobQueue", DrainJobQueue, 0, 0,
"drainJobQueue()",
"Take jobs from the shell's job queue in FIFO order and run them until the\n"
"queue is empty.\n"),

    JS_FN_HELP("setPromiseRejectionTrackerCallback", SetPromiseRejectionTrackerCallback, 1, 0,
"setPromiseRejectionTrackerCallback()",
"Sets the callback to be invoked whenever a Promise rejection is unhandled\n"
"or a previously-unhandled rejection becomes handled."),

<<<<<<< HEAD
    JS_FN_HELP("taint", Taint, 1, 0,
"taint(str)",
"  Return a copy of the provided string that is fully tainted.\n"),
=======
#ifdef ENABLE_INTL_API
    JS_FN_HELP("addIntlExtras", AddIntlExtras, 1, 0,
"addIntlExtras(obj)",
"Adds various not-yet-standardized Intl functions as properties on the\n"
"provided object (this should generally be Intl itself).  The added\n"
"functions and their behavior are experimental: don't depend upon them\n"
"unless you're willing to update your code if these experimental APIs change\n"
"underneath you."),
#endif // ENABLE_INTL_API
>>>>>>> 9849e384

    JS_FS_HELP_END
};

static const JSFunctionSpecWithHelp fuzzing_unsafe_functions[] = {
    JS_FN_HELP("clone", Clone, 1, 0,
"clone(fun[, scope])",
"  Clone function object."),

    JS_FN_HELP("getSelfHostedValue", GetSelfHostedValue, 1, 0,
"getSelfHostedValue()",
"  Get a self-hosted value by its name. Note that these values don't get \n"
"  cached, so repeatedly getting the same value creates multiple distinct clones."),

    JS_FN_HELP("line2pc", LineToPC, 0, 0,
"line2pc([fun,] line)",
"  Map line number to PC."),

    JS_FN_HELP("pc2line", PCToLine, 0, 0,
"pc2line(fun[, pc])",
"  Map PC to line number."),

    JS_FN_HELP("nestedShell", NestedShell, 0, 0,
"nestedShell(shellArgs...)",
"  Execute the given code in a new JS shell process, passing this nested shell\n"
"  the arguments passed to nestedShell. argv[0] of the nested shell will be argv[0]\n"
"  of the current shell (which is assumed to be the actual path to the shell.\n"
"  arguments[0] (of the call to nestedShell) will be argv[1], arguments[1] will\n"
"  be argv[2], etc."),

    JS_INLINABLE_FN_HELP("assertFloat32", testingFunc_assertFloat32, 2, 0, TestAssertFloat32,
"assertFloat32(value, isFloat32)",
"  In IonMonkey only, asserts that value has (resp. hasn't) the MIRType::Float32 if isFloat32 is true (resp. false)."),

    JS_INLINABLE_FN_HELP("assertRecoveredOnBailout", testingFunc_assertRecoveredOnBailout, 2, 0,
TestAssertRecoveredOnBailout,
"assertRecoveredOnBailout(var)",
"  In IonMonkey only, asserts that variable has RecoveredOnBailout flag."),

    JS_FN_HELP("withSourceHook", WithSourceHook, 1, 0,
"withSourceHook(hook, fun)",
"  Set this JS runtime's lazy source retrieval hook (that is, the hook\n"
"  used to find sources compiled with |CompileOptions::LAZY_SOURCE|) to\n"
"  |hook|; call |fun| with no arguments; and then restore the runtime's\n"
"  original hook. Return or throw whatever |fun| did. |hook| gets\n"
"  passed the requested code's URL, and should return a string.\n"
"\n"
"  Notes:\n"
"\n"
"  1) SpiderMonkey may assert if the returned code isn't close enough\n"
"  to the script's real code, so this function is not fuzzer-safe.\n"
"\n"
"  2) The runtime can have only one source retrieval hook active at a\n"
"  time. If |fun| is not careful, |hook| could be asked to retrieve the\n"
"  source code for compilations that occurred long before it was set,\n"
"  and that it knows nothing about. The reverse applies as well: the\n"
"  original hook, that we reinstate after the call to |fun| completes,\n"
"  might be asked for the source code of compilations that |fun|\n"
"  performed, and which, presumably, only |hook| knows how to find.\n"),

    JS_FN_HELP("wrapWithProto", WrapWithProto, 2, 0,
"wrapWithProto(obj)",
"  Wrap an object into a noop wrapper with prototype semantics.\n"
"  Note: This is not fuzzing safe because it can be used to construct\n"
"        deeply nested wrapper chains that cannot exist in the wild."),

    JS_FN_HELP("trackedOpts", ReflectTrackedOptimizations, 1, 0,
"trackedOpts(fun)",
"  Returns an object describing the tracked optimizations of |fun|, if\n"
"  any. If |fun| is not a scripted function or has not been compiled by\n"
"  Ion, null is returned."),

    JS_FN_HELP("dumpScopeChain", DumpScopeChain, 1, 0,
"dumpScopeChain(obj)",
"  Prints the scope chain of an interpreted function or a module."),

    JS_FN_HELP("crash", Crash, 0, 0,
"crash([message])",
"  Crashes the process with a MOZ_CRASH."),

    JS_FN_HELP("setARMHwCapFlags", SetARMHwCapFlags, 1, 0,
"setARMHwCapFlags(\"flag1,flag2 flag3\")",
"  On non-ARM, no-op. On ARM, set the hardware capabilities. The list of \n"
"  flags is available by calling this function with \"help\" as the flag's name"),

#ifdef __AFL_HAVE_MANUAL_CONTROL
    JS_FN_HELP("wasmLoop", WasmLoop, 2, 0,
"wasmLoop(filename, imports)",
"  Performs an AFL-style persistent loop reading data from the given file and passing it\n"
"  to the 'wasmEval' function together with the specified imports object."),
#endif

    JS_FS_HELP_END
};

static const JSFunctionSpecWithHelp console_functions[] = {
    JS_FN_HELP("log", Print, 0, 0,
"log([exp ...])",
"  Evaluate and print expressions to stdout.\n"
"  This function is an alias of the print() function."),
    JS_FS_HELP_END
};

bool
DefineConsole(JSContext* cx, HandleObject global)
{
    RootedObject obj(cx, JS_NewPlainObject(cx));
    return obj &&
           JS_DefineFunctionsWithHelp(cx, obj, console_functions) &&
           JS_DefineProperty(cx, global, "console", obj, 0);
}

#ifdef MOZ_PROFILING
# define PROFILING_FUNCTION_COUNT 5
# ifdef MOZ_CALLGRIND
#  define CALLGRIND_FUNCTION_COUNT 3
# else
#  define CALLGRIND_FUNCTION_COUNT 0
# endif
# ifdef MOZ_VTUNE
#  define VTUNE_FUNCTION_COUNT 4
# else
#  define VTUNE_FUNCTION_COUNT 0
# endif
# define EXTERNAL_FUNCTION_COUNT (PROFILING_FUNCTION_COUNT + CALLGRIND_FUNCTION_COUNT + VTUNE_FUNCTION_COUNT)
#else
# define EXTERNAL_FUNCTION_COUNT 0
#endif

#undef PROFILING_FUNCTION_COUNT
#undef CALLGRIND_FUNCTION_COUNT
#undef VTUNE_FUNCTION_COUNT
#undef EXTERNAL_FUNCTION_COUNT

static bool
PrintHelpString(JSContext* cx, Value v)
{
    JSString* str = v.toString();
    MOZ_ASSERT(gOutFile->isOpen());

    JSLinearString* linear = str->ensureLinear(cx);
    if (!linear)
        return false;

    JS::AutoCheckCannotGC nogc;
    if (linear->hasLatin1Chars()) {
        for (const Latin1Char* p = linear->latin1Chars(nogc); *p; p++)
            fprintf(gOutFile->fp, "%c", char(*p));
    } else {
        for (const char16_t* p = linear->twoByteChars(nogc); *p; p++)
            fprintf(gOutFile->fp, "%c", char(*p));
    }
    fprintf(gOutFile->fp, "\n");

    return true;
}

static bool
PrintHelp(JSContext* cx, HandleObject obj)
{
    RootedValue usage(cx);
    if (!JS_GetProperty(cx, obj, "usage", &usage))
        return false;
    RootedValue help(cx);
    if (!JS_GetProperty(cx, obj, "help", &help))
        return false;

    if (!usage.isString() || !help.isString())
        return true;

    return PrintHelpString(cx, usage) && PrintHelpString(cx, help);
}

static bool
PrintEnumeratedHelp(JSContext* cx, HandleObject obj, bool brief)
{
    AutoIdVector idv(cx);
    if (!GetPropertyKeys(cx, obj, JSITER_OWNONLY | JSITER_HIDDEN, &idv))
        return false;

    for (size_t i = 0; i < idv.length(); i++) {
        RootedValue v(cx);
        RootedId id(cx, idv[i]);
        if (!JS_GetPropertyById(cx, obj, id, &v))
            return false;
        if (v.isObject()) {
            RootedObject funcObj(cx, &v.toObject());
            if (!PrintHelp(cx, funcObj))
                return false;
        }
    }

    return true;
}

static bool
Help(JSContext* cx, unsigned argc, Value* vp)
{
    if (!gOutFile->isOpen()) {
        JS_ReportError(cx, "output file is closed");
        return false;
    }

    CallArgs args = CallArgsFromVp(argc, vp);

    RootedObject obj(cx);
    if (args.length() == 0) {
        fprintf(gOutFile->fp, "%s\n", JS_GetImplementationVersion());

        RootedObject global(cx, JS::CurrentGlobalOrNull(cx));
        if (!PrintEnumeratedHelp(cx, global, false))
            return false;
    } else {
        for (unsigned i = 0; i < args.length(); i++) {
            if (args[i].isPrimitive()) {
                JS_ReportError(cx, "primitive arg");
                return false;
            }
            obj = args[i].toObjectOrNull();
            if (!PrintHelp(cx, obj))
                return false;
        }
    }

    args.rval().setUndefined();
    return true;
}

static const JSErrorFormatString jsShell_ErrorFormatString[JSShellErr_Limit] = {
#define MSG_DEF(name, count, exception, format) \
    { #name, format, count, JSEXN_ERR } ,
#include "jsshell.msg"
#undef MSG_DEF
};

const JSErrorFormatString*
js::shell::my_GetErrorMessage(void* userRef, const unsigned errorNumber)
{
    if (errorNumber == 0 || errorNumber >= JSShellErr_Limit)
        return nullptr;

    return &jsShell_ErrorFormatString[errorNumber];
}

static bool
CreateLastWarningObject(JSContext* cx, JSErrorReport* report)
{
    RootedObject warningObj(cx, JS_NewObject(cx, nullptr));
    if (!warningObj)
        return false;

    RootedString nameStr(cx);
    if (report->exnType == JSEXN_WARN)
        nameStr = JS_NewStringCopyZ(cx, "Warning");
    else
        nameStr = GetErrorTypeName(cx, report->exnType);
    if (!nameStr)
        return false;
    RootedValue nameVal(cx, StringValue(nameStr));
    if (!DefineProperty(cx, warningObj, cx->names().name, nameVal))
        return false;

    RootedString messageStr(cx, JS_NewUCStringCopyZ(cx, report->ucmessage));
    if (!messageStr)
        return false;
    RootedValue messageVal(cx, StringValue(messageStr));
    if (!DefineProperty(cx, warningObj, cx->names().message, messageVal))
        return false;

    RootedValue linenoVal(cx, Int32Value(report->lineno));
    if (!DefineProperty(cx, warningObj, cx->names().lineNumber, linenoVal))
        return false;

    RootedValue columnVal(cx, Int32Value(report->column));
    if (!DefineProperty(cx, warningObj, cx->names().columnNumber, columnVal))
        return false;

    GetShellContext(cx)->lastWarning.setObject(*warningObj);
    return true;
}

static FILE*
ErrorFilePointer()
{
    if (gErrFile->isOpen())
        return gErrFile->fp;

    fprintf(stderr, "error file is closed; falling back to stderr\n");
    return stderr;
}

static bool
PrintStackTrace(JSContext* cx, HandleValue exn)
{
    if (!exn.isObject())
        return false;

    Maybe<JSAutoCompartment> ac;
    RootedObject exnObj(cx, &exn.toObject());
    if (IsCrossCompartmentWrapper(exnObj)) {
        exnObj = UncheckedUnwrap(exnObj);
        ac.emplace(cx, exnObj);
    }

    // Ignore non-ErrorObject thrown by |throw| statement.
    if (!exnObj->is<ErrorObject>())
        return true;

    // Exceptions thrown while compiling top-level script have no stack.
    RootedObject stackObj(cx, exnObj->as<ErrorObject>().stack());
    if (!stackObj)
        return true;

    RootedString stackStr(cx);
    if (!BuildStackString(cx, stackObj, &stackStr, 2))
        return false;

    UniqueChars stack(JS_EncodeStringToUTF8(cx, stackStr));
    if (!stack)
        return false;

    FILE* fp = ErrorFilePointer();
    fputs("Stack:\n", fp);
    fputs(stack.get(), fp);

    return true;
}

js::shell::AutoReportException::~AutoReportException()
{
    if (!JS_IsExceptionPending(cx))
        return;

    // Get exception object before printing and clearing exception.
    RootedValue exn(cx);
    (void) JS_GetPendingException(cx, &exn);

    JS_ClearPendingException(cx);

    ShellContext* sc = GetShellContext(cx);
    js::ErrorReport report(cx);
    if (!report.init(cx, exn, js::ErrorReport::WithSideEffects)) {
        PrintError(cx, stderr, "out of memory initializing ErrorReport", nullptr, reportWarnings);
        JS_ClearPendingException(cx);
        return;
    }

    MOZ_ASSERT(!JSREPORT_IS_WARNING(report.report()->flags));

    FILE* fp = ErrorFilePointer();
    PrintError(cx, fp, report.message(), report.report(), reportWarnings);

    {
        JS::AutoSaveExceptionState savedExc(cx);
        if (!PrintStackTrace(cx, exn))
            fputs("(Unable to print stack trace)\n", fp);
        savedExc.restore();
    }

    if (report.report()->errorNumber == JSMSG_OUT_OF_MEMORY)
        sc->exitCode = EXITCODE_OUT_OF_MEMORY;
    else
        sc->exitCode = EXITCODE_RUNTIME_ERROR;

    JS_ClearPendingException(cx);
}

void
js::shell::WarningReporter(JSContext* cx, const char* message, JSErrorReport* report)
{
    ShellContext* sc = GetShellContext(cx);
    FILE* fp = ErrorFilePointer();

    MOZ_ASSERT(report);
    MOZ_ASSERT(JSREPORT_IS_WARNING(report->flags));

    if (sc->lastWarningEnabled) {
        JS::AutoSaveExceptionState savedExc(cx);
        if (!CreateLastWarningObject(cx, report)) {
            fputs("Unhandled error happened while creating last warning object.\n", fp);
            fflush(fp);
        }
        savedExc.restore();
    }

    // Print the warning.
    PrintError(cx, fp, message, report, reportWarnings);
}

static bool
global_enumerate(JSContext* cx, HandleObject obj)
{
#ifdef LAZY_STANDARD_CLASSES
    return JS_EnumerateStandardClasses(cx, obj);
#else
    return true;
#endif
}

static bool
global_resolve(JSContext* cx, HandleObject obj, HandleId id, bool* resolvedp)
{
#ifdef LAZY_STANDARD_CLASSES
    if (!JS_ResolveStandardClass(cx, obj, id, resolvedp))
        return false;
#endif
    return true;
}

static bool
global_mayResolve(const JSAtomState& names, jsid id, JSObject* maybeObj)
{
    return JS_MayResolveStandardClass(names, id, maybeObj);
}

static const JSClassOps global_classOps = {
    nullptr, nullptr, nullptr, nullptr,
    global_enumerate, global_resolve, global_mayResolve,
    nullptr,
    nullptr, nullptr, nullptr,
    JS_GlobalObjectTraceHook
};

static const JSClass global_class = {
    "global", JSCLASS_GLOBAL_FLAGS,
    &global_classOps
};

/*
 * Define a FakeDOMObject constructor. It returns an object with a getter,
 * setter and method with attached JitInfo. This object can be used to test
 * IonMonkey DOM optimizations in the shell.
 */
static const uint32_t DOM_OBJECT_SLOT = 0;

static bool
dom_genericGetter(JSContext* cx, unsigned argc, JS::Value* vp);

static bool
dom_genericSetter(JSContext* cx, unsigned argc, JS::Value* vp);

static bool
dom_genericMethod(JSContext* cx, unsigned argc, JS::Value* vp);

#ifdef DEBUG
static const JSClass* GetDomClass();
#endif

static bool
dom_get_x(JSContext* cx, HandleObject obj, void* self, JSJitGetterCallArgs args)
{
    MOZ_ASSERT(JS_GetClass(obj) == GetDomClass());
    MOZ_ASSERT(self == (void*)0x1234);
    args.rval().set(JS_NumberValue(double(3.14)));
    return true;
}

static bool
dom_set_x(JSContext* cx, HandleObject obj, void* self, JSJitSetterCallArgs args)
{
    MOZ_ASSERT(JS_GetClass(obj) == GetDomClass());
    MOZ_ASSERT(self == (void*)0x1234);
    return true;
}

static bool
dom_doFoo(JSContext* cx, HandleObject obj, void* self, const JSJitMethodCallArgs& args)
{
    MOZ_ASSERT(JS_GetClass(obj) == GetDomClass());
    MOZ_ASSERT(self == (void*)0x1234);

    /* Just return args.length(). */
    args.rval().setInt32(args.length());
    return true;
}

static const JSJitInfo dom_x_getterinfo = {
    { (JSJitGetterOp)dom_get_x },
    { 0 },    /* protoID */
    { 0 },    /* depth */
    JSJitInfo::AliasNone, /* aliasSet */
    JSJitInfo::Getter,
    JSVAL_TYPE_UNKNOWN, /* returnType */
    true,     /* isInfallible. False in setters. */
    true,     /* isMovable */
    true,     /* isEliminatable */
    false,    /* isAlwaysInSlot */
    false,    /* isLazilyCachedInSlot */
    false,    /* isTypedMethod */
    0         /* slotIndex */
};

static const JSJitInfo dom_x_setterinfo = {
    { (JSJitGetterOp)dom_set_x },
    { 0 },    /* protoID */
    { 0 },    /* depth */
    JSJitInfo::Setter,
    JSJitInfo::AliasEverything, /* aliasSet */
    JSVAL_TYPE_UNKNOWN, /* returnType */
    false,    /* isInfallible. False in setters. */
    false,    /* isMovable. */
    false,    /* isEliminatable. */
    false,    /* isAlwaysInSlot */
    false,    /* isLazilyCachedInSlot */
    false,    /* isTypedMethod */
    0         /* slotIndex */
};

static const JSJitInfo doFoo_methodinfo = {
    { (JSJitGetterOp)dom_doFoo },
    { 0 },    /* protoID */
    { 0 },    /* depth */
    JSJitInfo::Method,
    JSJitInfo::AliasEverything, /* aliasSet */
    JSVAL_TYPE_UNKNOWN, /* returnType */
    false,    /* isInfallible. False in setters. */
    false,    /* isMovable */
    false,    /* isEliminatable */
    false,    /* isAlwaysInSlot */
    false,    /* isLazilyCachedInSlot */
    false,    /* isTypedMethod */
    0         /* slotIndex */
};

static const JSPropertySpec dom_props[] = {
    {"x",
     JSPROP_SHARED | JSPROP_ENUMERATE,
     { {
        { { dom_genericGetter, &dom_x_getterinfo } },
        { { dom_genericSetter, &dom_x_setterinfo } }
     } },
    },
    JS_PS_END
};

static const JSFunctionSpec dom_methods[] = {
    JS_FNINFO("doFoo", dom_genericMethod, &doFoo_methodinfo, 3, JSPROP_ENUMERATE),
    JS_FS_END
};

static const JSClass dom_class = {
    "FakeDOMObject", JSCLASS_IS_DOMJSCLASS | JSCLASS_HAS_RESERVED_SLOTS(2)
};

#ifdef DEBUG
static const JSClass* GetDomClass() {
    return &dom_class;
}
#endif

static bool
dom_genericGetter(JSContext* cx, unsigned argc, JS::Value* vp)
{
    CallArgs args = CallArgsFromVp(argc, vp);
    RootedObject obj(cx, JS_THIS_OBJECT(cx, vp));
    if (!obj)
        return false;

    if (JS_GetClass(obj) != &dom_class) {
        args.rval().set(UndefinedValue());
        return true;
    }

    JS::Value val = js::GetReservedSlot(obj, DOM_OBJECT_SLOT);

    const JSJitInfo* info = FUNCTION_VALUE_TO_JITINFO(args.calleev());
    MOZ_ASSERT(info->type() == JSJitInfo::Getter);
    JSJitGetterOp getter = info->getter;
    return getter(cx, obj, val.toPrivate(), JSJitGetterCallArgs(args));
}

static bool
dom_genericSetter(JSContext* cx, unsigned argc, JS::Value* vp)
{
    CallArgs args = CallArgsFromVp(argc, vp);
    RootedObject obj(cx, JS_THIS_OBJECT(cx, vp));
    if (!obj)
        return false;

    MOZ_ASSERT(args.length() == 1);

    if (JS_GetClass(obj) != &dom_class) {
        args.rval().set(UndefinedValue());
        return true;
    }

    JS::Value val = js::GetReservedSlot(obj, DOM_OBJECT_SLOT);

    const JSJitInfo* info = FUNCTION_VALUE_TO_JITINFO(args.calleev());
    MOZ_ASSERT(info->type() == JSJitInfo::Setter);
    JSJitSetterOp setter = info->setter;
    if (!setter(cx, obj, val.toPrivate(), JSJitSetterCallArgs(args)))
        return false;
    args.rval().set(UndefinedValue());
    return true;
}

static bool
dom_genericMethod(JSContext* cx, unsigned argc, JS::Value* vp)
{
    CallArgs args = CallArgsFromVp(argc, vp);
    RootedObject obj(cx, JS_THIS_OBJECT(cx, vp));
    if (!obj)
        return false;

    if (JS_GetClass(obj) != &dom_class) {
        args.rval().set(UndefinedValue());
        return true;
    }

    JS::Value val = js::GetReservedSlot(obj, DOM_OBJECT_SLOT);

    const JSJitInfo* info = FUNCTION_VALUE_TO_JITINFO(args.calleev());
    MOZ_ASSERT(info->type() == JSJitInfo::Method);
    JSJitMethodOp method = info->method;
    return method(cx, obj, val.toPrivate(), JSJitMethodCallArgs(args));
}

static void
InitDOMObject(HandleObject obj)
{
    /* Fow now just initialize to a constant we can check. */
    SetReservedSlot(obj, DOM_OBJECT_SLOT, PrivateValue((void*)0x1234));
}

static bool
dom_constructor(JSContext* cx, unsigned argc, JS::Value* vp)
{
    CallArgs args = CallArgsFromVp(argc, vp);

    RootedObject callee(cx, &args.callee());
    RootedValue protov(cx);
    if (!GetProperty(cx, callee, callee, cx->names().prototype, &protov))
        return false;

    if (!protov.isObject()) {
        JS_ReportErrorNumber(cx, GetErrorMessage, nullptr, JSMSG_BAD_PROTOTYPE, "FakeDOMObject");
        return false;
    }

    RootedObject proto(cx, &protov.toObject());
    RootedObject domObj(cx, JS_NewObjectWithGivenProto(cx, &dom_class, proto));
    if (!domObj)
        return false;

    InitDOMObject(domObj);

    args.rval().setObject(*domObj);
    return true;
}

static bool
InstanceClassHasProtoAtDepth(const Class* clasp, uint32_t protoID, uint32_t depth)
{
    /* There's only a single (fake) DOM object in the shell, so just return true. */
    return true;
}

class ScopedFileDesc
{
    intptr_t fd_;
  public:
    enum LockType { READ_LOCK, WRITE_LOCK };
    ScopedFileDesc(int fd, LockType lockType)
      : fd_(fd)
    {
        if (fd == -1)
            return;
        if (!jsCacheOpened.compareExchange(false, true)) {
            close(fd_);
            fd_ = -1;
            return;
        }
    }
    ~ScopedFileDesc() {
        if (fd_ == -1)
            return;
        MOZ_ASSERT(jsCacheOpened == true);
        jsCacheOpened = false;
        close(fd_);
    }
    operator intptr_t() const {
        return fd_;
    }
    intptr_t forget() {
        intptr_t ret = fd_;
        fd_ = -1;
        return ret;
    }
};

// To guard against corrupted cache files generated by previous crashes, write
// asmJSCacheCookie to the first uint32_t of the file only after the file is
// fully serialized and flushed to disk.
static const uint32_t asmJSCacheCookie = 0xabbadaba;

static bool
ShellOpenAsmJSCacheEntryForRead(HandleObject global, const char16_t* begin, const char16_t* limit,
                                size_t* serializedSizeOut, const uint8_t** memoryOut,
                                intptr_t* handleOut)
{
    if (!jsCachingEnabled || !jsCacheAsmJSPath)
        return false;

    ScopedFileDesc fd(open(jsCacheAsmJSPath, O_RDWR), ScopedFileDesc::READ_LOCK);
    if (fd == -1)
        return false;

    // Get the size and make sure we can dereference at least one uint32_t.
    off_t off = lseek(fd, 0, SEEK_END);
    if (off == -1 || off < (off_t)sizeof(uint32_t))
        return false;

    // Map the file into memory.
    void* memory;
#ifdef XP_WIN
    HANDLE fdOsHandle = (HANDLE)_get_osfhandle(fd);
    HANDLE fileMapping = CreateFileMapping(fdOsHandle, nullptr, PAGE_READWRITE, 0, 0, nullptr);
    if (!fileMapping)
        return false;

    memory = MapViewOfFile(fileMapping, FILE_MAP_READ, 0, 0, 0);
    CloseHandle(fileMapping);
    if (!memory)
        return false;
#else
    memory = mmap(nullptr, off, PROT_READ, MAP_SHARED, fd, 0);
    if (memory == MAP_FAILED)
        return false;
#endif

    // Perform check described by asmJSCacheCookie comment.
    if (*(uint32_t*)memory != asmJSCacheCookie) {
#ifdef XP_WIN
        UnmapViewOfFile(memory);
#else
        munmap(memory, off);
#endif
        return false;
    }

    // The embedding added the cookie so strip it off of the buffer returned to
    // the JS engine.
    *serializedSizeOut = off - sizeof(uint32_t);
    *memoryOut = (uint8_t*)memory + sizeof(uint32_t);
    *handleOut = fd.forget();
    return true;
}

static void
ShellCloseAsmJSCacheEntryForRead(size_t serializedSize, const uint8_t* memory, intptr_t handle)
{
    // Undo the cookie adjustment done when opening the file.
    memory -= sizeof(uint32_t);
    serializedSize += sizeof(uint32_t);

    // Release the memory mapping and file.
#ifdef XP_WIN
    UnmapViewOfFile(const_cast<uint8_t*>(memory));
#else
    munmap(const_cast<uint8_t*>(memory), serializedSize);
#endif

    MOZ_ASSERT(jsCacheOpened == true);
    jsCacheOpened = false;
    close(handle);
}

static JS::AsmJSCacheResult
ShellOpenAsmJSCacheEntryForWrite(HandleObject global, bool installed,
                                 const char16_t* begin, const char16_t* end,
                                 size_t serializedSize, uint8_t** memoryOut, intptr_t* handleOut)
{
    if (!jsCachingEnabled || !jsCacheAsmJSPath)
        return JS::AsmJSCache_Disabled_ShellFlags;

    // Create the cache directory if it doesn't already exist.
    struct stat dirStat;
    if (stat(jsCacheDir, &dirStat) == 0) {
        if (!(dirStat.st_mode & S_IFDIR))
            return JS::AsmJSCache_InternalError;
    } else {
#ifdef XP_WIN
        if (mkdir(jsCacheDir) != 0)
            return JS::AsmJSCache_InternalError;
#else
        if (mkdir(jsCacheDir, 0777) != 0)
            return JS::AsmJSCache_InternalError;
#endif
    }

    ScopedFileDesc fd(open(jsCacheAsmJSPath, O_CREAT|O_RDWR, 0660), ScopedFileDesc::WRITE_LOCK);
    if (fd == -1)
        return JS::AsmJSCache_InternalError;

    // Include extra space for the asmJSCacheCookie.
    serializedSize += sizeof(uint32_t);

    // Resize the file to the appropriate size after zeroing their contents.
#ifdef XP_WIN
    if (chsize(fd, 0))
        return JS::AsmJSCache_InternalError;
    if (chsize(fd, serializedSize))
        return JS::AsmJSCache_InternalError;
#else
    if (ftruncate(fd, 0))
        return JS::AsmJSCache_InternalError;
    if (ftruncate(fd, serializedSize))
        return JS::AsmJSCache_InternalError;
#endif

    // Map the file into memory.
    void* memory;
#ifdef XP_WIN
    HANDLE fdOsHandle = (HANDLE)_get_osfhandle(fd);
    HANDLE fileMapping = CreateFileMapping(fdOsHandle, nullptr, PAGE_READWRITE, 0, 0, nullptr);
    if (!fileMapping)
        return JS::AsmJSCache_InternalError;

    memory = MapViewOfFile(fileMapping, FILE_MAP_WRITE, 0, 0, 0);
    CloseHandle(fileMapping);
    if (!memory)
        return JS::AsmJSCache_InternalError;
#else
    memory = mmap(nullptr, serializedSize, PROT_WRITE, MAP_SHARED, fd, 0);
    if (memory == MAP_FAILED)
        return JS::AsmJSCache_InternalError;
#endif

    // The embedding added the cookie so strip it off of the buffer returned to
    // the JS engine. The asmJSCacheCookie will be written on close, below.
    MOZ_ASSERT(*(uint32_t*)memory == 0);
    *memoryOut = (uint8_t*)memory + sizeof(uint32_t);
    *handleOut = fd.forget();
    return JS::AsmJSCache_Success;
}

static void
ShellCloseAsmJSCacheEntryForWrite(size_t serializedSize, uint8_t* memory, intptr_t handle)
{
    // Undo the cookie adjustment done when opening the file.
    memory -= sizeof(uint32_t);
    serializedSize += sizeof(uint32_t);

    // Write the magic cookie value after flushing the entire cache entry.
#ifdef XP_WIN
    FlushViewOfFile(memory, serializedSize);
    FlushFileBuffers(HANDLE(_get_osfhandle(handle)));
#else
    msync(memory, serializedSize, MS_SYNC);
#endif

    MOZ_ASSERT(*(uint32_t*)memory == 0);
    *(uint32_t*)memory = asmJSCacheCookie;

    // Free the memory mapping and file.
#ifdef XP_WIN
    UnmapViewOfFile(const_cast<uint8_t*>(memory));
#else
    munmap(memory, serializedSize);
#endif

    MOZ_ASSERT(jsCacheOpened == true);
    jsCacheOpened = false;
    close(handle);
}

static bool
ShellBuildId(JS::BuildIdCharVector* buildId)
{
    // The browser embeds the date into the buildid and the buildid is embedded
    // in the binary, so every 'make' necessarily builds a new firefox binary.
    // Fortunately, the actual firefox executable is tiny -- all the code is in
    // libxul.so and other shared modules -- so this isn't a big deal. Not so
    // for the statically-linked JS shell. To avoid recompiling js.cpp and
    // re-linking 'js' on every 'make', we use a constant buildid and rely on
    // the shell user to manually clear the cache (deleting the dir passed to
    // --js-cache) between cache-breaking updates. Note: jit_tests.py does this
    // on every run).
    const char buildid[] = "JS-shell";
    return buildId->append(buildid, sizeof(buildid));
}

static const JS::AsmJSCacheOps asmJSCacheOps = {
    ShellOpenAsmJSCacheEntryForRead,
    ShellCloseAsmJSCacheEntryForRead,
    ShellOpenAsmJSCacheEntryForWrite,
    ShellCloseAsmJSCacheEntryForWrite
};

static JSObject*
NewGlobalObject(JSContext* cx, JS::CompartmentOptions& options,
                JSPrincipals* principals)
{
    RootedObject glob(cx, JS_NewGlobalObject(cx, &global_class, principals,
                                             JS::DontFireOnNewGlobalHook, options));
    if (!glob)
        return nullptr;

    {
        JSAutoCompartment ac(cx, glob);

#ifndef LAZY_STANDARD_CLASSES
        if (!JS_InitStandardClasses(cx, glob))
            return nullptr;
#endif

        bool succeeded;
        if (!JS_SetImmutablePrototype(cx, glob, &succeeded))
            return nullptr;
        MOZ_ASSERT(succeeded,
                   "a fresh, unexposed global object is always capable of "
                   "having its [[Prototype]] be immutable");

#ifdef JS_HAS_CTYPES
        if (!JS_InitCTypesClass(cx, glob))
            return nullptr;
#endif
        if (!JS_InitReflectParse(cx, glob))
            return nullptr;
        if (!JS_DefineDebuggerObject(cx, glob))
            return nullptr;
        if (!JS::RegisterPerfMeasurement(cx, glob))
            return nullptr;
        if (!JS_DefineFunctionsWithHelp(cx, glob, shell_functions) ||
            !JS_DefineProfilingFunctions(cx, glob))
        {
            return nullptr;
        }
        if (!js::DefineTestingFunctions(cx, glob, fuzzingSafe, disableOOMFunctions))
            return nullptr;

        if (!fuzzingSafe) {
            if (!JS_DefineFunctionsWithHelp(cx, glob, fuzzing_unsafe_functions))
                return nullptr;
            if (!DefineConsole(cx, glob))
                return nullptr;
        }

        if (!DefineOS(cx, glob, fuzzingSafe, &gOutFile, &gErrFile))
            return nullptr;

        RootedObject performanceObj(cx, JS_NewObject(cx, nullptr));
        if (!performanceObj)
            return nullptr;
        RootedObject mozMemoryObj(cx, JS_NewObject(cx, nullptr));
        if (!mozMemoryObj)
            return nullptr;
        RootedObject gcObj(cx, gc::NewMemoryInfoObject(cx));
        if (!gcObj)
            return nullptr;
        if (!JS_DefineProperty(cx, glob, "performance", performanceObj, JSPROP_ENUMERATE))
            return nullptr;
        if (!JS_DefineProperty(cx, performanceObj, "mozMemory", mozMemoryObj, JSPROP_ENUMERATE))
            return nullptr;
        if (!JS_DefineProperty(cx, mozMemoryObj, "gc", gcObj, JSPROP_ENUMERATE))
            return nullptr;

        /* Initialize FakeDOMObject. */
        static const js::DOMCallbacks DOMcallbacks = {
            InstanceClassHasProtoAtDepth
        };
        SetDOMCallbacks(cx, &DOMcallbacks);

        RootedObject domProto(cx, JS_InitClass(cx, glob, nullptr, &dom_class, dom_constructor,
                                               0, dom_props, dom_methods, nullptr, nullptr));
        if (!domProto)
            return nullptr;

        /* Initialize FakeDOMObject.prototype */
        InitDOMObject(domProto);
    }

    JS_FireOnNewGlobalObject(cx, glob);

    return glob;
}

static bool
BindScriptArgs(JSContext* cx, OptionParser* op)
{
    AutoReportException are(cx);

    MultiStringRange msr = op->getMultiStringArg("scriptArgs");
    RootedObject scriptArgs(cx);
    scriptArgs = JS_NewArrayObject(cx, 0);
    if (!scriptArgs)
        return false;

    if (!JS_DefineProperty(cx, cx->global(), "scriptArgs", scriptArgs, 0))
        return false;

    for (size_t i = 0; !msr.empty(); msr.popFront(), ++i) {
        const char* scriptArg = msr.front();
        JS::RootedString str(cx, JS_NewStringCopyZ(cx, scriptArg));
        if (!str ||
            !JS_DefineElement(cx, scriptArgs, i, str, JSPROP_ENUMERATE))
        {
            return false;
        }
    }

    const char* scriptPath = op->getStringArg("script");
    RootedValue scriptPathValue(cx);
    if (scriptPath) {
        RootedString scriptPathString(cx, JS_NewStringCopyZ(cx, scriptPath));
        if (!scriptPathString)
            return false;
        scriptPathValue = StringValue(scriptPathString);
    } else {
        scriptPathValue = UndefinedValue();
    }

    if (!JS_DefineProperty(cx, cx->global(), "scriptPath", scriptPathValue, 0))
        return false;

    return true;
}

static bool
OptionFailure(const char* option, const char* str)
{
    fprintf(stderr, "Unrecognized option for %s: %s\n", option, str);
    return false;
}

static MOZ_MUST_USE bool
ProcessArgs(JSContext* cx, OptionParser* op)
{
    ShellContext* sc = GetShellContext(cx);

    if (op->getBoolOption('s'))
        JS::ContextOptionsRef(cx).toggleExtraWarnings();

    /* |scriptArgs| gets bound on the global before any code is run. */
    if (!BindScriptArgs(cx, op))
        return false;

    MultiStringRange filePaths = op->getMultiStringOption('f');
    MultiStringRange codeChunks = op->getMultiStringOption('e');
    MultiStringRange modulePaths = op->getMultiStringOption('m');

    if (filePaths.empty() &&
        codeChunks.empty() &&
        modulePaths.empty() &&
        !op->getStringArg("script"))
    {
        return Process(cx, nullptr, true); /* Interactive. */
    }

    if (const char* path = op->getStringOption("module-load-path"))
        moduleLoadPath = path;

    if (!modulePaths.empty() && !InitModuleLoader(cx))
        return false;

    while (!filePaths.empty() || !codeChunks.empty() || !modulePaths.empty()) {
        size_t fpArgno = filePaths.empty() ? SIZE_MAX : filePaths.argno();
        size_t ccArgno = codeChunks.empty() ? SIZE_MAX : codeChunks.argno();
        size_t mpArgno = modulePaths.empty() ? SIZE_MAX : modulePaths.argno();

        if (fpArgno < ccArgno && fpArgno < mpArgno) {
            char* path = filePaths.front();
            if (!Process(cx, path, false, FileScript))
                return false;
            filePaths.popFront();
        } else if (ccArgno < fpArgno && ccArgno < mpArgno) {
            const char* code = codeChunks.front();
            RootedValue rval(cx);
            JS::CompileOptions opts(cx);
            opts.setFileAndLine("-e", 1);
            if (!JS::Evaluate(cx, opts, code, strlen(code), &rval))
                return false;
            codeChunks.popFront();
            if (sc->quitting)
                break;
        } else {
            MOZ_ASSERT(mpArgno < fpArgno && mpArgno < ccArgno);
            char* path = modulePaths.front();
            if (!Process(cx, path, false, FileModule))
                return false;
            modulePaths.popFront();
        }
    }

    if (sc->quitting)
        return false;

    /* The |script| argument is processed after all options. */
    if (const char* path = op->getStringArg("script")) {
        if (!Process(cx, path, false))
            return false;
    }

    DrainJobQueue(cx);

    if (op->getBoolOption('i')) {
        if (!Process(cx, nullptr, true))
            return false;
    }

    return true;
}

static bool
SetContextOptions(JSContext* cx, const OptionParser& op)
{
    enableBaseline = !op.getBoolOption("no-baseline");
    enableIon = !op.getBoolOption("no-ion");
    enableAsmJS = !op.getBoolOption("no-asmjs");
    enableNativeRegExp = !op.getBoolOption("no-native-regexp");
    enableUnboxedArrays = op.getBoolOption("unboxed-arrays");
    enableWasmAlwaysBaseline = op.getBoolOption("wasm-always-baseline");

    JS::ContextOptionsRef(cx).setBaseline(enableBaseline)
                             .setIon(enableIon)
                             .setAsmJS(enableAsmJS)
                             .setWasm(true)
                             .setWasmAlwaysBaseline(enableWasmAlwaysBaseline)
                             .setNativeRegExp(enableNativeRegExp)
                             .setUnboxedArrays(enableUnboxedArrays);

    if (op.getBoolOption("no-unboxed-objects"))
        jit::JitOptions.disableUnboxedObjects = true;

    if (const char* str = op.getStringOption("cache-ir-stubs")) {
        if (strcmp(str, "on") == 0)
            jit::JitOptions.disableCacheIR = false;
        else if (strcmp(str, "off") == 0)
            jit::JitOptions.disableCacheIR = true;
        else
            return OptionFailure("cache-ir-stubs", str);
    }

    if (const char* str = op.getStringOption("ion-scalar-replacement")) {
        if (strcmp(str, "on") == 0)
            jit::JitOptions.disableScalarReplacement = false;
        else if (strcmp(str, "off") == 0)
            jit::JitOptions.disableScalarReplacement = true;
        else
            return OptionFailure("ion-scalar-replacement", str);
    }

    if (const char* str = op.getStringOption("ion-shared-stubs")) {
        if (strcmp(str, "on") == 0)
            jit::JitOptions.disableSharedStubs = false;
        else if (strcmp(str, "off") == 0)
            jit::JitOptions.disableSharedStubs = true;
        else
            return OptionFailure("ion-shared-stubs", str);
    }

    if (const char* str = op.getStringOption("ion-gvn")) {
        if (strcmp(str, "off") == 0) {
            jit::JitOptions.disableGvn = true;
        } else if (strcmp(str, "on") != 0 &&
                   strcmp(str, "optimistic") != 0 &&
                   strcmp(str, "pessimistic") != 0)
        {
            // We accept "pessimistic" and "optimistic" as synonyms for "on"
            // for backwards compatibility.
            return OptionFailure("ion-gvn", str);
        }
    }

    if (const char* str = op.getStringOption("ion-aa")) {
        if (strcmp(str, "flow-sensitive") == 0)
            jit::JitOptions.disableFlowAA = false;
        else if (strcmp(str, "flow-insensitive") == 0)
            jit::JitOptions.disableFlowAA = true;
        else
            return OptionFailure("ion-aa", str);
    }

    if (const char* str = op.getStringOption("ion-licm")) {
        if (strcmp(str, "on") == 0)
            jit::JitOptions.disableLicm = false;
        else if (strcmp(str, "off") == 0)
            jit::JitOptions.disableLicm = true;
        else
            return OptionFailure("ion-licm", str);
    }

    if (const char* str = op.getStringOption("ion-edgecase-analysis")) {
        if (strcmp(str, "on") == 0)
            jit::JitOptions.disableEdgeCaseAnalysis = false;
        else if (strcmp(str, "off") == 0)
            jit::JitOptions.disableEdgeCaseAnalysis = true;
        else
            return OptionFailure("ion-edgecase-analysis", str);
    }

    if (const char* str = op.getStringOption("ion-pgo")) {
        if (strcmp(str, "on") == 0)
            jit::JitOptions.disablePgo = false;
        else if (strcmp(str, "off") == 0)
            jit::JitOptions.disablePgo = true;
        else
            return OptionFailure("ion-pgo", str);
    }

    if (const char* str = op.getStringOption("ion-range-analysis")) {
        if (strcmp(str, "on") == 0)
            jit::JitOptions.disableRangeAnalysis = false;
        else if (strcmp(str, "off") == 0)
            jit::JitOptions.disableRangeAnalysis = true;
        else
            return OptionFailure("ion-range-analysis", str);
    }

    if (const char *str = op.getStringOption("ion-sincos")) {
        if (strcmp(str, "on") == 0)
            jit::JitOptions.disableSincos = false;
        else if (strcmp(str, "off") == 0)
            jit::JitOptions.disableSincos = true;
        else
            return OptionFailure("ion-sincos", str);
    }

    if (const char* str = op.getStringOption("ion-sink")) {
        if (strcmp(str, "on") == 0)
            jit::JitOptions.disableSink = false;
        else if (strcmp(str, "off") == 0)
            jit::JitOptions.disableSink = true;
        else
            return OptionFailure("ion-sink", str);
    }

    if (const char* str = op.getStringOption("ion-loop-unrolling")) {
        if (strcmp(str, "on") == 0)
            jit::JitOptions.disableLoopUnrolling = false;
        else if (strcmp(str, "off") == 0)
            jit::JitOptions.disableLoopUnrolling = true;
        else
            return OptionFailure("ion-loop-unrolling", str);
    }

    if (const char* str = op.getStringOption("ion-instruction-reordering")) {
        if (strcmp(str, "on") == 0)
            jit::JitOptions.disableInstructionReordering = false;
        else if (strcmp(str, "off") == 0)
            jit::JitOptions.disableInstructionReordering = true;
        else
            return OptionFailure("ion-instruction-reordering", str);
    }

    if (op.getBoolOption("ion-check-range-analysis"))
        jit::JitOptions.checkRangeAnalysis = true;

    if (op.getBoolOption("ion-extra-checks"))
        jit::JitOptions.runExtraChecks = true;

    if (const char* str = op.getStringOption("ion-inlining")) {
        if (strcmp(str, "on") == 0)
            jit::JitOptions.disableInlining = false;
        else if (strcmp(str, "off") == 0)
            jit::JitOptions.disableInlining = true;
        else
            return OptionFailure("ion-inlining", str);
    }

    if (const char* str = op.getStringOption("ion-osr")) {
        if (strcmp(str, "on") == 0)
            jit::JitOptions.osr = true;
        else if (strcmp(str, "off") == 0)
            jit::JitOptions.osr = false;
        else
            return OptionFailure("ion-osr", str);
    }

    if (const char* str = op.getStringOption("ion-limit-script-size")) {
        if (strcmp(str, "on") == 0)
            jit::JitOptions.limitScriptSize = true;
        else if (strcmp(str, "off") == 0)
            jit::JitOptions.limitScriptSize = false;
        else
            return OptionFailure("ion-limit-script-size", str);
    }

    int32_t warmUpThreshold = op.getIntOption("ion-warmup-threshold");
    if (warmUpThreshold >= 0)
        jit::JitOptions.setCompilerWarmUpThreshold(warmUpThreshold);

    warmUpThreshold = op.getIntOption("baseline-warmup-threshold");
    if (warmUpThreshold >= 0)
        jit::JitOptions.baselineWarmUpThreshold = warmUpThreshold;

    if (op.getBoolOption("baseline-eager"))
        jit::JitOptions.baselineWarmUpThreshold = 0;

    if (const char* str = op.getStringOption("ion-regalloc")) {
        jit::JitOptions.forcedRegisterAllocator = jit::LookupRegisterAllocator(str);
        if (!jit::JitOptions.forcedRegisterAllocator.isSome())
            return OptionFailure("ion-regalloc", str);
    }

    if (op.getBoolOption("ion-eager"))
        jit::JitOptions.setEagerCompilation();

    offthreadCompilation = true;
    if (const char* str = op.getStringOption("ion-offthread-compile")) {
        if (strcmp(str, "off") == 0)
            offthreadCompilation = false;
        else if (strcmp(str, "on") != 0)
            return OptionFailure("ion-offthread-compile", str);
    }
    cx->setOffthreadIonCompilationEnabled(offthreadCompilation);

    if (op.getStringOption("ion-parallel-compile")) {
        fprintf(stderr, "--ion-parallel-compile is deprecated. Please use --ion-offthread-compile instead.\n");
        return false;
    }

#ifdef ENABLE_SHARED_ARRAY_BUFFER
    if (const char* str = op.getStringOption("shared-memory")) {
        if (strcmp(str, "off") == 0)
            enableSharedMemory = false;
        else if (strcmp(str, "on") == 0)
            enableSharedMemory = true;
        else
            return OptionFailure("shared-memory", str);
    }
#endif

#if defined(JS_CODEGEN_ARM)
    if (const char* str = op.getStringOption("arm-hwcap"))
        jit::ParseARMHwCapFlags(str);

    int32_t fill = op.getIntOption("arm-asm-nop-fill");
    if (fill >= 0)
        jit::Assembler::NopFill = fill;

    int32_t poolMaxOffset = op.getIntOption("asm-pool-max-offset");
    if (poolMaxOffset >= 5 && poolMaxOffset <= 1024)
        jit::Assembler::AsmPoolMaxOffset = poolMaxOffset;
#endif

#if defined(JS_SIMULATOR_ARM)
    if (op.getBoolOption("arm-sim-icache-checks"))
        jit::Simulator::ICacheCheckingEnabled = true;

    int32_t stopAt = op.getIntOption("arm-sim-stop-at");
    if (stopAt >= 0)
        jit::Simulator::StopSimAt = stopAt;
#elif defined(JS_SIMULATOR_MIPS32) || defined(JS_SIMULATOR_MIPS64)
    if (op.getBoolOption("mips-sim-icache-checks"))
        jit::Simulator::ICacheCheckingEnabled = true;

    int32_t stopAt = op.getIntOption("mips-sim-stop-at");
    if (stopAt >= 0)
        jit::Simulator::StopSimAt = stopAt;
#endif

    reportWarnings = op.getBoolOption('w');
    compileOnly = op.getBoolOption('c');
    printTiming = op.getBoolOption('b');
    enableCodeCoverage = op.getBoolOption("code-coverage");
    enableDisassemblyDumps = op.getBoolOption('D');
    cx->profilingScripts = enableCodeCoverage || enableDisassemblyDumps;

    jsCacheDir = op.getStringOption("js-cache");
    if (jsCacheDir) {
        if (!op.getBoolOption("no-js-cache-per-process"))
            jsCacheDir = JS_smprintf("%s/%u", jsCacheDir, (unsigned)getpid());
        else
            jsCacheDir = JS_strdup(cx, jsCacheDir);
        if (!jsCacheDir)
            return false;
        jsCacheAsmJSPath = JS_smprintf("%s/asmjs.cache", jsCacheDir);
    }

#ifdef DEBUG
    dumpEntrainedVariables = op.getBoolOption("dump-entrained-variables");
#endif

#ifdef JS_GC_ZEAL
    const char* zealStr = op.getStringOption("gc-zeal");
    if (zealStr) {
        if (!cx->gc.parseAndSetZeal(zealStr))
            return false;
        uint32_t nextScheduled;
        cx->gc.getZealBits(&gZealBits, &gZealFrequency, &nextScheduled);
    }
#endif

    return true;
}

static void
SetWorkerContextOptions(JSContext* cx)
{
    // Copy option values from the main thread.
    JS::ContextOptionsRef(cx).setBaseline(enableBaseline)
                             .setIon(enableIon)
                             .setAsmJS(enableAsmJS)
                             .setWasm(true)
                             .setWasmAlwaysBaseline(enableWasmAlwaysBaseline)
                             .setNativeRegExp(enableNativeRegExp)
                             .setUnboxedArrays(enableUnboxedArrays);
    cx->setOffthreadIonCompilationEnabled(offthreadCompilation);
    cx->profilingScripts = enableCodeCoverage || enableDisassemblyDumps;

#ifdef JS_GC_ZEAL
    if (gZealBits && gZealFrequency) {
#define ZEAL_MODE(_, value)                        \
        if (gZealBits & (1 << value))              \
            cx->gc.setZeal(value, gZealFrequency);
        JS_FOR_EACH_ZEAL_MODE(ZEAL_MODE)
#undef ZEAL_MODE
    }
#endif

    JS_SetNativeStackQuota(cx, gMaxStackSize);
}

static int
Shell(JSContext* cx, OptionParser* op, char** envp)
{
    Maybe<JS::AutoDisableGenerationalGC> noggc;
    if (op->getBoolOption("no-ggc"))
        noggc.emplace(cx->runtime());

    Maybe<AutoDisableCompactingGC> nocgc;
    if (op->getBoolOption("no-cgc"))
        nocgc.emplace(cx);

    JSAutoRequest ar(cx);

    if (op->getBoolOption("fuzzing-safe"))
        fuzzingSafe = true;
    else
        fuzzingSafe = (getenv("MOZ_FUZZING_SAFE") && getenv("MOZ_FUZZING_SAFE")[0] != '0');

    if (op->getBoolOption("disable-oom-functions"))
        disableOOMFunctions = true;

    JS::CompartmentOptions options;
    SetStandardCompartmentOptions(options);
    RootedObject glob(cx, NewGlobalObject(cx, options, nullptr));
    if (!glob)
        return 1;

    JSAutoCompartment ac(cx, glob);

    ShellContext* sc = GetShellContext(cx);
    int result = EXIT_SUCCESS;
    {
        AutoReportException are(cx);
        if (!ProcessArgs(cx, op) && !sc->quitting)
            result = EXITCODE_RUNTIME_ERROR;
    }

    if (sc->exitCode)
        result = sc->exitCode;

    if (enableDisassemblyDumps) {
        AutoReportException are(cx);
        if (!js::DumpCompartmentPCCounts(cx))
            result = EXITCODE_OUT_OF_MEMORY;
    }

    if (!op->getBoolOption("no-js-cache-per-process")) {
        if (jsCacheAsmJSPath) {
            unlink(jsCacheAsmJSPath);
            JS_free(cx, const_cast<char*>(jsCacheAsmJSPath));
        }
        if (jsCacheDir) {
            rmdir(jsCacheDir);
            JS_free(cx, const_cast<char*>(jsCacheDir));
        }
    }

    return result;
}

static void
SetOutputFile(const char* const envVar,
              RCFile* defaultOut,
              RCFile** outFileP)
{
    RCFile* outFile;

    const char* outPath = getenv(envVar);
    FILE* newfp;
    if (outPath && *outPath && (newfp = fopen(outPath, "w")))
        outFile = js_new<RCFile>(newfp);
    else
        outFile = defaultOut;

    outFile->acquire();
    *outFileP = outFile;
}

static void
PreInit()
{
#ifdef XP_WIN
    const char* crash_option = getenv("XRE_NO_WINDOWS_CRASH_DIALOG");
    if (crash_option && crash_option[0] == '1') {
        // Disable the segfault dialog. We want to fail the tests immediately
        // instead of hanging automation.
        UINT newMode = SEM_NOGPFAULTERRORBOX | SEM_NOOPENFILEERRORBOX;
        UINT prevMode = SetErrorMode(newMode);
        SetErrorMode(prevMode | newMode);
    }
#endif
}

int
main(int argc, char** argv, char** envp)
{
    PreInit();

    sArgc = argc;
    sArgv = argv;

    int result;

#ifdef HAVE_SETLOCALE
    setlocale(LC_ALL, "");
#endif

    // Special-case stdout and stderr. We bump their refcounts to prevent them
    // from getting closed and then having some printf fail somewhere.
    RCFile rcStdout(stdout);
    rcStdout.acquire();
    RCFile rcStderr(stderr);
    rcStderr.acquire();

    SetOutputFile("JS_STDOUT", &rcStdout, &gOutFile);
    SetOutputFile("JS_STDERR", &rcStderr, &gErrFile);

    OptionParser op("Usage: {progname} [options] [[script] scriptArgs*]");

    op.setDescription("The SpiderMonkey shell provides a command line interface to the "
        "JavaScript engine. Code and file options provided via the command line are "
        "run left to right. If provided, the optional script argument is run after "
        "all options have been processed. Just-In-Time compilation modes may be enabled via "
        "command line options.");
    op.setDescriptionWidth(72);
    op.setHelpWidth(80);
    op.setVersion(JS_GetImplementationVersion());

    if (!op.addMultiStringOption('f', "file", "PATH", "File path to run")
        || !op.addMultiStringOption('m', "module", "PATH", "Module path to run")
        || !op.addMultiStringOption('e', "execute", "CODE", "Inline code to run")
        || !op.addBoolOption('i', "shell", "Enter prompt after running code")
        || !op.addBoolOption('c', "compileonly", "Only compile, don't run (syntax checking mode)")
        || !op.addBoolOption('w', "warnings", "Emit warnings")
        || !op.addBoolOption('W', "nowarnings", "Don't emit warnings")
        || !op.addBoolOption('s', "strict", "Check strictness")
        || !op.addBoolOption('D', "dump-bytecode", "Dump bytecode with exec count for all scripts")
        || !op.addBoolOption('b', "print-timing", "Print sub-ms runtime for each file that's run")
        || !op.addStringOption('\0', "js-cache", "[path]",
                               "Enable the JS cache by specifying the path of the directory to use "
                               "to hold cache files")
        || !op.addBoolOption('\0', "no-js-cache-per-process",
                               "Deactivates cache per process. Otherwise, generate a separate cache"
                               "sub-directory for this process inside the cache directory"
                               "specified by --js-cache. This cache directory will be removed"
                               "when the js shell exits. This is useful for running tests in"
                               "parallel.")
        || !op.addBoolOption('\0', "code-coverage", "Enable code coverage instrumentation.")
#ifdef DEBUG
        || !op.addBoolOption('O', "print-alloc", "Print the number of allocations at exit")
#endif
        || !op.addOptionalStringArg("script", "A script to execute (after all options)")
        || !op.addOptionalMultiStringArg("scriptArgs",
                                         "String arguments to bind as |scriptArgs| in the "
                                         "shell's global")
        || !op.addIntOption('\0', "thread-count", "COUNT", "Use COUNT auxiliary threads "
                            "(default: # of cores - 1)", -1)
        || !op.addBoolOption('\0', "ion", "Enable IonMonkey (default)")
        || !op.addBoolOption('\0', "no-ion", "Disable IonMonkey")
        || !op.addBoolOption('\0', "no-asmjs", "Disable asm.js compilation")
        || !op.addBoolOption('\0', "no-native-regexp", "Disable native regexp compilation")
        || !op.addBoolOption('\0', "no-unboxed-objects", "Disable creating unboxed plain objects")
        || !op.addBoolOption('\0', "unboxed-arrays", "Allow creating unboxed arrays")
        || !op.addBoolOption('\0', "wasm-always-baseline", "Enable experimental Wasm baseline compiler when possible")
#ifdef ENABLE_SHARED_ARRAY_BUFFER
        || !op.addStringOption('\0', "shared-memory", "on/off",
                               "SharedArrayBuffer and Atomics "
#  if SHARED_MEMORY_DEFAULT
                               "(default: on, off to disable)"
#  else
                               "(default: off, on to enable)"
#  endif
            )
#endif
        || !op.addStringOption('\0', "cache-ir-stubs", "on/off",
                               "Use CacheIR stubs (default: on, off to disable)")
        || !op.addStringOption('\0', "ion-shared-stubs", "on/off",
                               "Use shared stubs (default: on, off to disable)")
        || !op.addStringOption('\0', "ion-scalar-replacement", "on/off",
                               "Scalar Replacement (default: on, off to disable)")
        || !op.addStringOption('\0', "ion-gvn", "[mode]",
                               "Specify Ion global value numbering:\n"
                               "  off: disable GVN\n"
                               "  on:  enable GVN (default)\n")
        || !op.addStringOption('\0', "ion-licm", "on/off",
                               "Loop invariant code motion (default: on, off to disable)")
        || !op.addStringOption('\0', "ion-aa", "flow-sensitive/flow-insensitive",
                               "Specify wheter or not to use flow sensitive Alias Analysis"
                               "(default: flow-insensitive)")
        || !op.addStringOption('\0', "ion-edgecase-analysis", "on/off",
                               "Find edge cases where Ion can avoid bailouts (default: on, off to disable)")
        || !op.addStringOption('\0', "ion-pgo", "on/off",
                               "Profile guided optimization (default: on, off to disable)")
        || !op.addStringOption('\0', "ion-range-analysis", "on/off",
                               "Range analysis (default: on, off to disable)")
#if defined(__APPLE__)
        || !op.addStringOption('\0', "ion-sincos", "on/off",
                               "Replace sin(x)/cos(x) to sincos(x) (default: on, off to disable)")
#else
        || !op.addStringOption('\0', "ion-sincos", "on/off",
                               "Replace sin(x)/cos(x) to sincos(x) (default: off, on to enable)")
#endif
        || !op.addStringOption('\0', "ion-sink", "on/off",
                               "Sink code motion (default: off, on to enable)")
        || !op.addStringOption('\0', "ion-loop-unrolling", "on/off",
                               "Loop unrolling (default: off, on to enable)")
        || !op.addStringOption('\0', "ion-instruction-reordering", "on/off",
                               "Instruction reordering (default: off, on to enable)")
        || !op.addBoolOption('\0', "ion-check-range-analysis",
                               "Range analysis checking")
        || !op.addBoolOption('\0', "ion-extra-checks",
                               "Perform extra dynamic validation checks")
        || !op.addStringOption('\0', "ion-inlining", "on/off",
                               "Inline methods where possible (default: on, off to disable)")
        || !op.addStringOption('\0', "ion-osr", "on/off",
                               "On-Stack Replacement (default: on, off to disable)")
        || !op.addStringOption('\0', "ion-limit-script-size", "on/off",
                               "Don't compile very large scripts (default: on, off to disable)")
        || !op.addIntOption('\0', "ion-warmup-threshold", "COUNT",
                            "Wait for COUNT calls or iterations before compiling "
                            "(default: 1000)", -1)
        || !op.addStringOption('\0', "ion-regalloc", "[mode]",
                               "Specify Ion register allocation:\n"
                               "  backtracking: Priority based backtracking register allocation (default)\n"
                               "  testbed: Backtracking allocator with experimental features\n"
                               "  stupid: Simple block local register allocation")
        || !op.addBoolOption('\0', "ion-eager", "Always ion-compile methods (implies --baseline-eager)")
        || !op.addStringOption('\0', "ion-offthread-compile", "on/off",
                               "Compile scripts off thread (default: on)")
        || !op.addStringOption('\0', "ion-parallel-compile", "on/off",
                               "--ion-parallel compile is deprecated. Use --ion-offthread-compile.")
        || !op.addBoolOption('\0', "baseline", "Enable baseline compiler (default)")
        || !op.addBoolOption('\0', "no-baseline", "Disable baseline compiler")
        || !op.addBoolOption('\0', "baseline-eager", "Always baseline-compile methods")
        || !op.addIntOption('\0', "baseline-warmup-threshold", "COUNT",
                            "Wait for COUNT calls or iterations before baseline-compiling "
                            "(default: 10)", -1)
        || !op.addBoolOption('\0', "non-writable-jitcode", "(NOP for fuzzers) Allocate JIT code as non-writable memory.")
        || !op.addBoolOption('\0', "no-sse3", "Pretend CPU does not support SSE3 instructions and above "
                             "to test JIT codegen (no-op on platforms other than x86 and x64).")
        || !op.addBoolOption('\0', "no-sse4", "Pretend CPU does not support SSE4 instructions"
                             "to test JIT codegen (no-op on platforms other than x86 and x64).")
        || !op.addBoolOption('\0', "enable-avx", "AVX is disabled by default. Enable AVX. "
                             "(no-op on platforms other than x86 and x64).")
        || !op.addBoolOption('\0', "no-avx", "No-op. AVX is currently disabled by default.")
        || !op.addBoolOption('\0', "fuzzing-safe", "Don't expose functions that aren't safe for "
                             "fuzzers to call")
        || !op.addBoolOption('\0', "disable-oom-functions", "Disable functions that cause "
                            "artificial OOMs")
        || !op.addBoolOption('\0', "no-threads", "Disable helper threads")
#ifdef DEBUG
        || !op.addBoolOption('\0', "dump-entrained-variables", "Print variables which are "
                             "unnecessarily entrained by inner functions")
#endif
        || !op.addBoolOption('\0', "no-ggc", "Disable Generational GC")
        || !op.addBoolOption('\0', "no-cgc", "Disable Compacting GC")
        || !op.addBoolOption('\0', "no-incremental-gc", "Disable Incremental GC")
        || !op.addIntOption('\0', "available-memory", "SIZE",
                            "Select GC settings based on available memory (MB)", 0)
#if defined(JS_CODEGEN_ARM)
        || !op.addStringOption('\0', "arm-hwcap", "[features]",
                               "Specify ARM code generation features, or 'help' to list all features.")
        || !op.addIntOption('\0', "arm-asm-nop-fill", "SIZE",
                            "Insert the given number of NOP instructions at all possible pool locations.", 0)
        || !op.addIntOption('\0', "asm-pool-max-offset", "OFFSET",
                            "The maximum pc relative OFFSET permitted in pool reference instructions.", 1024)
#endif
#if defined(JS_SIMULATOR_ARM)
        || !op.addBoolOption('\0', "arm-sim-icache-checks", "Enable icache flush checks in the ARM "
                             "simulator.")
        || !op.addIntOption('\0', "arm-sim-stop-at", "NUMBER", "Stop the ARM simulator after the given "
                            "NUMBER of instructions.", -1)
#elif defined(JS_SIMULATOR_MIPS32) || defined(JS_SIMULATOR_MIPS64)
	|| !op.addBoolOption('\0', "mips-sim-icache-checks", "Enable icache flush checks in the MIPS "
                             "simulator.")
        || !op.addIntOption('\0', "mips-sim-stop-at", "NUMBER", "Stop the MIPS simulator after the given "
                            "NUMBER of instructions.", -1)
#endif
        || !op.addIntOption('\0', "nursery-size", "SIZE-MB", "Set the maximum nursery size in MB", 16)
#ifdef JS_GC_ZEAL
        || !op.addStringOption('z', "gc-zeal", "LEVEL(;LEVEL)*[,N]", gc::ZealModeHelpText)
#endif
        || !op.addStringOption('\0', "module-load-path", "DIR", "Set directory to load modules from")
    )
    {
        return EXIT_FAILURE;
    }

    op.setArgTerminatesOptions("script", true);
    op.setArgCapturesRest("scriptArgs");

    switch (op.parseArgs(argc, argv)) {
      case OptionParser::EarlyExit:
        return EXIT_SUCCESS;
      case OptionParser::ParseError:
        op.printHelp(argv[0]);
        return EXIT_FAILURE;
      case OptionParser::Fail:
        return EXIT_FAILURE;
      case OptionParser::Okay:
        break;
    }

    if (op.getHelpOption())
        return EXIT_SUCCESS;

#ifdef DEBUG
    /*
     * Process OOM options as early as possible so that we can observe as many
     * allocations as possible.
     */
    OOM_printAllocationCount = op.getBoolOption('O');
#endif

#if defined(JS_CODEGEN_X86) || defined(JS_CODEGEN_X64)
    if (op.getBoolOption("no-sse3")) {
        js::jit::CPUInfo::SetSSE3Disabled();
        PropagateFlagToNestedShells("--no-sse3");
    }
    if (op.getBoolOption("no-sse4")) {
        js::jit::CPUInfo::SetSSE4Disabled();
        PropagateFlagToNestedShells("--no-sse4");
    }
    if (op.getBoolOption("enable-avx")) {
        js::jit::CPUInfo::SetAVXEnabled();
        PropagateFlagToNestedShells("--enable-avx");
    }
#endif

    if (op.getBoolOption("no-threads"))
        js::DisableExtraThreads();

    // Start the engine.
    if (!JS_Init())
        return 1;

    if (!InitSharedArrayBufferMailbox())
        return 1;

    // The fake thread count must be set before initializing the Runtime,
    // which spins up the thread pool.
    int32_t threadCount = op.getIntOption("thread-count");
    if (threadCount >= 0)
        SetFakeCPUCount(threadCount);

    size_t nurseryBytes = JS::DefaultNurseryBytes;
    nurseryBytes = op.getIntOption("nursery-size") * 1024L * 1024L;

    /* Use the same parameters as the browser in xpcjsruntime.cpp. */
    JSContext* cx = JS_NewContext(JS::DefaultHeapMaxBytes, nurseryBytes);
    if (!cx)
        return 1;

    UniquePtr<ShellContext> sc = MakeUnique<ShellContext>(cx);
    if (!sc)
        return 1;

    JS_SetContextPrivate(cx, sc.get());
    // Waiting is allowed on the shell's main thread, for now.
    JS_SetFutexCanWait(cx);
    JS::SetWarningReporter(cx, WarningReporter);
    if (!SetContextOptions(cx, op))
        return 1;

    JS_SetGCParameter(cx, JSGC_MAX_BYTES, 0xffffffff);

    size_t availMem = op.getIntOption("available-memory");
    if (availMem > 0)
        JS_SetGCParametersBasedOnAvailableMemory(cx, availMem);

    JS_SetTrustedPrincipals(cx, &ShellPrincipals::fullyTrusted);
    JS_SetSecurityCallbacks(cx, &ShellPrincipals::securityCallbacks);
    JS_InitDestroyPrincipalsCallback(cx, ShellPrincipals::destroy);

    JS_AddInterruptCallback(cx, ShellInterruptCallback);
    JS::SetBuildIdOp(cx, ShellBuildId);
    JS::SetAsmJSCacheOps(cx, &asmJSCacheOps);

    JS_SetNativeStackQuota(cx, gMaxStackSize);

    JS::dbg::SetDebuggerMallocSizeOf(cx, moz_malloc_size_of);

    if (!JS::InitSelfHostedCode(cx))
        return 1;

#ifdef SPIDERMONKEY_PROMISE
    sc->jobQueue.init(cx, JobQueue(SystemAllocPolicy()));
    JS::SetEnqueuePromiseJobCallback(cx, ShellEnqueuePromiseJobCallback);
    JS::SetGetIncumbentGlobalCallback(cx, ShellGetIncumbentGlobalCallback);
    JS::SetAsyncTaskCallbacks(cx, ShellStartAsyncTaskCallback, ShellFinishAsyncTaskCallback);
#endif // SPIDERMONKEY_PROMISE

    EnvironmentPreparer environmentPreparer(cx);

    JS_SetGCParameter(cx, JSGC_MODE, JSGC_MODE_INCREMENTAL);

    JS::SetLargeAllocationFailureCallback(cx, my_LargeAllocFailCallback, (void*)cx);

    // Set some parameters to allow incremental GC in low memory conditions,
    // as is done for the browser, except in more-deterministic builds or when
    // disabled by command line options.
#ifndef JS_MORE_DETERMINISTIC
    if (!op.getBoolOption("no-incremental-gc")) {
        JS_SetGCParameter(cx, JSGC_DYNAMIC_HEAP_GROWTH, 1);
        JS_SetGCParameter(cx, JSGC_DYNAMIC_MARK_SLICE, 1);
        JS_SetGCParameter(cx, JSGC_SLICE_TIME_BUDGET, 10);
    }
#endif

    js::SetPreserveWrapperCallback(cx, DummyPreserveWrapperCallback);

    result = Shell(cx, &op, envp);

#ifdef DEBUG
    if (OOM_printAllocationCount)
        printf("OOM max count: %" PRIu64 "\n", js::oom::counter);
#endif

    JS::SetLargeAllocationFailureCallback(cx, nullptr, nullptr);

#ifdef SPIDERMONKEY_PROMISE
    JS::SetGetIncumbentGlobalCallback(cx, nullptr);
    JS::SetEnqueuePromiseJobCallback(cx, nullptr);
    sc->jobQueue.reset();
#endif // SPIDERMONKEY_PROMISE

    KillWatchdog(cx);

    KillWorkerThreads();

    DestructSharedArrayBufferMailbox();

    JS_DestroyContext(cx);
    JS_ShutDown();
    return result;
}<|MERGE_RESOLUTION|>--- conflicted
+++ resolved
@@ -3935,16 +3935,11 @@
     CompileOptions options(cx);
     options.setIntroductionType("js shell parse")
            .setFileAndLine("<string>", 1);
-<<<<<<< HEAD
-    Parser<FullParseHandler> parser(cx, &cx->tempLifoAlloc(), options, chars, length, EmptyTaint,
-                                    /* foldConstants = */ true, nullptr, nullptr);
-=======
     UsedNameTracker usedNames(cx);
     if (!usedNames.init())
         return false;
-    Parser<FullParseHandler> parser(cx, cx->tempLifoAlloc(), options, chars, length,
+    Parser<FullParseHandler> parser(cx, cx->tempLifoAlloc(), options, chars, length, EmptyTaint,
                                     /* foldConstants = */ true, usedNames, nullptr, nullptr);
->>>>>>> 9849e384
     if (!parser.checkOptions())
         return false;
 
@@ -3990,17 +3985,12 @@
 
     const char16_t* chars = stableChars.twoByteRange().start().get();
     size_t length = scriptContents->length();
-<<<<<<< HEAD
-    Parser<frontend::SyntaxParseHandler> parser(cx, &cx->tempLifoAlloc(),
-                                                options, chars, length, EmptyTaint, false, nullptr, nullptr);
-=======
     UsedNameTracker usedNames(cx);
     if (!usedNames.init())
         return false;
     Parser<frontend::SyntaxParseHandler> parser(cx, cx->tempLifoAlloc(),
-                                                options, chars, length, false,
-                                                usedNames, nullptr, nullptr);
->>>>>>> 9849e384
+                                                options, chars, length, EmptyTaint,
+                                                false, usedNames, nullptr, nullptr);
     if (!parser.checkOptions())
         return false;
 
@@ -5978,11 +5968,6 @@
 "Sets the callback to be invoked whenever a Promise rejection is unhandled\n"
 "or a previously-unhandled rejection becomes handled."),
 
-<<<<<<< HEAD
-    JS_FN_HELP("taint", Taint, 1, 0,
-"taint(str)",
-"  Return a copy of the provided string that is fully tainted.\n"),
-=======
 #ifdef ENABLE_INTL_API
     JS_FN_HELP("addIntlExtras", AddIntlExtras, 1, 0,
 "addIntlExtras(obj)",
@@ -5992,7 +5977,10 @@
 "unless you're willing to update your code if these experimental APIs change\n"
 "underneath you."),
 #endif // ENABLE_INTL_API
->>>>>>> 9849e384
+
+    JS_FN_HELP("taint", Taint, 1, 0,
+"taint(str)",
+"  Return a copy of the provided string that is fully tainted.\n"),
 
     JS_FS_HELP_END
 };
