/* -*- Mode: C++; tab-width: 8; indent-tabs-mode: nil; c-basic-offset: 2 -*-
 * vim: set ts=8 sts=2 et sw=2 tw=80:
 * This Source Code Form is subject to the terms of the Mozilla Public
 * License, v. 2.0. If a copy of the MPL was not distributed with this
 * file, You can obtain one at http://mozilla.org/MPL/2.0/. */

/* JS shell. */

#include "mozilla/ArrayUtils.h"
#include "mozilla/Atomics.h"
#include "mozilla/Attributes.h"
#include "mozilla/DebugOnly.h"
#include "mozilla/GuardObjects.h"
#include "mozilla/IntegerPrintfMacros.h"
#include "mozilla/mozalloc.h"
#include "mozilla/PodOperations.h"
#include "mozilla/ScopeExit.h"
#include "mozilla/Sprintf.h"
#include "mozilla/TimeStamp.h"
#include "mozilla/Unused.h"
#include "mozilla/Variant.h"

#include <chrono>
#ifdef JS_POSIX_NSPR
#  include <dlfcn.h>
#endif
#ifdef XP_WIN
#  include <direct.h>
#  include <process.h>
#endif
#include <errno.h>
#include <fcntl.h>
#if defined(XP_WIN)
#  include <io.h> /* for isatty() */
#endif
#include <locale.h>
#if defined(MALLOC_H)
#  include MALLOC_H /* for malloc_usable_size, malloc_size, _msize */
#endif
#include <math.h>
#include <signal.h>
#include <stdio.h>
#include <stdlib.h>
#include <string.h>
#include <sys/stat.h>
#include <sys/types.h>
#include <thread>
#include <utility>
#ifdef XP_UNIX
#  include <sys/mman.h>
#  include <sys/stat.h>
#  include <sys/wait.h>
#  include <unistd.h>
#endif
#ifdef XP_LINUX
#  include <sys/prctl.h>
#endif

#include "jsapi.h"
#include "jsfriendapi.h"
#include "jstypes.h"
#include "jsutil.h"
#ifndef JS_POSIX_NSPR
#  include "prerror.h"
#  include "prlink.h"
#endif
#include "shellmoduleloader.out.h"

#include "builtin/Array.h"
#include "builtin/MapObject.h"
#include "builtin/ModuleObject.h"
#include "builtin/Promise.h"
#include "builtin/RegExp.h"
#include "builtin/TestingFunctions.h"
#if defined(JS_BUILD_BINAST)
#  include "frontend/BinASTParser.h"
#endif  // defined(JS_BUILD_BINAST)
#include "frontend/ModuleSharedContext.h"
#include "frontend/Parser.h"
#include "gc/PublicIterators.h"
#include "jit/arm/Simulator-arm.h"
#include "jit/InlinableNatives.h"
#include "jit/Ion.h"
#include "jit/JitcodeMap.h"
#include "jit/JitRealm.h"
#include "jit/shared/CodeGenerator-shared.h"
#include "js/ArrayBuffer.h"  // JS::{CreateMappedArrayBufferContents,NewMappedArrayBufferWithContents,IsArrayBufferObject,GetArrayBufferLengthAndData}
#include "js/BuildId.h"      // JS::BuildIdCharVector, JS::SetProcessBuildIdOp
#include "js/CharacterEncoding.h"
#include "js/CompilationAndEvaluation.h"
#include "js/CompileOptions.h"
#include "js/ContextOptions.h"  // JS::ContextOptions{,Ref}
#include "js/Debug.h"
#include "js/Equality.h"  // JS::SameValue
#include "js/GCVector.h"
#include "js/Initialization.h"
#include "js/JSON.h"
#include "js/MemoryFunctions.h"
#include "js/Printf.h"
#include "js/PropertySpec.h"
#include "js/Realm.h"
#include "js/SourceText.h"
#include "js/StableStringChars.h"
#include "js/StructuredClone.h"
#include "js/SweepingAPI.h"
#include "js/Wrapper.h"
#include "perf/jsperf.h"
#include "shell/jsoptparse.h"
#include "shell/jsshell.h"
#include "shell/OSObject.h"
#include "threading/ConditionVariable.h"
#include "threading/ExclusiveData.h"
#include "threading/LockGuard.h"
#include "threading/Thread.h"
#include "util/StringBuffer.h"
#include "util/Text.h"
#include "util/Windows.h"
#include "vm/ArgumentsObject.h"
#include "vm/Compression.h"
#include "vm/Debugger.h"
#include "vm/HelperThreads.h"
#include "vm/JSAtom.h"
#include "vm/JSContext.h"
#include "vm/JSFunction.h"
#include "vm/JSObject.h"
#include "vm/JSScript.h"
#include "vm/Monitor.h"
#include "vm/MutexIDs.h"
#include "vm/Printer.h"
#include "vm/Shape.h"
#include "vm/SharedArrayObject.h"
#include "vm/Time.h"
#include "vm/TypedArrayObject.h"
#include "vm/WrapperObject.h"
#include "wasm/WasmJS.h"

#include "vm/Compartment-inl.h"
#include "vm/ErrorObject-inl.h"
#include "vm/Interpreter-inl.h"
#include "vm/JSObject-inl.h"
#include "vm/Realm-inl.h"
#include "vm/Stack-inl.h"

using namespace js;
using namespace js::cli;
using namespace js::shell;

using JS::AutoStableStringChars;
using JS::CompileOptions;

using js::shell::RCFile;

using mozilla::ArrayEqual;
using mozilla::ArrayLength;
using mozilla::AsVariant;
using mozilla::Atomic;
using mozilla::MakeScopeExit;
using mozilla::Maybe;
using mozilla::Nothing;
using mozilla::NumberEqualsInt32;
using mozilla::TimeDuration;
using mozilla::TimeStamp;
using mozilla::Variant;

// Avoid an unnecessary NSPR dependency on Linux and OS X just for the shell.
#ifdef JS_POSIX_NSPR

enum PRLibSpecType { PR_LibSpec_Pathname };

struct PRLibSpec {
  PRLibSpecType type;
  union {
    const char* pathname;
  } value;
};

typedef void PRLibrary;

#  define PR_LD_NOW RTLD_NOW
#  define PR_LD_GLOBAL RTLD_GLOBAL

static PRLibrary* PR_LoadLibraryWithFlags(PRLibSpec libSpec, int flags) {
  return dlopen(libSpec.value.pathname, flags);
}

static void PR_UnloadLibrary(PRLibrary* dll) { dlclose(dll); }
#endif

enum JSShellExitCode {
  EXITCODE_RUNTIME_ERROR = 3,
  EXITCODE_FILE_NOT_FOUND = 4,
  EXITCODE_OUT_OF_MEMORY = 5,
  EXITCODE_TIMEOUT = 6
};

// Define use of application-specific slots on the shell's global object.
enum GlobalAppSlot {
  GlobalAppSlotModuleLoadHook,           // Shell-specific; load a module graph
  GlobalAppSlotModuleResolveHook,        // HostResolveImportedModule
  GlobalAppSlotModuleMetadataHook,       // HostPopulateImportMeta
  GlobalAppSlotModuleDynamicImportHook,  // HostImportModuleDynamically
  GlobalAppSlotCount
};
static_assert(GlobalAppSlotCount <= JSCLASS_GLOBAL_APPLICATION_SLOTS,
              "Too many applications slots defined for shell global");

/*
 * Note: This limit should match the stack limit set by the browser in
 *       js/xpconnect/src/XPCJSContext.cpp
 */
#if defined(MOZ_ASAN) || (defined(DEBUG) && !defined(XP_WIN))
static const size_t gMaxStackSize = 2 * 128 * sizeof(size_t) * 1024;
#else
static const size_t gMaxStackSize = 128 * sizeof(size_t) * 1024;
#endif

/*
 * Limit the timeout to 30 minutes to prevent an overflow on platfoms
 * that represent the time internally in microseconds using 32-bit int.
 */
static const double MAX_TIMEOUT_SECONDS = 1800.0;

// Not necessarily in sync with the browser
#define SHARED_MEMORY_DEFAULT 1

// Code to support GCOV code coverage measurements on standalone shell
#ifdef MOZ_CODE_COVERAGE
#  if defined(__GNUC__) && !defined(__clang__)
extern "C" void __gcov_dump();
extern "C" void __gcov_reset();

void counters_dump(int) { __gcov_dump(); }

void counters_reset(int) { __gcov_reset(); }
#  else
void counters_dump(int) { /* Do nothing */
}

void counters_reset(int) { /* Do nothing */
}
#  endif

static void InstallCoverageSignalHandlers() {
#  ifndef XP_WIN
  fprintf(stderr, "[CodeCoverage] Setting handlers for process %d.\n",
          getpid());

  struct sigaction dump_sa;
  dump_sa.sa_handler = counters_dump;
  dump_sa.sa_flags = SA_RESTART;
  sigemptyset(&dump_sa.sa_mask);
  mozilla::DebugOnly<int> r1 = sigaction(SIGUSR1, &dump_sa, nullptr);
  MOZ_ASSERT(r1 == 0, "Failed to install GCOV SIGUSR1 handler");

  struct sigaction reset_sa;
  reset_sa.sa_handler = counters_reset;
  reset_sa.sa_flags = SA_RESTART;
  sigemptyset(&reset_sa.sa_mask);
  mozilla::DebugOnly<int> r2 = sigaction(SIGUSR2, &reset_sa, nullptr);
  MOZ_ASSERT(r2 == 0, "Failed to install GCOV SIGUSR2 handler");
#  endif
}
#endif

// An off-thread parse or decode job.
class js::shell::OffThreadJob {
  enum State {
    RUNNING,   // Working; no token.
    DONE,      // Finished; have token.
    CANCELLED  // Cancelled due to error.
  };

 public:
  using Source = mozilla::Variant<JS::UniqueTwoByteChars, JS::TranscodeBuffer>;

  OffThreadJob(ShellContext* sc, ScriptKind kind, Source&& source);
  ~OffThreadJob();

  void cancel();
  void markDone(JS::OffThreadToken* newToken);
  JS::OffThreadToken* waitUntilDone(JSContext* cx);

  char16_t* sourceChars() { return source.as<UniqueTwoByteChars>().get(); }
  JS::TranscodeBuffer& xdrBuffer() { return source.as<JS::TranscodeBuffer>(); }

 public:
  const int32_t id;
  const ScriptKind kind;

 private:
  js::Monitor& monitor;
  State state;
  JS::OffThreadToken* token;
  Source source;
};

static OffThreadJob* NewOffThreadJob(JSContext* cx, ScriptKind kind,
                                     OffThreadJob::Source&& source) {
  ShellContext* sc = GetShellContext(cx);
  UniquePtr<OffThreadJob> job(
      cx->new_<OffThreadJob>(sc, kind, std::move(source)));
  if (!job) {
    return nullptr;
  }

  if (!sc->offThreadJobs.append(job.get())) {
    job->cancel();
    JS_ReportErrorASCII(cx, "OOM adding off-thread job");
    return nullptr;
  }

  return job.release();
}

static OffThreadJob* GetSingleOffThreadJob(JSContext* cx, ScriptKind kind) {
  ShellContext* sc = GetShellContext(cx);
  const auto& jobs = sc->offThreadJobs;
  if (jobs.empty()) {
    JS_ReportErrorASCII(cx, "No off-thread jobs are pending");
    return nullptr;
  }

  if (jobs.length() > 1) {
    JS_ReportErrorASCII(
        cx, "Multiple off-thread jobs are pending: must specify job ID");
    return nullptr;
  }

  OffThreadJob* job = jobs[0];
  if (job->kind != kind) {
    JS_ReportErrorASCII(cx, "Off-thread job is the wrong kind");
    return nullptr;
  }

  return job;
}

static OffThreadJob* LookupOffThreadJobByID(JSContext* cx, ScriptKind kind,
                                            int32_t id) {
  if (id <= 0) {
    JS_ReportErrorASCII(cx, "Bad off-thread job ID");
    return nullptr;
  }

  ShellContext* sc = GetShellContext(cx);
  const auto& jobs = sc->offThreadJobs;
  if (jobs.empty()) {
    JS_ReportErrorASCII(cx, "No off-thread jobs are pending");
    return nullptr;
  }

  OffThreadJob* job = nullptr;
  for (auto someJob : jobs) {
    if (someJob->id == id) {
      job = someJob;
      break;
    }
  }

  if (!job) {
    JS_ReportErrorASCII(cx, "Off-thread job not found");
    return nullptr;
  }

  if (job->kind != kind) {
    JS_ReportErrorASCII(cx, "Off-thread job is the wrong kind");
    return nullptr;
  }

  return job;
}

static OffThreadJob* LookupOffThreadJobForArgs(JSContext* cx, ScriptKind kind,
                                               const CallArgs& args,
                                               size_t arg) {
  // If the optional ID argument isn't present, get the single pending job.
  if (args.length() <= arg) {
    return GetSingleOffThreadJob(cx, kind);
  }

  // Lookup the job using the specified ID.
  int32_t id = 0;
  RootedValue value(cx, args[arg]);
  if (!ToInt32(cx, value, &id)) {
    return nullptr;
  }

  return LookupOffThreadJobByID(cx, kind, id);
}

static void DeleteOffThreadJob(JSContext* cx, OffThreadJob* job) {
  ShellContext* sc = GetShellContext(cx);
  for (size_t i = 0; i < sc->offThreadJobs.length(); i++) {
    if (sc->offThreadJobs[i] == job) {
      sc->offThreadJobs.erase(&sc->offThreadJobs[i]);
      js_delete(job);
      return;
    }
  }

  MOZ_CRASH("Off-thread job not found");
}

static void CancelOffThreadJobsForContext(JSContext* cx) {
  // Parse jobs may be blocked waiting on GC.
  gc::FinishGC(cx);

  // Wait for jobs belonging to this context.
  ShellContext* sc = GetShellContext(cx);
  while (!sc->offThreadJobs.empty()) {
    OffThreadJob* job = sc->offThreadJobs.popCopy();
    job->waitUntilDone(cx);
    js_delete(job);
  }
}

static void CancelOffThreadJobsForRuntime(JSContext* cx) {
  // Parse jobs may be blocked waiting on GC.
  gc::FinishGC(cx);

  // Cancel jobs belonging to this runtime.
  CancelOffThreadParses(cx->runtime());
  ShellContext* sc = GetShellContext(cx);
  while (!sc->offThreadJobs.empty()) {
    js_delete(sc->offThreadJobs.popCopy());
  }
}

mozilla::Atomic<int32_t> gOffThreadJobSerial(1);

OffThreadJob::OffThreadJob(ShellContext* sc, ScriptKind kind, Source&& source)
    : id(gOffThreadJobSerial++),
      kind(kind),
      monitor(sc->offThreadMonitor),
      state(RUNNING),
      token(nullptr),
      source(std::move(source)) {
  MOZ_RELEASE_ASSERT(id > 0, "Off-thread job IDs exhausted");
}

OffThreadJob::~OffThreadJob() { MOZ_ASSERT(state != RUNNING); }

void OffThreadJob::cancel() {
  MOZ_ASSERT(state == RUNNING);
  MOZ_ASSERT(!token);

  state = CANCELLED;
}

void OffThreadJob::markDone(JS::OffThreadToken* newToken) {
  AutoLockMonitor alm(monitor);
  MOZ_ASSERT(state == RUNNING);
  MOZ_ASSERT(!token);
  MOZ_ASSERT(newToken);

  token = newToken;
  state = DONE;
  alm.notifyAll();
}

JS::OffThreadToken* OffThreadJob::waitUntilDone(JSContext* cx) {
  AutoLockMonitor alm(monitor);
  MOZ_ASSERT(state != CANCELLED);

  while (state != DONE) {
    alm.wait();
  }

  MOZ_ASSERT(token);
  return token;
}

struct ShellCompartmentPrivate {
  GCPtrObject grayRoot;
};

struct MOZ_STACK_CLASS EnvironmentPreparer
    : public js::ScriptEnvironmentPreparer {
  explicit EnvironmentPreparer(JSContext* cx) {
    js::SetScriptEnvironmentPreparer(cx, this);
  }
  void invoke(JS::HandleObject global, Closure& closure) override;
};

// Shell state set once at startup.
static bool enableCodeCoverage = false;
static bool enableDisassemblyDumps = false;
static bool offthreadCompilation = false;
static bool enableBaseline = false;
static bool enableIon = false;
static bool enableAsmJS = false;
static bool enableWasm = false;
static bool enableNativeRegExp = false;
static bool enableSharedMemory = SHARED_MEMORY_DEFAULT;
static bool enableWasmBaseline = false;
static bool enableWasmIon = false;
static bool enableWasmCranelift = false;
#ifdef ENABLE_WASM_GC
static bool enableWasmGc = false;
#endif
static bool enableWasmVerbose = false;
static bool enableTestWasmAwaitTier2 = false;
static bool enableAsyncStacks = false;
static bool enableStreams = false;
static bool enableBigInt = false;
static bool enableFields = false;
#ifdef JS_GC_ZEAL
static uint32_t gZealBits = 0;
static uint32_t gZealFrequency = 0;
#endif
static bool printTiming = false;
static RCFile* gErrFile = nullptr;
static RCFile* gOutFile = nullptr;
static bool reportWarnings = true;
static bool compileOnly = false;
static bool fuzzingSafe = false;
static bool disableOOMFunctions = false;
static bool defaultToSameCompartment = true;

#ifdef DEBUG
static bool dumpEntrainedVariables = false;
static bool OOM_printAllocationCount = false;
#endif

static bool SetTimeoutValue(JSContext* cx, double t);

static void KillWatchdog(JSContext* cx);

static bool ScheduleWatchdog(JSContext* cx, double t);

static void CancelExecution(JSContext* cx);

static JSObject* NewGlobalObject(JSContext* cx, JS::RealmOptions& options,
                                 JSPrincipals* principals);

/*
 * A toy principals type for the shell.
 *
 * In the shell, a principal is simply a 32-bit mask: P subsumes Q if the
 * set bits in P are a superset of those in Q. Thus, the principal 0 is
 * subsumed by everything, and the principal ~0 subsumes everything.
 *
 * As a special case, a null pointer as a principal is treated like 0xffff.
 *
 * The 'newGlobal' function takes an option indicating which principal the
 * new global should have; 'evaluate' does for the new code.
 */
class ShellPrincipals final : public JSPrincipals {
  uint32_t bits;

  static uint32_t getBits(JSPrincipals* p) {
    if (!p) {
      return 0xffff;
    }
    return static_cast<ShellPrincipals*>(p)->bits;
  }

 public:
  explicit ShellPrincipals(uint32_t bits, int32_t refcount = 0) : bits(bits) {
    this->refcount = refcount;
  }

  bool write(JSContext* cx, JSStructuredCloneWriter* writer) override {
    // The shell doesn't have a read principals hook, so it doesn't really
    // matter what we write here, but we have to write something so the
    // fuzzer is happy.
    return JS_WriteUint32Pair(writer, bits, 0);
  }

  static void destroy(JSPrincipals* principals) {
    MOZ_ASSERT(principals != &fullyTrusted);
    MOZ_ASSERT(principals->refcount == 0);
    js_delete(static_cast<const ShellPrincipals*>(principals));
  }

  static bool subsumes(JSPrincipals* first, JSPrincipals* second) {
    uint32_t firstBits = getBits(first);
    uint32_t secondBits = getBits(second);
    return (firstBits | secondBits) == firstBits;
  }

  static JSSecurityCallbacks securityCallbacks;

  // Fully-trusted principals singleton.
  static ShellPrincipals fullyTrusted;
};

JSSecurityCallbacks ShellPrincipals::securityCallbacks = {
    nullptr,  // contentSecurityPolicyAllows
    subsumes};

// The fully-trusted principal subsumes all other principals.
ShellPrincipals ShellPrincipals::fullyTrusted(-1, 1);

#ifdef EDITLINE
extern "C" {
extern MOZ_EXPORT char* readline(const char* prompt);
extern MOZ_EXPORT void add_history(char* line);
}  // extern "C"
#endif

ShellContext::ShellContext(JSContext* cx)
    : isWorker(false),
      lastWarningEnabled(false),
      trackUnhandledRejections(true),
      timeoutInterval(-1.0),
      startTime(PRMJ_Now()),
      serviceInterrupt(false),
      haveInterruptFunc(false),
      interruptFunc(cx, NullValue()),
      lastWarning(cx, NullValue()),
      promiseRejectionTrackerCallback(cx, NullValue()),
      unhandledRejectedPromises(cx),
      watchdogLock(mutexid::ShellContextWatchdog),
      exitCode(0),
      quitting(false),
      readLineBufPos(0),
      errFilePtr(nullptr),
      outFilePtr(nullptr),
      offThreadMonitor(mutexid::ShellOffThreadState) {}

ShellContext::~ShellContext() { MOZ_ASSERT(offThreadJobs.empty()); }

ShellContext* js::shell::GetShellContext(JSContext* cx) {
  ShellContext* sc = static_cast<ShellContext*>(JS_GetContextPrivate(cx));
  MOZ_ASSERT(sc);
  return sc;
}

static void TraceGrayRoots(JSTracer* trc, void* data) {
  JSRuntime* rt = trc->runtime();
  for (ZonesIter zone(rt, SkipAtoms); !zone.done(); zone.next()) {
    for (CompartmentsInZoneIter comp(zone); !comp.done(); comp.next()) {
      auto priv = static_cast<ShellCompartmentPrivate*>(
          JS_GetCompartmentPrivate(comp.get()));
      if (priv) {
        TraceNullableEdge(trc, &priv->grayRoot, "test gray root");
      }
    }
  }
}

static char* GetLine(FILE* file, const char* prompt) {
#ifdef EDITLINE
  /*
   * Use readline only if file is stdin, because there's no way to specify
   * another handle.  Are other filehandles interactive?
   */
  if (file == stdin) {
    char* linep = readline(prompt);
    /*
     * We set it to zero to avoid complaining about inappropriate ioctl
     * for device in the case of EOF. Looks like errno == 251 if line is
     * finished with EOF and errno == 25 (EINVAL on Mac) if there is
     * nothing left to read.
     */
    if (errno == 251 || errno == 25 || errno == EINVAL) {
      errno = 0;
    }
    if (!linep) {
      return nullptr;
    }
    if (linep[0] != '\0') {
      add_history(linep);
    }
    return linep;
  }
#endif

  size_t len = 0;
  if (*prompt != '\0' && gOutFile->isOpen()) {
    fprintf(gOutFile->fp, "%s", prompt);
    fflush(gOutFile->fp);
  }

  size_t size = 80;
  char* buffer = static_cast<char*>(malloc(size));
  if (!buffer) {
    return nullptr;
  }

  char* current = buffer;
  do {
    while (true) {
      if (fgets(current, size - len, file)) {
        break;
      }
      if (errno != EINTR) {
        free(buffer);
        return nullptr;
      }
    }

    len += strlen(current);
    char* t = buffer + len - 1;
    if (*t == '\n') {
      /* Line was read. We remove '\n' and exit. */
      *t = '\0';
      break;
    }

    if (len + 1 == size) {
      size = size * 2;
      char* tmp = static_cast<char*>(realloc(buffer, size));
      if (!tmp) {
        free(buffer);
        return nullptr;
      }
      buffer = tmp;
    }
    current = buffer + len;
  } while (true);
  return buffer;
}

static bool ShellInterruptCallback(JSContext* cx) {
  ShellContext* sc = GetShellContext(cx);
  if (!sc->serviceInterrupt) {
    return true;
  }

  // Reset serviceInterrupt. CancelExecution or InterruptIf will set it to
  // true to distinguish watchdog or user triggered interrupts.
  // Do this first to prevent other interrupts that may occur while the
  // user-supplied callback is executing from re-entering the handler.
  sc->serviceInterrupt = false;

  bool result;
  if (sc->haveInterruptFunc) {
    bool wasAlreadyThrowing = cx->isExceptionPending();
    JS::AutoSaveExceptionState savedExc(cx);
    JSAutoRealm ar(cx, &sc->interruptFunc.toObject());
    RootedValue rval(cx);

    // Report any exceptions thrown by the JS interrupt callback, but do
    // *not* keep it on the cx. The interrupt handler is invoked at points
    // that are not expected to throw catchable exceptions, like at
    // JSOP_RETRVAL.
    //
    // If the interrupted JS code was already throwing, any exceptions
    // thrown by the interrupt handler are silently swallowed.
    {
      Maybe<AutoReportException> are;
      if (!wasAlreadyThrowing) {
        are.emplace(cx);
      }
      result = JS_CallFunctionValue(cx, nullptr, sc->interruptFunc,
                                    JS::HandleValueArray::empty(), &rval);
    }
    savedExc.restore();

    if (rval.isBoolean()) {
      result = rval.toBoolean();
    } else {
      result = false;
    }
  } else {
    result = false;
  }

  if (!result && sc->exitCode == 0) {
    static const char msg[] = "Script terminated by interrupt handler.\n";
    fputs(msg, stderr);

    sc->exitCode = EXITCODE_TIMEOUT;
  }

  return result;
}

/*
 * Some UTF-8 files, notably those written using Notepad, have a Unicode
 * Byte-Order-Mark (BOM) as their first character. This is useless (byte-order
 * is meaningless for UTF-8) but causes a syntax error unless we skip it.
 */
static void SkipUTF8BOM(FILE* file) {
  int ch1 = fgetc(file);
  int ch2 = fgetc(file);
  int ch3 = fgetc(file);

  // Skip the BOM
  if (ch1 == 0xEF && ch2 == 0xBB && ch3 == 0xBF) {
    return;
  }

  // No BOM - revert
  if (ch3 != EOF) {
    ungetc(ch3, file);
  }
  if (ch2 != EOF) {
    ungetc(ch2, file);
  }
  if (ch1 != EOF) {
    ungetc(ch1, file);
  }
}

void EnvironmentPreparer::invoke(HandleObject global, Closure& closure) {
  MOZ_ASSERT(JS_IsGlobalObject(global));

  JSContext* cx = TlsContext.get();
  MOZ_ASSERT(!JS_IsExceptionPending(cx));

  AutoRealm ar(cx, global);
  AutoReportException are(cx);
  if (!closure(cx)) {
    return;
  }
}

static bool RegisterScriptPathWithModuleLoader(JSContext* cx,
                                               HandleScript script,
                                               const char* filename) {
  // Set the private value associated with a script to a object containing the
  // script's filename so that the module loader can use it to resolve
  // relative imports.

  RootedString path(cx, JS_NewStringCopyZ(cx, filename));
  if (!path) {
    return false;
  }

  RootedObject infoObject(cx, JS_NewPlainObject(cx));
  if (!infoObject) {
    return false;
  }

  RootedValue pathValue(cx, StringValue(path));
  if (!JS_DefineProperty(cx, infoObject, "path", pathValue, 0)) {
    return false;
  }

  JS::SetScriptPrivate(script, ObjectValue(*infoObject));
  return true;
}

enum class CompileUtf8 {
  InflateToUtf16,
  DontInflate,
};

static MOZ_MUST_USE bool RunFile(JSContext* cx, const char* filename,
                                 FILE* file, CompileUtf8 compileMethod,
                                 bool compileOnly) {
  SkipUTF8BOM(file);

  int64_t t1 = PRMJ_Now();
  RootedScript script(cx);

  {
    CompileOptions options(cx);
    options.setIntroductionType("js shell file")
        .setFileAndLine(filename, 1)
        .setIsRunOnce(true)
        .setNoScriptRval(true);

    if (compileMethod == CompileUtf8::DontInflate) {
      fprintf(stderr, "(compiling '%s' as UTF-8 without inflating)\n",
              filename);

      if (!JS::CompileUtf8FileDontInflate(cx, options, file, &script)) {
        return false;
      }
    } else {
      if (!JS::CompileUtf8File(cx, options, file, &script)) {
        return false;
      }
    }

    MOZ_ASSERT(script);
  }

  if (!RegisterScriptPathWithModuleLoader(cx, script, filename)) {
    return false;
  }

#ifdef DEBUG
  if (dumpEntrainedVariables) {
    AnalyzeEntrainedVariables(cx, script);
  }
#endif
  if (!compileOnly) {
    if (!JS_ExecuteScript(cx, script)) {
      return false;
    }
    int64_t t2 = PRMJ_Now() - t1;
    if (printTiming) {
      printf("runtime = %.3f ms\n", double(t2) / PRMJ_USEC_PER_MSEC);
    }
  }
  return true;
}

#if defined(JS_BUILD_BINAST)

static MOZ_MUST_USE bool RunBinAST(JSContext* cx, const char* filename,
                                   FILE* file, bool compileOnly) {
  RootedScript script(cx);

  {
    CompileOptions options(cx);
    options.setFileAndLine(filename, 0)
        .setIsRunOnce(true)
        .setNoScriptRval(true);

    script = JS::DecodeBinAST(cx, options, file);
    if (!script) {
      return false;
    }
  }

  if (!RegisterScriptPathWithModuleLoader(cx, script, filename)) {
    return false;
  }

  if (compileOnly) {
    return true;
  }

  return JS_ExecuteScript(cx, script);
}

#endif  // JS_BUILD_BINAST

static bool InitModuleLoader(JSContext* cx) {
  // Decompress and evaluate the embedded module loader source to initialize
  // the module loader for the current compartment.

  uint32_t srcLen = moduleloader::GetRawScriptsSize();
  auto src = cx->make_pod_array<char>(srcLen);
  if (!src ||
      !DecompressString(moduleloader::compressedSources,
                        moduleloader::GetCompressedSize(),
                        reinterpret_cast<unsigned char*>(src.get()), srcLen)) {
    return false;
  }

  CompileOptions options(cx);
  options.setIntroductionType("shell module loader");
  options.setFileAndLine("shell/ModuleLoader.js", 1);
  options.setSelfHostingMode(false);
  options.setCanLazilyParse(false);
  options.werrorOption = true;
  options.strictOption = true;

  RootedValue rv(cx);
  return JS::EvaluateUtf8(cx, options, src.get(), srcLen, &rv);
}

static bool GetModuleImportHook(JSContext* cx,
                                MutableHandleFunction resultOut) {
  Handle<GlobalObject*> global = cx->global();
  RootedValue hookValue(cx,
                        global->getReservedSlot(GlobalAppSlotModuleLoadHook));
  if (hookValue.isUndefined()) {
    JS_ReportErrorASCII(cx, "Module load hook not set");
    return false;
  }

  if (!hookValue.isObject() || !hookValue.toObject().is<JSFunction>()) {
    JS_ReportErrorASCII(cx, "Module load hook is not a function");
    return false;
  }

  resultOut.set(&hookValue.toObject().as<JSFunction>());
  return true;
}

static MOZ_MUST_USE bool RunModule(JSContext* cx, const char* filename,
                                   FILE* file, bool compileOnly) {
  // Execute a module by calling the module loader's import hook on the
  // resolved filename.

  RootedFunction importFun(cx);
  if (!GetModuleImportHook(cx, &importFun)) {
    return false;
  }

  RootedString path(cx, JS_NewStringCopyZ(cx, filename));
  if (!path) {
    return false;
  }

  path = ResolvePath(cx, path, RootRelative);
  if (!path) {
    return false;
  }

  JS::AutoValueArray<1> args(cx);
  args[0].setString(path);

  RootedValue value(cx);
  return JS_CallFunction(cx, nullptr, importFun, args, &value);
}

static bool EnqueueJob(JSContext* cx, unsigned argc, Value* vp) {
  CallArgs args = CallArgsFromVp(argc, vp);

  if (!IsFunctionObject(args.get(0))) {
    JS_ReportErrorASCII(cx, "EnqueueJob's first argument must be a function");
    return false;
  }

  args.rval().setUndefined();

  RootedObject job(cx, &args[0].toObject());
  return js::EnqueueJob(cx, job);
}

static bool DrainJobQueue(JSContext* cx, unsigned argc, Value* vp) {
  CallArgs args = CallArgsFromVp(argc, vp);

  if (GetShellContext(cx)->quitting) {
    JS_ReportErrorASCII(
        cx, "Mustn't drain the job queue when the shell is quitting");
    return false;
  }

  js::RunJobs(cx);

  if (GetShellContext(cx)->quitting) {
    return false;
  }

  args.rval().setUndefined();
  return true;
}

static bool GlobalOfFirstJobInQueue(JSContext* cx, unsigned argc, Value* vp) {
  CallArgs args = CallArgsFromVp(argc, vp);

  RootedObject job(cx, cx->internalJobQueue->maybeFront());
  if (!job) {
    JS_ReportErrorASCII(cx, "Job queue is empty");
    return false;
  }

  RootedObject global(cx, &job->nonCCWGlobal());
  if (!cx->compartment()->wrap(cx, &global)) {
    return false;
  }

  args.rval().setObject(*global);
  return true;
}

static bool TrackUnhandledRejections(JSContext* cx, JS::HandleObject promise,
                                     JS::PromiseRejectionHandlingState state) {
  ShellContext* sc = GetShellContext(cx);
  if (!sc->trackUnhandledRejections) {
    return true;
  }

#if defined(DEBUG) || defined(JS_OOM_BREAKPOINT)
  if (cx->runningOOMTest) {
    // When OOM happens, we cannot reliably track the set of unhandled
    // promise rejections. Throw error only when simulated OOM is used
    // *and* promises are used in the test.
    JS_ReportErrorASCII(
        cx,
        "Can't track unhandled rejections while running simulated OOM "
        "test. Call ignoreUnhandledRejections before using oomTest etc.");
    return false;
  }
#endif

  if (!sc->unhandledRejectedPromises) {
    sc->unhandledRejectedPromises = SetObject::create(cx);
    if (!sc->unhandledRejectedPromises) {
      return false;
    }
  }

  RootedValue promiseVal(cx, ObjectValue(*promise));

  AutoRealm ar(cx, sc->unhandledRejectedPromises);
  if (!cx->compartment()->wrap(cx, &promiseVal)) {
    return false;
  }

  switch (state) {
    case JS::PromiseRejectionHandlingState::Unhandled:
      if (!SetObject::add(cx, sc->unhandledRejectedPromises, promiseVal)) {
        return false;
      }
      break;
    case JS::PromiseRejectionHandlingState::Handled:
      bool deleted = false;
      if (!SetObject::delete_(cx, sc->unhandledRejectedPromises, promiseVal,
                              &deleted)) {
        return false;
      }
      // We can't MOZ_ASSERT(deleted) here, because it's possible we failed to
      // add the promise in the first place, due to OOM.
      break;
  }

  return true;
}

static void ForwardingPromiseRejectionTrackerCallback(
    JSContext* cx, JS::HandleObject promise,
    JS::PromiseRejectionHandlingState state, void* data) {
  AutoReportException are(cx);

  if (!TrackUnhandledRejections(cx, promise, state)) {
    return;
  }

  RootedValue callback(cx,
                       GetShellContext(cx)->promiseRejectionTrackerCallback);
  if (callback.isNull()) {
    return;
  }

  AutoRealm ar(cx, &callback.toObject());

  FixedInvokeArgs<2> args(cx);
  args[0].setObject(*promise);
  args[1].setInt32(static_cast<int32_t>(state));

  if (!JS_WrapValue(cx, args[0])) {
    return;
  }

  RootedValue rval(cx);
  (void)Call(cx, callback, UndefinedHandleValue, args, &rval);
}

static bool SetPromiseRejectionTrackerCallback(JSContext* cx, unsigned argc,
                                               Value* vp) {
  CallArgs args = CallArgsFromVp(argc, vp);

  if (!IsFunctionObject(args.get(0))) {
    JS_ReportErrorASCII(
        cx,
        "setPromiseRejectionTrackerCallback expects a function as its sole "
        "argument");
    return false;
  }

  GetShellContext(cx)->promiseRejectionTrackerCallback = args[0];

  args.rval().setUndefined();
  return true;
}

static bool BoundToAsyncStack(JSContext* cx, unsigned argc, Value* vp) {
  CallArgs args = CallArgsFromVp(argc, vp);

  RootedValue function(cx, GetFunctionNativeReserved(&args.callee(), 0));
  RootedObject options(
      cx, &GetFunctionNativeReserved(&args.callee(), 1).toObject());

  RootedSavedFrame stack(cx, nullptr);
  bool isExplicit;

  RootedValue v(cx);

  if (!JS_GetProperty(cx, options, "stack", &v)) {
    return false;
  }
  if (!v.isObject() || !v.toObject().is<SavedFrame>()) {
    JS_ReportErrorASCII(cx,
                        "The 'stack' property must be a SavedFrame object.");
    return false;
  }
  stack = &v.toObject().as<SavedFrame>();

  if (!JS_GetProperty(cx, options, "cause", &v)) {
    return false;
  }
  RootedString causeString(cx, ToString(cx, v));
  if (!causeString) {
    MOZ_ASSERT(cx->isExceptionPending());
    return false;
  }

  UniqueChars cause = JS_EncodeStringToUTF8(cx, causeString);
  if (!cause) {
    MOZ_ASSERT(cx->isExceptionPending());
    return false;
  }

  if (!JS_GetProperty(cx, options, "explicit", &v)) {
    return false;
  }
  isExplicit = v.isUndefined() ? true : ToBoolean(v);

  auto kind =
      (isExplicit ? JS::AutoSetAsyncStackForNewCalls::AsyncCallKind::EXPLICIT
                  : JS::AutoSetAsyncStackForNewCalls::AsyncCallKind::IMPLICIT);

  JS::AutoSetAsyncStackForNewCalls asasfnckthxbye(cx, stack, cause.get(), kind);
  return Call(cx, UndefinedHandleValue, function, JS::HandleValueArray::empty(),
              args.rval());
}

static bool BindToAsyncStack(JSContext* cx, unsigned argc, Value* vp) {
  CallArgs args = CallArgsFromVp(argc, vp);

  if (args.length() != 2) {
    JS_ReportErrorASCII(cx, "bindToAsyncStack takes exactly two arguments.");
    return false;
  }

  if (!args[0].isObject() || !IsCallable(args[0])) {
    JS_ReportErrorASCII(
        cx, "bindToAsyncStack's first argument should be a function.");
    return false;
  }

  if (!args[1].isObject()) {
    JS_ReportErrorASCII(
        cx, "bindToAsyncStack's second argument should be an object.");
    return false;
  }

  RootedFunction bound(cx, NewFunctionWithReserved(cx, BoundToAsyncStack, 0, 0,
                                                   "bindToAsyncStack thunk"));
  if (!bound) {
    return false;
  }
  SetFunctionNativeReserved(bound, 0, args[0]);
  SetFunctionNativeReserved(bound, 1, args[1]);

  args.rval().setObject(*bound);
  return true;
}

#ifdef ENABLE_INTL_API
static bool AddIntlExtras(JSContext* cx, unsigned argc, Value* vp) {
  CallArgs args = CallArgsFromVp(argc, vp);
  if (!args.get(0).isObject()) {
    JS_ReportErrorASCII(cx, "addIntlExtras must be passed an object");
    return false;
  }
  JS::RootedObject intl(cx, &args[0].toObject());

  static const JSFunctionSpec funcs[] = {
      JS_SELF_HOSTED_FN("getCalendarInfo", "Intl_getCalendarInfo", 1, 0),
      JS_SELF_HOSTED_FN("getLocaleInfo", "Intl_getLocaleInfo", 1, 0),
      JS_SELF_HOSTED_FN("getDisplayNames", "Intl_getDisplayNames", 2, 0),
      JS_FS_END};

  if (!JS_DefineFunctions(cx, intl, funcs)) {
    return false;
  }

  if (!js::AddMozDateTimeFormatConstructor(cx, intl)) {
    return false;
  }

  args.rval().setUndefined();
  return true;
}
#endif  // ENABLE_INTL_API

static bool
PrintTaintedString(JSContext* cx, RootedValue *result) {
    StringTaint taint = result->toString()->taint();

    RootedString str(cx);
    str = JS_ValueToSource(cx, *result);
    if (!str)
        return false;

    JS::UniqueChars utf8chars = JS_EncodeStringToUTF8(cx, str);
    if (!utf8chars)
        return false;

    // true iff current char is tainted
    bool marker = false;
    // offset between encoded string and unicode string
    size_t offset = 1;
    // amount of chars that are escaped by "\".
    int escape = 0;
    // String representations always starts with a quote
    fprintf(gOutFile->fp, "%c", utf8chars[0]);
    for(size_t i = 1; utf8chars[i] != '\0'; i++) {
        if (taint[i-offset] && !marker) {
            fprintf(gOutFile->fp, "\e[91m");
            marker = true;
        }
        if (!taint[i-offset] && marker) {
            fprintf(gOutFile->fp, "\e[0m");
            marker = false;
        }
        // Print tainted spaces as a block (u2588)
        if (taint[i-offset] && utf8chars[i] == ' ') {
            fprintf(gOutFile->fp, "\u2588");
        } else {
            fprintf(gOutFile->fp, "%c", utf8chars[i]);
        }
        if (escape == 0 && utf8chars[i] == '\\' && utf8chars[i+1] == 'u') {
            escape = 5;
            offset++;
        } else if (escape == 0 && utf8chars[i] == '\\' && utf8chars[i+1] == 'x') {
            escape = 3;
            offset++;
        } else if (escape == 0 && utf8chars[i] == '\\') {
            escape = 1;
            offset++;
        } else if (escape > 0) {
            escape--;
            if(escape > 0) {
                offset++;
            }
        }
    }
    if (marker)
        fprintf(gOutFile->fp, "\033[0m");
    fprintf(gOutFile->fp, "\n");

    return true;
}

static MOZ_MUST_USE bool EvalUtf8AndPrint(JSContext* cx, const char* bytes,
                                          size_t length, int lineno,
                                          bool compileOnly) {
  // Eval.
  JS::CompileOptions options(cx);
  options.setIntroductionType("js shell interactive")
      .setIsRunOnce(true)
      .setFileAndLine("typein", lineno);

  RootedScript script(cx);
  if (!JS::CompileUtf8(cx, options, bytes, length, &script)) {
    return false;
  }
  if (compileOnly) {
    return true;
  }
  RootedValue result(cx);
  if (!JS_ExecuteScript(cx, script, &result)) {
    return false;
  }

  if (!result.isUndefined() && gOutFile->isOpen()) {
    // Print.
    // Taintfox
    if (result.isString() && result.toString()->isTainted()) {
        PrintTaintedString(cx, &result);
    } else {
      RootedString str(cx, JS_ValueToSource(cx, result));
      if (!str) {
        return false;
      }

      UniqueChars utf8chars = JS_EncodeStringToUTF8(cx, str);
      if (!utf8chars) {
        return false;
      }
      fprintf(gOutFile->fp, "%s\n", utf8chars.get());
    }
  }
  return true;
}

static MOZ_MUST_USE bool ReadEvalPrintLoop(JSContext* cx, FILE* in,
                                           bool compileOnly) {
  ShellContext* sc = GetShellContext(cx);
  int lineno = 1;
  bool hitEOF = false;

  do {
    /*
     * Accumulate lines until we get a 'compilable unit' - one that either
     * generates an error (before running out of source) or that compiles
     * cleanly.  This should be whenever we get a complete statement that
     * coincides with the end of a line.
     */
    int startline = lineno;
    typedef Vector<char, 32> CharBuffer;
    RootedObject globalLexical(cx, &cx->global()->lexicalEnvironment());
    CharBuffer buffer(cx);
    do {
      ScheduleWatchdog(cx, -1);
      sc->serviceInterrupt = false;
      errno = 0;

      char* line = GetLine(in, startline == lineno ? "js> " : "");
      if (!line) {
        if (errno) {
          /*
           * Use Latin1 variant here because strerror(errno)'s
           * encoding depends on the user's C locale.
           */
          JS_ReportErrorLatin1(cx, "%s", strerror(errno));
          return false;
        }
        hitEOF = true;
        break;
      }

      if (!buffer.append(line, strlen(line)) || !buffer.append('\n')) {
        return false;
      }

      lineno++;
      if (!ScheduleWatchdog(cx, sc->timeoutInterval)) {
        hitEOF = true;
        break;
      }
    } while (!JS_Utf8BufferIsCompilableUnit(cx, cx->global(), buffer.begin(),
                                            buffer.length()));

    if (hitEOF && buffer.empty()) {
      break;
    }

    {
      // Report exceptions but keep going.
      AutoReportException are(cx);
      mozilla::Unused << EvalUtf8AndPrint(cx, buffer.begin(), buffer.length(),
                                          startline, compileOnly);
    }

    // If a let or const fail to initialize they will remain in an unusable
    // without further intervention. This call cleans up the global scope,
    // setting uninitialized lexicals to undefined so that they may still
    // be used. This behavior is _only_ acceptable in the context of the repl.
    if (JS::ForceLexicalInitialization(cx, globalLexical) &&
        gErrFile->isOpen()) {
      fputs(
          "Warning: According to the standard, after the above exception,\n"
          "Warning: the global bindings should be permanently uninitialized.\n"
          "Warning: We have non-standard-ly initialized them to `undefined`"
          "for you.\nWarning: This nicety only happens in the JS shell.\n",
          stderr);
    }

    if (!GetShellContext(cx)->quitting) {
      js::RunJobs(cx);
    }

  } while (!hitEOF && !sc->quitting);

  if (gOutFile->isOpen()) {
    fprintf(gOutFile->fp, "\n");
  }

  return true;
}

enum FileKind {
  FileScript,
  FileScriptUtf8,  // FileScript, but don't inflate to UTF-16 before parsing
  FileModule,
  FileBinAST
};

static void ReportCantOpenErrorUnknownEncoding(JSContext* cx,
                                               const char* filename) {
  /*
   * Filenames are in some random system encoding.  *Probably* it's UTF-8,
   * but no guarantees.
   *
   * strerror(errno)'s encoding, in contrast, depends on the user's C locale.
   *
   * Latin-1 is possibly wrong for both of these -- but at least if it's
   * wrong it'll produce mojibake *safely*.  Run with Latin-1 til someone
   * complains.
   */
  JS_ReportErrorNumberLatin1(cx, my_GetErrorMessage, nullptr, JSSMSG_CANT_OPEN,
                             filename, strerror(errno));
}

static MOZ_MUST_USE bool Process(JSContext* cx, const char* filename,
                                 bool forceTTY, FileKind kind) {
  FILE* file;
  if (forceTTY || !filename || strcmp(filename, "-") == 0) {
    file = stdin;
  } else {
    file = fopen(filename, "rb");
    if (!file) {
      ReportCantOpenErrorUnknownEncoding(cx, filename);
      return false;
    }
  }
  AutoCloseFile autoClose(file);

  if (!forceTTY && !isatty(fileno(file))) {
    // It's not interactive - just execute it.
    switch (kind) {
      case FileScript:
        if (!RunFile(cx, filename, file, CompileUtf8::InflateToUtf16,
                     compileOnly)) {
          return false;
        }
        break;
      case FileScriptUtf8:
        if (!RunFile(cx, filename, file, CompileUtf8::DontInflate,
                     compileOnly)) {
          return false;
        }
        break;
      case FileModule:
        if (!RunModule(cx, filename, file, compileOnly)) {
          return false;
        }
        break;
#if defined(JS_BUILD_BINAST)
      case FileBinAST:
        if (!RunBinAST(cx, filename, file, compileOnly)) {
          return false;
        }
        break;
#endif  // JS_BUILD_BINAST
      default:
        MOZ_CRASH("Impossible FileKind!");
    }
  } else {
    // It's an interactive filehandle; drop into read-eval-print loop.
    MOZ_ASSERT(kind == FileScript);
    if (!ReadEvalPrintLoop(cx, file, compileOnly)) {
      return false;
    }
  }
  return true;
}

#ifdef XP_WIN
#  define GET_FD_FROM_FILE(a) int(_get_osfhandle(fileno(a)))
#else
#  define GET_FD_FROM_FILE(a) fileno(a)
#endif

static bool CreateMappedArrayBuffer(JSContext* cx, unsigned argc, Value* vp) {
  CallArgs args = CallArgsFromVp(argc, vp);

  if (args.length() < 1 || args.length() > 3) {
    JS_ReportErrorNumberASCII(
        cx, my_GetErrorMessage, nullptr,
        args.length() < 1 ? JSSMSG_NOT_ENOUGH_ARGS : JSSMSG_TOO_MANY_ARGS,
        "createMappedArrayBuffer");
    return false;
  }

  RootedString rawFilenameStr(cx, JS::ToString(cx, args[0]));
  if (!rawFilenameStr) {
    return false;
  }
  // It's a little bizarre to resolve relative to the script, but for testing
  // I need a file at a known location, and the only good way I know of to do
  // that right now is to include it in the repo alongside the test script.
  // Bug 944164 would introduce an alternative.
  JSString* filenameStr = ResolvePath(cx, rawFilenameStr, ScriptRelative);
  if (!filenameStr) {
    return false;
  }
  UniqueChars filename = JS_EncodeStringToLatin1(cx, filenameStr);
  if (!filename) {
    return false;
  }

  uint32_t offset = 0;
  if (args.length() >= 2) {
    if (!JS::ToUint32(cx, args[1], &offset)) {
      return false;
    }
  }

  bool sizeGiven = false;
  uint32_t size;
  if (args.length() >= 3) {
    if (!JS::ToUint32(cx, args[2], &size)) {
      return false;
    }
    sizeGiven = true;
    if (size == 0) {
      JS_ReportErrorNumberASCII(cx, GetErrorMessage, nullptr,
                                JSMSG_BAD_ARRAY_LENGTH);
      return false;
    }
  }

  FILE* file = fopen(filename.get(), "rb");
  if (!file) {
    ReportCantOpenErrorUnknownEncoding(cx, filename.get());
    return false;
  }
  AutoCloseFile autoClose(file);

  struct stat st;
  if (fstat(fileno(file), &st) < 0) {
    JS_ReportErrorASCII(cx, "Unable to stat file");
    return false;
  }

  if ((st.st_mode & S_IFMT) != S_IFREG) {
    JS_ReportErrorASCII(cx, "Path is not a regular file");
    return false;
  }

  if (!sizeGiven) {
    if (off_t(offset) >= st.st_size) {
      JS_ReportErrorNumberASCII(cx, GetErrorMessage, nullptr,
                                JSMSG_OFFSET_LARGER_THAN_FILESIZE);
      return false;
    }
    size = st.st_size - offset;
  }

  void* contents =
      JS::CreateMappedArrayBufferContents(GET_FD_FROM_FILE(file), offset, size);
  if (!contents) {
    JS_ReportErrorASCII(cx,
                        "failed to allocate mapped array buffer contents "
                        "(possibly due to bad alignment)");
    return false;
  }

  RootedObject obj(cx,
                   JS::NewMappedArrayBufferWithContents(cx, size, contents));
  if (!obj) {
    return false;
  }

  args.rval().setObject(*obj);
  return true;
}

#undef GET_FD_FROM_FILE

static bool AddPromiseReactions(JSContext* cx, unsigned argc, Value* vp) {
  CallArgs args = CallArgsFromVp(argc, vp);

  if (args.length() != 3) {
    JS_ReportErrorNumberASCII(
        cx, my_GetErrorMessage, nullptr,
        args.length() < 3 ? JSSMSG_NOT_ENOUGH_ARGS : JSSMSG_TOO_MANY_ARGS,
        "addPromiseReactions");
    return false;
  }

  RootedObject promise(cx);
  if (args[0].isObject()) {
    promise = &args[0].toObject();
  }

  if (!promise || !JS::IsPromiseObject(promise)) {
    JS_ReportErrorNumberASCII(cx, my_GetErrorMessage, nullptr,
                              JSSMSG_INVALID_ARGS, "addPromiseReactions");
    return false;
  }

  RootedObject onResolve(cx);
  if (args[1].isObject()) {
    onResolve = &args[1].toObject();
  }

  RootedObject onReject(cx);
  if (args[2].isObject()) {
    onReject = &args[2].toObject();
  }

  if (!onResolve || !onResolve->is<JSFunction>() || !onReject ||
      !onReject->is<JSFunction>()) {
    JS_ReportErrorNumberASCII(cx, my_GetErrorMessage, nullptr,
                              JSSMSG_INVALID_ARGS, "addPromiseReactions");
    return false;
  }

  return JS::AddPromiseReactions(cx, promise, onResolve, onReject);
}

static bool IgnoreUnhandledRejections(JSContext* cx, unsigned argc, Value* vp) {
  CallArgs args = CallArgsFromVp(argc, vp);

  ShellContext* sc = GetShellContext(cx);
  sc->trackUnhandledRejections = false;

  args.rval().setUndefined();
  return true;
}

static bool Options(JSContext* cx, unsigned argc, Value* vp) {
  CallArgs args = CallArgsFromVp(argc, vp);

  JS::ContextOptions oldContextOptions = JS::ContextOptionsRef(cx);
  for (unsigned i = 0; i < args.length(); i++) {
    RootedString str(cx, JS::ToString(cx, args[i]));
    if (!str) {
      return false;
    }

    RootedLinearString opt(cx, str->ensureLinear(cx));
    if (!opt) {
      return false;
    }

    if (StringEqualsAscii(opt, "strict")) {
      JS::ContextOptionsRef(cx).toggleExtraWarnings();
    } else if (StringEqualsAscii(opt, "werror")) {
      // Disallow toggling werror when there are off-thread jobs, to avoid
      // confusing CompileError::throwError.
      ShellContext* sc = GetShellContext(cx);
      if (!sc->offThreadJobs.empty()) {
        JS_ReportErrorASCII(
            cx, "can't toggle werror when there are off-thread jobs");
        return false;
      }
      JS::ContextOptionsRef(cx).toggleWerror();
    } else if (StringEqualsAscii(opt, "throw_on_asmjs_validation_failure")) {
      JS::ContextOptionsRef(cx).toggleThrowOnAsmJSValidationFailure();
    } else if (StringEqualsAscii(opt, "strict_mode")) {
      JS::ContextOptionsRef(cx).toggleStrictMode();
    } else {
      UniqueChars optChars = JS_EncodeStringToUTF8(cx, opt);
      if (!optChars) {
        return false;
      }

      JS_ReportErrorUTF8(cx,
                         "unknown option name '%s'."
                         " The valid names are strict,"
                         " werror, and strict_mode.",
                         optChars.get());
      return false;
    }
  }

  UniqueChars names = DuplicateString("");
  bool found = false;
  if (names && oldContextOptions.extraWarnings()) {
    names =
        JS_sprintf_append(std::move(names), "%s%s", found ? "," : "", "strict");
    found = true;
  }
  if (names && oldContextOptions.werror()) {
    names =
        JS_sprintf_append(std::move(names), "%s%s", found ? "," : "", "werror");
    found = true;
  }
  if (names && oldContextOptions.throwOnAsmJSValidationFailure()) {
    names = JS_sprintf_append(std::move(names), "%s%s", found ? "," : "",
                              "throw_on_asmjs_validation_failure");
    found = true;
  }
  if (names && oldContextOptions.strictMode()) {
    names = JS_sprintf_append(std::move(names), "%s%s", found ? "," : "",
                              "strict_mode");
    found = true;
  }
  if (!names) {
    JS_ReportOutOfMemory(cx);
    return false;
  }

  JSString* str = JS_NewStringCopyZ(cx, names.get());
  if (!str) {
    return false;
  }
  args.rval().setString(str);
  return true;
}

static bool LoadScript(JSContext* cx, unsigned argc, Value* vp,
                       bool scriptRelative) {
  CallArgs args = CallArgsFromVp(argc, vp);

  RootedString str(cx);
  for (unsigned i = 0; i < args.length(); i++) {
    str = JS::ToString(cx, args[i]);
    if (!str) {
      JS_ReportErrorNumberASCII(cx, my_GetErrorMessage, nullptr,
                                JSSMSG_INVALID_ARGS, "load");
      return false;
    }

    str = ResolvePath(cx, str, scriptRelative ? ScriptRelative : RootRelative);
    if (!str) {
      JS_ReportErrorASCII(cx, "unable to resolve path");
      return false;
    }

    UniqueChars filename = JS_EncodeStringToLatin1(cx, str);
    if (!filename) {
      return false;
    }

    errno = 0;

    CompileOptions opts(cx);
    opts.setIntroductionType("js shell load")
        .setIsRunOnce(true)
        .setNoScriptRval(true);

    RootedScript script(cx);
    RootedValue unused(cx);
    if (!(compileOnly
              ? JS::CompileUtf8Path(cx, opts, filename.get(), &script)
              : JS::EvaluateUtf8Path(cx, opts, filename.get(), &unused))) {
      return false;
    }
  }

  args.rval().setUndefined();
  return true;
}

static bool Load(JSContext* cx, unsigned argc, Value* vp) {
  return LoadScript(cx, argc, vp, false);
}

static bool LoadScriptRelativeToScript(JSContext* cx, unsigned argc,
                                       Value* vp) {
  return LoadScript(cx, argc, vp, true);
}

// Populate |options| with the options given by |opts|'s properties. If we
// need to convert a filename to a C string, let fileNameBytes own the
// bytes.
static bool ParseCompileOptions(JSContext* cx, CompileOptions& options,
                                HandleObject opts, UniqueChars& fileNameBytes) {
  RootedValue v(cx);
  RootedString s(cx);

  if (!JS_GetProperty(cx, opts, "isRunOnce", &v)) {
    return false;
  }
  if (!v.isUndefined()) {
    options.setIsRunOnce(ToBoolean(v));
  }

  if (!JS_GetProperty(cx, opts, "noScriptRval", &v)) {
    return false;
  }
  if (!v.isUndefined()) {
    options.setNoScriptRval(ToBoolean(v));
  }

  if (!JS_GetProperty(cx, opts, "fileName", &v)) {
    return false;
  }
  if (v.isNull()) {
    options.setFile(nullptr);
  } else if (!v.isUndefined()) {
    s = ToString(cx, v);
    if (!s) {
      return false;
    }
    fileNameBytes = JS_EncodeStringToLatin1(cx, s);
    if (!fileNameBytes) {
      return false;
    }
    options.setFile(fileNameBytes.get());
  }

  if (!JS_GetProperty(cx, opts, "element", &v)) {
    return false;
  }
  if (v.isObject()) {
    options.setElement(&v.toObject());
  }

  if (!JS_GetProperty(cx, opts, "elementAttributeName", &v)) {
    return false;
  }
  if (!v.isUndefined()) {
    s = ToString(cx, v);
    if (!s) {
      return false;
    }
    options.setElementAttributeName(s);
  }

  if (!JS_GetProperty(cx, opts, "lineNumber", &v)) {
    return false;
  }
  if (!v.isUndefined()) {
    uint32_t u;
    if (!ToUint32(cx, v, &u)) {
      return false;
    }
    options.setLine(u);
  }

  if (!JS_GetProperty(cx, opts, "columnNumber", &v)) {
    return false;
  }
  if (!v.isUndefined()) {
    int32_t c;
    if (!ToInt32(cx, v, &c)) {
      return false;
    }
    options.setColumn(c);
  }

  if (!JS_GetProperty(cx, opts, "sourceIsLazy", &v)) {
    return false;
  }
  if (v.isBoolean()) {
    options.setSourceIsLazy(v.toBoolean());
  }

  return true;
}

static void my_LargeAllocFailCallback() {
  JSContext* cx = TlsContext.get();
  if (!cx || cx->helperThread()) {
    return;
  }

  MOZ_ASSERT(!JS::RuntimeHeapIsBusy());

  JS::PrepareForFullGC(cx);
  cx->runtime()->gc.gc(GC_NORMAL, JS::GCReason::SHARED_MEMORY_LIMIT);
}

static const uint32_t CacheEntry_SOURCE = 0;
static const uint32_t CacheEntry_BYTECODE = 1;

static const JSClass CacheEntry_class = {"CacheEntryObject",
                                         JSCLASS_HAS_RESERVED_SLOTS(2)};

static bool CacheEntry(JSContext* cx, unsigned argc, JS::Value* vp) {
  CallArgs args = CallArgsFromVp(argc, vp);

  if (args.length() != 1 || !args[0].isString()) {
    JS_ReportErrorNumberASCII(cx, my_GetErrorMessage, nullptr,
                              JSSMSG_INVALID_ARGS, "CacheEntry");
    return false;
  }

  RootedObject obj(cx, JS_NewObject(cx, &CacheEntry_class));
  if (!obj) {
    return false;
  }

  SetReservedSlot(obj, CacheEntry_SOURCE, args[0]);
  SetReservedSlot(obj, CacheEntry_BYTECODE, UndefinedValue());
  args.rval().setObject(*obj);
  return true;
}

static bool CacheEntry_isCacheEntry(JSObject* cache) {
  return JS_GetClass(cache) == &CacheEntry_class;
}

static JSString* CacheEntry_getSource(JSContext* cx, HandleObject cache) {
  MOZ_ASSERT(CacheEntry_isCacheEntry(cache));
  Value v = JS_GetReservedSlot(cache, CacheEntry_SOURCE);
  if (!v.isString()) {
    JS_ReportErrorASCII(
        cx, "CacheEntry_getSource: Unexpected type of source reserved slot.");
    return nullptr;
  }

  return v.toString();
}

static uint8_t* CacheEntry_getBytecode(JSContext* cx, HandleObject cache,
                                       uint32_t* length) {
  MOZ_ASSERT(CacheEntry_isCacheEntry(cache));
  Value v = JS_GetReservedSlot(cache, CacheEntry_BYTECODE);
  if (!v.isObject() || !v.toObject().is<ArrayBufferObject>()) {
    JS_ReportErrorASCII(
        cx,
        "CacheEntry_getBytecode: Unexpected type of bytecode reserved slot.");
    return nullptr;
  }

  ArrayBufferObject* arrayBuffer = &v.toObject().as<ArrayBufferObject>();
  *length = arrayBuffer->byteLength();
  return arrayBuffer->dataPointer();
}

static bool CacheEntry_setBytecode(JSContext* cx, HandleObject cache,
                                   uint8_t* buffer, uint32_t length) {
  MOZ_ASSERT(CacheEntry_isCacheEntry(cache));

  using BufferContents = ArrayBufferObject::BufferContents;

  BufferContents contents = BufferContents::createMalloced(buffer);
  Rooted<ArrayBufferObject*> arrayBuffer(
      cx, ArrayBufferObject::createForContents(cx, length, contents));
  if (!arrayBuffer) {
    return false;
  }

  SetReservedSlot(cache, CacheEntry_BYTECODE, ObjectValue(*arrayBuffer));
  return true;
}

static bool ConvertTranscodeResultToJSException(JSContext* cx,
                                                JS::TranscodeResult rv) {
  switch (rv) {
    case JS::TranscodeResult_Ok:
      return true;

    default:
      MOZ_FALLTHROUGH;
    case JS::TranscodeResult_Failure:
      MOZ_ASSERT(!cx->isExceptionPending());
      JS_ReportErrorASCII(cx, "generic warning");
      return false;
    case JS::TranscodeResult_Failure_BadBuildId:
      MOZ_ASSERT(!cx->isExceptionPending());
      JS_ReportErrorASCII(cx, "the build-id does not match");
      return false;
    case JS::TranscodeResult_Failure_RunOnceNotSupported:
      MOZ_ASSERT(!cx->isExceptionPending());
      JS_ReportErrorASCII(cx, "run-once script are not supported by XDR");
      return false;
    case JS::TranscodeResult_Failure_AsmJSNotSupported:
      MOZ_ASSERT(!cx->isExceptionPending());
      JS_ReportErrorASCII(cx, "Asm.js is not supported by XDR");
      return false;
    case JS::TranscodeResult_Failure_BadDecode:
      MOZ_ASSERT(!cx->isExceptionPending());
      JS_ReportErrorASCII(cx, "XDR data corruption");
      return false;
    case JS::TranscodeResult_Failure_WrongCompileOption:
      MOZ_ASSERT(!cx->isExceptionPending());
      JS_ReportErrorASCII(
          cx, "Compile options differs from Compile options of the encoding");
      return false;
    case JS::TranscodeResult_Failure_NotInterpretedFun:
      MOZ_ASSERT(!cx->isExceptionPending());
      JS_ReportErrorASCII(cx,
                          "Only interepreted functions are supported by XDR");
      return false;

    case JS::TranscodeResult_Throw:
      MOZ_ASSERT(cx->isExceptionPending());
      return false;
  }
}

static bool Evaluate(JSContext* cx, unsigned argc, Value* vp) {
  CallArgs args = CallArgsFromVp(argc, vp);

  if (args.length() < 1 || args.length() > 2) {
    JS_ReportErrorNumberASCII(
        cx, my_GetErrorMessage, nullptr,
        args.length() < 1 ? JSSMSG_NOT_ENOUGH_ARGS : JSSMSG_TOO_MANY_ARGS,
        "evaluate");
    return false;
  }

  RootedString code(cx, nullptr);
  RootedObject cacheEntry(cx, nullptr);
  if (args[0].isString()) {
    code = args[0].toString();
  } else if (args[0].isObject() &&
             CacheEntry_isCacheEntry(&args[0].toObject())) {
    cacheEntry = &args[0].toObject();
    code = CacheEntry_getSource(cx, cacheEntry);
    if (!code) {
      return false;
    }
  }

  if (!code || (args.length() == 2 && args[1].isPrimitive())) {
    JS_ReportErrorNumberASCII(cx, my_GetErrorMessage, nullptr,
                              JSSMSG_INVALID_ARGS, "evaluate");
    return false;
  }

  CompileOptions options(cx);
  UniqueChars fileNameBytes;
  RootedString displayURL(cx);
  RootedString sourceMapURL(cx);
  RootedObject global(cx, nullptr);
  bool catchTermination = false;
  bool loadBytecode = false;
  bool saveBytecode = false;
  bool saveIncrementalBytecode = false;
  bool assertEqBytecode = false;
  JS::AutoObjectVector envChain(cx);
  RootedObject callerGlobal(cx, cx->global());

  options.setIntroductionType("js shell evaluate")
      .setFileAndLine("@evaluate", 1);

  global = JS::CurrentGlobalOrNull(cx);
  MOZ_ASSERT(global);

  if (args.length() == 2) {
    RootedObject opts(cx, &args[1].toObject());
    RootedValue v(cx);

    if (!ParseCompileOptions(cx, options, opts, fileNameBytes)) {
      return false;
    }

    if (!JS_GetProperty(cx, opts, "displayURL", &v)) {
      return false;
    }
    if (!v.isUndefined()) {
      displayURL = ToString(cx, v);
      if (!displayURL) {
        return false;
      }
    }

    if (!JS_GetProperty(cx, opts, "sourceMapURL", &v)) {
      return false;
    }
    if (!v.isUndefined()) {
      sourceMapURL = ToString(cx, v);
      if (!sourceMapURL) {
        return false;
      }
    }

    if (!JS_GetProperty(cx, opts, "global", &v)) {
      return false;
    }
    if (!v.isUndefined()) {
      if (v.isObject()) {
        global = js::UncheckedUnwrap(&v.toObject());
        if (!global) {
          return false;
        }
      }
      if (!global || !(JS_GetClass(global)->flags & JSCLASS_IS_GLOBAL)) {
        JS_ReportErrorNumberASCII(
            cx, GetErrorMessage, nullptr, JSMSG_UNEXPECTED_TYPE,
            "\"global\" passed to evaluate()", "not a global object");
        return false;
      }
    }

    if (!JS_GetProperty(cx, opts, "catchTermination", &v)) {
      return false;
    }
    if (!v.isUndefined()) {
      catchTermination = ToBoolean(v);
    }

    if (!JS_GetProperty(cx, opts, "loadBytecode", &v)) {
      return false;
    }
    if (!v.isUndefined()) {
      loadBytecode = ToBoolean(v);
    }

    if (!JS_GetProperty(cx, opts, "saveBytecode", &v)) {
      return false;
    }
    if (!v.isUndefined()) {
      saveBytecode = ToBoolean(v);
    }

    if (!JS_GetProperty(cx, opts, "saveIncrementalBytecode", &v)) {
      return false;
    }
    if (!v.isUndefined()) {
      saveIncrementalBytecode = ToBoolean(v);
    }

    if (!JS_GetProperty(cx, opts, "assertEqBytecode", &v)) {
      return false;
    }
    if (!v.isUndefined()) {
      assertEqBytecode = ToBoolean(v);
    }

    if (!JS_GetProperty(cx, opts, "envChainObject", &v)) {
      return false;
    }
    if (!v.isUndefined()) {
      if (loadBytecode) {
        JS_ReportErrorASCII(cx,
                            "Can't use both loadBytecode and envChainObject");
        return false;
      }

      if (!v.isObject()) {
        JS_ReportErrorNumberASCII(
            cx, GetErrorMessage, nullptr, JSMSG_UNEXPECTED_TYPE,
            "\"envChainObject\" passed to evaluate()", "not an object");
        return false;
      } else if (v.toObject().is<GlobalObject>()) {
        JS_ReportErrorASCII(
            cx,
            "\"envChainObject\" passed to evaluate() should not be a global");
        return false;
      } else if (!envChain.append(&v.toObject())) {
        JS_ReportOutOfMemory(cx);
        return false;
      }
    }

    // We cannot load or save the bytecode if we have no object where the
    // bytecode cache is stored.
    if (loadBytecode || saveBytecode || saveIncrementalBytecode) {
      if (!cacheEntry) {
        JS_ReportErrorNumberASCII(cx, my_GetErrorMessage, nullptr,
                                  JSSMSG_INVALID_ARGS, "evaluate");
        return false;
      }
      if (saveIncrementalBytecode && saveBytecode) {
        JS_ReportErrorASCII(
            cx,
            "saveIncrementalBytecode and saveBytecode cannot be used"
            " at the same time.");
        return false;
      }
    }
  }

  AutoStableStringChars codeChars(cx);
  if (!codeChars.initTwoByte(cx, code)) {
    return false;
  }

  JS::TranscodeBuffer loadBuffer;
  JS::TranscodeBuffer saveBuffer;

  if (loadBytecode) {
    uint32_t loadLength = 0;
    uint8_t* loadData = nullptr;
    loadData = CacheEntry_getBytecode(cx, cacheEntry, &loadLength);
    if (!loadData) {
      return false;
    }
    if (!loadBuffer.append(loadData, loadLength)) {
      JS_ReportOutOfMemory(cx);
      return false;
    }
  }

  {
    JSAutoRealm ar(cx, global);
    RootedScript script(cx);

    {
      if (saveBytecode) {
        if (!JS::RealmCreationOptionsRef(cx).cloneSingletons()) {
          JS_ReportErrorNumberASCII(cx, my_GetErrorMessage, nullptr,
                                    JSSMSG_CACHE_SINGLETON_FAILED);
          return false;
        }

        // cloneSingletons implies that singletons are used as template objects.
        MOZ_ASSERT(JS::RealmBehaviorsRef(cx).getSingletonsAsTemplates());
      }

      if (loadBytecode) {
        JS::TranscodeResult rv = JS::DecodeScript(cx, loadBuffer, &script);
        if (!ConvertTranscodeResultToJSException(cx, rv)) {
          return false;
        }
      } else {
        mozilla::Range<const char16_t> chars = codeChars.twoByteRange();
        JS::SourceText<char16_t> srcBuf;
        if (!srcBuf.init(cx, chars.begin().get(), chars.length(),
                         JS::SourceOwnership::Borrowed)) {
          return false;
        }

        if (envChain.length() == 0) {
          (void)JS::Compile(cx, options, srcBuf, &script);
        } else {
          (void)JS::CompileForNonSyntacticScope(cx, options, srcBuf, &script);
        }
      }

      if (!script) {
        return false;
      }
    }

    if (displayURL && !script->scriptSource()->hasDisplayURL()) {
      JSFlatString* flat = displayURL->ensureFlat(cx);
      if (!flat) {
        return false;
      }

      AutoStableStringChars chars(cx);
      if (!chars.initTwoByte(cx, flat)) {
        return false;
      }

      const char16_t* durl = chars.twoByteRange().begin().get();
      if (!script->scriptSource()->setDisplayURL(cx, durl)) {
        return false;
      }
    }
    if (sourceMapURL && !script->scriptSource()->hasSourceMapURL()) {
      JSFlatString* flat = sourceMapURL->ensureFlat(cx);
      if (!flat) {
        return false;
      }

      AutoStableStringChars chars(cx);
      if (!chars.initTwoByte(cx, flat)) {
        return false;
      }

      const char16_t* smurl = chars.twoByteRange().begin().get();
      if (!script->scriptSource()->setSourceMapURL(cx, smurl)) {
        return false;
      }
    }

    // If we want to save the bytecode incrementally, then we should
    // register ahead the fact that every JSFunction which is being
    // delazified should be encoded at the end of the delazification.
    if (saveIncrementalBytecode) {
      if (!StartIncrementalEncoding(cx, script)) {
        return false;
      }
    }

    if (!JS_ExecuteScript(cx, envChain, script, args.rval())) {
      if (catchTermination && !JS_IsExceptionPending(cx)) {
        JSAutoRealm ar1(cx, callerGlobal);
        JSString* str = JS_NewStringCopyZ(cx, "terminated");
        if (!str) {
          return false;
        }
        args.rval().setString(str);
        return true;
      }
      return false;
    }

    // Encode the bytecode after the execution of the script.
    if (saveBytecode) {
      JS::TranscodeResult rv = JS::EncodeScript(cx, saveBuffer, script);
      if (!ConvertTranscodeResultToJSException(cx, rv)) {
        return false;
      }
    }

    // Serialize the encoded bytecode, recorded before the execution, into a
    // buffer which can be deserialized linearly.
    if (saveIncrementalBytecode) {
      if (!FinishIncrementalEncoding(cx, script, saveBuffer)) {
        return false;
      }
    }
  }

  if (saveBytecode || saveIncrementalBytecode) {
    // If we are both loading and saving, we assert that we are going to
    // replace the current bytecode by the same stream of bytes.
    if (loadBytecode && assertEqBytecode) {
      if (saveBuffer.length() != loadBuffer.length()) {
        char loadLengthStr[16];
        SprintfLiteral(loadLengthStr, "%zu", loadBuffer.length());
        char saveLengthStr[16];
        SprintfLiteral(saveLengthStr, "%zu", saveBuffer.length());

        JS_ReportErrorNumberASCII(cx, my_GetErrorMessage, nullptr,
                                  JSSMSG_CACHE_EQ_SIZE_FAILED, loadLengthStr,
                                  saveLengthStr);
        return false;
      }

      if (!ArrayEqual(loadBuffer.begin(), saveBuffer.begin(),
                      loadBuffer.length())) {
        JS_ReportErrorNumberASCII(cx, my_GetErrorMessage, nullptr,
                                  JSSMSG_CACHE_EQ_CONTENT_FAILED);
        return false;
      }
    }

    size_t saveLength = saveBuffer.length();
    if (saveLength >= INT32_MAX) {
      JS_ReportErrorASCII(cx, "Cannot save large cache entry content");
      return false;
    }
    uint8_t* saveData = saveBuffer.extractOrCopyRawBuffer();
    if (!CacheEntry_setBytecode(cx, cacheEntry, saveData, saveLength)) {
      js_free(saveData);
      return false;
    }
  }

  return JS_WrapValue(cx, args.rval());
}

JSString* js::shell::FileAsString(JSContext* cx, JS::HandleString pathnameStr) {
  UniqueChars pathname = JS_EncodeStringToLatin1(cx, pathnameStr);
  if (!pathname) {
    return nullptr;
  }

  FILE* file;

  file = fopen(pathname.get(), "rb");
  if (!file) {
    ReportCantOpenErrorUnknownEncoding(cx, pathname.get());
    return nullptr;
  }

  AutoCloseFile autoClose(file);

  struct stat st;
  if (fstat(fileno(file), &st) != 0) {
    JS_ReportErrorUTF8(cx, "can't stat %s", pathname.get());
    return nullptr;
  }

  if ((st.st_mode & S_IFMT) != S_IFREG) {
    JS_ReportErrorUTF8(cx, "can't read non-regular file %s", pathname.get());
    return nullptr;
  }

  if (fseek(file, 0, SEEK_END) != 0) {
    pathname = JS_EncodeStringToUTF8(cx, pathnameStr);
    if (!pathname) {
      return nullptr;
    }
    JS_ReportErrorUTF8(cx, "can't seek end of %s", pathname.get());
    return nullptr;
  }

  long endPos = ftell(file);
  if (endPos < 0) {
    JS_ReportErrorUTF8(cx, "can't read length of %s", pathname.get());
    return nullptr;
  }

  size_t len = endPos;
  if (fseek(file, 0, SEEK_SET) != 0) {
    pathname = JS_EncodeStringToUTF8(cx, pathnameStr);
    if (!pathname) {
      return nullptr;
    }
    JS_ReportErrorUTF8(cx, "can't seek start of %s", pathname.get());
    return nullptr;
  }

  UniqueChars buf(js_pod_malloc<char>(len + 1));
  if (!buf) {
    JS_ReportErrorUTF8(cx, "out of memory reading %s", pathname.get());
    return nullptr;
  }

  size_t cc = fread(buf.get(), 1, len, file);
  if (cc != len) {
    if (ptrdiff_t(cc) < 0) {
      ReportCantOpenErrorUnknownEncoding(cx, pathname.get());
    } else {
      pathname = JS_EncodeStringToUTF8(cx, pathnameStr);
      if (!pathname) {
        return nullptr;
      }
      JS_ReportErrorUTF8(cx, "can't read %s: short read", pathname.get());
    }
    return nullptr;
  }

  UniqueTwoByteChars ucbuf(JS::LossyUTF8CharsToNewTwoByteCharsZ(
                               cx, JS::UTF8Chars(buf.get(), len), &len)
                               .get());
  if (!ucbuf) {
    pathname = JS_EncodeStringToUTF8(cx, pathnameStr);
    if (!pathname) {
      return nullptr;
    }
    JS_ReportErrorUTF8(cx, "Invalid UTF-8 in file '%s'", pathname.get());
    return nullptr;
  }

  return JS_NewUCStringCopyN(cx, ucbuf.get(), len);
}

/*
 * Function to run scripts and return compilation + execution time. Semantics
 * are closely modelled after the equivalent function in WebKit, as this is used
 * to produce benchmark timings by SunSpider.
 */
static bool Run(JSContext* cx, unsigned argc, Value* vp) {
  CallArgs args = CallArgsFromVp(argc, vp);
  if (args.length() != 1) {
    JS_ReportErrorNumberASCII(cx, my_GetErrorMessage, nullptr,
                              JSSMSG_INVALID_ARGS, "run");
    return false;
  }

  RootedString str(cx, JS::ToString(cx, args[0]));
  if (!str) {
    return false;
  }
  args[0].setString(str);

  str = FileAsString(cx, str);
  if (!str) {
    return false;
  }

  AutoStableStringChars chars(cx);
  if (!chars.initTwoByte(cx, str)) {
    return false;
  }

  JS::SourceText<char16_t> srcBuf;
  if (!srcBuf.init(cx, chars.twoByteRange().begin().get(), str->length(),
                   JS::SourceOwnership::Borrowed)) {
    return false;
  }

  RootedScript script(cx);
  int64_t startClock = PRMJ_Now();
  {
    /* FIXME: This should use UTF-8 (bug 987069). */
    UniqueChars filename = JS_EncodeStringToLatin1(cx, str);
    if (!filename) {
      return false;
    }

    JS::CompileOptions options(cx);
    options.setIntroductionType("js shell run")
        .setFileAndLine(filename.get(), 1)
        .setIsRunOnce(true)
        .setNoScriptRval(true);

    if (!JS::Compile(cx, options, srcBuf, &script)) {
      return false;
    }
  }

  if (!JS_ExecuteScript(cx, script)) {
    return false;
  }

  int64_t endClock = PRMJ_Now();

  args.rval().setDouble((endClock - startClock) / double(PRMJ_USEC_PER_MSEC));
  return true;
}

/*
 * function readline()
 * Provides a hook for scripts to read a line from stdin.
 */
static bool ReadLine(JSContext* cx, unsigned argc, Value* vp) {
  CallArgs args = CallArgsFromVp(argc, vp);

#define BUFSIZE 256
  FILE* from = stdin;
  size_t buflength = 0;
  size_t bufsize = BUFSIZE;
  char* buf = (char*)JS_malloc(cx, bufsize);
  if (!buf) {
    return false;
  }

  bool sawNewline = false;
  size_t gotlength;
  while ((gotlength = js_fgets(buf + buflength, bufsize - buflength, from)) >
         0) {
    buflength += gotlength;

    /* Are we done? */
    if (buf[buflength - 1] == '\n') {
      buf[buflength - 1] = '\0';
      sawNewline = true;
      break;
    } else if (buflength < bufsize - 1) {
      break;
    }

    /* Else, grow our buffer for another pass. */
    char* tmp;
    bufsize *= 2;
    if (bufsize > buflength) {
      tmp = static_cast<char*>(JS_realloc(cx, buf, bufsize / 2, bufsize));
    } else {
      JS_ReportOutOfMemory(cx);
      tmp = nullptr;
    }

    if (!tmp) {
      JS_free(cx, buf);
      return false;
    }

    buf = tmp;
  }

  /* Treat the empty string specially. */
  if (buflength == 0) {
    args.rval().set(feof(from) ? NullValue() : JS_GetEmptyStringValue(cx));
    JS_free(cx, buf);
    return true;
  }

  /* Shrink the buffer to the real size. */
  char* tmp = static_cast<char*>(JS_realloc(cx, buf, bufsize, buflength));
  if (!tmp) {
    JS_free(cx, buf);
    return false;
  }

  buf = tmp;

  /*
   * Turn buf into a JSString. Note that buflength includes the trailing null
   * character.
   */
  JSString* str =
      JS_NewStringCopyN(cx, buf, sawNewline ? buflength - 1 : buflength);
  JS_free(cx, buf);
  if (!str) {
    return false;
  }

  args.rval().setString(str);
  return true;
}

/*
 * function readlineBuf()
 * Provides a hook for scripts to emulate readline() using a string object.
 */
static bool ReadLineBuf(JSContext* cx, unsigned argc, Value* vp) {
  CallArgs args = CallArgsFromVp(argc, vp);
  ShellContext* sc = GetShellContext(cx);

  if (!args.length()) {
    if (!sc->readLineBuf) {
      JS_ReportErrorASCII(cx,
                          "No source buffer set. You must initially "
                          "call readlineBuf with an argument.");
      return false;
    }

    char* currentBuf = sc->readLineBuf.get() + sc->readLineBufPos;
    size_t buflen = strlen(currentBuf);

    if (!buflen) {
      args.rval().setNull();
      return true;
    }

    size_t len = 0;
    while (len < buflen) {
      if (currentBuf[len] == '\n') {
        break;
      }
      len++;
    }

    JSString* str = JS_NewStringCopyUTF8N(cx, JS::UTF8Chars(currentBuf, len));
    if (!str) {
      return false;
    }

    if (currentBuf[len] == '\0') {
      sc->readLineBufPos += len;
    } else {
      sc->readLineBufPos += len + 1;
    }

    args.rval().setString(str);
    return true;
  }

  if (args.length() == 1) {
    sc->readLineBuf = nullptr;
    sc->readLineBufPos = 0;

    RootedString str(cx, JS::ToString(cx, args[0]));
    if (!str) {
      return false;
    }
    sc->readLineBuf = JS_EncodeStringToUTF8(cx, str);
    if (!sc->readLineBuf) {
      return false;
    }

    args.rval().setUndefined();
    return true;
  }

  JS_ReportErrorASCII(cx, "Must specify at most one argument");
  return false;
}

static bool PutStr(JSContext* cx, unsigned argc, Value* vp) {
  CallArgs args = CallArgsFromVp(argc, vp);

  if (args.length() != 0) {
    if (!gOutFile->isOpen()) {
      JS_ReportErrorASCII(cx, "output file is closed");
      return false;
    }

    RootedString str(cx, JS::ToString(cx, args[0]));
    if (!str) {
      return false;
    }
    UniqueChars bytes = JS_EncodeStringToUTF8(cx, str);
    if (!bytes) {
      return false;
    }
    fputs(bytes.get(), gOutFile->fp);
    fflush(gOutFile->fp);
  }

  args.rval().setUndefined();
  return true;
}

static bool Now(JSContext* cx, unsigned argc, Value* vp) {
  CallArgs args = CallArgsFromVp(argc, vp);
  double now = PRMJ_Now() / double(PRMJ_USEC_PER_MSEC);
  args.rval().setDouble(now);
  return true;
}

static bool PrintInternal(JSContext* cx, const CallArgs& args, RCFile* file) {
  if (!file->isOpen()) {
    JS_ReportErrorASCII(cx, "output file is closed");
    return false;
  }

  for (unsigned i = 0; i < args.length(); i++) {
    RootedString str(cx, JS::ToString(cx, args[i]));
    if (!str) {
      return false;
    }
    UniqueChars bytes = JS_EncodeStringToUTF8(cx, str);
    if (!bytes) {
      return false;
    }
    fprintf(file->fp, "%s%s", i ? " " : "", bytes.get());
  }

  fputc('\n', file->fp);
  fflush(file->fp);

  args.rval().setUndefined();
  return true;
}

static bool Print(JSContext* cx, unsigned argc, Value* vp) {
  CallArgs args = CallArgsFromVp(argc, vp);
  return PrintInternal(cx, args, gOutFile);
}

static bool PrintErr(JSContext* cx, unsigned argc, Value* vp) {
  CallArgs args = CallArgsFromVp(argc, vp);
  return PrintInternal(cx, args, gErrFile);
}

static bool Help(JSContext* cx, unsigned argc, Value* vp);

static bool Quit(JSContext* cx, unsigned argc, Value* vp) {
  ShellContext* sc = GetShellContext(cx);

#ifdef JS_MORE_DETERMINISTIC
  // Print a message to stderr in more-deterministic builds to help jsfunfuzz
  // find uncatchable-exception bugs.
  fprintf(stderr, "quit called\n");
#endif

  CallArgs args = CallArgsFromVp(argc, vp);
  int32_t code;
  if (!ToInt32(cx, args.get(0), &code)) {
    return false;
  }

  // The fuzzers check the shell's exit code and assume a value >= 128 means
  // the process crashed (for instance, SIGSEGV will result in code 139). On
  // POSIX platforms, the exit code is 8-bit and negative values can also
  // result in an exit code >= 128. We restrict the value to range [0, 127] to
  // avoid false positives.
  if (code < 0 || code >= 128) {
    JS_ReportErrorASCII(cx, "quit exit code should be in range 0-127");
    return false;
  }

  js::StopDrainingJobQueue(cx);
  sc->exitCode = code;
  sc->quitting = true;
  return false;
}

static bool StartTimingMutator(JSContext* cx, unsigned argc, Value* vp) {
  CallArgs args = CallArgsFromVp(argc, vp);
  if (args.length() > 0) {
    JS_ReportErrorNumberASCII(cx, my_GetErrorMessage, nullptr,
                              JSSMSG_TOO_MANY_ARGS, "startTimingMutator");
    return false;
  }

  if (!cx->runtime()->gc.stats().startTimingMutator()) {
    JS_ReportErrorASCII(
        cx, "StartTimingMutator should only be called from outside of GC");
    return false;
  }

  args.rval().setUndefined();
  return true;
}

static bool StopTimingMutator(JSContext* cx, unsigned argc, Value* vp) {
  CallArgs args = CallArgsFromVp(argc, vp);
  if (args.length() > 0) {
    JS_ReportErrorNumberASCII(cx, my_GetErrorMessage, nullptr,
                              JSSMSG_TOO_MANY_ARGS, "stopTimingMutator");
    return false;
  }

  double mutator_ms, gc_ms;
  if (!cx->runtime()->gc.stats().stopTimingMutator(mutator_ms, gc_ms)) {
    JS_ReportErrorASCII(cx,
                        "stopTimingMutator called when not timing the mutator");
    return false;
  }
  double total_ms = mutator_ms + gc_ms;
  if (total_ms > 0 && gOutFile->isOpen()) {
    fprintf(gOutFile->fp, "Mutator: %.3fms (%.1f%%), GC: %.3fms (%.1f%%)\n",
            mutator_ms, mutator_ms / total_ms * 100.0, gc_ms,
            gc_ms / total_ms * 100.0);
  }

  args.rval().setUndefined();
  return true;
}

static const char* ToSource(JSContext* cx, HandleValue vp, UniqueChars* bytes) {
  RootedString str(cx, JS_ValueToSource(cx, vp));
  if (str) {
    *bytes = JS_EncodeStringToUTF8(cx, str);
    if (*bytes) {
      return bytes->get();
    }
  }
  JS_ClearPendingException(cx);
  return "<<error converting value to string>>";
}

static bool AssertEq(JSContext* cx, unsigned argc, Value* vp) {
  CallArgs args = CallArgsFromVp(argc, vp);
  if (!(args.length() == 2 || (args.length() == 3 && args[2].isString()))) {
    JS_ReportErrorNumberASCII(
        cx, my_GetErrorMessage, nullptr,
        (args.length() < 2)
            ? JSSMSG_NOT_ENOUGH_ARGS
            : (args.length() == 3) ? JSSMSG_INVALID_ARGS : JSSMSG_TOO_MANY_ARGS,
        "assertEq");
    return false;
  }

  bool same;
  if (!JS::SameValue(cx, args[0], args[1], &same)) {
    return false;
  }
  if (!same) {
    UniqueChars bytes0, bytes1;
    const char* actual = ToSource(cx, args[0], &bytes0);
    const char* expected = ToSource(cx, args[1], &bytes1);
    if (args.length() == 2) {
      JS_ReportErrorNumberUTF8(cx, my_GetErrorMessage, nullptr,
                               JSSMSG_ASSERT_EQ_FAILED, actual, expected);
    } else {
      RootedString message(cx, args[2].toString());
      UniqueChars bytes2 = JS_EncodeStringToUTF8(cx, message);
      if (!bytes2) {
        return false;
      }
      JS_ReportErrorNumberUTF8(cx, my_GetErrorMessage, nullptr,
                               JSSMSG_ASSERT_EQ_FAILED_MSG, actual, expected,
                               bytes2.get());
    }
    return false;
  }
  args.rval().setUndefined();
  return true;
}

static JSScript* GetTopScript(JSContext* cx) {
  NonBuiltinScriptFrameIter iter(cx);
  return iter.done() ? nullptr : iter.script();
}

static bool GetScriptAndPCArgs(JSContext* cx, CallArgs& args,
                               MutableHandleScript scriptp, int32_t* ip) {
  RootedScript script(cx, GetTopScript(cx));
  *ip = 0;
  if (!args.get(0).isUndefined()) {
    HandleValue v = args[0];
    unsigned intarg = 0;
    if (v.isObject() &&
        JS_GetClass(&v.toObject()) == Jsvalify(&JSFunction::class_)) {
      script = TestingFunctionArgumentToScript(cx, v);
      if (!script) {
        return false;
      }
      intarg++;
    }
    if (!args.get(intarg).isUndefined()) {
      if (!JS::ToInt32(cx, args[intarg], ip)) {
        return false;
      }
      if ((uint32_t)*ip >= script->length()) {
        JS_ReportErrorASCII(cx, "Invalid PC");
        return false;
      }
    }
  }

  scriptp.set(script);

  return true;
}

static bool LineToPC(JSContext* cx, unsigned argc, Value* vp) {
  CallArgs args = CallArgsFromVp(argc, vp);

  if (args.length() == 0) {
    JS_ReportErrorNumberASCII(cx, my_GetErrorMessage, nullptr,
                              JSSMSG_LINE2PC_USAGE);
    return false;
  }

  RootedScript script(cx, GetTopScript(cx));
  int32_t lineArg = 0;
  if (args[0].isObject() && args[0].toObject().is<JSFunction>()) {
    script = TestingFunctionArgumentToScript(cx, args[0]);
    if (!script) {
      return false;
    }
    lineArg++;
  }

  uint32_t lineno;
  if (!ToUint32(cx, args.get(lineArg), &lineno)) {
    return false;
  }

  jsbytecode* pc = LineNumberToPC(script, lineno);
  if (!pc) {
    return false;
  }
  args.rval().setInt32(script->pcToOffset(pc));
  return true;
}

static bool PCToLine(JSContext* cx, unsigned argc, Value* vp) {
  CallArgs args = CallArgsFromVp(argc, vp);
  RootedScript script(cx);
  int32_t i;
  unsigned lineno;

  if (!GetScriptAndPCArgs(cx, args, &script, &i)) {
    return false;
  }
  lineno = PCToLineNumber(script, script->offsetToPC(i));
  if (!lineno) {
    return false;
  }
  args.rval().setInt32(lineno);
  return true;
}

#if defined(DEBUG) || defined(JS_JITSPEW)

static void UpdateSwitchTableBounds(JSContext* cx, HandleScript script,
                                    unsigned offset, unsigned* start,
                                    unsigned* end) {
  jsbytecode* pc;
  JSOp op;
  ptrdiff_t jmplen;
  int32_t low, high, n;

  pc = script->offsetToPC(offset);
  op = JSOp(*pc);
  switch (op) {
    case JSOP_TABLESWITCH:
      jmplen = JUMP_OFFSET_LEN;
      pc += jmplen;
      low = GET_JUMP_OFFSET(pc);
      pc += JUMP_OFFSET_LEN;
      high = GET_JUMP_OFFSET(pc);
      pc += JUMP_OFFSET_LEN;
      n = high - low + 1;
      break;

    default:
      /* [condswitch] switch does not have any jump or lookup tables. */
      MOZ_ASSERT(op == JSOP_CONDSWITCH);
      return;
  }

  *start = script->pcToOffset(pc);
  *end = *start + (unsigned)(n * jmplen);
}

static MOZ_MUST_USE bool SrcNotes(JSContext* cx, HandleScript script,
                                  Sprinter* sp) {
  if (!sp->put("\nSource notes:\n") ||
      !sp->jsprintf("%4s %4s %5s %6s %-8s %s\n", "ofs", "line", "pc", "delta",
                    "desc", "args") ||
      !sp->put("---- ---- ----- ------ -------- ------\n")) {
    return false;
  }

  unsigned offset = 0;
  unsigned colspan = 0;
  unsigned lineno = script->lineno();
  jssrcnote* notes = script->notes();
  unsigned switchTableEnd = 0, switchTableStart = 0;
  for (jssrcnote* sn = notes; !SN_IS_TERMINATOR(sn); sn = SN_NEXT(sn)) {
    unsigned delta = SN_DELTA(sn);
    offset += delta;
    SrcNoteType type = SN_TYPE(sn);
    const char* name = js_SrcNoteSpec[type].name;
    if (!sp->jsprintf("%3u: %4u %5u [%4u] %-8s", unsigned(sn - notes), lineno,
                      offset, delta, name)) {
      return false;
    }

    switch (type) {
      case SRC_NULL:
      case SRC_IF:
      case SRC_IF_ELSE:
      case SRC_COND:
      case SRC_CONTINUE:
      case SRC_BREAK:
      case SRC_BREAK2LABEL:
      case SRC_SWITCHBREAK:
      case SRC_ASSIGNOP:
      case SRC_BREAKPOINT:
      case SRC_STEP_SEP:
      case SRC_XDELTA:
        break;

      case SRC_COLSPAN:
        colspan =
            SN_OFFSET_TO_COLSPAN(GetSrcNoteOffset(sn, SrcNote::ColSpan::Span));
        if (!sp->jsprintf("%d", colspan)) {
          return false;
        }
        break;

      case SRC_SETLINE:
        lineno = GetSrcNoteOffset(sn, SrcNote::SetLine::Line);
        if (!sp->jsprintf(" lineno %u", lineno)) {
          return false;
        }
        break;

      case SRC_NEWLINE:
        ++lineno;
        break;

      case SRC_FOR:
        if (!sp->jsprintf(
                " cond %u update %u backjump %u",
                unsigned(GetSrcNoteOffset(sn, SrcNote::For::CondOffset)),
                unsigned(GetSrcNoteOffset(sn, SrcNote::For::UpdateOffset)),
                unsigned(GetSrcNoteOffset(sn, SrcNote::For::BackJumpOffset)))) {
          return false;
        }
        break;

      case SRC_WHILE:
      case SRC_FOR_IN:
      case SRC_FOR_OF:
        static_assert(
            unsigned(SrcNote::While::BackJumpOffset) ==
                unsigned(SrcNote::ForIn::BackJumpOffset),
            "SrcNote::{While,ForIn,ForOf}::BackJumpOffset should be same");
        static_assert(
            unsigned(SrcNote::While::BackJumpOffset) ==
                unsigned(SrcNote::ForOf::BackJumpOffset),
            "SrcNote::{While,ForIn,ForOf}::BackJumpOffset should be same");
        if (!sp->jsprintf(" backjump %u",
                          unsigned(GetSrcNoteOffset(
                              sn, SrcNote::While::BackJumpOffset)))) {
          return false;
        }
        break;

      case SRC_DO_WHILE:
        if (!sp->jsprintf(
                " cond %u backjump %u",
                unsigned(GetSrcNoteOffset(sn, SrcNote::DoWhile::CondOffset)),
                unsigned(
                    GetSrcNoteOffset(sn, SrcNote::DoWhile::BackJumpOffset)))) {
          return false;
        }
        break;

      case SRC_NEXTCASE:
        if (!sp->jsprintf(" next case offset %u",
                          unsigned(GetSrcNoteOffset(
                              sn, SrcNote::NextCase::NextCaseOffset)))) {
          return false;
        }
        break;

      case SRC_TABLESWITCH: {
        mozilla::DebugOnly<JSOp> op = JSOp(script->code()[offset]);
        MOZ_ASSERT(op == JSOP_TABLESWITCH);
        if (!sp->jsprintf(" end offset %u",
                          unsigned(GetSrcNoteOffset(
                              sn, SrcNote::TableSwitch::EndOffset)))) {
          return false;
        }
        UpdateSwitchTableBounds(cx, script, offset, &switchTableStart,
                                &switchTableEnd);
        break;
      }
      case SRC_CONDSWITCH: {
        mozilla::DebugOnly<JSOp> op = JSOp(script->code()[offset]);
        MOZ_ASSERT(op == JSOP_CONDSWITCH);
        if (!sp->jsprintf(" end offset %u",
                          unsigned(GetSrcNoteOffset(
                              sn, SrcNote::CondSwitch::EndOffset)))) {
          return false;
        }
        if (unsigned caseOff = unsigned(
                GetSrcNoteOffset(sn, SrcNote::CondSwitch::FirstCaseOffset))) {
          if (!sp->jsprintf(" first case offset %u", caseOff)) {
            return false;
          }
        }
        UpdateSwitchTableBounds(cx, script, offset, &switchTableStart,
                                &switchTableEnd);
        break;
      }

      case SRC_TRY:
        MOZ_ASSERT(JSOp(script->code()[offset]) == JSOP_TRY);
        if (!sp->jsprintf(" offset to jump %u",
                          unsigned(GetSrcNoteOffset(
                              sn, SrcNote::Try::EndOfTryJumpOffset)))) {
          return false;
        }
        break;

      case SRC_CLASS_SPAN: {
        unsigned startOffset = GetSrcNoteOffset(sn, 0);
        unsigned endOffset = GetSrcNoteOffset(sn, 1);
        if (!sp->jsprintf(" %u %u", startOffset, endOffset)) {
          return false;
        }
        break;
      }

      default:
        MOZ_ASSERT_UNREACHABLE("unrecognized srcnote");
    }
    if (!sp->put("\n")) {
      return false;
    }
  }

  return true;
}

static bool Notes(JSContext* cx, unsigned argc, Value* vp) {
  CallArgs args = CallArgsFromVp(argc, vp);
  Sprinter sprinter(cx);
  if (!sprinter.init()) {
    return false;
  }

  for (unsigned i = 0; i < args.length(); i++) {
    RootedScript script(cx, TestingFunctionArgumentToScript(cx, args[i]));
    if (!script) {
      return false;
    }

    if (!SrcNotes(cx, script, &sprinter)) {
      return false;
    }
  }

  JSString* str = JS_NewStringCopyZ(cx, sprinter.string());
  if (!str) {
    return false;
  }
  args.rval().setString(str);
  return true;
}

static const char* TryNoteName(JSTryNoteKind kind) {
  switch (kind) {
    case JSTRY_CATCH:
      return "catch";
    case JSTRY_FINALLY:
      return "finally";
    case JSTRY_FOR_IN:
      return "for-in";
    case JSTRY_FOR_OF:
      return "for-of";
    case JSTRY_LOOP:
      return "loop";
    case JSTRY_FOR_OF_ITERCLOSE:
      return "for-of-iterclose";
    case JSTRY_DESTRUCTURING:
      return "destructuring";
  }

  MOZ_CRASH("Bad JSTryNoteKind");
}

static MOZ_MUST_USE bool TryNotes(JSContext* cx, HandleScript script,
                                  Sprinter* sp) {
  if (!script->hasTrynotes()) {
    return true;
  }

  if (!sp->put(
          "\nException table:\nkind               stack    start      end\n")) {
    return false;
  }

  for (const JSTryNote& tn : script->trynotes()) {
    if (!sp->jsprintf(" %-16s %6u %8u %8u\n",
                      TryNoteName(static_cast<JSTryNoteKind>(tn.kind)),
                      tn.stackDepth, tn.start, tn.start + tn.length)) {
      return false;
    }
  }
  return true;
}

static MOZ_MUST_USE bool ScopeNotes(JSContext* cx, HandleScript script,
                                    Sprinter* sp) {
  if (!script->hasScopeNotes()) {
    return true;
  }

  if (!sp->put("\nScope notes:\n   index   parent    start      end\n")) {
    return false;
  }

  for (const ScopeNote& note : script->scopeNotes()) {
    if (note.index == ScopeNote::NoScopeIndex) {
      if (!sp->jsprintf("%8s ", "(none)")) {
        return false;
      }
    } else {
      if (!sp->jsprintf("%8u ", note.index)) {
        return false;
      }
    }
    if (note.parent == ScopeNote::NoScopeIndex) {
      if (!sp->jsprintf("%8s ", "(none)")) {
        return false;
      }
    } else {
      if (!sp->jsprintf("%8u ", note.parent)) {
        return false;
      }
    }
    if (!sp->jsprintf("%8u %8u\n", note.start, note.start + note.length)) {
      return false;
    }
  }
  return true;
}

static MOZ_MUST_USE bool DisassembleScript(JSContext* cx, HandleScript script,
                                           HandleFunction fun, bool lines,
                                           bool recursive, bool sourceNotes,
                                           Sprinter* sp) {
  if (fun) {
    if (!sp->put("flags:")) {
      return false;
    }
    if (fun->isLambda()) {
      if (!sp->put(" LAMBDA")) {
        return false;
      }
    }
    if (fun->needsCallObject()) {
      if (!sp->put(" NEEDS_CALLOBJECT")) {
        return false;
      }
    }
    if (fun->needsExtraBodyVarEnvironment()) {
      if (!sp->put(" NEEDS_EXTRABODYVARENV")) {
        return false;
      }
    }
    if (fun->needsNamedLambdaEnvironment()) {
      if (!sp->put(" NEEDS_NAMEDLAMBDAENV")) {
        return false;
      }
    }
    if (fun->isConstructor()) {
      if (!sp->put(" CONSTRUCTOR")) {
        return false;
      }
    }
    if (fun->isSelfHostedBuiltin()) {
      if (!sp->put(" SELF_HOSTED")) {
        return false;
      }
    }
    if (fun->isArrow()) {
      if (!sp->put(" ARROW")) {
        return false;
      }
    }
    if (!sp->put("\n")) {
      return false;
    }
  }

  if (!Disassemble(cx, script, lines, sp)) {
    return false;
  }
  if (sourceNotes) {
    if (!SrcNotes(cx, script, sp)) {
      return false;
    }
  }
  if (!TryNotes(cx, script, sp)) {
    return false;
  }
  if (!ScopeNotes(cx, script, sp)) {
    return false;
  }

  if (recursive && script->hasObjects()) {
    for (JSObject* obj : script->objects()) {
      if (obj->is<JSFunction>()) {
        if (!sp->put("\n")) {
          return false;
        }

        RootedFunction fun(cx, &obj->as<JSFunction>());
        if (fun->isInterpreted()) {
          RootedScript script(cx, JSFunction::getOrCreateScript(cx, fun));
          if (script) {
            if (!DisassembleScript(cx, script, fun, lines, recursive,
                                   sourceNotes, sp)) {
              return false;
            }
          }
        } else {
          if (!sp->put("[native code]\n")) {
            return false;
          }
        }
      }
    }
  }

  return true;
}

namespace {

struct DisassembleOptionParser {
  unsigned argc;
  Value* argv;
  bool lines;
  bool recursive;
  bool sourceNotes;

  DisassembleOptionParser(unsigned argc, Value* argv)
      : argc(argc),
        argv(argv),
        lines(false),
        recursive(false),
        sourceNotes(true) {}

  bool parse(JSContext* cx) {
    /* Read options off early arguments */
    while (argc > 0 && argv[0].isString()) {
      JSString* str = argv[0].toString();
      JSFlatString* flatStr = JS_FlattenString(cx, str);
      if (!flatStr) {
        return false;
      }
      if (JS_FlatStringEqualsAscii(flatStr, "-l")) {
        lines = true;
      } else if (JS_FlatStringEqualsAscii(flatStr, "-r")) {
        recursive = true;
      } else if (JS_FlatStringEqualsAscii(flatStr, "-S")) {
        sourceNotes = false;
      } else {
        break;
      }
      argv++;
      argc--;
    }
    return true;
  }
};

} /* anonymous namespace */

static bool DisassembleToSprinter(JSContext* cx, unsigned argc, Value* vp,
                                  Sprinter* sprinter) {
  CallArgs args = CallArgsFromVp(argc, vp);
  DisassembleOptionParser p(args.length(), args.array());
  if (!p.parse(cx)) {
    return false;
  }

  if (p.argc == 0) {
    /* Without arguments, disassemble the current script. */
    RootedScript script(cx, GetTopScript(cx));
    if (script) {
      JSAutoRealm ar(cx, script);
      if (!Disassemble(cx, script, p.lines, sprinter)) {
        return false;
      }
      if (!SrcNotes(cx, script, sprinter)) {
        return false;
      }
      if (!TryNotes(cx, script, sprinter)) {
        return false;
      }
      if (!ScopeNotes(cx, script, sprinter)) {
        return false;
      }
    }
  } else {
    for (unsigned i = 0; i < p.argc; i++) {
      RootedFunction fun(cx);
      RootedScript script(cx);
      RootedValue value(cx, p.argv[i]);
      if (value.isObject() && value.toObject().is<ModuleObject>()) {
        script = value.toObject().as<ModuleObject>().maybeScript();
      } else {
        script = TestingFunctionArgumentToScript(cx, value, fun.address());
      }
      if (!script) {
        return false;
      }
      if (!DisassembleScript(cx, script, fun, p.lines, p.recursive,
                             p.sourceNotes, sprinter)) {
        return false;
      }
    }
  }

  return !sprinter->hadOutOfMemory();
}

static bool DisassembleToString(JSContext* cx, unsigned argc, Value* vp) {
  CallArgs args = CallArgsFromVp(argc, vp);
  Sprinter sprinter(cx);
  if (!sprinter.init()) {
    return false;
  }
  if (!DisassembleToSprinter(cx, args.length(), vp, &sprinter)) {
    return false;
  }

  JS::ConstUTF8CharsZ utf8chars(sprinter.string(), strlen(sprinter.string()));
  JSString* str = JS_NewStringCopyUTF8Z(cx, utf8chars);
  if (!str) {
    return false;
  }
  args.rval().setString(str);
  return true;
}

static bool Disassemble(JSContext* cx, unsigned argc, Value* vp) {
  CallArgs args = CallArgsFromVp(argc, vp);

  if (!gOutFile->isOpen()) {
    JS_ReportErrorASCII(cx, "output file is closed");
    return false;
  }

  Sprinter sprinter(cx);
  if (!sprinter.init()) {
    return false;
  }
  if (!DisassembleToSprinter(cx, args.length(), vp, &sprinter)) {
    return false;
  }

  fprintf(gOutFile->fp, "%s\n", sprinter.string());
  args.rval().setUndefined();
  return true;
}

static bool DisassFile(JSContext* cx, unsigned argc, Value* vp) {
  CallArgs args = CallArgsFromVp(argc, vp);

  if (!gOutFile->isOpen()) {
    JS_ReportErrorASCII(cx, "output file is closed");
    return false;
  }

  /* Support extra options at the start, just like Disassemble. */
  DisassembleOptionParser p(args.length(), args.array());
  if (!p.parse(cx)) {
    return false;
  }

  if (!p.argc) {
    args.rval().setUndefined();
    return true;
  }

  // We should change DisassembleOptionParser to store CallArgs.
  JSString* str = JS::ToString(cx, HandleValue::fromMarkedLocation(&p.argv[0]));
  if (!str) {
    return false;
  }
  UniqueChars filename = JS_EncodeStringToLatin1(cx, str);
  if (!filename) {
    return false;
  }
  RootedScript script(cx);

  {
    CompileOptions options(cx);
    options.setIntroductionType("js shell disFile")
        .setFileAndLine(filename.get(), 1)
        .setIsRunOnce(true)
        .setNoScriptRval(true);

    if (!JS::CompileUtf8Path(cx, options, filename.get(), &script)) {
      return false;
    }
  }

  Sprinter sprinter(cx);
  if (!sprinter.init()) {
    return false;
  }
  if (!DisassembleScript(cx, script, nullptr, p.lines, p.recursive,
                         p.sourceNotes, &sprinter)) {
    return false;
  }

  fprintf(gOutFile->fp, "%s\n", sprinter.string());

  args.rval().setUndefined();
  return true;
}

static bool DisassWithSrc(JSContext* cx, unsigned argc, Value* vp) {
  CallArgs args = CallArgsFromVp(argc, vp);

  if (!gOutFile->isOpen()) {
    JS_ReportErrorASCII(cx, "output file is closed");
    return false;
  }

  const size_t lineBufLen = 512;
  unsigned len, line1, line2, bupline;
  char linebuf[lineBufLen];
  static const char sep[] = ";-------------------------";

  RootedScript script(cx);
  for (unsigned i = 0; i < args.length(); i++) {
    script = TestingFunctionArgumentToScript(cx, args[i]);
    if (!script) {
      return false;
    }

    if (!script->filename()) {
      JS_ReportErrorNumberASCII(cx, my_GetErrorMessage, nullptr,
                                JSSMSG_FILE_SCRIPTS_ONLY);
      return false;
    }

    FILE* file = fopen(script->filename(), "rb");
    if (!file) {
      /* FIXME: script->filename() should become UTF-8 (bug 987069). */
      ReportCantOpenErrorUnknownEncoding(cx, script->filename());
      return false;
    }
    auto closeFile = MakeScopeExit([file] { fclose(file); });

    jsbytecode* pc = script->code();
    jsbytecode* end = script->codeEnd();

    Sprinter sprinter(cx);
    if (!sprinter.init()) {
      return false;
    }

    /* burn the leading lines */
    line2 = PCToLineNumber(script, pc);
    for (line1 = 0; line1 < line2 - 1; line1++) {
      char* tmp = fgets(linebuf, lineBufLen, file);
      if (!tmp) {
        /* FIXME: This should use UTF-8 (bug 987069). */
        JS_ReportErrorLatin1(cx, "failed to read %s fully", script->filename());
        return false;
      }
    }

    bupline = 0;
    while (pc < end) {
      line2 = PCToLineNumber(script, pc);

      if (line2 < line1) {
        if (bupline != line2) {
          bupline = line2;
          if (!sprinter.jsprintf("%s %3u: BACKUP\n", sep, line2)) {
            return false;
          }
        }
      } else {
        if (bupline && line1 == line2) {
          if (!sprinter.jsprintf("%s %3u: RESTORE\n", sep, line2)) {
            return false;
          }
        }
        bupline = 0;
        while (line1 < line2) {
          if (!fgets(linebuf, lineBufLen, file)) {
            /*
             * FIXME: script->filename() should become UTF-8
             *        (bug 987069).
             */
            JS_ReportErrorNumberLatin1(cx, my_GetErrorMessage, nullptr,
                                       JSSMSG_UNEXPECTED_EOF,
                                       script->filename());
            return false;
          }
          line1++;
          if (!sprinter.jsprintf("%s %3u: %s", sep, line1, linebuf)) {
            return false;
          }
        }
      }

      len =
          Disassemble1(cx, script, pc, script->pcToOffset(pc), true, &sprinter);
      if (!len) {
        return false;
      }

      pc += len;
    }

    fprintf(gOutFile->fp, "%s\n", sprinter.string());
  }

  args.rval().setUndefined();
  return true;
}

#endif /* defined(DEBUG) || defined(JS_JITSPEW) */

/* Pretend we can always preserve wrappers for dummy DOM objects. */
static bool DummyPreserveWrapperCallback(JSContext* cx, HandleObject obj) {
  return true;
}

static bool Intern(JSContext* cx, unsigned argc, Value* vp) {
  CallArgs args = CallArgsFromVp(argc, vp);

  JSString* str = JS::ToString(cx, args.get(0));
  if (!str) {
    return false;
  }

  AutoStableStringChars strChars(cx);
  if (!strChars.initTwoByte(cx, str)) {
    return false;
  }

  mozilla::Range<const char16_t> chars = strChars.twoByteRange();

  if (!JS_AtomizeAndPinUCStringN(cx, chars.begin().get(), chars.length())) {
    return false;
  }

  args.rval().setUndefined();
  return true;
}

static bool Clone(JSContext* cx, unsigned argc, Value* vp) {
  CallArgs args = CallArgsFromVp(argc, vp);

  if (args.length() == 0) {
    JS_ReportErrorASCII(cx, "Invalid arguments to clone");
    return false;
  }

  RootedObject funobj(cx);
  {
    Maybe<JSAutoRealm> ar;
    RootedObject obj(cx, args[0].isPrimitive() ? nullptr : &args[0].toObject());

    if (obj && obj->is<CrossCompartmentWrapperObject>()) {
      obj = UncheckedUnwrap(obj);
      ar.emplace(cx, obj);
      args[0].setObject(*obj);
    }
    if (obj && obj->is<JSFunction>()) {
      funobj = obj;
    } else {
      JSFunction* fun = JS_ValueToFunction(cx, args[0]);
      if (!fun) {
        return false;
      }
      funobj = JS_GetFunctionObject(fun);
    }
  }

  RootedObject env(cx);
  if (args.length() > 1) {
    if (!JS_ValueToObject(cx, args[1], &env)) {
      return false;
    }
  } else {
    env = JS::CurrentGlobalOrNull(cx);
    MOZ_ASSERT(env);
  }

  // Should it worry us that we might be getting with wrappers
  // around with wrappers here?
  JS::AutoObjectVector envChain(cx);
  if (env && !env->is<GlobalObject>() && !envChain.append(env)) {
    return false;
  }
  JSObject* clone = JS::CloneFunctionObject(cx, funobj, envChain);
  if (!clone) {
    return false;
  }
  args.rval().setObject(*clone);
  return true;
}

static bool Crash(JSContext* cx, unsigned argc, Value* vp) {
  CallArgs args = CallArgsFromVp(argc, vp);
  if (args.length() == 0) {
    MOZ_CRASH("forced crash");
  }
  RootedString message(cx, JS::ToString(cx, args[0]));
  if (!message) {
    return false;
  }
  UniqueChars utf8chars = JS_EncodeStringToUTF8(cx, message);
  if (!utf8chars) {
    return false;
  }
  if (args.get(1).isObject()) {
    RootedValue v(cx);
    RootedObject opts(cx, &args[1].toObject());
    if (!JS_GetProperty(cx, opts, "suppress_minidump", &v)) {
      return false;
    }
    if (v.isBoolean() && v.toBoolean()) {
      js::NoteIntentionalCrash();
    }
  }
#ifndef DEBUG
  MOZ_ReportCrash(utf8chars.get(), __FILE__, __LINE__);
#endif
  MOZ_CRASH_UNSAFE(utf8chars.get());
}

static bool GetSLX(JSContext* cx, unsigned argc, Value* vp) {
  CallArgs args = CallArgsFromVp(argc, vp);
  RootedScript script(cx);

  script = TestingFunctionArgumentToScript(cx, args.get(0));
  if (!script) {
    return false;
  }
  args.rval().setInt32(GetScriptLineExtent(script));
  return true;
}

static bool ThrowError(JSContext* cx, unsigned argc, Value* vp) {
  JS_ReportErrorASCII(cx, "This is an error");
  return false;
}

#define LAZY_STANDARD_CLASSES

/* A class for easily testing the inner/outer object callbacks. */
typedef struct ComplexObject {
  bool isInner;
  bool frozen;
  JSObject* inner;
  JSObject* outer;
} ComplexObject;

static bool sandbox_enumerate(JSContext* cx, JS::HandleObject obj,
                              JS::AutoIdVector& properties,
                              bool enumerableOnly) {
  RootedValue v(cx);

  if (!JS_GetProperty(cx, obj, "lazy", &v)) {
    return false;
  }

  if (!ToBoolean(v)) {
    return true;
  }

  return JS_NewEnumerateStandardClasses(cx, obj, properties, enumerableOnly);
}

static bool sandbox_resolve(JSContext* cx, HandleObject obj, HandleId id,
                            bool* resolvedp) {
  RootedValue v(cx);
  if (!JS_GetProperty(cx, obj, "lazy", &v)) {
    return false;
  }

  if (ToBoolean(v)) {
    return JS_ResolveStandardClass(cx, obj, id, resolvedp);
  }
  return true;
}

static const JSClassOps sandbox_classOps = {nullptr,
                                            nullptr,
                                            nullptr,
                                            sandbox_enumerate,
                                            sandbox_resolve,
                                            nullptr,
                                            nullptr,
                                            nullptr,
                                            nullptr,
                                            nullptr,
                                            JS_GlobalObjectTraceHook};

static const JSClass sandbox_class = {"sandbox", JSCLASS_GLOBAL_FLAGS,
                                      &sandbox_classOps};

static void SetStandardRealmOptions(JS::RealmOptions& options) {
  options.creationOptions()
      .setSharedMemoryAndAtomicsEnabled(enableSharedMemory)
      .setBigIntEnabled(enableBigInt)
      .setStreamsEnabled(enableStreams)
      .setFieldsEnabled(enableFields);
}

static MOZ_MUST_USE bool CheckRealmOptions(JSContext* cx,
                                           JS::RealmOptions& options,
                                           JSPrincipals* principals) {
  JS::RealmCreationOptions& creationOptions = options.creationOptions();
  if (creationOptions.compartmentSpecifier() !=
      JS::CompartmentSpecifier::ExistingCompartment) {
    return true;
  }

  JS::Compartment* comp = creationOptions.compartment();

  // All realms in a compartment must be either system or non-system.
  bool isSystem =
      principals && principals == cx->runtime()->trustedPrincipals();
  if (isSystem != IsSystemCompartment(comp)) {
    JS_ReportErrorASCII(cx,
                        "Cannot create system and non-system realms in the "
                        "same compartment");
    return false;
  }

  // Debugger visibility is per-compartment, not per-realm, so make sure the
  // requested visibility matches the existing compartment's.
  if (creationOptions.invisibleToDebugger() != comp->invisibleToDebugger()) {
    JS_ReportErrorASCII(cx,
                        "All the realms in a compartment must have "
                        "the same debugger visibility");
    return false;
  }

  return true;
}

static JSObject* NewSandbox(JSContext* cx, bool lazy) {
  JS::RealmOptions options;
  SetStandardRealmOptions(options);

  if (defaultToSameCompartment) {
    options.creationOptions().setExistingCompartment(cx->global());
  } else {
    options.creationOptions().setNewCompartmentAndZone();
  }

  JSPrincipals* principals = nullptr;
  if (!CheckRealmOptions(cx, options, principals)) {
    return nullptr;
  }

  RootedObject obj(cx,
                   JS_NewGlobalObject(cx, &sandbox_class, principals,
                                      JS::DontFireOnNewGlobalHook, options));
  if (!obj) {
    return nullptr;
  }

  {
    JSAutoRealm ar(cx, obj);
    if (!lazy && !JS::InitRealmStandardClasses(cx)) {
      return nullptr;
    }

    RootedValue value(cx, BooleanValue(lazy));
    if (!JS_DefineProperty(cx, obj, "lazy", value,
                           JSPROP_PERMANENT | JSPROP_READONLY)) {
      return nullptr;
    }

    JS_FireOnNewGlobalObject(cx, obj);
  }

  if (!cx->compartment()->wrap(cx, &obj)) {
    return nullptr;
  }
  return obj;
}

static bool EvalInContext(JSContext* cx, unsigned argc, Value* vp) {
  CallArgs args = CallArgsFromVp(argc, vp);
  if (!args.requireAtLeast(cx, "evalcx", 1)) {
    return false;
  }

  RootedString str(cx, ToString(cx, args[0]));
  if (!str) {
    return false;
  }

  RootedObject sobj(cx);
  if (args.hasDefined(1)) {
    sobj = ToObject(cx, args[1]);
    if (!sobj) {
      return false;
    }
  }

  AutoStableStringChars strChars(cx);
  if (!strChars.initTwoByte(cx, str)) {
    return false;
  }

  mozilla::Range<const char16_t> chars = strChars.twoByteRange();
  size_t srclen = chars.length();
  const char16_t* src = chars.begin().get();

  bool lazy = false;
  if (srclen == 4) {
    if (src[0] == 'l' && src[1] == 'a' && src[2] == 'z' && src[3] == 'y') {
      lazy = true;
      srclen = 0;
    }
  }

  if (!sobj) {
    sobj = NewSandbox(cx, lazy);
    if (!sobj) {
      return false;
    }
  }

  if (srclen == 0) {
    args.rval().setObject(*sobj);
    return true;
  }

  JS::AutoFilename filename;
  unsigned lineno;

  DescribeScriptedCaller(cx, &filename, &lineno);
  {
    sobj = UncheckedUnwrap(sobj, true);

    JSAutoRealm ar(cx, sobj);

    sobj = ToWindowIfWindowProxy(sobj);

    if (!JS_IsGlobalObject(sobj)) {
      JS_ReportErrorASCII(cx, "Invalid scope argument to evalcx");
      return false;
    }

    JS::CompileOptions opts(cx);
    opts.setFileAndLine(filename.get(), lineno);

    JS::SourceText<char16_t> srcBuf;
    if (!srcBuf.init(cx, src, srclen, JS::SourceOwnership::Borrowed) ||
        !JS::Evaluate(cx, opts, srcBuf, args.rval())) {
      return false;
    }
  }

  if (!cx->compartment()->wrap(cx, args.rval())) {
    return false;
  }

  return true;
}

static bool EnsureGeckoProfilingStackInstalled(JSContext* cx,
                                               ShellContext* sc) {
  if (cx->geckoProfiler().infraInstalled()) {
    MOZ_ASSERT(sc->geckoProfilingStack);
    return true;
  }

  MOZ_ASSERT(!sc->geckoProfilingStack);
  sc->geckoProfilingStack = MakeUnique<ProfilingStack>();
  if (!sc->geckoProfilingStack) {
    JS_ReportOutOfMemory(cx);
    return false;
  }

  SetContextProfilingStack(cx, sc->geckoProfilingStack.get());
  return true;
}

struct WorkerInput {
  JSRuntime* parentRuntime;
  UniqueTwoByteChars chars;
  size_t length;

  WorkerInput(JSRuntime* parentRuntime, UniqueTwoByteChars chars, size_t length)
      : parentRuntime(parentRuntime), chars(std::move(chars)), length(length) {}

  ~WorkerInput() = default;
};

static void DestroyShellCompartmentPrivate(JSFreeOp* fop,
                                           JS::Compartment* compartment) {
  auto priv = static_cast<ShellCompartmentPrivate*>(
      JS_GetCompartmentPrivate(compartment));
  js_delete(priv);
}

static void SetWorkerContextOptions(JSContext* cx);
static bool ShellBuildId(JS::BuildIdCharVector* buildId);

static void WorkerMain(WorkerInput* input) {
  MOZ_ASSERT(input->parentRuntime);

  JSContext* cx = JS_NewContext(8L * 1024L * 1024L, 2L * 1024L * 1024L,
                                input->parentRuntime);
  if (!cx) {
    return;
  }

  ShellContext* sc = js_new<ShellContext>(cx);
  if (!sc) {
    return;
  }

  auto guard = mozilla::MakeScopeExit([&] {
    CancelOffThreadJobsForContext(cx);
    sc->markObservers.reset();
    JS_SetContextPrivate(cx, nullptr);
    js_delete(sc);
    JS_DestroyContext(cx);
    js_delete(input);
  });

  sc->isWorker = true;
  JS_SetContextPrivate(cx, sc);
  JS_SetGrayGCRootsTracer(cx, TraceGrayRoots, nullptr);
  SetWorkerContextOptions(cx);

  JS_SetFutexCanWait(cx);
  JS::SetWarningReporter(cx, WarningReporter);
  js::SetPreserveWrapperCallback(cx, DummyPreserveWrapperCallback);
  JS_InitDestroyPrincipalsCallback(cx, ShellPrincipals::destroy);
  JS_SetDestroyCompartmentCallback(cx, DestroyShellCompartmentPrivate);

  js::UseInternalJobQueues(cx);

  if (!JS::InitSelfHostedCode(cx)) {
    return;
  }

  EnvironmentPreparer environmentPreparer(cx);

  do {
    JS::RealmOptions compartmentOptions;
    SetStandardRealmOptions(compartmentOptions);

    RootedObject global(cx, NewGlobalObject(cx, compartmentOptions, nullptr));
    if (!global) {
      break;
    }

    JSAutoRealm ar(cx, global);

    JS::CompileOptions options(cx);
    options.setFileAndLine("<string>", 1).setIsRunOnce(true);

    AutoReportException are(cx);
    RootedScript script(cx);
    JS::SourceText<char16_t> srcBuf;
    if (!srcBuf.init(cx, input->chars.get(), input->length,
                     JS::SourceOwnership::Borrowed) ||
        !JS::Compile(cx, options, srcBuf, &script)) {
      break;
    }
    RootedValue result(cx);
    JS_ExecuteScript(cx, script, &result);
  } while (0);

  KillWatchdog(cx);
  JS_SetGrayGCRootsTracer(cx, nullptr, nullptr);
}

// Workers can spawn other workers, so we need a lock to access workerThreads.
static Mutex* workerThreadsLock = nullptr;
static Vector<js::Thread*, 0, SystemAllocPolicy> workerThreads;

class MOZ_RAII AutoLockWorkerThreads : public LockGuard<Mutex> {
  using Base = LockGuard<Mutex>;

 public:
  AutoLockWorkerThreads() : Base(*workerThreadsLock) {
    MOZ_ASSERT(workerThreadsLock);
  }
};

static bool EvalInWorker(JSContext* cx, unsigned argc, Value* vp) {
  if (!CanUseExtraThreads()) {
    JS_ReportErrorASCII(cx, "Can't create threads with --no-threads");
    return false;
  }

  CallArgs args = CallArgsFromVp(argc, vp);
  if (!args.get(0).isString()) {
    JS_ReportErrorASCII(cx, "Invalid arguments");
    return false;
  }

#if defined(DEBUG) || defined(JS_OOM_BREAKPOINT)
  if (cx->runningOOMTest) {
    JS_ReportErrorASCII(
        cx, "Can't create threads while running simulated OOM test");
    return false;
  }
#endif

  if (!args[0].toString()->ensureLinear(cx)) {
    return false;
  }

  if (!workerThreadsLock) {
    workerThreadsLock = js_new<Mutex>(mutexid::ShellWorkerThreads);
    if (!workerThreadsLock) {
      ReportOutOfMemory(cx);
      return false;
    }
  }

  JSLinearString* str = &args[0].toString()->asLinear();

  UniqueTwoByteChars chars(js_pod_malloc<char16_t>(str->length()));
  if (!chars) {
    ReportOutOfMemory(cx);
    return false;
  }

  CopyChars(chars.get(), *str);

  WorkerInput* input = js_new<WorkerInput>(JS_GetParentRuntime(cx),
                                           std::move(chars), str->length());
  if (!input) {
    ReportOutOfMemory(cx);
    return false;
  }

  Thread* thread;
  {
    AutoEnterOOMUnsafeRegion oomUnsafe;
    thread = js_new<Thread>(
        Thread::Options().setStackSize(gMaxStackSize + 256 * 1024));
    if (!thread || !thread->init(WorkerMain, input)) {
      oomUnsafe.crash("EvalInWorker");
    }
  }

  AutoLockWorkerThreads alwt;
  if (!workerThreads.append(thread)) {
    ReportOutOfMemory(cx);
    thread->join();
    return false;
  }

  args.rval().setUndefined();
  return true;
}

static bool ShapeOf(JSContext* cx, unsigned argc, JS::Value* vp) {
  CallArgs args = CallArgsFromVp(argc, vp);
  if (!args.get(0).isObject()) {
    JS_ReportErrorASCII(cx, "shapeOf: object expected");
    return false;
  }
  JSObject* obj = &args[0].toObject();
  args.rval().set(JS_NumberValue(double(uintptr_t(obj->maybeShape()) >> 3)));
  return true;
}

static bool GroupOf(JSContext* cx, unsigned argc, JS::Value* vp) {
  CallArgs args = CallArgsFromVp(argc, vp);
  if (!args.get(0).isObject()) {
    JS_ReportErrorASCII(cx, "groupOf: object expected");
    return false;
  }
  RootedObject obj(cx, &args[0].toObject());
  ObjectGroup* group = JSObject::getGroup(cx, obj);
  if (!group) {
    return false;
  }
  args.rval().set(JS_NumberValue(double(uintptr_t(group) >> 3)));
  return true;
}

static bool UnwrappedObjectsHaveSameShape(JSContext* cx, unsigned argc,
                                          JS::Value* vp) {
  CallArgs args = CallArgsFromVp(argc, vp);
  if (!args.get(0).isObject() || !args.get(1).isObject()) {
    JS_ReportErrorASCII(cx, "2 objects expected");
    return false;
  }

  RootedObject obj1(cx, UncheckedUnwrap(&args[0].toObject()));
  RootedObject obj2(cx, UncheckedUnwrap(&args[1].toObject()));

  if (!obj1->is<ShapedObject>() || !obj2->is<ShapedObject>()) {
    JS_ReportErrorASCII(cx, "object does not have a Shape");
    return false;
  }

  args.rval().setBoolean(obj1->as<ShapedObject>().shape() ==
                         obj2->as<ShapedObject>().shape());
  return true;
}

static bool Sleep_fn(JSContext* cx, unsigned argc, Value* vp) {
  ShellContext* sc = GetShellContext(cx);
  CallArgs args = CallArgsFromVp(argc, vp);

  TimeDuration duration = TimeDuration::FromSeconds(0.0);
  if (args.length() > 0) {
    double t_secs;
    if (!ToNumber(cx, args[0], &t_secs)) {
      return false;
    }
    if (mozilla::IsNaN(t_secs)) {
      JS_ReportErrorASCII(cx, "sleep interval is not a number");
      return false;
    }

    duration = TimeDuration::FromSeconds(Max(0.0, t_secs));
    const TimeDuration MAX_TIMEOUT_INTERVAL =
        TimeDuration::FromSeconds(MAX_TIMEOUT_SECONDS);
    if (duration > MAX_TIMEOUT_INTERVAL) {
      JS_ReportErrorASCII(cx, "Excessive sleep interval");
      return false;
    }
  }
  {
    LockGuard<Mutex> guard(sc->watchdogLock);
    TimeStamp toWakeup = TimeStamp::Now() + duration;
    for (;;) {
      sc->sleepWakeup.wait_for(guard, duration);
      if (sc->serviceInterrupt) {
        break;
      }
      auto now = TimeStamp::Now();
      if (now >= toWakeup) {
        break;
      }
      duration = toWakeup - now;
    }
  }
  args.rval().setUndefined();
  return !sc->serviceInterrupt;
}

static void KillWatchdog(JSContext* cx) {
  ShellContext* sc = GetShellContext(cx);
  Maybe<Thread> thread;

  {
    LockGuard<Mutex> guard(sc->watchdogLock);
    Swap(sc->watchdogThread, thread);
    if (thread) {
      // The watchdog thread becoming Nothing is its signal to exit.
      sc->watchdogWakeup.notify_one();
    }
  }
  if (thread) {
    thread->join();
  }

  MOZ_ASSERT(!sc->watchdogThread);
}

static void WatchdogMain(JSContext* cx) {
  ThisThread::SetName("JS Watchdog");

  ShellContext* sc = GetShellContext(cx);

  LockGuard<Mutex> guard(sc->watchdogLock);
  while (sc->watchdogThread) {
    auto now = TimeStamp::Now();
    if (sc->watchdogTimeout && now >= sc->watchdogTimeout.value()) {
      /*
       * The timeout has just expired. Request an interrupt callback
       * outside the lock.
       */
      sc->watchdogTimeout = Nothing();
      {
        UnlockGuard<Mutex> unlock(guard);
        CancelExecution(cx);
      }

      /* Wake up any threads doing sleep. */
      sc->sleepWakeup.notify_all();
    } else {
      if (sc->watchdogTimeout) {
        /*
         * Time hasn't expired yet. Simulate an interrupt callback
         * which doesn't abort execution.
         */
        JS_RequestInterruptCallback(cx);
      }

      TimeDuration sleepDuration = sc->watchdogTimeout
                                       ? TimeDuration::FromSeconds(0.1)
                                       : TimeDuration::Forever();
      sc->watchdogWakeup.wait_for(guard, sleepDuration);
    }
  }
}

static bool ScheduleWatchdog(JSContext* cx, double t) {
  ShellContext* sc = GetShellContext(cx);

  if (t <= 0) {
    LockGuard<Mutex> guard(sc->watchdogLock);
    sc->watchdogTimeout = Nothing();
    return true;
  }

  auto interval = TimeDuration::FromSeconds(t);
  auto timeout = TimeStamp::Now() + interval;
  LockGuard<Mutex> guard(sc->watchdogLock);
  if (!sc->watchdogThread) {
    MOZ_ASSERT(!sc->watchdogTimeout);
    sc->watchdogThread.emplace();
    AutoEnterOOMUnsafeRegion oomUnsafe;
    if (!sc->watchdogThread->init(WatchdogMain, cx)) {
      oomUnsafe.crash("watchdogThread.init");
    }
  } else if (!sc->watchdogTimeout || timeout < sc->watchdogTimeout.value()) {
    sc->watchdogWakeup.notify_one();
  }
  sc->watchdogTimeout = Some(timeout);
  return true;
}

static void KillWorkerThreads(JSContext* cx) {
  MOZ_ASSERT_IF(!CanUseExtraThreads(), workerThreads.empty());

  if (!workerThreadsLock) {
    MOZ_ASSERT(workerThreads.empty());
    return;
  }

  while (true) {
    // We need to leave the AutoLockWorkerThreads scope before we call
    // js::Thread::join, to avoid deadlocks when AutoLockWorkerThreads is
    // used by the worker thread.
    Thread* thread;
    {
      AutoLockWorkerThreads alwt;
      if (workerThreads.empty()) {
        break;
      }
      thread = workerThreads.popCopy();
    }
    thread->join();
  }

  workerThreads.clearAndFree();

  js_delete(workerThreadsLock);
  workerThreadsLock = nullptr;
}

static void CancelExecution(JSContext* cx) {
  ShellContext* sc = GetShellContext(cx);
  sc->serviceInterrupt = true;
  JS_RequestInterruptCallback(cx);
}

static bool SetTimeoutValue(JSContext* cx, double t) {
  if (mozilla::IsNaN(t)) {
    JS_ReportErrorASCII(cx, "timeout is not a number");
    return false;
  }
  const TimeDuration MAX_TIMEOUT_INTERVAL =
      TimeDuration::FromSeconds(MAX_TIMEOUT_SECONDS);
  if (TimeDuration::FromSeconds(t) > MAX_TIMEOUT_INTERVAL) {
    JS_ReportErrorASCII(cx, "Excessive timeout value");
    return false;
  }
  GetShellContext(cx)->timeoutInterval = t;
  if (!ScheduleWatchdog(cx, t)) {
    JS_ReportErrorASCII(cx, "Failed to create the watchdog");
    return false;
  }
  return true;
}

static bool Timeout(JSContext* cx, unsigned argc, Value* vp) {
  ShellContext* sc = GetShellContext(cx);
  CallArgs args = CallArgsFromVp(argc, vp);

  if (args.length() == 0) {
    args.rval().setNumber(sc->timeoutInterval);
    return true;
  }

  if (args.length() > 2) {
    JS_ReportErrorASCII(cx, "Wrong number of arguments");
    return false;
  }

  double t;
  if (!ToNumber(cx, args[0], &t)) {
    return false;
  }

  if (args.length() > 1) {
    RootedValue value(cx, args[1]);
    if (!value.isObject() || !value.toObject().is<JSFunction>()) {
      JS_ReportErrorASCII(cx, "Second argument must be a timeout function");
      return false;
    }
    sc->interruptFunc = value;
    sc->haveInterruptFunc = true;
  }

  args.rval().setUndefined();
  return SetTimeoutValue(cx, t);
}

static bool InterruptIf(JSContext* cx, unsigned argc, Value* vp) {
  CallArgs args = CallArgsFromVp(argc, vp);

  if (args.length() != 1) {
    JS_ReportErrorASCII(cx, "Wrong number of arguments");
    return false;
  }

  if (ToBoolean(args[0])) {
    GetShellContext(cx)->serviceInterrupt = true;
    JS_RequestInterruptCallback(cx);
  }

  args.rval().setUndefined();
  return true;
}

static bool InvokeInterruptCallbackWrapper(JSContext* cx, unsigned argc,
                                           Value* vp) {
  CallArgs args = CallArgsFromVp(argc, vp);
  if (args.length() != 1) {
    JS_ReportErrorASCII(cx, "Wrong number of arguments");
    return false;
  }

  GetShellContext(cx)->serviceInterrupt = true;
  JS_RequestInterruptCallback(cx);
  bool interruptRv = CheckForInterrupt(cx);

  // The interrupt handler could have set a pending exception. Since we call
  // back into JS, don't have it see the pending exception. If we have an
  // uncatchable exception that's not propagating a debug mode forced
  // return, return.
  if (!interruptRv && !cx->isExceptionPending() &&
      !cx->isPropagatingForcedReturn()) {
    return false;
  }

  JS::AutoSaveExceptionState savedExc(cx);

  FixedInvokeArgs<1> iargs(cx);

  iargs[0].setBoolean(interruptRv);

  RootedValue rv(cx);
  if (!js::Call(cx, args[0], UndefinedHandleValue, iargs, &rv)) {
    return false;
  }

  args.rval().setUndefined();
  return interruptRv;
}

static bool SetInterruptCallback(JSContext* cx, unsigned argc, Value* vp) {
  CallArgs args = CallArgsFromVp(argc, vp);

  if (args.length() != 1) {
    JS_ReportErrorASCII(cx, "Wrong number of arguments");
    return false;
  }

  RootedValue value(cx, args[0]);
  if (!value.isObject() || !value.toObject().is<JSFunction>()) {
    JS_ReportErrorASCII(cx, "Argument must be a function");
    return false;
  }
  GetShellContext(cx)->interruptFunc = value;
  GetShellContext(cx)->haveInterruptFunc = true;

  args.rval().setUndefined();
  return true;
}

static bool SetJitCompilerOption(JSContext* cx, unsigned argc, Value* vp) {
  CallArgs args = CallArgsFromVp(argc, vp);
  RootedObject callee(cx, &args.callee());

  if (args.length() != 2) {
    ReportUsageErrorASCII(cx, callee, "Wrong number of arguments.");
    return false;
  }

  if (!args[0].isString()) {
    ReportUsageErrorASCII(cx, callee, "First argument must be a String.");
    return false;
  }

  if (!args[1].isInt32()) {
    ReportUsageErrorASCII(cx, callee, "Second argument must be an Int32.");
    return false;
  }

  // Disallow setting JIT options when there are worker threads, to avoid
  // races.
  if (workerThreadsLock) {
    ReportUsageErrorASCII(
        cx, callee, "Can't set JIT options when there are worker threads.");
    return false;
  }

  JSFlatString* strArg = JS_FlattenString(cx, args[0].toString());
  if (!strArg) {
    return false;
  }

#define JIT_COMPILER_MATCH(key, string) \
  else if (JS_FlatStringEqualsAscii(strArg, string)) opt = JSJITCOMPILER_##key;

  JSJitCompilerOption opt = JSJITCOMPILER_NOT_AN_OPTION;
  if (false) {
  }
  JIT_COMPILER_OPTIONS(JIT_COMPILER_MATCH);
#undef JIT_COMPILER_MATCH

  if (opt == JSJITCOMPILER_NOT_AN_OPTION) {
    ReportUsageErrorASCII(
        cx, callee,
        "First argument does not name a valid option (see jsapi.h).");
    return false;
  }

  int32_t number = args[1].toInt32();
  if (number < 0) {
    number = -1;
  }

  // Throw if disabling the JITs and there's JIT code on the stack, to avoid
  // assertion failures.
  if ((opt == JSJITCOMPILER_BASELINE_ENABLE ||
       opt == JSJITCOMPILER_ION_ENABLE) &&
      number == 0) {
    js::jit::JitActivationIterator iter(cx);
    if (!iter.done()) {
      JS_ReportErrorASCII(cx,
                          "Can't turn off JITs with JIT code on the stack.");
      return false;
    }
  }

  // JIT compiler options are process-wide, so we have to stop off-thread
  // compilations for all runtimes to avoid races.
  HelperThreadState().waitForAllThreads();

  // Only release JIT code for the current runtime because there's no good
  // way to discard code for other runtimes.
  ReleaseAllJITCode(cx->runtime()->defaultFreeOp());

  JS_SetGlobalJitCompilerOption(cx, opt, uint32_t(number));

  args.rval().setUndefined();
  return true;
}

static bool EnableLastWarning(JSContext* cx, unsigned argc, Value* vp) {
  ShellContext* sc = GetShellContext(cx);
  CallArgs args = CallArgsFromVp(argc, vp);

  sc->lastWarningEnabled = true;
  sc->lastWarning.setNull();

  args.rval().setUndefined();
  return true;
}

static bool DisableLastWarning(JSContext* cx, unsigned argc, Value* vp) {
  ShellContext* sc = GetShellContext(cx);
  CallArgs args = CallArgsFromVp(argc, vp);

  sc->lastWarningEnabled = false;
  sc->lastWarning.setNull();

  args.rval().setUndefined();
  return true;
}

static bool GetLastWarning(JSContext* cx, unsigned argc, Value* vp) {
  ShellContext* sc = GetShellContext(cx);
  CallArgs args = CallArgsFromVp(argc, vp);

  if (!sc->lastWarningEnabled) {
    JS_ReportErrorASCII(cx, "Call enableLastWarning first.");
    return false;
  }

  if (!JS_WrapValue(cx, &sc->lastWarning)) {
    return false;
  }

  args.rval().set(sc->lastWarning);
  return true;
}

static bool ClearLastWarning(JSContext* cx, unsigned argc, Value* vp) {
  ShellContext* sc = GetShellContext(cx);
  CallArgs args = CallArgsFromVp(argc, vp);

  if (!sc->lastWarningEnabled) {
    JS_ReportErrorASCII(cx, "Call enableLastWarning first.");
    return false;
  }

  sc->lastWarning.setNull();

  args.rval().setUndefined();
  return true;
}

#if defined(DEBUG) || defined(JS_JITSPEW)
static bool StackDump(JSContext* cx, unsigned argc, Value* vp) {
  CallArgs args = CallArgsFromVp(argc, vp);

  if (!gOutFile->isOpen()) {
    JS_ReportErrorASCII(cx, "output file is closed");
    return false;
  }

  bool showArgs = ToBoolean(args.get(0));
  bool showLocals = ToBoolean(args.get(1));
  bool showThisProps = ToBoolean(args.get(2));

  JS::UniqueChars buf =
      JS::FormatStackDump(cx, showArgs, showLocals, showThisProps);
  if (!buf) {
    fputs("Failed to format JavaScript stack for dump\n", gOutFile->fp);
    JS_ClearPendingException(cx);
  } else {
    fputs(buf.get(), gOutFile->fp);
  }

  args.rval().setUndefined();
  return true;
}
#endif

static bool StackPointerInfo(JSContext* cx, unsigned argc, Value* vp) {
  CallArgs args = CallArgsFromVp(argc, vp);

  // Copy the truncated stack pointer to the result.  This value is not used
  // as a pointer but as a way to measure frame-size from JS.
  args.rval().setInt32(int32_t(reinterpret_cast<size_t>(&args) & 0xfffffff));
  return true;
}

static bool Elapsed(JSContext* cx, unsigned argc, Value* vp) {
  CallArgs args = CallArgsFromVp(argc, vp);
  if (args.length() == 0) {
    double d = PRMJ_Now() - GetShellContext(cx)->startTime;
    args.rval().setDouble(d);
    return true;
  }
  JS_ReportErrorASCII(cx, "Wrong number of arguments");
  return false;
}

static bool Compile(JSContext* cx, unsigned argc, Value* vp) {
  CallArgs args = CallArgsFromVp(argc, vp);
  if (!args.requireAtLeast(cx, "compile", 1)) {
    return false;
  }
  if (!args[0].isString()) {
    const char* typeName = InformalValueTypeName(args[0]);
    JS_ReportErrorASCII(cx, "expected string to compile, got %s", typeName);
    return false;
  }

  RootedObject global(cx, JS::CurrentGlobalOrNull(cx));
  JSFlatString* scriptContents = args[0].toString()->ensureFlat(cx);
  if (!scriptContents) {
    return false;
  }

  AutoStableStringChars stableChars(cx);
  if (!stableChars.initTwoByte(cx, scriptContents)) {
    return false;
  }

  JS::CompileOptions options(cx);
  options.setIntroductionType("js shell compile")
      .setFileAndLine("<string>", 1)
      .setIsRunOnce(true)
      .setNoScriptRval(true);

  JS::SourceText<char16_t> srcBuf;
  if (!srcBuf.init(cx, stableChars.twoByteRange().begin().get(),
                   scriptContents->length(), JS::SourceOwnership::Borrowed)) {
    return false;
  }

  RootedScript script(cx);
  if (!JS::Compile(cx, options, srcBuf, &script)) {
    return false;
  }

  args.rval().setUndefined();
  return true;
}

static ShellCompartmentPrivate* EnsureShellCompartmentPrivate(JSContext* cx) {
  Compartment* comp = cx->compartment();
  auto priv =
      static_cast<ShellCompartmentPrivate*>(JS_GetCompartmentPrivate(comp));
  if (!priv) {
    priv = cx->new_<ShellCompartmentPrivate>();
    JS_SetCompartmentPrivate(cx->compartment(), priv);
  }
  return priv;
}

static bool ParseModule(JSContext* cx, unsigned argc, Value* vp) {
  CallArgs args = CallArgsFromVp(argc, vp);
  if (!args.requireAtLeast(cx, "parseModule", 1)) {
    return false;
  }

  if (!args[0].isString()) {
    const char* typeName = InformalValueTypeName(args[0]);
    JS_ReportErrorASCII(cx, "expected string to compile, got %s", typeName);
    return false;
  }

  JSFlatString* scriptContents = args[0].toString()->ensureFlat(cx);
  if (!scriptContents) {
    return false;
  }

  UniqueChars filename;
  CompileOptions options(cx);
  if (args.length() > 1) {
    if (!args[1].isString()) {
      const char* typeName = InformalValueTypeName(args[1]);
      JS_ReportErrorASCII(cx, "expected filename string, got %s", typeName);
      return false;
    }

    RootedString str(cx, args[1].toString());
    filename = JS_EncodeStringToLatin1(cx, str);
    if (!filename) {
      return false;
    }

    options.setFileAndLine(filename.get(), 1);
  } else {
    options.setFileAndLine("<string>", 1);
  }

  AutoStableStringChars stableChars(cx);
  if (!stableChars.initTwoByte(cx, scriptContents)) {
    return false;
  }

  const char16_t* chars = stableChars.twoByteRange().begin().get();
  JS::SourceText<char16_t> srcBuf;
  if (!srcBuf.init(cx, chars, scriptContents->length(),
                   JS::SourceOwnership::Borrowed)) {
    return false;
  }

  RootedObject module(cx, frontend::CompileModule(cx, options, srcBuf));
  if (!module) {
    return false;
  }

  args.rval().setObject(*module);
  return true;
}

static bool SetModuleLoadHook(JSContext* cx, unsigned argc, Value* vp) {
  CallArgs args = CallArgsFromVp(argc, vp);
  if (!args.requireAtLeast(cx, "setModuleLoadHook", 1)) {
    return false;
  }

  if (!args[0].isObject() || !args[0].toObject().is<JSFunction>()) {
    const char* typeName = InformalValueTypeName(args[0]);
    JS_ReportErrorASCII(cx, "expected hook function, got %s", typeName);
    return false;
  }

  Handle<GlobalObject*> global = cx->global();
  global->setReservedSlot(GlobalAppSlotModuleLoadHook, args[0]);

  args.rval().setUndefined();
  return true;
}

static bool SetModuleResolveHook(JSContext* cx, unsigned argc, Value* vp) {
  CallArgs args = CallArgsFromVp(argc, vp);
  if (!args.requireAtLeast(cx, "setModuleResolveHook", 1)) {
    return false;
  }

  if (!args[0].isObject() || !args[0].toObject().is<JSFunction>()) {
    const char* typeName = InformalValueTypeName(args[0]);
    JS_ReportErrorASCII(cx, "expected hook function, got %s", typeName);
    return false;
  }

  Handle<GlobalObject*> global = cx->global();
  global->setReservedSlot(GlobalAppSlotModuleResolveHook, args[0]);

  args.rval().setUndefined();
  return true;
}

static JSObject* ShellModuleResolveHook(JSContext* cx,
                                        HandleValue referencingPrivate,
                                        HandleString specifier) {
  Handle<GlobalObject*> global = cx->global();
  RootedValue hookValue(
      cx, global->getReservedSlot(GlobalAppSlotModuleResolveHook));
  if (hookValue.isUndefined()) {
    JS_ReportErrorASCII(cx, "Module resolve hook not set");
    return nullptr;
  }
  MOZ_ASSERT(hookValue.toObject().is<JSFunction>());

  JS::AutoValueArray<2> args(cx);
  args[0].set(referencingPrivate);
  args[1].setString(specifier);

  RootedValue result(cx);
  if (!JS_CallFunctionValue(cx, nullptr, hookValue, args, &result)) {
    return nullptr;
  }

  if (!result.isObject() || !result.toObject().is<ModuleObject>()) {
    JS_ReportErrorASCII(cx, "Module resolve hook did not return Module object");
    return nullptr;
  }

  return &result.toObject();
}

static bool SetModuleMetadataHook(JSContext* cx, unsigned argc, Value* vp) {
  CallArgs args = CallArgsFromVp(argc, vp);
  if (!args.requireAtLeast(cx, "setModuleMetadataHook", 1)) {
    return false;
  }

  if (!args[0].isObject() || !args[0].toObject().is<JSFunction>()) {
    const char* typeName = InformalValueTypeName(args[0]);
    JS_ReportErrorASCII(cx, "expected hook function, got %s", typeName);
    return false;
  }

  Handle<GlobalObject*> global = cx->global();
  global->setReservedSlot(GlobalAppSlotModuleMetadataHook, args[0]);

  args.rval().setUndefined();
  return true;
}

static bool CallModuleMetadataHook(JSContext* cx, HandleValue modulePrivate,
                                   HandleObject metaObject) {
  Handle<GlobalObject*> global = cx->global();
  RootedValue hookValue(
      cx, global->getReservedSlot(GlobalAppSlotModuleMetadataHook));
  if (hookValue.isUndefined()) {
    JS_ReportErrorASCII(cx, "Module metadata hook not set");
    return false;
  }
  MOZ_ASSERT(hookValue.toObject().is<JSFunction>());

  JS::AutoValueArray<2> args(cx);
  args[0].set(modulePrivate);
  args[1].setObject(*metaObject);

  RootedValue dummy(cx);
  return JS_CallFunctionValue(cx, nullptr, hookValue, args, &dummy);
}

static bool ReportArgumentTypeError(JSContext* cx, HandleValue value,
                                    const char* expected) {
  const char* typeName = InformalValueTypeName(value);
  JS_ReportErrorASCII(cx, "Expected %s, got %s", expected, typeName);
  return false;
}

static bool ShellSetModulePrivate(JSContext* cx, unsigned argc, Value* vp) {
  CallArgs args = CallArgsFromVp(argc, vp);

  if (!args.requireAtLeast(cx, "setModulePrivate", 2)) {
    return false;
  }

  if (!args[0].isObject() || !args[0].toObject().is<ModuleObject>()) {
    return ReportArgumentTypeError(cx, args[0], "module object");
  }

  JS::SetModulePrivate(&args[0].toObject(), args[1]);
  args.rval().setUndefined();
  return true;
}

static bool ShellGetModulePrivate(JSContext* cx, unsigned argc, Value* vp) {
  CallArgs args = CallArgsFromVp(argc, vp);

  if (!args.requireAtLeast(cx, "getModulePrivate", 1)) {
    return false;
  }

  if (!args[0].isObject() || !args[0].toObject().is<ModuleObject>()) {
    return ReportArgumentTypeError(cx, args[0], "module object");
  }

  args.rval().set(JS::GetModulePrivate(&args[0].toObject()));
  return true;
}

static bool SetModuleDynamicImportHook(JSContext* cx, unsigned argc,
                                       Value* vp) {
  CallArgs args = CallArgsFromVp(argc, vp);
  if (!args.requireAtLeast(cx, "setModuleDynamicImportHook", 1)) {
    return false;
  }

  if (!args[0].isObject() || !args[0].toObject().is<JSFunction>()) {
    const char* typeName = InformalValueTypeName(args[0]);
    JS_ReportErrorASCII(cx, "expected hook function, got %s", typeName);
    return false;
  }

  Handle<GlobalObject*> global = cx->global();
  global->setReservedSlot(GlobalAppSlotModuleDynamicImportHook, args[0]);

  args.rval().setUndefined();
  return true;
}

static bool FinishDynamicModuleImport(JSContext* cx, unsigned argc, Value* vp) {
  CallArgs args = CallArgsFromVp(argc, vp);
  if (!args.requireAtLeast(cx, "finishDynamicModuleImport", 3)) {
    return false;
  }

  if (!args[1].isString()) {
    return ReportArgumentTypeError(cx, args[1], "String");
  }

  if (!args[2].isObject() || !args[2].toObject().is<PromiseObject>()) {
    return ReportArgumentTypeError(cx, args[2], "PromiseObject");
  }

  RootedString specifier(cx, args[1].toString());
  Rooted<PromiseObject*> promise(cx, &args[2].toObject().as<PromiseObject>());

  return js::FinishDynamicModuleImport(cx, args[0], specifier, promise);
}

static bool AbortDynamicModuleImport(JSContext* cx, unsigned argc, Value* vp) {
  CallArgs args = CallArgsFromVp(argc, vp);
  if (!args.requireAtLeast(cx, "abortDynamicModuleImport", 4)) {
    return false;
  }

  if (!args[1].isString()) {
    return ReportArgumentTypeError(cx, args[1], "String");
  }

  if (!args[2].isObject() || !args[2].toObject().is<PromiseObject>()) {
    return ReportArgumentTypeError(cx, args[2], "PromiseObject");
  }

  RootedString specifier(cx, args[1].toString());
  Rooted<PromiseObject*> promise(cx, &args[2].toObject().as<PromiseObject>());

  cx->setPendingException(args[3]);
  return js::FinishDynamicModuleImport(cx, args[0], specifier, promise);
}

static bool ShellModuleDynamicImportHook(JSContext* cx,
                                         HandleValue referencingPrivate,
                                         HandleString specifier,
                                         HandleObject promise) {
  Handle<GlobalObject*> global = cx->global();
  RootedValue hookValue(
      cx, global->getReservedSlot(GlobalAppSlotModuleDynamicImportHook));
  if (hookValue.isUndefined()) {
    JS_ReportErrorASCII(cx, "Module resolve hook not set");
    return false;
  }
  MOZ_ASSERT(hookValue.toObject().is<JSFunction>());

  JS::AutoValueArray<3> args(cx);
  args[0].set(referencingPrivate);
  args[1].setString(specifier);
  args[2].setObject(*promise);

  RootedValue result(cx);
  return JS_CallFunctionValue(cx, nullptr, hookValue, args, &result);
}

static bool GetModuleLoadPath(JSContext* cx, unsigned argc, Value* vp) {
  CallArgs args = CallArgsFromVp(argc, vp);

  ShellContext* sc = GetShellContext(cx);
  if (sc->moduleLoadPath) {
    JSString* str = JS_NewStringCopyZ(cx, sc->moduleLoadPath.get());
    if (!str) {
      return false;
    }

    args.rval().setString(str);
  } else {
    args.rval().setNull();
  }
  return true;
}

#if defined(JS_BUILD_BINAST)

using js::frontend::BinASTParser;
using js::frontend::Directives;
using js::frontend::GlobalSharedContext;
using js::frontend::ParseNode;
using js::frontend::UsedNameTracker;

template <typename Tok>
static bool ParseBinASTData(JSContext* cx, uint8_t* buf_data,
                            uint32_t buf_length, GlobalSharedContext* globalsc,
                            UsedNameTracker& usedNames,
                            const JS::ReadOnlyCompileOptions& options,
                            HandleScriptSourceObject sourceObj) {
  MOZ_ASSERT(globalsc);

  // Note: We need to keep `reader` alive as long as we can use `parsed`.
  BinASTParser<Tok> reader(cx, cx->tempLifoAlloc(), usedNames, options,
                           sourceObj);

// Taintfox - do we need to add the taint info to the parser here?

  JS::Result<ParseNode*> parsed = reader.parse(globalsc, buf_data, buf_length);

  if (parsed.isErr()) {
    return false;
  }

#  ifdef DEBUG
  Fprinter out(stderr);
  DumpParseTree(parsed.unwrap(), out);
#  endif

  return true;
}

static bool BinParse(JSContext* cx, unsigned argc, Value* vp) {
  CallArgs args = CallArgsFromVp(argc, vp);

  if (!args.requireAtLeast(cx, "parseBin", 1)) {
    return false;
  }

  // Extract argument 1: ArrayBuffer.

  if (!args[0].isObject()) {
    const char* typeName = InformalValueTypeName(args[0]);
    JS_ReportErrorASCII(cx, "expected object (ArrayBuffer) to parse, got %s",
                        typeName);
    return false;
  }

  RootedObject objBuf(cx, &args[0].toObject());
  if (!JS::IsArrayBufferObject(objBuf)) {
    const char* typeName = InformalValueTypeName(args[0]);
    JS_ReportErrorASCII(cx, "expected ArrayBuffer to parse, got %s", typeName);
    return false;
  }

  uint32_t buf_length = 0;
  bool buf_isSharedMemory = false;
  uint8_t* buf_data = nullptr;
  JS::GetArrayBufferLengthAndData(objBuf, &buf_length, &buf_isSharedMemory,
                                  &buf_data);
  MOZ_ASSERT(buf_data);

  // Extract argument 2: Options.

  if (args.length() >= 2) {
    if (!args[1].isObject()) {
      const char* typeName = InformalValueTypeName(args[1]);
      JS_ReportErrorASCII(cx, "expected object (options) to parse, got %s",
                          typeName);
      return false;
    }
    RootedObject objOptions(cx, &args[1].toObject());

    RootedValue optionFormat(cx);
    if (!JS_GetProperty(cx, objOptions, "format", &optionFormat)) {
      return false;
    }

    if (!optionFormat.isUndefined()) {
      RootedLinearString linearFormat(
          cx, optionFormat.toString()->ensureLinear(cx));
      if (!linearFormat) {
        return false;
      }
      // Currently not used, reserved for future.
      if (!StringEqualsAscii(linearFormat, "multipart")) {
        UniqueChars printable = JS_EncodeStringToUTF8(cx, linearFormat);
        if (!printable) {
          return false;
        }

        JS_ReportErrorUTF8(
            cx,
            "Unknown value for option `format`, expected 'multipart', got %s",
            printable.get());
        return false;
      }
    } else {
      const char* typeName = InformalValueTypeName(optionFormat);
      JS_ReportErrorASCII(cx, "option `format` should be a string, got %s",
                          typeName);
      return false;
    }
  }

  CompileOptions options(cx);
  options.setIntroductionType("js shell bin parse")
      .setFileAndLine("<ArrayBuffer>", 1);

  UsedNameTracker usedNames(cx);

  RootedScriptSourceObject sourceObj(
      cx, frontend::CreateScriptSourceObject(cx, options, Nothing()));
  if (!sourceObj) {
    return false;
  }

  Directives directives(false);
  GlobalSharedContext globalsc(cx, ScopeKind::Global, directives, false);

  auto parseFunc = ParseBinASTData<frontend::BinASTTokenReaderMultipart>;
  if (!parseFunc(cx, buf_data, buf_length, &globalsc, usedNames, options,
                 sourceObj)) {
    return false;
  }

  args.rval().setUndefined();
  return true;
}

#endif  // defined(JS_BUILD_BINAST)

static bool Parse(JSContext* cx, unsigned argc, Value* vp) {
  using namespace js::frontend;

  CallArgs args = CallArgsFromVp(argc, vp);

  if (!args.requireAtLeast(cx, "parse", 1)) {
    return false;
  }
  if (!args[0].isString()) {
    const char* typeName = InformalValueTypeName(args[0]);
    JS_ReportErrorASCII(cx, "expected string to parse, got %s", typeName);
    return false;
  }

  bool allowSyntaxParser = true;
  frontend::ParseGoal goal = frontend::ParseGoal::Script;

  if (args.length() >= 2) {
    if (!args[1].isObject()) {
      const char* typeName = InformalValueTypeName(args[1]);
      JS_ReportErrorASCII(cx, "expected object (options) to parse, got %s",
                          typeName);
      return false;
    }
    RootedObject objOptions(cx, &args[1].toObject());

    RootedValue optionAllowSyntaxParser(cx);
    if (!JS_GetProperty(cx, objOptions, "allowSyntaxParser",
                        &optionAllowSyntaxParser)) {
      return false;
    }

    if (optionAllowSyntaxParser.isBoolean()) {
      allowSyntaxParser = optionAllowSyntaxParser.toBoolean();
    } else if (!optionAllowSyntaxParser.isUndefined()) {
      const char* typeName = InformalValueTypeName(optionAllowSyntaxParser);
      JS_ReportErrorASCII(
          cx, "option `allowSyntaxParser` should be a boolean, got %s",
          typeName);
      return false;
    }

    RootedValue optionModule(cx);
    if (!JS_GetProperty(cx, objOptions, "module", &optionModule)) {
      return false;
    }

    if (optionModule.isBoolean()) {
      if (optionModule.toBoolean()) {
        goal = frontend::ParseGoal::Module;
      }
    } else if (!optionModule.isUndefined()) {
      const char* typeName = InformalValueTypeName(optionModule);
      JS_ReportErrorASCII(cx, "option `module` should be a boolean, got %s",
                          typeName);
      return false;
    }
  }

  JSFlatString* scriptContents = args[0].toString()->ensureFlat(cx);
  if (!scriptContents) {
    return false;
  }

  AutoStableStringChars stableChars(cx);
  if (!stableChars.initTwoByte(cx, scriptContents)) {
    return false;
  }

  size_t length = scriptContents->length();
  const char16_t* chars = stableChars.twoByteRange().begin().get();

  CompileOptions options(cx);
  options.setIntroductionType("js shell parse")
      .setFileAndLine("<string>", 1)
      .setAllowSyntaxParser(allowSyntaxParser);
  if (goal == frontend::ParseGoal::Module) {
    // See frontend::CompileModule.
    options.maybeMakeStrictMode(true);
    options.allowHTMLComments = false;
  }

  UsedNameTracker usedNames(cx);

  RootedScriptSourceObject sourceObject(
      cx, frontend::CreateScriptSourceObject(cx, options, Nothing()));
  if (!sourceObject) {
    return false;
  }

  Parser<FullParseHandler, char16_t> parser(
      cx, cx->tempLifoAlloc(), options, chars, length,
      /* foldConstants = */ false, usedNames, nullptr, nullptr, sourceObject,
      goal);
  if (!parser.checkOptions()) {
    return false;
  }

  ParseNode* pn;  // Deallocated once `parser` goes out of scope.
  if (goal == frontend::ParseGoal::Script) {
    pn = parser.parse();
  } else {
    if (!GlobalObject::ensureModulePrototypesCreated(cx, cx->global())) {
      return false;
    }

    Rooted<ModuleObject*> module(cx, ModuleObject::create(cx));
    if (!module) {
      return false;
    }

    ModuleBuilder builder(cx, module, &parser);

    ModuleSharedContext modulesc(cx, module, nullptr, builder);
    pn = parser.moduleBody(&modulesc);
  }
  if (!pn) {
    return false;
  }
#ifdef DEBUG
  js::Fprinter out(stderr);
  DumpParseTree(pn, out);
#endif
  args.rval().setUndefined();
  return true;
}

static bool SyntaxParse(JSContext* cx, unsigned argc, Value* vp) {
  using namespace js::frontend;

  CallArgs args = CallArgsFromVp(argc, vp);

  if (!args.requireAtLeast(cx, "syntaxParse", 1)) {
    return false;
  }
  if (!args[0].isString()) {
    const char* typeName = InformalValueTypeName(args[0]);
    JS_ReportErrorASCII(cx, "expected string to parse, got %s", typeName);
    return false;
  }

  JSFlatString* scriptContents = args[0].toString()->ensureFlat(cx);
  if (!scriptContents) {
    return false;
  }
  CompileOptions options(cx);
  options.setIntroductionType("js shell syntaxParse")
      .setFileAndLine("<string>", 1);

  AutoStableStringChars stableChars(cx);
  if (!stableChars.initTwoByte(cx, scriptContents)) {
    return false;
  }

  const char16_t* chars = stableChars.twoByteRange().begin().get();
  size_t length = scriptContents->length();
  UsedNameTracker usedNames(cx);

  RootedScriptSourceObject sourceObject(
      cx, frontend::CreateScriptSourceObject(cx, options, Nothing()));
  if (!sourceObject) {
    return false;
  }

  Parser<frontend::SyntaxParseHandler, char16_t> parser(
      cx, cx->tempLifoAlloc(), options, chars, length, false, usedNames,
      nullptr, nullptr, sourceObject, frontend::ParseGoal::Script);
  if (!parser.checkOptions()) {
    return false;
  }

  bool succeeded = parser.parse();
  if (cx->isExceptionPending()) {
    return false;
  }

  if (!succeeded && !parser.hadAbortedSyntaxParse()) {
    // If no exception is posted, either there was an OOM or a language
    // feature unhandled by the syntax parser was encountered.
    MOZ_ASSERT(cx->runtime()->hadOutOfMemory);
    return false;
  }

  args.rval().setBoolean(succeeded);
  return true;
}

static void OffThreadCompileScriptCallback(JS::OffThreadToken* token,
                                           void* callbackData) {
  auto job = static_cast<OffThreadJob*>(callbackData);
  job->markDone(token);
}

static bool OffThreadCompileScript(JSContext* cx, unsigned argc, Value* vp) {
  if (!CanUseExtraThreads()) {
    JS_ReportErrorASCII(cx,
                        "Can't use offThreadCompileScript with --no-threads");
    return false;
  }

  CallArgs args = CallArgsFromVp(argc, vp);

  if (!args.requireAtLeast(cx, "offThreadCompileScript", 1)) {
    return false;
  }
  if (!args[0].isString()) {
    const char* typeName = InformalValueTypeName(args[0]);
    JS_ReportErrorASCII(cx, "expected string to parse, got %s", typeName);
    return false;
  }

  UniqueChars fileNameBytes;
  CompileOptions options(cx);
  options.setIntroductionType("js shell offThreadCompileScript")
      .setFileAndLine("<string>", 1);

  if (args.length() >= 2) {
    if (args[1].isPrimitive()) {
      JS_ReportErrorNumberASCII(cx, my_GetErrorMessage, nullptr,
                                JSSMSG_INVALID_ARGS, "evaluate");
      return false;
    }

    RootedObject opts(cx, &args[1].toObject());
    if (!ParseCompileOptions(cx, options, opts, fileNameBytes)) {
      return false;
    }
  }

  // These option settings must override whatever the caller requested.
  options.setIsRunOnce(true).setSourceIsLazy(false);

  // We assume the caller wants caching if at all possible, ignoring
  // heuristics that make sense for a real browser.
  options.forceAsync = true;

  JSString* scriptContents = args[0].toString();
  AutoStableStringChars stableChars(cx);
  if (!stableChars.initTwoByte(cx, scriptContents)) {
    return false;
  }

  size_t length = scriptContents->length();
  const char16_t* chars = stableChars.twoByteChars();

  // Make sure we own the string's chars, so that they are not freed before
  // the compilation is finished.
  UniqueTwoByteChars ownedChars;
  if (stableChars.maybeGiveOwnershipToCaller()) {
    ownedChars.reset(const_cast<char16_t*>(chars));
  } else {
    ownedChars.reset(cx->pod_malloc<char16_t>(length));
    if (!ownedChars) {
      return false;
    }

    mozilla::PodCopy(ownedChars.get(), chars, length);
  }

  if (!JS::CanCompileOffThread(cx, options, length)) {
    JS_ReportErrorASCII(cx, "cannot compile code on worker thread");
    return false;
  }

  OffThreadJob* job = NewOffThreadJob(
      cx, ScriptKind::Script, OffThreadJob::Source(std::move(ownedChars)));
  if (!job) {
    return false;
  }

  JS::SourceText<char16_t> srcBuf;
  if (!srcBuf.init(cx, job->sourceChars(), length,
                   JS::SourceOwnership::Borrowed) ||
      !JS::CompileOffThread(cx, options, srcBuf, OffThreadCompileScriptCallback,
                            job)) {
    job->cancel();
    DeleteOffThreadJob(cx, job);
    return false;
  }

  args.rval().setInt32(job->id);
  return true;
}

static bool runOffThreadScript(JSContext* cx, unsigned argc, Value* vp) {
  CallArgs args = CallArgsFromVp(argc, vp);

  if (OffThreadParsingMustWaitForGC(cx->runtime())) {
    gc::FinishGC(cx);
  }

  OffThreadJob* job =
      LookupOffThreadJobForArgs(cx, ScriptKind::Script, args, 0);
  if (!job) {
    return false;
  }

  JS::OffThreadToken* token = job->waitUntilDone(cx);
  MOZ_ASSERT(token);

  DeleteOffThreadJob(cx, job);

  RootedScript script(cx, JS::FinishOffThreadScript(cx, token));
  if (!script) {
    return false;
  }

  return JS_ExecuteScript(cx, script, args.rval());
}

static bool OffThreadCompileModule(JSContext* cx, unsigned argc, Value* vp) {
  CallArgs args = CallArgsFromVp(argc, vp);

  if (args.length() != 1 || !args[0].isString()) {
    JS_ReportErrorNumberASCII(cx, my_GetErrorMessage, nullptr,
                              JSSMSG_INVALID_ARGS, "offThreadCompileModule");
    return false;
  }

  UniqueChars fileNameBytes;
  CompileOptions options(cx);
  options.setIntroductionType("js shell offThreadCompileModule")
      .setFileAndLine("<string>", 1);
  options.setIsRunOnce(true).setSourceIsLazy(false);
  options.forceAsync = true;

  JSString* scriptContents = args[0].toString();
  AutoStableStringChars stableChars(cx);
  if (!stableChars.initTwoByte(cx, scriptContents)) {
    return false;
  }

  size_t length = scriptContents->length();
  const char16_t* chars = stableChars.twoByteChars();

  // Make sure we own the string's chars, so that they are not freed before
  // the compilation is finished.
  UniqueTwoByteChars ownedChars;
  if (stableChars.maybeGiveOwnershipToCaller()) {
    ownedChars.reset(const_cast<char16_t*>(chars));
  } else {
    ownedChars.reset(cx->pod_malloc<char16_t>(length));
    if (!ownedChars) {
      return false;
    }

    mozilla::PodCopy(ownedChars.get(), chars, length);
  }

  if (!JS::CanCompileOffThread(cx, options, length)) {
    JS_ReportErrorASCII(cx, "cannot compile code on worker thread");
    return false;
  }

  OffThreadJob* job = NewOffThreadJob(
      cx, ScriptKind::Module, OffThreadJob::Source(std::move(ownedChars)));
  if (!job) {
    return false;
  }

  JS::SourceText<char16_t> srcBuf;
  if (!srcBuf.init(cx, job->sourceChars(), length,
                   JS::SourceOwnership::Borrowed) ||
      !JS::CompileOffThreadModule(cx, options, srcBuf,
                                  OffThreadCompileScriptCallback, job)) {
    job->cancel();
    DeleteOffThreadJob(cx, job);
    return false;
  }

  args.rval().setInt32(job->id);
  return true;
}

static bool FinishOffThreadModule(JSContext* cx, unsigned argc, Value* vp) {
  CallArgs args = CallArgsFromVp(argc, vp);

  if (OffThreadParsingMustWaitForGC(cx->runtime())) {
    gc::FinishGC(cx);
  }

  OffThreadJob* job =
      LookupOffThreadJobForArgs(cx, ScriptKind::Module, args, 0);
  if (!job) {
    return false;
  }

  JS::OffThreadToken* token = job->waitUntilDone(cx);
  MOZ_ASSERT(token);

  DeleteOffThreadJob(cx, job);

  RootedObject module(cx, JS::FinishOffThreadModule(cx, token));
  if (!module) {
    return false;
  }

  args.rval().setObject(*module);
  return true;
}

static bool OffThreadDecodeScript(JSContext* cx, unsigned argc, Value* vp) {
  if (!CanUseExtraThreads()) {
    JS_ReportErrorASCII(cx,
                        "Can't use offThreadDecodeScript with --no-threads");
    return false;
  }

  CallArgs args = CallArgsFromVp(argc, vp);

  if (!args.requireAtLeast(cx, "offThreadDecodeScript", 1)) {
    return false;
  }
  if (!args[0].isObject() || !CacheEntry_isCacheEntry(&args[0].toObject())) {
    const char* typeName = InformalValueTypeName(args[0]);
    JS_ReportErrorASCII(cx, "expected cache entry, got %s", typeName);
    return false;
  }
  RootedObject cacheEntry(cx, &args[0].toObject());

  UniqueChars fileNameBytes;
  CompileOptions options(cx);
  options.setIntroductionType("js shell offThreadDecodeScript")
      .setFileAndLine("<string>", 1);

  if (args.length() >= 2) {
    if (args[1].isPrimitive()) {
      JS_ReportErrorNumberASCII(cx, my_GetErrorMessage, nullptr,
                                JSSMSG_INVALID_ARGS, "evaluate");
      return false;
    }

    RootedObject opts(cx, &args[1].toObject());
    if (!ParseCompileOptions(cx, options, opts, fileNameBytes)) {
      return false;
    }
  }

  // These option settings must override whatever the caller requested.
  options.setIsRunOnce(true).setSourceIsLazy(false);

  // We assume the caller wants caching if at all possible, ignoring
  // heuristics that make sense for a real browser.
  options.forceAsync = true;

  JS::TranscodeBuffer loadBuffer;
  uint32_t loadLength = 0;
  uint8_t* loadData = nullptr;
  loadData = CacheEntry_getBytecode(cx, cacheEntry, &loadLength);
  if (!loadData) {
    return false;
  }
  if (!loadBuffer.append(loadData, loadLength)) {
    JS_ReportOutOfMemory(cx);
    return false;
  }

  if (!JS::CanDecodeOffThread(cx, options, loadLength)) {
    JS_ReportErrorASCII(cx, "cannot compile code on worker thread");
    return false;
  }

  OffThreadJob* job =
      NewOffThreadJob(cx, ScriptKind::DecodeScript,
                      OffThreadJob::Source(std::move(loadBuffer)));
  if (!job) {
    return false;
  }

  if (!JS::DecodeOffThreadScript(cx, options, job->xdrBuffer(), 0,
                                 OffThreadCompileScriptCallback, job)) {
    job->cancel();
    DeleteOffThreadJob(cx, job);
    return false;
  }

  args.rval().setInt32(job->id);
  return true;
}

static bool runOffThreadDecodedScript(JSContext* cx, unsigned argc, Value* vp) {
  CallArgs args = CallArgsFromVp(argc, vp);

  if (OffThreadParsingMustWaitForGC(cx->runtime())) {
    gc::FinishGC(cx);
  }

  OffThreadJob* job =
      LookupOffThreadJobForArgs(cx, ScriptKind::DecodeScript, args, 0);
  if (!job) {
    return false;
  }

  JS::OffThreadToken* token = job->waitUntilDone(cx);
  MOZ_ASSERT(token);

  DeleteOffThreadJob(cx, job);

  RootedScript script(cx, JS::FinishOffThreadScriptDecoder(cx, token));
  if (!script) {
    return false;
  }

  return JS_ExecuteScript(cx, script, args.rval());
}

class AutoCStringVector {
  Vector<char*> argv_;

 public:
  explicit AutoCStringVector(JSContext* cx) : argv_(cx) {}
  ~AutoCStringVector() {
    for (size_t i = 0; i < argv_.length(); i++) {
      js_free(argv_[i]);
    }
  }
  bool append(UniqueChars&& arg) {
    if (!argv_.append(arg.get())) {
      return false;
    }

    // Now owned by this vector.
    mozilla::Unused << arg.release();
    return true;
  }
  char* const* get() const { return argv_.begin(); }
  size_t length() const { return argv_.length(); }
  char* operator[](size_t i) const { return argv_[i]; }
  void replace(size_t i, UniqueChars arg) {
    js_free(argv_[i]);
    argv_[i] = arg.release();
  }
};

#if defined(XP_WIN)
static bool EscapeForShell(JSContext* cx, AutoCStringVector& argv) {
  // Windows will break arguments in argv by various spaces, so we wrap each
  // argument in quotes and escape quotes within. Even with quotes, \ will be
  // treated like an escape character, so inflate each \ to \\.

  for (size_t i = 0; i < argv.length(); i++) {
    if (!argv[i]) {
      continue;
    }

    size_t newLen = 3;  // quotes before and after and null-terminator
    for (char* p = argv[i]; *p; p++) {
      newLen++;
      if (*p == '\"' || *p == '\\') {
        newLen++;
      }
    }

    auto escaped = cx->make_pod_array<char>(newLen);
    if (!escaped) {
      return false;
    }

    char* src = argv[i];
    char* dst = escaped.get();
    *dst++ = '\"';
    while (*src) {
      if (*src == '\"' || *src == '\\') {
        *dst++ = '\\';
      }
      *dst++ = *src++;
    }
    *dst++ = '\"';
    *dst++ = '\0';
    MOZ_ASSERT(escaped.get() + newLen == dst);

    argv.replace(i, std::move(escaped));
  }
  return true;
}
#endif

static bool ReadAll(int fd, wasm::Bytes* bytes) {
  size_t lastLength = bytes->length();
  while (true) {
    static const int ChunkSize = 64 * 1024;
    if (!bytes->growBy(ChunkSize)) {
      return false;
    }

    intptr_t readCount;
    while (true) {
      readCount = read(fd, bytes->begin() + lastLength, ChunkSize);
      if (readCount >= 0) {
        break;
      }
      if (errno != EINTR) {
        return false;
      }
    }

    if (readCount < ChunkSize) {
      bytes->shrinkTo(lastLength + readCount);
      if (readCount == 0) {
        return true;
      }
    }

    lastLength = bytes->length();
  }
}

static bool WriteAll(int fd, const uint8_t* bytes, size_t length) {
  while (length > 0) {
    int written = write(fd, bytes, length);
    if (written < 0) {
      if (errno == EINTR) {
        continue;
      }
      return false;
    }
    MOZ_ASSERT(unsigned(written) <= length);
    length -= written;
    bytes += written;
  }

  return true;
}

class AutoPipe {
  int fds_[2];

 public:
  AutoPipe() {
    fds_[0] = -1;
    fds_[1] = -1;
  }

  ~AutoPipe() {
    if (fds_[0] != -1) {
      close(fds_[0]);
    }
    if (fds_[1] != -1) {
      close(fds_[1]);
    }
  }

  bool init() {
#ifdef XP_WIN
    return !_pipe(fds_, 4096, O_BINARY);
#else
    return !pipe(fds_);
#endif
  }

  int reader() const {
    MOZ_ASSERT(fds_[0] != -1);
    return fds_[0];
  }

  int writer() const {
    MOZ_ASSERT(fds_[1] != -1);
    return fds_[1];
  }

  void closeReader() {
    MOZ_ASSERT(fds_[0] != -1);
    close(fds_[0]);
    fds_[0] = -1;
  }

  void closeWriter() {
    MOZ_ASSERT(fds_[1] != -1);
    close(fds_[1]);
    fds_[1] = -1;
  }
};

static int sArgc;
static char** sArgv;
static const char sWasmCompileAndSerializeFlag[] =
    "--wasm-compile-and-serialize";
static Vector<const char*, 4, js::SystemAllocPolicy> sCompilerProcessFlags;

static bool CompileAndSerializeInSeparateProcess(JSContext* cx,
                                                 const uint8_t* bytecode,
                                                 size_t bytecodeLength,
                                                 wasm::Bytes* serialized) {
  AutoPipe stdIn, stdOut;
  if (!stdIn.init() || !stdOut.init()) {
    return false;
  }

  AutoCStringVector argv(cx);

  UniqueChars argv0 = DuplicateString(cx, sArgv[0]);
  if (!argv0 || !argv.append(std::move(argv0))) {
    return false;
  }

  // Put compiler flags first since they must precede the non-option
  // file-descriptor args (passed on Windows, below).
  for (unsigned i = 0; i < sCompilerProcessFlags.length(); i++) {
    UniqueChars flags = DuplicateString(cx, sCompilerProcessFlags[i]);
    if (!flags || !argv.append(std::move(flags))) {
      return false;
    }
  }

  UniqueChars arg;

  arg = DuplicateString(sWasmCompileAndSerializeFlag);
  if (!arg || !argv.append(std::move(arg))) {
    return false;
  }

#ifdef XP_WIN
  // The spawned process will have all the stdIn/stdOut file handles open, but
  // without the power of fork, we need some other way to communicate the
  // integer fd values so we encode them in argv and WasmCompileAndSerialize()
  // has a matching #ifdef XP_WIN to parse them out. Communicate both ends of
  // both pipes so the child process can closed the unused ends.

  arg = JS_smprintf("%d", stdIn.reader());
  if (!arg || !argv.append(std::move(arg))) {
    return false;
  }

  arg = JS_smprintf("%d", stdIn.writer());
  if (!arg || !argv.append(std::move(arg))) {
    return false;
  }

  arg = JS_smprintf("%d", stdOut.reader());
  if (!arg || !argv.append(std::move(arg))) {
    return false;
  }

  arg = JS_smprintf("%d", stdOut.writer());
  if (!arg || !argv.append(std::move(arg))) {
    return false;
  }
#endif

  // Required by both _spawnv and exec.
  if (!argv.append(nullptr)) {
    return false;
  }

#ifdef XP_WIN
  if (!EscapeForShell(cx, argv)) {
    return false;
  }

  int childPid = _spawnv(P_NOWAIT, sArgv[0], argv.get());
  if (childPid == -1) {
    return false;
  }
#else
  pid_t childPid = fork();
  switch (childPid) {
    case -1:
      return false;
    case 0:
      // In the child process. Redirect stdin/stdout to the respective ends of
      // the pipes. Closing stdIn.writer() is necessary for stdin to hit EOF.
      // This case statement must not return before exec() takes over. Rather,
      // exit(-1) is used to return failure to the parent process.
      if (dup2(stdIn.reader(), STDIN_FILENO) == -1) {
        exit(-1);
      }
      if (dup2(stdOut.writer(), STDOUT_FILENO) == -1) {
        exit(-1);
      }
      close(stdIn.reader());
      close(stdIn.writer());
      close(stdOut.reader());
      close(stdOut.writer());
      execv(sArgv[0], argv.get());
      exit(-1);
  }
#endif

  // In the parent process. Closing stdOut.writer() is necessary for
  // stdOut.reader() below to hit EOF.
  stdIn.closeReader();
  stdOut.closeWriter();

  if (!WriteAll(stdIn.writer(), bytecode, bytecodeLength)) {
    return false;
  }

  stdIn.closeWriter();

  if (!ReadAll(stdOut.reader(), serialized)) {
    return false;
  }

  stdOut.closeReader();

  int status;
#ifdef XP_WIN
  if (_cwait(&status, childPid, WAIT_CHILD) == -1) {
    return false;
  }
#else
  while (true) {
    if (waitpid(childPid, &status, 0) >= 0) {
      break;
    }
    if (errno != EINTR) {
      return false;
    }
  }
#endif

  return status == 0;
}

static bool WasmCompileAndSerialize(JSContext* cx) {
  MOZ_ASSERT(wasm::HasCachingSupport(cx));

#ifdef XP_WIN
  // See CompileAndSerializeInSeparateProcess for why we've had to smuggle
  // these fd values through argv. Closing the writing ends is necessary for
  // the reading ends to hit EOF.
  int flagIndex = 0;
  for (; flagIndex < sArgc; flagIndex++) {
    if (!strcmp(sArgv[flagIndex], sWasmCompileAndSerializeFlag)) {
      break;
    }
  }
  MOZ_RELEASE_ASSERT(flagIndex < sArgc);

  int fdsIndex = flagIndex + 1;
  MOZ_RELEASE_ASSERT(fdsIndex + 4 == sArgc);

  int stdInReader = atoi(sArgv[fdsIndex + 0]);
  int stdInWriter = atoi(sArgv[fdsIndex + 1]);
  int stdOutReader = atoi(sArgv[fdsIndex + 2]);
  int stdOutWriter = atoi(sArgv[fdsIndex + 3]);

  int stdIn = stdInReader;
  close(stdInWriter);
  close(stdOutReader);
  int stdOut = stdOutWriter;
#else
  int stdIn = STDIN_FILENO;
  int stdOut = STDOUT_FILENO;
#endif

  wasm::MutableBytes bytecode = js_new<wasm::ShareableBytes>();
  if (!ReadAll(stdIn, &bytecode->bytes)) {
    return false;
  }

  wasm::Bytes serialized;
  if (!wasm::CompileAndSerialize(*bytecode, &serialized)) {
    return false;
  }

  if (!WriteAll(stdOut, serialized.begin(), serialized.length())) {
    return false;
  }

  return true;
}

static bool WasmCompileInSeparateProcess(JSContext* cx, unsigned argc,
                                         Value* vp) {
  if (!wasm::HasCachingSupport(cx)) {
    JS_ReportErrorASCII(cx, "WebAssembly caching not supported");
    return false;
  }

  CallArgs args = CallArgsFromVp(argc, vp);
  if (!args.requireAtLeast(cx, "wasmCompileInSeparateProcess", 1)) {
    return false;
  }

  SharedMem<uint8_t*> bytecode;
  size_t numBytes;
  if (!args[0].isObject() ||
      !IsBufferSource(&args[0].toObject(), &bytecode, &numBytes)) {
    RootedObject callee(cx, &args.callee());
    ReportUsageErrorASCII(cx, callee, "Argument must be a buffer source");
    return false;
  }

  wasm::Bytes serialized;
  if (!CompileAndSerializeInSeparateProcess(cx, bytecode.unwrap(), numBytes,
                                            &serialized)) {
    if (!cx->isExceptionPending()) {
      JS_ReportErrorASCII(cx, "creating and executing child process");
    }
    return false;
  }

  RootedObject module(cx);
  if (!wasm::DeserializeModule(cx, serialized, &module)) {
    return false;
  }

  args.rval().setObject(*module);
  return true;
}

static bool DecompileFunction(JSContext* cx, unsigned argc, Value* vp) {
  CallArgs args = CallArgsFromVp(argc, vp);
  if (args.length() < 1 || !args[0].isObject() ||
      !args[0].toObject().is<JSFunction>()) {
    args.rval().setUndefined();
    return true;
  }
  RootedFunction fun(cx, &args[0].toObject().as<JSFunction>());
  JSString* result = JS_DecompileFunction(cx, fun);
  if (!result) {
    return false;
  }
  args.rval().setString(result);
  return true;
}

static bool DecompileThisScript(JSContext* cx, unsigned argc, Value* vp) {
  CallArgs args = CallArgsFromVp(argc, vp);

  NonBuiltinScriptFrameIter iter(cx);
  if (iter.done()) {
    args.rval().setString(cx->runtime()->emptyString);
    return true;
  }

  {
    JSAutoRealm ar(cx, iter.script());

    RootedScript script(cx, iter.script());
    JSString* result = JS_DecompileScript(cx, script);
    if (!result) {
      return false;
    }

    args.rval().setString(result);
  }

  return JS_WrapValue(cx, args.rval());
}

static bool ThisFilename(JSContext* cx, unsigned argc, Value* vp) {
  CallArgs args = CallArgsFromVp(argc, vp);

  JS::AutoFilename filename;
  if (!DescribeScriptedCaller(cx, &filename) || !filename.get()) {
    args.rval().setString(cx->runtime()->emptyString);
    return true;
  }

  JSString* str = JS_NewStringCopyZ(cx, filename.get());
  if (!str) {
    return false;
  }

  args.rval().setString(str);
  return true;
}

static bool WrapWithProto(JSContext* cx, unsigned argc, Value* vp) {
  CallArgs args = CallArgsFromVp(argc, vp);
  Value obj = args.get(0);
  Value proto = args.get(1);
  if (!obj.isObject() || !proto.isObjectOrNull()) {
    JS_ReportErrorNumberASCII(cx, my_GetErrorMessage, nullptr,
                              JSSMSG_INVALID_ARGS, "wrapWithProto");
    return false;
  }

  // Disallow constructing (deeply) nested wrapper chains, to avoid running
  // out of stack space in isCallable/isConstructor. See bug 1126105.
  if (IsWrapper(&obj.toObject())) {
    JS_ReportErrorASCII(cx, "wrapWithProto cannot wrap a wrapper");
    return false;
  }

  WrapperOptions options(cx);
  options.setProto(proto.toObjectOrNull());
  JSObject* wrapped = Wrapper::New(cx, &obj.toObject(),
                                   &Wrapper::singletonWithPrototype, options);
  if (!wrapped) {
    return false;
  }

  args.rval().setObject(*wrapped);
  return true;
}

static bool NewGlobal(JSContext* cx, unsigned argc, Value* vp) {
  JSPrincipals* principals = nullptr;

  JS::RealmOptions options;
  JS::RealmCreationOptions& creationOptions = options.creationOptions();
  JS::RealmBehaviors& behaviors = options.behaviors();

  SetStandardRealmOptions(options);

  // Default to creating the global in the current compartment unless
  // --more-compartments is used.
  if (defaultToSameCompartment) {
    creationOptions.setExistingCompartment(cx->global());
  } else {
    creationOptions.setNewCompartmentAndZone();
  }

  CallArgs args = CallArgsFromVp(argc, vp);
  if (args.length() == 1 && args[0].isObject()) {
    RootedObject opts(cx, &args[0].toObject());
    RootedValue v(cx);

    if (!JS_GetProperty(cx, opts, "invisibleToDebugger", &v)) {
      return false;
    }
    if (v.isBoolean()) {
      creationOptions.setInvisibleToDebugger(v.toBoolean());
    }

    if (!JS_GetProperty(cx, opts, "cloneSingletons", &v)) {
      return false;
    }
    if (v.isBoolean()) {
      creationOptions.setCloneSingletons(v.toBoolean());
    }

    if (!JS_GetProperty(cx, opts, "sameZoneAs", &v)) {
      return false;
    }
    if (v.isObject()) {
      creationOptions.setNewCompartmentInExistingZone(
          UncheckedUnwrap(&v.toObject()));
    }

    if (!JS_GetProperty(cx, opts, "sameCompartmentAs", &v)) {
      return false;
    }
    if (v.isObject()) {
      creationOptions.setExistingCompartment(UncheckedUnwrap(&v.toObject()));
    }

    if (!JS_GetProperty(cx, opts, "newCompartment", &v)) {
      return false;
    }
    if (v.isBoolean() && v.toBoolean()) {
      creationOptions.setNewCompartmentAndZone();
    }

    if (!JS_GetProperty(cx, opts, "disableLazyParsing", &v)) {
      return false;
    }
    if (v.isBoolean()) {
      behaviors.setDisableLazyParsing(v.toBoolean());
    }

    if (!JS_GetProperty(cx, opts, "enableBigInt", &v)) {
      return false;
    }
    if (v.isBoolean()) {
      creationOptions.setBigIntEnabled(v.toBoolean());
    }

    if (!JS_GetProperty(cx, opts, "systemPrincipal", &v)) {
      return false;
    }
    if (v.isBoolean()) {
      principals = &ShellPrincipals::fullyTrusted;
      JS_HoldPrincipals(principals);
    }

    if (!JS_GetProperty(cx, opts, "principal", &v)) {
      return false;
    }
    if (!v.isUndefined()) {
      uint32_t bits;
      if (!ToUint32(cx, v, &bits)) {
        return false;
      }
      principals = cx->new_<ShellPrincipals>(bits);
      if (!principals) {
        return false;
      }
      JS_HoldPrincipals(principals);
    }
  }

  if (!CheckRealmOptions(cx, options, principals)) {
    return false;
  }

  RootedObject global(cx, NewGlobalObject(cx, options, principals));
  if (principals) {
    JS_DropPrincipals(cx, principals);
  }
  if (!global) {
    return false;
  }

  if (!JS_WrapObject(cx, &global)) {
    return false;
  }

  args.rval().setObject(*global);
  return true;
}

static bool NukeCCW(JSContext* cx, unsigned argc, Value* vp) {
  CallArgs args = CallArgsFromVp(argc, vp);

  if (args.length() != 1 || !args[0].isObject() ||
      !IsCrossCompartmentWrapper(&args[0].toObject())) {
    JS_ReportErrorNumberASCII(cx, my_GetErrorMessage, nullptr,
                              JSSMSG_INVALID_ARGS, "nukeCCW");
    return false;
  }

  NukeCrossCompartmentWrapper(cx, &args[0].toObject());
  args.rval().setUndefined();
  return true;
}

static bool NukeAllCCWs(JSContext* cx, unsigned argc, Value* vp) {
  CallArgs args = CallArgsFromVp(argc, vp);

  if (args.length() != 0) {
    JS_ReportErrorNumberASCII(cx, my_GetErrorMessage, nullptr,
                              JSSMSG_INVALID_ARGS, "nukeAllCCWs");
    return false;
  }

  NukeCrossCompartmentWrappers(cx, AllCompartments(), cx->realm(),
                               NukeWindowReferences, NukeAllReferences);
  args.rval().setUndefined();
  return true;
}

static bool RecomputeWrappers(JSContext* cx, unsigned argc, Value* vp) {
  CallArgs args = CallArgsFromVp(argc, vp);

  if (args.length() > 2) {
    JS_ReportErrorNumberASCII(cx, my_GetErrorMessage, nullptr,
                              JSSMSG_INVALID_ARGS, "recomputeWrappers");
    return false;
  }

  JS::Compartment* sourceComp = nullptr;
  if (args.get(0).isObject()) {
    sourceComp = GetObjectCompartment(UncheckedUnwrap(&args[0].toObject()));
  }

  JS::Compartment* targetComp = nullptr;
  if (args.get(1).isObject()) {
    targetComp = GetObjectCompartment(UncheckedUnwrap(&args[1].toObject()));
  }

  struct SingleOrAllCompartments final : public CompartmentFilter {
    JS::Compartment* comp;
    explicit SingleOrAllCompartments(JS::Compartment* c) : comp(c) {}
    virtual bool match(JS::Compartment* c) const override {
      return !comp || comp == c;
    }
  };

  if (!js::RecomputeWrappers(cx, SingleOrAllCompartments(sourceComp),
                             SingleOrAllCompartments(targetComp))) {
    return false;
  }

  args.rval().setUndefined();
  return true;
}

static bool GetMaxArgs(JSContext* cx, unsigned argc, Value* vp) {
  CallArgs args = CallArgsFromVp(argc, vp);
  args.rval().setInt32(ARGS_LENGTH_MAX);
  return true;
}

static bool IsHTMLDDA_Call(JSContext* cx, unsigned argc, Value* vp) {
  CallArgs args = CallArgsFromVp(argc, vp);

  // These are the required conditions under which this object may be called
  // by test262 tests, and the required behavior under those conditions.
  if (args.length() == 0 || (args.length() == 1 && args[0].isString() &&
                             args[0].toString()->length() == 0)) {
    args.rval().setNull();
    return true;
  }

  JS_ReportErrorASCII(
      cx, "IsHTMLDDA object is being called in an impermissible manner");
  return false;
}

static bool CreateIsHTMLDDA(JSContext* cx, unsigned argc, Value* vp) {
  CallArgs args = CallArgsFromVp(argc, vp);

  static const JSClassOps classOps = {
      nullptr, nullptr, nullptr, nullptr,
      nullptr, nullptr, nullptr, IsHTMLDDA_Call,
  };

  static const JSClass cls = {
      "IsHTMLDDA",
      JSCLASS_EMULATES_UNDEFINED,
      &classOps,
  };

  JSObject* obj = JS_NewObject(cx, &cls);
  if (!obj) {
    return false;
  }
  args.rval().setObject(*obj);
  return true;
}

static bool GetSelfHostedValue(JSContext* cx, unsigned argc, Value* vp) {
  CallArgs args = CallArgsFromVp(argc, vp);

  if (args.length() != 1 || !args[0].isString()) {
    JS_ReportErrorNumberASCII(cx, my_GetErrorMessage, nullptr,
                              JSSMSG_INVALID_ARGS, "getSelfHostedValue");
    return false;
  }
  RootedAtom srcAtom(cx, ToAtom<CanGC>(cx, args[0]));
  if (!srcAtom) {
    return false;
  }
  RootedPropertyName srcName(cx, srcAtom->asPropertyName());
  return cx->runtime()->cloneSelfHostedValue(cx, srcName, args.rval());
}

class ShellSourceHook : public SourceHook {
  // The function we should call to lazily retrieve source code.
  PersistentRootedFunction fun;

 public:
  ShellSourceHook(JSContext* cx, JSFunction& fun) : fun(cx, &fun) {}

  bool load(JSContext* cx, const char* filename, char16_t** src,
            size_t* length) override {
    RootedString str(cx, JS_NewStringCopyZ(cx, filename));
    if (!str) {
      return false;
    }
    RootedValue filenameValue(cx, StringValue(str));

    RootedValue result(cx);
    if (!Call(cx, UndefinedHandleValue, fun, HandleValueArray(filenameValue),
              &result)) {
      return false;
    }

    str = JS::ToString(cx, result);
    if (!str) {
      return false;
    }

    *length = JS_GetStringLength(str);
    *src = cx->pod_malloc<char16_t>(*length);
    if (!*src) {
      return false;
    }

    JSLinearString* linear = str->ensureLinear(cx);
    if (!linear) {
      return false;
    }

    CopyChars(*src, *linear);
    return true;
  }
};

static bool WithSourceHook(JSContext* cx, unsigned argc, Value* vp) {
  CallArgs args = CallArgsFromVp(argc, vp);
  RootedObject callee(cx, &args.callee());

  if (args.length() != 2) {
    ReportUsageErrorASCII(cx, callee, "Wrong number of arguments.");
    return false;
  }

  if (!args[0].isObject() || !args[0].toObject().is<JSFunction>() ||
      !args[1].isObject() || !args[1].toObject().is<JSFunction>()) {
    ReportUsageErrorASCII(cx, callee,
                          "First and second arguments must be functions.");
    return false;
  }

  mozilla::UniquePtr<ShellSourceHook> hook =
      mozilla::MakeUnique<ShellSourceHook>(cx,
                                           args[0].toObject().as<JSFunction>());
  if (!hook) {
    return false;
  }

  mozilla::UniquePtr<SourceHook> savedHook = js::ForgetSourceHook(cx);
  js::SetSourceHook(cx, std::move(hook));

  RootedObject fun(cx, &args[1].toObject());
  bool result = Call(cx, UndefinedHandleValue, fun,
                     JS::HandleValueArray::empty(), args.rval());
  js::SetSourceHook(cx, std::move(savedHook));
  return result;
}

static void PrintProfilerEvents_Callback(const char* msg) {
  fprintf(stderr, "PROFILER EVENT: %s\n", msg);
}

static bool PrintProfilerEvents(JSContext* cx, unsigned argc, Value* vp) {
  CallArgs args = CallArgsFromVp(argc, vp);
  if (cx->runtime()->geckoProfiler().enabled()) {
    js::RegisterContextProfilingEventMarker(cx, &PrintProfilerEvents_Callback);
  }
  args.rval().setUndefined();
  return true;
}

#ifdef SINGLESTEP_PROFILING
static void SingleStepCallback(void* arg, jit::Simulator* sim, void* pc) {
  JSContext* cx = reinterpret_cast<JSContext*>(arg);

  // If profiling is not enabled, don't do anything.
  if (!cx->runtime()->geckoProfiler().enabled()) {
    return;
  }

  JS::ProfilingFrameIterator::RegisterState state;
  state.pc = pc;
#  if defined(JS_SIMULATOR_ARM)
  state.sp = (void*)sim->get_register(jit::Simulator::sp);
  state.lr = (void*)sim->get_register(jit::Simulator::lr);
  state.fp = (void*)sim->get_register(jit::Simulator::fp);
#  elif defined(JS_SIMULATOR_MIPS64) || defined(JS_SIMULATOR_MIPS32)
  state.sp = (void*)sim->getRegister(jit::Simulator::sp);
  state.lr = (void*)sim->getRegister(jit::Simulator::ra);
  state.fp = (void*)sim->getRegister(jit::Simulator::fp);
#  else
#    error "NYI: Single-step profiling support"
#  endif

  mozilla::DebugOnly<void*> lastStackAddress = nullptr;
  StackChars stack;
  uint32_t frameNo = 0;
  AutoEnterOOMUnsafeRegion oomUnsafe;
  for (JS::ProfilingFrameIterator i(cx, state); !i.done(); ++i) {
    MOZ_ASSERT(i.stackAddress() != nullptr);
    MOZ_ASSERT(lastStackAddress <= i.stackAddress());
    lastStackAddress = i.stackAddress();
    JS::ProfilingFrameIterator::Frame frames[16];
    uint32_t nframes = i.extractStack(frames, 0, 16);
    for (uint32_t i = 0; i < nframes; i++) {
      if (frameNo > 0) {
        if (!stack.append(",", 1)) {
          oomUnsafe.crash("stack.append");
        }
      }
      if (!stack.append(frames[i].label, strlen(frames[i].label))) {
        oomUnsafe.crash("stack.append");
      }
      frameNo++;
    }
  }

  ShellContext* sc = GetShellContext(cx);

  // Only append the stack if it differs from the last stack.
  if (sc->stacks.empty() || sc->stacks.back().length() != stack.length() ||
      !ArrayEqual(sc->stacks.back().begin(), stack.begin(), stack.length())) {
    if (!sc->stacks.append(std::move(stack))) {
      oomUnsafe.crash("stacks.append");
    }
  }
}
#endif

static bool EnableSingleStepProfiling(JSContext* cx, unsigned argc, Value* vp) {
#ifdef SINGLESTEP_PROFILING
  CallArgs args = CallArgsFromVp(argc, vp);

  jit::Simulator* sim = cx->simulator();
  sim->enable_single_stepping(SingleStepCallback, cx);

  args.rval().setUndefined();
  return true;
#else
  JS_ReportErrorASCII(cx, "single-step profiling not enabled on this platform");
  return false;
#endif
}

static bool DisableSingleStepProfiling(JSContext* cx, unsigned argc,
                                       Value* vp) {
#ifdef SINGLESTEP_PROFILING
  CallArgs args = CallArgsFromVp(argc, vp);

  jit::Simulator* sim = cx->simulator();
  sim->disable_single_stepping();

  ShellContext* sc = GetShellContext(cx);

  AutoValueVector elems(cx);
  for (size_t i = 0; i < sc->stacks.length(); i++) {
    JSString* stack =
        JS_NewUCStringCopyN(cx, sc->stacks[i].begin(), sc->stacks[i].length());
    if (!stack) {
      return false;
    }
    if (!elems.append(StringValue(stack))) {
      return false;
    }
  }

  JSObject* array = JS_NewArrayObject(cx, elems);
  if (!array) {
    return false;
  }

  sc->stacks.clear();
  args.rval().setObject(*array);
  return true;
#else
  JS_ReportErrorASCII(cx, "single-step profiling not enabled on this platform");
  return false;
#endif
}

static bool IsLatin1(JSContext* cx, unsigned argc, Value* vp) {
  CallArgs args = CallArgsFromVp(argc, vp);
  bool isLatin1 =
      args.get(0).isString() && args[0].toString()->hasLatin1Chars();
  args.rval().setBoolean(isLatin1);
  return true;
}

static bool UnboxedObjectsEnabled(JSContext* cx, unsigned argc, Value* vp) {
  // Note: this also returns |false| if we're using --ion-eager or if the
  // JITs are disabled, since that affects how unboxed objects are used.

  CallArgs args = CallArgsFromVp(argc, vp);
  args.rval().setBoolean(!jit::JitOptions.disableUnboxedObjects &&
                         !jit::JitOptions.eagerIonCompilation() &&
                         jit::IsIonEnabled(cx));
  return true;
}

static bool IsUnboxedObject(JSContext* cx, unsigned argc, Value* vp) {
  CallArgs args = CallArgsFromVp(argc, vp);
  args.rval().setBoolean(args.get(0).isObject() &&
                         args[0].toObject().is<UnboxedPlainObject>());
  return true;
}

static bool HasCopyOnWriteElements(JSContext* cx, unsigned argc, Value* vp) {
  CallArgs args = CallArgsFromVp(argc, vp);
  args.rval().setBoolean(
      args.get(0).isObject() && args[0].toObject().isNative() &&
      args[0].toObject().as<NativeObject>().denseElementsAreCopyOnWrite());
  return true;
}

static bool EnableGeckoProfiling(JSContext* cx, unsigned argc, Value* vp) {
  CallArgs args = CallArgsFromVp(argc, vp);

  if (!EnsureGeckoProfilingStackInstalled(cx, GetShellContext(cx))) {
    return false;
  }

  cx->runtime()->geckoProfiler().enableSlowAssertions(false);
  cx->runtime()->geckoProfiler().enable(true);

  args.rval().setUndefined();
  return true;
}

static bool EnableGeckoProfilingWithSlowAssertions(JSContext* cx, unsigned argc,
                                                   Value* vp) {
  CallArgs args = CallArgsFromVp(argc, vp);
  args.rval().setUndefined();

  if (cx->runtime()->geckoProfiler().enabled()) {
    // If profiling already enabled with slow assertions disabled,
    // this is a no-op.
    if (cx->runtime()->geckoProfiler().slowAssertionsEnabled()) {
      return true;
    }

    // Slow assertions are off.  Disable profiling before re-enabling
    // with slow assertions on.
    cx->runtime()->geckoProfiler().enable(false);
  }

  if (!EnsureGeckoProfilingStackInstalled(cx, GetShellContext(cx))) {
    return false;
  }

  cx->runtime()->geckoProfiler().enableSlowAssertions(true);
  cx->runtime()->geckoProfiler().enable(true);

  return true;
}

static bool DisableGeckoProfiling(JSContext* cx, unsigned argc, Value* vp) {
  CallArgs args = CallArgsFromVp(argc, vp);
  args.rval().setUndefined();

  if (!cx->runtime()->geckoProfiler().enabled()) {
    return true;
  }

  cx->runtime()->geckoProfiler().enable(false);
  return true;
}

// Global mailbox that is used to communicate a shareable object value from one
// worker to another.
//
// These object types are shareable:
//
//   - SharedArrayBuffer
//   - WasmMemoryObject (when constructed with shared:true)
//   - WasmModuleObject
//
// For the SharedArrayBuffer and WasmMemoryObject we transmit the underlying
// SharedArrayRawBuffer ("SARB"). For the WasmModuleObject we transmit the
// underlying JS::WasmModule.  The transmitted types are refcounted.  When they
// are in the mailbox their reference counts are at least 1, accounting for the
// reference from the mailbox.
//
// The lock guards the mailbox variable and prevents a race where two workers
// try to set the mailbox at the same time to replace an object that is only
// referenced from the mailbox: the workers will both decrement the reference
// count on the old object, and one of those decrements will be on a garbage
// object.  We could implement this with atomics and a CAS loop but it's not
// worth the bother.
//
// Note that if a thread reads the mailbox repeatedly it will get distinct
// objects on each read.  The alternatives are to cache created objects locally,
// but this retains storage we don't need to retain, or to somehow clear the
// mailbox locally, but this creates a coordination headache.  Buyer beware.

enum class MailboxTag {
  Empty,
  SharedArrayBuffer,
  WasmMemory,
  WasmModule,
  Number,
};

struct SharedObjectMailbox {
  union Value {
    struct {
      SharedArrayRawBuffer* buffer;
      uint32_t length;
    } sarb;
    JS::WasmModule* module;
    double number;
  };

  SharedObjectMailbox() : tag(MailboxTag::Empty) {}

  MailboxTag tag;
  Value val;
};

typedef ExclusiveData<SharedObjectMailbox> SOMailbox;

// Never null after successful initialization.
static SOMailbox* sharedObjectMailbox;

static bool InitSharedObjectMailbox() {
  sharedObjectMailbox = js_new<SOMailbox>(mutexid::ShellObjectMailbox);
  return sharedObjectMailbox != nullptr;
}

static void DestructSharedObjectMailbox() {
  // All workers need to have terminated at this point.

  {
    auto mbx = sharedObjectMailbox->lock();
    switch (mbx->tag) {
      case MailboxTag::Empty:
      case MailboxTag::Number:
        break;
      case MailboxTag::SharedArrayBuffer:
      case MailboxTag::WasmMemory:
        mbx->val.sarb.buffer->dropReference();
        break;
      case MailboxTag::WasmModule:
        mbx->val.module->Release();
        break;
      default:
        MOZ_CRASH();
    }
  }

  js_delete(sharedObjectMailbox);
  sharedObjectMailbox = nullptr;
}

static bool GetSharedObject(JSContext* cx, unsigned argc, Value* vp) {
  CallArgs args = CallArgsFromVp(argc, vp);
  RootedObject newObj(cx);

  {
    auto mbx = sharedObjectMailbox->lock();
    switch (mbx->tag) {
      case MailboxTag::Empty: {
        break;
      }
      case MailboxTag::Number: {
        args.rval().setNumber(mbx->val.number);
        return true;
      }
      case MailboxTag::SharedArrayBuffer:
      case MailboxTag::WasmMemory: {
        // Flag was set in the sender; ensure it is set in the receiver.
        MOZ_ASSERT(
            cx->realm()->creationOptions().getSharedMemoryAndAtomicsEnabled());

        // The protocol for creating a SAB requires the refcount to be
        // incremented prior to the SAB creation.

        SharedArrayRawBuffer* buf = mbx->val.sarb.buffer;
        uint32_t length = mbx->val.sarb.length;
        if (!buf->addReference()) {
          JS_ReportErrorNumberASCII(cx, GetErrorMessage, nullptr,
                                    JSMSG_SC_SAB_REFCNT_OFLO);
          return false;
        }

        // If the allocation fails we must decrement the refcount before
        // returning.

        Rooted<ArrayBufferObjectMaybeShared*> maybesab(
            cx, SharedArrayBufferObject::New(cx, buf, length));
        if (!maybesab) {
          buf->dropReference();
          return false;
        }

        // At this point the SAB was created successfully and it owns the
        // refcount-increase on the buffer that we performed above.  So even
        // if we fail to allocate along any path below we must not decrement
        // the refcount; the garbage collector must be allowed to handle
        // that via finalization of the orphaned SAB object.

        if (mbx->tag == MailboxTag::SharedArrayBuffer) {
          newObj = maybesab;
        } else {
          if (!GlobalObject::ensureConstructor(cx, cx->global(),
                                               JSProto_WebAssembly)) {
            return false;
          }
          RootedObject proto(
              cx, &cx->global()->getPrototype(JSProto_WasmMemory).toObject());
          newObj = WasmMemoryObject::create(cx, maybesab, proto);
          MOZ_ASSERT_IF(newObj, newObj->as<WasmMemoryObject>().isShared());
          if (!newObj) {
            return false;
          }
        }

        break;
      }
      case MailboxTag::WasmModule: {
        // Flag was set in the sender; ensure it is set in the receiver.
        MOZ_ASSERT(
            cx->realm()->creationOptions().getSharedMemoryAndAtomicsEnabled());

        if (!GlobalObject::ensureConstructor(cx, cx->global(),
                                             JSProto_WebAssembly)) {
          return false;
        }

        // WasmModuleObject::create() increments the refcount on the module
        // and signals an error and returns null if that fails.
        newObj = mbx->val.module->createObject(cx);
        if (!newObj) {
          return false;
        }
        break;
      }
      default: { MOZ_CRASH(); }
    }
  }

  args.rval().setObjectOrNull(newObj);
  return true;
}

static bool SetSharedObject(JSContext* cx, unsigned argc, Value* vp) {
  CallArgs args = CallArgsFromVp(argc, vp);

  MailboxTag tag = MailboxTag::Empty;
  SharedObjectMailbox::Value value;

  // Increase refcounts when we obtain the value to avoid operating on dead
  // storage during self-assignment.

  if (args.get(0).isObject()) {
    RootedObject obj(cx, &args[0].toObject());
    if (obj->is<SharedArrayBufferObject>()) {
      Rooted<SharedArrayBufferObject*> sab(cx,
                                           &obj->as<SharedArrayBufferObject>());
      tag = MailboxTag::SharedArrayBuffer;
      value.sarb.buffer = sab->rawBufferObject();
      value.sarb.length = sab->byteLength();
      if (!value.sarb.buffer->addReference()) {
        JS_ReportErrorASCII(cx,
                            "Reference count overflow on SharedArrayBuffer");
        return false;
      }
    } else if (obj->is<WasmMemoryObject>()) {
      // Here we must transmit sab.byteLength() as the length; the SARB has its
      // own notion of the length which may be greater, and that's fine.
      if (obj->as<WasmMemoryObject>().isShared()) {
        Rooted<SharedArrayBufferObject*> sab(
            cx, &obj->as<WasmMemoryObject>()
                     .buffer()
                     .as<SharedArrayBufferObject>());
        tag = MailboxTag::WasmMemory;
        value.sarb.buffer = sab->rawBufferObject();
        value.sarb.length = sab->byteLength();
        if (!value.sarb.buffer->addReference()) {
          JS_ReportErrorASCII(cx,
                              "Reference count overflow on SharedArrayBuffer");
          return false;
        }
      } else {
        JS_ReportErrorASCII(cx, "Invalid argument to SetSharedObject");
        return false;
      }
    } else if (JS::IsWasmModuleObject(obj)) {
      tag = MailboxTag::WasmModule;
      value.module = JS::GetWasmModule(obj).forget().take();
    } else {
      JS_ReportErrorASCII(cx, "Invalid argument to SetSharedObject");
      return false;
    }
  } else if (args.get(0).isNumber()) {
    tag = MailboxTag::Number;
    value.number = args.get(0).toNumber();
    // Nothing
  } else if (args.get(0).isNullOrUndefined()) {
    // Nothing
  } else {
    JS_ReportErrorASCII(cx, "Invalid argument to SetSharedObject");
    return false;
  }

  {
    auto mbx = sharedObjectMailbox->lock();

    switch (mbx->tag) {
      case MailboxTag::Empty:
      case MailboxTag::Number:
        break;
      case MailboxTag::SharedArrayBuffer:
      case MailboxTag::WasmMemory:
        mbx->val.sarb.buffer->dropReference();
        break;
      case MailboxTag::WasmModule:
        mbx->val.module->Release();
        break;
      default:
        MOZ_CRASH();
    }

    mbx->tag = tag;
    mbx->val = value;
  }

  args.rval().setUndefined();
  return true;
}

typedef Vector<uint8_t, 0, SystemAllocPolicy> Uint8Vector;

class StreamCacheEntry : public AtomicRefCounted<StreamCacheEntry>,
                         public JS::OptimizedEncodingListener {
  typedef AtomicRefCounted<StreamCacheEntry> AtomicBase;

  Uint8Vector bytes_;
  ExclusiveData<Uint8Vector> optimized_;

 public:
  explicit StreamCacheEntry(Uint8Vector&& original)
      : bytes_(std::move(original)),
        optimized_(mutexid::ShellStreamCacheEntryState) {}

  // Implement JS::OptimizedEncodingListener:

  MozExternalRefCountType MOZ_XPCOM_ABI AddRef() override {
    AtomicBase::AddRef();
    return 1;  // unused
  }
  MozExternalRefCountType MOZ_XPCOM_ABI Release() override {
    AtomicBase::Release();
    return 0;  // unused
  }

  const Uint8Vector& bytes() const { return bytes_; }

  void storeOptimizedEncoding(const uint8_t* srcBytes,
                              size_t srcLength) override {
    MOZ_ASSERT(srcLength > 0);

    // Tolerate races since a single StreamCacheEntry object can be used as
    // the source of multiple streaming compilations.
    auto dstBytes = optimized_.lock();
    if (dstBytes->length() > 0) {
      return;
    }

    if (!dstBytes->resize(srcLength)) {
      return;
    }
    memcpy(dstBytes->begin(), srcBytes, srcLength);
  }

  bool hasOptimizedEncoding() const { return !optimized_.lock()->empty(); }
  const Uint8Vector& optimizedEncoding() const {
    return optimized_.lock().get();
  }
};

typedef RefPtr<StreamCacheEntry> StreamCacheEntryPtr;

class StreamCacheEntryObject : public NativeObject {
  static const unsigned CACHE_ENTRY_SLOT = 0;
  static const ClassOps classOps_;
  static const JSPropertySpec properties_;

  static void finalize(FreeOp*, JSObject* obj) {
    obj->as<StreamCacheEntryObject>().cache().Release();
  }

  static bool cachedGetter(JSContext* cx, unsigned argc, Value* vp) {
    CallArgs args = CallArgsFromVp(argc, vp);
    if (!args.thisv().isObject() ||
        !args.thisv().toObject().is<StreamCacheEntryObject>()) {
      return false;
    }

    StreamCacheEntryObject& obj =
        args.thisv().toObject().as<StreamCacheEntryObject>();
    args.rval().setBoolean(obj.cache().hasOptimizedEncoding());
    return true;
  }
  static bool getBuffer(JSContext* cx, unsigned argc, Value* vp) {
    CallArgs args = CallArgsFromVp(argc, vp);
    if (!args.thisv().isObject() ||
        !args.thisv().toObject().is<StreamCacheEntryObject>()) {
      return false;
    }

    auto& bytes =
        args.thisv().toObject().as<StreamCacheEntryObject>().cache().bytes();
    RootedArrayBufferObject buffer(
        cx, ArrayBufferObject::createZeroed(cx, bytes.length()));
    if (!buffer) {
      return false;
    }

    memcpy(buffer->dataPointer(), bytes.begin(), bytes.length());

    args.rval().setObject(*buffer);
    return true;
  }

 public:
  static const unsigned RESERVED_SLOTS = 1;
  static const Class class_;
  static const JSPropertySpec properties[];

  static bool construct(JSContext* cx, unsigned argc, Value* vp) {
    CallArgs args = CallArgsFromVp(argc, vp);
    if (!args.requireAtLeast(cx, "streamCacheEntry", 1)) {
      return false;
    }

    SharedMem<uint8_t*> ptr;
    size_t numBytes;
    if (!args[0].isObject() ||
        !IsBufferSource(&args[0].toObject(), &ptr, &numBytes)) {
      RootedObject callee(cx, &args.callee());
      ReportUsageErrorASCII(cx, callee, "Argument must be an ArrayBuffer");
      return false;
    }

    Uint8Vector bytes;
    if (!bytes.resize(numBytes)) {
      return false;
    }

    memcpy(bytes.begin(), ptr.unwrap(), numBytes);

    RefPtr<StreamCacheEntry> cache =
        cx->new_<StreamCacheEntry>(std::move(bytes));
    if (!cache) {
      return false;
    }

    RootedNativeObject obj(
        cx, NewObjectWithGivenProto<StreamCacheEntryObject>(cx, nullptr));
    if (!obj) {
      return false;
    }
    obj->initReservedSlot(CACHE_ENTRY_SLOT,
                          PrivateValue(cache.forget().take()));

    if (!JS_DefineProperty(cx, obj, "cached", cachedGetter, nullptr, 0)) {
      return false;
    }
    if (!JS_DefineFunction(cx, obj, "getBuffer", getBuffer, 0, 0)) {
      return false;
    }

    args.rval().setObject(*obj);
    return true;
  }

  StreamCacheEntry& cache() const {
    return *(StreamCacheEntry*)getReservedSlot(CACHE_ENTRY_SLOT).toPrivate();
  }
};

const ClassOps StreamCacheEntryObject::classOps_ = {
    nullptr, /* addProperty */
    nullptr, /* delProperty */
    nullptr, /* enumerate */
    nullptr, /* newEnumerate */
    nullptr, /* resolve */
    nullptr, /* mayResolve */
    StreamCacheEntryObject::finalize};

const Class StreamCacheEntryObject::class_ = {
    "StreamCacheEntryObject",
    JSCLASS_HAS_RESERVED_SLOTS(StreamCacheEntryObject::RESERVED_SLOTS) |
        JSCLASS_BACKGROUND_FINALIZE,
    &StreamCacheEntryObject::classOps_};

struct BufferStreamJob {
  Variant<Uint8Vector, StreamCacheEntryPtr> source;
  Thread thread;
  JS::StreamConsumer* consumer;

  BufferStreamJob(Uint8Vector&& source, JS::StreamConsumer* consumer)
      : source(AsVariant<Uint8Vector>(std::move(source))), consumer(consumer) {}
  BufferStreamJob(StreamCacheEntry& source, JS::StreamConsumer* consumer)
      : source(AsVariant<StreamCacheEntryPtr>(&source)), consumer(consumer) {}
};

struct BufferStreamState {
  Vector<UniquePtr<BufferStreamJob>, 0, SystemAllocPolicy> jobs;
  size_t delayMillis;
  size_t chunkSize;
  bool shutdown;

  BufferStreamState() : delayMillis(1), chunkSize(10), shutdown(false) {}

  ~BufferStreamState() { MOZ_ASSERT(jobs.empty()); }
};

static ExclusiveWaitableData<BufferStreamState>* bufferStreamState;

static void BufferStreamMain(BufferStreamJob* job) {
  const uint8_t* bytes;
  size_t byteLength;
  JS::OptimizedEncodingListener* listener;
  if (job->source.is<StreamCacheEntryPtr>()) {
    StreamCacheEntry& cache = *job->source.as<StreamCacheEntryPtr>();
    if (cache.hasOptimizedEncoding()) {
      const Uint8Vector& optimized = cache.optimizedEncoding();
      job->consumer->consumeOptimizedEncoding(optimized.begin(),
                                              optimized.length());
      goto done;
    }

    bytes = cache.bytes().begin();
    byteLength = cache.bytes().length();
    listener = &cache;
  } else {
    bytes = job->source.as<Uint8Vector>().begin();
    byteLength = job->source.as<Uint8Vector>().length();
    listener = nullptr;
  }

  size_t byteOffset;
  byteOffset = 0;
  while (true) {
    if (byteOffset == byteLength) {
      job->consumer->streamEnd(listener);
      break;
    }

    bool shutdown;
    size_t delayMillis;
    size_t chunkSize;
    {
      auto state = bufferStreamState->lock();
      shutdown = state->shutdown;
      delayMillis = state->delayMillis;
      chunkSize = state->chunkSize;
    }

    if (shutdown) {
      job->consumer->streamError(JSMSG_STREAM_CONSUME_ERROR);
      break;
    }

    std::this_thread::sleep_for(std::chrono::milliseconds(delayMillis));

    chunkSize = Min(chunkSize, byteLength - byteOffset);

    if (!job->consumer->consumeChunk(bytes + byteOffset, chunkSize)) {
      break;
    }

    byteOffset += chunkSize;
  }

done:
  auto state = bufferStreamState->lock();
  size_t jobIndex = 0;
  while (state->jobs[jobIndex].get() != job) {
    jobIndex++;
  }
  job->thread.detach();  // quiet assert in ~Thread() called by erase().
  state->jobs.erase(state->jobs.begin() + jobIndex);
  if (state->jobs.empty()) {
    state.notify_all(/* jobs empty */);
  }
}

static bool EnsureLatin1CharsLinearString(
    JSContext* cx, HandleValue value,
    JS::MutableHandle<JSLinearString*> result) {
  if (!value.isString()) {
    result.set(nullptr);
    return true;
  }
  RootedString str(cx, value.toString());
  if (!str->isLinear() || !str->hasLatin1Chars()) {
    JS_ReportErrorASCII(cx,
                        "only latin1 chars and linear strings are expected");
    return false;
  }
  result.set(&str->asLinear());
  MOZ_ASSERT(result->hasLatin1Chars());
  return true;
}

static bool ConsumeBufferSource(JSContext* cx, JS::HandleObject obj,
                                JS::MimeType, JS::StreamConsumer* consumer) {
  {
    RootedValue url(cx);
    if (!JS_GetProperty(cx, obj, "url", &url)) {
      return false;
    }
    RootedLinearString urlStr(cx);
    if (!EnsureLatin1CharsLinearString(cx, url, &urlStr)) {
      return false;
    }

    RootedValue mapUrl(cx);
    if (!JS_GetProperty(cx, obj, "sourceMappingURL", &mapUrl)) {
      return false;
    }
    RootedLinearString mapUrlStr(cx);
    if (!EnsureLatin1CharsLinearString(cx, mapUrl, &mapUrlStr)) {
      return false;
    }

    JS::AutoCheckCannotGC nogc;
    consumer->noteResponseURLs(
        urlStr ? reinterpret_cast<const char*>(urlStr->latin1Chars(nogc))
               : nullptr,
        mapUrlStr ? reinterpret_cast<const char*>(mapUrlStr->latin1Chars(nogc))
                  : nullptr);
  }

  UniquePtr<BufferStreamJob> job;

  SharedMem<uint8_t*> dataPointer;
  size_t byteLength;
  if (IsBufferSource(obj, &dataPointer, &byteLength)) {
    Uint8Vector bytes;
    if (!bytes.resize(byteLength)) {
      JS_ReportOutOfMemory(cx);
      return false;
    }

    memcpy(bytes.begin(), dataPointer.unwrap(), byteLength);
    job = cx->make_unique<BufferStreamJob>(std::move(bytes), consumer);
  } else if (obj->is<StreamCacheEntryObject>()) {
    job = cx->make_unique<BufferStreamJob>(
        obj->as<StreamCacheEntryObject>().cache(), consumer);
  } else {
    JS_ReportErrorASCII(
        cx,
        "shell streaming consumes a buffer source (buffer or view) "
        "or StreamCacheEntryObject");
    return false;
  }
  if (!job) {
    return false;
  }

  BufferStreamJob* jobPtr = job.get();

  {
    auto state = bufferStreamState->lock();
    MOZ_ASSERT(!state->shutdown);
    if (!state->jobs.append(std::move(job))) {
      JS_ReportOutOfMemory(cx);
      return false;
    }
  }

  {
    AutoEnterOOMUnsafeRegion oomUnsafe;
    if (!jobPtr->thread.init(BufferStreamMain, jobPtr)) {
      oomUnsafe.crash("ConsumeBufferSource");
    }
  }

  return true;
}

static void ReportStreamError(JSContext* cx, size_t errorNumber) {
  JS_ReportErrorNumberUTF8(cx, GetErrorMessage, nullptr, errorNumber);
}

static bool SetBufferStreamParams(JSContext* cx, unsigned argc, Value* vp) {
  CallArgs args = CallArgsFromVp(argc, vp);
  if (!args.requireAtLeast(cx, "setBufferStreamParams", 2)) {
    return false;
  }

  double delayMillis;
  if (!ToNumber(cx, args[0], &delayMillis)) {
    return false;
  }

  double chunkSize;
  if (!ToNumber(cx, args[1], &chunkSize)) {
    return false;
  }

  {
    auto state = bufferStreamState->lock();
    state->delayMillis = delayMillis;
    state->chunkSize = chunkSize;
  }

  args.rval().setUndefined();
  return true;
}

static void ShutdownBufferStreams() {
  auto state = bufferStreamState->lock();
  state->shutdown = true;
  while (!state->jobs.empty()) {
    state.wait(/* jobs empty */);
  }
  state->jobs.clearAndFree();
}

class SprintOptimizationTypeInfoOp
    : public JS::ForEachTrackedOptimizationTypeInfoOp {
  Sprinter* sp;
  bool startedTypes_;
  bool hadError_;

 public:
  explicit SprintOptimizationTypeInfoOp(Sprinter* sp)
      : sp(sp), startedTypes_(false), hadError_(false) {}

  void readType(const char* keyedBy, const char* name, const char* location,
                const Maybe<unsigned>& lineno) override {
    if (hadError_) {
      return;
    }

    do {
      if (!startedTypes_) {
        startedTypes_ = true;
        if (!sp->put("{\"typeset\": [")) {
          break;
        }
      }

      if (!sp->jsprintf("{\"keyedBy\":\"%s\"", keyedBy)) {
        break;
      }

      if (name) {
        if (!sp->jsprintf(",\"name\":\"%s\"", name)) {
          break;
        }
      }

      if (location) {
        char buf[512];
        PutEscapedString(buf, mozilla::ArrayLength(buf), location,
                         strlen(location), '"');
        if (!sp->jsprintf(",\"location\":%s", buf)) {
          break;
        }
      }
      if (lineno.isSome()) {
        if (!sp->jsprintf(",\"line\":%u", *lineno)) {
          break;
        }
      }
      if (!sp->put("},")) {
        break;
      }

      return;
    } while (false);

    hadError_ = true;
  }

  void operator()(JS::TrackedTypeSite site, const char* mirType) override {
    if (hadError_) {
      return;
    }

    do {
      if (startedTypes_) {
        // Clear trailing ,
        if ((*sp)[sp->getOffset() - 1] == ',') {
          (*sp)[sp->getOffset() - 1] = ' ';
        }
        if (!sp->put("],")) {
          break;
        }

        startedTypes_ = false;
      } else {
        if (!sp->put("{")) {
          break;
        }
      }

      if (!sp->jsprintf("\"site\":\"%s\",\"mirType\":\"%s\"},",
                        TrackedTypeSiteString(site), mirType)) {
        break;
      }

      return;
    } while (false);

    hadError_ = true;
  }

  bool hadError() const { return hadError_; }
};

class SprintOptimizationAttemptsOp
    : public JS::ForEachTrackedOptimizationAttemptOp {
  Sprinter* sp;
  bool hadError_;

 public:
  explicit SprintOptimizationAttemptsOp(Sprinter* sp)
      : sp(sp), hadError_(false) {}

  void operator()(JS::TrackedStrategy strategy,
                  JS::TrackedOutcome outcome) override {
    if (hadError_) {
      return;
    }

    hadError_ = !sp->jsprintf("{\"strategy\":\"%s\",\"outcome\":\"%s\"},",
                              TrackedStrategyString(strategy),
                              TrackedOutcomeString(outcome));
  }

  bool hadError() const { return hadError_; }
};

static bool ReflectTrackedOptimizations(JSContext* cx, unsigned argc,
                                        Value* vp) {
  CallArgs args = CallArgsFromVp(argc, vp);
  RootedObject callee(cx, &args.callee());
  JSRuntime* rt = cx->runtime();

  if (!rt->hasJitRuntime() ||
      !rt->jitRuntime()->isOptimizationTrackingEnabled(cx->runtime())) {
    JS_ReportErrorASCII(cx, "Optimization tracking is off.");
    return false;
  }

  if (args.length() != 1) {
    ReportUsageErrorASCII(cx, callee, "Wrong number of arguments");
    return false;
  }

  if (!args[0].isObject() || !args[0].toObject().is<JSFunction>()) {
    ReportUsageErrorASCII(cx, callee, "Argument must be a function");
    return false;
  }

  RootedFunction fun(cx, &args[0].toObject().as<JSFunction>());
  if (!fun->hasScript() || !fun->nonLazyScript()->hasIonScript()) {
    args.rval().setNull();
    return true;
  }

  // Suppress GC for the unrooted JitcodeGlobalEntry below.
  gc::AutoSuppressGC suppress(cx);

  jit::JitcodeGlobalTable* table = rt->jitRuntime()->getJitcodeGlobalTable();
  jit::IonScript* ion = fun->nonLazyScript()->ionScript();
  jit::JitcodeGlobalEntry& entry =
      table->lookupInfallible(ion->method()->raw());

  if (!entry.hasTrackedOptimizations()) {
    JSObject* obj = JS_NewPlainObject(cx);
    if (!obj) {
      return false;
    }
    args.rval().setObject(*obj);
    return true;
  }

  Sprinter sp(cx);
  if (!sp.init()) {
    return false;
  }

  const jit::IonTrackedOptimizationsRegionTable* regions =
      entry.ionEntry().trackedOptimizationsRegionTable();

  if (!sp.put("{\"regions\": [")) {
    return false;
  }

  for (uint32_t i = 0; i < regions->numEntries(); i++) {
    jit::IonTrackedOptimizationsRegion region = regions->entry(i);
    jit::IonTrackedOptimizationsRegion::RangeIterator iter = region.ranges();
    while (iter.more()) {
      uint32_t startOffset, endOffset;
      uint8_t index;
      iter.readNext(&startOffset, &endOffset, &index);

      JSScript* script;
      jsbytecode* pc;
      // Use endOffset, as startOffset may be associated with a
      // previous, adjacent region ending exactly at startOffset. That
      // is, suppose we have two regions [0, startOffset], [startOffset,
      // endOffset]. Since we are not querying a return address, we want
      // the second region and not the first.
      uint8_t* addr = ion->method()->raw() + endOffset;
      entry.youngestFrameLocationAtAddr(rt, addr, &script, &pc);

      if (!sp.jsprintf("{\"location\":\"%s:%u\",\"offset\":%zu,\"index\":%u}%s",
                       script->filename(), script->lineno(),
                       script->pcToOffset(pc), index, iter.more() ? "," : "")) {
        return false;
      }
    }
  }

  if (!sp.put("],")) {
    return false;
  }

  if (!sp.put("\"opts\": [")) {
    return false;
  }

  for (uint8_t i = 0; i < entry.ionEntry().numOptimizationAttempts(); i++) {
    if (!sp.jsprintf("%s{\"typeinfo\":[", i == 0 ? "" : ",")) {
      return false;
    }

    SprintOptimizationTypeInfoOp top(&sp);
    jit::IonTrackedOptimizationsTypeInfo::ForEachOpAdapter adapter(top);
    entry.trackedOptimizationTypeInfo(i).forEach(adapter,
                                                 entry.allTrackedTypes());
    if (top.hadError()) {
      return false;
    }

    // Clear the trailing ,
    if (sp[sp.getOffset() - 1] == ',') {
      sp[sp.getOffset() - 1] = ' ';
    }

    if (!sp.put("],\"attempts\":[")) {
      return false;
    }

    SprintOptimizationAttemptsOp aop(&sp);
    entry.trackedOptimizationAttempts(i).forEach(aop);
    if (aop.hadError()) {
      return false;
    }

    // Clear the trailing ,
    if (sp[sp.getOffset() - 1] == ',') {
      sp[sp.getOffset() - 1] = ' ';
    }

    if (!sp.put("]}")) {
      return false;
    }
  }

  if (!sp.put("]}")) {
    return false;
  }

  if (sp.hadOutOfMemory()) {
    return false;
  }

  RootedString str(cx, JS_NewStringCopyZ(cx, sp.string()));
  if (!str) {
    return false;
  }
  RootedValue jsonVal(cx);
  if (!JS_ParseJSON(cx, str, &jsonVal)) {
    return false;
  }

  args.rval().set(jsonVal);
  return true;
}

static bool DumpScopeChain(JSContext* cx, unsigned argc, Value* vp) {
  CallArgs args = CallArgsFromVp(argc, vp);
  RootedObject callee(cx, &args.callee());

  if (args.length() != 1) {
    ReportUsageErrorASCII(cx, callee, "Wrong number of arguments");
    return false;
  }

  if (!args[0].isObject() || !(args[0].toObject().is<JSFunction>() ||
                               args[0].toObject().is<ModuleObject>())) {
    ReportUsageErrorASCII(
        cx, callee, "Argument must be an interpreted function or a module");
    return false;
  }

  RootedObject obj(cx, &args[0].toObject());
  RootedScript script(cx);

  if (obj->is<JSFunction>()) {
    RootedFunction fun(cx, &obj->as<JSFunction>());
    if (!fun->isInterpreted()) {
      ReportUsageErrorASCII(cx, callee,
                            "Argument must be an interpreted function");
      return false;
    }
    script = JSFunction::getOrCreateScript(cx, fun);
    if (!script) {
      return false;
    }
  } else {
    script = obj->as<ModuleObject>().maybeScript();
    if (!script) {
      JS_ReportErrorASCII(cx, "module does not have an associated script");
      return false;
    }
  }

#ifndef JS_MORE_DETERMINISTIC
  // Don't dump anything in more-deterministic builds because the output
  // includes pointer values.
  script->bodyScope()->dump();
#endif

  args.rval().setUndefined();
  return true;
}

// For testing gray marking, grayRoot() will heap-allocate an address
// where we can store a JSObject*, and create a new object if one doesn't
// already exist.
//
// Note that EnsureGrayRoot() will blacken the returned object, so it will not
// actually end up marked gray until the following GC clears the black bit
// (assuming nothing is holding onto it.)
//
// The idea is that you can set up a whole graph of objects to be marked gray,
// hanging off of the object returned from grayRoot(). Then you GC to clear the
// black bits and set the gray bits.
//
// To test grayness, register the objects of interest with addMarkObservers(),
// which takes an Array of objects (which will be marked black at the time
// they're passed in). Their mark bits may be retrieved at any time with
// getMarks(), in the form of an array of strings with each index corresponding
// to the original objects passed to addMarkObservers().

static bool EnsureGrayRoot(JSContext* cx, unsigned argc, Value* vp) {
  CallArgs args = CallArgsFromVp(argc, vp);

  auto priv = EnsureShellCompartmentPrivate(cx);
  if (!priv) {
    return false;
  }

  if (!priv->grayRoot) {
    if (!(priv->grayRoot = NewDenseEmptyArray(cx, nullptr, TenuredObject))) {
      return false;
    }
  }

  // Barrier to enforce the invariant that JS does not touch gray objects.
  JSObject* obj = priv->grayRoot;
  JS::ExposeObjectToActiveJS(obj);

  args.rval().setObject(*obj);
  return true;
}

static MarkBitObservers* EnsureMarkBitObservers(JSContext* cx) {
  ShellContext* sc = GetShellContext(cx);
  if (!sc->markObservers) {
    auto* observers =
        cx->new_<MarkBitObservers>(cx->runtime(), NonshrinkingGCObjectVector());
    if (!observers) {
      return nullptr;
    }
    sc->markObservers.reset(observers);
  }
  return sc->markObservers.get();
}

static bool ClearMarkObservers(JSContext* cx, unsigned argc, Value* vp) {
  CallArgs args = CallArgsFromVp(argc, vp);

  auto markObservers = EnsureMarkBitObservers(cx);
  if (!markObservers) {
    return false;
  }

  markObservers->get().clear();

  args.rval().setUndefined();
  return true;
}

static bool AddMarkObservers(JSContext* cx, unsigned argc, Value* vp) {
  CallArgs args = CallArgsFromVp(argc, vp);

  auto markObservers = EnsureMarkBitObservers(cx);
  if (!markObservers) {
    return false;
  }

  if (!args.get(0).isObject()) {
    JS_ReportErrorASCII(cx, "argument must be an Array of objects");
    return false;
  }

  // WeakCaches are not swept during a minor GC. To prevent nursery-allocated
  // contents from having the mark bits be deceptively black until the second
  // GC, they would need to be marked weakly (cf NurseryAwareHashMap). It is
  // simpler to evict the nursery to prevent nursery objects from being
  // observed.
  cx->runtime()->gc.evictNursery();

  RootedObject observersArg(cx, &args[0].toObject());
  RootedValue v(cx);
  uint32_t length;
  if (!GetLengthProperty(cx, observersArg, &length)) {
    return false;
  }
  for (uint32_t i = 0; i < length; i++) {
    if (!JS_GetElement(cx, observersArg, i, &v)) {
      return false;
    }
    if (!v.isObject()) {
      JS_ReportErrorASCII(cx, "argument must be an Array of objects");
      return false;
    }
    if (!markObservers->get().append(&v.toObject())) {
      return false;
    }
  }

  args.rval().setInt32(length);
  return true;
}

static bool GetMarks(JSContext* cx, unsigned argc, Value* vp) {
  CallArgs args = CallArgsFromVp(argc, vp);

  auto& observers = GetShellContext(cx)->markObservers;
  if (!observers) {
    args.rval().setUndefined();
    return true;
  }

  size_t length = observers->get().length();
  Rooted<ArrayObject*> ret(cx, js::NewDenseEmptyArray(cx));
  if (!ret) {
    return false;
  }

  for (uint32_t i = 0; i < length; i++) {
    const char* color;
    JSObject* obj = observers->get()[i];
    if (!obj) {
      color = "dead";
    } else {
      gc::TenuredCell* cell = &obj->asTenured();
      if (cell->isMarkedGray()) {
        color = "gray";
      } else if (cell->isMarkedBlack()) {
        color = "black";
      } else {
        color = "unmarked";
      }
    }
    JSString* s = JS_NewStringCopyZ(cx, color);
    if (!s) {
      return false;
    }
    if (!NewbornArrayPush(cx, ret, StringValue(s))) {
      return false;
    }
  }

  args.rval().setObject(*ret);
  return true;
}

namespace js {
namespace shell {

class ShellAutoEntryMonitor : JS::dbg::AutoEntryMonitor {
  Vector<UniqueChars, 1, js::SystemAllocPolicy> log;
  bool oom;
  bool enteredWithoutExit;

 public:
  explicit ShellAutoEntryMonitor(JSContext* cx)
      : AutoEntryMonitor(cx), oom(false), enteredWithoutExit(false) {}

  ~ShellAutoEntryMonitor() { MOZ_ASSERT(!enteredWithoutExit); }

  void Entry(JSContext* cx, JSFunction* function, JS::HandleValue asyncStack,
             const char* asyncCause) override {
    MOZ_ASSERT(!enteredWithoutExit);
    enteredWithoutExit = true;

    RootedString displayId(cx, JS_GetFunctionDisplayId(function));
    if (displayId) {
      UniqueChars displayIdStr = JS_EncodeStringToUTF8(cx, displayId);
      if (!displayIdStr) {
        // We report OOM in buildResult.
        cx->recoverFromOutOfMemory();
        oom = true;
        return;
      }
      oom = !log.append(std::move(displayIdStr));
      return;
    }

    oom = !log.append(DuplicateString("anonymous"));
  }

  void Entry(JSContext* cx, JSScript* script, JS::HandleValue asyncStack,
             const char* asyncCause) override {
    MOZ_ASSERT(!enteredWithoutExit);
    enteredWithoutExit = true;

    UniqueChars label(JS_smprintf("eval:%s", JS_GetScriptFilename(script)));
    oom = !label || !log.append(std::move(label));
  }

  void Exit(JSContext* cx) override {
    MOZ_ASSERT(enteredWithoutExit);
    enteredWithoutExit = false;
  }

  bool buildResult(JSContext* cx, MutableHandleValue resultValue) {
    if (oom) {
      JS_ReportOutOfMemory(cx);
      return false;
    }

    RootedObject result(cx, JS_NewArrayObject(cx, log.length()));
    if (!result) {
      return false;
    }

    for (size_t i = 0; i < log.length(); i++) {
      char* name = log[i].get();
      RootedString string(cx, Atomize(cx, name, strlen(name)));
      if (!string) {
        return false;
      }
      RootedValue value(cx, StringValue(string));
      if (!JS_SetElement(cx, result, i, value)) {
        return false;
      }
    }

    resultValue.setObject(*result.get());
    return true;
  }
};

}  // namespace shell
}  // namespace js

static bool EntryPoints(JSContext* cx, unsigned argc, Value* vp) {
  CallArgs args = CallArgsFromVp(argc, vp);

  if (args.length() != 1) {
    JS_ReportErrorASCII(cx, "Wrong number of arguments");
    return false;
  }

  RootedObject opts(cx, ToObject(cx, args[0]));
  if (!opts) {
    return false;
  }

  // { function: f } --- Call f.
  {
    RootedValue fun(cx), dummy(cx);

    if (!JS_GetProperty(cx, opts, "function", &fun)) {
      return false;
    }
    if (!fun.isUndefined()) {
      js::shell::ShellAutoEntryMonitor sarep(cx);
      if (!Call(cx, UndefinedHandleValue, fun, JS::HandleValueArray::empty(),
                &dummy)) {
        return false;
      }
      return sarep.buildResult(cx, args.rval());
    }
  }

  // { object: o, property: p, value: v } --- Fetch o[p], or if
  // v is present, assign o[p] = v.
  {
    RootedValue objectv(cx), propv(cx), valuev(cx);

    if (!JS_GetProperty(cx, opts, "object", &objectv) ||
        !JS_GetProperty(cx, opts, "property", &propv))
      return false;
    if (!objectv.isUndefined() && !propv.isUndefined()) {
      RootedObject object(cx, ToObject(cx, objectv));
      if (!object) {
        return false;
      }

      RootedString string(cx, ToString(cx, propv));
      if (!string) {
        return false;
      }
      RootedId id(cx);
      if (!JS_StringToId(cx, string, &id)) {
        return false;
      }

      if (!JS_GetProperty(cx, opts, "value", &valuev)) {
        return false;
      }

      js::shell::ShellAutoEntryMonitor sarep(cx);

      if (!valuev.isUndefined()) {
        if (!JS_SetPropertyById(cx, object, id, valuev)) {
          return false;
        }
      } else {
        if (!JS_GetPropertyById(cx, object, id, &valuev)) {
          return false;
        }
      }

      return sarep.buildResult(cx, args.rval());
    }
  }

  // { ToString: v } --- Apply JS::ToString to v.
  {
    RootedValue v(cx);

    if (!JS_GetProperty(cx, opts, "ToString", &v)) {
      return false;
    }
    if (!v.isUndefined()) {
      js::shell::ShellAutoEntryMonitor sarep(cx);
      if (!JS::ToString(cx, v)) {
        return false;
      }
      return sarep.buildResult(cx, args.rval());
    }
  }

  // { ToNumber: v } --- Apply JS::ToNumber to v.
  {
    RootedValue v(cx);
    double dummy;

    if (!JS_GetProperty(cx, opts, "ToNumber", &v)) {
      return false;
    }
    if (!v.isUndefined()) {
      js::shell::ShellAutoEntryMonitor sarep(cx);
      if (!JS::ToNumber(cx, v, &dummy)) {
        return false;
      }
      return sarep.buildResult(cx, args.rval());
    }
  }

  // { eval: code } --- Apply ToString and then Evaluate to code.
  {
    RootedValue code(cx), dummy(cx);

    if (!JS_GetProperty(cx, opts, "eval", &code)) {
      return false;
    }
    if (!code.isUndefined()) {
      RootedString codeString(cx, ToString(cx, code));
      if (!codeString || !codeString->ensureFlat(cx)) {
        return false;
      }

      AutoStableStringChars stableChars(cx);
      if (!stableChars.initTwoByte(cx, codeString)) {
        return false;
      }
      JS::SourceText<char16_t> srcBuf;
      if (!srcBuf.init(cx, stableChars.twoByteRange().begin().get(),
                       codeString->length(), JS::SourceOwnership::Borrowed)) {
        return false;
      }

      CompileOptions options(cx);
      options.setIntroductionType("entryPoint eval")
          .setFileAndLine("entryPoint eval", 1);

      js::shell::ShellAutoEntryMonitor sarep(cx);
      if (!JS::Evaluate(cx, options, srcBuf, &dummy)) {
        return false;
      }
      return sarep.buildResult(cx, args.rval());
    }
  }

  JS_ReportErrorASCII(cx, "bad 'params' object");
  return false;
}

static bool
Taint(JSContext* cx, unsigned argc, Value* vp)
{
    return str_tainted(cx, argc, vp);
}

static bool SetARMHwCapFlags(JSContext* cx, unsigned argc, Value* vp) {
  CallArgs args = CallArgsFromVp(argc, vp);

  if (args.length() != 1) {
    JS_ReportErrorASCII(cx, "Wrong number of arguments");
    return false;
  }

  RootedString flagsListString(cx, JS::ToString(cx, args.get(0)));
  if (!flagsListString) {
    return false;
  }

#if defined(JS_CODEGEN_ARM)
  UniqueChars flagsList = JS_EncodeStringToLatin1(cx, flagsListString);
  if (!flagsList) {
    return false;
  }

  jit::ParseARMHwCapFlags(flagsList.get());
#endif

  args.rval().setUndefined();
  return true;
}

#ifndef __AFL_HAVE_MANUAL_CONTROL
#  define __AFL_LOOP(x) true
#endif

static bool WasmLoop(JSContext* cx, unsigned argc, Value* vp) {
  CallArgs args = CallArgsFromVp(argc, vp);
  RootedObject callee(cx, &args.callee());

  if (args.length() < 1 || args.length() > 2) {
    ReportUsageErrorASCII(cx, callee, "Wrong number of arguments");
    return false;
  }

  if (!args[0].isString()) {
    ReportUsageErrorASCII(cx, callee, "First argument must be a String");
    return false;
  }

  RootedObject importObj(cx);
  if (!args.get(1).isUndefined()) {
    if (!args.get(1).isObject()) {
      ReportUsageErrorASCII(cx, callee,
                            "Second argument, if present, must be an Object");
      return false;
    }
    importObj = &args[1].toObject();
  }

  RootedString givenPath(cx, args[0].toString());
  RootedString filename(cx, ResolvePath(cx, givenPath, RootRelative));
  if (!filename) {
    return false;
  }

  while (__AFL_LOOP(1000)) {
    Rooted<JSObject*> ret(cx, FileAsTypedArray(cx, filename));
    if (!ret) {
      return false;
    }

    Rooted<TypedArrayObject*> typedArray(cx, &ret->as<TypedArrayObject>());
    RootedWasmInstanceObject instanceObj(cx);
    if (!wasm::Eval(cx, typedArray, importObj, &instanceObj)) {
      // Clear any pending exceptions, we don't care about them
      cx->clearPendingException();
    }
  }

#ifdef __AFL_HAVE_MANUAL_CONTROL  // to silence unreachable code warning
  return true;
#endif
}

static constexpr uint32_t DOM_OBJECT_SLOT = 0;

static const JSClass* GetDomClass();

static JSObject* GetDOMPrototype(JSObject* global);

static const JSClass TransplantableDOMObjectClass = {
    "TransplantableDOMObject",
    JSCLASS_IS_DOMJSCLASS | JSCLASS_HAS_RESERVED_SLOTS(1)};

static const Class TransplantableDOMProxyObjectClass =
    PROXY_CLASS_DEF("TransplantableDOMProxyObject",
                    JSCLASS_IS_DOMJSCLASS | JSCLASS_HAS_RESERVED_SLOTS(1));

class TransplantableDOMProxyHandler final : public ForwardingProxyHandler {
 public:
  static const TransplantableDOMProxyHandler singleton;
  static const char family;

  constexpr TransplantableDOMProxyHandler() : ForwardingProxyHandler(&family) {}

  // These two proxy traps are called in |js::DeadProxyTargetValue|, which in
  // turn is called when nuking proxies. Because this proxy can temporarily be
  // without an object in its private slot, see |EnsureExpandoObject|, the
  // default implementation inherited from ForwardingProxyHandler can't be used,
  // since it tries to derive the callable/constructible value from the target.
  bool isCallable(JSObject* obj) const override { return false; }
  bool isConstructor(JSObject* obj) const override { return false; }

  // Simplified implementation of |DOMProxyHandler::GetAndClearExpandoObject|.
  static JSObject* GetAndClearExpandoObject(JSObject* obj) {
    const Value& v = GetProxyPrivate(obj);
    if (v.isUndefined()) {
      return nullptr;
    }

    JSObject* expandoObject = &v.toObject();
    SetProxyPrivate(obj, UndefinedValue());
    return expandoObject;
  }

  // Simplified implementation of |DOMProxyHandler::EnsureExpandoObject|.
  static JSObject* EnsureExpandoObject(JSContext* cx, JS::HandleObject obj) {
    const Value& v = GetProxyPrivate(obj);
    if (v.isObject()) {
      return &v.toObject();
    }
    MOZ_ASSERT(v.isUndefined());

    JSObject* expando = JS_NewObjectWithGivenProto(cx, nullptr, nullptr);
    if (!expando) {
      return nullptr;
    }
    SetProxyPrivate(obj, ObjectValue(*expando));
    return expando;
  }
};

const TransplantableDOMProxyHandler TransplantableDOMProxyHandler::singleton;
const char TransplantableDOMProxyHandler::family = 0;

enum TransplantObjectSlots {
  TransplantSourceObject = 0,
};

static bool TransplantObject(JSContext* cx, unsigned argc, Value* vp) {
  CallArgs args = CallArgsFromVp(argc, vp);
  RootedFunction callee(cx, &args.callee().as<JSFunction>());

  if (args.length() != 1 || !args[0].isObject()) {
    JS_ReportErrorASCII(cx, "transplant() must be called with an object");
    return false;
  }

  // |newGlobal| needs to be a GlobalObject.
  RootedObject newGlobal(cx, CheckedUnwrapDynamic(&args[0].toObject(), cx));
  if (!newGlobal) {
    ReportAccessDenied(cx);
    return false;
  }
  if (!JS_IsGlobalObject(newGlobal)) {
    JS_ReportErrorNumberASCII(
        cx, GetErrorMessage, nullptr, JSMSG_UNEXPECTED_TYPE,
        "\"global\" passed to transplant()", "not a global object");
    return false;
  }

  const Value& reserved =
      GetFunctionNativeReserved(callee, TransplantSourceObject);
  RootedObject source(cx, CheckedUnwrapStatic(&reserved.toObject()));
  if (!source) {
    ReportAccessDenied(cx);
    return false;
  }
  MOZ_ASSERT(source->getClass()->isDOMClass());

  // The following steps aim to replicate the behavior of UpdateReflectorGlobal
  // in dom/bindings/BindingUtils.cpp. In detail:
  // 1. Check the recursion depth using CheckRecursionLimitConservative.
  // 2. Enter the target compartment.
  // 3. Clone the source object using JS_CloneObject.
  // 4. Copy all properties from source to a temporary holder object.
  // 5. Actually transplant the object.
  // 6. And finally copy the properties back to the source object.
  //
  // As an extension to the algorithm in UpdateReflectorGlobal, we also allow
  // to transplant an object into the same compartment as the source object to
  // cover all operations supported by JS_TransplantObject.

  if (!CheckRecursionLimitConservative(cx)) {
    return false;
  }

  bool isProxy = IsProxy(source);
  RootedObject expandoObject(cx);
  if (isProxy) {
    expandoObject =
        TransplantableDOMProxyHandler::GetAndClearExpandoObject(source);
  }

  JSAutoRealm ar(cx, newGlobal);

  RootedObject proto(cx);
  if (JS_GetClass(source) == GetDomClass()) {
    proto = GetDOMPrototype(newGlobal);
  } else {
    proto = JS::GetRealmObjectPrototype(cx);
    if (!proto) {
      return false;
    }
  }

  RootedObject target(cx, JS_CloneObject(cx, source, proto));
  if (!target) {
    return false;
  }

  RootedObject copyFrom(cx, isProxy ? expandoObject : source);
  RootedObject propertyHolder(cx,
                              JS_NewObjectWithGivenProto(cx, nullptr, nullptr));
  if (!propertyHolder) {
    return false;
  }

  if (!JS_CopyPropertiesFrom(cx, propertyHolder, copyFrom)) {
    return false;
  }

  SetReservedSlot(target, DOM_OBJECT_SLOT,
                  GetReservedSlot(source, DOM_OBJECT_SLOT));
  SetReservedSlot(source, DOM_OBJECT_SLOT, JS::PrivateValue(nullptr));

  source = JS_TransplantObject(cx, source, target);
  if (!source) {
    return false;
  }

  RootedObject copyTo(cx);
  if (isProxy) {
    copyTo = TransplantableDOMProxyHandler::EnsureExpandoObject(cx, source);
    if (!copyTo) {
      return false;
    }
  } else {
    copyTo = source;
  }
  if (!JS_CopyPropertiesFrom(cx, copyTo, propertyHolder)) {
    return false;
  }

  args.rval().setUndefined();
  return true;
}

static bool TransplantableObject(JSContext* cx, unsigned argc, Value* vp) {
  CallArgs args = CallArgsFromVp(argc, vp);
  RootedObject callee(cx, &args.callee());

  if (args.length() > 1) {
    ReportUsageErrorASCII(cx, callee, "Wrong number of arguments");
    return false;
  }

  bool createProxy = false;
  RootedObject source(cx);
  if (args.length() == 1 && !args[0].isUndefined()) {
    if (!args[0].isObject()) {
      ReportUsageErrorASCII(cx, callee, "Argument must be an object");
      return false;
    }

    RootedObject options(cx, &args[0].toObject());
    RootedValue value(cx);

    if (!JS_GetProperty(cx, options, "proxy", &value)) {
      return false;
    }
    createProxy = JS::ToBoolean(value);

    if (!JS_GetProperty(cx, options, "object", &value)) {
      return false;
    }
    if (!value.isUndefined()) {
      if (!value.isObject()) {
        ReportUsageErrorASCII(cx, callee, "'object' option must be an object");
        return false;
      }

      source = &value.toObject();
      if (JS_GetClass(source) != GetDomClass()) {
        ReportUsageErrorASCII(cx, callee, "Object not a FakeDOMObject");
        return false;
      }

      // |source| must be a tenured object to be transplantable.
      if (gc::IsInsideNursery(source)) {
        JS_GC(cx);

        MOZ_ASSERT(!gc::IsInsideNursery(source),
                   "Live objects should be tenured after one GC, because "
                   "the nursery has only a single generation");
      }
    }
  }

  if (!source) {
    if (!createProxy) {
      source = NewBuiltinClassInstance(
          cx, Valueify(&TransplantableDOMObjectClass), TenuredObject);
      if (!source) {
        return false;
      }

      SetReservedSlot(source, DOM_OBJECT_SLOT, JS::PrivateValue(nullptr));
    } else {
      JSObject* expando = JS_NewPlainObject(cx);
      if (!expando) {
        return false;
      }
      RootedValue expandoVal(cx, ObjectValue(*expando));

      ProxyOptions options;
      options.setClass(&TransplantableDOMProxyObjectClass);
      options.setLazyProto(true);

      source = NewProxyObject(cx, &TransplantableDOMProxyHandler::singleton,
                              expandoVal, nullptr, options);
      if (!source) {
        return false;
      }

      SetProxyReservedSlot(source, DOM_OBJECT_SLOT, JS::PrivateValue(nullptr));
    }
  }

  jsid emptyId = NameToId(cx->names().empty);
  RootedObject transplant(
      cx, NewFunctionByIdWithReserved(cx, TransplantObject, 0, 0, emptyId));
  if (!transplant) {
    return false;
  }

  SetFunctionNativeReserved(transplant, TransplantSourceObject,
                            ObjectValue(*source));

  RootedObject result(cx, JS_NewPlainObject(cx));
  if (!result) {
    return false;
  }

  RootedValue sourceVal(cx, ObjectValue(*source));
  RootedValue transplantVal(cx, ObjectValue(*transplant));
  if (!JS_DefineProperty(cx, result, "object", sourceVal, 0) ||
      !JS_DefineProperty(cx, result, "transplant", transplantVal, 0)) {
    return false;
  }

  args.rval().setObject(*result);
  return true;
}

// clang-format off
static const JSFunctionSpecWithHelp shell_functions[] = {
    JS_FN_HELP("clone", Clone, 1, 0,
"clone(fun[, scope])",
"  Clone function object."),

    JS_FN_HELP("options", Options, 0, 0,
"options([option ...])",
"  Get or toggle JavaScript options."),

    JS_FN_HELP("load", Load, 1, 0,
"load(['foo.js' ...])",
"  Load files named by string arguments. Filename is relative to the\n"
"      current working directory."),

    JS_FN_HELP("loadRelativeToScript", LoadScriptRelativeToScript, 1, 0,
"loadRelativeToScript(['foo.js' ...])",
"  Load files named by string arguments. Filename is relative to the\n"
"      calling script."),

    JS_FN_HELP("evaluate", Evaluate, 2, 0,
"evaluate(code[, options])",
"  Evaluate code as though it were the contents of a file.\n"
"  options is an optional object that may have these properties:\n"
"      isRunOnce: use the isRunOnce compiler option (default: false)\n"
"      noScriptRval: use the no-script-rval compiler option (default: false)\n"
"      fileName: filename for error messages and debug info\n"
"      lineNumber: starting line number for error messages and debug info\n"
"      columnNumber: starting column number for error messages and debug info\n"
"      global: global in which to execute the code\n"
"      newContext: if true, create and use a new cx (default: false)\n"
"      catchTermination: if true, catch termination (failure without\n"
"         an exception value, as for slow scripts or out-of-memory)\n"
"         and return 'terminated'\n"
"      element: if present with value |v|, convert |v| to an object |o| and\n"
"         mark the source as being attached to the DOM element |o|. If the\n"
"         property is omitted or |v| is null, don't attribute the source to\n"
"         any DOM element.\n"
"      elementAttributeName: if present and not undefined, the name of\n"
"         property of 'element' that holds this code. This is what\n"
"         Debugger.Source.prototype.elementAttributeName returns.\n"
"      sourceMapURL: if present with value |v|, convert |v| to a string, and\n"
"         provide that as the code's source map URL. If omitted, attach no\n"
"         source map URL to the code (although the code may provide one itself,\n"
"         via a //#sourceMappingURL comment).\n"
"      sourceIsLazy: if present and true, indicates that, after compilation, \n"
"          script source should not be cached by the JS engine and should be \n"
"          lazily loaded from the embedding as-needed.\n"
"      loadBytecode: if true, and if the source is a CacheEntryObject,\n"
"         the bytecode would be loaded and decoded from the cache entry instead\n"
"         of being parsed, then it would be executed as usual.\n"
"      saveBytecode: if true, and if the source is a CacheEntryObject,\n"
"         the bytecode would be encoded and saved into the cache entry after\n"
"         the script execution.\n"
"      assertEqBytecode: if true, and if both loadBytecode and saveBytecode are \n"
"         true, then the loaded bytecode and the encoded bytecode are compared.\n"
"         and an assertion is raised if they differ.\n"
"      envChainObject: object to put on the scope chain, with its fields added\n"
"         as var bindings, akin to how elements are added to the environment in\n"
"         event handlers in Gecko.\n"
),

    JS_FN_HELP("run", Run, 1, 0,
"run('foo.js')",
"  Run the file named by the first argument, returning the number of\n"
"  of milliseconds spent compiling and executing it."),

    JS_FN_HELP("readline", ReadLine, 0, 0,
"readline()",
"  Read a single line from stdin."),

    JS_FN_HELP("readlineBuf", ReadLineBuf, 1, 0,
"readlineBuf([ buf ])",
"  Emulate readline() on the specified string. The first call with a string\n"
"  argument sets the source buffer. Subsequent calls without an argument\n"
"  then read from this buffer line by line.\n"),

    JS_FN_HELP("print", Print, 0, 0,
"print([exp ...])",
"  Evaluate and print expressions to stdout."),

    JS_FN_HELP("printErr", PrintErr, 0, 0,
"printErr([exp ...])",
"  Evaluate and print expressions to stderr."),

    JS_FN_HELP("putstr", PutStr, 0, 0,
"putstr([exp])",
"  Evaluate and print expression without newline."),

    JS_FN_HELP("dateNow", Now, 0, 0,
"dateNow()",
"  Return the current time with sub-ms precision."),

    JS_FN_HELP("help", Help, 0, 0,
"help([function or interface object or /pattern/])",
"  Display usage and help messages."),

    JS_FN_HELP("quit", Quit, 0, 0,
"quit()",
"  Quit the shell."),

    JS_FN_HELP("assertEq", AssertEq, 2, 0,
"assertEq(actual, expected[, msg])",
"  Throw if the first two arguments are not the same (both +0 or both -0,\n"
"  both NaN, or non-zero and ===)."),

    JS_FN_HELP("startTimingMutator", StartTimingMutator, 0, 0,
"startTimingMutator()",
"  Start accounting time to mutator vs GC."),

    JS_FN_HELP("stopTimingMutator", StopTimingMutator, 0, 0,
"stopTimingMutator()",
"  Stop accounting time to mutator vs GC and dump the results."),

    JS_FN_HELP("throwError", ThrowError, 0, 0,
"throwError()",
"  Throw an error from JS_ReportError."),

#if defined(DEBUG) || defined(JS_JITSPEW)
    JS_FN_HELP("disassemble", DisassembleToString, 1, 0,
"disassemble([fun/code])",
"  Return the disassembly for the given function or code.\n"
"  All disassembly functions take these options as leading string arguments:\n"
"    \"-r\" (disassemble recursively)\n"
"    \"-l\" (show line numbers)\n"
"    \"-S\" (omit source notes)"),

    JS_FN_HELP("dis", Disassemble, 1, 0,
"dis([fun/code])",
"  Disassemble functions into bytecodes."),

    JS_FN_HELP("disfile", DisassFile, 1, 0,
"disfile('foo.js')",
"  Disassemble script file into bytecodes.\n"),

    JS_FN_HELP("dissrc", DisassWithSrc, 1, 0,
"dissrc([fun/code])",
"  Disassemble functions with source lines."),

    JS_FN_HELP("notes", Notes, 1, 0,
"notes([fun])",
"  Show source notes for functions."),

    JS_FN_HELP("stackDump", StackDump, 3, 0,
"stackDump(showArgs, showLocals, showThisProps)",
"  Tries to print a lot of information about the current stack. \n"
"  Similar to the DumpJSStack() function in the browser."),

#endif
    JS_FN_HELP("intern", Intern, 1, 0,
"intern(str)",
"  Internalize str in the atom table."),

    JS_FN_HELP("getslx", GetSLX, 1, 0,
"getslx(obj)",
"  Get script line extent."),

    JS_FN_HELP("evalcx", EvalInContext, 1, 0,
"evalcx(s[, o])",
"  Evaluate s in optional sandbox object o.\n"
"  if (s == '' && !o) return new o with eager standard classes\n"
"  if (s == 'lazy' && !o) return new o with lazy standard classes"),

    JS_FN_HELP("evalInWorker", EvalInWorker, 1, 0,
"evalInWorker(str)",
"  Evaluate 'str' in a separate thread with its own runtime.\n"),

    JS_FN_HELP("getSharedObject", GetSharedObject, 0, 0,
"getSharedObject()",
"  Retrieve the shared object from the cross-worker mailbox.\n"
"  The object retrieved may not be identical to the object that was\n"
"  installed, but it references the same shared memory.\n"
"  getSharedObject performs an ordering memory barrier.\n"),

    JS_FN_HELP("setSharedObject", SetSharedObject, 0, 0,
"setSharedObject(obj)",
"  Install the shared object in the cross-worker mailbox.  The object\n"
"  may be null.  setSharedObject performs an ordering memory barrier.\n"),

    JS_FN_HELP("getSharedArrayBuffer", GetSharedObject, 0, 0,
"getSharedArrayBuffer()",
"  Obsolete alias for getSharedObject().\n"),

    JS_FN_HELP("setSharedArrayBuffer", SetSharedObject, 0, 0,
"setSharedArrayBuffer(obj)",
"  Obsolete alias for setSharedObject(obj).\n"),

    JS_FN_HELP("shapeOf", ShapeOf, 1, 0,
"shapeOf(obj)",
"  Get the shape of obj (an implementation detail)."),

    JS_FN_HELP("groupOf", GroupOf, 1, 0,
"groupOf(obj)",
"  Get the group of obj (an implementation detail)."),

    JS_FN_HELP("unwrappedObjectsHaveSameShape", UnwrappedObjectsHaveSameShape, 2, 0,
"unwrappedObjectsHaveSameShape(obj1, obj2)",
"  Returns true iff obj1 and obj2 have the same shape, false otherwise. Both\n"
"  objects are unwrapped first, so this can be used on objects from different\n"
"  globals."),

#ifdef DEBUG
    JS_FN_HELP("arrayInfo", ArrayInfo, 1, 0,
"arrayInfo(a1, a2, ...)",
"  Report statistics about arrays."),
#endif

    JS_FN_HELP("sleep", Sleep_fn, 1, 0,
"sleep(dt)",
"  Sleep for dt seconds."),

    JS_FN_HELP("compile", Compile, 1, 0,
"compile(code)",
"  Compiles a string to bytecode, potentially throwing."),

    JS_FN_HELP("parseModule", ParseModule, 1, 0,
"parseModule(code)",
"  Parses source text as a module and returns a Module object."),

    JS_FN_HELP("setModuleLoadHook", SetModuleLoadHook, 1, 0,
"setModuleLoadHook(function(path))",
"  Set the shell specific module load hook to |function|.\n"
"  This hook is used to load a module graph.  It should be implemented by the\n"
"  module loader."),

    JS_FN_HELP("setModuleResolveHook", SetModuleResolveHook, 1, 0,
"setModuleResolveHook(function(referrer, specifier))",
"  Set the HostResolveImportedModule hook to |function|.\n"
"  This hook is used to look up a previously loaded module object.  It should\n"
"  be implemented by the module loader."),

    JS_FN_HELP("setModuleMetadataHook", SetModuleMetadataHook, 1, 0,
"setModuleMetadataHook(function(module) {})",
"  Set the HostPopulateImportMeta hook to |function|.\n"
"  This hook is used to create the metadata object returned by import.meta for\n"
"  a module.  It should be implemented by the module loader."),

    JS_FN_HELP("setModuleDynamicImportHook", SetModuleDynamicImportHook, 1, 0,
"setModuleDynamicImportHook(function(referrer, specifier, promise))",
"  Set the HostImportModuleDynamically hook to |function|.\n"
"  This hook is used to dynamically import a module.  It should\n"
"  be implemented by the module loader."),

    JS_FN_HELP("finishDynamicModuleImport", FinishDynamicModuleImport, 3, 0,
"finishDynamicModuleImport(referrer, specifier, promise)",
"  The module loader's dynamic import hook should call this when the module has"
"  been loaded successfully."),

    JS_FN_HELP("abortDynamicModuleImport", AbortDynamicModuleImport, 4, 0,
"abortDynamicModuleImport(referrer, specifier, promise, error)",
"  The module loader's dynamic import hook should call this when the module "
"  import has failed."),

    JS_FN_HELP("setModulePrivate", ShellSetModulePrivate, 2, 0,
"setModulePrivate(scriptObject, privateValue)",
"  Associate a private value with a module object.\n"),

    JS_FN_HELP("getModulePrivate", ShellGetModulePrivate, 2, 0,
"getModulePrivate(scriptObject)",
"  Get the private value associated with a module object.\n"),

    JS_FN_HELP("getModuleLoadPath", GetModuleLoadPath, 0, 0,
"getModuleLoadPath()",
"  Return any --module-load-path argument passed to the shell.  Used by the\n"
"  module loader.\n"),

#if defined(JS_BUILD_BINAST)

JS_FN_HELP("parseBin", BinParse, 1, 0,
"parseBin(arraybuffer)",
"  Parses a Binary AST, potentially throwing."),

#endif // defined(JS_BUILD_BINAST)

    JS_FN_HELP("parse", Parse, 1, 0,
"parse(code)",
"  Parses a string, potentially throwing."),

    JS_FN_HELP("syntaxParse", SyntaxParse, 1, 0,
"syntaxParse(code)",
"  Check the syntax of a string, returning success value"),

    JS_FN_HELP("offThreadCompileScript", OffThreadCompileScript, 1, 0,
"offThreadCompileScript(code[, options])",
"  Compile |code| on a helper thread, returning a job ID.\n"
"  To wait for the compilation to finish and run the code, call\n"
"  |runOffThreadScript| passing the job ID. If present, |options| may\n"
"  have properties saying how the code should be compiled:\n"
"      noScriptRval: use the no-script-rval compiler option (default: false)\n"
"      fileName: filename for error messages and debug info\n"
"      lineNumber: starting line number for error messages and debug info\n"
"      columnNumber: starting column number for error messages and debug info\n"
"      element: if present with value |v|, convert |v| to an object |o| and\n"
"         mark the source as being attached to the DOM element |o|. If the\n"
"         property is omitted or |v| is null, don't attribute the source to\n"
"         any DOM element.\n"
"      elementAttributeName: if present and not undefined, the name of\n"
"         property of 'element' that holds this code. This is what\n"
"         Debugger.Source.prototype.elementAttributeName returns."),

    JS_FN_HELP("runOffThreadScript", runOffThreadScript, 0, 0,
"runOffThreadScript([jobID])",
"  Wait for an off-thread compilation job to complete. The job ID can be\n"
"  ommitted if there is only one job pending. If an error occurred,\n"
"  throw the appropriate exception; otherwise, run the script and return\n"
"  its value."),

    JS_FN_HELP("offThreadCompileModule", OffThreadCompileModule, 1, 0,
"offThreadCompileModule(code)",
"  Compile |code| on a helper thread, returning a job ID. To wait for the\n"
"  compilation to finish and and get the module record object call\n"
"  |finishOffThreadModule| passing the job ID."),

    JS_FN_HELP("finishOffThreadModule", FinishOffThreadModule, 0, 0,
"finishOffThreadModule([jobID])",
"  Wait for an off-thread compilation job to complete. The job ID can be\n"
"  ommitted if there is only one job pending. If an error occurred,\n"
"  throw the appropriate exception; otherwise, return the module record object."),

    JS_FN_HELP("offThreadDecodeScript", OffThreadDecodeScript, 1, 0,
"offThreadDecodeScript(cacheEntry[, options])",
"  Decode |code| on a helper thread, returning a job ID. To wait for the\n"
"  decoding to finish and run the code, call |runOffThreadDecodeScript| passing\n"
"  the job ID. If present, |options| may have properties saying how the code\n"
"  should be compiled (see also offThreadCompileScript)."),

    JS_FN_HELP("runOffThreadDecodedScript", runOffThreadDecodedScript, 0, 0,
"runOffThreadDecodedScript([jobID])",
"  Wait for off-thread decoding to complete. The job ID can be ommitted if there\n"
"  is only one job pending. If an error occurred, throw the appropriate\n"
"  exception; otherwise, run the script and return its value."),

    JS_FN_HELP("timeout", Timeout, 1, 0,
"timeout([seconds], [func])",
"  Get/Set the limit in seconds for the execution time for the current context.\n"
"  When the timeout expires the current interrupt callback is invoked.\n"
"  The timeout is used just once.  If the callback returns a falsy value, the\n"
"  script is aborted.  A negative value for seconds (this is the default) cancels\n"
"  any pending timeout.\n"
"  If a second argument is provided, it is installed as the interrupt handler,\n"
"  exactly as if by |setInterruptCallback|.\n"),

    JS_FN_HELP("interruptIf", InterruptIf, 1, 0,
"interruptIf(cond)",
"  Requests interrupt callback if cond is true. If a callback function is set via\n"
"  |timeout| or |setInterruptCallback|, it will be called. No-op otherwise."),

    JS_FN_HELP("invokeInterruptCallback", InvokeInterruptCallbackWrapper, 0, 0,
"invokeInterruptCallback(fun)",
"  Forcefully set the interrupt flag and invoke the interrupt handler. If a\n"
"  callback function is set via |timeout| or |setInterruptCallback|, it will\n"
"  be called. Before returning, fun is called with the return value of the\n"
"  interrupt handler."),

    JS_FN_HELP("setInterruptCallback", SetInterruptCallback, 1, 0,
"setInterruptCallback(func)",
"  Sets func as the interrupt callback function.\n"
"  Calling this function will replace any callback set by |timeout|.\n"
"  If the callback returns a falsy value, the script is aborted.\n"),

    JS_FN_HELP("setJitCompilerOption", SetJitCompilerOption, 2, 0,
"setJitCompilerOption(<option>, <number>)",
"  Set a compiler option indexed in JSCompileOption enum to a number.\n"),

    JS_FN_HELP("enableLastWarning", EnableLastWarning, 0, 0,
"enableLastWarning()",
"  Enable storing the last warning."),

    JS_FN_HELP("disableLastWarning", DisableLastWarning, 0, 0,
"disableLastWarning()",
"  Disable storing the last warning."),

    JS_FN_HELP("getLastWarning", GetLastWarning, 0, 0,
"getLastWarning()",
"  Returns an object that represents the last warning."),

    JS_FN_HELP("clearLastWarning", ClearLastWarning, 0, 0,
"clearLastWarning()",
"  Clear the last warning."),

    JS_FN_HELP("elapsed", Elapsed, 0, 0,
"elapsed()",
"  Execution time elapsed for the current thread."),

    JS_FN_HELP("decompileFunction", DecompileFunction, 1, 0,
"decompileFunction(func)",
"  Decompile a function."),

    JS_FN_HELP("decompileThis", DecompileThisScript, 0, 0,
"decompileThis()",
"  Decompile the currently executing script."),

    JS_FN_HELP("thisFilename", ThisFilename, 0, 0,
"thisFilename()",
"  Return the filename of the current script"),

    JS_FN_HELP("newGlobal", NewGlobal, 1, 0,
"newGlobal([options])",
"  Return a new global object/realm. The new global is created in the\n"
"  'newGlobal' function object's compartment and zone, unless the\n"
"  '--more-compartments' command-line flag was given, in which case new\n"
"  globals get a fresh compartment and zone. If options is given, it may\n"
"  have any of the following properties:\n"
"      sameCompartmentAs: If an object, the global will be in the same\n"
"         compartment and zone as the given object.\n"
"      sameZoneAs: The global will be in a new compartment in the same zone\n"
"         as the given object.\n"
"      newCompartment: If true, the global will always be created in a new\n"
"         compartment and zone.\n"
"      cloneSingletons: If true, always clone the objects baked into\n"
"         scripts, even if it's a top-level script that will only run once\n"
"         (defaults to using them directly in scripts that will only run\n"
"         once).\n"
"      invisibleToDebugger: If true, the global will be invisible to the\n"
"         debugger (default false)\n"
"      disableLazyParsing: If true, don't create lazy scripts for functions\n"
"         (default false).\n"
"      principal: if present, its value converted to a number must be an\n"
"         integer that fits in 32 bits; use that as the new realm's\n"
"         principal. Shell principals are toys, meant only for testing; one\n"
"         shell principal subsumes another if its set bits are a superset of\n"
"         the other's. Thus, a principal of 0 subsumes nothing, while a\n"
"         principals of ~0 subsumes all other principals. The absence of a\n"
"         principal is treated as if its bits were 0xffff, for subsumption\n"
"         purposes. If this property is omitted, supply no principal.\n"
"      systemPrincipal: If true, use the shell's trusted principals for the\n"
"         new realm. This creates a realm that's marked as a 'system' realm."),

    JS_FN_HELP("nukeCCW", NukeCCW, 1, 0,
"nukeCCW(wrapper)",
"  Nuke a CrossCompartmentWrapper, which turns it into a DeadProxyObject."),

    JS_FN_HELP("nukeAllCCWs", NukeAllCCWs, 0, 0,
"nukeAllCCWs()",
"  Like nukeCCW, but for all CrossCompartmentWrappers targeting the current realm."),

    JS_FN_HELP("recomputeWrappers", RecomputeWrappers, 2, 0,
"recomputeWrappers([src, [target]])",
"  Recompute all cross-compartment wrappers. src and target are both optional\n"
"  and can be used to filter source or target compartments: the unwrapped\n"
"  object's compartment is used as CompartmentFilter.\n"),

    JS_FN_HELP("wrapWithProto", WrapWithProto, 2, 0,
"wrapWithProto(obj)",
"  Wrap an object into a noop wrapper with prototype semantics."),

    JS_FN_HELP("createMappedArrayBuffer", CreateMappedArrayBuffer, 1, 0,
"createMappedArrayBuffer(filename, [offset, [size]])",
"  Create an array buffer that mmaps the given file."),

    JS_FN_HELP("addPromiseReactions", AddPromiseReactions, 3, 0,
"addPromiseReactions(promise, onResolve, onReject)",
"  Calls the JS::AddPromiseReactions JSAPI function with the given arguments."),

    JS_FN_HELP("ignoreUnhandledRejections", IgnoreUnhandledRejections, 0, 0,
"ignoreUnhandledRejections()",
"  By default, js shell tracks unhandled promise rejections and reports\n"
"  them at the end of the exectuion.  If a testcase isn't interested\n"
"  in those rejections, call this to stop tracking and reporting."),

    JS_FN_HELP("getMaxArgs", GetMaxArgs, 0, 0,
"getMaxArgs()",
"  Return the maximum number of supported args for a call."),

    JS_FN_HELP("createIsHTMLDDA", CreateIsHTMLDDA, 0, 0,
"createIsHTMLDDA()",
"  Return an object |obj| that \"looks like\" the |document.all| object in\n"
"  browsers in certain ways: |typeof obj === \"undefined\"|, |obj == null|\n"
"  and |obj == undefined| (vice versa for !=), |ToBoolean(obj) === false|,\n"
"  and when called with no arguments or the single argument \"\" returns\n"
"  null.  (Calling |obj| any other way crashes or throws an exception.)\n"
"  This function implements the exact requirements of the $262.IsHTMLDDA\n"
"  property in test262."),

    JS_FN_HELP("cacheEntry", CacheEntry, 1, 0,
"cacheEntry(code)",
"  Return a new opaque object which emulates a cache entry of a script.  This\n"
"  object encapsulates the code and its cached content. The cache entry is filled\n"
"  and read by the \"evaluate\" function by using it in place of the source, and\n"
"  by setting \"saveBytecode\" and \"loadBytecode\" options."),

    JS_FN_HELP("streamCacheEntry", StreamCacheEntryObject::construct, 1, 0,
"streamCacheEntry(buffer)",
"  Create a shell-only object that holds wasm bytecode and can be streaming-\n"
"  compiled and cached by WebAssembly.{compile,instantiate}Streaming(). On a\n"
"  second compilation of the same cache entry, the cached code will be used."),

    JS_FN_HELP("printProfilerEvents", PrintProfilerEvents, 0, 0,
"printProfilerEvents()",
"  Register a callback with the profiler that prints javascript profiler events\n"
"  to stderr.  Callback is only registered if profiling is enabled."),

    JS_FN_HELP("enableSingleStepProfiling", EnableSingleStepProfiling, 0, 0,
"enableSingleStepProfiling()",
"  This function will fail on platforms that don't support single-step profiling\n"
"  (currently ARM and MIPS64 support it). When enabled, at every instruction a\n"
"  backtrace will be recorded and stored in an array. Adjacent duplicate backtraces\n"
"  are discarded."),

    JS_FN_HELP("disableSingleStepProfiling", DisableSingleStepProfiling, 0, 0,
"disableSingleStepProfiling()",
"  Return the array of backtraces recorded by enableSingleStepProfiling."),

    JS_FN_HELP("enableGeckoProfiling", EnableGeckoProfiling, 0, 0,
"enableGeckoProfiling()",
"  Enables Gecko Profiler instrumentation and corresponding assertions, with slow\n"
"  assertions disabled.\n"),

    JS_FN_HELP("enableGeckoProfilingWithSlowAssertions", EnableGeckoProfilingWithSlowAssertions, 0, 0,
"enableGeckoProfilingWithSlowAssertions()",
"  Enables Gecko Profiler instrumentation and corresponding assertions, with slow\n"
"  assertions enabled.\n"),

    JS_FN_HELP("disableGeckoProfiling", DisableGeckoProfiling, 0, 0,
"disableGeckoProfiling()",
"  Disables Gecko Profiler instrumentation"),

    JS_FN_HELP("isLatin1", IsLatin1, 1, 0,
"isLatin1(s)",
"  Return true iff the string's characters are stored as Latin1."),

    JS_FN_HELP("unboxedObjectsEnabled", UnboxedObjectsEnabled, 0, 0,
"unboxedObjectsEnabled()",
"  Return true if unboxed objects are enabled."),

    JS_FN_HELP("isUnboxedObject", IsUnboxedObject, 1, 0,
"isUnboxedObject(o)",
"  Return true iff the object is an unboxed object."),

    JS_FN_HELP("hasCopyOnWriteElements", HasCopyOnWriteElements, 1, 0,
"hasCopyOnWriteElements(o)",
"  Return true iff the object has copy-on-write dense elements."),

    JS_FN_HELP("stackPointerInfo", StackPointerInfo, 0, 0,
"stackPointerInfo()",
"  Return an int32 value which corresponds to the offset of the latest stack\n"
"  pointer, such that one can take the differences of 2 to estimate a frame-size."),

    JS_FN_HELP("entryPoints", EntryPoints, 1, 0,
"entryPoints(params)",
"Carry out some JSAPI operation as directed by |params|, and return an array of\n"
"objects describing which JavaScript entry points were invoked as a result.\n"
"|params| is an object whose properties indicate what operation to perform. Here\n"
"are the recognized groups of properties:\n"
"\n"
"{ function }: Call the object |params.function| with no arguments.\n"
"\n"
"{ object, property }: Fetch the property named |params.property| of\n"
"|params.object|.\n"
"\n"
"{ ToString }: Apply JS::ToString to |params.toString|.\n"
"\n"
"{ ToNumber }: Apply JS::ToNumber to |params.toNumber|.\n"
"\n"
"{ eval }: Apply JS::Evaluate to |params.eval|.\n"
"\n"
"The return value is an array of strings, with one element for each\n"
"JavaScript invocation that occurred as a result of the given\n"
"operation. Each element is the name of the function invoked, or the\n"
"string 'eval:FILENAME' if the code was invoked by 'eval' or something\n"
"similar.\n"),

    JS_FN_HELP("enqueueJob", EnqueueJob, 1, 0,
"enqueueJob(fn)",
"  Enqueue 'fn' on the shell's job queue."),

    JS_FN_HELP("globalOfFirstJobInQueue", GlobalOfFirstJobInQueue, 0, 0,
"globalOfFirstJobInQueue()",
"  Returns the global of the first item in the job queue. Throws an exception\n"
"  if the queue is empty.\n"),

    JS_FN_HELP("drainJobQueue", DrainJobQueue, 0, 0,
"drainJobQueue()",
"Take jobs from the shell's job queue in FIFO order and run them until the\n"
"queue is empty.\n"),

    JS_FN_HELP("setPromiseRejectionTrackerCallback", SetPromiseRejectionTrackerCallback, 1, 0,
"setPromiseRejectionTrackerCallback()",
"Sets the callback to be invoked whenever a Promise rejection is unhandled\n"
"or a previously-unhandled rejection becomes handled."),

    JS_FN_HELP("dumpScopeChain", DumpScopeChain, 1, 0,
"dumpScopeChain(obj)",
"  Prints the scope chain of an interpreted function or a module."),

    JS_FN_HELP("grayRoot", EnsureGrayRoot, 0, 0,
"grayRoot()",
"  Create a gray root Array, if needed, for the current compartment, and\n"
"  return it."),

    JS_FN_HELP("addMarkObservers", AddMarkObservers, 1, 0,
"addMarkObservers(array_of_objects)",
"  Register an array of objects whose mark bits will be tested by calls to\n"
"  getMarks. The objects will be in calling compartment. Objects from\n"
"  multiple compartments may be monitored by calling this function in\n"
"  different compartments."),

    JS_FN_HELP("clearMarkObservers", ClearMarkObservers, 1, 0,
"clearMarkObservers()",
"  Clear out the list of objects whose mark bits will be tested.\n"),

    JS_FN_HELP("getMarks", GetMarks, 0, 0,
"getMarks()",
"  Return an array of strings representing the current state of the mark\n"
"  bits ('gray' or 'black', or 'dead' if the object has been collected)\n"
"  for the objects registered via addMarkObservers. Note that some of the\n"
"  objects tested may be from different compartments than the one in which\n"
"  this function runs."),

    JS_FN_HELP("bindToAsyncStack", BindToAsyncStack, 2, 0,
"bindToAsyncStack(fn, { stack, cause, explicit })",
"  Returns a new function that calls 'fn' with no arguments, passing\n"
"  'undefined' as the 'this' value, and supplies an async stack for the\n"
"  call as described by the second argument, an object with the following\n"
"  properties (which are not optional, unless specified otherwise):\n"
"\n"
"  stack:    A SavedFrame object, like that returned by 'saveStack'. Stacks\n"
"            captured during calls to the returned function capture this as\n"
"            their async stack parent, accessible via a SavedFrame's\n"
"            'asyncParent' property.\n"
"\n"
"  cause:    A string, supplied as the async cause on the top frame of\n"
"            captured async stacks.\n"
"\n"
"  explicit: A boolean value, indicating whether the given 'stack' should\n"
"            always supplant the returned function's true callers (true),\n"
"            or only when there are no other JavaScript frames on the stack\n"
"            below it (false). If omitted, this is treated as 'true'."),

#ifdef ENABLE_INTL_API
    JS_FN_HELP("addIntlExtras", AddIntlExtras, 1, 0,
"addIntlExtras(obj)",
"Adds various not-yet-standardized Intl functions as properties on the\n"
"provided object (this should generally be Intl itself).  The added\n"
"functions and their behavior are experimental: don't depend upon them\n"
"unless you're willing to update your code if these experimental APIs change\n"
"underneath you."),
#endif // ENABLE_INTL_API

    JS_FN_HELP("wasmCompileInSeparateProcess", WasmCompileInSeparateProcess, 1, 0,
"wasmCompileInSeparateProcess(buffer)",
"  Compile the given buffer in a separate process, serialize the resulting\n"
"  wasm::Module into bytes, and deserialize those bytes in the current\n"
"  process, returning the resulting WebAssembly.Module."),

<<<<<<< HEAD
    JS_FN_HELP("taint", Taint, 1, 0,
"taint(str)",
"  Return a copy of the provided string that is fully tainted.\n"),

=======
    JS_FN_HELP("transplantableObject", TransplantableObject, 0, 0,
"transplantableObject([options])",
"  Returns the pair {object, transplant}. |object| is an object which can be\n"
"  transplanted into a new object when the |transplant| function, which must\n"
"  be invoked with a global object, is called.\n"
"  |object| is swapped with a cross-compartment wrapper if the global object\n"
"  is in a different compartment.\n"
"\n"
"  If options is given, it may have any of the following properties:\n"
"    proxy: Create a DOM Proxy object instead of a plain DOM object.\n"
"    object: Don't create a new DOM object, but instead use the supplied\n"
"            FakeDOMObject."),
>>>>>>> f6180d78

    JS_FS_HELP_END
};
// clang-format on

// clang-format off
static const JSFunctionSpecWithHelp fuzzing_unsafe_functions[] = {
    JS_FN_HELP("getSelfHostedValue", GetSelfHostedValue, 1, 0,
"getSelfHostedValue()",
"  Get a self-hosted value by its name. Note that these values don't get \n"
"  cached, so repeatedly getting the same value creates multiple distinct clones."),

    JS_FN_HELP("line2pc", LineToPC, 0, 0,
"line2pc([fun,] line)",
"  Map line number to PC."),

    JS_FN_HELP("pc2line", PCToLine, 0, 0,
"pc2line(fun[, pc])",
"  Map PC to line number."),

    JS_INLINABLE_FN_HELP("assertFloat32", testingFunc_assertFloat32, 2, 0, TestAssertFloat32,
"assertFloat32(value, isFloat32)",
"  In IonMonkey only, asserts that value has (resp. hasn't) the MIRType::Float32 if isFloat32 is true (resp. false)."),

    JS_INLINABLE_FN_HELP("assertRecoveredOnBailout", testingFunc_assertRecoveredOnBailout, 2, 0,
TestAssertRecoveredOnBailout,
"assertRecoveredOnBailout(var)",
"  In IonMonkey only, asserts that variable has RecoveredOnBailout flag."),

    JS_FN_HELP("withSourceHook", WithSourceHook, 1, 0,
"withSourceHook(hook, fun)",
"  Set this JS runtime's lazy source retrieval hook (that is, the hook\n"
"  used to find sources compiled with |CompileOptions::LAZY_SOURCE|) to\n"
"  |hook|; call |fun| with no arguments; and then restore the runtime's\n"
"  original hook. Return or throw whatever |fun| did. |hook| gets\n"
"  passed the requested code's URL, and should return a string.\n"
"\n"
"  Notes:\n"
"\n"
"  1) SpiderMonkey may assert if the returned code isn't close enough\n"
"  to the script's real code, so this function is not fuzzer-safe.\n"
"\n"
"  2) The runtime can have only one source retrieval hook active at a\n"
"  time. If |fun| is not careful, |hook| could be asked to retrieve the\n"
"  source code for compilations that occurred long before it was set,\n"
"  and that it knows nothing about. The reverse applies as well: the\n"
"  original hook, that we reinstate after the call to |fun| completes,\n"
"  might be asked for the source code of compilations that |fun|\n"
"  performed, and which, presumably, only |hook| knows how to find.\n"),

    JS_FN_HELP("trackedOpts", ReflectTrackedOptimizations, 1, 0,
"trackedOpts(fun)",
"  Returns an object describing the tracked optimizations of |fun|, if\n"
"  any. If |fun| is not a scripted function or has not been compiled by\n"
"  Ion, null is returned."),

    JS_FN_HELP("crash", Crash, 0, 0,
"crash([message, [{disable_minidump:true}]])",
"  Crashes the process with a MOZ_CRASH, optionally providing a message.\n"
"  An options object may be passed as the second argument. If the key\n"
"  'suppress_minidump' is set to true, then a minidump will not be\n"
"  generated by the crash (which only has an effect if the breakpad\n"
"  dumping library is loaded.)"),

    JS_FN_HELP("setARMHwCapFlags", SetARMHwCapFlags, 1, 0,
"setARMHwCapFlags(\"flag1,flag2 flag3\")",
"  On non-ARM, no-op. On ARM, set the hardware capabilities. The list of \n"
"  flags is available by calling this function with \"help\" as the flag's name"),

    JS_FN_HELP("wasmLoop", WasmLoop, 2, 0,
"wasmLoop(filename, imports)",
"  Performs an AFL-style persistent loop reading data from the given file and passing it\n"
"  to the 'wasmEval' function together with the specified imports object."),

    JS_FN_HELP("setBufferStreamParams", SetBufferStreamParams, 2, 0,
"setBufferStreamParams(delayMillis, chunkByteSize)",
"  Set the delay time (between calls to StreamConsumer::consumeChunk) and chunk\n"
"  size (in bytes)."),

    JS_FS_HELP_END
};
// clang-format on

// clang-format off
static const JSFunctionSpecWithHelp performance_functions[] = {
    JS_FN_HELP("now", Now, 0, 0,
"now()",
"  Return the current time with sub-ms precision.\n"
"  This function is an alias of the dateNow() function."),
    JS_FS_HELP_END
};
// clang-format on

// clang-format off
static const JSFunctionSpecWithHelp console_functions[] = {
    JS_FN_HELP("log", Print, 0, 0,
"log([exp ...])",
"  Evaluate and print expressions to stdout.\n"
"  This function is an alias of the print() function."),
    JS_FS_HELP_END
};
// clang-format on

bool DefineConsole(JSContext* cx, HandleObject global) {
  RootedObject obj(cx, JS_NewPlainObject(cx));
  return obj && JS_DefineFunctionsWithHelp(cx, obj, console_functions) &&
         JS_DefineProperty(cx, global, "console", obj, 0);
}

#ifdef MOZ_PROFILING
#  define PROFILING_FUNCTION_COUNT 5
#  ifdef MOZ_CALLGRIND
#    define CALLGRIND_FUNCTION_COUNT 3
#  else
#    define CALLGRIND_FUNCTION_COUNT 0
#  endif
#  ifdef MOZ_VTUNE
#    define VTUNE_FUNCTION_COUNT 4
#  else
#    define VTUNE_FUNCTION_COUNT 0
#  endif
#  define EXTERNAL_FUNCTION_COUNT \
    (PROFILING_FUNCTION_COUNT + CALLGRIND_FUNCTION_COUNT + VTUNE_FUNCTION_COUNT)
#else
#  define EXTERNAL_FUNCTION_COUNT 0
#endif

#undef PROFILING_FUNCTION_COUNT
#undef CALLGRIND_FUNCTION_COUNT
#undef VTUNE_FUNCTION_COUNT
#undef EXTERNAL_FUNCTION_COUNT

static bool PrintHelpString(JSContext* cx, HandleValue v) {
  JSString* str = v.toString();
  MOZ_ASSERT(gOutFile->isOpen());

  JSLinearString* linear = str->ensureLinear(cx);
  if (!linear) {
    return false;
  }

  JS::AutoCheckCannotGC nogc;
  if (linear->hasLatin1Chars()) {
    for (const Latin1Char* p = linear->latin1Chars(nogc); *p; p++) {
      fprintf(gOutFile->fp, "%c", char(*p));
    }
  } else {
    for (const char16_t* p = linear->twoByteChars(nogc); *p; p++) {
      fprintf(gOutFile->fp, "%c", char(*p));
    }
  }
  fprintf(gOutFile->fp, "\n");

  return true;
}

static bool PrintHelp(JSContext* cx, HandleObject obj) {
  RootedValue usage(cx);
  if (!JS_GetProperty(cx, obj, "usage", &usage)) {
    return false;
  }
  RootedValue help(cx);
  if (!JS_GetProperty(cx, obj, "help", &help)) {
    return false;
  }

  if (!usage.isString() || !help.isString()) {
    return true;
  }

  return PrintHelpString(cx, usage) && PrintHelpString(cx, help);
}

static bool PrintEnumeratedHelp(JSContext* cx, HandleObject obj,
                                HandleObject pattern, bool brief) {
  AutoIdVector idv(cx);
  if (!GetPropertyKeys(cx, obj, JSITER_OWNONLY | JSITER_HIDDEN, &idv)) {
    return false;
  }

  Rooted<RegExpObject*> regex(cx);
  if (pattern) {
    regex = &UncheckedUnwrap(pattern)->as<RegExpObject>();
  }

  for (size_t i = 0; i < idv.length(); i++) {
    RootedValue v(cx);
    RootedId id(cx, idv[i]);
    if (!JS_GetPropertyById(cx, obj, id, &v)) {
      return false;
    }
    if (!v.isObject()) {
      continue;
    }

    RootedObject funcObj(cx, &v.toObject());
    if (regex) {
      // Only pay attention to objects with a 'help' property, which will
      // either be documented functions or interface objects.
      if (!JS_GetProperty(cx, funcObj, "help", &v)) {
        return false;
      }
      if (!v.isString()) {
        continue;
      }

      // For functions, match against the name. For interface objects,
      // match against the usage string.
      if (!JS_GetProperty(cx, funcObj, "name", &v)) {
        return false;
      }
      if (!v.isString()) {
        if (!JS_GetProperty(cx, funcObj, "usage", &v)) {
          return false;
        }
        if (!v.isString()) {
          continue;
        }
      }

      size_t ignored = 0;
      if (!JSString::ensureLinear(cx, v.toString())) {
        return false;
      }
      RootedLinearString input(cx, &v.toString()->asLinear());
      if (!ExecuteRegExpLegacy(cx, nullptr, regex, input, &ignored, true, &v)) {
        return false;
      }
      if (v.isNull()) {
        continue;
      }
    }

    if (!PrintHelp(cx, funcObj)) {
      return false;
    }
  }

  return true;
}

static bool Help(JSContext* cx, unsigned argc, Value* vp) {
  if (!gOutFile->isOpen()) {
    JS_ReportErrorASCII(cx, "output file is closed");
    return false;
  }

  CallArgs args = CallArgsFromVp(argc, vp);
  args.rval().setUndefined();
  RootedObject global(cx, JS::CurrentGlobalOrNull(cx));

  // help() - display the version and dump out help for all functions on the
  // global.
  if (args.length() == 0) {
    fprintf(gOutFile->fp, "%s\n", JS_GetImplementationVersion());

    if (!PrintEnumeratedHelp(cx, global, nullptr, false)) {
      return false;
    }
    return true;
  }

  RootedValue v(cx);

  if (args[0].isPrimitive()) {
    // help("foo")
    JS_ReportErrorASCII(cx, "primitive arg");
    return false;
  }

  RootedObject obj(cx, &args[0].toObject());
  if (!obj) {
    return true;
  }
  bool isRegexp;
  if (!JS_ObjectIsRegExp(cx, obj, &isRegexp)) {
    return false;
  }

  if (isRegexp) {
    // help(/pattern/)
    return PrintEnumeratedHelp(cx, global, obj, false);
  }

  // help(function)
  // help(namespace_obj)
  return PrintHelp(cx, obj);
}

static const JSErrorFormatString jsShell_ErrorFormatString[JSShellErr_Limit] = {
#define MSG_DEF(name, count, exception, format) \
  {#name, format, count, JSEXN_ERR},
#include "jsshell.msg"
#undef MSG_DEF
};

const JSErrorFormatString* js::shell::my_GetErrorMessage(
    void* userRef, const unsigned errorNumber) {
  if (errorNumber == 0 || errorNumber >= JSShellErr_Limit) {
    return nullptr;
  }

  return &jsShell_ErrorFormatString[errorNumber];
}

static bool CreateLastWarningObject(JSContext* cx, JSErrorReport* report) {
  RootedObject warningObj(cx, JS_NewObject(cx, nullptr));
  if (!warningObj) {
    return false;
  }

  RootedString nameStr(cx);
  if (report->exnType == JSEXN_WARN) {
    nameStr = JS_NewStringCopyZ(cx, "Warning");
  } else {
    nameStr = GetErrorTypeName(cx, report->exnType);
  }
  if (!nameStr) {
    return false;
  }
  RootedValue nameVal(cx, StringValue(nameStr));
  if (!DefineDataProperty(cx, warningObj, cx->names().name, nameVal)) {
    return false;
  }

  RootedString messageStr(cx, report->newMessageString(cx));
  if (!messageStr) {
    return false;
  }
  RootedValue messageVal(cx, StringValue(messageStr));
  if (!DefineDataProperty(cx, warningObj, cx->names().message, messageVal)) {
    return false;
  }

  RootedValue linenoVal(cx, Int32Value(report->lineno));
  if (!DefineDataProperty(cx, warningObj, cx->names().lineNumber, linenoVal)) {
    return false;
  }

  RootedValue columnVal(cx, Int32Value(report->column));
  if (!DefineDataProperty(cx, warningObj, cx->names().columnNumber,
                          columnVal)) {
    return false;
  }

  RootedObject notesArray(cx, CreateErrorNotesArray(cx, report));
  if (!notesArray) {
    return false;
  }

  RootedValue notesArrayVal(cx, ObjectValue(*notesArray));
  if (!DefineDataProperty(cx, warningObj, cx->names().notes, notesArrayVal)) {
    return false;
  }

  GetShellContext(cx)->lastWarning.setObject(*warningObj);
  return true;
}

static FILE* ErrorFilePointer() {
  if (gErrFile->isOpen()) {
    return gErrFile->fp;
  }

  fprintf(stderr, "error file is closed; falling back to stderr\n");
  return stderr;
}

static bool PrintStackTrace(JSContext* cx, HandleValue exn) {
  if (!exn.isObject()) {
    return false;
  }

  Maybe<JSAutoRealm> ar;
  RootedObject exnObj(cx, &exn.toObject());
  if (IsCrossCompartmentWrapper(exnObj)) {
    exnObj = UncheckedUnwrap(exnObj);
    ar.emplace(cx, exnObj);
  }

  // Ignore non-ErrorObject thrown by |throw| statement.
  if (!exnObj->is<ErrorObject>()) {
    return true;
  }

  // Exceptions thrown while compiling top-level script have no stack.
  RootedObject stackObj(cx, exnObj->as<ErrorObject>().stack());
  if (!stackObj) {
    return true;
  }

  JSPrincipals* principals = exnObj->as<ErrorObject>().realm()->principals();
  RootedString stackStr(cx);
  if (!BuildStackString(cx, principals, stackObj, &stackStr, 2)) {
    return false;
  }

  UniqueChars stack = JS_EncodeStringToUTF8(cx, stackStr);
  if (!stack) {
    return false;
  }

  FILE* fp = ErrorFilePointer();
  fputs("Stack:\n", fp);
  fputs(stack.get(), fp);

  return true;
}

js::shell::AutoReportException::~AutoReportException() {
  if (!JS_IsExceptionPending(cx)) {
    return;
  }

  // Get exception object before printing and clearing exception.
  RootedValue exn(cx);
  (void)JS_GetPendingException(cx, &exn);

  JS_ClearPendingException(cx);

  ShellContext* sc = GetShellContext(cx);
  js::ErrorReport report(cx);
  if (!report.init(cx, exn, js::ErrorReport::WithSideEffects)) {
    fprintf(stderr, "out of memory initializing ErrorReport\n");
    fflush(stderr);
    JS_ClearPendingException(cx);
    return;
  }

  MOZ_ASSERT(!JSREPORT_IS_WARNING(report.report()->flags));

  FILE* fp = ErrorFilePointer();
  PrintError(cx, fp, report.toStringResult(), report.report(), reportWarnings);

  {
    JS::AutoSaveExceptionState savedExc(cx);
    if (!PrintStackTrace(cx, exn)) {
      fputs("(Unable to print stack trace)\n", fp);
    }
    savedExc.restore();
  }

  JS_ClearPendingException(cx);

#if defined(DEBUG) || defined(JS_OOM_BREAKPOINT)
  // Don't quit the shell if an unhandled exception is reported during OOM
  // testing.
  if (cx->runningOOMTest) {
    return;
  }
#endif

  if (report.report()->errorNumber == JSMSG_OUT_OF_MEMORY) {
    sc->exitCode = EXITCODE_OUT_OF_MEMORY;
  } else {
    sc->exitCode = EXITCODE_RUNTIME_ERROR;
  }
}

void js::shell::WarningReporter(JSContext* cx, JSErrorReport* report) {
  ShellContext* sc = GetShellContext(cx);
  FILE* fp = ErrorFilePointer();

  MOZ_ASSERT(report);
  MOZ_ASSERT(JSREPORT_IS_WARNING(report->flags));

  if (sc->lastWarningEnabled) {
    JS::AutoSaveExceptionState savedExc(cx);
    if (!CreateLastWarningObject(cx, report)) {
      fputs("Unhandled error happened while creating last warning object.\n",
            fp);
      fflush(fp);
    }
    savedExc.restore();
  }

  // Print the warning.
  PrintError(cx, fp, JS::ConstUTF8CharsZ(), report, reportWarnings);
}

static bool global_enumerate(JSContext* cx, JS::HandleObject obj,
                             JS::AutoIdVector& properties,
                             bool enumerableOnly) {
#ifdef LAZY_STANDARD_CLASSES
  return JS_NewEnumerateStandardClasses(cx, obj, properties, enumerableOnly);
#else
  return true;
#endif
}

static bool global_resolve(JSContext* cx, HandleObject obj, HandleId id,
                           bool* resolvedp) {
#ifdef LAZY_STANDARD_CLASSES
  if (!JS_ResolveStandardClass(cx, obj, id, resolvedp)) {
    return false;
  }
#endif
  return true;
}

static bool global_mayResolve(const JSAtomState& names, jsid id,
                              JSObject* maybeObj) {
  return JS_MayResolveStandardClass(names, id, maybeObj);
}

static const JSClassOps global_classOps = {nullptr,
                                           nullptr,
                                           nullptr,
                                           global_enumerate,
                                           global_resolve,
                                           global_mayResolve,
                                           nullptr,
                                           nullptr,
                                           nullptr,
                                           nullptr,
                                           JS_GlobalObjectTraceHook};

static constexpr uint32_t DOM_PROTOTYPE_SLOT = JSCLASS_GLOBAL_SLOT_COUNT;
static constexpr uint32_t DOM_GLOBAL_SLOTS = 1;

static const JSClass global_class = {
    "global",
    JSCLASS_GLOBAL_FLAGS | JSCLASS_GLOBAL_FLAGS_WITH_SLOTS(DOM_GLOBAL_SLOTS),
    &global_classOps};

/*
 * Define a FakeDOMObject constructor. It returns an object with a getter,
 * setter and method with attached JitInfo. This object can be used to test
 * IonMonkey DOM optimizations in the shell.
 */

/* Fow now just use to a constant we can check. */
static const void* DOM_PRIVATE_VALUE = (void*)0x1234;

static bool dom_genericGetter(JSContext* cx, unsigned argc, JS::Value* vp);

static bool dom_genericSetter(JSContext* cx, unsigned argc, JS::Value* vp);

static bool dom_genericMethod(JSContext* cx, unsigned argc, JS::Value* vp);

static bool dom_get_x(JSContext* cx, HandleObject obj, void* self,
                      JSJitGetterCallArgs args) {
  MOZ_ASSERT(JS_GetClass(obj) == GetDomClass());
  MOZ_ASSERT(self == DOM_PRIVATE_VALUE);
  args.rval().set(JS_NumberValue(double(3.14)));
  return true;
}

static bool dom_set_x(JSContext* cx, HandleObject obj, void* self,
                      JSJitSetterCallArgs args) {
  MOZ_ASSERT(JS_GetClass(obj) == GetDomClass());
  MOZ_ASSERT(self == DOM_PRIVATE_VALUE);
  return true;
}

static bool dom_get_global(JSContext* cx, HandleObject obj, void* self,
                           JSJitGetterCallArgs args) {
  MOZ_ASSERT(JS_GetClass(obj) == GetDomClass());
  MOZ_ASSERT(self == DOM_PRIVATE_VALUE);

  // Return the current global (instead of obj->global()) to test cx->realm
  // switching in the JIT.
  args.rval().setObject(*ToWindowProxyIfWindow(cx->global()));

  return true;
}

static bool dom_set_global(JSContext* cx, HandleObject obj, void* self,
                           JSJitSetterCallArgs args) {
  MOZ_ASSERT(JS_GetClass(obj) == GetDomClass());
  MOZ_ASSERT(self == DOM_PRIVATE_VALUE);

  // Throw an exception if our argument is not the current global. This lets
  // us test cx->realm switching.
  if (!args[0].isObject() ||
      ToWindowIfWindowProxy(&args[0].toObject()) != cx->global()) {
    JS_ReportErrorASCII(cx, "Setter not called with matching global argument");
    return false;
  }

  return true;
}

static bool dom_doFoo(JSContext* cx, HandleObject obj, void* self,
                      const JSJitMethodCallArgs& args) {
  MOZ_ASSERT(JS_GetClass(obj) == GetDomClass());
  MOZ_ASSERT(self == DOM_PRIVATE_VALUE);
  MOZ_ASSERT(cx->realm() == args.callee().as<JSFunction>().realm());

  /* Just return args.length(). */
  args.rval().setInt32(args.length());
  return true;
}

static const JSJitInfo dom_x_getterinfo = {
    {(JSJitGetterOp)dom_get_x},
    {0}, /* protoID */
    {0}, /* depth */
    JSJitInfo::Getter,
    JSJitInfo::AliasNone, /* aliasSet */
    JSVAL_TYPE_UNKNOWN,   /* returnType */
    true,                 /* isInfallible. False in setters. */
    true,                 /* isMovable */
    true,                 /* isEliminatable */
    false,                /* isAlwaysInSlot */
    false,                /* isLazilyCachedInSlot */
    false,                /* isTypedMethod */
    0                     /* slotIndex */
};

static const JSJitInfo dom_x_setterinfo = {
    {(JSJitGetterOp)dom_set_x},
    {0}, /* protoID */
    {0}, /* depth */
    JSJitInfo::Setter,
    JSJitInfo::AliasEverything, /* aliasSet */
    JSVAL_TYPE_UNKNOWN,         /* returnType */
    false,                      /* isInfallible. False in setters. */
    false,                      /* isMovable. */
    false,                      /* isEliminatable. */
    false,                      /* isAlwaysInSlot */
    false,                      /* isLazilyCachedInSlot */
    false,                      /* isTypedMethod */
    0                           /* slotIndex */
};

// Note: this getter uses AliasEverything and is marked as fallible and
// non-movable (1) to prevent Ion from getting too clever optimizing it and
// (2) it's nice to have a few different kinds of getters in the shell.
static const JSJitInfo dom_global_getterinfo = {
    {(JSJitGetterOp)dom_get_global},
    {0}, /* protoID */
    {0}, /* depth */
    JSJitInfo::Getter,
    JSJitInfo::AliasEverything, /* aliasSet */
    JSVAL_TYPE_OBJECT,          /* returnType */
    false,                      /* isInfallible. False in setters. */
    false,                      /* isMovable */
    false,                      /* isEliminatable */
    false,                      /* isAlwaysInSlot */
    false,                      /* isLazilyCachedInSlot */
    false,                      /* isTypedMethod */
    0                           /* slotIndex */
};

static const JSJitInfo dom_global_setterinfo = {
    {(JSJitGetterOp)dom_set_global},
    {0}, /* protoID */
    {0}, /* depth */
    JSJitInfo::Setter,
    JSJitInfo::AliasEverything, /* aliasSet */
    JSVAL_TYPE_UNKNOWN,         /* returnType */
    false,                      /* isInfallible. False in setters. */
    false,                      /* isMovable. */
    false,                      /* isEliminatable. */
    false,                      /* isAlwaysInSlot */
    false,                      /* isLazilyCachedInSlot */
    false,                      /* isTypedMethod */
    0                           /* slotIndex */
};

static const JSJitInfo doFoo_methodinfo = {
    {(JSJitGetterOp)dom_doFoo},
    {0}, /* protoID */
    {0}, /* depth */
    JSJitInfo::Method,
    JSJitInfo::AliasEverything, /* aliasSet */
    JSVAL_TYPE_UNKNOWN,         /* returnType */
    false,                      /* isInfallible. False in setters. */
    false,                      /* isMovable */
    false,                      /* isEliminatable */
    false,                      /* isAlwaysInSlot */
    false,                      /* isLazilyCachedInSlot */
    false,                      /* isTypedMethod */
    0                           /* slotIndex */
};

static const JSPropertySpec dom_props[] = {
    {
        "x",
        JSPROP_ENUMERATE,
        {{{{dom_genericGetter, &dom_x_getterinfo}},
          {{dom_genericSetter, &dom_x_setterinfo}}}},
    },
    {
        "global",
        JSPROP_ENUMERATE,
        {{{{dom_genericGetter, &dom_global_getterinfo}},
          {{dom_genericSetter, &dom_global_setterinfo}}}},
    },
    JS_PS_END};

static const JSFunctionSpec dom_methods[] = {
    JS_FNINFO("doFoo", dom_genericMethod, &doFoo_methodinfo, 3,
              JSPROP_ENUMERATE),
    JS_FS_END};

static const JSClass dom_class = {
    "FakeDOMObject", JSCLASS_IS_DOMJSCLASS | JSCLASS_HAS_RESERVED_SLOTS(2)};

static const JSClass* GetDomClass() { return &dom_class; }

static bool dom_genericGetter(JSContext* cx, unsigned argc, JS::Value* vp) {
  CallArgs args = CallArgsFromVp(argc, vp);

  if (!args.thisv().isObject()) {
    args.rval().setUndefined();
    return true;
  }

  RootedObject obj(cx, &args.thisv().toObject());
  if (JS_GetClass(obj) != &dom_class) {
    args.rval().set(UndefinedValue());
    return true;
  }

  JS::Value val = js::GetReservedSlot(obj, DOM_OBJECT_SLOT);

  const JSJitInfo* info = FUNCTION_VALUE_TO_JITINFO(args.calleev());
  MOZ_ASSERT(info->type() == JSJitInfo::Getter);
  JSJitGetterOp getter = info->getter;
  return getter(cx, obj, val.toPrivate(), JSJitGetterCallArgs(args));
}

static bool dom_genericSetter(JSContext* cx, unsigned argc, JS::Value* vp) {
  CallArgs args = CallArgsFromVp(argc, vp);

  if (args.length() < 1 || !args.thisv().isObject()) {
    args.rval().setUndefined();
    return true;
  }

  RootedObject obj(cx, &args.thisv().toObject());
  if (JS_GetClass(obj) != &dom_class) {
    args.rval().set(UndefinedValue());
    return true;
  }

  JS::Value val = js::GetReservedSlot(obj, DOM_OBJECT_SLOT);

  const JSJitInfo* info = FUNCTION_VALUE_TO_JITINFO(args.calleev());
  MOZ_ASSERT(info->type() == JSJitInfo::Setter);
  JSJitSetterOp setter = info->setter;
  if (!setter(cx, obj, val.toPrivate(), JSJitSetterCallArgs(args))) {
    return false;
  }
  args.rval().set(UndefinedValue());
  return true;
}

static bool dom_genericMethod(JSContext* cx, unsigned argc, JS::Value* vp) {
  CallArgs args = CallArgsFromVp(argc, vp);

  if (!args.thisv().isObject()) {
    args.rval().setUndefined();
    return true;
  }

  RootedObject obj(cx, &args.thisv().toObject());
  if (JS_GetClass(obj) != &dom_class) {
    args.rval().set(UndefinedValue());
    return true;
  }

  JS::Value val = js::GetReservedSlot(obj, DOM_OBJECT_SLOT);

  const JSJitInfo* info = FUNCTION_VALUE_TO_JITINFO(args.calleev());
  MOZ_ASSERT(info->type() == JSJitInfo::Method);
  JSJitMethodOp method = info->method;
  return method(cx, obj, val.toPrivate(), JSJitMethodCallArgs(args));
}

static void InitDOMObject(HandleObject obj) {
  SetReservedSlot(obj, DOM_OBJECT_SLOT,
                  PrivateValue(const_cast<void*>(DOM_PRIVATE_VALUE)));
}

static JSObject* GetDOMPrototype(JSObject* global) {
  MOZ_ASSERT(JS_IsGlobalObject(global));
  MOZ_ASSERT(GetReservedSlot(global, DOM_PROTOTYPE_SLOT).isObject());
  return &GetReservedSlot(global, DOM_PROTOTYPE_SLOT).toObject();
}

static bool dom_constructor(JSContext* cx, unsigned argc, JS::Value* vp) {
  CallArgs args = CallArgsFromVp(argc, vp);

  RootedObject callee(cx, &args.callee());
  RootedValue protov(cx);
  if (!GetProperty(cx, callee, callee, cx->names().prototype, &protov)) {
    return false;
  }

  if (!protov.isObject()) {
    JS_ReportErrorNumberASCII(cx, GetErrorMessage, nullptr, JSMSG_BAD_PROTOTYPE,
                              "FakeDOMObject");
    return false;
  }

  RootedObject proto(cx, &protov.toObject());
  RootedObject domObj(cx, JS_NewObjectWithGivenProto(cx, &dom_class, proto));
  if (!domObj) {
    return false;
  }

  InitDOMObject(domObj);

  args.rval().setObject(*domObj);
  return true;
}

static bool InstanceClassHasProtoAtDepth(const Class* clasp, uint32_t protoID,
                                         uint32_t depth) {
  // Only the (fake) DOM object supports any JIT optimizations.
  return clasp == Valueify(GetDomClass());
}

static bool ShellBuildId(JS::BuildIdCharVector* buildId) {
  // The browser embeds the date into the buildid and the buildid is embedded
  // in the binary, so every 'make' necessarily builds a new firefox binary.
  // Fortunately, the actual firefox executable is tiny -- all the code is in
  // libxul.so and other shared modules -- so this isn't a big deal. Not so
  // for the statically-linked JS shell. To avoid recompiling js.cpp and
  // re-linking 'js' on every 'make', we use a constant buildid and rely on
  // the shell user to manually clear any caches between cache-breaking updates.
  const char buildid[] = "JS-shell";
  return buildId->append(buildid, sizeof(buildid));
}

static bool TimesAccessed(JSContext* cx, unsigned argc, Value* vp) {
  static int32_t accessed = 0;
  CallArgs args = CallArgsFromVp(argc, vp);
  args.rval().setInt32(++accessed);
  return true;
}

static const JSPropertySpec TestingProperties[] = {
    JS_PSG("timesAccessed", TimesAccessed, 0), JS_PS_END};

static JSObject* NewGlobalObject(JSContext* cx, JS::RealmOptions& options,
                                 JSPrincipals* principals) {
  RootedObject glob(cx,
                    JS_NewGlobalObject(cx, &global_class, principals,
                                       JS::DontFireOnNewGlobalHook, options));
  if (!glob) {
    return nullptr;
  }

  {
    JSAutoRealm ar(cx, glob);

#ifndef LAZY_STANDARD_CLASSES
    if (!JS::InitRealmStandardClasses(cx)) {
      return nullptr;
    }
#endif

    bool succeeded;
    if (!JS_SetImmutablePrototype(cx, glob, &succeeded)) {
      return nullptr;
    }
    MOZ_ASSERT(succeeded,
               "a fresh, unexposed global object is always capable of "
               "having its [[Prototype]] be immutable");

#ifdef JS_HAS_CTYPES
    if (!JS_InitCTypesClass(cx, glob)) {
      return nullptr;
    }
#endif
    if (!JS_InitReflectParse(cx, glob)) {
      return nullptr;
    }
    if (!JS_DefineDebuggerObject(cx, glob)) {
      return nullptr;
    }
    if (!JS::RegisterPerfMeasurement(cx, glob)) {
      return nullptr;
    }
    if (!JS_DefineFunctionsWithHelp(cx, glob, shell_functions) ||
        !JS_DefineProfilingFunctions(cx, glob)) {
      return nullptr;
    }
    if (!js::DefineTestingFunctions(cx, glob, fuzzingSafe,
                                    disableOOMFunctions)) {
      return nullptr;
    }
    if (!JS_DefineProperties(cx, glob, TestingProperties)) {
      return nullptr;
    }

    if (!fuzzingSafe) {
      if (!JS_DefineFunctionsWithHelp(cx, glob, fuzzing_unsafe_functions)) {
        return nullptr;
      }
      if (!DefineConsole(cx, glob)) {
        return nullptr;
      }
    }

    if (!DefineOS(cx, glob, fuzzingSafe, &gOutFile, &gErrFile)) {
      return nullptr;
    }

    RootedObject performanceObj(cx, JS_NewObject(cx, nullptr));
    if (!performanceObj) {
      return nullptr;
    }
    if (!JS_DefineFunctionsWithHelp(cx, performanceObj,
                                    performance_functions)) {
      return nullptr;
    }
    RootedObject mozMemoryObj(cx, JS_NewObject(cx, nullptr));
    if (!mozMemoryObj) {
      return nullptr;
    }
    RootedObject gcObj(cx, gc::NewMemoryInfoObject(cx));
    if (!gcObj) {
      return nullptr;
    }
    if (!JS_DefineProperty(cx, glob, "performance", performanceObj,
                           JSPROP_ENUMERATE)) {
      return nullptr;
    }
    if (!JS_DefineProperty(cx, performanceObj, "mozMemory", mozMemoryObj,
                           JSPROP_ENUMERATE)) {
      return nullptr;
    }
    if (!JS_DefineProperty(cx, mozMemoryObj, "gc", gcObj, JSPROP_ENUMERATE)) {
      return nullptr;
    }

    /* Initialize FakeDOMObject. */
    static const js::DOMCallbacks DOMcallbacks = {InstanceClassHasProtoAtDepth};
    SetDOMCallbacks(cx, &DOMcallbacks);

    RootedObject domProto(
        cx, JS_InitClass(cx, glob, nullptr, &dom_class, dom_constructor, 0,
                         dom_props, dom_methods, nullptr, nullptr));
    if (!domProto) {
      return nullptr;
    }

    // FakeDOMObject.prototype is the only DOM object which needs to retrieved
    // in the shell; store it directly instead of creating a separate layer
    // (ProtoAndIfaceCache) as done in the browser.
    SetReservedSlot(glob, DOM_PROTOTYPE_SLOT, ObjectValue(*domProto));

    /* Initialize FakeDOMObject.prototype */
    InitDOMObject(domProto);

    JS_FireOnNewGlobalObject(cx, glob);
  }

  return glob;
}

static bool BindScriptArgs(JSContext* cx, OptionParser* op) {
  AutoReportException are(cx);

  MultiStringRange msr = op->getMultiStringArg("scriptArgs");
  RootedObject scriptArgs(cx);
  scriptArgs = JS_NewArrayObject(cx, 0);
  if (!scriptArgs) {
    return false;
  }

  if (!JS_DefineProperty(cx, cx->global(), "scriptArgs", scriptArgs, 0)) {
    return false;
  }

  for (size_t i = 0; !msr.empty(); msr.popFront(), ++i) {
    const char* scriptArg = msr.front();
    JS::RootedString str(cx, JS_NewStringCopyZ(cx, scriptArg));
    if (!str || !JS_DefineElement(cx, scriptArgs, i, str, JSPROP_ENUMERATE)) {
      return false;
    }
  }

  const char* scriptPath = op->getStringArg("script");
  RootedValue scriptPathValue(cx);
  if (scriptPath) {
    RootedString scriptPathString(cx, JS_NewStringCopyZ(cx, scriptPath));
    if (!scriptPathString) {
      return false;
    }
    scriptPathValue = StringValue(scriptPathString);
  } else {
    scriptPathValue = UndefinedValue();
  }

  if (!JS_DefineProperty(cx, cx->global(), "scriptPath", scriptPathValue, 0)) {
    return false;
  }

  return true;
}

static bool OptionFailure(const char* option, const char* str) {
  fprintf(stderr, "Unrecognized option for %s: %s\n", option, str);
  return false;
}

static MOZ_MUST_USE bool ProcessArgs(JSContext* cx, OptionParser* op) {
  ShellContext* sc = GetShellContext(cx);

  if (op->getBoolOption('s')) {
    JS::ContextOptionsRef(cx).toggleExtraWarnings();
  }

  /* |scriptArgs| gets bound on the global before any code is run. */
  if (!BindScriptArgs(cx, op)) {
    return false;
  }

  MultiStringRange filePaths = op->getMultiStringOption('f');
  MultiStringRange utf8FilePaths = op->getMultiStringOption('u');
  MultiStringRange codeChunks = op->getMultiStringOption('e');
  MultiStringRange modulePaths = op->getMultiStringOption('m');
  MultiStringRange binASTPaths(nullptr, nullptr);
#if defined(JS_BUILD_BINAST)
  binASTPaths = op->getMultiStringOption('B');
#endif  // JS_BUILD_BINAST

  if (filePaths.empty() && utf8FilePaths.empty() && codeChunks.empty() &&
      modulePaths.empty() && binASTPaths.empty() &&
      !op->getStringArg("script")) {
    return Process(cx, nullptr, true, FileScript); /* Interactive. */
  }

  if (const char* path = op->getStringOption("module-load-path")) {
    RootedString jspath(cx, JS_NewStringCopyZ(cx, path));
    if (!jspath) {
      return false;
    }

    JSString* absolutePath = js::shell::ResolvePath(cx, jspath, RootRelative);
    if (!absolutePath) {
      return false;
    }

    sc->moduleLoadPath = JS_EncodeStringToLatin1(cx, absolutePath);
  } else {
    sc->moduleLoadPath = js::shell::GetCWD();
  }

  if (!sc->moduleLoadPath) {
    return false;
  }

  if (!InitModuleLoader(cx)) {
    return false;
  }

  while (!filePaths.empty() || !utf8FilePaths.empty() || !codeChunks.empty() ||
         !modulePaths.empty() || !binASTPaths.empty()) {
    size_t fpArgno = filePaths.empty() ? SIZE_MAX : filePaths.argno();
    size_t ufpArgno = utf8FilePaths.empty() ? SIZE_MAX : utf8FilePaths.argno();
    size_t ccArgno = codeChunks.empty() ? SIZE_MAX : codeChunks.argno();
    size_t mpArgno = modulePaths.empty() ? SIZE_MAX : modulePaths.argno();
    size_t baArgno = binASTPaths.empty() ? SIZE_MAX : binASTPaths.argno();

    if (fpArgno < ufpArgno && fpArgno < ccArgno && fpArgno < mpArgno &&
        fpArgno < baArgno) {
      char* path = filePaths.front();
      if (!Process(cx, path, false, FileScript)) {
        return false;
      }

      filePaths.popFront();
      continue;
    }

    if (ufpArgno < fpArgno && ufpArgno < ccArgno && ufpArgno < mpArgno &&
        ufpArgno < baArgno) {
      char* path = utf8FilePaths.front();
      if (!Process(cx, path, false, FileScriptUtf8)) {
        return false;
      }

      utf8FilePaths.popFront();
      continue;
    }

    if (ccArgno < fpArgno && ccArgno < ufpArgno && ccArgno < mpArgno &&
        ccArgno < baArgno) {
      const char* code = codeChunks.front();

      JS::CompileOptions opts(cx);
      opts.setFileAndLine("-e", 1);

      RootedValue rval(cx);
      if (!JS::EvaluateUtf8(cx, opts, code, strlen(code), &rval)) {
        return false;
      }

      codeChunks.popFront();
      if (sc->quitting) {
        break;
      }

      continue;
    }

    if (baArgno < fpArgno && baArgno < ufpArgno && baArgno < ccArgno &&
        baArgno < mpArgno) {
      char* path = binASTPaths.front();
      if (!Process(cx, path, false, FileBinAST)) {
        return false;
      }

      binASTPaths.popFront();
      continue;
    }

    MOZ_ASSERT(mpArgno < fpArgno && mpArgno < ufpArgno && mpArgno < ccArgno &&
               mpArgno < baArgno);

    char* path = modulePaths.front();
    if (!Process(cx, path, false, FileModule)) {
      return false;
    }

    modulePaths.popFront();
  }

  if (sc->quitting) {
    return false;
  }

  /* The |script| argument is processed after all options. */
  if (const char* path = op->getStringArg("script")) {
    if (!Process(cx, path, false, FileScript)) {
      return false;
    }
  }

  if (op->getBoolOption('i')) {
    if (!Process(cx, nullptr, true, FileScript)) {
      return false;
    }
  }

  return true;
}

static bool SetContextOptions(JSContext* cx, const OptionParser& op) {
  enableBaseline = !op.getBoolOption("no-baseline");
  enableIon = !op.getBoolOption("no-ion");
  enableAsmJS = !op.getBoolOption("no-asmjs");
  enableNativeRegExp = !op.getBoolOption("no-native-regexp");

  // Default values for wasm.
  enableWasm = true;
  enableWasmBaseline = true;
  enableWasmIon = true;
  if (const char* str = op.getStringOption("wasm-compiler")) {
    if (strcmp(str, "none") == 0) {
      enableWasm = false;
    } else if (strcmp(str, "baseline") == 0) {
      // Baseline is enabled by default.
      enableWasmIon = false;
    } else if (strcmp(str, "ion") == 0) {
      // Ion is enabled by default.
      enableWasmBaseline = false;
    } else if (strcmp(str, "cranelift") == 0) {
      enableWasmBaseline = false;
      enableWasmIon = false;
      enableWasmCranelift = true;
    } else if (strcmp(str, "baseline+ion") == 0) {
      // Default.
    } else if (strcmp(str, "baseline+cranelift") == 0) {
      // Baseline is enabled by default.
      enableWasmIon = false;
      enableWasmCranelift = true;
    } else {
      return OptionFailure("wasm-compiler", str);
    }
  }

#ifdef ENABLE_WASM_GC
  enableWasmGc = op.getBoolOption("wasm-gc");
#endif
  enableWasmVerbose = op.getBoolOption("wasm-verbose");
  enableTestWasmAwaitTier2 = op.getBoolOption("test-wasm-await-tier2");
  enableAsyncStacks = !op.getBoolOption("no-async-stacks");
  enableStreams = !op.getBoolOption("no-streams");
  enableBigInt = !op.getBoolOption("no-bigint");
  enableFields = op.getBoolOption("enable-experimental-fields");

  JS::ContextOptionsRef(cx)
      .setBaseline(enableBaseline)
      .setIon(enableIon)
      .setAsmJS(enableAsmJS)
      .setWasm(enableWasm)
      .setWasmBaseline(enableWasmBaseline)
      .setWasmIon(enableWasmIon)
#ifdef ENABLE_WASM_CRANELIFT
      .setWasmCranelift(enableWasmCranelift)
#endif
#ifdef ENABLE_WASM_GC
      .setWasmGc(enableWasmGc)
#endif
      .setWasmVerbose(enableWasmVerbose)
      .setTestWasmAwaitTier2(enableTestWasmAwaitTier2)
      .setNativeRegExp(enableNativeRegExp)
      .setAsyncStack(enableAsyncStacks);

  if (op.getBoolOption("no-unboxed-objects")) {
    jit::JitOptions.disableUnboxedObjects = true;
  }

  if (const char* str = op.getStringOption("cache-ir-stubs")) {
    if (strcmp(str, "on") == 0) {
      jit::JitOptions.disableCacheIR = false;
    } else if (strcmp(str, "off") == 0) {
      jit::JitOptions.disableCacheIR = true;
    } else if (strcmp(str, "nobinary") == 0) {
      jit::JitOptions.disableCacheIRBinaryArith = true;
    } else {
      return OptionFailure("cache-ir-stubs", str);
    }
  }

  if (const char* str = op.getStringOption("spectre-mitigations")) {
    if (strcmp(str, "on") == 0) {
      jit::JitOptions.spectreIndexMasking = true;
      jit::JitOptions.spectreObjectMitigationsBarriers = true;
      jit::JitOptions.spectreObjectMitigationsMisc = true;
      jit::JitOptions.spectreStringMitigations = true;
      jit::JitOptions.spectreValueMasking = true;
      jit::JitOptions.spectreJitToCxxCalls = true;
    } else if (strcmp(str, "off") == 0) {
      jit::JitOptions.spectreIndexMasking = false;
      jit::JitOptions.spectreObjectMitigationsBarriers = false;
      jit::JitOptions.spectreObjectMitigationsMisc = false;
      jit::JitOptions.spectreStringMitigations = false;
      jit::JitOptions.spectreValueMasking = false;
      jit::JitOptions.spectreJitToCxxCalls = false;
    } else {
      return OptionFailure("spectre-mitigations", str);
    }
  }

  if (const char* str = op.getStringOption("ion-scalar-replacement")) {
    if (strcmp(str, "on") == 0) {
      jit::JitOptions.disableScalarReplacement = false;
    } else if (strcmp(str, "off") == 0) {
      jit::JitOptions.disableScalarReplacement = true;
    } else {
      return OptionFailure("ion-scalar-replacement", str);
    }
  }

  if (op.getStringOption("ion-shared-stubs")) {
    // Dead option, preserved for now for potential fuzzer interaction.
  }

  if (const char* str = op.getStringOption("ion-gvn")) {
    if (strcmp(str, "off") == 0) {
      jit::JitOptions.disableGvn = true;
    } else if (strcmp(str, "on") != 0 && strcmp(str, "optimistic") != 0 &&
               strcmp(str, "pessimistic") != 0) {
      // We accept "pessimistic" and "optimistic" as synonyms for "on"
      // for backwards compatibility.
      return OptionFailure("ion-gvn", str);
    }
  }

  if (const char* str = op.getStringOption("ion-licm")) {
    if (strcmp(str, "on") == 0) {
      jit::JitOptions.disableLicm = false;
    } else if (strcmp(str, "off") == 0) {
      jit::JitOptions.disableLicm = true;
    } else {
      return OptionFailure("ion-licm", str);
    }
  }

  if (const char* str = op.getStringOption("ion-edgecase-analysis")) {
    if (strcmp(str, "on") == 0) {
      jit::JitOptions.disableEdgeCaseAnalysis = false;
    } else if (strcmp(str, "off") == 0) {
      jit::JitOptions.disableEdgeCaseAnalysis = true;
    } else {
      return OptionFailure("ion-edgecase-analysis", str);
    }
  }

  if (const char* str = op.getStringOption("ion-pgo")) {
    if (strcmp(str, "on") == 0) {
      jit::JitOptions.disablePgo = false;
    } else if (strcmp(str, "off") == 0) {
      jit::JitOptions.disablePgo = true;
    } else {
      return OptionFailure("ion-pgo", str);
    }
  }

  if (const char* str = op.getStringOption("ion-range-analysis")) {
    if (strcmp(str, "on") == 0) {
      jit::JitOptions.disableRangeAnalysis = false;
    } else if (strcmp(str, "off") == 0) {
      jit::JitOptions.disableRangeAnalysis = true;
    } else {
      return OptionFailure("ion-range-analysis", str);
    }
  }

  if (const char* str = op.getStringOption("ion-sincos")) {
    if (strcmp(str, "on") == 0) {
      jit::JitOptions.disableSincos = false;
    } else if (strcmp(str, "off") == 0) {
      jit::JitOptions.disableSincos = true;
    } else {
      return OptionFailure("ion-sincos", str);
    }
  }

  if (const char* str = op.getStringOption("ion-sink")) {
    if (strcmp(str, "on") == 0) {
      jit::JitOptions.disableSink = false;
    } else if (strcmp(str, "off") == 0) {
      jit::JitOptions.disableSink = true;
    } else {
      return OptionFailure("ion-sink", str);
    }
  }

  if (const char* str = op.getStringOption("ion-optimization-levels")) {
    if (strcmp(str, "on") == 0) {
      jit::JitOptions.disableOptimizationLevels = false;
    } else if (strcmp(str, "off") == 0) {
      jit::JitOptions.disableOptimizationLevels = true;
    } else {
      return OptionFailure("ion-optimization-levels", str);
    }
  }

  if (const char* str = op.getStringOption("ion-instruction-reordering")) {
    if (strcmp(str, "on") == 0) {
      jit::JitOptions.disableInstructionReordering = false;
    } else if (strcmp(str, "off") == 0) {
      jit::JitOptions.disableInstructionReordering = true;
    } else {
      return OptionFailure("ion-instruction-reordering", str);
    }
  }

  if (op.getBoolOption("ion-check-range-analysis")) {
    jit::JitOptions.checkRangeAnalysis = true;
  }

  if (op.getBoolOption("ion-extra-checks")) {
    jit::JitOptions.runExtraChecks = true;
  }

  if (const char* str = op.getStringOption("ion-inlining")) {
    if (strcmp(str, "on") == 0) {
      jit::JitOptions.disableInlining = false;
    } else if (strcmp(str, "off") == 0) {
      jit::JitOptions.disableInlining = true;
    } else {
      return OptionFailure("ion-inlining", str);
    }
  }

  if (const char* str = op.getStringOption("ion-osr")) {
    if (strcmp(str, "on") == 0) {
      jit::JitOptions.osr = true;
    } else if (strcmp(str, "off") == 0) {
      jit::JitOptions.osr = false;
    } else {
      return OptionFailure("ion-osr", str);
    }
  }

  if (const char* str = op.getStringOption("ion-limit-script-size")) {
    if (strcmp(str, "on") == 0) {
      jit::JitOptions.limitScriptSize = true;
    } else if (strcmp(str, "off") == 0) {
      jit::JitOptions.limitScriptSize = false;
    } else {
      return OptionFailure("ion-limit-script-size", str);
    }
  }

  int32_t warmUpThreshold = op.getIntOption("ion-warmup-threshold");
  if (warmUpThreshold >= 0) {
    jit::JitOptions.setNormalIonWarmUpThreshold(warmUpThreshold);
  }

  warmUpThreshold = op.getIntOption("ion-full-warmup-threshold");
  if (warmUpThreshold >= 0) {
    jit::JitOptions.setFullIonWarmUpThreshold(warmUpThreshold);
  }

  warmUpThreshold = op.getIntOption("baseline-warmup-threshold");
  if (warmUpThreshold >= 0) {
    jit::JitOptions.baselineWarmUpThreshold = warmUpThreshold;
  }

  if (op.getBoolOption("baseline-eager")) {
    jit::JitOptions.baselineWarmUpThreshold = 0;
  }

  if (const char* str = op.getStringOption("ion-regalloc")) {
    jit::JitOptions.forcedRegisterAllocator = jit::LookupRegisterAllocator(str);
    if (!jit::JitOptions.forcedRegisterAllocator.isSome()) {
      return OptionFailure("ion-regalloc", str);
    }
  }

  if (op.getBoolOption("ion-eager")) {
    jit::JitOptions.setEagerIonCompilation();
  }

  offthreadCompilation = true;
  if (const char* str = op.getStringOption("ion-offthread-compile")) {
    if (strcmp(str, "off") == 0) {
      offthreadCompilation = false;
    } else if (strcmp(str, "on") != 0) {
      return OptionFailure("ion-offthread-compile", str);
    }
  }
  cx->runtime()->setOffthreadIonCompilationEnabled(offthreadCompilation);

  if (op.getStringOption("ion-parallel-compile")) {
    fprintf(stderr,
            "--ion-parallel-compile is deprecated. Please use "
            "--ion-offthread-compile instead.\n");
    return false;
  }

  if (const char* str = op.getStringOption("shared-memory")) {
    if (strcmp(str, "off") == 0) {
      enableSharedMemory = false;
    } else if (strcmp(str, "on") == 0) {
      enableSharedMemory = true;
    } else {
      return OptionFailure("shared-memory", str);
    }
  }

#if defined(JS_CODEGEN_ARM)
  if (const char* str = op.getStringOption("arm-hwcap")) {
    jit::ParseARMHwCapFlags(str);
  }

  int32_t fill = op.getIntOption("arm-asm-nop-fill");
  if (fill >= 0) {
    jit::Assembler::NopFill = fill;
  }

  int32_t poolMaxOffset = op.getIntOption("asm-pool-max-offset");
  if (poolMaxOffset >= 5 && poolMaxOffset <= 1024) {
    jit::Assembler::AsmPoolMaxOffset = poolMaxOffset;
  }
#endif

#if defined(JS_SIMULATOR_ARM)
  if (op.getBoolOption("arm-sim-icache-checks")) {
    jit::SimulatorProcess::ICacheCheckingDisableCount = 0;
  }

  int32_t stopAt = op.getIntOption("arm-sim-stop-at");
  if (stopAt >= 0) {
    jit::Simulator::StopSimAt = stopAt;
  }
#elif defined(JS_SIMULATOR_MIPS32) || defined(JS_SIMULATOR_MIPS64)
  if (op.getBoolOption("mips-sim-icache-checks")) {
    jit::SimulatorProcess::ICacheCheckingDisableCount = 0;
  }

  int32_t stopAt = op.getIntOption("mips-sim-stop-at");
  if (stopAt >= 0) {
    jit::Simulator::StopSimAt = stopAt;
  }
#endif

  reportWarnings = op.getBoolOption('w');
  compileOnly = op.getBoolOption('c');
  printTiming = op.getBoolOption('b');
  enableCodeCoverage = op.getBoolOption("code-coverage");
  enableDisassemblyDumps = op.getBoolOption('D');
  cx->runtime()->profilingScripts =
      enableCodeCoverage || enableDisassemblyDumps;

#ifdef DEBUG
  dumpEntrainedVariables = op.getBoolOption("dump-entrained-variables");
#endif

#ifdef JS_GC_ZEAL
  const char* zealStr = op.getStringOption("gc-zeal");
  if (zealStr) {
    if (!cx->runtime()->gc.parseAndSetZeal(zealStr)) {
      return false;
    }
    uint32_t nextScheduled;
    cx->runtime()->gc.getZealBits(&gZealBits, &gZealFrequency, &nextScheduled);
  }
#endif

  return true;
}

static void SetWorkerContextOptions(JSContext* cx) {
  // Copy option values from the main thread.
  JS::ContextOptionsRef(cx)
      .setBaseline(enableBaseline)
      .setIon(enableIon)
      .setAsmJS(enableAsmJS)
      .setWasm(enableWasm)
      .setWasmBaseline(enableWasmBaseline)
      .setWasmIon(enableWasmIon)
#ifdef ENABLE_WASM_CRANELIFT
      .setWasmCranelift(enableWasmCranelift)
#endif
#ifdef ENABLE_WASM_GC
      .setWasmGc(enableWasmGc)
#endif
      .setWasmVerbose(enableWasmVerbose)
      .setTestWasmAwaitTier2(enableTestWasmAwaitTier2)
      .setNativeRegExp(enableNativeRegExp);

  cx->runtime()->setOffthreadIonCompilationEnabled(offthreadCompilation);
  cx->runtime()->profilingScripts =
      enableCodeCoverage || enableDisassemblyDumps;

#ifdef JS_GC_ZEAL
  if (gZealBits && gZealFrequency) {
    for (size_t i = 0; i < size_t(gc::ZealMode::Count); i++) {
      if (gZealBits & (1 << i)) {
        cx->runtime()->gc.setZeal(i, gZealFrequency);
      }
    }
  }
#endif

  JS_SetNativeStackQuota(cx, gMaxStackSize);
}

static MOZ_MUST_USE bool PrintUnhandledRejection(
    JSContext* cx, Handle<PromiseObject*> promise) {
  RootedValue reason(cx, promise->reason());
  RootedObject site(cx, promise->resolutionSite());

  RootedString str(cx, JS_ValueToSource(cx, reason));
  if (!str) {
    return false;
  }

  UniqueChars utf8chars = JS_EncodeStringToUTF8(cx, str);
  if (!utf8chars) {
    return false;
  }

  FILE* fp = ErrorFilePointer();
  fprintf(fp, "Unhandled rejection: %s\n", utf8chars.get());

  if (!site) {
    fputs("(no stack trace available)\n", stderr);
    return true;
  }

  JSPrincipals* principals = cx->realm()->principals();
  RootedString stackStr(cx);
  if (!BuildStackString(cx, principals, site, &stackStr, 2)) {
    return false;
  }

  UniqueChars stack = JS_EncodeStringToUTF8(cx, stackStr);
  if (!stack) {
    return false;
  }

  fputs("Stack:\n", fp);
  fputs(stack.get(), fp);

  return true;
}

static MOZ_MUST_USE bool ReportUnhandledRejections(JSContext* cx) {
  ShellContext* sc = GetShellContext(cx);
  if (!sc->trackUnhandledRejections) {
    return true;
  }

  if (!sc->unhandledRejectedPromises) {
    return true;
  }

  AutoRealm ar(cx, sc->unhandledRejectedPromises);

  if (!SetObject::size(cx, sc->unhandledRejectedPromises)) {
    return true;
  }

  sc->exitCode = EXITCODE_RUNTIME_ERROR;

  RootedValue iter(cx);
  if (!SetObject::iterator(cx, SetObject::IteratorKind::Values,
                           sc->unhandledRejectedPromises, &iter)) {
    return false;
  }

  Rooted<SetIteratorObject*> iterObj(cx,
                                     &iter.toObject().as<SetIteratorObject>());
  RootedArrayObject resultObj(
      cx, &SetIteratorObject::createResult(cx)->as<ArrayObject>());
  if (!resultObj) {
    return false;
  }

  while (true) {
    bool done = SetIteratorObject::next(iterObj, resultObj, cx);
    if (done) {
      break;
    }

    RootedObject obj(cx, &resultObj->getDenseElement(0).toObject());
    Rooted<PromiseObject*> promise(cx, obj->maybeUnwrapIf<PromiseObject>());
    if (!promise) {
      FILE* fp = ErrorFilePointer();
      fputs(
          "Unhandled rejection: dead proxy found in unhandled "
          "rejections set\n",
          fp);
      continue;
    }

    AutoRealm ar2(cx, promise);

    if (!PrintUnhandledRejection(cx, promise)) {
      return false;
    }
  }

  sc->unhandledRejectedPromises = nullptr;

  return true;
}

static int Shell(JSContext* cx, OptionParser* op, char** envp) {
  if (op->getBoolOption("wasm-compile-and-serialize")) {
    if (!WasmCompileAndSerialize(cx)) {
      // Errors have been printed directly to stderr.
      MOZ_ASSERT(!cx->isExceptionPending());
      return -1;
    }
    return EXIT_SUCCESS;
  }

#ifdef MOZ_CODE_COVERAGE
  InstallCoverageSignalHandlers();
#endif

  Maybe<JS::AutoDisableGenerationalGC> noggc;
  if (op->getBoolOption("no-ggc")) {
    noggc.emplace(cx);
  }

  Maybe<AutoDisableCompactingGC> nocgc;
  if (op->getBoolOption("no-cgc")) {
    nocgc.emplace(cx);
  }

  if (op->getBoolOption("fuzzing-safe")) {
    fuzzingSafe = true;
  } else {
    fuzzingSafe =
        (getenv("MOZ_FUZZING_SAFE") && getenv("MOZ_FUZZING_SAFE")[0] != '0');
  }

  if (op->getBoolOption("disable-oom-functions")) {
    disableOOMFunctions = true;
  }

  if (op->getBoolOption("more-compartments")) {
    defaultToSameCompartment = false;
  }

  JS::RealmOptions options;
  SetStandardRealmOptions(options);
  RootedObject glob(cx, NewGlobalObject(cx, options, nullptr));
  if (!glob) {
    return 1;
  }

  JSAutoRealm ar(cx, glob);

  ShellContext* sc = GetShellContext(cx);
  int result = EXIT_SUCCESS;
  {
    AutoReportException are(cx);
    if (!ProcessArgs(cx, op) && !sc->quitting) {
      result = EXITCODE_RUNTIME_ERROR;
    }
  }

  /*
   * The job queue must be drained even on error to finish outstanding async
   * tasks before the main thread JSRuntime is torn down. Drain after
   * uncaught exceptions have been reported since draining runs callbacks.
   */
  if (!GetShellContext(cx)->quitting) {
    js::RunJobs(cx);
  }

  // Only if there's no other error, report unhandled rejections.
  if (!result && !sc->exitCode) {
    AutoReportException are(cx);
    if (!ReportUnhandledRejections(cx)) {
      FILE* fp = ErrorFilePointer();
      fputs("Error while printing unhandled rejection\n", fp);
    }
  }

  if (sc->exitCode) {
    result = sc->exitCode;
  }

  if (enableDisassemblyDumps) {
    AutoReportException are(cx);
    if (!js::DumpRealmPCCounts(cx)) {
      result = EXITCODE_OUT_OF_MEMORY;
    }
  }

  /*
   * Dump remaining type inference results while we still have a context.
   * This printing depends on atoms still existing.
   */
  for (CompartmentsIter c(cx->runtime()); !c.done(); c.next()) {
    PrintTypes(cx, c, false);
  }

  return result;
}

// Used to allocate memory when jemalloc isn't yet initialized.
JS_DECLARE_NEW_METHODS(SystemAlloc_New, malloc, static)

static void SetOutputFile(const char* const envVar, RCFile* defaultOut,
                          RCFile** outFileP) {
  RCFile* outFile;

  const char* outPath = getenv(envVar);
  FILE* newfp;
  if (outPath && *outPath && (newfp = fopen(outPath, "w"))) {
    outFile = SystemAlloc_New<RCFile>(newfp);
  } else {
    outFile = defaultOut;
  }

  if (!outFile) {
    MOZ_CRASH("Failed to allocate output file");
  }

  outFile->acquire();
  *outFileP = outFile;
}

static void PreInit() {
#ifdef XP_WIN
  const char* crash_option = getenv("XRE_NO_WINDOWS_CRASH_DIALOG");
  if (crash_option && crash_option[0] == '1') {
    // Disable the segfault dialog. We want to fail the tests immediately
    // instead of hanging automation.
    UINT newMode = SEM_NOGPFAULTERRORBOX | SEM_NOOPENFILEERRORBOX;
    UINT prevMode = SetErrorMode(newMode);
    SetErrorMode(prevMode | newMode);
  }
#endif
}

class AutoLibraryLoader {
  Vector<PRLibrary*, 4, SystemAllocPolicy> libraries;

 public:
  ~AutoLibraryLoader() {
    for (auto dll : libraries) {
      PR_UnloadLibrary(dll);
    }
  }

  PRLibrary* load(const char* path) {
    PRLibSpec libSpec;
    libSpec.type = PR_LibSpec_Pathname;
    libSpec.value.pathname = path;
    PRLibrary* dll = PR_LoadLibraryWithFlags(libSpec, PR_LD_NOW | PR_LD_GLOBAL);
    if (!dll) {
#ifdef JS_POSIX_NSPR
      fprintf(stderr, "LoadLibrary '%s' failed: %s\n", path, dlerror());
#else
      fprintf(stderr, "LoadLibrary '%s' failed with code %d\n", path,
              PR_GetError());
#endif
      MOZ_CRASH("Failed to load library");
    }

    MOZ_ALWAYS_TRUE(libraries.append(dll));
    return dll;
  }
};

int main(int argc, char** argv, char** envp) {
  PreInit();

  sArgc = argc;
  sArgv = argv;

  int result;

  setlocale(LC_ALL, "");

  // Special-case stdout and stderr. We bump their refcounts to prevent them
  // from getting closed and then having some printf fail somewhere.
  RCFile rcStdout(stdout);
  rcStdout.acquire();
  RCFile rcStderr(stderr);
  rcStderr.acquire();

  SetOutputFile("JS_STDOUT", &rcStdout, &gOutFile);
  SetOutputFile("JS_STDERR", &rcStderr, &gErrFile);

  // Start the engine.
  if (!JS_Init()) {
    return 1;
  }

  auto shutdownEngine = MakeScopeExit([] { JS_ShutDown(); });

  OptionParser op("Usage: {progname} [options] [[script] scriptArgs*]");

  op.setDescription(
      "The SpiderMonkey shell provides a command line interface to the "
      "JavaScript engine. Code and file options provided via the command line "
      "are "
      "run left to right. If provided, the optional script argument is run "
      "after "
      "all options have been processed. Just-In-Time compilation modes may be "
      "enabled via "
      "command line options.");
  op.setDescriptionWidth(72);
  op.setHelpWidth(80);
  op.setVersion(JS_GetImplementationVersion());

  if (!op.addMultiStringOption('f', "file", "PATH", "File path to run") ||
      !op.addMultiStringOption(
          'u', "utf8-file", "PATH",
          "File path to run, directly parsing file contents as UTF-8 "
          "without first inflating to UTF-16") ||
      !op.addMultiStringOption('m', "module", "PATH", "Module path to run")
#if defined(JS_BUILD_BINAST)
      || !op.addMultiStringOption('B', "binast", "PATH", "BinAST path to run")
#else
      || !op.addMultiStringOption('B', "binast", "", "No-op")
#endif  // JS_BUILD_BINAST
      ||
      !op.addMultiStringOption('e', "execute", "CODE", "Inline code to run") ||
      !op.addBoolOption('i', "shell", "Enter prompt after running code") ||
      !op.addBoolOption('c', "compileonly",
                        "Only compile, don't run (syntax checking mode)") ||
      !op.addBoolOption('w', "warnings", "Emit warnings") ||
      !op.addBoolOption('W', "nowarnings", "Don't emit warnings") ||
      !op.addBoolOption('s', "strict", "Check strictness") ||
      !op.addBoolOption('D', "dump-bytecode",
                        "Dump bytecode with exec count for all scripts") ||
      !op.addBoolOption('b', "print-timing",
                        "Print sub-ms runtime for each file that's run") ||
      !op.addBoolOption('\0', "code-coverage",
                        "Enable code coverage instrumentation.")
#ifdef DEBUG
      || !op.addBoolOption('O', "print-alloc",
                           "Print the number of allocations at exit")
#endif
      || !op.addOptionalStringArg("script",
                                  "A script to execute (after all options)") ||
      !op.addOptionalMultiStringArg(
          "scriptArgs",
          "String arguments to bind as |scriptArgs| in the "
          "shell's global") ||
      !op.addIntOption(
          '\0', "cpu-count", "COUNT",
          "Set the number of CPUs (hardware threads) to COUNT, the "
          "default is the actual number of CPUs. The total number of "
          "background helper threads is the CPU count plus some constant.",
          -1) ||
      !op.addIntOption('\0', "thread-count", "COUNT", "Alias for --cpu-count.",
                       -1) ||
      !op.addBoolOption('\0', "ion", "Enable IonMonkey (default)") ||
      !op.addBoolOption('\0', "no-ion", "Disable IonMonkey") ||
      !op.addBoolOption('\0', "no-asmjs", "Disable asm.js compilation") ||
      !op.addStringOption(
          '\0', "wasm-compiler", "[option]",
          "Choose to enable a subset of the wasm compilers (valid options are "
          "none/baseline/ion/cranelift/baseline+ion/baseline+cranelift)") ||
      !op.addBoolOption('\0', "wasm-verbose",
                        "Enable WebAssembly verbose logging") ||
      !op.addBoolOption('\0', "test-wasm-await-tier2",
                        "Forcibly activate tiering and block "
                        "instantiation on completion of tier2")
#ifdef ENABLE_WASM_GC
      ||
      !op.addBoolOption('\0', "wasm-gc", "Enable experimental wasm GC features")
#else
      || !op.addBoolOption('\0', "wasm-gc", "No-op")
#endif
      || !op.addBoolOption('\0', "no-native-regexp",
                           "Disable native regexp compilation") ||
      !op.addBoolOption('\0', "no-unboxed-objects",
                        "Disable creating unboxed plain objects") ||
      !op.addBoolOption('\0', "enable-streams",
                        "Enable WHATWG Streams (default)") ||
      !op.addBoolOption('\0', "no-streams", "Disable WHATWG Streams") ||
      !op.addBoolOption('\0', "no-bigint", "Disable BigInt support") ||
      !op.addBoolOption('\0', "enable-experimental-fields",
                        "Enable fields in classes") ||
      !op.addStringOption('\0', "shared-memory", "on/off",
                          "SharedArrayBuffer and Atomics "
#if SHARED_MEMORY_DEFAULT
                          "(default: on, off to disable)"
#else
                          "(default: off, on to enable)"
#endif
                          ) ||
      !op.addStringOption('\0', "spectre-mitigations", "on/off",
                          "Whether Spectre mitigations are enabled (default: "
                          "off, on to enable)") ||
      !op.addStringOption(
          '\0', "cache-ir-stubs", "on/off/nobinary",
          "Use CacheIR stubs (default: on, off to disable, nobinary to"
          "just disable binary arith)") ||
      !op.addStringOption('\0', "ion-shared-stubs", "on/off",
                          "Use shared stubs (default: on, off to disable)") ||
      !op.addStringOption('\0', "ion-scalar-replacement", "on/off",
                          "Scalar Replacement (default: on, off to disable)") ||
      !op.addStringOption('\0', "ion-gvn", "[mode]",
                          "Specify Ion global value numbering:\n"
                          "  off: disable GVN\n"
                          "  on:  enable GVN (default)\n") ||
      !op.addStringOption(
          '\0', "ion-licm", "on/off",
          "Loop invariant code motion (default: on, off to disable)") ||
      !op.addStringOption('\0', "ion-edgecase-analysis", "on/off",
                          "Find edge cases where Ion can avoid bailouts "
                          "(default: on, off to disable)") ||
      !op.addStringOption(
          '\0', "ion-pgo", "on/off",
          "Profile guided optimization (default: on, off to disable)") ||
      !op.addStringOption('\0', "ion-range-analysis", "on/off",
                          "Range analysis (default: on, off to disable)")
#if defined(__APPLE__)
      || !op.addStringOption(
             '\0', "ion-sincos", "on/off",
             "Replace sin(x)/cos(x) to sincos(x) (default: on, off to disable)")
#else
      || !op.addStringOption(
             '\0', "ion-sincos", "on/off",
             "Replace sin(x)/cos(x) to sincos(x) (default: off, on to enable)")
#endif
      || !op.addStringOption('\0', "ion-sink", "on/off",
                             "Sink code motion (default: off, on to enable)") ||
      !op.addStringOption('\0', "ion-optimization-levels", "on/off",
                          "Use multiple Ion optimization levels (default: on, "
                          "off to disable)") ||
      !op.addStringOption('\0', "ion-loop-unrolling", "on/off",
                          "(NOP for fuzzers)") ||
      !op.addStringOption(
          '\0', "ion-instruction-reordering", "on/off",
          "Instruction reordering (default: off, on to enable)") ||
      !op.addBoolOption('\0', "ion-check-range-analysis",
                        "Range analysis checking") ||
      !op.addBoolOption('\0', "ion-extra-checks",
                        "Perform extra dynamic validation checks") ||
      !op.addStringOption(
          '\0', "ion-inlining", "on/off",
          "Inline methods where possible (default: on, off to disable)") ||
      !op.addStringOption(
          '\0', "ion-osr", "on/off",
          "On-Stack Replacement (default: on, off to disable)") ||
      !op.addStringOption(
          '\0', "ion-limit-script-size", "on/off",
          "Don't compile very large scripts (default: on, off to disable)") ||
      !op.addIntOption('\0', "ion-warmup-threshold", "COUNT",
                       "Wait for COUNT calls or iterations before compiling "
                       "at the normal optimization level (default: 1000)",
                       -1) ||
      !op.addIntOption('\0', "ion-full-warmup-threshold", "COUNT",
                       "Wait for COUNT calls or iterations before compiling "
                       "at the 'full' optimization level (default: 100,000)",
                       -1) ||
      !op.addStringOption(
          '\0', "ion-regalloc", "[mode]",
          "Specify Ion register allocation:\n"
          "  backtracking: Priority based backtracking register allocation "
          "(default)\n"
          "  testbed: Backtracking allocator with experimental features\n"
          "  stupid: Simple block local register allocation") ||
      !op.addBoolOption(
          '\0', "ion-eager",
          "Always ion-compile methods (implies --baseline-eager)") ||
      !op.addStringOption('\0', "ion-offthread-compile", "on/off",
                          "Compile scripts off thread (default: on)") ||
      !op.addStringOption('\0', "ion-parallel-compile", "on/off",
                          "--ion-parallel compile is deprecated. Use "
                          "--ion-offthread-compile.") ||
      !op.addBoolOption('\0', "baseline",
                        "Enable baseline compiler (default)") ||
      !op.addBoolOption('\0', "no-baseline", "Disable baseline compiler") ||
      !op.addBoolOption('\0', "baseline-eager",
                        "Always baseline-compile methods") ||
      !op.addIntOption(
          '\0', "baseline-warmup-threshold", "COUNT",
          "Wait for COUNT calls or iterations before baseline-compiling "
          "(default: 10)",
          -1) ||
      !op.addBoolOption(
          '\0', "non-writable-jitcode",
          "(NOP for fuzzers) Allocate JIT code as non-writable memory.") ||
      !op.addBoolOption(
          '\0', "no-sse3",
          "Pretend CPU does not support SSE3 instructions and above "
          "to test JIT codegen (no-op on platforms other than x86 and x64).") ||
      !op.addBoolOption(
          '\0', "no-sse4",
          "Pretend CPU does not support SSE4 instructions "
          "to test JIT codegen (no-op on platforms other than x86 and x64).") ||
      !op.addBoolOption('\0', "enable-avx",
                        "AVX is disabled by default. Enable AVX. "
                        "(no-op on platforms other than x86 and x64).") ||
      !op.addBoolOption('\0', "no-avx",
                        "No-op. AVX is currently disabled by default.") ||
      !op.addBoolOption('\0', "more-compartments",
                        "Make newGlobal default to creating a new "
                        "compartment.") ||
      !op.addBoolOption('\0', "fuzzing-safe",
                        "Don't expose functions that aren't safe for "
                        "fuzzers to call") ||
      !op.addBoolOption('\0', "disable-oom-functions",
                        "Disable functions that cause "
                        "artificial OOMs") ||
      !op.addBoolOption('\0', "no-threads", "Disable helper threads")
#ifdef DEBUG
      || !op.addBoolOption('\0', "dump-entrained-variables",
                           "Print variables which are "
                           "unnecessarily entrained by inner functions")
#endif
      || !op.addBoolOption('\0', "no-ggc", "Disable Generational GC") ||
      !op.addBoolOption('\0', "no-cgc", "Disable Compacting GC") ||
      !op.addBoolOption('\0', "no-incremental-gc", "Disable Incremental GC") ||
      !op.addStringOption('\0', "nursery-strings", "on/off",
                          "Allocate strings in the nursery") ||
      !op.addIntOption('\0', "available-memory", "SIZE",
                       "Select GC settings based on available memory (MB)",
                       0) ||
      !op.addStringOption('\0', "arm-hwcap", "[features]",
                          "Specify ARM code generation features, or 'help' to "
                          "list all features.") ||
      !op.addIntOption('\0', "arm-asm-nop-fill", "SIZE",
                       "Insert the given number of NOP instructions at all "
                       "possible pool locations.",
                       0) ||
      !op.addIntOption('\0', "asm-pool-max-offset", "OFFSET",
                       "The maximum pc relative OFFSET permitted in pool "
                       "reference instructions.",
                       1024) ||
      !op.addBoolOption('\0', "arm-sim-icache-checks",
                        "Enable icache flush checks in the ARM "
                        "simulator.") ||
      !op.addIntOption('\0', "arm-sim-stop-at", "NUMBER",
                       "Stop the ARM simulator after the given "
                       "NUMBER of instructions.",
                       -1) ||
      !op.addBoolOption('\0', "mips-sim-icache-checks",
                        "Enable icache flush checks in the MIPS "
                        "simulator.") ||
      !op.addIntOption('\0', "mips-sim-stop-at", "NUMBER",
                       "Stop the MIPS simulator after the given "
                       "NUMBER of instructions.",
                       -1) ||
      !op.addIntOption('\0', "nursery-size", "SIZE-MB",
                       "Set the maximum nursery size in MB", 16)
#ifdef JS_GC_ZEAL
      || !op.addStringOption('z', "gc-zeal", "LEVEL(;LEVEL)*[,N]",
                             gc::ZealModeHelpText)
#else
      || !op.addStringOption('z', "gc-zeal", "LEVEL(;LEVEL)*[,N]",
                             "option ignored in non-gc-zeal builds")
#endif
      || !op.addStringOption('\0', "module-load-path", "DIR",
                             "Set directory to load modules from") ||
      !op.addBoolOption('\0', "no-async-stacks", "Disable async stacks") ||
      !op.addMultiStringOption('\0', "dll", "LIBRARY",
                               "Dynamically load LIBRARY") ||
      !op.addBoolOption('\0', "suppress-minidump",
                        "Suppress crash minidumps") ||
      !op.addBoolOption('\0', "wasm-compile-and-serialize",
                        "Compile the wasm bytecode from stdin and serialize "
                        "the results to stdout")) {
    return EXIT_FAILURE;
  }

  op.setArgTerminatesOptions("script", true);
  op.setArgCapturesRest("scriptArgs");

  switch (op.parseArgs(argc, argv)) {
    case OptionParser::EarlyExit:
      return EXIT_SUCCESS;
    case OptionParser::ParseError:
      op.printHelp(argv[0]);
      return EXIT_FAILURE;
    case OptionParser::Fail:
      return EXIT_FAILURE;
    case OptionParser::Okay:
      break;
  }

  if (op.getHelpOption()) {
    return EXIT_SUCCESS;
  }

  /*
   * Allow dumping on Linux with the fuzzing flag set, even when running with
   * the suid/sgid flag set on the shell.
   */
#ifdef XP_LINUX
  if (op.getBoolOption("fuzzing-safe")) {
    prctl(PR_SET_DUMPABLE, 1);
  }
#endif

#ifdef DEBUG
  /*
   * Process OOM options as early as possible so that we can observe as many
   * allocations as possible.
   */
  OOM_printAllocationCount = op.getBoolOption('O');
#endif

#if defined(JS_CODEGEN_X86) || defined(JS_CODEGEN_X64)
  if (op.getBoolOption("no-sse3")) {
    js::jit::CPUInfo::SetSSE3Disabled();
    if (!sCompilerProcessFlags.append("--no-sse3")) {
      return EXIT_FAILURE;
    }
  }
  if (op.getBoolOption("no-sse4")) {
    js::jit::CPUInfo::SetSSE4Disabled();
    if (!sCompilerProcessFlags.append("--no-sse4")) {
      return EXIT_FAILURE;
    }
  }
  if (op.getBoolOption("enable-avx")) {
    js::jit::CPUInfo::SetAVXEnabled();
    if (!sCompilerProcessFlags.append("--enable-avx")) {
      return EXIT_FAILURE;
    }
  }
#endif

  if (op.getBoolOption("no-threads")) {
    js::DisableExtraThreads();
  }

  AutoLibraryLoader loader;
  MultiStringRange dllPaths = op.getMultiStringOption("dll");
  while (!dllPaths.empty()) {
    char* path = dllPaths.front();
    loader.load(path);
    dllPaths.popFront();
  }

  if (op.getBoolOption("suppress-minidump")) {
    js::NoteIntentionalCrash();
  }

  if (!InitSharedObjectMailbox()) {
    return 1;
  }

  JS::SetProcessBuildIdOp(ShellBuildId);

  // The fake CPU count must be set before initializing the Runtime,
  // which spins up the thread pool.
  int32_t cpuCount = op.getIntOption("cpu-count");  // What we're really setting
  if (cpuCount < 0) {
    cpuCount = op.getIntOption("thread-count");  // Legacy name
  }
  if (cpuCount >= 0) {
    SetFakeCPUCount(cpuCount);
  }

  size_t nurseryBytes = JS::DefaultNurseryBytes;
  nurseryBytes = op.getIntOption("nursery-size") * 1024L * 1024L;

  /* Use the same parameters as the browser in xpcjsruntime.cpp. */
  JSContext* cx = JS_NewContext(JS::DefaultHeapMaxBytes, nurseryBytes);
  if (!cx) {
    return 1;
  }

  UniquePtr<ShellContext> sc = MakeUnique<ShellContext>(cx);
  if (!sc) {
    return 1;
  }

  JS_SetContextPrivate(cx, sc.get());
  JS_SetGrayGCRootsTracer(cx, TraceGrayRoots, nullptr);
  // Waiting is allowed on the shell's main thread, for now.
  JS_SetFutexCanWait(cx);
  JS::SetWarningReporter(cx, WarningReporter);
  if (!SetContextOptions(cx, op)) {
    return 1;
  }

  JS_SetGCParameter(cx, JSGC_MAX_BYTES, 0xffffffff);

  size_t availMem = op.getIntOption("available-memory");
  if (availMem > 0) {
    JS_SetGCParametersBasedOnAvailableMemory(cx, availMem);
  }

  JS_SetTrustedPrincipals(cx, &ShellPrincipals::fullyTrusted);
  JS_SetSecurityCallbacks(cx, &ShellPrincipals::securityCallbacks);
  JS_InitDestroyPrincipalsCallback(cx, ShellPrincipals::destroy);
  JS_SetDestroyCompartmentCallback(cx, DestroyShellCompartmentPrivate);

  JS_AddInterruptCallback(cx, ShellInterruptCallback);

  bufferStreamState = js_new<ExclusiveWaitableData<BufferStreamState>>(
      mutexid::BufferStreamState);
  if (!bufferStreamState) {
    return 1;
  }
  auto shutdownBufferStreams = MakeScopeExit([] {
    ShutdownBufferStreams();
    js_delete(bufferStreamState);
  });
  JS::InitConsumeStreamCallback(cx, ConsumeBufferSource, ReportStreamError);

  JS::SetPromiseRejectionTrackerCallback(
      cx, ForwardingPromiseRejectionTrackerCallback);

  JS_SetNativeStackQuota(cx, gMaxStackSize);

  JS::dbg::SetDebuggerMallocSizeOf(cx, moz_malloc_size_of);

  js::UseInternalJobQueues(cx);

  if (const char* opt = op.getStringOption("nursery-strings")) {
    if (strcmp(opt, "on") == 0) {
      cx->runtime()->gc.nursery().enableStrings();
    } else if (strcmp(opt, "off") == 0) {
      cx->runtime()->gc.nursery().disableStrings();
    } else {
      MOZ_CRASH("invalid option value for --nursery-strings, must be on/off");
    }
  }

  if (!JS::InitSelfHostedCode(cx)) {
    return 1;
  }

  EnvironmentPreparer environmentPreparer(cx);

  JS_SetGCParameter(cx, JSGC_MODE, JSGC_MODE_INCREMENTAL);

  JS::SetProcessLargeAllocationFailureCallback(my_LargeAllocFailCallback);

  // Set some parameters to allow incremental GC in low memory conditions,
  // as is done for the browser, except in more-deterministic builds or when
  // disabled by command line options.
#ifndef JS_MORE_DETERMINISTIC
  if (!op.getBoolOption("no-incremental-gc")) {
    JS_SetGCParameter(cx, JSGC_DYNAMIC_HEAP_GROWTH, 1);
    JS_SetGCParameter(cx, JSGC_DYNAMIC_MARK_SLICE, 1);
    JS_SetGCParameter(cx, JSGC_SLICE_TIME_BUDGET, 10);
  }
#endif

  js::SetPreserveWrapperCallback(cx, DummyPreserveWrapperCallback);

  JS::SetModuleResolveHook(cx->runtime(), ShellModuleResolveHook);
  JS::SetModuleDynamicImportHook(cx->runtime(), ShellModuleDynamicImportHook);
  JS::SetModuleMetadataHook(cx->runtime(), CallModuleMetadataHook);

  result = Shell(cx, &op, envp);

#ifdef DEBUG
  if (OOM_printAllocationCount) {
    printf("OOM max count: %" PRIu64 "\n", js::oom::simulator.counter());
  }
#endif

  JS_SetGrayGCRootsTracer(cx, nullptr, nullptr);

  // Must clear out some of sc's pointer containers before JS_DestroyContext.
  sc->markObservers.reset();

  KillWatchdog(cx);

  KillWorkerThreads(cx);

  DestructSharedObjectMailbox();

  CancelOffThreadJobsForRuntime(cx);

  JS_SetContextPrivate(cx, nullptr);
  sc.reset();
  JS_DestroyContext(cx);
  return result;
}<|MERGE_RESOLUTION|>--- conflicted
+++ resolved
@@ -9061,12 +9061,6 @@
 "  wasm::Module into bytes, and deserialize those bytes in the current\n"
 "  process, returning the resulting WebAssembly.Module."),
 
-<<<<<<< HEAD
-    JS_FN_HELP("taint", Taint, 1, 0,
-"taint(str)",
-"  Return a copy of the provided string that is fully tainted.\n"),
-
-=======
     JS_FN_HELP("transplantableObject", TransplantableObject, 0, 0,
 "transplantableObject([options])",
 "  Returns the pair {object, transplant}. |object| is an object which can be\n"
@@ -9079,7 +9073,12 @@
 "    proxy: Create a DOM Proxy object instead of a plain DOM object.\n"
 "    object: Don't create a new DOM object, but instead use the supplied\n"
 "            FakeDOMObject."),
->>>>>>> f6180d78
+
+
+    JS_FN_HELP("taint", Taint, 1, 0,
+"taint(str)",
+"  Return a copy of the provided string that is fully tainted.\n"),
+
 
     JS_FS_HELP_END
 };
