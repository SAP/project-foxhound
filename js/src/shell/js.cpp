/* -*- Mode: C++; tab-width: 8; indent-tabs-mode: nil; c-basic-offset: 2 -*-
 * vim: set ts=8 sts=2 et sw=2 tw=80:
 * This Source Code Form is subject to the terms of the Mozilla Public
 * License, v. 2.0. If a copy of the MPL was not distributed with this
 * file, You can obtain one at http://mozilla.org/MPL/2.0/. */

/* JS shell. */

#include "mozilla/ArrayUtils.h"
#include "mozilla/Atomics.h"
#include "mozilla/Attributes.h"
#include "mozilla/DebugOnly.h"
#include "mozilla/GuardObjects.h"
#include "mozilla/IntegerPrintfMacros.h"
#include "mozilla/mozalloc.h"
#include "mozilla/PodOperations.h"
#include "mozilla/ScopeExit.h"
#include "mozilla/Sprintf.h"
#include "mozilla/TimeStamp.h"
#include "mozilla/UniquePtrExtensions.h"  // UniqueFreePtr
#include "mozilla/Unused.h"
#include "mozilla/Utf8.h"
#include "mozilla/Variant.h"

#include <chrono>
#ifdef XP_WIN
#  include <direct.h>
#  include <process.h>
#endif
#include <errno.h>
#include <fcntl.h>
#if defined(XP_WIN)
#  include <io.h> /* for isatty() */
#endif
#include <locale.h>
#if defined(MALLOC_H)
#  include MALLOC_H /* for malloc_usable_size, malloc_size, _msize */
#endif
#include <ctime>
#include <math.h>
#include <signal.h>
#include <stdio.h>
#include <stdlib.h>
#include <string.h>
#include <sys/stat.h>
#include <sys/types.h>
#include <thread>
#include <utility>
#ifdef XP_UNIX
#  include <sys/mman.h>
#  include <sys/stat.h>
#  include <sys/wait.h>
#  include <unistd.h>
#endif
#ifdef XP_LINUX
#  include <sys/prctl.h>
#endif

#include "jsapi.h"
#include "jsfriendapi.h"
#include "jstypes.h"
#include "jsutil.h"
#ifndef JS_WITHOUT_NSPR
#  include "prerror.h"
#  include "prlink.h"
#endif
#include "shellmoduleloader.out.h"

#include "builtin/Array.h"
#include "builtin/MapObject.h"
#include "builtin/ModuleObject.h"
#include "builtin/Promise.h"
#include "builtin/RegExp.h"
#include "builtin/String.h"
#include "builtin/TestingFunctions.h"
#include "debugger/DebugAPI.h"
#if defined(JS_BUILD_BINAST)
#  include "frontend/BinASTParser.h"
#endif  // defined(JS_BUILD_BINAST)
#include "frontend/ModuleSharedContext.h"
#include "frontend/ParseInfo.h"
#include "frontend/Parser.h"
#include "gc/PublicIterators.h"
#include "jit/arm/Simulator-arm.h"
#include "jit/InlinableNatives.h"
#include "jit/Ion.h"
#include "jit/JitcodeMap.h"
#include "jit/JitRealm.h"
#include "jit/shared/CodeGenerator-shared.h"
#include "js/ArrayBuffer.h"  // JS::{CreateMappedArrayBufferContents,NewMappedArrayBufferWithContents,IsArrayBufferObject,GetArrayBufferLengthAndData}
#include "js/BuildId.h"      // JS::BuildIdCharVector, JS::SetProcessBuildIdOp
#include "js/CharacterEncoding.h"
#include "js/CompilationAndEvaluation.h"
#include "js/CompileOptions.h"
#include "js/ContextOptions.h"  // JS::ContextOptions{,Ref}
#include "js/Debug.h"
#include "js/Equality.h"                 // JS::SameValue
#include "js/experimental/SourceHook.h"  // js::{Set,Forget,}SourceHook
#include "js/GCVector.h"
#include "js/Initialization.h"
#include "js/JSON.h"
#include "js/MemoryFunctions.h"
#include "js/Modules.h"  // JS::GetModulePrivate, JS::SetModule{DynamicImport,Metadata,Resolve}Hook, JS::SetModulePrivate
#include "js/Printf.h"
#include "js/PropertySpec.h"
#include "js/Realm.h"
#include "js/RegExp.h"  // JS::ObjectIsRegExp
#include "js/SourceText.h"
#include "js/StableStringChars.h"
#include "js/StructuredClone.h"
#include "js/SweepingAPI.h"
#include "js/Warnings.h"  // JS::SetWarningReporter
#include "js/Wrapper.h"
#include "shell/jsoptparse.h"
#include "shell/jsshell.h"
#include "shell/OSObject.h"
#include "threading/ConditionVariable.h"
#include "threading/ExclusiveData.h"
#include "threading/LockGuard.h"
#include "threading/Thread.h"
#include "util/StringBuffer.h"
#include "util/Text.h"
#include "util/Windows.h"
#include "vm/ArgumentsObject.h"
#include "vm/Compression.h"
#include "vm/HelperThreads.h"
#include "vm/JSAtom.h"
#include "vm/JSContext.h"
#include "vm/JSFunction.h"
#include "vm/JSObject.h"
#include "vm/JSScript.h"
#include "vm/ModuleBuilder.h"  // js::ModuleBuilder
#include "vm/Monitor.h"
#include "vm/MutexIDs.h"
#include "vm/Printer.h"
#include "vm/Shape.h"
#include "vm/SharedArrayObject.h"
#include "vm/Time.h"
#include "vm/TypedArrayObject.h"
#include "vm/WrapperObject.h"
#include "wasm/WasmJS.h"

#include "vm/Compartment-inl.h"
#include "vm/ErrorObject-inl.h"
#include "vm/Interpreter-inl.h"
#include "vm/JSObject-inl.h"
#include "vm/Realm-inl.h"
#include "vm/Stack-inl.h"

using namespace js;
using namespace js::cli;
using namespace js::shell;

using JS::AutoStableStringChars;
using JS::CompileOptions;

using js::shell::RCFile;

using mozilla::ArrayEqual;
using mozilla::ArrayLength;
using mozilla::AsVariant;
using mozilla::Atomic;
using mozilla::MakeScopeExit;
using mozilla::Maybe;
using mozilla::Nothing;
using mozilla::NumberEqualsInt32;
using mozilla::TimeDuration;
using mozilla::TimeStamp;
using mozilla::Utf8Unit;
using mozilla::Variant;

enum JSShellExitCode {
  EXITCODE_RUNTIME_ERROR = 3,
  EXITCODE_FILE_NOT_FOUND = 4,
  EXITCODE_OUT_OF_MEMORY = 5,
  EXITCODE_TIMEOUT = 6
};

// Define use of application-specific slots on the shell's global object.
enum GlobalAppSlot {
  GlobalAppSlotModuleLoadHook,           // Shell-specific; load a module graph
  GlobalAppSlotModuleResolveHook,        // HostResolveImportedModule
  GlobalAppSlotModuleMetadataHook,       // HostPopulateImportMeta
  GlobalAppSlotModuleDynamicImportHook,  // HostImportModuleDynamically
  GlobalAppSlotCount
};
static_assert(GlobalAppSlotCount <= JSCLASS_GLOBAL_APPLICATION_SLOTS,
              "Too many applications slots defined for shell global");

/*
 * Note: This limit should match the stack limit set by the browser in
 *       js/xpconnect/src/XPCJSContext.cpp
 */
#if defined(MOZ_ASAN) || (defined(DEBUG) && !defined(XP_WIN))
static const size_t gMaxStackSize = 2 * 128 * sizeof(size_t) * 1024;
#else
static const size_t gMaxStackSize = 128 * sizeof(size_t) * 1024;
#endif

/*
 * Limit the timeout to 30 minutes to prevent an overflow on platfoms
 * that represent the time internally in microseconds using 32-bit int.
 */
static const double MAX_TIMEOUT_SECONDS = 1800.0;

// Not necessarily in sync with the browser
#define SHARED_MEMORY_DEFAULT 1

// Fuzzing support for JS runtime fuzzing
#ifdef FUZZING_INTERFACES
#  include "shell/jsrtfuzzing/jsrtfuzzing.h"
static bool fuzzDoDebug = !!getenv("MOZ_FUZZ_DEBUG");
static bool fuzzHaveModule = !!getenv("FUZZER");
#endif  // FUZZING_INTERFACES

// Code to support GCOV code coverage measurements on standalone shell
#ifdef MOZ_CODE_COVERAGE
#  if defined(__GNUC__) && !defined(__clang__)
extern "C" void __gcov_dump();
extern "C" void __gcov_reset();

void counters_dump(int) { __gcov_dump(); }

void counters_reset(int) { __gcov_reset(); }
#  else
void counters_dump(int) { /* Do nothing */
}

void counters_reset(int) { /* Do nothing */
}
#  endif

static void InstallCoverageSignalHandlers() {
#  ifndef XP_WIN
  fprintf(stderr, "[CodeCoverage] Setting handlers for process %d.\n",
          getpid());

  struct sigaction dump_sa;
  dump_sa.sa_handler = counters_dump;
  dump_sa.sa_flags = SA_RESTART;
  sigemptyset(&dump_sa.sa_mask);
  mozilla::DebugOnly<int> r1 = sigaction(SIGUSR1, &dump_sa, nullptr);
  MOZ_ASSERT(r1 == 0, "Failed to install GCOV SIGUSR1 handler");

  struct sigaction reset_sa;
  reset_sa.sa_handler = counters_reset;
  reset_sa.sa_flags = SA_RESTART;
  sigemptyset(&reset_sa.sa_mask);
  mozilla::DebugOnly<int> r2 = sigaction(SIGUSR2, &reset_sa, nullptr);
  MOZ_ASSERT(r2 == 0, "Failed to install GCOV SIGUSR2 handler");
#  endif
}
#endif

// An off-thread parse or decode job.
class js::shell::OffThreadJob {
  enum State {
    RUNNING,   // Working; no token.
    DONE,      // Finished; have token.
    CANCELLED  // Cancelled due to error.
  };

 public:
  using Source = mozilla::Variant<JS::UniqueTwoByteChars, JS::TranscodeBuffer>;

  OffThreadJob(ShellContext* sc, ScriptKind kind, Source&& source);
  ~OffThreadJob();

  void cancel();
  void markDone(JS::OffThreadToken* newToken);
  JS::OffThreadToken* waitUntilDone(JSContext* cx);

  char16_t* sourceChars() { return source.as<UniqueTwoByteChars>().get(); }
  JS::TranscodeBuffer& xdrBuffer() { return source.as<JS::TranscodeBuffer>(); }

 public:
  const int32_t id;
  const ScriptKind kind;

 private:
  js::Monitor& monitor;
  State state;
  JS::OffThreadToken* token;
  Source source;
};

static OffThreadJob* NewOffThreadJob(JSContext* cx, ScriptKind kind,
                                     OffThreadJob::Source&& source) {
  ShellContext* sc = GetShellContext(cx);
  UniquePtr<OffThreadJob> job(
      cx->new_<OffThreadJob>(sc, kind, std::move(source)));
  if (!job) {
    return nullptr;
  }

  if (!sc->offThreadJobs.append(job.get())) {
    job->cancel();
    JS_ReportErrorASCII(cx, "OOM adding off-thread job");
    return nullptr;
  }

  return job.release();
}

static OffThreadJob* GetSingleOffThreadJob(JSContext* cx, ScriptKind kind) {
  ShellContext* sc = GetShellContext(cx);
  const auto& jobs = sc->offThreadJobs;
  if (jobs.empty()) {
    JS_ReportErrorASCII(cx, "No off-thread jobs are pending");
    return nullptr;
  }

  if (jobs.length() > 1) {
    JS_ReportErrorASCII(
        cx, "Multiple off-thread jobs are pending: must specify job ID");
    return nullptr;
  }

  OffThreadJob* job = jobs[0];
  if (job->kind != kind) {
    JS_ReportErrorASCII(cx, "Off-thread job is the wrong kind");
    return nullptr;
  }

  return job;
}

static OffThreadJob* LookupOffThreadJobByID(JSContext* cx, ScriptKind kind,
                                            int32_t id) {
  if (id <= 0) {
    JS_ReportErrorASCII(cx, "Bad off-thread job ID");
    return nullptr;
  }

  ShellContext* sc = GetShellContext(cx);
  const auto& jobs = sc->offThreadJobs;
  if (jobs.empty()) {
    JS_ReportErrorASCII(cx, "No off-thread jobs are pending");
    return nullptr;
  }

  OffThreadJob* job = nullptr;
  for (auto someJob : jobs) {
    if (someJob->id == id) {
      job = someJob;
      break;
    }
  }

  if (!job) {
    JS_ReportErrorASCII(cx, "Off-thread job not found");
    return nullptr;
  }

  if (job->kind != kind) {
    JS_ReportErrorASCII(cx, "Off-thread job is the wrong kind");
    return nullptr;
  }

  return job;
}

static OffThreadJob* LookupOffThreadJobForArgs(JSContext* cx, ScriptKind kind,
                                               const CallArgs& args,
                                               size_t arg) {
  // If the optional ID argument isn't present, get the single pending job.
  if (args.length() <= arg) {
    return GetSingleOffThreadJob(cx, kind);
  }

  // Lookup the job using the specified ID.
  int32_t id = 0;
  RootedValue value(cx, args[arg]);
  if (!ToInt32(cx, value, &id)) {
    return nullptr;
  }

  return LookupOffThreadJobByID(cx, kind, id);
}

static void DeleteOffThreadJob(JSContext* cx, OffThreadJob* job) {
  ShellContext* sc = GetShellContext(cx);
  for (size_t i = 0; i < sc->offThreadJobs.length(); i++) {
    if (sc->offThreadJobs[i] == job) {
      sc->offThreadJobs.erase(&sc->offThreadJobs[i]);
      js_delete(job);
      return;
    }
  }

  MOZ_CRASH("Off-thread job not found");
}

static void CancelOffThreadJobsForContext(JSContext* cx) {
  // Parse jobs may be blocked waiting on GC.
  gc::FinishGC(cx);

  // Wait for jobs belonging to this context.
  ShellContext* sc = GetShellContext(cx);
  while (!sc->offThreadJobs.empty()) {
    OffThreadJob* job = sc->offThreadJobs.popCopy();
    job->waitUntilDone(cx);
    js_delete(job);
  }
}

static void CancelOffThreadJobsForRuntime(JSContext* cx) {
  // Parse jobs may be blocked waiting on GC.
  gc::FinishGC(cx);

  // Cancel jobs belonging to this runtime.
  CancelOffThreadParses(cx->runtime());
  ShellContext* sc = GetShellContext(cx);
  while (!sc->offThreadJobs.empty()) {
    js_delete(sc->offThreadJobs.popCopy());
  }
}

mozilla::Atomic<int32_t> gOffThreadJobSerial(1);

OffThreadJob::OffThreadJob(ShellContext* sc, ScriptKind kind, Source&& source)
    : id(gOffThreadJobSerial++),
      kind(kind),
      monitor(sc->offThreadMonitor),
      state(RUNNING),
      token(nullptr),
      source(std::move(source)) {
  MOZ_RELEASE_ASSERT(id > 0, "Off-thread job IDs exhausted");
}

OffThreadJob::~OffThreadJob() { MOZ_ASSERT(state != RUNNING); }

void OffThreadJob::cancel() {
  MOZ_ASSERT(state == RUNNING);
  MOZ_ASSERT(!token);

  state = CANCELLED;
}

void OffThreadJob::markDone(JS::OffThreadToken* newToken) {
  AutoLockMonitor alm(monitor);
  MOZ_ASSERT(state == RUNNING);
  MOZ_ASSERT(!token);
  MOZ_ASSERT(newToken);

  token = newToken;
  state = DONE;
  alm.notifyAll();
}

JS::OffThreadToken* OffThreadJob::waitUntilDone(JSContext* cx) {
  AutoLockMonitor alm(monitor);
  MOZ_ASSERT(state != CANCELLED);

  while (state != DONE) {
    alm.wait();
  }

  MOZ_ASSERT(token);
  return token;
}

struct ShellCompartmentPrivate {
  GCPtrObject grayRoot;
};

struct MOZ_STACK_CLASS EnvironmentPreparer
    : public js::ScriptEnvironmentPreparer {
  explicit EnvironmentPreparer(JSContext* cx) {
    js::SetScriptEnvironmentPreparer(cx, this);
  }
  void invoke(JS::HandleObject global, Closure& closure) override;
};

// Shell state set once at startup.
static bool enableDeferredMode = false;
static bool enableCodeCoverage = false;
static bool enableDisassemblyDumps = false;
static bool offthreadCompilation = false;
static bool enableAsmJS = false;
static bool enableWasm = false;
static bool enableSharedMemory = SHARED_MEMORY_DEFAULT;
static bool enableWasmBaseline = false;
static bool enableWasmIon = false;
static bool enableWasmCranelift = false;
#ifdef ENABLE_WASM_GC
static bool enableWasmGc = false;
#endif
static bool enableWasmVerbose = false;
static bool enableTestWasmAwaitTier2 = false;
static bool enableAsyncStacks = false;
static bool enableStreams = false;
static bool enableReadableByteStreams = false;
static bool enableBYOBStreamReaders = false;
static bool enableWritableStreams = false;
static bool enableFields = false;
static bool enableAwaitFix = false;
#ifdef JS_GC_ZEAL
static uint32_t gZealBits = 0;
static uint32_t gZealFrequency = 0;
#endif
static bool printTiming = false;
static RCFile* gErrFile = nullptr;
static RCFile* gOutFile = nullptr;
static bool reportWarnings = true;
static bool compileOnly = false;
static bool fuzzingSafe = false;
static bool disableOOMFunctions = false;
static bool defaultToSameCompartment = true;

#ifdef DEBUG
static bool dumpEntrainedVariables = false;
static bool OOM_printAllocationCount = false;
#endif

static bool SetTimeoutValue(JSContext* cx, double t);

static void KillWatchdog(JSContext* cx);

static bool ScheduleWatchdog(JSContext* cx, double t);

static void CancelExecution(JSContext* cx);

enum class ShellGlobalKind {
  GlobalObject,
  WindowProxy,
};

static JSObject* NewGlobalObject(JSContext* cx, JS::RealmOptions& options,
                                 JSPrincipals* principals,
                                 ShellGlobalKind kind);

/*
 * A toy WindowProxy class for the shell. This is intended for testing code
 * where global |this| is a WindowProxy. All requests are forwarded to the
 * underlying global and no navigation is supported.
 */
const JSClass ShellWindowProxyClass =
    PROXY_CLASS_DEF("ShellWindowProxy", JSCLASS_HAS_RESERVED_SLOTS(1));

JSObject* NewShellWindowProxy(JSContext* cx, JS::HandleObject global) {
  MOZ_ASSERT(global->is<GlobalObject>());

  js::WrapperOptions options;
  options.setClass(&ShellWindowProxyClass);
  options.setSingleton(true);

  JSAutoRealm ar(cx, global);
  JSObject* obj =
      js::Wrapper::New(cx, global, &js::Wrapper::singleton, options);
  MOZ_ASSERT_IF(obj, js::IsWindowProxy(obj));
  return obj;
}

/*
 * A toy principals type for the shell.
 *
 * In the shell, a principal is simply a 32-bit mask: P subsumes Q if the
 * set bits in P are a superset of those in Q. Thus, the principal 0 is
 * subsumed by everything, and the principal ~0 subsumes everything.
 *
 * As a special case, a null pointer as a principal is treated like 0xffff.
 *
 * The 'newGlobal' function takes an option indicating which principal the
 * new global should have; 'evaluate' does for the new code.
 */
class ShellPrincipals final : public JSPrincipals {
  uint32_t bits;

  static uint32_t getBits(JSPrincipals* p) {
    if (!p) {
      return 0xffff;
    }
    return static_cast<ShellPrincipals*>(p)->bits;
  }

 public:
  explicit ShellPrincipals(uint32_t bits, int32_t refcount = 0) : bits(bits) {
    this->refcount = refcount;
  }

  bool write(JSContext* cx, JSStructuredCloneWriter* writer) override {
    // The shell doesn't have a read principals hook, so it doesn't really
    // matter what we write here, but we have to write something so the
    // fuzzer is happy.
    return JS_WriteUint32Pair(writer, bits, 0);
  }

  bool isSystemOrAddonPrincipal() override { return true; }

  static void destroy(JSPrincipals* principals) {
    MOZ_ASSERT(principals != &fullyTrusted);
    MOZ_ASSERT(principals->refcount == 0);
    js_delete(static_cast<const ShellPrincipals*>(principals));
  }

  static bool subsumes(JSPrincipals* first, JSPrincipals* second) {
    uint32_t firstBits = getBits(first);
    uint32_t secondBits = getBits(second);
    return (firstBits | secondBits) == firstBits;
  }

  static JSSecurityCallbacks securityCallbacks;

  // Fully-trusted principals singleton.
  static ShellPrincipals fullyTrusted;
};

JSSecurityCallbacks ShellPrincipals::securityCallbacks = {
    nullptr,  // contentSecurityPolicyAllows
    subsumes};

// The fully-trusted principal subsumes all other principals.
ShellPrincipals ShellPrincipals::fullyTrusted(-1, 1);

#ifdef EDITLINE
extern "C" {
extern MOZ_EXPORT char* readline(const char* prompt);
extern MOZ_EXPORT void add_history(char* line);
}  // extern "C"
#endif

ShellContext::ShellContext(JSContext* cx)
    : isWorker(false),
      lastWarningEnabled(false),
      trackUnhandledRejections(true),
      timeoutInterval(-1.0),
      startTime(PRMJ_Now()),
      serviceInterrupt(false),
      haveInterruptFunc(false),
      interruptFunc(cx, NullValue()),
      lastWarning(cx, NullValue()),
      promiseRejectionTrackerCallback(cx, NullValue()),
      unhandledRejectedPromises(cx),
      watchdogLock(mutexid::ShellContextWatchdog),
      exitCode(0),
      quitting(false),
      readLineBufPos(0),
      errFilePtr(nullptr),
      outFilePtr(nullptr),
      offThreadMonitor(mutexid::ShellOffThreadState) {}

ShellContext::~ShellContext() { MOZ_ASSERT(offThreadJobs.empty()); }

ShellContext* js::shell::GetShellContext(JSContext* cx) {
  ShellContext* sc = static_cast<ShellContext*>(JS_GetContextPrivate(cx));
  MOZ_ASSERT(sc);
  return sc;
}

static void TraceGrayRoots(JSTracer* trc, void* data) {
  JSRuntime* rt = trc->runtime();
  for (ZonesIter zone(rt, SkipAtoms); !zone.done(); zone.next()) {
    for (CompartmentsInZoneIter comp(zone); !comp.done(); comp.next()) {
      auto priv = static_cast<ShellCompartmentPrivate*>(
          JS_GetCompartmentPrivate(comp.get()));
      if (priv) {
        TraceNullableEdge(trc, &priv->grayRoot, "test gray root");
      }
    }
  }
}

static mozilla::UniqueFreePtr<char[]> GetLine(FILE* file, const char* prompt) {
#ifdef EDITLINE
  /*
   * Use readline only if file is stdin, because there's no way to specify
   * another handle.  Are other filehandles interactive?
   */
  if (file == stdin) {
    mozilla::UniqueFreePtr<char[]> linep(readline(prompt));
    /*
     * We set it to zero to avoid complaining about inappropriate ioctl
     * for device in the case of EOF. Looks like errno == 251 if line is
     * finished with EOF and errno == 25 (EINVAL on Mac) if there is
     * nothing left to read.
     */
    if (errno == 251 || errno == 25 || errno == EINVAL) {
      errno = 0;
    }
    if (!linep) {
      return nullptr;
    }
    if (linep[0] != '\0') {
      add_history(linep.get());
    }
    return linep;
  }
#endif

  size_t len = 0;
  if (*prompt != '\0' && gOutFile->isOpen()) {
    fprintf(gOutFile->fp, "%s", prompt);
    fflush(gOutFile->fp);
  }

  size_t size = 80;
  mozilla::UniqueFreePtr<char[]> buffer(static_cast<char*>(malloc(size)));
  if (!buffer) {
    return nullptr;
  }

  char* current = buffer.get();
  do {
    while (true) {
      if (fgets(current, size - len, file)) {
        break;
      }
      if (errno != EINTR) {
        return nullptr;
      }
    }

    len += strlen(current);
    char* t = buffer.get() + len - 1;
    if (*t == '\n') {
      /* Line was read. We remove '\n' and exit. */
      *t = '\0';
      break;
    }

    if (len + 1 == size) {
      size = size * 2;
      char* raw = buffer.release();
      char* tmp = static_cast<char*>(realloc(raw, size));
      if (!tmp) {
        free(raw);
        return nullptr;
      }
      buffer.reset(tmp);
    }
    current = buffer.get() + len;
  } while (true);
  return buffer;
}

static bool ShellInterruptCallback(JSContext* cx) {
  ShellContext* sc = GetShellContext(cx);
  if (!sc->serviceInterrupt) {
    return true;
  }

  // Reset serviceInterrupt. CancelExecution or InterruptIf will set it to
  // true to distinguish watchdog or user triggered interrupts.
  // Do this first to prevent other interrupts that may occur while the
  // user-supplied callback is executing from re-entering the handler.
  sc->serviceInterrupt = false;

  bool result;
  if (sc->haveInterruptFunc) {
    bool wasAlreadyThrowing = cx->isExceptionPending();
    JS::AutoSaveExceptionState savedExc(cx);
    JSAutoRealm ar(cx, &sc->interruptFunc.toObject());
    RootedValue rval(cx);

    // Report any exceptions thrown by the JS interrupt callback, but do
    // *not* keep it on the cx. The interrupt handler is invoked at points
    // that are not expected to throw catchable exceptions, like at
    // JSOP_RETRVAL.
    //
    // If the interrupted JS code was already throwing, any exceptions
    // thrown by the interrupt handler are silently swallowed.
    {
      Maybe<AutoReportException> are;
      if (!wasAlreadyThrowing) {
        are.emplace(cx);
      }
      result = JS_CallFunctionValue(cx, nullptr, sc->interruptFunc,
                                    JS::HandleValueArray::empty(), &rval);
    }
    savedExc.restore();

    if (rval.isBoolean()) {
      result = rval.toBoolean();
    } else {
      result = false;
    }
  } else {
    result = false;
  }

  if (!result && sc->exitCode == 0) {
    static const char msg[] = "Script terminated by interrupt handler.\n";
    fputs(msg, stderr);

    sc->exitCode = EXITCODE_TIMEOUT;
  }

  return result;
}

/*
 * Some UTF-8 files, notably those written using Notepad, have a Unicode
 * Byte-Order-Mark (BOM) as their first character. This is useless (byte-order
 * is meaningless for UTF-8) but causes a syntax error unless we skip it.
 */
static void SkipUTF8BOM(FILE* file) {
  int ch1 = fgetc(file);
  int ch2 = fgetc(file);
  int ch3 = fgetc(file);

  // Skip the BOM
  if (ch1 == 0xEF && ch2 == 0xBB && ch3 == 0xBF) {
    return;
  }

  // No BOM - revert
  if (ch3 != EOF) {
    ungetc(ch3, file);
  }
  if (ch2 != EOF) {
    ungetc(ch2, file);
  }
  if (ch1 != EOF) {
    ungetc(ch1, file);
  }
}

void EnvironmentPreparer::invoke(HandleObject global, Closure& closure) {
  MOZ_ASSERT(JS_IsGlobalObject(global));

  JSContext* cx = TlsContext.get();
  MOZ_ASSERT(!JS_IsExceptionPending(cx));

  AutoRealm ar(cx, global);
  AutoReportException are(cx);
  if (!closure(cx)) {
    return;
  }
}

static bool RegisterScriptPathWithModuleLoader(JSContext* cx,
                                               HandleScript script,
                                               const char* filename) {
  // Set the private value associated with a script to a object containing the
  // script's filename so that the module loader can use it to resolve
  // relative imports.

  RootedString path(cx, JS_NewStringCopyZ(cx, filename));
  if (!path) {
    return false;
  }

  RootedObject infoObject(cx, JS_NewPlainObject(cx));
  if (!infoObject) {
    return false;
  }

  RootedValue pathValue(cx, StringValue(path));
  if (!JS_DefineProperty(cx, infoObject, "path", pathValue, 0)) {
    return false;
  }

  JS::SetScriptPrivate(script, ObjectValue(*infoObject));
  return true;
}

enum class CompileUtf8 {
  InflateToUtf16,
  DontInflate,
};

static MOZ_MUST_USE bool RunFile(JSContext* cx, const char* filename,
                                 FILE* file, CompileUtf8 compileMethod,
                                 bool compileOnly) {
  SkipUTF8BOM(file);

  int64_t t1 = PRMJ_Now();
  RootedScript script(cx);

  {
    CompileOptions options(cx);
    options.setIntroductionType("js shell file")
        .setFileAndLine(filename, 1)
        .setIsRunOnce(true)
        .setNoScriptRval(true);

    if (compileMethod == CompileUtf8::DontInflate) {
      script = JS::CompileUtf8FileDontInflate(cx, options, file);
    } else {
      fprintf(stderr, "(compiling '%s' after inflating to UTF-16)\n", filename);
      script = JS::CompileUtf8File(cx, options, file);
    }

    if (!script) {
      return false;
    }
  }

  if (!RegisterScriptPathWithModuleLoader(cx, script, filename)) {
    return false;
  }

#ifdef DEBUG
  if (dumpEntrainedVariables) {
    AnalyzeEntrainedVariables(cx, script);
  }
#endif
  if (!compileOnly) {
    if (!JS_ExecuteScript(cx, script)) {
      return false;
    }
    int64_t t2 = PRMJ_Now() - t1;
    if (printTiming) {
      printf("runtime = %.3f ms\n", double(t2) / PRMJ_USEC_PER_MSEC);
    }
  }
  return true;
}

#if defined(JS_BUILD_BINAST)

static MOZ_MUST_USE bool RunBinAST(JSContext* cx, const char* filename,
                                   FILE* file, bool compileOnly) {
  RootedScript script(cx);

  {
    CompileOptions options(cx);
    options.setFileAndLine(filename, 0)
        .setIsRunOnce(true)
        .setNoScriptRval(true);

    script = JS::DecodeBinAST(cx, options, file);
    if (!script) {
      return false;
    }
  }

  if (!RegisterScriptPathWithModuleLoader(cx, script, filename)) {
    return false;
  }

  if (compileOnly) {
    return true;
  }

  return JS_ExecuteScript(cx, script);
}

#endif  // JS_BUILD_BINAST

static bool InitModuleLoader(JSContext* cx) {
  // Decompress and evaluate the embedded module loader source to initialize
  // the module loader for the current compartment.

  uint32_t srcLen = moduleloader::GetRawScriptsSize();
  auto src = cx->make_pod_array<char>(srcLen);
  if (!src ||
      !DecompressString(moduleloader::compressedSources,
                        moduleloader::GetCompressedSize(),
                        reinterpret_cast<unsigned char*>(src.get()), srcLen)) {
    return false;
  }

  CompileOptions options(cx);
  options.setIntroductionType("shell module loader");
  options.setFileAndLine("shell/ModuleLoader.js", 1);
  options.setSelfHostingMode(false);
  options.setForceFullParse();
  options.werrorOption = true;
  options.setForceStrictMode();

  JS::SourceText<Utf8Unit> srcBuf;
  if (!srcBuf.init(cx, std::move(src), srcLen)) {
    return false;
  }

  RootedValue rv(cx);
  return JS::EvaluateDontInflate(cx, options, srcBuf, &rv);
}

static bool GetModuleImportHook(JSContext* cx,
                                MutableHandleFunction resultOut) {
  Handle<GlobalObject*> global = cx->global();
  RootedValue hookValue(cx,
                        global->getReservedSlot(GlobalAppSlotModuleLoadHook));
  if (hookValue.isUndefined()) {
    JS_ReportErrorASCII(cx, "Module load hook not set");
    return false;
  }

  if (!hookValue.isObject() || !hookValue.toObject().is<JSFunction>()) {
    JS_ReportErrorASCII(cx, "Module load hook is not a function");
    return false;
  }

  resultOut.set(&hookValue.toObject().as<JSFunction>());
  return true;
}

static MOZ_MUST_USE bool RunModule(JSContext* cx, const char* filename,
                                   FILE* file, bool compileOnly) {
  // Execute a module by calling the module loader's import hook on the
  // resolved filename.

  RootedFunction importFun(cx);
  if (!GetModuleImportHook(cx, &importFun)) {
    return false;
  }

  RootedString path(cx, JS_NewStringCopyZ(cx, filename));
  if (!path) {
    return false;
  }

  path = ResolvePath(cx, path, RootRelative);
  if (!path) {
    return false;
  }

  JS::AutoValueArray<1> args(cx);
  args[0].setString(path);

  RootedValue value(cx);
  return JS_CallFunction(cx, nullptr, importFun, args, &value);
}

static bool EnqueueJob(JSContext* cx, unsigned argc, Value* vp) {
  CallArgs args = CallArgsFromVp(argc, vp);

  if (!IsFunctionObject(args.get(0))) {
    JS_ReportErrorASCII(cx, "EnqueueJob's first argument must be a function");
    return false;
  }

  args.rval().setUndefined();

  RootedObject job(cx, &args[0].toObject());
  return js::EnqueueJob(cx, job);
}

static bool DrainJobQueue(JSContext* cx, unsigned argc, Value* vp) {
  CallArgs args = CallArgsFromVp(argc, vp);

  if (GetShellContext(cx)->quitting) {
    JS_ReportErrorASCII(
        cx, "Mustn't drain the job queue when the shell is quitting");
    return false;
  }

  js::RunJobs(cx);

  if (GetShellContext(cx)->quitting) {
    return false;
  }

  args.rval().setUndefined();
  return true;
}

static bool GlobalOfFirstJobInQueue(JSContext* cx, unsigned argc, Value* vp) {
  CallArgs args = CallArgsFromVp(argc, vp);

  RootedObject job(cx, cx->internalJobQueue->maybeFront());
  if (!job) {
    JS_ReportErrorASCII(cx, "Job queue is empty");
    return false;
  }

  RootedObject global(cx, &job->nonCCWGlobal());
  if (!cx->compartment()->wrap(cx, &global)) {
    return false;
  }

  args.rval().setObject(*global);
  return true;
}

static bool TrackUnhandledRejections(JSContext* cx, JS::HandleObject promise,
                                     JS::PromiseRejectionHandlingState state) {
  ShellContext* sc = GetShellContext(cx);
  if (!sc->trackUnhandledRejections) {
    return true;
  }

#if defined(DEBUG) || defined(JS_OOM_BREAKPOINT)
  if (cx->runningOOMTest) {
    // When OOM happens, we cannot reliably track the set of unhandled
    // promise rejections. Throw error only when simulated OOM is used
    // *and* promises are used in the test.
    JS_ReportErrorASCII(
        cx,
        "Can't track unhandled rejections while running simulated OOM "
        "test. Call ignoreUnhandledRejections before using oomTest etc.");
    return false;
  }
#endif

  if (!sc->unhandledRejectedPromises) {
    sc->unhandledRejectedPromises = SetObject::create(cx);
    if (!sc->unhandledRejectedPromises) {
      return false;
    }
  }

  RootedValue promiseVal(cx, ObjectValue(*promise));

  AutoRealm ar(cx, sc->unhandledRejectedPromises);
  if (!cx->compartment()->wrap(cx, &promiseVal)) {
    return false;
  }

  switch (state) {
    case JS::PromiseRejectionHandlingState::Unhandled:
      if (!SetObject::add(cx, sc->unhandledRejectedPromises, promiseVal)) {
        return false;
      }
      break;
    case JS::PromiseRejectionHandlingState::Handled:
      bool deleted = false;
      if (!SetObject::delete_(cx, sc->unhandledRejectedPromises, promiseVal,
                              &deleted)) {
        return false;
      }
      // We can't MOZ_ASSERT(deleted) here, because it's possible we failed to
      // add the promise in the first place, due to OOM.
      break;
  }

  return true;
}

static void ForwardingPromiseRejectionTrackerCallback(
    JSContext* cx, bool mutedErrors, JS::HandleObject promise,
    JS::PromiseRejectionHandlingState state, void* data) {
  AutoReportException are(cx);

  if (!TrackUnhandledRejections(cx, promise, state)) {
    return;
  }

  RootedValue callback(cx,
                       GetShellContext(cx)->promiseRejectionTrackerCallback);
  if (callback.isNull()) {
    return;
  }

  AutoRealm ar(cx, &callback.toObject());

  FixedInvokeArgs<2> args(cx);
  args[0].setObject(*promise);
  args[1].setInt32(static_cast<int32_t>(state));

  if (!JS_WrapValue(cx, args[0])) {
    return;
  }

  RootedValue rval(cx);
  (void)Call(cx, callback, UndefinedHandleValue, args, &rval);
}

static bool SetPromiseRejectionTrackerCallback(JSContext* cx, unsigned argc,
                                               Value* vp) {
  CallArgs args = CallArgsFromVp(argc, vp);

  if (!IsFunctionObject(args.get(0))) {
    JS_ReportErrorASCII(
        cx,
        "setPromiseRejectionTrackerCallback expects a function as its sole "
        "argument");
    return false;
  }

  GetShellContext(cx)->promiseRejectionTrackerCallback = args[0];

  args.rval().setUndefined();
  return true;
}

static bool BoundToAsyncStack(JSContext* cx, unsigned argc, Value* vp) {
  CallArgs args = CallArgsFromVp(argc, vp);

  RootedValue function(cx, GetFunctionNativeReserved(&args.callee(), 0));
  RootedObject options(
      cx, &GetFunctionNativeReserved(&args.callee(), 1).toObject());

  RootedSavedFrame stack(cx, nullptr);
  bool isExplicit;

  RootedValue v(cx);

  if (!JS_GetProperty(cx, options, "stack", &v)) {
    return false;
  }
  if (!v.isObject() || !v.toObject().is<SavedFrame>()) {
    JS_ReportErrorASCII(cx,
                        "The 'stack' property must be a SavedFrame object.");
    return false;
  }
  stack = &v.toObject().as<SavedFrame>();

  if (!JS_GetProperty(cx, options, "cause", &v)) {
    return false;
  }
  RootedString causeString(cx, ToString(cx, v));
  if (!causeString) {
    MOZ_ASSERT(cx->isExceptionPending());
    return false;
  }

  UniqueChars cause = JS_EncodeStringToUTF8(cx, causeString);
  if (!cause) {
    MOZ_ASSERT(cx->isExceptionPending());
    return false;
  }

  if (!JS_GetProperty(cx, options, "explicit", &v)) {
    return false;
  }
  isExplicit = v.isUndefined() ? true : ToBoolean(v);

  auto kind =
      (isExplicit ? JS::AutoSetAsyncStackForNewCalls::AsyncCallKind::EXPLICIT
                  : JS::AutoSetAsyncStackForNewCalls::AsyncCallKind::IMPLICIT);

  JS::AutoSetAsyncStackForNewCalls asasfnckthxbye(cx, stack, cause.get(), kind);
  return Call(cx, UndefinedHandleValue, function, JS::HandleValueArray::empty(),
              args.rval());
}

static bool BindToAsyncStack(JSContext* cx, unsigned argc, Value* vp) {
  CallArgs args = CallArgsFromVp(argc, vp);

  if (args.length() != 2) {
    JS_ReportErrorASCII(cx, "bindToAsyncStack takes exactly two arguments.");
    return false;
  }

  if (!args[0].isObject() || !IsCallable(args[0])) {
    JS_ReportErrorASCII(
        cx, "bindToAsyncStack's first argument should be a function.");
    return false;
  }

  if (!args[1].isObject()) {
    JS_ReportErrorASCII(
        cx, "bindToAsyncStack's second argument should be an object.");
    return false;
  }

  RootedFunction bound(cx, NewFunctionWithReserved(cx, BoundToAsyncStack, 0, 0,
                                                   "bindToAsyncStack thunk"));
  if (!bound) {
    return false;
  }
  SetFunctionNativeReserved(bound, 0, args[0]);
  SetFunctionNativeReserved(bound, 1, args[1]);

  args.rval().setObject(*bound);
  return true;
}

#ifdef ENABLE_INTL_API
static bool AddIntlExtras(JSContext* cx, unsigned argc, Value* vp) {
  CallArgs args = CallArgsFromVp(argc, vp);
  if (!args.get(0).isObject()) {
    JS_ReportErrorASCII(cx, "addIntlExtras must be passed an object");
    return false;
  }
  JS::RootedObject intl(cx, &args[0].toObject());

  static const JSFunctionSpec funcs[] = {
      JS_SELF_HOSTED_FN("getCalendarInfo", "Intl_getCalendarInfo", 1, 0),
      JS_SELF_HOSTED_FN("getLocaleInfo", "Intl_getLocaleInfo", 1, 0),
      JS_SELF_HOSTED_FN("getDisplayNames", "Intl_getDisplayNames", 2, 0),
      JS_FS_END};

  if (!JS_DefineFunctions(cx, intl, funcs)) {
    return false;
  }

  if (!js::AddMozDateTimeFormatConstructor(cx, intl)) {
    return false;
  }

  if (!js::AddLocaleConstructor(cx, intl)) {
    return false;
  }

  if (!js::AddListFormatConstructor(cx, intl)) {
    return false;
  }

  args.rval().setUndefined();
  return true;
}
#endif  // ENABLE_INTL_API

static bool
PrintTaintedString(JSContext* cx, RootedValue *result) {
    StringTaint taint = result->toString()->taint();

    RootedString str(cx);
    str = JS_ValueToSource(cx, *result);
    if (!str)
        return false;

    JS::UniqueChars utf8chars = JS_EncodeStringToUTF8(cx, str);
    if (!utf8chars)
        return false;

    // true iff current char is tainted
    bool marker = false;
    // offset between encoded string and unicode string
    size_t offset = 1;
    // amount of chars that are escaped by "\".
    int escape = 0;
    // String representations always starts with a quote
    fprintf(gOutFile->fp, "%c", utf8chars[0]);
    for(size_t i = 1; utf8chars[i] != '\0'; i++) {
        if (taint[i-offset] && !marker) {
            fprintf(gOutFile->fp, "\e[91m");
            marker = true;
        }
        if (!taint[i-offset] && marker) {
            fprintf(gOutFile->fp, "\e[0m");
            marker = false;
        }
        // Print tainted spaces as a block (u2588)
        if (taint[i-offset] && utf8chars[i] == ' ') {
            fprintf(gOutFile->fp, "\u2588");
        } else {
            fprintf(gOutFile->fp, "%c", utf8chars[i]);
        }
        if (escape == 0 && utf8chars[i] == '\\' && utf8chars[i+1] == 'u') {
            escape = 5;
            offset++;
        } else if (escape == 0 && utf8chars[i] == '\\' && utf8chars[i+1] == 'x') {
            escape = 3;
            offset++;
        } else if (escape == 0 && utf8chars[i] == '\\') {
            escape = 1;
            offset++;
        } else if (escape > 0) {
            escape--;
            if(escape > 0) {
                offset++;
            }
        }
    }
    if (marker)
        fprintf(gOutFile->fp, "\033[0m");
    fprintf(gOutFile->fp, "\n");

    return true;
}

static MOZ_MUST_USE bool EvalUtf8AndPrint(JSContext* cx, const char* bytes,
                                          size_t length, int lineno,
                                          bool compileOnly) {
  // Eval.
  JS::CompileOptions options(cx);
  options.setIntroductionType("js shell interactive")
      .setIsRunOnce(true)
      .setFileAndLine("typein", lineno);

  JS::SourceText<Utf8Unit> srcBuf;
  if (!srcBuf.init(cx, bytes, length, JS::SourceOwnership::Borrowed)) {
    return false;
  }

  RootedScript script(cx, JS::CompileDontInflate(cx, options, srcBuf));
  if (!script) {
    return false;
  }
  if (compileOnly) {
    return true;
  }
  RootedValue result(cx);
  if (!JS_ExecuteScript(cx, script, &result)) {
    return false;
  }

  if (!result.isUndefined() && gOutFile->isOpen()) {
    // Print.
    // Taintfox
    if (result.isString() && result.toString()->isTainted()) {
        PrintTaintedString(cx, &result);
    } else {
      RootedString str(cx, JS_ValueToSource(cx, result));
      if (!str) {
        return false;
      }

      UniqueChars utf8chars = JS_EncodeStringToUTF8(cx, str);
      if (!utf8chars) {
        return false;
      }
      fprintf(gOutFile->fp, "%s\n", utf8chars.get());
    }
  }
  return true;
}

static MOZ_MUST_USE bool ReadEvalPrintLoop(JSContext* cx, FILE* in,
                                           bool compileOnly) {
  ShellContext* sc = GetShellContext(cx);
  int lineno = 1;
  bool hitEOF = false;

  do {
    /*
     * Accumulate lines until we get a 'compilable unit' - one that either
     * generates an error (before running out of source) or that compiles
     * cleanly.  This should be whenever we get a complete statement that
     * coincides with the end of a line.
     */
    int startline = lineno;
    typedef Vector<char, 32> CharBuffer;
    RootedObject globalLexical(cx, &cx->global()->lexicalEnvironment());
    CharBuffer buffer(cx);
    do {
      ScheduleWatchdog(cx, -1);
      sc->serviceInterrupt = false;
      errno = 0;

      mozilla::UniqueFreePtr<char[]> line =
          GetLine(in, startline == lineno ? "js> " : "");
      if (!line) {
        if (errno) {
          /*
           * Use Latin1 variant here because strerror(errno)'s
           * encoding depends on the user's C locale.
           */
          JS_ReportErrorLatin1(cx, "%s", strerror(errno));
          return false;
        }
        hitEOF = true;
        break;
      }

      if (!buffer.append(line.get(), strlen(line.get())) ||
          !buffer.append('\n')) {
        return false;
      }

      lineno++;
      if (!ScheduleWatchdog(cx, sc->timeoutInterval)) {
        hitEOF = true;
        break;
      }
    } while (!JS_Utf8BufferIsCompilableUnit(cx, cx->global(), buffer.begin(),
                                            buffer.length()));

    if (hitEOF && buffer.empty()) {
      break;
    }

    {
      // Report exceptions but keep going.
      AutoReportException are(cx);
      mozilla::Unused << EvalUtf8AndPrint(cx, buffer.begin(), buffer.length(),
                                          startline, compileOnly);
    }

    // If a let or const fail to initialize they will remain in an unusable
    // without further intervention. This call cleans up the global scope,
    // setting uninitialized lexicals to undefined so that they may still
    // be used. This behavior is _only_ acceptable in the context of the repl.
    if (JS::ForceLexicalInitialization(cx, globalLexical) &&
        gErrFile->isOpen()) {
      fputs(
          "Warning: According to the standard, after the above exception,\n"
          "Warning: the global bindings should be permanently uninitialized.\n"
          "Warning: We have non-standard-ly initialized them to `undefined`"
          "for you.\nWarning: This nicety only happens in the JS shell.\n",
          stderr);
    }

    if (!GetShellContext(cx)->quitting) {
      js::RunJobs(cx);
    }

  } while (!hitEOF && !sc->quitting);

  if (gOutFile->isOpen()) {
    fprintf(gOutFile->fp, "\n");
  }

  return true;
}

enum FileKind {
  FileScript,       // UTF-8, directly parsed as such
  FileScriptUtf16,  // FileScript, but inflate to UTF-16 before parsing
  FileModule,
  FileBinAST
};

static void ReportCantOpenErrorUnknownEncoding(JSContext* cx,
                                               const char* filename) {
  /*
   * Filenames are in some random system encoding.  *Probably* it's UTF-8,
   * but no guarantees.
   *
   * strerror(errno)'s encoding, in contrast, depends on the user's C locale.
   *
   * Latin-1 is possibly wrong for both of these -- but at least if it's
   * wrong it'll produce mojibake *safely*.  Run with Latin-1 til someone
   * complains.
   */
  JS_ReportErrorNumberLatin1(cx, my_GetErrorMessage, nullptr, JSSMSG_CANT_OPEN,
                             filename, strerror(errno));
}

static MOZ_MUST_USE bool Process(JSContext* cx, const char* filename,
                                 bool forceTTY, FileKind kind) {
  FILE* file;
  if (forceTTY || !filename || strcmp(filename, "-") == 0) {
    file = stdin;
  } else {
    file = fopen(filename, "rb");
    if (!file) {
      ReportCantOpenErrorUnknownEncoding(cx, filename);
      return false;
    }
  }
  AutoCloseFile autoClose(file);

  if (!forceTTY && !isatty(fileno(file))) {
    // It's not interactive - just execute it.
    switch (kind) {
      case FileScript:
        if (!RunFile(cx, filename, file, CompileUtf8::DontInflate,
                     compileOnly)) {
          return false;
        }
        break;
      case FileScriptUtf16:
        if (!RunFile(cx, filename, file, CompileUtf8::InflateToUtf16,
                     compileOnly)) {
          return false;
        }
        break;
      case FileModule:
        if (!RunModule(cx, filename, file, compileOnly)) {
          return false;
        }
        break;
#if defined(JS_BUILD_BINAST)
      case FileBinAST:
        if (!RunBinAST(cx, filename, file, compileOnly)) {
          return false;
        }
        break;
#endif  // JS_BUILD_BINAST
      default:
        MOZ_CRASH("Impossible FileKind!");
    }
  } else {
    // It's an interactive filehandle; drop into read-eval-print loop.
    MOZ_ASSERT(kind == FileScript);
    if (!ReadEvalPrintLoop(cx, file, compileOnly)) {
      return false;
    }
  }
  return true;
}

#ifdef XP_WIN
#  define GET_FD_FROM_FILE(a) int(_get_osfhandle(fileno(a)))
#else
#  define GET_FD_FROM_FILE(a) fileno(a)
#endif

static bool CreateMappedArrayBuffer(JSContext* cx, unsigned argc, Value* vp) {
  CallArgs args = CallArgsFromVp(argc, vp);

  if (args.length() < 1 || args.length() > 3) {
    JS_ReportErrorNumberASCII(
        cx, my_GetErrorMessage, nullptr,
        args.length() < 1 ? JSSMSG_NOT_ENOUGH_ARGS : JSSMSG_TOO_MANY_ARGS,
        "createMappedArrayBuffer");
    return false;
  }

  RootedString rawFilenameStr(cx, JS::ToString(cx, args[0]));
  if (!rawFilenameStr) {
    return false;
  }
  // It's a little bizarre to resolve relative to the script, but for testing
  // I need a file at a known location, and the only good way I know of to do
  // that right now is to include it in the repo alongside the test script.
  // Bug 944164 would introduce an alternative.
  JSString* filenameStr = ResolvePath(cx, rawFilenameStr, ScriptRelative);
  if (!filenameStr) {
    return false;
  }
  UniqueChars filename = JS_EncodeStringToLatin1(cx, filenameStr);
  if (!filename) {
    return false;
  }

  uint32_t offset = 0;
  if (args.length() >= 2) {
    if (!JS::ToUint32(cx, args[1], &offset)) {
      return false;
    }
  }

  bool sizeGiven = false;
  uint32_t size;
  if (args.length() >= 3) {
    if (!JS::ToUint32(cx, args[2], &size)) {
      return false;
    }
    sizeGiven = true;
    if (size == 0) {
      JS_ReportErrorNumberASCII(cx, GetErrorMessage, nullptr,
                                JSMSG_BAD_ARRAY_LENGTH);
      return false;
    }
  }

  FILE* file = fopen(filename.get(), "rb");
  if (!file) {
    ReportCantOpenErrorUnknownEncoding(cx, filename.get());
    return false;
  }
  AutoCloseFile autoClose(file);

  struct stat st;
  if (fstat(fileno(file), &st) < 0) {
    JS_ReportErrorASCII(cx, "Unable to stat file");
    return false;
  }

  if ((st.st_mode & S_IFMT) != S_IFREG) {
    JS_ReportErrorASCII(cx, "Path is not a regular file");
    return false;
  }

  if (!sizeGiven) {
    if (off_t(offset) >= st.st_size) {
      JS_ReportErrorNumberASCII(cx, GetErrorMessage, nullptr,
                                JSMSG_OFFSET_LARGER_THAN_FILESIZE);
      return false;
    }
    size = st.st_size - offset;
  }

  void* contents =
      JS::CreateMappedArrayBufferContents(GET_FD_FROM_FILE(file), offset, size);
  if (!contents) {
    JS_ReportErrorASCII(cx,
                        "failed to allocate mapped array buffer contents "
                        "(possibly due to bad alignment)");
    return false;
  }

  RootedObject obj(cx,
                   JS::NewMappedArrayBufferWithContents(cx, size, contents));
  if (!obj) {
    return false;
  }

  args.rval().setObject(*obj);
  return true;
}

#undef GET_FD_FROM_FILE

static bool AddPromiseReactions(JSContext* cx, unsigned argc, Value* vp) {
  CallArgs args = CallArgsFromVp(argc, vp);

  if (args.length() != 3) {
    JS_ReportErrorNumberASCII(
        cx, my_GetErrorMessage, nullptr,
        args.length() < 3 ? JSSMSG_NOT_ENOUGH_ARGS : JSSMSG_TOO_MANY_ARGS,
        "addPromiseReactions");
    return false;
  }

  RootedObject promise(cx);
  if (args[0].isObject()) {
    promise = &args[0].toObject();
  }

  if (!promise || !JS::IsPromiseObject(promise)) {
    JS_ReportErrorNumberASCII(cx, my_GetErrorMessage, nullptr,
                              JSSMSG_INVALID_ARGS, "addPromiseReactions");
    return false;
  }

  RootedObject onResolve(cx);
  if (args[1].isObject()) {
    onResolve = &args[1].toObject();
  }

  RootedObject onReject(cx);
  if (args[2].isObject()) {
    onReject = &args[2].toObject();
  }

  if (!onResolve || !onResolve->is<JSFunction>() || !onReject ||
      !onReject->is<JSFunction>()) {
    JS_ReportErrorNumberASCII(cx, my_GetErrorMessage, nullptr,
                              JSSMSG_INVALID_ARGS, "addPromiseReactions");
    return false;
  }

  return JS::AddPromiseReactions(cx, promise, onResolve, onReject);
}

static bool IgnoreUnhandledRejections(JSContext* cx, unsigned argc, Value* vp) {
  CallArgs args = CallArgsFromVp(argc, vp);

  ShellContext* sc = GetShellContext(cx);
  sc->trackUnhandledRejections = false;

  args.rval().setUndefined();
  return true;
}

static bool Options(JSContext* cx, unsigned argc, Value* vp) {
  CallArgs args = CallArgsFromVp(argc, vp);

  JS::ContextOptions oldContextOptions = JS::ContextOptionsRef(cx);
  for (unsigned i = 0; i < args.length(); i++) {
    RootedString str(cx, JS::ToString(cx, args[i]));
    if (!str) {
      return false;
    }

    RootedLinearString opt(cx, str->ensureLinear(cx));
    if (!opt) {
      return false;
    }

    if (StringEqualsLiteral(opt, "strict")) {
      JS::ContextOptionsRef(cx).toggleExtraWarnings();
    } else if (StringEqualsLiteral(opt, "werror")) {
      // Disallow toggling werror when there are off-thread jobs, to avoid
      // confusing CompileError::throwError.
      ShellContext* sc = GetShellContext(cx);
      if (!sc->offThreadJobs.empty()) {
        JS_ReportErrorASCII(
            cx, "can't toggle werror when there are off-thread jobs");
        return false;
      }
      JS::ContextOptionsRef(cx).toggleWerror();
    } else if (StringEqualsLiteral(opt, "throw_on_asmjs_validation_failure")) {
      JS::ContextOptionsRef(cx).toggleThrowOnAsmJSValidationFailure();
    } else if (StringEqualsLiteral(opt, "strict_mode")) {
      JS::ContextOptionsRef(cx).toggleStrictMode();
    } else {
      UniqueChars optChars = QuoteString(cx, opt, '"');
      if (!optChars) {
        return false;
      }

      JS_ReportErrorASCII(cx,
                          "unknown option name %s."
                          " The valid names are strict,"
                          " werror, and strict_mode.",
                          optChars.get());
      return false;
    }
  }

  UniqueChars names = DuplicateString("");
  bool found = false;
  if (names && oldContextOptions.extraWarnings()) {
    names =
        JS_sprintf_append(std::move(names), "%s%s", found ? "," : "", "strict");
    found = true;
  }
  if (names && oldContextOptions.werror()) {
    names =
        JS_sprintf_append(std::move(names), "%s%s", found ? "," : "", "werror");
    found = true;
  }
  if (names && oldContextOptions.throwOnAsmJSValidationFailure()) {
    names = JS_sprintf_append(std::move(names), "%s%s", found ? "," : "",
                              "throw_on_asmjs_validation_failure");
    found = true;
  }
  if (names && oldContextOptions.strictMode()) {
    names = JS_sprintf_append(std::move(names), "%s%s", found ? "," : "",
                              "strict_mode");
    found = true;
  }
  if (!names) {
    JS_ReportOutOfMemory(cx);
    return false;
  }

  JSString* str = JS_NewStringCopyZ(cx, names.get());
  if (!str) {
    return false;
  }
  args.rval().setString(str);
  return true;
}

static bool LoadScript(JSContext* cx, unsigned argc, Value* vp,
                       bool scriptRelative) {
  CallArgs args = CallArgsFromVp(argc, vp);

  RootedString str(cx);
  for (unsigned i = 0; i < args.length(); i++) {
    str = JS::ToString(cx, args[i]);
    if (!str) {
      JS_ReportErrorNumberASCII(cx, my_GetErrorMessage, nullptr,
                                JSSMSG_INVALID_ARGS, "load");
      return false;
    }

    str = ResolvePath(cx, str, scriptRelative ? ScriptRelative : RootRelative);
    if (!str) {
      JS_ReportErrorASCII(cx, "unable to resolve path");
      return false;
    }

    UniqueChars filename = JS_EncodeStringToLatin1(cx, str);
    if (!filename) {
      return false;
    }

    errno = 0;

    CompileOptions opts(cx);
    opts.setIntroductionType("js shell load")
        .setIsRunOnce(true)
        .setNoScriptRval(true);

    RootedValue unused(cx);
    if (!(compileOnly ? JS::CompileUtf8PathDontInflate(
                            cx, opts, filename.get()) != nullptr
                      : JS::EvaluateUtf8PathDontInflate(
                            cx, opts, filename.get(), &unused))) {
      return false;
    }
  }

  args.rval().setUndefined();
  return true;
}

static bool Load(JSContext* cx, unsigned argc, Value* vp) {
  return LoadScript(cx, argc, vp, false);
}

static bool LoadScriptRelativeToScript(JSContext* cx, unsigned argc,
                                       Value* vp) {
  return LoadScript(cx, argc, vp, true);
}

// Populate |options| with the options given by |opts|'s properties. If we
// need to convert a filename to a C string, let fileNameBytes own the
// bytes.
static bool ParseCompileOptions(JSContext* cx, CompileOptions& options,
                                HandleObject opts, UniqueChars& fileNameBytes) {
  RootedValue v(cx);
  RootedString s(cx);

  if (!JS_GetProperty(cx, opts, "isRunOnce", &v)) {
    return false;
  }
  if (!v.isUndefined()) {
    options.setIsRunOnce(ToBoolean(v));
  }

  if (!JS_GetProperty(cx, opts, "noScriptRval", &v)) {
    return false;
  }
  if (!v.isUndefined()) {
    options.setNoScriptRval(ToBoolean(v));
  }

  if (!JS_GetProperty(cx, opts, "fileName", &v)) {
    return false;
  }
  if (v.isNull()) {
    options.setFile(nullptr);
  } else if (!v.isUndefined()) {
    s = ToString(cx, v);
    if (!s) {
      return false;
    }
    fileNameBytes = JS_EncodeStringToLatin1(cx, s);
    if (!fileNameBytes) {
      return false;
    }
    options.setFile(fileNameBytes.get());
  }

  if (!JS_GetProperty(cx, opts, "skipFileNameValidation", &v)) {
    return false;
  }
  if (!v.isUndefined()) {
    options.setSkipFilenameValidation(ToBoolean(v));
  }

  if (!JS_GetProperty(cx, opts, "element", &v)) {
    return false;
  }
  if (v.isObject()) {
    options.setElement(&v.toObject());
  }

  if (!JS_GetProperty(cx, opts, "elementAttributeName", &v)) {
    return false;
  }
  if (!v.isUndefined()) {
    s = ToString(cx, v);
    if (!s) {
      return false;
    }
    options.setElementAttributeName(s);
  }

  if (!JS_GetProperty(cx, opts, "lineNumber", &v)) {
    return false;
  }
  if (!v.isUndefined()) {
    uint32_t u;
    if (!ToUint32(cx, v, &u)) {
      return false;
    }
    options.setLine(u);
  }

  if (!JS_GetProperty(cx, opts, "columnNumber", &v)) {
    return false;
  }
  if (!v.isUndefined()) {
    int32_t c;
    if (!ToInt32(cx, v, &c)) {
      return false;
    }
    options.setColumn(c);
  }

  if (!JS_GetProperty(cx, opts, "sourceIsLazy", &v)) {
    return false;
  }
  if (v.isBoolean()) {
    options.setSourceIsLazy(v.toBoolean());
  }

  return true;
}

static void my_LargeAllocFailCallback() {
  JSContext* cx = TlsContext.get();
  if (!cx || cx->isHelperThreadContext()) {
    return;
  }

  MOZ_ASSERT(!JS::RuntimeHeapIsBusy());

  JS::PrepareForFullGC(cx);
  cx->runtime()->gc.gc(GC_NORMAL, JS::GCReason::SHARED_MEMORY_LIMIT);
}

static const uint32_t CacheEntry_SOURCE = 0;
static const uint32_t CacheEntry_BYTECODE = 1;

static const JSClass CacheEntry_class = {"CacheEntryObject",
                                         JSCLASS_HAS_RESERVED_SLOTS(2)};

static bool CacheEntry(JSContext* cx, unsigned argc, JS::Value* vp) {
  CallArgs args = CallArgsFromVp(argc, vp);

  if (args.length() != 1 || !args[0].isString()) {
    JS_ReportErrorNumberASCII(cx, my_GetErrorMessage, nullptr,
                              JSSMSG_INVALID_ARGS, "CacheEntry");
    return false;
  }

  RootedObject obj(cx, JS_NewObject(cx, &CacheEntry_class));
  if (!obj) {
    return false;
  }

  SetReservedSlot(obj, CacheEntry_SOURCE, args[0]);
  SetReservedSlot(obj, CacheEntry_BYTECODE, UndefinedValue());
  args.rval().setObject(*obj);
  return true;
}

static bool CacheEntry_isCacheEntry(JSObject* cache) {
  return JS_GetClass(cache) == &CacheEntry_class;
}

static JSString* CacheEntry_getSource(JSContext* cx, HandleObject cache) {
  MOZ_ASSERT(CacheEntry_isCacheEntry(cache));
  Value v = JS_GetReservedSlot(cache, CacheEntry_SOURCE);
  if (!v.isString()) {
    JS_ReportErrorASCII(
        cx, "CacheEntry_getSource: Unexpected type of source reserved slot.");
    return nullptr;
  }

  return v.toString();
}

static uint8_t* CacheEntry_getBytecode(JSContext* cx, HandleObject cache,
                                       uint32_t* length) {
  MOZ_ASSERT(CacheEntry_isCacheEntry(cache));
  Value v = JS_GetReservedSlot(cache, CacheEntry_BYTECODE);
  if (!v.isObject() || !v.toObject().is<ArrayBufferObject>()) {
    JS_ReportErrorASCII(
        cx,
        "CacheEntry_getBytecode: Unexpected type of bytecode reserved slot.");
    return nullptr;
  }

  ArrayBufferObject* arrayBuffer = &v.toObject().as<ArrayBufferObject>();
  *length = arrayBuffer->byteLength();
  return arrayBuffer->dataPointer();
}

static bool CacheEntry_setBytecode(JSContext* cx, HandleObject cache,
                                   uint8_t* buffer, uint32_t length) {
  MOZ_ASSERT(CacheEntry_isCacheEntry(cache));

  using BufferContents = ArrayBufferObject::BufferContents;

  BufferContents contents = BufferContents::createMalloced(buffer);
  Rooted<ArrayBufferObject*> arrayBuffer(
      cx, ArrayBufferObject::createForContents(cx, length, contents));
  if (!arrayBuffer) {
    return false;
  }

  SetReservedSlot(cache, CacheEntry_BYTECODE, ObjectValue(*arrayBuffer));
  return true;
}

static bool ConvertTranscodeResultToJSException(JSContext* cx,
                                                JS::TranscodeResult rv) {
  switch (rv) {
    case JS::TranscodeResult_Ok:
      return true;

    default:
      MOZ_FALLTHROUGH;
    case JS::TranscodeResult_Failure:
      MOZ_ASSERT(!cx->isExceptionPending());
      JS_ReportErrorASCII(cx, "generic warning");
      return false;
    case JS::TranscodeResult_Failure_BadBuildId:
      MOZ_ASSERT(!cx->isExceptionPending());
      JS_ReportErrorASCII(cx, "the build-id does not match");
      return false;
    case JS::TranscodeResult_Failure_RunOnceNotSupported:
      MOZ_ASSERT(!cx->isExceptionPending());
      JS_ReportErrorASCII(cx, "run-once script are not supported by XDR");
      return false;
    case JS::TranscodeResult_Failure_AsmJSNotSupported:
      MOZ_ASSERT(!cx->isExceptionPending());
      JS_ReportErrorASCII(cx, "Asm.js is not supported by XDR");
      return false;
    case JS::TranscodeResult_Failure_BadDecode:
      MOZ_ASSERT(!cx->isExceptionPending());
      JS_ReportErrorASCII(cx, "XDR data corruption");
      return false;
    case JS::TranscodeResult_Failure_WrongCompileOption:
      MOZ_ASSERT(!cx->isExceptionPending());
      JS_ReportErrorASCII(
          cx, "Compile options differs from Compile options of the encoding");
      return false;
    case JS::TranscodeResult_Failure_NotInterpretedFun:
      MOZ_ASSERT(!cx->isExceptionPending());
      JS_ReportErrorASCII(cx,
                          "Only interepreted functions are supported by XDR");
      return false;

    case JS::TranscodeResult_Throw:
      MOZ_ASSERT(cx->isExceptionPending());
      return false;
  }
}

static bool Evaluate(JSContext* cx, unsigned argc, Value* vp) {
  CallArgs args = CallArgsFromVp(argc, vp);

  if (args.length() < 1 || args.length() > 2) {
    JS_ReportErrorNumberASCII(
        cx, my_GetErrorMessage, nullptr,
        args.length() < 1 ? JSSMSG_NOT_ENOUGH_ARGS : JSSMSG_TOO_MANY_ARGS,
        "evaluate");
    return false;
  }

  RootedString code(cx, nullptr);
  RootedObject cacheEntry(cx, nullptr);
  if (args[0].isString()) {
    code = args[0].toString();
  } else if (args[0].isObject() &&
             CacheEntry_isCacheEntry(&args[0].toObject())) {
    cacheEntry = &args[0].toObject();
    code = CacheEntry_getSource(cx, cacheEntry);
    if (!code) {
      return false;
    }
  }

  if (!code || (args.length() == 2 && args[1].isPrimitive())) {
    JS_ReportErrorNumberASCII(cx, my_GetErrorMessage, nullptr,
                              JSSMSG_INVALID_ARGS, "evaluate");
    return false;
  }

  CompileOptions options(cx);
  UniqueChars fileNameBytes;
  RootedString displayURL(cx);
  RootedString sourceMapURL(cx);
  RootedObject global(cx, nullptr);
  bool catchTermination = false;
  bool loadBytecode = false;
  bool saveBytecode = false;
  bool saveIncrementalBytecode = false;
  bool assertEqBytecode = false;
  JS::RootedObjectVector envChain(cx);
  RootedObject callerGlobal(cx, cx->global());

  options.setIntroductionType("js shell evaluate")
      .setFileAndLine("@evaluate", 1);

  global = JS::CurrentGlobalOrNull(cx);
  MOZ_ASSERT(global);

  if (args.length() == 2) {
    RootedObject opts(cx, &args[1].toObject());
    RootedValue v(cx);

    if (!ParseCompileOptions(cx, options, opts, fileNameBytes)) {
      return false;
    }

    if (!JS_GetProperty(cx, opts, "displayURL", &v)) {
      return false;
    }
    if (!v.isUndefined()) {
      displayURL = ToString(cx, v);
      if (!displayURL) {
        return false;
      }
    }

    if (!JS_GetProperty(cx, opts, "sourceMapURL", &v)) {
      return false;
    }
    if (!v.isUndefined()) {
      sourceMapURL = ToString(cx, v);
      if (!sourceMapURL) {
        return false;
      }
    }

    if (!JS_GetProperty(cx, opts, "global", &v)) {
      return false;
    }
    if (!v.isUndefined()) {
      if (v.isObject()) {
        global = js::CheckedUnwrapDynamic(&v.toObject(), cx,
                                          /* stopAtWindowProxy = */ false);
        if (!global) {
          return false;
        }
      }
      if (!global || !(JS_GetClass(global)->flags & JSCLASS_IS_GLOBAL)) {
        JS_ReportErrorNumberASCII(
            cx, GetErrorMessage, nullptr, JSMSG_UNEXPECTED_TYPE,
            "\"global\" passed to evaluate()", "not a global object");
        return false;
      }
    }

    if (!JS_GetProperty(cx, opts, "catchTermination", &v)) {
      return false;
    }
    if (!v.isUndefined()) {
      catchTermination = ToBoolean(v);
    }

    if (!JS_GetProperty(cx, opts, "loadBytecode", &v)) {
      return false;
    }
    if (!v.isUndefined()) {
      loadBytecode = ToBoolean(v);
    }

    if (!JS_GetProperty(cx, opts, "saveBytecode", &v)) {
      return false;
    }
    if (!v.isUndefined()) {
      saveBytecode = ToBoolean(v);
    }

    if (!JS_GetProperty(cx, opts, "saveIncrementalBytecode", &v)) {
      return false;
    }
    if (!v.isUndefined()) {
      saveIncrementalBytecode = ToBoolean(v);
    }

    if (!JS_GetProperty(cx, opts, "assertEqBytecode", &v)) {
      return false;
    }
    if (!v.isUndefined()) {
      assertEqBytecode = ToBoolean(v);
    }

    if (!JS_GetProperty(cx, opts, "envChainObject", &v)) {
      return false;
    }
    if (!v.isUndefined()) {
      if (loadBytecode) {
        JS_ReportErrorASCII(cx,
                            "Can't use both loadBytecode and envChainObject");
        return false;
      }

      if (!v.isObject()) {
        JS_ReportErrorNumberASCII(
            cx, GetErrorMessage, nullptr, JSMSG_UNEXPECTED_TYPE,
            "\"envChainObject\" passed to evaluate()", "not an object");
        return false;
      } else if (v.toObject().is<GlobalObject>()) {
        JS_ReportErrorASCII(
            cx,
            "\"envChainObject\" passed to evaluate() should not be a global");
        return false;
      } else if (!envChain.append(&v.toObject())) {
        JS_ReportOutOfMemory(cx);
        return false;
      }
    }

    // We cannot load or save the bytecode if we have no object where the
    // bytecode cache is stored.
    if (loadBytecode || saveBytecode || saveIncrementalBytecode) {
      if (!cacheEntry) {
        JS_ReportErrorNumberASCII(cx, my_GetErrorMessage, nullptr,
                                  JSSMSG_INVALID_ARGS, "evaluate");
        return false;
      }
      if (saveIncrementalBytecode && saveBytecode) {
        JS_ReportErrorASCII(
            cx,
            "saveIncrementalBytecode and saveBytecode cannot be used"
            " at the same time.");
        return false;
      }
    }
  }

  AutoStableStringChars codeChars(cx);
  if (!codeChars.initTwoByte(cx, code)) {
    return false;
  }

  JS::TranscodeBuffer loadBuffer;
  JS::TranscodeBuffer saveBuffer;

  if (loadBytecode) {
    uint32_t loadLength = 0;
    uint8_t* loadData = nullptr;
    loadData = CacheEntry_getBytecode(cx, cacheEntry, &loadLength);
    if (!loadData) {
      return false;
    }
    if (!loadBuffer.append(loadData, loadLength)) {
      JS_ReportOutOfMemory(cx);
      return false;
    }
  }

  {
    JSAutoRealm ar(cx, global);
    RootedScript script(cx);

    {
      if (saveBytecode) {
        if (!JS::RealmCreationOptionsRef(cx).cloneSingletons()) {
          JS_ReportErrorNumberASCII(cx, my_GetErrorMessage, nullptr,
                                    JSSMSG_CACHE_SINGLETON_FAILED);
          return false;
        }

        // cloneSingletons implies that singletons are used as template objects.
        MOZ_ASSERT(JS::RealmBehaviorsRef(cx).getSingletonsAsTemplates());
      }

      if (loadBytecode) {
        JS::TranscodeResult rv = JS::DecodeScript(cx, loadBuffer, &script);
        if (!ConvertTranscodeResultToJSException(cx, rv)) {
          return false;
        }
      } else {
        mozilla::Range<const char16_t> chars = codeChars.twoByteRange();
        JS::SourceText<char16_t> srcBuf;
        if (!srcBuf.init(cx, chars.begin().get(), chars.length(),
                         JS::SourceOwnership::Borrowed)) {
          return false;
        }

        if (envChain.length() == 0) {
          script = JS::Compile(cx, options, srcBuf);
        } else {
          script = JS::CompileForNonSyntacticScope(cx, options, srcBuf);
        }
      }

      if (!script) {
        return false;
      }
    }

    if (displayURL && !script->scriptSource()->hasDisplayURL()) {
      UniqueTwoByteChars chars = JS_CopyStringCharsZ(cx, displayURL);
      if (!chars) {
        return false;
      }
      if (!script->scriptSource()->setDisplayURL(cx, std::move(chars))) {
        return false;
      }
    }
    if (sourceMapURL && !script->scriptSource()->hasSourceMapURL()) {
      UniqueTwoByteChars chars = JS_CopyStringCharsZ(cx, sourceMapURL);
      if (!chars) {
        return false;
      }
      if (!script->scriptSource()->setSourceMapURL(cx, std::move(chars))) {
        return false;
      }
    }

    // If we want to save the bytecode incrementally, then we should
    // register ahead the fact that every JSFunction which is being
    // delazified should be encoded at the end of the delazification.
    if (saveIncrementalBytecode) {
      if (!StartIncrementalEncoding(cx, script)) {
        return false;
      }
    }

    if (!JS_ExecuteScript(cx, envChain, script, args.rval())) {
      if (catchTermination && !JS_IsExceptionPending(cx)) {
        JSAutoRealm ar1(cx, callerGlobal);
        JSString* str = JS_NewStringCopyZ(cx, "terminated");
        if (!str) {
          return false;
        }
        args.rval().setString(str);
        return true;
      }
      return false;
    }

    // Encode the bytecode after the execution of the script.
    if (saveBytecode) {
      JS::TranscodeResult rv = JS::EncodeScript(cx, saveBuffer, script);
      if (!ConvertTranscodeResultToJSException(cx, rv)) {
        return false;
      }
    }

    // Serialize the encoded bytecode, recorded before the execution, into a
    // buffer which can be deserialized linearly.
    if (saveIncrementalBytecode) {
      if (!FinishIncrementalEncoding(cx, script, saveBuffer)) {
        return false;
      }
    }
  }

  if (saveBytecode || saveIncrementalBytecode) {
    // If we are both loading and saving, we assert that we are going to
    // replace the current bytecode by the same stream of bytes.
    if (loadBytecode && assertEqBytecode) {
      if (saveBuffer.length() != loadBuffer.length()) {
        char loadLengthStr[16];
        SprintfLiteral(loadLengthStr, "%zu", loadBuffer.length());
        char saveLengthStr[16];
        SprintfLiteral(saveLengthStr, "%zu", saveBuffer.length());

        JS_ReportErrorNumberASCII(cx, my_GetErrorMessage, nullptr,
                                  JSSMSG_CACHE_EQ_SIZE_FAILED, loadLengthStr,
                                  saveLengthStr);
        return false;
      }

      if (!ArrayEqual(loadBuffer.begin(), saveBuffer.begin(),
                      loadBuffer.length())) {
        JS_ReportErrorNumberASCII(cx, my_GetErrorMessage, nullptr,
                                  JSSMSG_CACHE_EQ_CONTENT_FAILED);
        return false;
      }
    }

    size_t saveLength = saveBuffer.length();
    if (saveLength >= INT32_MAX) {
      JS_ReportErrorASCII(cx, "Cannot save large cache entry content");
      return false;
    }
    uint8_t* saveData = saveBuffer.extractOrCopyRawBuffer();
    if (!CacheEntry_setBytecode(cx, cacheEntry, saveData, saveLength)) {
      js_free(saveData);
      return false;
    }
  }

  return JS_WrapValue(cx, args.rval());
}

JSString* js::shell::FileAsString(JSContext* cx, JS::HandleString pathnameStr) {
  UniqueChars pathname = JS_EncodeStringToLatin1(cx, pathnameStr);
  if (!pathname) {
    return nullptr;
  }

  FILE* file;

  file = fopen(pathname.get(), "rb");
  if (!file) {
    ReportCantOpenErrorUnknownEncoding(cx, pathname.get());
    return nullptr;
  }

  AutoCloseFile autoClose(file);

  struct stat st;
  if (fstat(fileno(file), &st) != 0) {
    JS_ReportErrorUTF8(cx, "can't stat %s", pathname.get());
    return nullptr;
  }

  if ((st.st_mode & S_IFMT) != S_IFREG) {
    JS_ReportErrorUTF8(cx, "can't read non-regular file %s", pathname.get());
    return nullptr;
  }

  if (fseek(file, 0, SEEK_END) != 0) {
    pathname = JS_EncodeStringToUTF8(cx, pathnameStr);
    if (!pathname) {
      return nullptr;
    }
    JS_ReportErrorUTF8(cx, "can't seek end of %s", pathname.get());
    return nullptr;
  }

  long endPos = ftell(file);
  if (endPos < 0) {
    JS_ReportErrorUTF8(cx, "can't read length of %s", pathname.get());
    return nullptr;
  }

  size_t len = endPos;
  if (fseek(file, 0, SEEK_SET) != 0) {
    pathname = JS_EncodeStringToUTF8(cx, pathnameStr);
    if (!pathname) {
      return nullptr;
    }
    JS_ReportErrorUTF8(cx, "can't seek start of %s", pathname.get());
    return nullptr;
  }

  UniqueChars buf(js_pod_malloc<char>(len + 1));
  if (!buf) {
    JS_ReportErrorUTF8(cx, "out of memory reading %s", pathname.get());
    return nullptr;
  }

  size_t cc = fread(buf.get(), 1, len, file);
  if (cc != len) {
    if (ptrdiff_t(cc) < 0) {
      ReportCantOpenErrorUnknownEncoding(cx, pathname.get());
    } else {
      pathname = JS_EncodeStringToUTF8(cx, pathnameStr);
      if (!pathname) {
        return nullptr;
      }
      JS_ReportErrorUTF8(cx, "can't read %s: short read", pathname.get());
    }
    return nullptr;
  }

  UniqueTwoByteChars ucbuf(
      JS::LossyUTF8CharsToNewTwoByteCharsZ(cx, JS::UTF8Chars(buf.get(), len),
                                           &len, js::MallocArena)
          .get());
  if (!ucbuf) {
    pathname = JS_EncodeStringToUTF8(cx, pathnameStr);
    if (!pathname) {
      return nullptr;
    }
    JS_ReportErrorUTF8(cx, "Invalid UTF-8 in file '%s'", pathname.get());
    return nullptr;
  }

  return JS_NewUCStringCopyN(cx, ucbuf.get(), len);
}

/*
 * Function to run scripts and return compilation + execution time. Semantics
 * are closely modelled after the equivalent function in WebKit, as this is used
 * to produce benchmark timings by SunSpider.
 */
static bool Run(JSContext* cx, unsigned argc, Value* vp) {
  CallArgs args = CallArgsFromVp(argc, vp);
  if (args.length() != 1) {
    JS_ReportErrorNumberASCII(cx, my_GetErrorMessage, nullptr,
                              JSSMSG_INVALID_ARGS, "run");
    return false;
  }

  RootedString str(cx, JS::ToString(cx, args[0]));
  if (!str) {
    return false;
  }
  args[0].setString(str);

  str = FileAsString(cx, str);
  if (!str) {
    return false;
  }

  AutoStableStringChars chars(cx);
  if (!chars.initTwoByte(cx, str)) {
    return false;
  }

  JS::SourceText<char16_t> srcBuf;
  if (!srcBuf.init(cx, chars.twoByteRange().begin().get(), str->length(),
                   JS::SourceOwnership::Borrowed)) {
    return false;
  }

  RootedScript script(cx);
  int64_t startClock = PRMJ_Now();
  {
    /* FIXME: This should use UTF-8 (bug 987069). */
    UniqueChars filename = JS_EncodeStringToLatin1(cx, str);
    if (!filename) {
      return false;
    }

    JS::CompileOptions options(cx);
    options.setIntroductionType("js shell run")
        .setFileAndLine(filename.get(), 1)
        .setIsRunOnce(true)
        .setNoScriptRval(true);

    script = JS::Compile(cx, options, srcBuf);
    if (!script) {
      return false;
    }
  }

  if (!JS_ExecuteScript(cx, script)) {
    return false;
  }

  int64_t endClock = PRMJ_Now();

  args.rval().setDouble((endClock - startClock) / double(PRMJ_USEC_PER_MSEC));
  return true;
}

/*
 * function readline()
 * Provides a hook for scripts to read a line from stdin.
 */
static bool ReadLine(JSContext* cx, unsigned argc, Value* vp) {
  CallArgs args = CallArgsFromVp(argc, vp);

#define BUFSIZE 256
  FILE* from = stdin;
  size_t buflength = 0;
  size_t bufsize = BUFSIZE;
  char* buf = (char*)JS_malloc(cx, bufsize);
  if (!buf) {
    return false;
  }

  bool sawNewline = false;
  size_t gotlength;
  while ((gotlength = js_fgets(buf + buflength, bufsize - buflength, from)) >
         0) {
    buflength += gotlength;

    /* Are we done? */
    if (buf[buflength - 1] == '\n') {
      buf[buflength - 1] = '\0';
      sawNewline = true;
      break;
    } else if (buflength < bufsize - 1) {
      break;
    }

    /* Else, grow our buffer for another pass. */
    char* tmp;
    bufsize *= 2;
    if (bufsize > buflength) {
      tmp = static_cast<char*>(JS_realloc(cx, buf, bufsize / 2, bufsize));
    } else {
      JS_ReportOutOfMemory(cx);
      tmp = nullptr;
    }

    if (!tmp) {
      JS_free(cx, buf);
      return false;
    }

    buf = tmp;
  }

  /* Treat the empty string specially. */
  if (buflength == 0) {
    args.rval().set(feof(from) ? NullValue() : JS_GetEmptyStringValue(cx));
    JS_free(cx, buf);
    return true;
  }

  /* Shrink the buffer to the real size. */
  char* tmp = static_cast<char*>(JS_realloc(cx, buf, bufsize, buflength));
  if (!tmp) {
    JS_free(cx, buf);
    return false;
  }

  buf = tmp;

  /*
   * Turn buf into a JSString. Note that buflength includes the trailing null
   * character.
   */
  JSString* str =
      JS_NewStringCopyN(cx, buf, sawNewline ? buflength - 1 : buflength);
  JS_free(cx, buf);
  if (!str) {
    return false;
  }

  args.rval().setString(str);
  return true;
}

/*
 * function readlineBuf()
 * Provides a hook for scripts to emulate readline() using a string object.
 */
static bool ReadLineBuf(JSContext* cx, unsigned argc, Value* vp) {
  CallArgs args = CallArgsFromVp(argc, vp);
  ShellContext* sc = GetShellContext(cx);

  if (!args.length()) {
    if (!sc->readLineBuf) {
      JS_ReportErrorASCII(cx,
                          "No source buffer set. You must initially "
                          "call readlineBuf with an argument.");
      return false;
    }

    char* currentBuf = sc->readLineBuf.get() + sc->readLineBufPos;
    size_t buflen = strlen(currentBuf);

    if (!buflen) {
      args.rval().setNull();
      return true;
    }

    size_t len = 0;
    while (len < buflen) {
      if (currentBuf[len] == '\n') {
        break;
      }
      len++;
    }

    JSString* str = JS_NewStringCopyUTF8N(cx, JS::UTF8Chars(currentBuf, len));
    if (!str) {
      return false;
    }

    if (currentBuf[len] == '\0') {
      sc->readLineBufPos += len;
    } else {
      sc->readLineBufPos += len + 1;
    }

    args.rval().setString(str);
    return true;
  }

  if (args.length() == 1) {
    sc->readLineBuf = nullptr;
    sc->readLineBufPos = 0;

    RootedString str(cx, JS::ToString(cx, args[0]));
    if (!str) {
      return false;
    }
    sc->readLineBuf = JS_EncodeStringToUTF8(cx, str);
    if (!sc->readLineBuf) {
      return false;
    }

    args.rval().setUndefined();
    return true;
  }

  JS_ReportErrorASCII(cx, "Must specify at most one argument");
  return false;
}

static bool PutStr(JSContext* cx, unsigned argc, Value* vp) {
  CallArgs args = CallArgsFromVp(argc, vp);

  if (args.length() != 0) {
    if (!gOutFile->isOpen()) {
      JS_ReportErrorASCII(cx, "output file is closed");
      return false;
    }

    RootedString str(cx, JS::ToString(cx, args[0]));
    if (!str) {
      return false;
    }
    UniqueChars bytes = JS_EncodeStringToUTF8(cx, str);
    if (!bytes) {
      return false;
    }
    fputs(bytes.get(), gOutFile->fp);
    fflush(gOutFile->fp);
  }

  args.rval().setUndefined();
  return true;
}

static bool Now(JSContext* cx, unsigned argc, Value* vp) {
  CallArgs args = CallArgsFromVp(argc, vp);
  double now = PRMJ_Now() / double(PRMJ_USEC_PER_MSEC);
  args.rval().setDouble(now);
  return true;
}

static bool CpuNow(JSContext* cx, unsigned argc, Value* vp) {
  CallArgs args = CallArgsFromVp(argc, vp);
  double now = double(std::clock()) / double(CLOCKS_PER_SEC);
  args.rval().setDouble(now);
  return true;
}

static bool PrintInternal(JSContext* cx, const CallArgs& args, RCFile* file) {
  if (!file->isOpen()) {
    JS_ReportErrorASCII(cx, "output file is closed");
    return false;
  }

  for (unsigned i = 0; i < args.length(); i++) {
    RootedString str(cx, JS::ToString(cx, args[i]));
    if (!str) {
      return false;
    }
    UniqueChars bytes = JS_EncodeStringToUTF8(cx, str);
    if (!bytes) {
      return false;
    }
    fprintf(file->fp, "%s%s", i ? " " : "", bytes.get());
  }

  fputc('\n', file->fp);
  fflush(file->fp);

  args.rval().setUndefined();
  return true;
}

static bool Print(JSContext* cx, unsigned argc, Value* vp) {
  CallArgs args = CallArgsFromVp(argc, vp);
#ifdef FUZZING_INTERFACES
  if (fuzzHaveModule && !fuzzDoDebug) {
    // When fuzzing and not debugging, suppress any print() output,
    // as it slows down fuzzing and makes libFuzzer's output hard
    // to read.
    args.rval().setUndefined();
    return true;
  }
#endif  // FUZZING_INTERFACES
  return PrintInternal(cx, args, gOutFile);
}

static bool PrintErr(JSContext* cx, unsigned argc, Value* vp) {
  CallArgs args = CallArgsFromVp(argc, vp);
  return PrintInternal(cx, args, gErrFile);
}

static bool Help(JSContext* cx, unsigned argc, Value* vp);

static bool Quit(JSContext* cx, unsigned argc, Value* vp) {
  ShellContext* sc = GetShellContext(cx);

#ifdef JS_MORE_DETERMINISTIC
  // Print a message to stderr in more-deterministic builds to help jsfunfuzz
  // find uncatchable-exception bugs.
  fprintf(stderr, "quit called\n");
#endif

  CallArgs args = CallArgsFromVp(argc, vp);
  int32_t code;
  if (!ToInt32(cx, args.get(0), &code)) {
    return false;
  }

  // The fuzzers check the shell's exit code and assume a value >= 128 means
  // the process crashed (for instance, SIGSEGV will result in code 139). On
  // POSIX platforms, the exit code is 8-bit and negative values can also
  // result in an exit code >= 128. We restrict the value to range [0, 127] to
  // avoid false positives.
  if (code < 0 || code >= 128) {
    JS_ReportErrorASCII(cx, "quit exit code should be in range 0-127");
    return false;
  }

  js::StopDrainingJobQueue(cx);
  sc->exitCode = code;
  sc->quitting = true;
  return false;
}

static bool StartTimingMutator(JSContext* cx, unsigned argc, Value* vp) {
  CallArgs args = CallArgsFromVp(argc, vp);
  if (args.length() > 0) {
    JS_ReportErrorNumberASCII(cx, my_GetErrorMessage, nullptr,
                              JSSMSG_TOO_MANY_ARGS, "startTimingMutator");
    return false;
  }

  if (!cx->runtime()->gc.stats().startTimingMutator()) {
    JS_ReportErrorASCII(
        cx, "StartTimingMutator should only be called from outside of GC");
    return false;
  }

  args.rval().setUndefined();
  return true;
}

static bool StopTimingMutator(JSContext* cx, unsigned argc, Value* vp) {
  CallArgs args = CallArgsFromVp(argc, vp);
  if (args.length() > 0) {
    JS_ReportErrorNumberASCII(cx, my_GetErrorMessage, nullptr,
                              JSSMSG_TOO_MANY_ARGS, "stopTimingMutator");
    return false;
  }

  double mutator_ms, gc_ms;
  if (!cx->runtime()->gc.stats().stopTimingMutator(mutator_ms, gc_ms)) {
    JS_ReportErrorASCII(cx,
                        "stopTimingMutator called when not timing the mutator");
    return false;
  }
  double total_ms = mutator_ms + gc_ms;
  if (total_ms > 0 && gOutFile->isOpen()) {
    fprintf(gOutFile->fp, "Mutator: %.3fms (%.1f%%), GC: %.3fms (%.1f%%)\n",
            mutator_ms, mutator_ms / total_ms * 100.0, gc_ms,
            gc_ms / total_ms * 100.0);
  }

  args.rval().setUndefined();
  return true;
}

static const char* ToSource(JSContext* cx, HandleValue vp, UniqueChars* bytes) {
  RootedString str(cx, JS_ValueToSource(cx, vp));
  if (str) {
    *bytes = JS_EncodeStringToUTF8(cx, str);
    if (*bytes) {
      return bytes->get();
    }
  }
  JS_ClearPendingException(cx);
  return "<<error converting value to string>>";
}

static bool AssertEq(JSContext* cx, unsigned argc, Value* vp) {
  CallArgs args = CallArgsFromVp(argc, vp);
  if (!(args.length() == 2 || (args.length() == 3 && args[2].isString()))) {
    JS_ReportErrorNumberASCII(
        cx, my_GetErrorMessage, nullptr,
        (args.length() < 2)
            ? JSSMSG_NOT_ENOUGH_ARGS
            : (args.length() == 3) ? JSSMSG_INVALID_ARGS : JSSMSG_TOO_MANY_ARGS,
        "assertEq");
    return false;
  }

  bool same;
  if (!JS::SameValue(cx, args[0], args[1], &same)) {
    return false;
  }
  if (!same) {
    UniqueChars bytes0, bytes1;
    const char* actual = ToSource(cx, args[0], &bytes0);
    const char* expected = ToSource(cx, args[1], &bytes1);
    if (args.length() == 2) {
      JS_ReportErrorNumberUTF8(cx, my_GetErrorMessage, nullptr,
                               JSSMSG_ASSERT_EQ_FAILED, actual, expected);
    } else {
      RootedString message(cx, args[2].toString());
      UniqueChars bytes2 = QuoteString(cx, message);
      if (!bytes2) {
        return false;
      }
      JS_ReportErrorNumberUTF8(cx, my_GetErrorMessage, nullptr,
                               JSSMSG_ASSERT_EQ_FAILED_MSG, actual, expected,
                               bytes2.get());
    }
    return false;
  }
  args.rval().setUndefined();
  return true;
}

static JSScript* GetTopScript(JSContext* cx) {
  NonBuiltinScriptFrameIter iter(cx);
  return iter.done() ? nullptr : iter.script();
}

static bool GetScriptAndPCArgs(JSContext* cx, CallArgs& args,
                               MutableHandleScript scriptp, int32_t* ip) {
  RootedScript script(cx, GetTopScript(cx));
  *ip = 0;
  if (!args.get(0).isUndefined()) {
    HandleValue v = args[0];
    unsigned intarg = 0;
    if (v.isObject() && JS_GetClass(&v.toObject()) == &JSFunction::class_) {
      script = TestingFunctionArgumentToScript(cx, v);
      if (!script) {
        return false;
      }
      intarg++;
    }
    if (!args.get(intarg).isUndefined()) {
      if (!JS::ToInt32(cx, args[intarg], ip)) {
        return false;
      }
      if ((uint32_t)*ip >= script->length()) {
        JS_ReportErrorASCII(cx, "Invalid PC");
        return false;
      }
    }
  }

  scriptp.set(script);

  return true;
}

static bool LineToPC(JSContext* cx, unsigned argc, Value* vp) {
  CallArgs args = CallArgsFromVp(argc, vp);

  if (args.length() == 0) {
    JS_ReportErrorNumberASCII(cx, my_GetErrorMessage, nullptr,
                              JSSMSG_LINE2PC_USAGE);
    return false;
  }

  RootedScript script(cx, GetTopScript(cx));
  int32_t lineArg = 0;
  if (args[0].isObject() && args[0].toObject().is<JSFunction>()) {
    script = TestingFunctionArgumentToScript(cx, args[0]);
    if (!script) {
      return false;
    }
    lineArg++;
  }

  uint32_t lineno;
  if (!ToUint32(cx, args.get(lineArg), &lineno)) {
    return false;
  }

  jsbytecode* pc = LineNumberToPC(script, lineno);
  if (!pc) {
    return false;
  }
  args.rval().setInt32(script->pcToOffset(pc));
  return true;
}

static bool PCToLine(JSContext* cx, unsigned argc, Value* vp) {
  CallArgs args = CallArgsFromVp(argc, vp);
  RootedScript script(cx);
  int32_t i;
  unsigned lineno;

  if (!GetScriptAndPCArgs(cx, args, &script, &i)) {
    return false;
  }
  lineno = PCToLineNumber(script, script->offsetToPC(i));
  if (!lineno) {
    return false;
  }
  args.rval().setInt32(lineno);
  return true;
}

#if defined(DEBUG) || defined(JS_JITSPEW)

static void UpdateSwitchTableBounds(JSContext* cx, HandleScript script,
                                    unsigned offset, unsigned* start,
                                    unsigned* end) {
  jsbytecode* pc;
  JSOp op;
  ptrdiff_t jmplen;
  int32_t low, high, n;

  pc = script->offsetToPC(offset);
  op = JSOp(*pc);
  switch (op) {
    case JSOP_TABLESWITCH:
      jmplen = JUMP_OFFSET_LEN;
      pc += jmplen;
      low = GET_JUMP_OFFSET(pc);
      pc += JUMP_OFFSET_LEN;
      high = GET_JUMP_OFFSET(pc);
      pc += JUMP_OFFSET_LEN;
      n = high - low + 1;
      break;

    default:
      /* [condswitch] switch does not have any jump or lookup tables. */
      MOZ_ASSERT(op == JSOP_CONDSWITCH);
      return;
  }

  *start = script->pcToOffset(pc);
  *end = *start + (unsigned)(n * jmplen);
}

static MOZ_MUST_USE bool SrcNotes(JSContext* cx, HandleScript script,
                                  Sprinter* sp) {
  if (!sp->put("\nSource notes:\n") ||
      !sp->jsprintf("%4s %4s %5s %6s %-8s %s\n", "ofs", "line", "pc", "delta",
                    "desc", "args") ||
      !sp->put("---- ---- ----- ------ -------- ------\n")) {
    return false;
  }

  unsigned offset = 0;
  unsigned colspan = 0;
  unsigned lineno = script->lineno();
  jssrcnote* notes = script->notes();
  unsigned switchTableEnd = 0, switchTableStart = 0;
  for (jssrcnote* sn = notes; !SN_IS_TERMINATOR(sn); sn = SN_NEXT(sn)) {
    unsigned delta = SN_DELTA(sn);
    offset += delta;
    SrcNoteType type = SN_TYPE(sn);
    const char* name = js_SrcNoteSpec[type].name;
    if (!sp->jsprintf("%3u: %4u %5u [%4u] %-8s", unsigned(sn - notes), lineno,
                      offset, delta, name)) {
      return false;
    }

    switch (type) {
      case SRC_NULL:
      case SRC_IF:
      case SRC_IF_ELSE:
      case SRC_COND:
      case SRC_CONTINUE:
      case SRC_BREAK:
      case SRC_BREAK2LABEL:
      case SRC_SWITCHBREAK:
      case SRC_ASSIGNOP:
      case SRC_BREAKPOINT:
      case SRC_STEP_SEP:
      case SRC_XDELTA:
        break;

      case SRC_COLSPAN:
        colspan =
            SN_OFFSET_TO_COLSPAN(GetSrcNoteOffset(sn, SrcNote::ColSpan::Span));
        if (!sp->jsprintf("%d", colspan)) {
          return false;
        }
        break;

      case SRC_SETLINE:
        lineno = GetSrcNoteOffset(sn, SrcNote::SetLine::Line);
        if (!sp->jsprintf(" lineno %u", lineno)) {
          return false;
        }
        break;

      case SRC_NEWLINE:
        ++lineno;
        break;

      case SRC_FOR:
        if (!sp->jsprintf(
                " cond %u update %u backjump %u",
                unsigned(GetSrcNoteOffset(sn, SrcNote::For::CondOffset)),
                unsigned(GetSrcNoteOffset(sn, SrcNote::For::UpdateOffset)),
                unsigned(GetSrcNoteOffset(sn, SrcNote::For::BackJumpOffset)))) {
          return false;
        }
        break;

      case SRC_WHILE:
      case SRC_FOR_IN:
      case SRC_FOR_OF:
        static_assert(
            unsigned(SrcNote::While::BackJumpOffset) ==
                unsigned(SrcNote::ForIn::BackJumpOffset),
            "SrcNote::{While,ForIn,ForOf}::BackJumpOffset should be same");
        static_assert(
            unsigned(SrcNote::While::BackJumpOffset) ==
                unsigned(SrcNote::ForOf::BackJumpOffset),
            "SrcNote::{While,ForIn,ForOf}::BackJumpOffset should be same");
        if (!sp->jsprintf(" backjump %u",
                          unsigned(GetSrcNoteOffset(
                              sn, SrcNote::While::BackJumpOffset)))) {
          return false;
        }
        break;

      case SRC_DO_WHILE:
        if (!sp->jsprintf(
                " cond %u backjump %u",
                unsigned(GetSrcNoteOffset(sn, SrcNote::DoWhile::CondOffset)),
                unsigned(
                    GetSrcNoteOffset(sn, SrcNote::DoWhile::BackJumpOffset)))) {
          return false;
        }
        break;

      case SRC_NEXTCASE:
        if (!sp->jsprintf(" next case offset %u",
                          unsigned(GetSrcNoteOffset(
                              sn, SrcNote::NextCase::NextCaseOffset)))) {
          return false;
        }
        break;

      case SRC_TABLESWITCH: {
        mozilla::DebugOnly<JSOp> op = JSOp(script->code()[offset]);
        MOZ_ASSERT(op == JSOP_TABLESWITCH);
        if (!sp->jsprintf(" end offset %u",
                          unsigned(GetSrcNoteOffset(
                              sn, SrcNote::TableSwitch::EndOffset)))) {
          return false;
        }
        UpdateSwitchTableBounds(cx, script, offset, &switchTableStart,
                                &switchTableEnd);
        break;
      }
      case SRC_CONDSWITCH: {
        mozilla::DebugOnly<JSOp> op = JSOp(script->code()[offset]);
        MOZ_ASSERT(op == JSOP_CONDSWITCH);
        if (!sp->jsprintf(" end offset %u",
                          unsigned(GetSrcNoteOffset(
                              sn, SrcNote::CondSwitch::EndOffset)))) {
          return false;
        }
        if (unsigned caseOff = unsigned(
                GetSrcNoteOffset(sn, SrcNote::CondSwitch::FirstCaseOffset))) {
          if (!sp->jsprintf(" first case offset %u", caseOff)) {
            return false;
          }
        }
        UpdateSwitchTableBounds(cx, script, offset, &switchTableStart,
                                &switchTableEnd);
        break;
      }

      case SRC_TRY:
        MOZ_ASSERT(JSOp(script->code()[offset]) == JSOP_TRY);
        if (!sp->jsprintf(" offset to jump %u",
                          unsigned(GetSrcNoteOffset(
                              sn, SrcNote::Try::EndOfTryJumpOffset)))) {
          return false;
        }
        break;

      case SRC_CLASS_SPAN: {
        unsigned startOffset = GetSrcNoteOffset(sn, 0);
        unsigned endOffset = GetSrcNoteOffset(sn, 1);
        if (!sp->jsprintf(" %u %u", startOffset, endOffset)) {
          return false;
        }
        break;
      }

      default:
        MOZ_ASSERT_UNREACHABLE("unrecognized srcnote");
    }
    if (!sp->put("\n")) {
      return false;
    }
  }

  return true;
}

static bool Notes(JSContext* cx, unsigned argc, Value* vp) {
  CallArgs args = CallArgsFromVp(argc, vp);
  Sprinter sprinter(cx);
  if (!sprinter.init()) {
    return false;
  }

  for (unsigned i = 0; i < args.length(); i++) {
    RootedScript script(cx, TestingFunctionArgumentToScript(cx, args[i]));
    if (!script) {
      return false;
    }

    if (!SrcNotes(cx, script, &sprinter)) {
      return false;
    }
  }

  JSString* str = JS_NewStringCopyZ(cx, sprinter.string());
  if (!str) {
    return false;
  }
  args.rval().setString(str);
  return true;
}

static const char* TryNoteName(JSTryNoteKind kind) {
  switch (kind) {
    case JSTRY_CATCH:
      return "catch";
    case JSTRY_FINALLY:
      return "finally";
    case JSTRY_FOR_IN:
      return "for-in";
    case JSTRY_FOR_OF:
      return "for-of";
    case JSTRY_LOOP:
      return "loop";
    case JSTRY_FOR_OF_ITERCLOSE:
      return "for-of-iterclose";
    case JSTRY_DESTRUCTURING:
      return "destructuring";
  }

  MOZ_CRASH("Bad JSTryNoteKind");
}

static MOZ_MUST_USE bool TryNotes(JSContext* cx, HandleScript script,
                                  Sprinter* sp) {
  if (!sp->put(
          "\nException table:\nkind               stack    start      end\n")) {
    return false;
  }

  for (const JSTryNote& tn : script->trynotes()) {
    if (!sp->jsprintf(" %-16s %6u %8u %8u\n",
                      TryNoteName(static_cast<JSTryNoteKind>(tn.kind)),
                      tn.stackDepth, tn.start, tn.start + tn.length)) {
      return false;
    }
  }
  return true;
}

static MOZ_MUST_USE bool ScopeNotes(JSContext* cx, HandleScript script,
                                    Sprinter* sp) {
  if (!sp->put("\nScope notes:\n   index   parent    start      end\n")) {
    return false;
  }

  for (const ScopeNote& note : script->scopeNotes()) {
    if (note.index == ScopeNote::NoScopeIndex) {
      if (!sp->jsprintf("%8s ", "(none)")) {
        return false;
      }
    } else {
      if (!sp->jsprintf("%8u ", note.index)) {
        return false;
      }
    }
    if (note.parent == ScopeNote::NoScopeIndex) {
      if (!sp->jsprintf("%8s ", "(none)")) {
        return false;
      }
    } else {
      if (!sp->jsprintf("%8u ", note.parent)) {
        return false;
      }
    }
    if (!sp->jsprintf("%8u %8u\n", note.start, note.start + note.length)) {
      return false;
    }
  }
  return true;
}

static MOZ_MUST_USE bool DisassembleScript(JSContext* cx, HandleScript script,
                                           HandleFunction fun, bool lines,
                                           bool recursive, bool sourceNotes,
                                           Sprinter* sp) {
  if (fun) {
    if (!sp->put("flags:")) {
      return false;
    }
    if (fun->isLambda()) {
      if (!sp->put(" LAMBDA")) {
        return false;
      }
    }
    if (fun->needsCallObject()) {
      if (!sp->put(" NEEDS_CALLOBJECT")) {
        return false;
      }
    }
    if (fun->needsExtraBodyVarEnvironment()) {
      if (!sp->put(" NEEDS_EXTRABODYVARENV")) {
        return false;
      }
    }
    if (fun->needsNamedLambdaEnvironment()) {
      if (!sp->put(" NEEDS_NAMEDLAMBDAENV")) {
        return false;
      }
    }
    if (fun->isConstructor()) {
      if (!sp->put(" CONSTRUCTOR")) {
        return false;
      }
    }
    if (fun->isSelfHostedBuiltin()) {
      if (!sp->put(" SELF_HOSTED")) {
        return false;
      }
    }
    if (fun->isArrow()) {
      if (!sp->put(" ARROW")) {
        return false;
      }
    }
    if (!sp->put("\n")) {
      return false;
    }
  }

  if (!Disassemble(cx, script, lines, sp)) {
    return false;
  }
  if (sourceNotes) {
    if (!SrcNotes(cx, script, sp)) {
      return false;
    }
  }
  if (!TryNotes(cx, script, sp)) {
    return false;
  }
  if (!ScopeNotes(cx, script, sp)) {
    return false;
  }

  if (recursive) {
    for (JS::GCCellPtr gcThing : script->gcthings()) {
      if (!gcThing.is<JSObject>()) {
        continue;
      }

      JSObject* obj = &gcThing.as<JSObject>();
      if (obj->is<JSFunction>()) {
        if (!sp->put("\n")) {
          return false;
        }

        RootedFunction fun(cx, &obj->as<JSFunction>());
        if (fun->isInterpreted()) {
          RootedScript script(cx, JSFunction::getOrCreateScript(cx, fun));
          if (script) {
            if (!DisassembleScript(cx, script, fun, lines, recursive,
                                   sourceNotes, sp)) {
              return false;
            }
          }
        } else {
          if (!sp->put("[native code]\n")) {
            return false;
          }
        }
      }
    }
  }

  return true;
}

namespace {

struct DisassembleOptionParser {
  unsigned argc;
  Value* argv;
  bool lines;
  bool recursive;
  bool sourceNotes;

  DisassembleOptionParser(unsigned argc, Value* argv)
      : argc(argc),
        argv(argv),
        lines(false),
        recursive(false),
        sourceNotes(true) {}

  bool parse(JSContext* cx) {
    /* Read options off early arguments */
    while (argc > 0 && argv[0].isString()) {
      JSString* str = argv[0].toString();
      JSLinearString* linearStr = JS_EnsureLinearString(cx, str);
      if (!linearStr) {
        return false;
      }
      if (JS_LinearStringEqualsLiteral(linearStr, "-l")) {
        lines = true;
      } else if (JS_LinearStringEqualsLiteral(linearStr, "-r")) {
        recursive = true;
      } else if (JS_LinearStringEqualsLiteral(linearStr, "-S")) {
        sourceNotes = false;
      } else {
        break;
      }
      argv++;
      argc--;
    }
    return true;
  }
};

} /* anonymous namespace */

static bool DisassembleToSprinter(JSContext* cx, unsigned argc, Value* vp,
                                  Sprinter* sprinter) {
  CallArgs args = CallArgsFromVp(argc, vp);
  DisassembleOptionParser p(args.length(), args.array());
  if (!p.parse(cx)) {
    return false;
  }

  if (p.argc == 0) {
    /* Without arguments, disassemble the current script. */
    RootedScript script(cx, GetTopScript(cx));
    if (script) {
      JSAutoRealm ar(cx, script);
      if (!Disassemble(cx, script, p.lines, sprinter)) {
        return false;
      }
      if (!SrcNotes(cx, script, sprinter)) {
        return false;
      }
      if (!TryNotes(cx, script, sprinter)) {
        return false;
      }
      if (!ScopeNotes(cx, script, sprinter)) {
        return false;
      }
    }
  } else {
    for (unsigned i = 0; i < p.argc; i++) {
      RootedFunction fun(cx);
      RootedScript script(cx);
      RootedValue value(cx, p.argv[i]);
      if (value.isObject() && value.toObject().is<ModuleObject>()) {
        script = value.toObject().as<ModuleObject>().maybeScript();
      } else {
        script = TestingFunctionArgumentToScript(cx, value, fun.address());
      }
      if (!script) {
        return false;
      }
      if (!DisassembleScript(cx, script, fun, p.lines, p.recursive,
                             p.sourceNotes, sprinter)) {
        return false;
      }
    }
  }

  return !sprinter->hadOutOfMemory();
}

static bool DisassembleToString(JSContext* cx, unsigned argc, Value* vp) {
  CallArgs args = CallArgsFromVp(argc, vp);
  Sprinter sprinter(cx);
  if (!sprinter.init()) {
    return false;
  }
  if (!DisassembleToSprinter(cx, args.length(), vp, &sprinter)) {
    return false;
  }

  JS::ConstUTF8CharsZ utf8chars(sprinter.string(), strlen(sprinter.string()));
  JSString* str = JS_NewStringCopyUTF8Z(cx, utf8chars);
  if (!str) {
    return false;
  }
  args.rval().setString(str);
  return true;
}

static bool Disassemble(JSContext* cx, unsigned argc, Value* vp) {
  CallArgs args = CallArgsFromVp(argc, vp);

  if (!gOutFile->isOpen()) {
    JS_ReportErrorASCII(cx, "output file is closed");
    return false;
  }

  Sprinter sprinter(cx);
  if (!sprinter.init()) {
    return false;
  }
  if (!DisassembleToSprinter(cx, args.length(), vp, &sprinter)) {
    return false;
  }

  fprintf(gOutFile->fp, "%s\n", sprinter.string());
  args.rval().setUndefined();
  return true;
}

static bool DisassFile(JSContext* cx, unsigned argc, Value* vp) {
  CallArgs args = CallArgsFromVp(argc, vp);

  if (!gOutFile->isOpen()) {
    JS_ReportErrorASCII(cx, "output file is closed");
    return false;
  }

  /* Support extra options at the start, just like Disassemble. */
  DisassembleOptionParser p(args.length(), args.array());
  if (!p.parse(cx)) {
    return false;
  }

  if (!p.argc) {
    args.rval().setUndefined();
    return true;
  }

  // We should change DisassembleOptionParser to store CallArgs.
  JSString* str = JS::ToString(cx, HandleValue::fromMarkedLocation(&p.argv[0]));
  if (!str) {
    return false;
  }
  UniqueChars filename = JS_EncodeStringToLatin1(cx, str);
  if (!filename) {
    return false;
  }
  RootedScript script(cx);

  {
    CompileOptions options(cx);
    options.setIntroductionType("js shell disFile")
        .setFileAndLine(filename.get(), 1)
        .setIsRunOnce(true)
        .setNoScriptRval(true);

    script = JS::CompileUtf8PathDontInflate(cx, options, filename.get());
    if (!script) {
      return false;
    }
  }

  Sprinter sprinter(cx);
  if (!sprinter.init()) {
    return false;
  }
  if (!DisassembleScript(cx, script, nullptr, p.lines, p.recursive,
                         p.sourceNotes, &sprinter)) {
    return false;
  }

  fprintf(gOutFile->fp, "%s\n", sprinter.string());

  args.rval().setUndefined();
  return true;
}

static bool DisassWithSrc(JSContext* cx, unsigned argc, Value* vp) {
  CallArgs args = CallArgsFromVp(argc, vp);

  if (!gOutFile->isOpen()) {
    JS_ReportErrorASCII(cx, "output file is closed");
    return false;
  }

  const size_t lineBufLen = 512;
  unsigned len, line1, line2, bupline;
  char linebuf[lineBufLen];
  static const char sep[] = ";-------------------------";

  RootedScript script(cx);
  for (unsigned i = 0; i < args.length(); i++) {
    script = TestingFunctionArgumentToScript(cx, args[i]);
    if (!script) {
      return false;
    }

    if (!script->filename()) {
      JS_ReportErrorNumberASCII(cx, my_GetErrorMessage, nullptr,
                                JSSMSG_FILE_SCRIPTS_ONLY);
      return false;
    }

    FILE* file = fopen(script->filename(), "rb");
    if (!file) {
      /* FIXME: script->filename() should become UTF-8 (bug 987069). */
      ReportCantOpenErrorUnknownEncoding(cx, script->filename());
      return false;
    }
    auto closeFile = MakeScopeExit([file] { fclose(file); });

    jsbytecode* pc = script->code();
    jsbytecode* end = script->codeEnd();

    Sprinter sprinter(cx);
    if (!sprinter.init()) {
      return false;
    }

    /* burn the leading lines */
    line2 = PCToLineNumber(script, pc);
    for (line1 = 0; line1 < line2 - 1; line1++) {
      char* tmp = fgets(linebuf, lineBufLen, file);
      if (!tmp) {
        /* FIXME: This should use UTF-8 (bug 987069). */
        JS_ReportErrorLatin1(cx, "failed to read %s fully", script->filename());
        return false;
      }
    }

    bupline = 0;
    while (pc < end) {
      line2 = PCToLineNumber(script, pc);

      if (line2 < line1) {
        if (bupline != line2) {
          bupline = line2;
          if (!sprinter.jsprintf("%s %3u: BACKUP\n", sep, line2)) {
            return false;
          }
        }
      } else {
        if (bupline && line1 == line2) {
          if (!sprinter.jsprintf("%s %3u: RESTORE\n", sep, line2)) {
            return false;
          }
        }
        bupline = 0;
        while (line1 < line2) {
          if (!fgets(linebuf, lineBufLen, file)) {
            /*
             * FIXME: script->filename() should become UTF-8
             *        (bug 987069).
             */
            JS_ReportErrorNumberLatin1(cx, my_GetErrorMessage, nullptr,
                                       JSSMSG_UNEXPECTED_EOF,
                                       script->filename());
            return false;
          }
          line1++;
          if (!sprinter.jsprintf("%s %3u: %s", sep, line1, linebuf)) {
            return false;
          }
        }
      }

      len =
          Disassemble1(cx, script, pc, script->pcToOffset(pc), true, &sprinter);
      if (!len) {
        return false;
      }

      pc += len;
    }

    fprintf(gOutFile->fp, "%s\n", sprinter.string());
  }

  args.rval().setUndefined();
  return true;
}

#endif /* defined(DEBUG) || defined(JS_JITSPEW) */

/* Pretend we can always preserve wrappers for dummy DOM objects. */
static bool DummyPreserveWrapperCallback(JSContext* cx, HandleObject obj) {
  return true;
}

static bool Intern(JSContext* cx, unsigned argc, Value* vp) {
  CallArgs args = CallArgsFromVp(argc, vp);

  JSString* str = JS::ToString(cx, args.get(0));
  if (!str) {
    return false;
  }

  AutoStableStringChars strChars(cx);
  if (!strChars.initTwoByte(cx, str)) {
    return false;
  }

  mozilla::Range<const char16_t> chars = strChars.twoByteRange();

  if (!JS_AtomizeAndPinUCStringN(cx, chars.begin().get(), chars.length())) {
    return false;
  }

  args.rval().setUndefined();
  return true;
}

static bool Clone(JSContext* cx, unsigned argc, Value* vp) {
  CallArgs args = CallArgsFromVp(argc, vp);

  if (args.length() == 0) {
    JS_ReportErrorASCII(cx, "Invalid arguments to clone");
    return false;
  }

  RootedObject funobj(cx);
  {
    Maybe<JSAutoRealm> ar;
    RootedObject obj(cx, args[0].isPrimitive() ? nullptr : &args[0].toObject());

    if (obj && obj->is<CrossCompartmentWrapperObject>()) {
      obj = UncheckedUnwrap(obj);
      ar.emplace(cx, obj);
      args[0].setObject(*obj);
    }
    if (obj && obj->is<JSFunction>()) {
      funobj = obj;
    } else {
      JSFunction* fun = JS_ValueToFunction(cx, args[0]);
      if (!fun) {
        return false;
      }
      funobj = JS_GetFunctionObject(fun);
    }
  }

  RootedObject env(cx);
  if (args.length() > 1) {
    if (!JS_ValueToObject(cx, args[1], &env)) {
      return false;
    }
  } else {
    env = JS::CurrentGlobalOrNull(cx);
    MOZ_ASSERT(env);
  }

  // Should it worry us that we might be getting with wrappers
  // around with wrappers here?
  JS::RootedObjectVector envChain(cx);
  if (env && !env->is<GlobalObject>() && !envChain.append(env)) {
    return false;
  }
  JSObject* clone = JS::CloneFunctionObject(cx, funobj, envChain);
  if (!clone) {
    return false;
  }
  args.rval().setObject(*clone);
  return true;
}

static bool Crash(JSContext* cx, unsigned argc, Value* vp) {
  CallArgs args = CallArgsFromVp(argc, vp);
  if (args.length() == 0) {
    MOZ_CRASH("forced crash");
  }
  RootedString message(cx, JS::ToString(cx, args[0]));
  if (!message) {
    return false;
  }
  UniqueChars utf8chars = JS_EncodeStringToUTF8(cx, message);
  if (!utf8chars) {
    return false;
  }
  if (args.get(1).isObject()) {
    RootedValue v(cx);
    RootedObject opts(cx, &args[1].toObject());
    if (!JS_GetProperty(cx, opts, "suppress_minidump", &v)) {
      return false;
    }
    if (v.isBoolean() && v.toBoolean()) {
      js::NoteIntentionalCrash();
    }
  }
#ifndef DEBUG
  MOZ_ReportCrash(utf8chars.get(), __FILE__, __LINE__);
#endif
  MOZ_CRASH_UNSAFE(utf8chars.get());
}

static bool GetSLX(JSContext* cx, unsigned argc, Value* vp) {
  CallArgs args = CallArgsFromVp(argc, vp);
  RootedScript script(cx);

  script = TestingFunctionArgumentToScript(cx, args.get(0));
  if (!script) {
    return false;
  }
  args.rval().setInt32(GetScriptLineExtent(script));
  return true;
}

static bool ThrowError(JSContext* cx, unsigned argc, Value* vp) {
  JS_ReportErrorASCII(cx, "This is an error");
  return false;
}

#define LAZY_STANDARD_CLASSES

/* A class for easily testing the inner/outer object callbacks. */
typedef struct ComplexObject {
  bool isInner;
  bool frozen;
  JSObject* inner;
  JSObject* outer;
} ComplexObject;

static bool sandbox_enumerate(JSContext* cx, JS::HandleObject obj,
                              JS::MutableHandleIdVector properties,
                              bool enumerableOnly) {
  RootedValue v(cx);

  if (!JS_GetProperty(cx, obj, "lazy", &v)) {
    return false;
  }

  if (!ToBoolean(v)) {
    return true;
  }

  return JS_NewEnumerateStandardClasses(cx, obj, properties, enumerableOnly);
}

static bool sandbox_resolve(JSContext* cx, HandleObject obj, HandleId id,
                            bool* resolvedp) {
  RootedValue v(cx);
  if (!JS_GetProperty(cx, obj, "lazy", &v)) {
    return false;
  }

  if (ToBoolean(v)) {
    return JS_ResolveStandardClass(cx, obj, id, resolvedp);
  }
  return true;
}

static const JSClassOps sandbox_classOps = {nullptr,
                                            nullptr,
                                            nullptr,
                                            sandbox_enumerate,
                                            sandbox_resolve,
                                            nullptr,
                                            nullptr,
                                            nullptr,
                                            nullptr,
                                            nullptr,
                                            JS_GlobalObjectTraceHook};

static const JSClass sandbox_class = {"sandbox", JSCLASS_GLOBAL_FLAGS,
                                      &sandbox_classOps};

static void SetStandardRealmOptions(JS::RealmOptions& options) {
  options.creationOptions()
      .setSharedMemoryAndAtomicsEnabled(enableSharedMemory)
      .setStreamsEnabled(enableStreams)
      .setReadableByteStreamsEnabled(enableReadableByteStreams)
      .setBYOBStreamReadersEnabled(enableBYOBStreamReaders)
      .setWritableStreamsEnabled(enableWritableStreams)
      .setFieldsEnabled(enableFields)
      .setAwaitFixEnabled(enableAwaitFix);
  options.behaviors().setDeferredParserAlloc(enableDeferredMode);
}

static MOZ_MUST_USE bool CheckRealmOptions(JSContext* cx,
                                           JS::RealmOptions& options,
                                           JSPrincipals* principals) {
  JS::RealmCreationOptions& creationOptions = options.creationOptions();
  if (creationOptions.compartmentSpecifier() !=
      JS::CompartmentSpecifier::ExistingCompartment) {
    return true;
  }

  JS::Compartment* comp = creationOptions.compartment();

  // All realms in a compartment must be either system or non-system.
  bool isSystem =
      principals && principals == cx->runtime()->trustedPrincipals();
  if (isSystem != IsSystemCompartment(comp)) {
    JS_ReportErrorASCII(cx,
                        "Cannot create system and non-system realms in the "
                        "same compartment");
    return false;
  }

  // Debugger visibility is per-compartment, not per-realm, so make sure the
  // requested visibility matches the existing compartment's.
  if (creationOptions.invisibleToDebugger() != comp->invisibleToDebugger()) {
    JS_ReportErrorASCII(cx,
                        "All the realms in a compartment must have "
                        "the same debugger visibility");
    return false;
  }

  return true;
}

static JSObject* NewSandbox(JSContext* cx, bool lazy) {
  JS::RealmOptions options;
  SetStandardRealmOptions(options);

  if (defaultToSameCompartment) {
    options.creationOptions().setExistingCompartment(cx->global());
  } else {
    options.creationOptions().setNewCompartmentAndZone();
  }

  JSPrincipals* principals = nullptr;
  if (!CheckRealmOptions(cx, options, principals)) {
    return nullptr;
  }

  RootedObject obj(cx,
                   JS_NewGlobalObject(cx, &sandbox_class, principals,
                                      JS::DontFireOnNewGlobalHook, options));
  if (!obj) {
    return nullptr;
  }

  {
    JSAutoRealm ar(cx, obj);
    if (!lazy && !JS::InitRealmStandardClasses(cx)) {
      return nullptr;
    }

    RootedValue value(cx, BooleanValue(lazy));
    if (!JS_DefineProperty(cx, obj, "lazy", value,
                           JSPROP_PERMANENT | JSPROP_READONLY)) {
      return nullptr;
    }

    JS_FireOnNewGlobalObject(cx, obj);
  }

  if (!cx->compartment()->wrap(cx, &obj)) {
    return nullptr;
  }
  return obj;
}

static bool EvalInContext(JSContext* cx, unsigned argc, Value* vp) {
  CallArgs args = CallArgsFromVp(argc, vp);
  if (!args.requireAtLeast(cx, "evalcx", 1)) {
    return false;
  }

  RootedString str(cx, ToString(cx, args[0]));
  if (!str) {
    return false;
  }

  RootedObject sobj(cx);
  if (args.hasDefined(1)) {
    sobj = ToObject(cx, args[1]);
    if (!sobj) {
      return false;
    }
  }

  AutoStableStringChars strChars(cx);
  if (!strChars.initTwoByte(cx, str)) {
    return false;
  }

  mozilla::Range<const char16_t> chars = strChars.twoByteRange();
  size_t srclen = chars.length();
  const char16_t* src = chars.begin().get();

  bool lazy = false;
  if (srclen == 4) {
    if (src[0] == 'l' && src[1] == 'a' && src[2] == 'z' && src[3] == 'y') {
      lazy = true;
      srclen = 0;
    }
  }

  if (!sobj) {
    sobj = NewSandbox(cx, lazy);
    if (!sobj) {
      return false;
    }
  }

  if (srclen == 0) {
    args.rval().setObject(*sobj);
    return true;
  }

  JS::AutoFilename filename;
  unsigned lineno;

  DescribeScriptedCaller(cx, &filename, &lineno);
  {
    sobj = UncheckedUnwrap(sobj, true);

    JSAutoRealm ar(cx, sobj);

    sobj = ToWindowIfWindowProxy(sobj);

    if (!JS_IsGlobalObject(sobj)) {
      JS_ReportErrorASCII(cx, "Invalid scope argument to evalcx");
      return false;
    }

    JS::CompileOptions opts(cx);
    opts.setFileAndLine(filename.get(), lineno);

    JS::SourceText<char16_t> srcBuf;
    if (!srcBuf.init(cx, src, srclen, JS::SourceOwnership::Borrowed) ||
        !JS::Evaluate(cx, opts, srcBuf, args.rval())) {
      return false;
    }
  }

  if (!cx->compartment()->wrap(cx, args.rval())) {
    return false;
  }

  return true;
}

static bool EnsureGeckoProfilingStackInstalled(JSContext* cx,
                                               ShellContext* sc) {
  if (cx->geckoProfiler().infraInstalled()) {
    MOZ_ASSERT(sc->geckoProfilingStack);
    return true;
  }

  MOZ_ASSERT(!sc->geckoProfilingStack);
  sc->geckoProfilingStack = MakeUnique<ProfilingStack>();
  if (!sc->geckoProfilingStack) {
    JS_ReportOutOfMemory(cx);
    return false;
  }

  SetContextProfilingStack(cx, sc->geckoProfilingStack.get());
  return true;
}

struct WorkerInput {
  JSRuntime* parentRuntime;
  UniqueTwoByteChars chars;
  size_t length;

  WorkerInput(JSRuntime* parentRuntime, UniqueTwoByteChars chars, size_t length)
      : parentRuntime(parentRuntime), chars(std::move(chars)), length(length) {}

  ~WorkerInput() = default;
};

static void DestroyShellCompartmentPrivate(JSFreeOp* fop,
                                           JS::Compartment* compartment) {
  auto priv = static_cast<ShellCompartmentPrivate*>(
      JS_GetCompartmentPrivate(compartment));
  js_delete(priv);
}

static void SetWorkerContextOptions(JSContext* cx);
static bool ShellBuildId(JS::BuildIdCharVector* buildId);

static void WorkerMain(WorkerInput* input) {
  MOZ_ASSERT(input->parentRuntime);

  JSContext* cx = JS_NewContext(8L * 1024L * 1024L, input->parentRuntime);
  if (!cx) {
    return;
  }

  JS_SetGCParameter(cx, JSGC_MAX_NURSERY_BYTES, 2L * 1024L * 1024L);

  ShellContext* sc = js_new<ShellContext>(cx);
  if (!sc) {
    return;
  }

  auto guard = mozilla::MakeScopeExit([&] {
    CancelOffThreadJobsForContext(cx);
    sc->markObservers.reset();
    JS_SetContextPrivate(cx, nullptr);
    js_delete(sc);
    JS_DestroyContext(cx);
    js_delete(input);
  });

  sc->isWorker = true;
  JS_SetContextPrivate(cx, sc);
  JS_SetGrayGCRootsTracer(cx, TraceGrayRoots, nullptr);
  SetWorkerContextOptions(cx);

  JS_SetFutexCanWait(cx);
  JS::SetWarningReporter(cx, WarningReporter);
  js::SetPreserveWrapperCallback(cx, DummyPreserveWrapperCallback);
  JS_InitDestroyPrincipalsCallback(cx, ShellPrincipals::destroy);
  JS_SetDestroyCompartmentCallback(cx, DestroyShellCompartmentPrivate);

  js::SetWindowProxyClass(cx, &ShellWindowProxyClass);

  js::UseInternalJobQueues(cx);

  if (!JS::InitSelfHostedCode(cx)) {
    return;
  }

  EnvironmentPreparer environmentPreparer(cx);

  do {
    JS::RealmOptions realmOptions;
    SetStandardRealmOptions(realmOptions);

    RootedObject global(cx, NewGlobalObject(cx, realmOptions, nullptr,
                                            ShellGlobalKind::WindowProxy));
    if (!global) {
      break;
    }

    JSAutoRealm ar(cx, global);

    JS::CompileOptions options(cx);
    options.setFileAndLine("<string>", 1).setIsRunOnce(true);

    AutoReportException are(cx);
    JS::SourceText<char16_t> srcBuf;
    if (!srcBuf.init(cx, input->chars.get(), input->length,
                     JS::SourceOwnership::Borrowed)) {
      break;
    }

    RootedScript script(cx, JS::Compile(cx, options, srcBuf));
    if (!script) {
      break;
    }
    RootedValue result(cx);
    JS_ExecuteScript(cx, script, &result);
  } while (0);

  KillWatchdog(cx);
  JS_SetGrayGCRootsTracer(cx, nullptr, nullptr);
}

// Workers can spawn other workers, so we need a lock to access workerThreads.
static Mutex* workerThreadsLock = nullptr;
static Vector<js::Thread*, 0, SystemAllocPolicy> workerThreads;

class MOZ_RAII AutoLockWorkerThreads : public LockGuard<Mutex> {
  using Base = LockGuard<Mutex>;

 public:
  AutoLockWorkerThreads() : Base(*workerThreadsLock) {
    MOZ_ASSERT(workerThreadsLock);
  }
};

static bool EvalInWorker(JSContext* cx, unsigned argc, Value* vp) {
  if (!CanUseExtraThreads()) {
    JS_ReportErrorASCII(cx, "Can't create threads with --no-threads");
    return false;
  }

  CallArgs args = CallArgsFromVp(argc, vp);
  if (!args.get(0).isString()) {
    JS_ReportErrorASCII(cx, "Invalid arguments");
    return false;
  }

#if defined(DEBUG) || defined(JS_OOM_BREAKPOINT)
  if (cx->runningOOMTest) {
    JS_ReportErrorASCII(
        cx, "Can't create threads while running simulated OOM test");
    return false;
  }
#endif

  if (!args[0].toString()->ensureLinear(cx)) {
    return false;
  }

  if (!workerThreadsLock) {
    workerThreadsLock = js_new<Mutex>(mutexid::ShellWorkerThreads);
    if (!workerThreadsLock) {
      ReportOutOfMemory(cx);
      return false;
    }
  }

  JSLinearString* str = &args[0].toString()->asLinear();

  UniqueTwoByteChars chars(js_pod_malloc<char16_t>(str->length()));
  if (!chars) {
    ReportOutOfMemory(cx);
    return false;
  }

  CopyChars(chars.get(), *str);

  WorkerInput* input = js_new<WorkerInput>(JS_GetParentRuntime(cx),
                                           std::move(chars), str->length());
  if (!input) {
    ReportOutOfMemory(cx);
    return false;
  }

  Thread* thread;
  {
    AutoEnterOOMUnsafeRegion oomUnsafe;
    thread = js_new<Thread>(
        Thread::Options().setStackSize(gMaxStackSize + 256 * 1024));
    if (!thread || !thread->init(WorkerMain, input)) {
      oomUnsafe.crash("EvalInWorker");
    }
  }

  AutoLockWorkerThreads alwt;
  if (!workerThreads.append(thread)) {
    ReportOutOfMemory(cx);
    thread->join();
    js_delete(thread);
    return false;
  }

  args.rval().setUndefined();
  return true;
}

static bool ShapeOf(JSContext* cx, unsigned argc, JS::Value* vp) {
  CallArgs args = CallArgsFromVp(argc, vp);
  if (!args.get(0).isObject()) {
    JS_ReportErrorASCII(cx, "shapeOf: object expected");
    return false;
  }
  JSObject* obj = &args[0].toObject();
  args.rval().set(JS_NumberValue(double(uintptr_t(obj->shape()) >> 3)));
  return true;
}

static bool GroupOf(JSContext* cx, unsigned argc, JS::Value* vp) {
  CallArgs args = CallArgsFromVp(argc, vp);
  if (!args.get(0).isObject()) {
    JS_ReportErrorASCII(cx, "groupOf: object expected");
    return false;
  }
  RootedObject obj(cx, &args[0].toObject());
  ObjectGroup* group = JSObject::getGroup(cx, obj);
  if (!group) {
    return false;
  }
  args.rval().set(JS_NumberValue(double(uintptr_t(group) >> 3)));
  return true;
}

static bool UnwrappedObjectsHaveSameShape(JSContext* cx, unsigned argc,
                                          JS::Value* vp) {
  CallArgs args = CallArgsFromVp(argc, vp);
  if (!args.get(0).isObject() || !args.get(1).isObject()) {
    JS_ReportErrorASCII(cx, "2 objects expected");
    return false;
  }

  RootedObject obj1(cx, UncheckedUnwrap(&args[0].toObject()));
  RootedObject obj2(cx, UncheckedUnwrap(&args[1].toObject()));

  args.rval().setBoolean(obj1->shape() == obj2->shape());
  return true;
}

static bool Sleep_fn(JSContext* cx, unsigned argc, Value* vp) {
  ShellContext* sc = GetShellContext(cx);
  CallArgs args = CallArgsFromVp(argc, vp);

  TimeDuration duration = TimeDuration::FromSeconds(0.0);
  if (args.length() > 0) {
    double t_secs;
    if (!ToNumber(cx, args[0], &t_secs)) {
      return false;
    }
    if (mozilla::IsNaN(t_secs)) {
      JS_ReportErrorASCII(cx, "sleep interval is not a number");
      return false;
    }

    duration = TimeDuration::FromSeconds(Max(0.0, t_secs));
    const TimeDuration MAX_TIMEOUT_INTERVAL =
        TimeDuration::FromSeconds(MAX_TIMEOUT_SECONDS);
    if (duration > MAX_TIMEOUT_INTERVAL) {
      JS_ReportErrorASCII(cx, "Excessive sleep interval");
      return false;
    }
  }
  {
    LockGuard<Mutex> guard(sc->watchdogLock);
    TimeStamp toWakeup = TimeStamp::Now() + duration;
    for (;;) {
      sc->sleepWakeup.wait_for(guard, duration);
      if (sc->serviceInterrupt) {
        break;
      }
      auto now = TimeStamp::Now();
      if (now >= toWakeup) {
        break;
      }
      duration = toWakeup - now;
    }
  }
  args.rval().setUndefined();
  return !sc->serviceInterrupt;
}

static void KillWatchdog(JSContext* cx) {
  ShellContext* sc = GetShellContext(cx);
  Maybe<Thread> thread;

  {
    LockGuard<Mutex> guard(sc->watchdogLock);
    Swap(sc->watchdogThread, thread);
    if (thread) {
      // The watchdog thread becoming Nothing is its signal to exit.
      sc->watchdogWakeup.notify_one();
    }
  }
  if (thread) {
    thread->join();
  }

  MOZ_ASSERT(!sc->watchdogThread);
}

static void WatchdogMain(JSContext* cx) {
  ThisThread::SetName("JS Watchdog");

  ShellContext* sc = GetShellContext(cx);

  {
    LockGuard<Mutex> guard(sc->watchdogLock);
    while (sc->watchdogThread) {
      auto now = TimeStamp::Now();
      if (sc->watchdogTimeout && now >= sc->watchdogTimeout.value()) {
        /*
         * The timeout has just expired. Request an interrupt callback
         * outside the lock.
         */
        sc->watchdogTimeout = Nothing();
        {
          UnlockGuard<Mutex> unlock(guard);
          CancelExecution(cx);
        }

        /* Wake up any threads doing sleep. */
        sc->sleepWakeup.notify_all();
      } else {
        if (sc->watchdogTimeout) {
          /*
           * Time hasn't expired yet. Simulate an interrupt callback
           * which doesn't abort execution.
           */
          JS_RequestInterruptCallback(cx);
        }

        TimeDuration sleepDuration = sc->watchdogTimeout
                                         ? TimeDuration::FromSeconds(0.1)
                                         : TimeDuration::Forever();
        sc->watchdogWakeup.wait_for(guard, sleepDuration);
      }
    }
  }
}

static bool ScheduleWatchdog(JSContext* cx, double t) {
  ShellContext* sc = GetShellContext(cx);

  if (t <= 0) {
    LockGuard<Mutex> guard(sc->watchdogLock);
    sc->watchdogTimeout = Nothing();
    return true;
  }

  auto interval = TimeDuration::FromSeconds(t);
  auto timeout = TimeStamp::Now() + interval;
  LockGuard<Mutex> guard(sc->watchdogLock);
  if (!sc->watchdogThread) {
    MOZ_ASSERT(!sc->watchdogTimeout);
    sc->watchdogThread.emplace();
    AutoEnterOOMUnsafeRegion oomUnsafe;
    if (!sc->watchdogThread->init(WatchdogMain, cx)) {
      oomUnsafe.crash("watchdogThread.init");
    }
  } else if (!sc->watchdogTimeout || timeout < sc->watchdogTimeout.value()) {
    sc->watchdogWakeup.notify_one();
  }
  sc->watchdogTimeout = Some(timeout);
  return true;
}

static void KillWorkerThreads(JSContext* cx) {
  MOZ_ASSERT_IF(!CanUseExtraThreads(), workerThreads.empty());

  if (!workerThreadsLock) {
    MOZ_ASSERT(workerThreads.empty());
    return;
  }

  while (true) {
    // We need to leave the AutoLockWorkerThreads scope before we call
    // js::Thread::join, to avoid deadlocks when AutoLockWorkerThreads is
    // used by the worker thread.
    Thread* thread;
    {
      AutoLockWorkerThreads alwt;
      if (workerThreads.empty()) {
        break;
      }
      thread = workerThreads.popCopy();
    }
    thread->join();
    js_delete(thread);
  }

  workerThreads.clearAndFree();

  js_delete(workerThreadsLock);
  workerThreadsLock = nullptr;
}

static void CancelExecution(JSContext* cx) {
  ShellContext* sc = GetShellContext(cx);
  sc->serviceInterrupt = true;
  JS_RequestInterruptCallback(cx);
}

static bool SetTimeoutValue(JSContext* cx, double t) {
  if (mozilla::IsNaN(t)) {
    JS_ReportErrorASCII(cx, "timeout is not a number");
    return false;
  }
  const TimeDuration MAX_TIMEOUT_INTERVAL =
      TimeDuration::FromSeconds(MAX_TIMEOUT_SECONDS);
  if (TimeDuration::FromSeconds(t) > MAX_TIMEOUT_INTERVAL) {
    JS_ReportErrorASCII(cx, "Excessive timeout value");
    return false;
  }
  GetShellContext(cx)->timeoutInterval = t;
  if (!ScheduleWatchdog(cx, t)) {
    JS_ReportErrorASCII(cx, "Failed to create the watchdog");
    return false;
  }
  return true;
}

static bool Timeout(JSContext* cx, unsigned argc, Value* vp) {
  ShellContext* sc = GetShellContext(cx);
  CallArgs args = CallArgsFromVp(argc, vp);

  if (args.length() == 0) {
    args.rval().setNumber(sc->timeoutInterval);
    return true;
  }

  if (args.length() > 2) {
    JS_ReportErrorASCII(cx, "Wrong number of arguments");
    return false;
  }

  double t;
  if (!ToNumber(cx, args[0], &t)) {
    return false;
  }

  if (args.length() > 1) {
    RootedValue value(cx, args[1]);
    if (!value.isObject() || !value.toObject().is<JSFunction>()) {
      JS_ReportErrorASCII(cx, "Second argument must be a timeout function");
      return false;
    }
    sc->interruptFunc = value;
    sc->haveInterruptFunc = true;
  }

  args.rval().setUndefined();
  return SetTimeoutValue(cx, t);
}

static bool InterruptIf(JSContext* cx, unsigned argc, Value* vp) {
  CallArgs args = CallArgsFromVp(argc, vp);

  if (args.length() != 1) {
    JS_ReportErrorASCII(cx, "Wrong number of arguments");
    return false;
  }

  if (ToBoolean(args[0])) {
    GetShellContext(cx)->serviceInterrupt = true;
    JS_RequestInterruptCallback(cx);
  }

  args.rval().setUndefined();
  return true;
}

static bool InvokeInterruptCallbackWrapper(JSContext* cx, unsigned argc,
                                           Value* vp) {
  CallArgs args = CallArgsFromVp(argc, vp);
  if (args.length() != 1) {
    JS_ReportErrorASCII(cx, "Wrong number of arguments");
    return false;
  }

  GetShellContext(cx)->serviceInterrupt = true;
  JS_RequestInterruptCallback(cx);
  bool interruptRv = CheckForInterrupt(cx);

  // The interrupt handler could have set a pending exception. Since we call
  // back into JS, don't have it see the pending exception. If we have an
  // uncatchable exception that's not propagating a debug mode forced
  // return, return.
  if (!interruptRv && !cx->isExceptionPending() &&
      !cx->isPropagatingForcedReturn()) {
    return false;
  }

  JS::AutoSaveExceptionState savedExc(cx);

  FixedInvokeArgs<1> iargs(cx);

  iargs[0].setBoolean(interruptRv);

  RootedValue rv(cx);
  if (!js::Call(cx, args[0], UndefinedHandleValue, iargs, &rv)) {
    return false;
  }

  args.rval().setUndefined();
  return interruptRv;
}

static bool SetInterruptCallback(JSContext* cx, unsigned argc, Value* vp) {
  CallArgs args = CallArgsFromVp(argc, vp);

  if (args.length() != 1) {
    JS_ReportErrorASCII(cx, "Wrong number of arguments");
    return false;
  }

  RootedValue value(cx, args[0]);
  if (!value.isObject() || !value.toObject().is<JSFunction>()) {
    JS_ReportErrorASCII(cx, "Argument must be a function");
    return false;
  }
  GetShellContext(cx)->interruptFunc = value;
  GetShellContext(cx)->haveInterruptFunc = true;

  args.rval().setUndefined();
  return true;
}

static bool SetJitCompilerOption(JSContext* cx, unsigned argc, Value* vp) {
  CallArgs args = CallArgsFromVp(argc, vp);
  RootedObject callee(cx, &args.callee());

  if (args.length() != 2) {
    ReportUsageErrorASCII(cx, callee, "Wrong number of arguments.");
    return false;
  }

  if (!args[0].isString()) {
    ReportUsageErrorASCII(cx, callee, "First argument must be a String.");
    return false;
  }

  if (!args[1].isInt32()) {
    ReportUsageErrorASCII(cx, callee, "Second argument must be an Int32.");
    return false;
  }

  // Disallow setting JIT options when there are worker threads, to avoid
  // races.
  if (workerThreadsLock) {
    ReportUsageErrorASCII(
        cx, callee, "Can't set JIT options when there are worker threads.");
    return false;
  }

  JSLinearString* strArg = JS_EnsureLinearString(cx, args[0].toString());
  if (!strArg) {
    return false;
  }

#define JIT_COMPILER_MATCH(key, string)                        \
  else if (JS_LinearStringEqualsLiteral(strArg, string)) opt = \
      JSJITCOMPILER_##key;

  JSJitCompilerOption opt = JSJITCOMPILER_NOT_AN_OPTION;
  if (false) {
  }
  JIT_COMPILER_OPTIONS(JIT_COMPILER_MATCH);
#undef JIT_COMPILER_MATCH

  if (opt == JSJITCOMPILER_NOT_AN_OPTION) {
    ReportUsageErrorASCII(
        cx, callee,
        "First argument does not name a valid option (see jsapi.h).");
    return false;
  }

  int32_t number = args[1].toInt32();
  if (number < 0) {
    number = -1;
  }

  // Disallow enabling or disabling the Baseline Interpreter at runtime.
  // Enabling is a problem because the Baseline Interpreter code is only
  // present if the interpreter was enabled when the JitRuntime was created.
  // To support disabling we would have to discard all JitScripts. Furthermore,
  // we really want JitOptions to be immutable after startup so it's better to
  // use shell flags.
  if (opt == JSJITCOMPILER_BASELINE_INTERPRETER_ENABLE &&
      bool(number) != jit::IsBaselineInterpreterEnabled()) {
    JS_ReportErrorASCII(cx,
                        "Enabling or disabling the Baseline Interpreter at "
                        "runtime is not supported.");
    return false;
  }

  // Throw if disabling the JITs and there's JIT code on the stack, to avoid
  // assertion failures.
  if ((opt == JSJITCOMPILER_BASELINE_ENABLE ||
       opt == JSJITCOMPILER_ION_ENABLE) &&
      number == 0) {
    js::jit::JitActivationIterator iter(cx);
    if (!iter.done()) {
      JS_ReportErrorASCII(cx,
                          "Can't turn off JITs with JIT code on the stack.");
      return false;
    }
  }

  // JIT compiler options are process-wide, so we have to stop off-thread
  // compilations for all runtimes to avoid races.
  HelperThreadState().waitForAllThreads();

  // Only release JIT code for the current runtime because there's no good
  // way to discard code for other runtimes.
  ReleaseAllJITCode(cx->runtime()->defaultFreeOp());

  JS_SetGlobalJitCompilerOption(cx, opt, uint32_t(number));

  args.rval().setUndefined();
  return true;
}

static bool EnableLastWarning(JSContext* cx, unsigned argc, Value* vp) {
  ShellContext* sc = GetShellContext(cx);
  CallArgs args = CallArgsFromVp(argc, vp);

  sc->lastWarningEnabled = true;
  sc->lastWarning.setNull();

  args.rval().setUndefined();
  return true;
}

static bool DisableLastWarning(JSContext* cx, unsigned argc, Value* vp) {
  ShellContext* sc = GetShellContext(cx);
  CallArgs args = CallArgsFromVp(argc, vp);

  sc->lastWarningEnabled = false;
  sc->lastWarning.setNull();

  args.rval().setUndefined();
  return true;
}

static bool GetLastWarning(JSContext* cx, unsigned argc, Value* vp) {
  ShellContext* sc = GetShellContext(cx);
  CallArgs args = CallArgsFromVp(argc, vp);

  if (!sc->lastWarningEnabled) {
    JS_ReportErrorASCII(cx, "Call enableLastWarning first.");
    return false;
  }

  if (!JS_WrapValue(cx, &sc->lastWarning)) {
    return false;
  }

  args.rval().set(sc->lastWarning);
  return true;
}

static bool ClearLastWarning(JSContext* cx, unsigned argc, Value* vp) {
  ShellContext* sc = GetShellContext(cx);
  CallArgs args = CallArgsFromVp(argc, vp);

  if (!sc->lastWarningEnabled) {
    JS_ReportErrorASCII(cx, "Call enableLastWarning first.");
    return false;
  }

  sc->lastWarning.setNull();

  args.rval().setUndefined();
  return true;
}

#if defined(DEBUG) || defined(JS_JITSPEW)
static bool StackDump(JSContext* cx, unsigned argc, Value* vp) {
  CallArgs args = CallArgsFromVp(argc, vp);

  if (!gOutFile->isOpen()) {
    JS_ReportErrorASCII(cx, "output file is closed");
    return false;
  }

  bool showArgs = ToBoolean(args.get(0));
  bool showLocals = ToBoolean(args.get(1));
  bool showThisProps = ToBoolean(args.get(2));

  JS::UniqueChars buf =
      JS::FormatStackDump(cx, showArgs, showLocals, showThisProps);
  if (!buf) {
    fputs("Failed to format JavaScript stack for dump\n", gOutFile->fp);
    JS_ClearPendingException(cx);
  } else {
    fputs(buf.get(), gOutFile->fp);
  }

  args.rval().setUndefined();
  return true;
}
#endif

static bool StackPointerInfo(JSContext* cx, unsigned argc, Value* vp) {
  CallArgs args = CallArgsFromVp(argc, vp);

  // Copy the truncated stack pointer to the result.  This value is not used
  // as a pointer but as a way to measure frame-size from JS.
  args.rval().setInt32(int32_t(reinterpret_cast<size_t>(&args) & 0xfffffff));
  return true;
}

static bool Elapsed(JSContext* cx, unsigned argc, Value* vp) {
  CallArgs args = CallArgsFromVp(argc, vp);
  if (args.length() == 0) {
    double d = PRMJ_Now() - GetShellContext(cx)->startTime;
    args.rval().setDouble(d);
    return true;
  }
  JS_ReportErrorASCII(cx, "Wrong number of arguments");
  return false;
}

static bool Compile(JSContext* cx, unsigned argc, Value* vp) {
  CallArgs args = CallArgsFromVp(argc, vp);
  if (!args.requireAtLeast(cx, "compile", 1)) {
    return false;
  }
  if (!args[0].isString()) {
    const char* typeName = InformalValueTypeName(args[0]);
    JS_ReportErrorASCII(cx, "expected string to compile, got %s", typeName);
    return false;
  }

  RootedObject global(cx, JS::CurrentGlobalOrNull(cx));
  JSString* scriptContents = args[0].toString();

  AutoStableStringChars stableChars(cx);
  if (!stableChars.initTwoByte(cx, scriptContents)) {
    return false;
  }

  JS::CompileOptions options(cx);
  options.setIntroductionType("js shell compile")
      .setFileAndLine("<string>", 1)
      .setIsRunOnce(true)
      .setNoScriptRval(true);

  JS::SourceText<char16_t> srcBuf;
  if (!srcBuf.init(cx, stableChars.twoByteRange().begin().get(),
                   scriptContents->length(), JS::SourceOwnership::Borrowed)) {
    return false;
  }

  RootedScript script(cx, JS::Compile(cx, options, srcBuf));
  if (!script) {
    return false;
  }

  args.rval().setUndefined();
  return true;
}

static ShellCompartmentPrivate* EnsureShellCompartmentPrivate(JSContext* cx) {
  Compartment* comp = cx->compartment();
  auto priv =
      static_cast<ShellCompartmentPrivate*>(JS_GetCompartmentPrivate(comp));
  if (!priv) {
    priv = cx->new_<ShellCompartmentPrivate>();
    JS_SetCompartmentPrivate(cx->compartment(), priv);
  }
  return priv;
}

static bool ParseModule(JSContext* cx, unsigned argc, Value* vp) {
  CallArgs args = CallArgsFromVp(argc, vp);
  if (!args.requireAtLeast(cx, "parseModule", 1)) {
    return false;
  }

  if (!args[0].isString()) {
    const char* typeName = InformalValueTypeName(args[0]);
    JS_ReportErrorASCII(cx, "expected string to compile, got %s", typeName);
    return false;
  }

  JSString* scriptContents = args[0].toString();

  UniqueChars filename;
  CompileOptions options(cx);
  if (args.length() > 1) {
    if (!args[1].isString()) {
      const char* typeName = InformalValueTypeName(args[1]);
      JS_ReportErrorASCII(cx, "expected filename string, got %s", typeName);
      return false;
    }

    RootedString str(cx, args[1].toString());
    filename = JS_EncodeStringToLatin1(cx, str);
    if (!filename) {
      return false;
    }

    options.setFileAndLine(filename.get(), 1);
  } else {
    options.setFileAndLine("<string>", 1);
  }

  AutoStableStringChars stableChars(cx);
  if (!stableChars.initTwoByte(cx, scriptContents)) {
    return false;
  }

  const char16_t* chars = stableChars.twoByteRange().begin().get();
  JS::SourceText<char16_t> srcBuf;
  if (!srcBuf.init(cx, chars, scriptContents->length(),
                   JS::SourceOwnership::Borrowed)) {
    return false;
  }

  RootedObject module(cx, frontend::CompileModule(cx, options, srcBuf));
  if (!module) {
    return false;
  }

  args.rval().setObject(*module);
  return true;
}

static bool SetModuleLoadHook(JSContext* cx, unsigned argc, Value* vp) {
  CallArgs args = CallArgsFromVp(argc, vp);
  if (!args.requireAtLeast(cx, "setModuleLoadHook", 1)) {
    return false;
  }

  if (!args[0].isObject() || !args[0].toObject().is<JSFunction>()) {
    const char* typeName = InformalValueTypeName(args[0]);
    JS_ReportErrorASCII(cx, "expected hook function, got %s", typeName);
    return false;
  }

  Handle<GlobalObject*> global = cx->global();
  global->setReservedSlot(GlobalAppSlotModuleLoadHook, args[0]);

  args.rval().setUndefined();
  return true;
}

static bool SetModuleResolveHook(JSContext* cx, unsigned argc, Value* vp) {
  CallArgs args = CallArgsFromVp(argc, vp);
  if (!args.requireAtLeast(cx, "setModuleResolveHook", 1)) {
    return false;
  }

  if (!args[0].isObject() || !args[0].toObject().is<JSFunction>()) {
    const char* typeName = InformalValueTypeName(args[0]);
    JS_ReportErrorASCII(cx, "expected hook function, got %s", typeName);
    return false;
  }

  Handle<GlobalObject*> global = cx->global();
  global->setReservedSlot(GlobalAppSlotModuleResolveHook, args[0]);

  args.rval().setUndefined();
  return true;
}

static JSObject* ShellModuleResolveHook(JSContext* cx,
                                        HandleValue referencingPrivate,
                                        HandleString specifier) {
  Handle<GlobalObject*> global = cx->global();
  RootedValue hookValue(
      cx, global->getReservedSlot(GlobalAppSlotModuleResolveHook));
  if (hookValue.isUndefined()) {
    JS_ReportErrorASCII(cx, "Module resolve hook not set");
    return nullptr;
  }
  MOZ_ASSERT(hookValue.toObject().is<JSFunction>());

  JS::AutoValueArray<2> args(cx);
  args[0].set(referencingPrivate);
  args[1].setString(specifier);

  RootedValue result(cx);
  if (!JS_CallFunctionValue(cx, nullptr, hookValue, args, &result)) {
    return nullptr;
  }

  if (!result.isObject() || !result.toObject().is<ModuleObject>()) {
    JS_ReportErrorASCII(cx, "Module resolve hook did not return Module object");
    return nullptr;
  }

  return &result.toObject();
}

static bool SetModuleMetadataHook(JSContext* cx, unsigned argc, Value* vp) {
  CallArgs args = CallArgsFromVp(argc, vp);
  if (!args.requireAtLeast(cx, "setModuleMetadataHook", 1)) {
    return false;
  }

  if (!args[0].isObject() || !args[0].toObject().is<JSFunction>()) {
    const char* typeName = InformalValueTypeName(args[0]);
    JS_ReportErrorASCII(cx, "expected hook function, got %s", typeName);
    return false;
  }

  Handle<GlobalObject*> global = cx->global();
  global->setReservedSlot(GlobalAppSlotModuleMetadataHook, args[0]);

  args.rval().setUndefined();
  return true;
}

static bool CallModuleMetadataHook(JSContext* cx, HandleValue modulePrivate,
                                   HandleObject metaObject) {
  Handle<GlobalObject*> global = cx->global();
  RootedValue hookValue(
      cx, global->getReservedSlot(GlobalAppSlotModuleMetadataHook));
  if (hookValue.isUndefined()) {
    JS_ReportErrorASCII(cx, "Module metadata hook not set");
    return false;
  }
  MOZ_ASSERT(hookValue.toObject().is<JSFunction>());

  JS::AutoValueArray<2> args(cx);
  args[0].set(modulePrivate);
  args[1].setObject(*metaObject);

  RootedValue dummy(cx);
  return JS_CallFunctionValue(cx, nullptr, hookValue, args, &dummy);
}

static bool ReportArgumentTypeError(JSContext* cx, HandleValue value,
                                    const char* expected) {
  const char* typeName = InformalValueTypeName(value);
  JS_ReportErrorASCII(cx, "Expected %s, got %s", expected, typeName);
  return false;
}

static bool ShellSetModulePrivate(JSContext* cx, unsigned argc, Value* vp) {
  CallArgs args = CallArgsFromVp(argc, vp);

  if (!args.requireAtLeast(cx, "setModulePrivate", 2)) {
    return false;
  }

  if (!args[0].isObject() || !args[0].toObject().is<ModuleObject>()) {
    return ReportArgumentTypeError(cx, args[0], "module object");
  }

  JS::SetModulePrivate(&args[0].toObject(), args[1]);
  args.rval().setUndefined();
  return true;
}

static bool ShellGetModulePrivate(JSContext* cx, unsigned argc, Value* vp) {
  CallArgs args = CallArgsFromVp(argc, vp);

  if (!args.requireAtLeast(cx, "getModulePrivate", 1)) {
    return false;
  }

  if (!args[0].isObject() || !args[0].toObject().is<ModuleObject>()) {
    return ReportArgumentTypeError(cx, args[0], "module object");
  }

  args.rval().set(JS::GetModulePrivate(&args[0].toObject()));
  return true;
}

static bool SetModuleDynamicImportHook(JSContext* cx, unsigned argc,
                                       Value* vp) {
  CallArgs args = CallArgsFromVp(argc, vp);
  if (!args.requireAtLeast(cx, "setModuleDynamicImportHook", 1)) {
    return false;
  }

  if (!args[0].isObject() || !args[0].toObject().is<JSFunction>()) {
    const char* typeName = InformalValueTypeName(args[0]);
    JS_ReportErrorASCII(cx, "expected hook function, got %s", typeName);
    return false;
  }

  Handle<GlobalObject*> global = cx->global();
  global->setReservedSlot(GlobalAppSlotModuleDynamicImportHook, args[0]);

  args.rval().setUndefined();
  return true;
}

static bool FinishDynamicModuleImport(JSContext* cx, unsigned argc, Value* vp) {
  CallArgs args = CallArgsFromVp(argc, vp);
  if (!args.requireAtLeast(cx, "finishDynamicModuleImport", 3)) {
    return false;
  }

  if (!args[1].isString()) {
    return ReportArgumentTypeError(cx, args[1], "String");
  }

  if (!args[2].isObject() || !args[2].toObject().is<PromiseObject>()) {
    return ReportArgumentTypeError(cx, args[2], "PromiseObject");
  }

  RootedString specifier(cx, args[1].toString());
  Rooted<PromiseObject*> promise(cx, &args[2].toObject().as<PromiseObject>());

  return js::FinishDynamicModuleImport(cx, args[0], specifier, promise);
}

static bool AbortDynamicModuleImport(JSContext* cx, unsigned argc, Value* vp) {
  CallArgs args = CallArgsFromVp(argc, vp);
  if (!args.requireAtLeast(cx, "abortDynamicModuleImport", 4)) {
    return false;
  }

  if (!args[1].isString()) {
    return ReportArgumentTypeError(cx, args[1], "String");
  }

  if (!args[2].isObject() || !args[2].toObject().is<PromiseObject>()) {
    return ReportArgumentTypeError(cx, args[2], "PromiseObject");
  }

  RootedString specifier(cx, args[1].toString());
  Rooted<PromiseObject*> promise(cx, &args[2].toObject().as<PromiseObject>());

  cx->setPendingExceptionAndCaptureStack(args[3]);
  return js::FinishDynamicModuleImport(cx, args[0], specifier, promise);
}

static bool ShellModuleDynamicImportHook(JSContext* cx,
                                         HandleValue referencingPrivate,
                                         HandleString specifier,
                                         HandleObject promise) {
  Handle<GlobalObject*> global = cx->global();
  RootedValue hookValue(
      cx, global->getReservedSlot(GlobalAppSlotModuleDynamicImportHook));
  if (hookValue.isUndefined()) {
    JS_ReportErrorASCII(cx, "Module resolve hook not set");
    return false;
  }
  MOZ_ASSERT(hookValue.toObject().is<JSFunction>());

  JS::AutoValueArray<3> args(cx);
  args[0].set(referencingPrivate);
  args[1].setString(specifier);
  args[2].setObject(*promise);

  RootedValue result(cx);
  return JS_CallFunctionValue(cx, nullptr, hookValue, args, &result);
}

static bool GetModuleLoadPath(JSContext* cx, unsigned argc, Value* vp) {
  CallArgs args = CallArgsFromVp(argc, vp);

  ShellContext* sc = GetShellContext(cx);
  if (sc->moduleLoadPath) {
    JSString* str = JS_NewStringCopyZ(cx, sc->moduleLoadPath.get());
    if (!str) {
      return false;
    }

    args.rval().setString(str);
  } else {
    args.rval().setNull();
  }
  return true;
}

#if defined(JS_BUILD_BINAST)

using js::frontend::BinASTParser;
using js::frontend::Directives;
using js::frontend::GlobalSharedContext;
using js::frontend::ParseInfo;
using js::frontend::ParseNode;

template <typename Tok>
static bool ParseBinASTData(JSContext* cx, uint8_t* buf_data,
                            uint32_t buf_length, GlobalSharedContext* globalsc,
                            ParseInfo& pci,
                            const JS::ReadOnlyCompileOptions& options,
                            HandleScriptSourceObject sourceObj) {
  MOZ_ASSERT(globalsc);

  // Note: We need to keep `reader` alive as long as we can use `parsed`.
  BinASTParser<Tok> reader(cx, pci, options, sourceObj);

// Taintfox - do we need to add the taint info to the parser here?

  JS::Result<ParseNode*> parsed = reader.parse(globalsc, buf_data, buf_length);

  if (parsed.isErr()) {
    return false;
  }

#  ifdef DEBUG
  Fprinter out(stderr);
  DumpParseTree(parsed.unwrap(), out);
#  endif

  return true;
}

static bool BinParse(JSContext* cx, unsigned argc, Value* vp) {
  CallArgs args = CallArgsFromVp(argc, vp);

  if (!args.requireAtLeast(cx, "parseBin", 1)) {
    return false;
  }

  // Extract argument 1: ArrayBuffer.

  if (!args[0].isObject()) {
    const char* typeName = InformalValueTypeName(args[0]);
    JS_ReportErrorASCII(cx, "expected object (ArrayBuffer) to parse, got %s",
                        typeName);
    return false;
  }

  RootedObject objBuf(cx, &args[0].toObject());
  if (!JS::IsArrayBufferObject(objBuf)) {
    const char* typeName = InformalValueTypeName(args[0]);
    JS_ReportErrorASCII(cx, "expected ArrayBuffer to parse, got %s", typeName);
    return false;
  }

  uint32_t buf_length = 0;
  bool buf_isSharedMemory = false;
  uint8_t* buf_data = nullptr;
  JS::GetArrayBufferLengthAndData(objBuf, &buf_length, &buf_isSharedMemory,
                                  &buf_data);
  MOZ_ASSERT(buf_data);

  // Extract argument 2: Options.

  // BinAST currently supports 2 formats, multipart and context.
  enum {
    Multipart,
    Context,
  } mode = Multipart;

  if (args.length() >= 2) {
    if (!args[1].isObject()) {
      const char* typeName = InformalValueTypeName(args[1]);
      JS_ReportErrorASCII(cx, "expected object (options) to parse, got %s",
                          typeName);
      return false;
    }
    RootedObject objOptions(cx, &args[1].toObject());

    RootedValue optionFormat(cx);
    if (!JS_GetProperty(cx, objOptions, "format", &optionFormat)) {
      return false;
    }

    if (!optionFormat.isUndefined()) {
      RootedLinearString linearFormat(
          cx, optionFormat.toString()->ensureLinear(cx));
      if (!linearFormat) {
        return false;
      }
      // Currently not used, reserved for future.
      if (StringEqualsLiteral(linearFormat, "multipart")) {
        mode = Multipart;
      } else if (StringEqualsLiteral(linearFormat, "context")) {
        mode = Context;
      } else {
        UniqueChars printable = QuoteString(cx, linearFormat, '\'');
        if (!printable) {
          return false;
        }

        JS_ReportErrorASCII(
            cx,
            "Unknown value for option `format`, expected 'multipart', got %s",
            printable.get());
        return false;
      }
    } else {
      const char* typeName = InformalValueTypeName(optionFormat);
      JS_ReportErrorASCII(cx, "option `format` should be a string, got %s",
                          typeName);
      return false;
    }
  }

  CompileOptions options(cx);
  options.setIntroductionType("js shell bin parse")
      .setFileAndLine("<ArrayBuffer>", 1);

  LifoAllocScope allocScope(&cx->tempLifoAlloc());
  ParseInfo parseInfo(cx, allocScope);

  RootedScriptSourceObject sourceObj(
      cx, frontend::CreateScriptSourceObject(cx, options, Nothing()));
  if (!sourceObj) {
    return false;
  }

  Directives directives(false);
  GlobalSharedContext globalsc(cx, ScopeKind::Global, directives, false);

  auto parseFunc = mode == Multipart
                       ? ParseBinASTData<frontend::BinASTTokenReaderMultipart>
                       : ParseBinASTData<frontend::BinASTTokenReaderContext>;
  if (!parseFunc(cx, buf_data, buf_length, &globalsc, parseInfo, options,
                 sourceObj)) {
    return false;
  }

  args.rval().setUndefined();
  return true;
}

#endif  // defined(JS_BUILD_BINAST)

static bool Parse(JSContext* cx, unsigned argc, Value* vp) {
  using namespace js::frontend;

  CallArgs args = CallArgsFromVp(argc, vp);

  if (!args.requireAtLeast(cx, "parse", 1)) {
    return false;
  }
  if (!args[0].isString()) {
    const char* typeName = InformalValueTypeName(args[0]);
    JS_ReportErrorASCII(cx, "expected string to parse, got %s", typeName);
    return false;
  }

  frontend::ParseGoal goal = frontend::ParseGoal::Script;

  if (args.length() >= 2) {
    if (!args[1].isObject()) {
      const char* typeName = InformalValueTypeName(args[1]);
      JS_ReportErrorASCII(cx, "expected object (options) to parse, got %s",
                          typeName);
      return false;
    }
    RootedObject objOptions(cx, &args[1].toObject());

    RootedValue optionModule(cx);
    if (!JS_GetProperty(cx, objOptions, "module", &optionModule)) {
      return false;
    }

    if (optionModule.isBoolean()) {
      if (optionModule.toBoolean()) {
        goal = frontend::ParseGoal::Module;
      }
    } else if (!optionModule.isUndefined()) {
      const char* typeName = InformalValueTypeName(optionModule);
      JS_ReportErrorASCII(cx, "option `module` should be a boolean, got %s",
                          typeName);
      return false;
    }
  }

  JSString* scriptContents = args[0].toString();

  AutoStableStringChars stableChars(cx);
  if (!stableChars.initTwoByte(cx, scriptContents)) {
    return false;
  }

  size_t length = scriptContents->length();
  const char16_t* chars = stableChars.twoByteRange().begin().get();

  CompileOptions options(cx);
  options.setIntroductionType("js shell parse").setFileAndLine("<string>", 1);
  if (goal == frontend::ParseGoal::Module) {
    // See frontend::CompileModule.
    options.setForceStrictMode();
    options.allowHTMLComments = false;
  }

  LifoAllocScope allocScope(&cx->tempLifoAlloc());
  ParseInfo parseInfo(cx, allocScope);

  RootedScriptSourceObject sourceObject(
      cx, frontend::CreateScriptSourceObject(cx, options, Nothing()));
  if (!sourceObject) {
    return false;
  }

  Parser<FullParseHandler, char16_t> parser(cx, options, chars, length,
                                            /* foldConstants = */ false,
                                            parseInfo, nullptr, nullptr,
                                            sourceObject, goal);
  if (!parser.checkOptions()) {
    return false;
  }

  ParseNode* pn;  // Deallocated once `parser` goes out of scope.
  if (goal == frontend::ParseGoal::Script) {
    pn = parser.parse();
  } else {
    if (!GlobalObject::ensureModulePrototypesCreated(cx, cx->global())) {
      return false;
    }

    Rooted<ModuleObject*> module(cx, ModuleObject::create(cx));
    if (!module) {
      return false;
    }

    ModuleBuilder builder(cx, module, &parser);

    ModuleSharedContext modulesc(cx, module, nullptr, builder);
    pn = parser.moduleBody(&modulesc);
  }
  if (!pn) {
    return false;
  }
#ifdef DEBUG
  js::Fprinter out(stderr);
  DumpParseTree(pn, out);
#endif
  args.rval().setUndefined();
  return true;
}

static bool SyntaxParse(JSContext* cx, unsigned argc, Value* vp) {
  using namespace js::frontend;

  CallArgs args = CallArgsFromVp(argc, vp);

  if (!args.requireAtLeast(cx, "syntaxParse", 1)) {
    return false;
  }
  if (!args[0].isString()) {
    const char* typeName = InformalValueTypeName(args[0]);
    JS_ReportErrorASCII(cx, "expected string to parse, got %s", typeName);
    return false;
  }

  JSString* scriptContents = args[0].toString();

  CompileOptions options(cx);
  options.setIntroductionType("js shell syntaxParse")
      .setFileAndLine("<string>", 1);

  AutoStableStringChars stableChars(cx);
  if (!stableChars.initTwoByte(cx, scriptContents)) {
    return false;
  }

  const char16_t* chars = stableChars.twoByteRange().begin().get();
  size_t length = scriptContents->length();

  LifoAllocScope allocScope(&cx->tempLifoAlloc());
  ParseInfo parseInfo(cx, allocScope);

  RootedScriptSourceObject sourceObject(
      cx, frontend::CreateScriptSourceObject(cx, options, Nothing()));
  if (!sourceObject) {
    return false;
  }

  Parser<frontend::SyntaxParseHandler, char16_t> parser(
      cx, options, chars, length, false, parseInfo, nullptr, nullptr,
      sourceObject, frontend::ParseGoal::Script);
  if (!parser.checkOptions()) {
    return false;
  }

  bool succeeded = parser.parse();
  if (cx->isExceptionPending()) {
    return false;
  }

  if (!succeeded && !parser.hadAbortedSyntaxParse()) {
    // If no exception is posted, either there was an OOM or a language
    // feature unhandled by the syntax parser was encountered.
    MOZ_ASSERT(cx->runtime()->hadOutOfMemory);
    return false;
  }

  args.rval().setBoolean(succeeded);
  return true;
}

static void OffThreadCompileScriptCallback(JS::OffThreadToken* token,
                                           void* callbackData) {
  auto job = static_cast<OffThreadJob*>(callbackData);
  job->markDone(token);
}

static bool OffThreadCompileScript(JSContext* cx, unsigned argc, Value* vp) {
  if (!CanUseExtraThreads()) {
    JS_ReportErrorASCII(cx,
                        "Can't use offThreadCompileScript with --no-threads");
    return false;
  }

  CallArgs args = CallArgsFromVp(argc, vp);

  if (!args.requireAtLeast(cx, "offThreadCompileScript", 1)) {
    return false;
  }
  if (!args[0].isString()) {
    const char* typeName = InformalValueTypeName(args[0]);
    JS_ReportErrorASCII(cx, "expected string to parse, got %s", typeName);
    return false;
  }

  UniqueChars fileNameBytes;
  CompileOptions options(cx);
  options.setIntroductionType("js shell offThreadCompileScript")
      .setFileAndLine("<string>", 1);

  if (args.length() >= 2) {
    if (args[1].isPrimitive()) {
      JS_ReportErrorNumberASCII(cx, my_GetErrorMessage, nullptr,
                                JSSMSG_INVALID_ARGS, "evaluate");
      return false;
    }

    RootedObject opts(cx, &args[1].toObject());
    if (!ParseCompileOptions(cx, options, opts, fileNameBytes)) {
      return false;
    }
  }

  // These option settings must override whatever the caller requested.
  options.setIsRunOnce(true).setSourceIsLazy(false);

  // We assume the caller wants caching if at all possible, ignoring
  // heuristics that make sense for a real browser.
  options.forceAsync = true;

  JSString* scriptContents = args[0].toString();
  AutoStableStringChars stableChars(cx);
  if (!stableChars.initTwoByte(cx, scriptContents)) {
    return false;
  }

  size_t length = scriptContents->length();
  const char16_t* chars = stableChars.twoByteChars();

  // Make sure we own the string's chars, so that they are not freed before
  // the compilation is finished.
  UniqueTwoByteChars ownedChars;
  if (stableChars.maybeGiveOwnershipToCaller()) {
    ownedChars.reset(const_cast<char16_t*>(chars));
  } else {
    ownedChars.reset(cx->pod_malloc<char16_t>(length));
    if (!ownedChars) {
      return false;
    }

    mozilla::PodCopy(ownedChars.get(), chars, length);
  }

  if (!JS::CanCompileOffThread(cx, options, length)) {
    JS_ReportErrorASCII(cx, "cannot compile code on worker thread");
    return false;
  }

  OffThreadJob* job = NewOffThreadJob(
      cx, ScriptKind::Script, OffThreadJob::Source(std::move(ownedChars)));
  if (!job) {
    return false;
  }

  JS::SourceText<char16_t> srcBuf;
  if (!srcBuf.init(cx, job->sourceChars(), length,
                   JS::SourceOwnership::Borrowed) ||
      !JS::CompileOffThread(cx, options, srcBuf, OffThreadCompileScriptCallback,
                            job)) {
    job->cancel();
    DeleteOffThreadJob(cx, job);
    return false;
  }

  args.rval().setInt32(job->id);
  return true;
}

static bool runOffThreadScript(JSContext* cx, unsigned argc, Value* vp) {
  CallArgs args = CallArgsFromVp(argc, vp);

  if (OffThreadParsingMustWaitForGC(cx->runtime())) {
    gc::FinishGC(cx);
  }

  OffThreadJob* job =
      LookupOffThreadJobForArgs(cx, ScriptKind::Script, args, 0);
  if (!job) {
    return false;
  }

  JS::OffThreadToken* token = job->waitUntilDone(cx);
  MOZ_ASSERT(token);

  DeleteOffThreadJob(cx, job);

  RootedScript script(cx, JS::FinishOffThreadScript(cx, token));
  if (!script) {
    return false;
  }

  return JS_ExecuteScript(cx, script, args.rval());
}

static bool OffThreadCompileModule(JSContext* cx, unsigned argc, Value* vp) {
  CallArgs args = CallArgsFromVp(argc, vp);

  if (args.length() != 1 || !args[0].isString()) {
    JS_ReportErrorNumberASCII(cx, my_GetErrorMessage, nullptr,
                              JSSMSG_INVALID_ARGS, "offThreadCompileModule");
    return false;
  }

  UniqueChars fileNameBytes;
  CompileOptions options(cx);
  options.setIntroductionType("js shell offThreadCompileModule")
      .setFileAndLine("<string>", 1);
  options.setIsRunOnce(true).setSourceIsLazy(false);
  options.forceAsync = true;

  JSString* scriptContents = args[0].toString();
  AutoStableStringChars stableChars(cx);
  if (!stableChars.initTwoByte(cx, scriptContents)) {
    return false;
  }

  size_t length = scriptContents->length();
  const char16_t* chars = stableChars.twoByteChars();

  // Make sure we own the string's chars, so that they are not freed before
  // the compilation is finished.
  UniqueTwoByteChars ownedChars;
  if (stableChars.maybeGiveOwnershipToCaller()) {
    ownedChars.reset(const_cast<char16_t*>(chars));
  } else {
    ownedChars.reset(cx->pod_malloc<char16_t>(length));
    if (!ownedChars) {
      return false;
    }

    mozilla::PodCopy(ownedChars.get(), chars, length);
  }

  if (!JS::CanCompileOffThread(cx, options, length)) {
    JS_ReportErrorASCII(cx, "cannot compile code on worker thread");
    return false;
  }

  OffThreadJob* job = NewOffThreadJob(
      cx, ScriptKind::Module, OffThreadJob::Source(std::move(ownedChars)));
  if (!job) {
    return false;
  }

  JS::SourceText<char16_t> srcBuf;
  if (!srcBuf.init(cx, job->sourceChars(), length,
                   JS::SourceOwnership::Borrowed) ||
      !JS::CompileOffThreadModule(cx, options, srcBuf,
                                  OffThreadCompileScriptCallback, job)) {
    job->cancel();
    DeleteOffThreadJob(cx, job);
    return false;
  }

  args.rval().setInt32(job->id);
  return true;
}

static bool FinishOffThreadModule(JSContext* cx, unsigned argc, Value* vp) {
  CallArgs args = CallArgsFromVp(argc, vp);

  if (OffThreadParsingMustWaitForGC(cx->runtime())) {
    gc::FinishGC(cx);
  }

  OffThreadJob* job =
      LookupOffThreadJobForArgs(cx, ScriptKind::Module, args, 0);
  if (!job) {
    return false;
  }

  JS::OffThreadToken* token = job->waitUntilDone(cx);
  MOZ_ASSERT(token);

  DeleteOffThreadJob(cx, job);

  RootedObject module(cx, JS::FinishOffThreadModule(cx, token));
  if (!module) {
    return false;
  }

  args.rval().setObject(*module);
  return true;
}

static bool OffThreadDecodeScript(JSContext* cx, unsigned argc, Value* vp) {
  if (!CanUseExtraThreads()) {
    JS_ReportErrorASCII(cx,
                        "Can't use offThreadDecodeScript with --no-threads");
    return false;
  }

  CallArgs args = CallArgsFromVp(argc, vp);

  if (!args.requireAtLeast(cx, "offThreadDecodeScript", 1)) {
    return false;
  }
  if (!args[0].isObject() || !CacheEntry_isCacheEntry(&args[0].toObject())) {
    const char* typeName = InformalValueTypeName(args[0]);
    JS_ReportErrorASCII(cx, "expected cache entry, got %s", typeName);
    return false;
  }
  RootedObject cacheEntry(cx, &args[0].toObject());

  UniqueChars fileNameBytes;
  CompileOptions options(cx);
  options.setIntroductionType("js shell offThreadDecodeScript")
      .setFileAndLine("<string>", 1);

  if (args.length() >= 2) {
    if (args[1].isPrimitive()) {
      JS_ReportErrorNumberASCII(cx, my_GetErrorMessage, nullptr,
                                JSSMSG_INVALID_ARGS, "evaluate");
      return false;
    }

    RootedObject opts(cx, &args[1].toObject());
    if (!ParseCompileOptions(cx, options, opts, fileNameBytes)) {
      return false;
    }
  }

  // These option settings must override whatever the caller requested.
  options.setIsRunOnce(true).setSourceIsLazy(false);

  // We assume the caller wants caching if at all possible, ignoring
  // heuristics that make sense for a real browser.
  options.forceAsync = true;

  JS::TranscodeBuffer loadBuffer;
  uint32_t loadLength = 0;
  uint8_t* loadData = nullptr;
  loadData = CacheEntry_getBytecode(cx, cacheEntry, &loadLength);
  if (!loadData) {
    return false;
  }
  if (!loadBuffer.append(loadData, loadLength)) {
    JS_ReportOutOfMemory(cx);
    return false;
  }

  if (!JS::CanDecodeOffThread(cx, options, loadLength)) {
    JS_ReportErrorASCII(cx, "cannot compile code on worker thread");
    return false;
  }

  OffThreadJob* job =
      NewOffThreadJob(cx, ScriptKind::DecodeScript,
                      OffThreadJob::Source(std::move(loadBuffer)));
  if (!job) {
    return false;
  }

  if (!JS::DecodeOffThreadScript(cx, options, job->xdrBuffer(), 0,
                                 OffThreadCompileScriptCallback, job)) {
    job->cancel();
    DeleteOffThreadJob(cx, job);
    return false;
  }

  args.rval().setInt32(job->id);
  return true;
}

static bool runOffThreadDecodedScript(JSContext* cx, unsigned argc, Value* vp) {
  CallArgs args = CallArgsFromVp(argc, vp);

  if (OffThreadParsingMustWaitForGC(cx->runtime())) {
    gc::FinishGC(cx);
  }

  OffThreadJob* job =
      LookupOffThreadJobForArgs(cx, ScriptKind::DecodeScript, args, 0);
  if (!job) {
    return false;
  }

  JS::OffThreadToken* token = job->waitUntilDone(cx);
  MOZ_ASSERT(token);

  DeleteOffThreadJob(cx, job);

  RootedScript script(cx, JS::FinishOffThreadScriptDecoder(cx, token));
  if (!script) {
    return false;
  }

  return JS_ExecuteScript(cx, script, args.rval());
}

class AutoCStringVector {
  Vector<char*> argv_;

 public:
  explicit AutoCStringVector(JSContext* cx) : argv_(cx) {}
  ~AutoCStringVector() {
    for (size_t i = 0; i < argv_.length(); i++) {
      js_free(argv_[i]);
    }
  }
  bool append(UniqueChars&& arg) {
    if (!argv_.append(arg.get())) {
      return false;
    }

    // Now owned by this vector.
    mozilla::Unused << arg.release();
    return true;
  }
  char* const* get() const { return argv_.begin(); }
  size_t length() const { return argv_.length(); }
  char* operator[](size_t i) const { return argv_[i]; }
  void replace(size_t i, UniqueChars arg) {
    js_free(argv_[i]);
    argv_[i] = arg.release();
  }
};

#if defined(XP_WIN)
static bool EscapeForShell(JSContext* cx, AutoCStringVector& argv) {
  // Windows will break arguments in argv by various spaces, so we wrap each
  // argument in quotes and escape quotes within. Even with quotes, \ will be
  // treated like an escape character, so inflate each \ to \\.

  for (size_t i = 0; i < argv.length(); i++) {
    if (!argv[i]) {
      continue;
    }

    size_t newLen = 3;  // quotes before and after and null-terminator
    for (char* p = argv[i]; *p; p++) {
      newLen++;
      if (*p == '\"' || *p == '\\') {
        newLen++;
      }
    }

    auto escaped = cx->make_pod_array<char>(newLen);
    if (!escaped) {
      return false;
    }

    char* src = argv[i];
    char* dst = escaped.get();
    *dst++ = '\"';
    while (*src) {
      if (*src == '\"' || *src == '\\') {
        *dst++ = '\\';
      }
      *dst++ = *src++;
    }
    *dst++ = '\"';
    *dst++ = '\0';
    MOZ_ASSERT(escaped.get() + newLen == dst);

    argv.replace(i, std::move(escaped));
  }
  return true;
}
#endif

static bool ReadAll(int fd, wasm::Bytes* bytes) {
  size_t lastLength = bytes->length();
  while (true) {
    static const int ChunkSize = 64 * 1024;
    if (!bytes->growBy(ChunkSize)) {
      return false;
    }

    intptr_t readCount;
    while (true) {
      readCount = read(fd, bytes->begin() + lastLength, ChunkSize);
      if (readCount >= 0) {
        break;
      }
      if (errno != EINTR) {
        return false;
      }
    }

    if (readCount < ChunkSize) {
      bytes->shrinkTo(lastLength + readCount);
      if (readCount == 0) {
        return true;
      }
    }

    lastLength = bytes->length();
  }
}

static bool WriteAll(int fd, const uint8_t* bytes, size_t length) {
  while (length > 0) {
    int written = write(fd, bytes, length);
    if (written < 0) {
      if (errno == EINTR) {
        continue;
      }
      return false;
    }
    MOZ_ASSERT(unsigned(written) <= length);
    length -= written;
    bytes += written;
  }

  return true;
}

class AutoPipe {
  int fds_[2];

 public:
  AutoPipe() {
    fds_[0] = -1;
    fds_[1] = -1;
  }

  ~AutoPipe() {
    if (fds_[0] != -1) {
      close(fds_[0]);
    }
    if (fds_[1] != -1) {
      close(fds_[1]);
    }
  }

  bool init() {
#ifdef XP_WIN
    return !_pipe(fds_, 4096, O_BINARY);
#else
    return !pipe(fds_);
#endif
  }

  int reader() const {
    MOZ_ASSERT(fds_[0] != -1);
    return fds_[0];
  }

  int writer() const {
    MOZ_ASSERT(fds_[1] != -1);
    return fds_[1];
  }

  void closeReader() {
    MOZ_ASSERT(fds_[0] != -1);
    close(fds_[0]);
    fds_[0] = -1;
  }

  void closeWriter() {
    MOZ_ASSERT(fds_[1] != -1);
    close(fds_[1]);
    fds_[1] = -1;
  }
};

static int sArgc;
static char** sArgv;
static const char sWasmCompileAndSerializeFlag[] =
    "--wasm-compile-and-serialize";
static Vector<const char*, 5, js::SystemAllocPolicy> sCompilerProcessFlags;

static bool CompileAndSerializeInSeparateProcess(JSContext* cx,
                                                 const uint8_t* bytecode,
                                                 size_t bytecodeLength,
                                                 wasm::Bytes* serialized) {
  AutoPipe stdIn, stdOut;
  if (!stdIn.init() || !stdOut.init()) {
    return false;
  }

  AutoCStringVector argv(cx);

  UniqueChars argv0 = DuplicateString(cx, sArgv[0]);
  if (!argv0 || !argv.append(std::move(argv0))) {
    return false;
  }

  // Put compiler flags first since they must precede the non-option
  // file-descriptor args (passed on Windows, below).
  for (unsigned i = 0; i < sCompilerProcessFlags.length(); i++) {
    UniqueChars flags = DuplicateString(cx, sCompilerProcessFlags[i]);
    if (!flags || !argv.append(std::move(flags))) {
      return false;
    }
  }

  UniqueChars arg;

  arg = DuplicateString(sWasmCompileAndSerializeFlag);
  if (!arg || !argv.append(std::move(arg))) {
    return false;
  }

#ifdef XP_WIN
  // The spawned process will have all the stdIn/stdOut file handles open, but
  // without the power of fork, we need some other way to communicate the
  // integer fd values so we encode them in argv and WasmCompileAndSerialize()
  // has a matching #ifdef XP_WIN to parse them out. Communicate both ends of
  // both pipes so the child process can closed the unused ends.

  arg = JS_smprintf("%d", stdIn.reader());
  if (!arg || !argv.append(std::move(arg))) {
    return false;
  }

  arg = JS_smprintf("%d", stdIn.writer());
  if (!arg || !argv.append(std::move(arg))) {
    return false;
  }

  arg = JS_smprintf("%d", stdOut.reader());
  if (!arg || !argv.append(std::move(arg))) {
    return false;
  }

  arg = JS_smprintf("%d", stdOut.writer());
  if (!arg || !argv.append(std::move(arg))) {
    return false;
  }
#endif

  // Required by both _spawnv and exec.
  if (!argv.append(nullptr)) {
    return false;
  }

#ifdef XP_WIN
  if (!EscapeForShell(cx, argv)) {
    return false;
  }

  int childPid = _spawnv(P_NOWAIT, sArgv[0], argv.get());
  if (childPid == -1) {
    return false;
  }
#else
  pid_t childPid = fork();
  switch (childPid) {
    case -1:
      return false;
    case 0:
      // In the child process. Redirect stdin/stdout to the respective ends of
      // the pipes. Closing stdIn.writer() is necessary for stdin to hit EOF.
      // This case statement must not return before exec() takes over. Rather,
      // exit(-1) is used to return failure to the parent process.
      if (dup2(stdIn.reader(), STDIN_FILENO) == -1) {
        exit(-1);
      }
      if (dup2(stdOut.writer(), STDOUT_FILENO) == -1) {
        exit(-1);
      }
      close(stdIn.reader());
      close(stdIn.writer());
      close(stdOut.reader());
      close(stdOut.writer());
      execv(sArgv[0], argv.get());
      exit(-1);
  }
#endif

  // In the parent process. Closing stdOut.writer() is necessary for
  // stdOut.reader() below to hit EOF.
  stdIn.closeReader();
  stdOut.closeWriter();

  if (!WriteAll(stdIn.writer(), bytecode, bytecodeLength)) {
    return false;
  }

  stdIn.closeWriter();

  if (!ReadAll(stdOut.reader(), serialized)) {
    return false;
  }

  stdOut.closeReader();

  int status;
#ifdef XP_WIN
  if (_cwait(&status, childPid, WAIT_CHILD) == -1) {
    return false;
  }
#else
  while (true) {
    if (waitpid(childPid, &status, 0) >= 0) {
      break;
    }
    if (errno != EINTR) {
      return false;
    }
  }
#endif

  return status == 0;
}

static bool WasmCompileAndSerialize(JSContext* cx) {
  MOZ_ASSERT(wasm::HasCachingSupport(cx));

#ifdef XP_WIN
  // See CompileAndSerializeInSeparateProcess for why we've had to smuggle
  // these fd values through argv. Closing the writing ends is necessary for
  // the reading ends to hit EOF.
  int flagIndex = 0;
  for (; flagIndex < sArgc; flagIndex++) {
    if (!strcmp(sArgv[flagIndex], sWasmCompileAndSerializeFlag)) {
      break;
    }
  }
  MOZ_RELEASE_ASSERT(flagIndex < sArgc);

  int fdsIndex = flagIndex + 1;
  MOZ_RELEASE_ASSERT(fdsIndex + 4 == sArgc);

  int stdInReader = atoi(sArgv[fdsIndex + 0]);
  int stdInWriter = atoi(sArgv[fdsIndex + 1]);
  int stdOutReader = atoi(sArgv[fdsIndex + 2]);
  int stdOutWriter = atoi(sArgv[fdsIndex + 3]);

  int stdIn = stdInReader;
  close(stdInWriter);
  close(stdOutReader);
  int stdOut = stdOutWriter;
#else
  int stdIn = STDIN_FILENO;
  int stdOut = STDOUT_FILENO;
#endif

  wasm::MutableBytes bytecode = js_new<wasm::ShareableBytes>();
  if (!ReadAll(stdIn, &bytecode->bytes)) {
    return false;
  }

  wasm::Bytes serialized;
  if (!wasm::CompileAndSerialize(*bytecode, &serialized)) {
    return false;
  }

  if (!WriteAll(stdOut, serialized.begin(), serialized.length())) {
    return false;
  }

  return true;
}

static bool WasmCompileInSeparateProcess(JSContext* cx, unsigned argc,
                                         Value* vp) {
  if (!wasm::HasCachingSupport(cx)) {
    JS_ReportErrorASCII(cx, "WebAssembly caching not supported");
    return false;
  }

  CallArgs args = CallArgsFromVp(argc, vp);
  if (!args.requireAtLeast(cx, "wasmCompileInSeparateProcess", 1)) {
    return false;
  }

  SharedMem<uint8_t*> bytecode;
  size_t numBytes;
  if (!args[0].isObject() ||
      !IsBufferSource(&args[0].toObject(), &bytecode, &numBytes)) {
    RootedObject callee(cx, &args.callee());
    ReportUsageErrorASCII(cx, callee, "Argument must be a buffer source");
    return false;
  }

  wasm::Bytes serialized;
  if (!CompileAndSerializeInSeparateProcess(cx, bytecode.unwrap(), numBytes,
                                            &serialized)) {
    if (!cx->isExceptionPending()) {
      JS_ReportErrorASCII(cx, "creating and executing child process");
    }
    return false;
  }

  RootedObject module(cx);
  if (!wasm::DeserializeModule(cx, serialized, &module)) {
    return false;
  }

  args.rval().setObject(*module);
  return true;
}

static bool DecompileFunction(JSContext* cx, unsigned argc, Value* vp) {
  CallArgs args = CallArgsFromVp(argc, vp);
  if (args.length() < 1 || !args[0].isObject() ||
      !args[0].toObject().is<JSFunction>()) {
    args.rval().setUndefined();
    return true;
  }
  RootedFunction fun(cx, &args[0].toObject().as<JSFunction>());
  JSString* result = JS_DecompileFunction(cx, fun);
  if (!result) {
    return false;
  }
  args.rval().setString(result);
  return true;
}

static bool DecompileThisScript(JSContext* cx, unsigned argc, Value* vp) {
  CallArgs args = CallArgsFromVp(argc, vp);

  NonBuiltinScriptFrameIter iter(cx);
  if (iter.done()) {
    args.rval().setString(cx->runtime()->emptyString);
    return true;
  }

  {
    JSAutoRealm ar(cx, iter.script());

    RootedScript script(cx, iter.script());
    JSString* result = JS_DecompileScript(cx, script);
    if (!result) {
      return false;
    }

    args.rval().setString(result);
  }

  return JS_WrapValue(cx, args.rval());
}

static bool ThisFilename(JSContext* cx, unsigned argc, Value* vp) {
  CallArgs args = CallArgsFromVp(argc, vp);

  JS::AutoFilename filename;
  if (!DescribeScriptedCaller(cx, &filename) || !filename.get()) {
    args.rval().setString(cx->runtime()->emptyString);
    return true;
  }

  JSString* str = JS_NewStringCopyZ(cx, filename.get());
  if (!str) {
    return false;
  }

  args.rval().setString(str);
  return true;
}

static bool WrapWithProto(JSContext* cx, unsigned argc, Value* vp) {
  CallArgs args = CallArgsFromVp(argc, vp);
  Value obj = args.get(0);
  Value proto = args.get(1);
  if (!obj.isObject() || !proto.isObjectOrNull()) {
    JS_ReportErrorNumberASCII(cx, my_GetErrorMessage, nullptr,
                              JSSMSG_INVALID_ARGS, "wrapWithProto");
    return false;
  }

  // Disallow constructing (deeply) nested wrapper chains, to avoid running
  // out of stack space in isCallable/isConstructor. See bug 1126105.
  if (IsWrapper(&obj.toObject())) {
    JS_ReportErrorASCII(cx, "wrapWithProto cannot wrap a wrapper");
    return false;
  }

  WrapperOptions options(cx);
  options.setProto(proto.toObjectOrNull());
  JSObject* wrapped = Wrapper::New(cx, &obj.toObject(),
                                   &Wrapper::singletonWithPrototype, options);
  if (!wrapped) {
    return false;
  }

  args.rval().setObject(*wrapped);
  return true;
}

static bool NewGlobal(JSContext* cx, unsigned argc, Value* vp) {
  JS::RealmOptions options;
  JS::RealmCreationOptions& creationOptions = options.creationOptions();
  JS::RealmBehaviors& behaviors = options.behaviors();
  ShellGlobalKind kind = ShellGlobalKind::WindowProxy;

  SetStandardRealmOptions(options);

  // Default to creating the global in the current compartment unless
  // --more-compartments is used.
  if (defaultToSameCompartment) {
    creationOptions.setExistingCompartment(cx->global());
  } else {
    creationOptions.setNewCompartmentAndZone();
  }

  JS::AutoHoldPrincipals principals(cx);

  CallArgs args = CallArgsFromVp(argc, vp);
  if (args.length() == 1 && args[0].isObject()) {
    RootedObject opts(cx, &args[0].toObject());
    RootedValue v(cx);

    if (!JS_GetProperty(cx, opts, "invisibleToDebugger", &v)) {
      return false;
    }
    if (v.isBoolean()) {
      creationOptions.setInvisibleToDebugger(v.toBoolean());
    }

    if (!JS_GetProperty(cx, opts, "cloneSingletons", &v)) {
      return false;
    }
    if (v.isBoolean()) {
      creationOptions.setCloneSingletons(v.toBoolean());
    }

    if (!JS_GetProperty(cx, opts, "sameZoneAs", &v)) {
      return false;
    }
    if (v.isObject()) {
      creationOptions.setNewCompartmentInExistingZone(
          UncheckedUnwrap(&v.toObject()));
    }

    if (!JS_GetProperty(cx, opts, "sameCompartmentAs", &v)) {
      return false;
    }
    if (v.isObject()) {
      creationOptions.setExistingCompartment(UncheckedUnwrap(&v.toObject()));
    }

    if (!JS_GetProperty(cx, opts, "newCompartment", &v)) {
      return false;
    }
    if (v.isBoolean() && v.toBoolean()) {
      creationOptions.setNewCompartmentAndZone();
    }

    if (!JS_GetProperty(cx, opts, "disableLazyParsing", &v)) {
      return false;
    }
    if (v.isBoolean()) {
      behaviors.setDisableLazyParsing(v.toBoolean());
    }

    if (!JS_GetProperty(cx, opts, "useWindowProxy", &v)) {
      return false;
    }
    if (v.isBoolean()) {
      kind = v.toBoolean() ? ShellGlobalKind::WindowProxy
                           : ShellGlobalKind::GlobalObject;
    }

    if (!JS_GetProperty(cx, opts, "enableWritableStreams", &v)) {
      return false;
    }
    if (v.isBoolean()) {
      creationOptions.setWritableStreamsEnabled(v.toBoolean());
    }

    if (!JS_GetProperty(cx, opts, "systemPrincipal", &v)) {
      return false;
    }
    if (v.isBoolean()) {
      principals.reset(&ShellPrincipals::fullyTrusted);
    }

    if (!JS_GetProperty(cx, opts, "deferredParserAlloc", &v)) {
      return false;
    }
    if (v.isBoolean()) {
      behaviors.setDeferredParserAlloc(v.toBoolean());
    }

    if (!JS_GetProperty(cx, opts, "principal", &v)) {
      return false;
    }
    if (!v.isUndefined()) {
      uint32_t bits;
      if (!ToUint32(cx, v, &bits)) {
        return false;
      }
      JSPrincipals* newPrincipals = cx->new_<ShellPrincipals>(bits);
      if (!newPrincipals) {
        return false;
      }
      principals.reset(newPrincipals);
    }
  }

  if (!CheckRealmOptions(cx, options, principals.get())) {
    return false;
  }

  RootedObject global(cx, NewGlobalObject(cx, options, principals.get(), kind));
  if (!global) {
    return false;
  }

  RootedObject wrapped(cx, ToWindowProxyIfWindow(global));
  if (!JS_WrapObject(cx, &wrapped)) {
    return false;
  }

  args.rval().setObject(*wrapped);
  return true;
}

static bool NukeCCW(JSContext* cx, unsigned argc, Value* vp) {
  CallArgs args = CallArgsFromVp(argc, vp);

  if (args.length() != 1 || !args[0].isObject() ||
      !IsCrossCompartmentWrapper(&args[0].toObject())) {
    JS_ReportErrorNumberASCII(cx, my_GetErrorMessage, nullptr,
                              JSSMSG_INVALID_ARGS, "nukeCCW");
    return false;
  }

  NukeCrossCompartmentWrapper(cx, &args[0].toObject());
  args.rval().setUndefined();
  return true;
}

static bool NukeAllCCWs(JSContext* cx, unsigned argc, Value* vp) {
  CallArgs args = CallArgsFromVp(argc, vp);

  if (args.length() != 0) {
    JS_ReportErrorNumberASCII(cx, my_GetErrorMessage, nullptr,
                              JSSMSG_INVALID_ARGS, "nukeAllCCWs");
    return false;
  }

  NukeCrossCompartmentWrappers(cx, AllCompartments(), cx->realm(),
                               NukeWindowReferences, NukeAllReferences);
  args.rval().setUndefined();
  return true;
}

static bool RecomputeWrappers(JSContext* cx, unsigned argc, Value* vp) {
  CallArgs args = CallArgsFromVp(argc, vp);

  if (args.length() > 2) {
    JS_ReportErrorNumberASCII(cx, my_GetErrorMessage, nullptr,
                              JSSMSG_INVALID_ARGS, "recomputeWrappers");
    return false;
  }

  JS::Compartment* sourceComp = nullptr;
  if (args.get(0).isObject()) {
    sourceComp = GetObjectCompartment(UncheckedUnwrap(&args[0].toObject()));
  }

  JS::Compartment* targetComp = nullptr;
  if (args.get(1).isObject()) {
    targetComp = GetObjectCompartment(UncheckedUnwrap(&args[1].toObject()));
  }

  struct SingleOrAllCompartments final : public CompartmentFilter {
    JS::Compartment* comp;
    explicit SingleOrAllCompartments(JS::Compartment* c) : comp(c) {}
    virtual bool match(JS::Compartment* c) const override {
      return !comp || comp == c;
    }
  };

  if (!js::RecomputeWrappers(cx, SingleOrAllCompartments(sourceComp),
                             SingleOrAllCompartments(targetComp))) {
    return false;
  }

  args.rval().setUndefined();
  return true;
}

static bool DumpObjectWrappers(JSContext* cx, unsigned argc, Value* vp) {
  CallArgs args = CallArgsFromVp(argc, vp);

  bool printedHeader = false;
  for (ZonesIter zone(cx->runtime(), WithAtoms); !zone.done(); zone.next()) {
    bool printedZoneInfo = false;
    for (CompartmentsInZoneIter comp(zone); !comp.done(); comp.next()) {
      bool printedCompartmentInfo = false;
      for (Compartment::ObjectWrapperEnum e(comp); !e.empty(); e.popFront()) {
        JSObject* wrapper = e.front().value().unbarrieredGet();
        JSObject* wrapped = e.front().key();
        if (!printedHeader) {
          fprintf(stderr, "Cross-compartment object wrappers:\n");
          printedHeader = true;
        }
        if (!printedZoneInfo) {
          fprintf(stderr, "  Zone %p:\n", zone.get());
          printedZoneInfo = true;
        }
        if (!printedCompartmentInfo) {
          fprintf(stderr, "    Compartment %p:\n", comp.get());
          printedCompartmentInfo = true;
        }
        fprintf(stderr,
                "      Object wrapper %p -> %p in zone %p compartment %p\n",
                wrapper, wrapped, wrapped->zone(), wrapped->compartment());
      }
    }
  }

  if (!printedHeader) {
    fprintf(stderr, "No cross-compartment object wrappers.\n");
  }

  args.rval().setUndefined();
  return true;
}

static bool GetMaxArgs(JSContext* cx, unsigned argc, Value* vp) {
  CallArgs args = CallArgsFromVp(argc, vp);
  args.rval().setInt32(ARGS_LENGTH_MAX);
  return true;
}

static bool IsHTMLDDA_Call(JSContext* cx, unsigned argc, Value* vp) {
  CallArgs args = CallArgsFromVp(argc, vp);

  // These are the required conditions under which this object may be called
  // by test262 tests, and the required behavior under those conditions.
  if (args.length() == 0 || (args.length() == 1 && args[0].isString() &&
                             args[0].toString()->length() == 0)) {
    args.rval().setNull();
    return true;
  }

  JS_ReportErrorASCII(
      cx, "IsHTMLDDA object is being called in an impermissible manner");
  return false;
}

static bool CreateIsHTMLDDA(JSContext* cx, unsigned argc, Value* vp) {
  CallArgs args = CallArgsFromVp(argc, vp);

  static const JSClassOps classOps = {
      nullptr, nullptr, nullptr, nullptr,
      nullptr, nullptr, nullptr, IsHTMLDDA_Call,
  };

  static const JSClass cls = {
      "IsHTMLDDA",
      JSCLASS_EMULATES_UNDEFINED,
      &classOps,
  };

  JSObject* obj = JS_NewObject(cx, &cls);
  if (!obj) {
    return false;
  }
  args.rval().setObject(*obj);
  return true;
}

static bool GetSelfHostedValue(JSContext* cx, unsigned argc, Value* vp) {
  CallArgs args = CallArgsFromVp(argc, vp);

  if (args.length() != 1 || !args[0].isString()) {
    JS_ReportErrorNumberASCII(cx, my_GetErrorMessage, nullptr,
                              JSSMSG_INVALID_ARGS, "getSelfHostedValue");
    return false;
  }
  RootedAtom srcAtom(cx, ToAtom<CanGC>(cx, args[0]));
  if (!srcAtom) {
    return false;
  }
  RootedPropertyName srcName(cx, srcAtom->asPropertyName());
  return cx->runtime()->cloneSelfHostedValue(cx, srcName, args.rval());
}

class ShellSourceHook : public SourceHook {
  // The function we should call to lazily retrieve source code.
  PersistentRootedFunction fun;

 public:
  ShellSourceHook(JSContext* cx, JSFunction& fun) : fun(cx, &fun) {}

  bool load(JSContext* cx, const char* filename, char16_t** twoByteSource,
            char** utf8Source, size_t* length) override {
    MOZ_ASSERT((twoByteSource != nullptr) != (utf8Source != nullptr),
               "must be called requesting only one of UTF-8 or UTF-16 source");

    RootedString str(cx, JS_NewStringCopyZ(cx, filename));
    if (!str) {
      return false;
    }
    RootedValue filenameValue(cx, StringValue(str));

    RootedValue result(cx);
    if (!Call(cx, UndefinedHandleValue, fun, HandleValueArray(filenameValue),
              &result)) {
      return false;
    }

    str = JS::ToString(cx, result);
    if (!str) {
      return false;
    }

    Rooted<JSLinearString*> linear(cx, str->ensureLinear(cx));
    if (!linear) {
      return false;
    }

    if (twoByteSource) {
      *length = JS_GetStringLength(linear);

      *twoByteSource = cx->pod_malloc<char16_t>(*length);
      if (!*twoByteSource) {
        return false;
      }

      CopyChars(*twoByteSource, *linear);
    } else {
      MOZ_ASSERT(utf8Source != nullptr);

      *length = JS::GetDeflatedUTF8StringLength(linear);

      *utf8Source = cx->pod_malloc<char>(*length);
      if (!*utf8Source) {
        return false;
      }

      mozilla::DebugOnly<size_t> dstLen = JS::DeflateStringToUTF8Buffer(
          linear, mozilla::MakeSpan(*utf8Source, *length));
      MOZ_ASSERT(dstLen == *length);
    }

    return true;
  }
};

static bool WithSourceHook(JSContext* cx, unsigned argc, Value* vp) {
  CallArgs args = CallArgsFromVp(argc, vp);
  RootedObject callee(cx, &args.callee());

  if (args.length() != 2) {
    ReportUsageErrorASCII(cx, callee, "Wrong number of arguments.");
    return false;
  }

  if (!args[0].isObject() || !args[0].toObject().is<JSFunction>() ||
      !args[1].isObject() || !args[1].toObject().is<JSFunction>()) {
    ReportUsageErrorASCII(cx, callee,
                          "First and second arguments must be functions.");
    return false;
  }

  mozilla::UniquePtr<ShellSourceHook> hook =
      mozilla::MakeUnique<ShellSourceHook>(cx,
                                           args[0].toObject().as<JSFunction>());
  if (!hook) {
    return false;
  }

  mozilla::UniquePtr<SourceHook> savedHook = js::ForgetSourceHook(cx);
  js::SetSourceHook(cx, std::move(hook));

  RootedObject fun(cx, &args[1].toObject());
  bool result = Call(cx, UndefinedHandleValue, fun,
                     JS::HandleValueArray::empty(), args.rval());
  js::SetSourceHook(cx, std::move(savedHook));
  return result;
}

static void PrintProfilerEvents_Callback(const char* msg) {
  fprintf(stderr, "PROFILER EVENT: %s\n", msg);
}

static bool PrintProfilerEvents(JSContext* cx, unsigned argc, Value* vp) {
  CallArgs args = CallArgsFromVp(argc, vp);
  if (cx->runtime()->geckoProfiler().enabled()) {
    js::RegisterContextProfilingEventMarker(cx, &PrintProfilerEvents_Callback);
  }
  args.rval().setUndefined();
  return true;
}

#ifdef SINGLESTEP_PROFILING
static void SingleStepCallback(void* arg, jit::Simulator* sim, void* pc) {
  JSContext* cx = reinterpret_cast<JSContext*>(arg);

  // If profiling is not enabled, don't do anything.
  if (!cx->runtime()->geckoProfiler().enabled()) {
    return;
  }

  JS::ProfilingFrameIterator::RegisterState state;
  state.pc = pc;
#  if defined(JS_SIMULATOR_ARM)
  state.sp = (void*)sim->get_register(jit::Simulator::sp);
  state.lr = (void*)sim->get_register(jit::Simulator::lr);
  state.fp = (void*)sim->get_register(jit::Simulator::fp);
#  elif defined(JS_SIMULATOR_MIPS64) || defined(JS_SIMULATOR_MIPS32)
  state.sp = (void*)sim->getRegister(jit::Simulator::sp);
  state.lr = (void*)sim->getRegister(jit::Simulator::ra);
  state.fp = (void*)sim->getRegister(jit::Simulator::fp);
#  else
#    error "NYI: Single-step profiling support"
#  endif

  mozilla::DebugOnly<void*> lastStackAddress = nullptr;
  StackChars stack;
  uint32_t frameNo = 0;
  AutoEnterOOMUnsafeRegion oomUnsafe;
  for (JS::ProfilingFrameIterator i(cx, state); !i.done(); ++i) {
    MOZ_ASSERT(i.stackAddress() != nullptr);
    MOZ_ASSERT(lastStackAddress <= i.stackAddress());
    lastStackAddress = i.stackAddress();
    JS::ProfilingFrameIterator::Frame frames[16];
    uint32_t nframes = i.extractStack(frames, 0, 16);
    for (uint32_t i = 0; i < nframes; i++) {
      if (frameNo > 0) {
        if (!stack.append(",", 1)) {
          oomUnsafe.crash("stack.append");
        }
      }
      if (!stack.append(frames[i].label, strlen(frames[i].label))) {
        oomUnsafe.crash("stack.append");
      }
      frameNo++;
    }
  }

  ShellContext* sc = GetShellContext(cx);

  // Only append the stack if it differs from the last stack.
  if (sc->stacks.empty() || sc->stacks.back().length() != stack.length() ||
      !ArrayEqual(sc->stacks.back().begin(), stack.begin(), stack.length())) {
    if (!sc->stacks.append(std::move(stack))) {
      oomUnsafe.crash("stacks.append");
    }
  }
}
#endif

static bool EnableSingleStepProfiling(JSContext* cx, unsigned argc, Value* vp) {
#ifdef SINGLESTEP_PROFILING
  CallArgs args = CallArgsFromVp(argc, vp);

  jit::Simulator* sim = cx->simulator();
  sim->enable_single_stepping(SingleStepCallback, cx);

  args.rval().setUndefined();
  return true;
#else
  JS_ReportErrorASCII(cx, "single-step profiling not enabled on this platform");
  return false;
#endif
}

static bool DisableSingleStepProfiling(JSContext* cx, unsigned argc,
                                       Value* vp) {
#ifdef SINGLESTEP_PROFILING
  CallArgs args = CallArgsFromVp(argc, vp);

  jit::Simulator* sim = cx->simulator();
  sim->disable_single_stepping();

  ShellContext* sc = GetShellContext(cx);

  RootedValueVector elems(cx);
  for (size_t i = 0; i < sc->stacks.length(); i++) {
    JSString* stack =
        JS_NewUCStringCopyN(cx, sc->stacks[i].begin(), sc->stacks[i].length());
    if (!stack) {
      return false;
    }
    if (!elems.append(StringValue(stack))) {
      return false;
    }
  }

  JSObject* array = JS_NewArrayObject(cx, elems);
  if (!array) {
    return false;
  }

  sc->stacks.clear();
  args.rval().setObject(*array);
  return true;
#else
  JS_ReportErrorASCII(cx, "single-step profiling not enabled on this platform");
  return false;
#endif
}

static bool IsLatin1(JSContext* cx, unsigned argc, Value* vp) {
  CallArgs args = CallArgsFromVp(argc, vp);
  bool isLatin1 =
      args.get(0).isString() && args[0].toString()->hasLatin1Chars();
  args.rval().setBoolean(isLatin1);
  return true;
}

static bool HasCopyOnWriteElements(JSContext* cx, unsigned argc, Value* vp) {
  CallArgs args = CallArgsFromVp(argc, vp);
  args.rval().setBoolean(
      args.get(0).isObject() && args[0].toObject().isNative() &&
      args[0].toObject().as<NativeObject>().denseElementsAreCopyOnWrite());
  return true;
}

static bool EnableGeckoProfiling(JSContext* cx, unsigned argc, Value* vp) {
  CallArgs args = CallArgsFromVp(argc, vp);

  if (!EnsureGeckoProfilingStackInstalled(cx, GetShellContext(cx))) {
    return false;
  }

  cx->runtime()->geckoProfiler().enableSlowAssertions(false);
  cx->runtime()->geckoProfiler().enable(true);

  args.rval().setUndefined();
  return true;
}

static bool EnableGeckoProfilingWithSlowAssertions(JSContext* cx, unsigned argc,
                                                   Value* vp) {
  CallArgs args = CallArgsFromVp(argc, vp);
  args.rval().setUndefined();

  if (cx->runtime()->geckoProfiler().enabled()) {
    // If profiling already enabled with slow assertions disabled,
    // this is a no-op.
    if (cx->runtime()->geckoProfiler().slowAssertionsEnabled()) {
      return true;
    }

    // Slow assertions are off.  Disable profiling before re-enabling
    // with slow assertions on.
    cx->runtime()->geckoProfiler().enable(false);
  }

  if (!EnsureGeckoProfilingStackInstalled(cx, GetShellContext(cx))) {
    return false;
  }

  cx->runtime()->geckoProfiler().enableSlowAssertions(true);
  cx->runtime()->geckoProfiler().enable(true);

  return true;
}

static bool DisableGeckoProfiling(JSContext* cx, unsigned argc, Value* vp) {
  CallArgs args = CallArgsFromVp(argc, vp);
  args.rval().setUndefined();

  if (!cx->runtime()->geckoProfiler().enabled()) {
    return true;
  }

  cx->runtime()->geckoProfiler().enable(false);
  return true;
}

// Global mailbox that is used to communicate a shareable object value from one
// worker to another.
//
// These object types are shareable:
//
//   - SharedArrayBuffer
//   - WasmMemoryObject (when constructed with shared:true)
//   - WasmModuleObject
//
// For the SharedArrayBuffer and WasmMemoryObject we transmit the underlying
// SharedArrayRawBuffer ("SARB"). For the WasmModuleObject we transmit the
// underlying JS::WasmModule.  The transmitted types are refcounted.  When they
// are in the mailbox their reference counts are at least 1, accounting for the
// reference from the mailbox.
//
// The lock guards the mailbox variable and prevents a race where two workers
// try to set the mailbox at the same time to replace an object that is only
// referenced from the mailbox: the workers will both decrement the reference
// count on the old object, and one of those decrements will be on a garbage
// object.  We could implement this with atomics and a CAS loop but it's not
// worth the bother.
//
// Note that if a thread reads the mailbox repeatedly it will get distinct
// objects on each read.  The alternatives are to cache created objects locally,
// but this retains storage we don't need to retain, or to somehow clear the
// mailbox locally, but this creates a coordination headache.  Buyer beware.

enum class MailboxTag {
  Empty,
  SharedArrayBuffer,
  WasmMemory,
  WasmModule,
  Number,
};

struct SharedObjectMailbox {
  union Value {
    struct {
      SharedArrayRawBuffer* buffer;
      uint32_t length;
    } sarb;
    JS::WasmModule* module;
    double number;
  };

  SharedObjectMailbox() : tag(MailboxTag::Empty) {}

  MailboxTag tag;
  Value val;
};

typedef ExclusiveData<SharedObjectMailbox> SOMailbox;

// Never null after successful initialization.
static SOMailbox* sharedObjectMailbox;

static bool InitSharedObjectMailbox() {
  sharedObjectMailbox = js_new<SOMailbox>(mutexid::ShellObjectMailbox);
  return sharedObjectMailbox != nullptr;
}

static void DestructSharedObjectMailbox() {
  // All workers need to have terminated at this point.

  {
    auto mbx = sharedObjectMailbox->lock();
    switch (mbx->tag) {
      case MailboxTag::Empty:
      case MailboxTag::Number:
        break;
      case MailboxTag::SharedArrayBuffer:
      case MailboxTag::WasmMemory:
        mbx->val.sarb.buffer->dropReference();
        break;
      case MailboxTag::WasmModule:
        mbx->val.module->Release();
        break;
      default:
        MOZ_CRASH();
    }
  }

  js_delete(sharedObjectMailbox);
  sharedObjectMailbox = nullptr;
}

static bool GetSharedObject(JSContext* cx, unsigned argc, Value* vp) {
  CallArgs args = CallArgsFromVp(argc, vp);
  RootedObject newObj(cx);

  {
    auto mbx = sharedObjectMailbox->lock();
    switch (mbx->tag) {
      case MailboxTag::Empty: {
        break;
      }
      case MailboxTag::Number: {
        args.rval().setNumber(mbx->val.number);
        return true;
      }
      case MailboxTag::SharedArrayBuffer:
      case MailboxTag::WasmMemory: {
        // Flag was set in the sender; ensure it is set in the receiver.
        MOZ_ASSERT(
            cx->realm()->creationOptions().getSharedMemoryAndAtomicsEnabled());

        // The protocol for creating a SAB requires the refcount to be
        // incremented prior to the SAB creation.

        SharedArrayRawBuffer* buf = mbx->val.sarb.buffer;
        uint32_t length = mbx->val.sarb.length;
        if (!buf->addReference()) {
          JS_ReportErrorNumberASCII(cx, GetErrorMessage, nullptr,
                                    JSMSG_SC_SAB_REFCNT_OFLO);
          return false;
        }

        // If the allocation fails we must decrement the refcount before
        // returning.

        Rooted<ArrayBufferObjectMaybeShared*> maybesab(
            cx, SharedArrayBufferObject::New(cx, buf, length));
        if (!maybesab) {
          buf->dropReference();
          return false;
        }

        // At this point the SAB was created successfully and it owns the
        // refcount-increase on the buffer that we performed above.  So even
        // if we fail to allocate along any path below we must not decrement
        // the refcount; the garbage collector must be allowed to handle
        // that via finalization of the orphaned SAB object.

        if (mbx->tag == MailboxTag::SharedArrayBuffer) {
          newObj = maybesab;
        } else {
          if (!GlobalObject::ensureConstructor(cx, cx->global(),
                                               JSProto_WebAssembly)) {
            return false;
          }
          RootedObject proto(
              cx, &cx->global()->getPrototype(JSProto_WasmMemory).toObject());
          newObj = WasmMemoryObject::create(cx, maybesab, proto);
          MOZ_ASSERT_IF(newObj, newObj->as<WasmMemoryObject>().isShared());
          if (!newObj) {
            return false;
          }
        }

        break;
      }
      case MailboxTag::WasmModule: {
        // Flag was set in the sender; ensure it is set in the receiver.
        MOZ_ASSERT(
            cx->realm()->creationOptions().getSharedMemoryAndAtomicsEnabled());

        if (!GlobalObject::ensureConstructor(cx, cx->global(),
                                             JSProto_WebAssembly)) {
          return false;
        }

        // WasmModuleObject::create() increments the refcount on the module
        // and signals an error and returns null if that fails.
        newObj = mbx->val.module->createObject(cx);
        if (!newObj) {
          return false;
        }
        break;
      }
      default: {
        MOZ_CRASH();
      }
    }
  }

  args.rval().setObjectOrNull(newObj);
  return true;
}

static bool SetSharedObject(JSContext* cx, unsigned argc, Value* vp) {
  CallArgs args = CallArgsFromVp(argc, vp);

  MailboxTag tag = MailboxTag::Empty;
  SharedObjectMailbox::Value value;

  // Increase refcounts when we obtain the value to avoid operating on dead
  // storage during self-assignment.

  if (args.get(0).isObject()) {
    RootedObject obj(cx, &args[0].toObject());
    if (obj->is<SharedArrayBufferObject>()) {
      Rooted<SharedArrayBufferObject*> sab(cx,
                                           &obj->as<SharedArrayBufferObject>());
      tag = MailboxTag::SharedArrayBuffer;
      value.sarb.buffer = sab->rawBufferObject();
      value.sarb.length = sab->byteLength();
      if (!value.sarb.buffer->addReference()) {
        JS_ReportErrorASCII(cx,
                            "Reference count overflow on SharedArrayBuffer");
        return false;
      }
    } else if (obj->is<WasmMemoryObject>()) {
      // Here we must transmit sab.byteLength() as the length; the SARB has its
      // own notion of the length which may be greater, and that's fine.
      if (obj->as<WasmMemoryObject>().isShared()) {
        Rooted<SharedArrayBufferObject*> sab(
            cx, &obj->as<WasmMemoryObject>()
                     .buffer()
                     .as<SharedArrayBufferObject>());
        tag = MailboxTag::WasmMemory;
        value.sarb.buffer = sab->rawBufferObject();
        value.sarb.length = sab->byteLength();
        if (!value.sarb.buffer->addReference()) {
          JS_ReportErrorASCII(cx,
                              "Reference count overflow on SharedArrayBuffer");
          return false;
        }
      } else {
        JS_ReportErrorASCII(cx, "Invalid argument to SetSharedObject");
        return false;
      }
    } else if (JS::IsWasmModuleObject(obj)) {
      tag = MailboxTag::WasmModule;
      value.module = JS::GetWasmModule(obj).forget().take();
    } else {
      JS_ReportErrorASCII(cx, "Invalid argument to SetSharedObject");
      return false;
    }
  } else if (args.get(0).isNumber()) {
    tag = MailboxTag::Number;
    value.number = args.get(0).toNumber();
    // Nothing
  } else if (args.get(0).isNullOrUndefined()) {
    // Nothing
  } else {
    JS_ReportErrorASCII(cx, "Invalid argument to SetSharedObject");
    return false;
  }

  {
    auto mbx = sharedObjectMailbox->lock();

    switch (mbx->tag) {
      case MailboxTag::Empty:
      case MailboxTag::Number:
        break;
      case MailboxTag::SharedArrayBuffer:
      case MailboxTag::WasmMemory:
        mbx->val.sarb.buffer->dropReference();
        break;
      case MailboxTag::WasmModule:
        mbx->val.module->Release();
        break;
      default:
        MOZ_CRASH();
    }

    mbx->tag = tag;
    mbx->val = value;
  }

  args.rval().setUndefined();
  return true;
}

typedef Vector<uint8_t, 0, SystemAllocPolicy> Uint8Vector;

class StreamCacheEntry : public AtomicRefCounted<StreamCacheEntry>,
                         public JS::OptimizedEncodingListener {
  typedef AtomicRefCounted<StreamCacheEntry> AtomicBase;

  Uint8Vector bytes_;
  ExclusiveData<Uint8Vector> optimized_;

 public:
  explicit StreamCacheEntry(Uint8Vector&& original)
      : bytes_(std::move(original)),
        optimized_(mutexid::ShellStreamCacheEntryState) {}

  // Implement JS::OptimizedEncodingListener:

  MozExternalRefCountType MOZ_XPCOM_ABI AddRef() override {
    AtomicBase::AddRef();
    return 1;  // unused
  }
  MozExternalRefCountType MOZ_XPCOM_ABI Release() override {
    AtomicBase::Release();
    return 0;  // unused
  }

  const Uint8Vector& bytes() const { return bytes_; }

  void storeOptimizedEncoding(JS::UniqueOptimizedEncodingBytes src) override {
    MOZ_ASSERT(src->length() > 0);

    // Tolerate races since a single StreamCacheEntry object can be used as
    // the source of multiple streaming compilations.
    auto dstBytes = optimized_.lock();
    if (dstBytes->length() > 0) {
      return;
    }

    if (!dstBytes->resize(src->length())) {
      return;
    }
    memcpy(dstBytes->begin(), src->begin(), src->length());
  }

  bool hasOptimizedEncoding() const { return !optimized_.lock()->empty(); }
  const Uint8Vector& optimizedEncoding() const {
    return optimized_.lock().get();
  }
};

typedef RefPtr<StreamCacheEntry> StreamCacheEntryPtr;

class StreamCacheEntryObject : public NativeObject {
  static const unsigned CACHE_ENTRY_SLOT = 0;
  static const JSClassOps classOps_;
  static const JSPropertySpec properties_;

  static void finalize(JSFreeOp*, JSObject* obj) {
    obj->as<StreamCacheEntryObject>().cache().Release();
  }

  static bool cachedGetter(JSContext* cx, unsigned argc, Value* vp) {
    CallArgs args = CallArgsFromVp(argc, vp);
    if (!args.thisv().isObject() ||
        !args.thisv().toObject().is<StreamCacheEntryObject>()) {
      return false;
    }

    StreamCacheEntryObject& obj =
        args.thisv().toObject().as<StreamCacheEntryObject>();
    args.rval().setBoolean(obj.cache().hasOptimizedEncoding());
    return true;
  }
  static bool getBuffer(JSContext* cx, unsigned argc, Value* vp) {
    CallArgs args = CallArgsFromVp(argc, vp);
    if (!args.thisv().isObject() ||
        !args.thisv().toObject().is<StreamCacheEntryObject>()) {
      return false;
    }

    auto& bytes =
        args.thisv().toObject().as<StreamCacheEntryObject>().cache().bytes();
    RootedArrayBufferObject buffer(
        cx, ArrayBufferObject::createZeroed(cx, bytes.length()));
    if (!buffer) {
      return false;
    }

    memcpy(buffer->dataPointer(), bytes.begin(), bytes.length());

    args.rval().setObject(*buffer);
    return true;
  }

 public:
  static const unsigned RESERVED_SLOTS = 1;
  static const JSClass class_;
  static const JSPropertySpec properties[];

  static bool construct(JSContext* cx, unsigned argc, Value* vp) {
    CallArgs args = CallArgsFromVp(argc, vp);
    if (!args.requireAtLeast(cx, "streamCacheEntry", 1)) {
      return false;
    }

    SharedMem<uint8_t*> ptr;
    size_t numBytes;
    if (!args[0].isObject() ||
        !IsBufferSource(&args[0].toObject(), &ptr, &numBytes)) {
      RootedObject callee(cx, &args.callee());
      ReportUsageErrorASCII(cx, callee, "Argument must be an ArrayBuffer");
      return false;
    }

    Uint8Vector bytes;
    if (!bytes.resize(numBytes)) {
      return false;
    }

    memcpy(bytes.begin(), ptr.unwrap(), numBytes);

    RefPtr<StreamCacheEntry> cache =
        cx->new_<StreamCacheEntry>(std::move(bytes));
    if (!cache) {
      return false;
    }

    RootedNativeObject obj(
        cx, NewObjectWithGivenProto<StreamCacheEntryObject>(cx, nullptr));
    if (!obj) {
      return false;
    }
    obj->initReservedSlot(CACHE_ENTRY_SLOT,
                          PrivateValue(cache.forget().take()));

    if (!JS_DefineProperty(cx, obj, "cached", cachedGetter, nullptr, 0)) {
      return false;
    }
    if (!JS_DefineFunction(cx, obj, "getBuffer", getBuffer, 0, 0)) {
      return false;
    }

    args.rval().setObject(*obj);
    return true;
  }

  StreamCacheEntry& cache() const {
    return *(StreamCacheEntry*)getReservedSlot(CACHE_ENTRY_SLOT).toPrivate();
  }
};

const JSClassOps StreamCacheEntryObject::classOps_ = {
    nullptr, /* addProperty */
    nullptr, /* delProperty */
    nullptr, /* enumerate */
    nullptr, /* newEnumerate */
    nullptr, /* resolve */
    nullptr, /* mayResolve */
    StreamCacheEntryObject::finalize};

const JSClass StreamCacheEntryObject::class_ = {
    "StreamCacheEntryObject",
    JSCLASS_HAS_RESERVED_SLOTS(StreamCacheEntryObject::RESERVED_SLOTS) |
        JSCLASS_BACKGROUND_FINALIZE,
    &StreamCacheEntryObject::classOps_};

struct BufferStreamJob {
  Variant<Uint8Vector, StreamCacheEntryPtr> source;
  Thread thread;
  JS::StreamConsumer* consumer;

  BufferStreamJob(Uint8Vector&& source, JS::StreamConsumer* consumer)
      : source(AsVariant<Uint8Vector>(std::move(source))), consumer(consumer) {}
  BufferStreamJob(StreamCacheEntry& source, JS::StreamConsumer* consumer)
      : source(AsVariant<StreamCacheEntryPtr>(&source)), consumer(consumer) {}
};

struct BufferStreamState {
  Vector<UniquePtr<BufferStreamJob>, 0, SystemAllocPolicy> jobs;
  size_t delayMillis;
  size_t chunkSize;
  bool shutdown;

  BufferStreamState() : delayMillis(1), chunkSize(10), shutdown(false) {}

  ~BufferStreamState() { MOZ_ASSERT(jobs.empty()); }
};

static ExclusiveWaitableData<BufferStreamState>* bufferStreamState;

static void BufferStreamMain(BufferStreamJob* job) {
  const uint8_t* bytes;
  size_t byteLength;
  JS::OptimizedEncodingListener* listener;
  if (job->source.is<StreamCacheEntryPtr>()) {
    StreamCacheEntry& cache = *job->source.as<StreamCacheEntryPtr>();
    if (cache.hasOptimizedEncoding()) {
      const Uint8Vector& optimized = cache.optimizedEncoding();
      job->consumer->consumeOptimizedEncoding(optimized.begin(),
                                              optimized.length());
      goto done;
    }

    bytes = cache.bytes().begin();
    byteLength = cache.bytes().length();
    listener = &cache;
  } else {
    bytes = job->source.as<Uint8Vector>().begin();
    byteLength = job->source.as<Uint8Vector>().length();
    listener = nullptr;
  }

  size_t byteOffset;
  byteOffset = 0;
  while (true) {
    if (byteOffset == byteLength) {
      job->consumer->streamEnd(listener);
      break;
    }

    bool shutdown;
    size_t delayMillis;
    size_t chunkSize;
    {
      auto state = bufferStreamState->lock();
      shutdown = state->shutdown;
      delayMillis = state->delayMillis;
      chunkSize = state->chunkSize;
    }

    if (shutdown) {
      job->consumer->streamError(JSMSG_STREAM_CONSUME_ERROR);
      break;
    }

    std::this_thread::sleep_for(std::chrono::milliseconds(delayMillis));

    chunkSize = Min(chunkSize, byteLength - byteOffset);

    if (!job->consumer->consumeChunk(bytes + byteOffset, chunkSize)) {
      break;
    }

    byteOffset += chunkSize;
  }

done:
  auto state = bufferStreamState->lock();
  size_t jobIndex = 0;
  while (state->jobs[jobIndex].get() != job) {
    jobIndex++;
  }
  job->thread.detach();  // quiet assert in ~Thread() called by erase().
  state->jobs.erase(state->jobs.begin() + jobIndex);
  if (state->jobs.empty()) {
    state.notify_all(/* jobs empty */);
  }
}

static bool EnsureLatin1CharsLinearString(JSContext* cx, HandleValue value,
                                          UniqueChars* result) {
  if (!value.isString()) {
    result->reset(nullptr);
    return true;
  }
  RootedString str(cx, value.toString());
  if (!str->isLinear() || !str->hasLatin1Chars()) {
    JS_ReportErrorASCII(cx,
                        "only latin1 chars and linear strings are expected");
    return false;
  }

  // Use JS_EncodeStringToLatin1 to null-terminate.
  *result = JS_EncodeStringToLatin1(cx, str);
  return !!*result;
}

static bool ConsumeBufferSource(JSContext* cx, JS::HandleObject obj,
                                JS::MimeType, JS::StreamConsumer* consumer) {
  {
    RootedValue url(cx);
    if (!JS_GetProperty(cx, obj, "url", &url)) {
      return false;
    }
    UniqueChars urlChars;
    if (!EnsureLatin1CharsLinearString(cx, url, &urlChars)) {
      return false;
    }

    RootedValue mapUrl(cx);
    if (!JS_GetProperty(cx, obj, "sourceMappingURL", &mapUrl)) {
      return false;
    }
    UniqueChars mapUrlChars;
    if (!EnsureLatin1CharsLinearString(cx, mapUrl, &mapUrlChars)) {
      return false;
    }

    consumer->noteResponseURLs(urlChars.get(), mapUrlChars.get());
  }

  UniquePtr<BufferStreamJob> job;

  SharedMem<uint8_t*> dataPointer;
  size_t byteLength;
  if (IsBufferSource(obj, &dataPointer, &byteLength)) {
    Uint8Vector bytes;
    if (!bytes.resize(byteLength)) {
      JS_ReportOutOfMemory(cx);
      return false;
    }

    memcpy(bytes.begin(), dataPointer.unwrap(), byteLength);
    job = cx->make_unique<BufferStreamJob>(std::move(bytes), consumer);
  } else if (obj->is<StreamCacheEntryObject>()) {
    job = cx->make_unique<BufferStreamJob>(
        obj->as<StreamCacheEntryObject>().cache(), consumer);
  } else {
    JS_ReportErrorASCII(
        cx,
        "shell streaming consumes a buffer source (buffer or view) "
        "or StreamCacheEntryObject");
    return false;
  }
  if (!job) {
    return false;
  }

  BufferStreamJob* jobPtr = job.get();

  {
    auto state = bufferStreamState->lock();
    MOZ_ASSERT(!state->shutdown);
    if (!state->jobs.append(std::move(job))) {
      JS_ReportOutOfMemory(cx);
      return false;
    }
  }

  {
    AutoEnterOOMUnsafeRegion oomUnsafe;
    if (!jobPtr->thread.init(BufferStreamMain, jobPtr)) {
      oomUnsafe.crash("ConsumeBufferSource");
    }
  }

  return true;
}

static void ReportStreamError(JSContext* cx, size_t errorNumber) {
  JS_ReportErrorNumberUTF8(cx, GetErrorMessage, nullptr, errorNumber);
}

static bool SetBufferStreamParams(JSContext* cx, unsigned argc, Value* vp) {
  CallArgs args = CallArgsFromVp(argc, vp);
  if (!args.requireAtLeast(cx, "setBufferStreamParams", 2)) {
    return false;
  }

  double delayMillis;
  if (!ToNumber(cx, args[0], &delayMillis)) {
    return false;
  }

  double chunkSize;
  if (!ToNumber(cx, args[1], &chunkSize)) {
    return false;
  }

  {
    auto state = bufferStreamState->lock();
    state->delayMillis = delayMillis;
    state->chunkSize = chunkSize;
  }

  args.rval().setUndefined();
  return true;
}

static void ShutdownBufferStreams() {
  auto state = bufferStreamState->lock();
  state->shutdown = true;
  while (!state->jobs.empty()) {
    state.wait(/* jobs empty */);
  }
  state->jobs.clearAndFree();
}

class SprintOptimizationTypeInfoOp
    : public JS::ForEachTrackedOptimizationTypeInfoOp {
  Sprinter* sp;
  bool startedTypes_;
  bool hadError_;

 public:
  explicit SprintOptimizationTypeInfoOp(Sprinter* sp)
      : sp(sp), startedTypes_(false), hadError_(false) {}

  void readType(const char* keyedBy, const char* name, const char* location,
                const Maybe<unsigned>& lineno) override {
    if (hadError_) {
      return;
    }

    do {
      if (!startedTypes_) {
        startedTypes_ = true;
        if (!sp->put("{\"typeset\": [")) {
          break;
        }
      }

      if (!sp->jsprintf("{\"keyedBy\":\"%s\"", keyedBy)) {
        break;
      }

      if (name) {
        if (!sp->jsprintf(",\"name\":\"%s\"", name)) {
          break;
        }
      }

      if (location) {
        char buf[512];
        PutEscapedString(buf, mozilla::ArrayLength(buf), location,
                         strlen(location), '"');
        if (!sp->jsprintf(",\"location\":%s", buf)) {
          break;
        }
      }
      if (lineno.isSome()) {
        if (!sp->jsprintf(",\"line\":%u", *lineno)) {
          break;
        }
      }
      if (!sp->put("},")) {
        break;
      }

      return;
    } while (false);

    hadError_ = true;
  }

  void operator()(JS::TrackedTypeSite site, const char* mirType) override {
    if (hadError_) {
      return;
    }

    do {
      if (startedTypes_) {
        // Clear trailing ,
        if ((*sp)[sp->getOffset() - 1] == ',') {
          (*sp)[sp->getOffset() - 1] = ' ';
        }
        if (!sp->put("],")) {
          break;
        }

        startedTypes_ = false;
      } else {
        if (!sp->put("{")) {
          break;
        }
      }

      if (!sp->jsprintf("\"site\":\"%s\",\"mirType\":\"%s\"},",
                        TrackedTypeSiteString(site), mirType)) {
        break;
      }

      return;
    } while (false);

    hadError_ = true;
  }

  bool hadError() const { return hadError_; }
};

class SprintOptimizationAttemptsOp
    : public JS::ForEachTrackedOptimizationAttemptOp {
  Sprinter* sp;
  bool hadError_;

 public:
  explicit SprintOptimizationAttemptsOp(Sprinter* sp)
      : sp(sp), hadError_(false) {}

  void operator()(JS::TrackedStrategy strategy,
                  JS::TrackedOutcome outcome) override {
    if (hadError_) {
      return;
    }

    hadError_ = !sp->jsprintf("{\"strategy\":\"%s\",\"outcome\":\"%s\"},",
                              TrackedStrategyString(strategy),
                              TrackedOutcomeString(outcome));
  }

  bool hadError() const { return hadError_; }
};

static bool ReflectTrackedOptimizations(JSContext* cx, unsigned argc,
                                        Value* vp) {
  CallArgs args = CallArgsFromVp(argc, vp);
  RootedObject callee(cx, &args.callee());
  JSRuntime* rt = cx->runtime();

  if (!rt->hasJitRuntime() ||
      !rt->jitRuntime()->isOptimizationTrackingEnabled(cx->runtime())) {
    JS_ReportErrorASCII(cx, "Optimization tracking is off.");
    return false;
  }

  if (args.length() != 1) {
    ReportUsageErrorASCII(cx, callee, "Wrong number of arguments");
    return false;
  }

  if (!args[0].isObject() || !args[0].toObject().is<JSFunction>()) {
    ReportUsageErrorASCII(cx, callee, "Argument must be a function");
    return false;
  }

  RootedFunction fun(cx, &args[0].toObject().as<JSFunction>());
  if (!fun->hasScript() || !fun->nonLazyScript()->hasIonScript()) {
    args.rval().setNull();
    return true;
  }

  // Suppress GC for the unrooted JitcodeGlobalEntry below.
  gc::AutoSuppressGC suppress(cx);

  jit::JitcodeGlobalTable* table = rt->jitRuntime()->getJitcodeGlobalTable();
  jit::IonScript* ion = fun->nonLazyScript()->ionScript();
  jit::JitcodeGlobalEntry& entry =
      table->lookupInfallible(ion->method()->raw());

  if (!entry.hasTrackedOptimizations()) {
    JSObject* obj = JS_NewPlainObject(cx);
    if (!obj) {
      return false;
    }
    args.rval().setObject(*obj);
    return true;
  }

  Sprinter sp(cx);
  if (!sp.init()) {
    return false;
  }

  const jit::IonTrackedOptimizationsRegionTable* regions =
      entry.ionEntry().trackedOptimizationsRegionTable();

  if (!sp.put("{\"regions\": [")) {
    return false;
  }

  for (uint32_t i = 0; i < regions->numEntries(); i++) {
    jit::IonTrackedOptimizationsRegion region = regions->entry(i);
    jit::IonTrackedOptimizationsRegion::RangeIterator iter = region.ranges();
    while (iter.more()) {
      uint32_t startOffset, endOffset;
      uint8_t index;
      iter.readNext(&startOffset, &endOffset, &index);

      JSScript* script;
      jsbytecode* pc;
      // Use endOffset, as startOffset may be associated with a
      // previous, adjacent region ending exactly at startOffset. That
      // is, suppose we have two regions [0, startOffset], [startOffset,
      // endOffset]. Since we are not querying a return address, we want
      // the second region and not the first.
      uint8_t* addr = ion->method()->raw() + endOffset;
      entry.youngestFrameLocationAtAddr(rt, addr, &script, &pc);

      if (!sp.jsprintf("{\"location\":\"%s:%u\",\"offset\":%zu,\"index\":%u}%s",
                       script->filename(), script->lineno(),
                       script->pcToOffset(pc), index, iter.more() ? "," : "")) {
        return false;
      }
    }
  }

  if (!sp.put("],")) {
    return false;
  }

  if (!sp.put("\"opts\": [")) {
    return false;
  }

  for (uint8_t i = 0; i < entry.ionEntry().numOptimizationAttempts(); i++) {
    if (!sp.jsprintf("%s{\"typeinfo\":[", i == 0 ? "" : ",")) {
      return false;
    }

    SprintOptimizationTypeInfoOp top(&sp);
    jit::IonTrackedOptimizationsTypeInfo::ForEachOpAdapter adapter(top);
    entry.trackedOptimizationTypeInfo(i).forEach(adapter,
                                                 entry.allTrackedTypes());
    if (top.hadError()) {
      return false;
    }

    // Clear the trailing ,
    if (sp[sp.getOffset() - 1] == ',') {
      sp[sp.getOffset() - 1] = ' ';
    }

    if (!sp.put("],\"attempts\":[")) {
      return false;
    }

    SprintOptimizationAttemptsOp aop(&sp);
    entry.trackedOptimizationAttempts(i).forEach(aop);
    if (aop.hadError()) {
      return false;
    }

    // Clear the trailing ,
    if (sp[sp.getOffset() - 1] == ',') {
      sp[sp.getOffset() - 1] = ' ';
    }

    if (!sp.put("]}")) {
      return false;
    }
  }

  if (!sp.put("]}")) {
    return false;
  }

  if (sp.hadOutOfMemory()) {
    return false;
  }

  RootedString str(cx, JS_NewStringCopyZ(cx, sp.string()));
  if (!str) {
    return false;
  }
  RootedValue jsonVal(cx);
  if (!JS_ParseJSON(cx, str, &jsonVal)) {
    return false;
  }

  args.rval().set(jsonVal);
  return true;
}

static bool DumpScopeChain(JSContext* cx, unsigned argc, Value* vp) {
  CallArgs args = CallArgsFromVp(argc, vp);
  RootedObject callee(cx, &args.callee());

  if (args.length() != 1) {
    ReportUsageErrorASCII(cx, callee, "Wrong number of arguments");
    return false;
  }

  if (!args[0].isObject() || !(args[0].toObject().is<JSFunction>() ||
                               args[0].toObject().is<ModuleObject>())) {
    ReportUsageErrorASCII(
        cx, callee, "Argument must be an interpreted function or a module");
    return false;
  }

  RootedObject obj(cx, &args[0].toObject());
  RootedScript script(cx);

  if (obj->is<JSFunction>()) {
    RootedFunction fun(cx, &obj->as<JSFunction>());
    if (!fun->isInterpreted()) {
      ReportUsageErrorASCII(cx, callee,
                            "Argument must be an interpreted function");
      return false;
    }
    script = JSFunction::getOrCreateScript(cx, fun);
    if (!script) {
      return false;
    }
  } else {
    script = obj->as<ModuleObject>().maybeScript();
    if (!script) {
      JS_ReportErrorASCII(cx, "module does not have an associated script");
      return false;
    }
  }

#ifndef JS_MORE_DETERMINISTIC
  // Don't dump anything in more-deterministic builds because the output
  // includes pointer values.
  script->bodyScope()->dump();
#endif

  args.rval().setUndefined();
  return true;
}

// For testing gray marking, grayRoot() will heap-allocate an address
// where we can store a JSObject*, and create a new object if one doesn't
// already exist.
//
// Note that EnsureGrayRoot() will blacken the returned object, so it will not
// actually end up marked gray until the following GC clears the black bit
// (assuming nothing is holding onto it.)
//
// The idea is that you can set up a whole graph of objects to be marked gray,
// hanging off of the object returned from grayRoot(). Then you GC to clear the
// black bits and set the gray bits.
//
// To test grayness, register the objects of interest with addMarkObservers(),
// which takes an Array of objects (which will be marked black at the time
// they're passed in). Their mark bits may be retrieved at any time with
// getMarks(), in the form of an array of strings with each index corresponding
// to the original objects passed to addMarkObservers().

static bool EnsureGrayRoot(JSContext* cx, unsigned argc, Value* vp) {
  CallArgs args = CallArgsFromVp(argc, vp);

  auto priv = EnsureShellCompartmentPrivate(cx);
  if (!priv) {
    return false;
  }

  if (!priv->grayRoot) {
    if (!(priv->grayRoot = NewDenseEmptyArray(cx, nullptr, TenuredObject))) {
      return false;
    }
  }

  // Barrier to enforce the invariant that JS does not touch gray objects.
  JSObject* obj = priv->grayRoot;
  JS::ExposeObjectToActiveJS(obj);

  args.rval().setObject(*obj);
  return true;
}

static MarkBitObservers* EnsureMarkBitObservers(JSContext* cx) {
  ShellContext* sc = GetShellContext(cx);
  if (!sc->markObservers) {
    auto* observers =
        cx->new_<MarkBitObservers>(cx->runtime(), NonshrinkingGCObjectVector());
    if (!observers) {
      return nullptr;
    }
    sc->markObservers.reset(observers);
  }
  return sc->markObservers.get();
}

static bool ClearMarkObservers(JSContext* cx, unsigned argc, Value* vp) {
  CallArgs args = CallArgsFromVp(argc, vp);

  auto markObservers = EnsureMarkBitObservers(cx);
  if (!markObservers) {
    return false;
  }

  markObservers->get().clear();

  args.rval().setUndefined();
  return true;
}

static bool AddMarkObservers(JSContext* cx, unsigned argc, Value* vp) {
  CallArgs args = CallArgsFromVp(argc, vp);

  auto markObservers = EnsureMarkBitObservers(cx);
  if (!markObservers) {
    return false;
  }

  if (!args.get(0).isObject()) {
    JS_ReportErrorASCII(cx, "argument must be an Array of objects");
    return false;
  }

  // WeakCaches are not swept during a minor GC. To prevent nursery-allocated
  // contents from having the mark bits be deceptively black until the second
  // GC, they would need to be marked weakly (cf NurseryAwareHashMap). It is
  // simpler to evict the nursery to prevent nursery objects from being
  // observed.
  cx->runtime()->gc.evictNursery();

  RootedObject observersArg(cx, &args[0].toObject());
  RootedValue v(cx);
  uint32_t length;
  if (!GetLengthProperty(cx, observersArg, &length)) {
    return false;
  }
  for (uint32_t i = 0; i < length; i++) {
    if (!JS_GetElement(cx, observersArg, i, &v)) {
      return false;
    }
    if (!v.isObject()) {
      JS_ReportErrorASCII(cx, "argument must be an Array of objects");
      return false;
    }
    if (!markObservers->get().append(&v.toObject())) {
      return false;
    }
  }

  args.rval().setInt32(length);
  return true;
}

static bool GetMarks(JSContext* cx, unsigned argc, Value* vp) {
  CallArgs args = CallArgsFromVp(argc, vp);

  auto& observers = GetShellContext(cx)->markObservers;
  if (!observers) {
    args.rval().setUndefined();
    return true;
  }

  size_t length = observers->get().length();
  Rooted<ArrayObject*> ret(cx, js::NewDenseEmptyArray(cx));
  if (!ret) {
    return false;
  }

  for (uint32_t i = 0; i < length; i++) {
    const char* color;
    JSObject* obj = observers->get()[i];
    if (!obj) {
      color = "dead";
    } else {
      gc::TenuredCell* cell = &obj->asTenured();
      if (cell->isMarkedGray()) {
        color = "gray";
      } else if (cell->isMarkedBlack()) {
        color = "black";
      } else {
        color = "unmarked";
      }
    }
    JSString* s = JS_NewStringCopyZ(cx, color);
    if (!s) {
      return false;
    }
    if (!NewbornArrayPush(cx, ret, StringValue(s))) {
      return false;
    }
  }

  args.rval().setObject(*ret);
  return true;
}

namespace js {
namespace shell {

class ShellAutoEntryMonitor : JS::dbg::AutoEntryMonitor {
  Vector<UniqueChars, 1, js::SystemAllocPolicy> log;
  bool oom;
  bool enteredWithoutExit;

 public:
  explicit ShellAutoEntryMonitor(JSContext* cx)
      : AutoEntryMonitor(cx), oom(false), enteredWithoutExit(false) {}

  ~ShellAutoEntryMonitor() { MOZ_ASSERT(!enteredWithoutExit); }

  void Entry(JSContext* cx, JSFunction* function, JS::HandleValue asyncStack,
             const char* asyncCause) override {
    MOZ_ASSERT(!enteredWithoutExit);
    enteredWithoutExit = true;

    RootedString displayId(cx, JS_GetFunctionDisplayId(function));
    if (displayId) {
      UniqueChars displayIdStr = JS_EncodeStringToUTF8(cx, displayId);
      if (!displayIdStr) {
        // We report OOM in buildResult.
        cx->recoverFromOutOfMemory();
        oom = true;
        return;
      }
      oom = !log.append(std::move(displayIdStr));
      return;
    }

    oom = !log.append(DuplicateString("anonymous"));
  }

  void Entry(JSContext* cx, JSScript* script, JS::HandleValue asyncStack,
             const char* asyncCause) override {
    MOZ_ASSERT(!enteredWithoutExit);
    enteredWithoutExit = true;

    UniqueChars label(JS_smprintf("eval:%s", JS_GetScriptFilename(script)));
    oom = !label || !log.append(std::move(label));
  }

  void Exit(JSContext* cx) override {
    MOZ_ASSERT(enteredWithoutExit);
    enteredWithoutExit = false;
  }

  bool buildResult(JSContext* cx, MutableHandleValue resultValue) {
    if (oom) {
      JS_ReportOutOfMemory(cx);
      return false;
    }

    RootedObject result(cx, JS_NewArrayObject(cx, log.length()));
    if (!result) {
      return false;
    }

    for (size_t i = 0; i < log.length(); i++) {
      char* name = log[i].get();
      RootedString string(cx, Atomize(cx, name, strlen(name)));
      if (!string) {
        return false;
      }
      RootedValue value(cx, StringValue(string));
      if (!JS_SetElement(cx, result, i, value)) {
        return false;
      }
    }

    resultValue.setObject(*result.get());
    return true;
  }
};

}  // namespace shell
}  // namespace js

static bool EntryPoints(JSContext* cx, unsigned argc, Value* vp) {
  CallArgs args = CallArgsFromVp(argc, vp);

  if (args.length() != 1) {
    JS_ReportErrorASCII(cx, "Wrong number of arguments");
    return false;
  }

  RootedObject opts(cx, ToObject(cx, args[0]));
  if (!opts) {
    return false;
  }

  // { function: f } --- Call f.
  {
    RootedValue fun(cx), dummy(cx);

    if (!JS_GetProperty(cx, opts, "function", &fun)) {
      return false;
    }
    if (!fun.isUndefined()) {
      js::shell::ShellAutoEntryMonitor sarep(cx);
      if (!Call(cx, UndefinedHandleValue, fun, JS::HandleValueArray::empty(),
                &dummy)) {
        return false;
      }
      return sarep.buildResult(cx, args.rval());
    }
  }

  // { object: o, property: p, value: v } --- Fetch o[p], or if
  // v is present, assign o[p] = v.
  {
    RootedValue objectv(cx), propv(cx), valuev(cx);

    if (!JS_GetProperty(cx, opts, "object", &objectv) ||
        !JS_GetProperty(cx, opts, "property", &propv))
      return false;
    if (!objectv.isUndefined() && !propv.isUndefined()) {
      RootedObject object(cx, ToObject(cx, objectv));
      if (!object) {
        return false;
      }

      RootedString string(cx, ToString(cx, propv));
      if (!string) {
        return false;
      }
      RootedId id(cx);
      if (!JS_StringToId(cx, string, &id)) {
        return false;
      }

      if (!JS_GetProperty(cx, opts, "value", &valuev)) {
        return false;
      }

      js::shell::ShellAutoEntryMonitor sarep(cx);

      if (!valuev.isUndefined()) {
        if (!JS_SetPropertyById(cx, object, id, valuev)) {
          return false;
        }
      } else {
        if (!JS_GetPropertyById(cx, object, id, &valuev)) {
          return false;
        }
      }

      return sarep.buildResult(cx, args.rval());
    }
  }

  // { ToString: v } --- Apply JS::ToString to v.
  {
    RootedValue v(cx);

    if (!JS_GetProperty(cx, opts, "ToString", &v)) {
      return false;
    }
    if (!v.isUndefined()) {
      js::shell::ShellAutoEntryMonitor sarep(cx);
      if (!JS::ToString(cx, v)) {
        return false;
      }
      return sarep.buildResult(cx, args.rval());
    }
  }

  // { ToNumber: v } --- Apply JS::ToNumber to v.
  {
    RootedValue v(cx);
    double dummy;

    if (!JS_GetProperty(cx, opts, "ToNumber", &v)) {
      return false;
    }
    if (!v.isUndefined()) {
      js::shell::ShellAutoEntryMonitor sarep(cx);
      if (!JS::ToNumber(cx, v, &dummy)) {
        return false;
      }
      return sarep.buildResult(cx, args.rval());
    }
  }

  // { eval: code } --- Apply ToString and then Evaluate to code.
  {
    RootedValue code(cx), dummy(cx);

    if (!JS_GetProperty(cx, opts, "eval", &code)) {
      return false;
    }
    if (!code.isUndefined()) {
      RootedString codeString(cx, ToString(cx, code));
      if (!codeString) {
        return false;
      }

      AutoStableStringChars stableChars(cx);
      if (!stableChars.initTwoByte(cx, codeString)) {
        return false;
      }
      JS::SourceText<char16_t> srcBuf;
      if (!srcBuf.init(cx, stableChars.twoByteRange().begin().get(),
                       codeString->length(), JS::SourceOwnership::Borrowed)) {
        return false;
      }

      CompileOptions options(cx);
      options.setIntroductionType("entryPoint eval")
          .setFileAndLine("entryPoint eval", 1);

      js::shell::ShellAutoEntryMonitor sarep(cx);
      if (!JS::Evaluate(cx, options, srcBuf, &dummy)) {
        return false;
      }
      return sarep.buildResult(cx, args.rval());
    }
  }

  JS_ReportErrorASCII(cx, "bad 'params' object");
  return false;
}

static bool
Taint(JSContext* cx, unsigned argc, Value* vp)
{
    return str_tainted(cx, argc, vp);
}

static bool SetARMHwCapFlags(JSContext* cx, unsigned argc, Value* vp) {
  CallArgs args = CallArgsFromVp(argc, vp);

  if (args.length() != 1) {
    JS_ReportErrorASCII(cx, "Wrong number of arguments");
    return false;
  }

  RootedString flagsListString(cx, JS::ToString(cx, args.get(0)));
  if (!flagsListString) {
    return false;
  }

#if defined(JS_CODEGEN_ARM)
  UniqueChars flagsList = JS_EncodeStringToLatin1(cx, flagsListString);
  if (!flagsList) {
    return false;
  }

  jit::ParseARMHwCapFlags(flagsList.get());
#endif

  args.rval().setUndefined();
  return true;
}

#ifndef __AFL_HAVE_MANUAL_CONTROL
#  define __AFL_LOOP(x) true
#endif

static bool WasmLoop(JSContext* cx, unsigned argc, Value* vp) {
  CallArgs args = CallArgsFromVp(argc, vp);
  RootedObject callee(cx, &args.callee());

  if (args.length() < 1 || args.length() > 2) {
    ReportUsageErrorASCII(cx, callee, "Wrong number of arguments");
    return false;
  }

  if (!args[0].isString()) {
    ReportUsageErrorASCII(cx, callee, "First argument must be a String");
    return false;
  }

  RootedObject importObj(cx);
  if (!args.get(1).isUndefined()) {
    if (!args.get(1).isObject()) {
      ReportUsageErrorASCII(cx, callee,
                            "Second argument, if present, must be an Object");
      return false;
    }
    importObj = &args[1].toObject();
  }

  RootedString givenPath(cx, args[0].toString());
  RootedString filename(cx, ResolvePath(cx, givenPath, RootRelative));
  if (!filename) {
    return false;
  }

  while (__AFL_LOOP(1000)) {
    Rooted<JSObject*> ret(cx, FileAsTypedArray(cx, filename));
    if (!ret) {
      return false;
    }

    Rooted<TypedArrayObject*> typedArray(cx, &ret->as<TypedArrayObject>());
    RootedWasmInstanceObject instanceObj(cx);
    if (!wasm::Eval(cx, typedArray, importObj, &instanceObj)) {
      // Clear any pending exceptions, we don't care about them
      cx->clearPendingException();
    }
  }

#ifdef __AFL_HAVE_MANUAL_CONTROL  // to silence unreachable code warning
  return true;
#endif
}

static constexpr uint32_t DOM_OBJECT_SLOT = 0;

static const JSClass* GetDomClass();

static JSObject* GetDOMPrototype(JSContext* cx, JSObject* global);

static const JSClass TransplantableDOMObjectClass = {
    "TransplantableDOMObject",
    JSCLASS_IS_DOMJSCLASS | JSCLASS_HAS_RESERVED_SLOTS(1)};

static const JSClass TransplantableDOMProxyObjectClass =
    PROXY_CLASS_DEF("TransplantableDOMProxyObject",
                    JSCLASS_IS_DOMJSCLASS | JSCLASS_HAS_RESERVED_SLOTS(1));

class TransplantableDOMProxyHandler final : public ForwardingProxyHandler {
 public:
  static const TransplantableDOMProxyHandler singleton;
  static const char family;

  constexpr TransplantableDOMProxyHandler() : ForwardingProxyHandler(&family) {}

  // These two proxy traps are called in |js::DeadProxyTargetValue|, which in
  // turn is called when nuking proxies. Because this proxy can temporarily be
  // without an object in its private slot, see |EnsureExpandoObject|, the
  // default implementation inherited from ForwardingProxyHandler can't be used,
  // since it tries to derive the callable/constructible value from the target.
  bool isCallable(JSObject* obj) const override { return false; }
  bool isConstructor(JSObject* obj) const override { return false; }

  // Simplified implementation of |DOMProxyHandler::GetAndClearExpandoObject|.
  static JSObject* GetAndClearExpandoObject(JSObject* obj) {
    const Value& v = GetProxyPrivate(obj);
    if (v.isUndefined()) {
      return nullptr;
    }

    JSObject* expandoObject = &v.toObject();
    SetProxyPrivate(obj, UndefinedValue());
    return expandoObject;
  }

  // Simplified implementation of |DOMProxyHandler::EnsureExpandoObject|.
  static JSObject* EnsureExpandoObject(JSContext* cx, JS::HandleObject obj) {
    const Value& v = GetProxyPrivate(obj);
    if (v.isObject()) {
      return &v.toObject();
    }
    MOZ_ASSERT(v.isUndefined());

    JSObject* expando = JS_NewObjectWithGivenProto(cx, nullptr, nullptr);
    if (!expando) {
      return nullptr;
    }
    SetProxyPrivate(obj, ObjectValue(*expando));
    return expando;
  }
};

const TransplantableDOMProxyHandler TransplantableDOMProxyHandler::singleton;
const char TransplantableDOMProxyHandler::family = 0;

enum TransplantObjectSlots {
  TransplantSourceObject = 0,
};

static bool TransplantObject(JSContext* cx, unsigned argc, Value* vp) {
  CallArgs args = CallArgsFromVp(argc, vp);
  RootedFunction callee(cx, &args.callee().as<JSFunction>());

  if (args.length() != 1 || !args[0].isObject()) {
    JS_ReportErrorASCII(cx, "transplant() must be called with an object");
    return false;
  }

  // |newGlobal| needs to be a GlobalObject.
  RootedObject newGlobal(
      cx, js::CheckedUnwrapDynamic(&args[0].toObject(), cx,
                                   /* stopAtWindowProxy = */ false));
  if (!newGlobal) {
    ReportAccessDenied(cx);
    return false;
  }
  if (!JS_IsGlobalObject(newGlobal)) {
    JS_ReportErrorNumberASCII(
        cx, GetErrorMessage, nullptr, JSMSG_UNEXPECTED_TYPE,
        "\"global\" passed to transplant()", "not a global object");
    return false;
  }

  const Value& reserved =
      GetFunctionNativeReserved(callee, TransplantSourceObject);
  RootedObject source(cx, CheckedUnwrapStatic(&reserved.toObject()));
  if (!source) {
    ReportAccessDenied(cx);
    return false;
  }
  MOZ_ASSERT(source->getClass()->isDOMClass());

  // The following steps aim to replicate the behavior of UpdateReflectorGlobal
  // in dom/bindings/BindingUtils.cpp. In detail:
  // 1. Check the recursion depth using CheckRecursionLimitConservative.
  // 2. Enter the target compartment.
  // 3. Clone the source object using JS_CloneObject.
  // 4. Check if new wrappers can be created if source and target are in
  //    different compartments.
  // 5. Copy all properties from source to a temporary holder object.
  // 6. Actually transplant the object.
  // 7. And finally copy the properties back to the source object.
  //
  // As an extension to the algorithm in UpdateReflectorGlobal, we also allow
  // to transplant an object into the same compartment as the source object to
  // cover all operations supported by JS_TransplantObject.

  if (!CheckRecursionLimitConservative(cx)) {
    return false;
  }

  bool isProxy = IsProxy(source);
  RootedObject expandoObject(cx);
  if (isProxy) {
    expandoObject =
        TransplantableDOMProxyHandler::GetAndClearExpandoObject(source);
  }

  JSAutoRealm ar(cx, newGlobal);

  RootedObject proto(cx);
  if (JS_GetClass(source) == GetDomClass()) {
    proto = GetDOMPrototype(cx, newGlobal);
  } else {
    proto = JS::GetRealmObjectPrototype(cx);
  }
  if (!proto) {
    return false;
  }

  RootedObject target(cx, JS_CloneObject(cx, source, proto));
  if (!target) {
    return false;
  }

  if (GetObjectCompartment(source) != GetObjectCompartment(target) &&
      !AllowNewWrapper(GetObjectCompartment(source), target)) {
    JS_ReportErrorASCII(cx, "Cannot transplant into nuked compartment");
    return false;
  }

  RootedObject copyFrom(cx, isProxy ? expandoObject : source);
  RootedObject propertyHolder(cx,
                              JS_NewObjectWithGivenProto(cx, nullptr, nullptr));
  if (!propertyHolder) {
    return false;
  }

  if (!JS_CopyPropertiesFrom(cx, propertyHolder, copyFrom)) {
    return false;
  }

  SetReservedSlot(target, DOM_OBJECT_SLOT,
                  GetReservedSlot(source, DOM_OBJECT_SLOT));
  SetReservedSlot(source, DOM_OBJECT_SLOT, JS::PrivateValue(nullptr));

  source = JS_TransplantObject(cx, source, target);
  if (!source) {
    return false;
  }

  RootedObject copyTo(cx);
  if (isProxy) {
    copyTo = TransplantableDOMProxyHandler::EnsureExpandoObject(cx, source);
    if (!copyTo) {
      return false;
    }
  } else {
    copyTo = source;
  }
  if (!JS_CopyPropertiesFrom(cx, copyTo, propertyHolder)) {
    return false;
  }

  args.rval().setUndefined();
  return true;
}

static bool TransplantableObject(JSContext* cx, unsigned argc, Value* vp) {
  CallArgs args = CallArgsFromVp(argc, vp);
  RootedObject callee(cx, &args.callee());

  if (args.length() > 1) {
    ReportUsageErrorASCII(cx, callee, "Wrong number of arguments");
    return false;
  }

  bool createProxy = false;
  RootedObject source(cx);
  if (args.length() == 1 && !args[0].isUndefined()) {
    if (!args[0].isObject()) {
      ReportUsageErrorASCII(cx, callee, "Argument must be an object");
      return false;
    }

    RootedObject options(cx, &args[0].toObject());
    RootedValue value(cx);

    if (!JS_GetProperty(cx, options, "proxy", &value)) {
      return false;
    }
    createProxy = JS::ToBoolean(value);

    if (!JS_GetProperty(cx, options, "object", &value)) {
      return false;
    }
    if (!value.isUndefined()) {
      if (!value.isObject()) {
        ReportUsageErrorASCII(cx, callee, "'object' option must be an object");
        return false;
      }

      source = &value.toObject();
      if (JS_GetClass(source) != GetDomClass()) {
        ReportUsageErrorASCII(cx, callee, "Object not a FakeDOMObject");
        return false;
      }

      // |source| must be a tenured object to be transplantable.
      if (gc::IsInsideNursery(source)) {
        JS_GC(cx);

        MOZ_ASSERT(!gc::IsInsideNursery(source),
                   "Live objects should be tenured after one GC, because "
                   "the nursery has only a single generation");
      }
    }
  }

  if (!source) {
    if (!createProxy) {
      source = NewBuiltinClassInstance(cx, &TransplantableDOMObjectClass,
                                       TenuredObject);
      if (!source) {
        return false;
      }

      SetReservedSlot(source, DOM_OBJECT_SLOT, JS::PrivateValue(nullptr));
    } else {
      JSObject* expando = JS_NewPlainObject(cx);
      if (!expando) {
        return false;
      }
      RootedValue expandoVal(cx, ObjectValue(*expando));

      ProxyOptions options;
      options.setClass(&TransplantableDOMProxyObjectClass);
      options.setLazyProto(true);

      source = NewProxyObject(cx, &TransplantableDOMProxyHandler::singleton,
                              expandoVal, nullptr, options);
      if (!source) {
        return false;
      }

      SetProxyReservedSlot(source, DOM_OBJECT_SLOT, JS::PrivateValue(nullptr));
    }
  }

  jsid emptyId = NameToId(cx->names().empty);
  RootedObject transplant(
      cx, NewFunctionByIdWithReserved(cx, TransplantObject, 0, 0, emptyId));
  if (!transplant) {
    return false;
  }

  SetFunctionNativeReserved(transplant, TransplantSourceObject,
                            ObjectValue(*source));

  RootedObject result(cx, JS_NewPlainObject(cx));
  if (!result) {
    return false;
  }

  RootedValue sourceVal(cx, ObjectValue(*source));
  RootedValue transplantVal(cx, ObjectValue(*transplant));
  if (!JS_DefineProperty(cx, result, "object", sourceVal, 0) ||
      !JS_DefineProperty(cx, result, "transplant", transplantVal, 0)) {
    return false;
  }

  args.rval().setObject(*result);
  return true;
}

// clang-format off
static const JSFunctionSpecWithHelp shell_functions[] = {
    JS_FN_HELP("clone", Clone, 1, 0,
"clone(fun[, scope])",
"  Clone function object."),

    JS_FN_HELP("options", Options, 0, 0,
"options([option ...])",
"  Get or toggle JavaScript options."),

    JS_FN_HELP("load", Load, 1, 0,
"load(['foo.js' ...])",
"  Load files named by string arguments. Filename is relative to the\n"
"      current working directory."),

    JS_FN_HELP("loadRelativeToScript", LoadScriptRelativeToScript, 1, 0,
"loadRelativeToScript(['foo.js' ...])",
"  Load files named by string arguments. Filename is relative to the\n"
"      calling script."),

    JS_FN_HELP("evaluate", Evaluate, 2, 0,
"evaluate(code[, options])",
"  Evaluate code as though it were the contents of a file.\n"
"  options is an optional object that may have these properties:\n"
"      isRunOnce: use the isRunOnce compiler option (default: false)\n"
"      noScriptRval: use the no-script-rval compiler option (default: false)\n"
"      fileName: filename for error messages and debug info\n"
"      skipFileNameValidation: skip the filename-validation callback\n"
"      lineNumber: starting line number for error messages and debug info\n"
"      columnNumber: starting column number for error messages and debug info\n"
"      global: global in which to execute the code\n"
"      newContext: if true, create and use a new cx (default: false)\n"
"      catchTermination: if true, catch termination (failure without\n"
"         an exception value, as for slow scripts or out-of-memory)\n"
"         and return 'terminated'\n"
"      element: if present with value |v|, convert |v| to an object |o| and\n"
"         mark the source as being attached to the DOM element |o|. If the\n"
"         property is omitted or |v| is null, don't attribute the source to\n"
"         any DOM element.\n"
"      elementAttributeName: if present and not undefined, the name of\n"
"         property of 'element' that holds this code. This is what\n"
"         Debugger.Source.prototype.elementAttributeName returns.\n"
"      sourceMapURL: if present with value |v|, convert |v| to a string, and\n"
"         provide that as the code's source map URL. If omitted, attach no\n"
"         source map URL to the code (although the code may provide one itself,\n"
"         via a //#sourceMappingURL comment).\n"
"      sourceIsLazy: if present and true, indicates that, after compilation, \n"
"          script source should not be cached by the JS engine and should be \n"
"          lazily loaded from the embedding as-needed.\n"
"      loadBytecode: if true, and if the source is a CacheEntryObject,\n"
"         the bytecode would be loaded and decoded from the cache entry instead\n"
"         of being parsed, then it would be executed as usual.\n"
"      saveBytecode: if true, and if the source is a CacheEntryObject,\n"
"         the bytecode would be encoded and saved into the cache entry after\n"
"         the script execution.\n"
"      assertEqBytecode: if true, and if both loadBytecode and saveBytecode are \n"
"         true, then the loaded bytecode and the encoded bytecode are compared.\n"
"         and an assertion is raised if they differ.\n"
"      envChainObject: object to put on the scope chain, with its fields added\n"
"         as var bindings, akin to how elements are added to the environment in\n"
"         event handlers in Gecko.\n"
),

    JS_FN_HELP("run", Run, 1, 0,
"run('foo.js')",
"  Run the file named by the first argument, returning the number of\n"
"  of milliseconds spent compiling and executing it."),

    JS_FN_HELP("readline", ReadLine, 0, 0,
"readline()",
"  Read a single line from stdin."),

    JS_FN_HELP("readlineBuf", ReadLineBuf, 1, 0,
"readlineBuf([ buf ])",
"  Emulate readline() on the specified string. The first call with a string\n"
"  argument sets the source buffer. Subsequent calls without an argument\n"
"  then read from this buffer line by line.\n"),

    JS_FN_HELP("print", Print, 0, 0,
"print([exp ...])",
"  Evaluate and print expressions to stdout."),

    JS_FN_HELP("printErr", PrintErr, 0, 0,
"printErr([exp ...])",
"  Evaluate and print expressions to stderr."),

    JS_FN_HELP("putstr", PutStr, 0, 0,
"putstr([exp])",
"  Evaluate and print expression without newline."),

    JS_FN_HELP("dateNow", Now, 0, 0,
"dateNow()",
"  Return the current time with sub-ms precision."),

    JS_FN_HELP("help", Help, 0, 0,
"help([function or interface object or /pattern/])",
"  Display usage and help messages."),

    JS_FN_HELP("quit", Quit, 0, 0,
"quit()",
"  Quit the shell."),

    JS_FN_HELP("assertEq", AssertEq, 2, 0,
"assertEq(actual, expected[, msg])",
"  Throw if the first two arguments are not the same (both +0 or both -0,\n"
"  both NaN, or non-zero and ===)."),

    JS_FN_HELP("startTimingMutator", StartTimingMutator, 0, 0,
"startTimingMutator()",
"  Start accounting time to mutator vs GC."),

    JS_FN_HELP("stopTimingMutator", StopTimingMutator, 0, 0,
"stopTimingMutator()",
"  Stop accounting time to mutator vs GC and dump the results."),

    JS_FN_HELP("throwError", ThrowError, 0, 0,
"throwError()",
"  Throw an error from JS_ReportError."),

#if defined(DEBUG) || defined(JS_JITSPEW)
    JS_FN_HELP("disassemble", DisassembleToString, 1, 0,
"disassemble([fun/code])",
"  Return the disassembly for the given function or code.\n"
"  All disassembly functions take these options as leading string arguments:\n"
"    \"-r\" (disassemble recursively)\n"
"    \"-l\" (show line numbers)\n"
"    \"-S\" (omit source notes)"),

    JS_FN_HELP("dis", Disassemble, 1, 0,
"dis([fun/code])",
"  Disassemble functions into bytecodes."),

    JS_FN_HELP("disfile", DisassFile, 1, 0,
"disfile('foo.js')",
"  Disassemble script file into bytecodes.\n"),

    JS_FN_HELP("dissrc", DisassWithSrc, 1, 0,
"dissrc([fun/code])",
"  Disassemble functions with source lines."),

    JS_FN_HELP("notes", Notes, 1, 0,
"notes([fun])",
"  Show source notes for functions."),

    JS_FN_HELP("stackDump", StackDump, 3, 0,
"stackDump(showArgs, showLocals, showThisProps)",
"  Tries to print a lot of information about the current stack. \n"
"  Similar to the DumpJSStack() function in the browser."),

#endif
    JS_FN_HELP("intern", Intern, 1, 0,
"intern(str)",
"  Internalize str in the atom table."),

    JS_FN_HELP("getslx", GetSLX, 1, 0,
"getslx(obj)",
"  Get script line extent."),

    JS_FN_HELP("evalcx", EvalInContext, 1, 0,
"evalcx(s[, o])",
"  Evaluate s in optional sandbox object o.\n"
"  if (s == '' && !o) return new o with eager standard classes\n"
"  if (s == 'lazy' && !o) return new o with lazy standard classes"),

    JS_FN_HELP("evalInWorker", EvalInWorker, 1, 0,
"evalInWorker(str)",
"  Evaluate 'str' in a separate thread with its own runtime.\n"),

    JS_FN_HELP("getSharedObject", GetSharedObject, 0, 0,
"getSharedObject()",
"  Retrieve the shared object from the cross-worker mailbox.\n"
"  The object retrieved may not be identical to the object that was\n"
"  installed, but it references the same shared memory.\n"
"  getSharedObject performs an ordering memory barrier.\n"),

    JS_FN_HELP("setSharedObject", SetSharedObject, 0, 0,
"setSharedObject(obj)",
"  Install the shared object in the cross-worker mailbox.  The object\n"
"  may be null.  setSharedObject performs an ordering memory barrier.\n"),

    JS_FN_HELP("getSharedArrayBuffer", GetSharedObject, 0, 0,
"getSharedArrayBuffer()",
"  Obsolete alias for getSharedObject().\n"),

    JS_FN_HELP("setSharedArrayBuffer", SetSharedObject, 0, 0,
"setSharedArrayBuffer(obj)",
"  Obsolete alias for setSharedObject(obj).\n"),

    JS_FN_HELP("shapeOf", ShapeOf, 1, 0,
"shapeOf(obj)",
"  Get the shape of obj (an implementation detail)."),

    JS_FN_HELP("groupOf", GroupOf, 1, 0,
"groupOf(obj)",
"  Get the group of obj (an implementation detail)."),

    JS_FN_HELP("unwrappedObjectsHaveSameShape", UnwrappedObjectsHaveSameShape, 2, 0,
"unwrappedObjectsHaveSameShape(obj1, obj2)",
"  Returns true iff obj1 and obj2 have the same shape, false otherwise. Both\n"
"  objects are unwrapped first, so this can be used on objects from different\n"
"  globals."),

#ifdef DEBUG
    JS_FN_HELP("arrayInfo", ArrayInfo, 1, 0,
"arrayInfo(a1, a2, ...)",
"  Report statistics about arrays."),
#endif

    JS_FN_HELP("sleep", Sleep_fn, 1, 0,
"sleep(dt)",
"  Sleep for dt seconds."),

    JS_FN_HELP("compile", Compile, 1, 0,
"compile(code)",
"  Compiles a string to bytecode, potentially throwing."),

    JS_FN_HELP("parseModule", ParseModule, 1, 0,
"parseModule(code)",
"  Parses source text as a module and returns a Module object."),

    JS_FN_HELP("setModuleLoadHook", SetModuleLoadHook, 1, 0,
"setModuleLoadHook(function(path))",
"  Set the shell specific module load hook to |function|.\n"
"  This hook is used to load a module graph.  It should be implemented by the\n"
"  module loader."),

    JS_FN_HELP("setModuleResolveHook", SetModuleResolveHook, 1, 0,
"setModuleResolveHook(function(referrer, specifier))",
"  Set the HostResolveImportedModule hook to |function|.\n"
"  This hook is used to look up a previously loaded module object.  It should\n"
"  be implemented by the module loader."),

    JS_FN_HELP("setModuleMetadataHook", SetModuleMetadataHook, 1, 0,
"setModuleMetadataHook(function(module) {})",
"  Set the HostPopulateImportMeta hook to |function|.\n"
"  This hook is used to create the metadata object returned by import.meta for\n"
"  a module.  It should be implemented by the module loader."),

    JS_FN_HELP("setModuleDynamicImportHook", SetModuleDynamicImportHook, 1, 0,
"setModuleDynamicImportHook(function(referrer, specifier, promise))",
"  Set the HostImportModuleDynamically hook to |function|.\n"
"  This hook is used to dynamically import a module.  It should\n"
"  be implemented by the module loader."),

    JS_FN_HELP("finishDynamicModuleImport", FinishDynamicModuleImport, 3, 0,
"finishDynamicModuleImport(referrer, specifier, promise)",
"  The module loader's dynamic import hook should call this when the module has"
"  been loaded successfully."),

    JS_FN_HELP("abortDynamicModuleImport", AbortDynamicModuleImport, 4, 0,
"abortDynamicModuleImport(referrer, specifier, promise, error)",
"  The module loader's dynamic import hook should call this when the module "
"  import has failed."),

    JS_FN_HELP("setModulePrivate", ShellSetModulePrivate, 2, 0,
"setModulePrivate(scriptObject, privateValue)",
"  Associate a private value with a module object.\n"),

    JS_FN_HELP("getModulePrivate", ShellGetModulePrivate, 2, 0,
"getModulePrivate(scriptObject)",
"  Get the private value associated with a module object.\n"),

    JS_FN_HELP("getModuleLoadPath", GetModuleLoadPath, 0, 0,
"getModuleLoadPath()",
"  Return any --module-load-path argument passed to the shell.  Used by the\n"
"  module loader.\n"),

#if defined(JS_BUILD_BINAST)

JS_FN_HELP("parseBin", BinParse, 1, 0,
"parseBin(arraybuffer, [options])",
"  Parses a Binary AST, potentially throwing. If present, |options| may\n"
"  have properties saying how the passed |arraybuffer| should be handled:\n"
"      format: the format of the BinAST file\n"
"        (\"multipart\" or \"context\")"),

#endif // defined(JS_BUILD_BINAST)

    JS_FN_HELP("parse", Parse, 1, 0,
"parse(code)",
"  Parses a string, potentially throwing."),

    JS_FN_HELP("syntaxParse", SyntaxParse, 1, 0,
"syntaxParse(code)",
"  Check the syntax of a string, returning success value"),

    JS_FN_HELP("offThreadCompileScript", OffThreadCompileScript, 1, 0,
"offThreadCompileScript(code[, options])",
"  Compile |code| on a helper thread, returning a job ID.\n"
"  To wait for the compilation to finish and run the code, call\n"
"  |runOffThreadScript| passing the job ID. If present, |options| may\n"
"  have properties saying how the code should be compiled:\n"
"      noScriptRval: use the no-script-rval compiler option (default: false)\n"
"      fileName: filename for error messages and debug info\n"
"      lineNumber: starting line number for error messages and debug info\n"
"      columnNumber: starting column number for error messages and debug info\n"
"      element: if present with value |v|, convert |v| to an object |o| and\n"
"         mark the source as being attached to the DOM element |o|. If the\n"
"         property is omitted or |v| is null, don't attribute the source to\n"
"         any DOM element.\n"
"      elementAttributeName: if present and not undefined, the name of\n"
"         property of 'element' that holds this code. This is what\n"
"         Debugger.Source.prototype.elementAttributeName returns."),

    JS_FN_HELP("runOffThreadScript", runOffThreadScript, 0, 0,
"runOffThreadScript([jobID])",
"  Wait for an off-thread compilation job to complete. The job ID can be\n"
"  ommitted if there is only one job pending. If an error occurred,\n"
"  throw the appropriate exception; otherwise, run the script and return\n"
"  its value."),

    JS_FN_HELP("offThreadCompileModule", OffThreadCompileModule, 1, 0,
"offThreadCompileModule(code)",
"  Compile |code| on a helper thread, returning a job ID. To wait for the\n"
"  compilation to finish and and get the module record object call\n"
"  |finishOffThreadModule| passing the job ID."),

    JS_FN_HELP("finishOffThreadModule", FinishOffThreadModule, 0, 0,
"finishOffThreadModule([jobID])",
"  Wait for an off-thread compilation job to complete. The job ID can be\n"
"  ommitted if there is only one job pending. If an error occurred,\n"
"  throw the appropriate exception; otherwise, return the module record object."),

    JS_FN_HELP("offThreadDecodeScript", OffThreadDecodeScript, 1, 0,
"offThreadDecodeScript(cacheEntry[, options])",
"  Decode |code| on a helper thread, returning a job ID. To wait for the\n"
"  decoding to finish and run the code, call |runOffThreadDecodeScript| passing\n"
"  the job ID. If present, |options| may have properties saying how the code\n"
"  should be compiled (see also offThreadCompileScript)."),

    JS_FN_HELP("runOffThreadDecodedScript", runOffThreadDecodedScript, 0, 0,
"runOffThreadDecodedScript([jobID])",
"  Wait for off-thread decoding to complete. The job ID can be ommitted if there\n"
"  is only one job pending. If an error occurred, throw the appropriate\n"
"  exception; otherwise, run the script and return its value."),

    JS_FN_HELP("timeout", Timeout, 1, 0,
"timeout([seconds], [func])",
"  Get/Set the limit in seconds for the execution time for the current context.\n"
"  When the timeout expires the current interrupt callback is invoked.\n"
"  The timeout is used just once.  If the callback returns a falsy value, the\n"
"  script is aborted.  A negative value for seconds (this is the default) cancels\n"
"  any pending timeout.\n"
"  If a second argument is provided, it is installed as the interrupt handler,\n"
"  exactly as if by |setInterruptCallback|.\n"),

    JS_FN_HELP("interruptIf", InterruptIf, 1, 0,
"interruptIf(cond)",
"  Requests interrupt callback if cond is true. If a callback function is set via\n"
"  |timeout| or |setInterruptCallback|, it will be called. No-op otherwise."),

    JS_FN_HELP("invokeInterruptCallback", InvokeInterruptCallbackWrapper, 0, 0,
"invokeInterruptCallback(fun)",
"  Forcefully set the interrupt flag and invoke the interrupt handler. If a\n"
"  callback function is set via |timeout| or |setInterruptCallback|, it will\n"
"  be called. Before returning, fun is called with the return value of the\n"
"  interrupt handler."),

    JS_FN_HELP("setInterruptCallback", SetInterruptCallback, 1, 0,
"setInterruptCallback(func)",
"  Sets func as the interrupt callback function.\n"
"  Calling this function will replace any callback set by |timeout|.\n"
"  If the callback returns a falsy value, the script is aborted.\n"),

    JS_FN_HELP("setJitCompilerOption", SetJitCompilerOption, 2, 0,
"setJitCompilerOption(<option>, <number>)",
"  Set a compiler option indexed in JSCompileOption enum to a number.\n"),

    JS_FN_HELP("enableLastWarning", EnableLastWarning, 0, 0,
"enableLastWarning()",
"  Enable storing the last warning."),

    JS_FN_HELP("disableLastWarning", DisableLastWarning, 0, 0,
"disableLastWarning()",
"  Disable storing the last warning."),

    JS_FN_HELP("getLastWarning", GetLastWarning, 0, 0,
"getLastWarning()",
"  Returns an object that represents the last warning."),

    JS_FN_HELP("clearLastWarning", ClearLastWarning, 0, 0,
"clearLastWarning()",
"  Clear the last warning."),

    JS_FN_HELP("elapsed", Elapsed, 0, 0,
"elapsed()",
"  Execution time elapsed for the current thread."),

    JS_FN_HELP("decompileFunction", DecompileFunction, 1, 0,
"decompileFunction(func)",
"  Decompile a function."),

    JS_FN_HELP("decompileThis", DecompileThisScript, 0, 0,
"decompileThis()",
"  Decompile the currently executing script."),

    JS_FN_HELP("thisFilename", ThisFilename, 0, 0,
"thisFilename()",
"  Return the filename of the current script"),

    JS_FN_HELP("newGlobal", NewGlobal, 1, 0,
"newGlobal([options])",
"  Return a new global object/realm. The new global is created in the\n"
"  'newGlobal' function object's compartment and zone, unless the\n"
"  '--more-compartments' command-line flag was given, in which case new\n"
"  globals get a fresh compartment and zone. If options is given, it may\n"
"  have any of the following properties:\n"
"      sameCompartmentAs: If an object, the global will be in the same\n"
"         compartment and zone as the given object.\n"
"      sameZoneAs: The global will be in a new compartment in the same zone\n"
"         as the given object.\n"
"      newCompartment: If true, the global will always be created in a new\n"
"         compartment and zone.\n"
"      cloneSingletons: If true, always clone the objects baked into\n"
"         scripts, even if it's a top-level script that will only run once\n"
"         (defaults to using them directly in scripts that will only run\n"
"         once).\n"
"      invisibleToDebugger: If true, the global will be invisible to the\n"
"         debugger (default false)\n"
"      disableLazyParsing: If true, don't create lazy scripts for functions\n"
"         (default false).\n"
"      useWindowProxy: the global will be created with a WindowProxy attached. In this\n"
"          case, the WindowProxy will be returned.\n"
"      principal: if present, its value converted to a number must be an\n"
"         integer that fits in 32 bits; use that as the new realm's\n"
"         principal. Shell principals are toys, meant only for testing; one\n"
"         shell principal subsumes another if its set bits are a superset of\n"
"         the other's. Thus, a principal of 0 subsumes nothing, while a\n"
"         principals of ~0 subsumes all other principals. The absence of a\n"
"         principal is treated as if its bits were 0xffff, for subsumption\n"
"         purposes. If this property is omitted, supply no principal.\n"
"      systemPrincipal: If true, use the shell's trusted principals for the\n"
"         new realm. This creates a realm that's marked as a 'system' realm."),

    JS_FN_HELP("nukeCCW", NukeCCW, 1, 0,
"nukeCCW(wrapper)",
"  Nuke a CrossCompartmentWrapper, which turns it into a DeadProxyObject."),

    JS_FN_HELP("nukeAllCCWs", NukeAllCCWs, 0, 0,
"nukeAllCCWs()",
"  Like nukeCCW, but for all CrossCompartmentWrappers targeting the current realm."),

    JS_FN_HELP("recomputeWrappers", RecomputeWrappers, 2, 0,
"recomputeWrappers([src, [target]])",
"  Recompute all cross-compartment wrappers. src and target are both optional\n"
"  and can be used to filter source or target compartments: the unwrapped\n"
"  object's compartment is used as CompartmentFilter.\n"),

    JS_FN_HELP("dumpObjectWrappers", DumpObjectWrappers, 2, 0,
"dumpObjectWrappers()",
"  Print information about cross-compartment object wrappers.\n"),

    JS_FN_HELP("wrapWithProto", WrapWithProto, 2, 0,
"wrapWithProto(obj)",
"  Wrap an object into a noop wrapper with prototype semantics."),

    JS_FN_HELP("createMappedArrayBuffer", CreateMappedArrayBuffer, 1, 0,
"createMappedArrayBuffer(filename, [offset, [size]])",
"  Create an array buffer that mmaps the given file."),

    JS_FN_HELP("addPromiseReactions", AddPromiseReactions, 3, 0,
"addPromiseReactions(promise, onResolve, onReject)",
"  Calls the JS::AddPromiseReactions JSAPI function with the given arguments."),

    JS_FN_HELP("ignoreUnhandledRejections", IgnoreUnhandledRejections, 0, 0,
"ignoreUnhandledRejections()",
"  By default, js shell tracks unhandled promise rejections and reports\n"
"  them at the end of the exectuion.  If a testcase isn't interested\n"
"  in those rejections, call this to stop tracking and reporting."),

    JS_FN_HELP("getMaxArgs", GetMaxArgs, 0, 0,
"getMaxArgs()",
"  Return the maximum number of supported args for a call."),

    JS_FN_HELP("createIsHTMLDDA", CreateIsHTMLDDA, 0, 0,
"createIsHTMLDDA()",
"  Return an object |obj| that \"looks like\" the |document.all| object in\n"
"  browsers in certain ways: |typeof obj === \"undefined\"|, |obj == null|\n"
"  and |obj == undefined| (vice versa for !=), |ToBoolean(obj) === false|,\n"
"  and when called with no arguments or the single argument \"\" returns\n"
"  null.  (Calling |obj| any other way crashes or throws an exception.)\n"
"  This function implements the exact requirements of the $262.IsHTMLDDA\n"
"  property in test262."),

    JS_FN_HELP("cacheEntry", CacheEntry, 1, 0,
"cacheEntry(code)",
"  Return a new opaque object which emulates a cache entry of a script.  This\n"
"  object encapsulates the code and its cached content. The cache entry is filled\n"
"  and read by the \"evaluate\" function by using it in place of the source, and\n"
"  by setting \"saveBytecode\" and \"loadBytecode\" options."),

    JS_FN_HELP("streamCacheEntry", StreamCacheEntryObject::construct, 1, 0,
"streamCacheEntry(buffer)",
"  Create a shell-only object that holds wasm bytecode and can be streaming-\n"
"  compiled and cached by WebAssembly.{compile,instantiate}Streaming(). On a\n"
"  second compilation of the same cache entry, the cached code will be used."),

    JS_FN_HELP("printProfilerEvents", PrintProfilerEvents, 0, 0,
"printProfilerEvents()",
"  Register a callback with the profiler that prints javascript profiler events\n"
"  to stderr.  Callback is only registered if profiling is enabled."),

    JS_FN_HELP("enableSingleStepProfiling", EnableSingleStepProfiling, 0, 0,
"enableSingleStepProfiling()",
"  This function will fail on platforms that don't support single-step profiling\n"
"  (currently ARM and MIPS64 support it). When enabled, at every instruction a\n"
"  backtrace will be recorded and stored in an array. Adjacent duplicate backtraces\n"
"  are discarded."),

    JS_FN_HELP("disableSingleStepProfiling", DisableSingleStepProfiling, 0, 0,
"disableSingleStepProfiling()",
"  Return the array of backtraces recorded by enableSingleStepProfiling."),

    JS_FN_HELP("enableGeckoProfiling", EnableGeckoProfiling, 0, 0,
"enableGeckoProfiling()",
"  Enables Gecko Profiler instrumentation and corresponding assertions, with slow\n"
"  assertions disabled.\n"),

    JS_FN_HELP("enableGeckoProfilingWithSlowAssertions", EnableGeckoProfilingWithSlowAssertions, 0, 0,
"enableGeckoProfilingWithSlowAssertions()",
"  Enables Gecko Profiler instrumentation and corresponding assertions, with slow\n"
"  assertions enabled.\n"),

    JS_FN_HELP("disableGeckoProfiling", DisableGeckoProfiling, 0, 0,
"disableGeckoProfiling()",
"  Disables Gecko Profiler instrumentation"),

    JS_FN_HELP("isLatin1", IsLatin1, 1, 0,
"isLatin1(s)",
"  Return true iff the string's characters are stored as Latin1."),

    JS_FN_HELP("hasCopyOnWriteElements", HasCopyOnWriteElements, 1, 0,
"hasCopyOnWriteElements(o)",
"  Return true iff the object has copy-on-write dense elements."),

    JS_FN_HELP("stackPointerInfo", StackPointerInfo, 0, 0,
"stackPointerInfo()",
"  Return an int32 value which corresponds to the offset of the latest stack\n"
"  pointer, such that one can take the differences of 2 to estimate a frame-size."),

    JS_FN_HELP("entryPoints", EntryPoints, 1, 0,
"entryPoints(params)",
"Carry out some JSAPI operation as directed by |params|, and return an array of\n"
"objects describing which JavaScript entry points were invoked as a result.\n"
"|params| is an object whose properties indicate what operation to perform. Here\n"
"are the recognized groups of properties:\n"
"\n"
"{ function }: Call the object |params.function| with no arguments.\n"
"\n"
"{ object, property }: Fetch the property named |params.property| of\n"
"|params.object|.\n"
"\n"
"{ ToString }: Apply JS::ToString to |params.toString|.\n"
"\n"
"{ ToNumber }: Apply JS::ToNumber to |params.toNumber|.\n"
"\n"
"{ eval }: Apply JS::Evaluate to |params.eval|.\n"
"\n"
"The return value is an array of strings, with one element for each\n"
"JavaScript invocation that occurred as a result of the given\n"
"operation. Each element is the name of the function invoked, or the\n"
"string 'eval:FILENAME' if the code was invoked by 'eval' or something\n"
"similar.\n"),

    JS_FN_HELP("enqueueJob", EnqueueJob, 1, 0,
"enqueueJob(fn)",
"  Enqueue 'fn' on the shell's job queue."),

    JS_FN_HELP("globalOfFirstJobInQueue", GlobalOfFirstJobInQueue, 0, 0,
"globalOfFirstJobInQueue()",
"  Returns the global of the first item in the job queue. Throws an exception\n"
"  if the queue is empty.\n"),

    JS_FN_HELP("drainJobQueue", DrainJobQueue, 0, 0,
"drainJobQueue()",
"Take jobs from the shell's job queue in FIFO order and run them until the\n"
"queue is empty.\n"),

    JS_FN_HELP("setPromiseRejectionTrackerCallback", SetPromiseRejectionTrackerCallback, 1, 0,
"setPromiseRejectionTrackerCallback()",
"Sets the callback to be invoked whenever a Promise rejection is unhandled\n"
"or a previously-unhandled rejection becomes handled."),

    JS_FN_HELP("dumpScopeChain", DumpScopeChain, 1, 0,
"dumpScopeChain(obj)",
"  Prints the scope chain of an interpreted function or a module."),

    JS_FN_HELP("grayRoot", EnsureGrayRoot, 0, 0,
"grayRoot()",
"  Create a gray root Array, if needed, for the current compartment, and\n"
"  return it."),

    JS_FN_HELP("addMarkObservers", AddMarkObservers, 1, 0,
"addMarkObservers(array_of_objects)",
"  Register an array of objects whose mark bits will be tested by calls to\n"
"  getMarks. The objects will be in calling compartment. Objects from\n"
"  multiple compartments may be monitored by calling this function in\n"
"  different compartments."),

    JS_FN_HELP("clearMarkObservers", ClearMarkObservers, 1, 0,
"clearMarkObservers()",
"  Clear out the list of objects whose mark bits will be tested.\n"),

    JS_FN_HELP("getMarks", GetMarks, 0, 0,
"getMarks()",
"  Return an array of strings representing the current state of the mark\n"
"  bits ('gray' or 'black', or 'dead' if the object has been collected)\n"
"  for the objects registered via addMarkObservers. Note that some of the\n"
"  objects tested may be from different compartments than the one in which\n"
"  this function runs."),

    JS_FN_HELP("bindToAsyncStack", BindToAsyncStack, 2, 0,
"bindToAsyncStack(fn, { stack, cause, explicit })",
"  Returns a new function that calls 'fn' with no arguments, passing\n"
"  'undefined' as the 'this' value, and supplies an async stack for the\n"
"  call as described by the second argument, an object with the following\n"
"  properties (which are not optional, unless specified otherwise):\n"
"\n"
"  stack:    A SavedFrame object, like that returned by 'saveStack'. Stacks\n"
"            captured during calls to the returned function capture this as\n"
"            their async stack parent, accessible via a SavedFrame's\n"
"            'asyncParent' property.\n"
"\n"
"  cause:    A string, supplied as the async cause on the top frame of\n"
"            captured async stacks.\n"
"\n"
"  explicit: A boolean value, indicating whether the given 'stack' should\n"
"            always supplant the returned function's true callers (true),\n"
"            or only when there are no other JavaScript frames on the stack\n"
"            below it (false). If omitted, this is treated as 'true'."),

#ifdef ENABLE_INTL_API
    JS_FN_HELP("addIntlExtras", AddIntlExtras, 1, 0,
"addIntlExtras(obj)",
"Adds various not-yet-standardized Intl functions as properties on the\n"
"provided object (this should generally be Intl itself).  The added\n"
"functions and their behavior are experimental: don't depend upon them\n"
"unless you're willing to update your code if these experimental APIs change\n"
"underneath you."),
#endif // ENABLE_INTL_API

    JS_FN_HELP("wasmCompileInSeparateProcess", WasmCompileInSeparateProcess, 1, 0,
"wasmCompileInSeparateProcess(buffer)",
"  Compile the given buffer in a separate process, serialize the resulting\n"
"  wasm::Module into bytes, and deserialize those bytes in the current\n"
"  process, returning the resulting WebAssembly.Module."),

    JS_FN_HELP("transplantableObject", TransplantableObject, 0, 0,
"transplantableObject([options])",
"  Returns the pair {object, transplant}. |object| is an object which can be\n"
"  transplanted into a new object when the |transplant| function, which must\n"
"  be invoked with a global object, is called.\n"
"  |object| is swapped with a cross-compartment wrapper if the global object\n"
"  is in a different compartment.\n"
"\n"
"  If options is given, it may have any of the following properties:\n"
"    proxy: Create a DOM Proxy object instead of a plain DOM object.\n"
"    object: Don't create a new DOM object, but instead use the supplied\n"
"            FakeDOMObject."),

<<<<<<< HEAD

    JS_FN_HELP("taint", Taint, 1, 0,
"taint(str)",
"  Return a copy of the provided string that is fully tainted.\n"),
=======
    JS_FN_HELP("cpuNow", CpuNow, /* nargs= */ 0, /* flags = */ 0,
"cpuNow()",
" Returns the approximate processor time used by the process since an arbitrary epoch, in seconds.\n"
" Only the difference between two calls to `cpuNow()` is meaningful."),
>>>>>>> f6c5b3e9


    JS_FS_HELP_END
};
// clang-format on

// clang-format off
static const JSFunctionSpecWithHelp fuzzing_unsafe_functions[] = {
    JS_FN_HELP("getSelfHostedValue", GetSelfHostedValue, 1, 0,
"getSelfHostedValue()",
"  Get a self-hosted value by its name. Note that these values don't get \n"
"  cached, so repeatedly getting the same value creates multiple distinct clones."),

    JS_FN_HELP("line2pc", LineToPC, 0, 0,
"line2pc([fun,] line)",
"  Map line number to PC."),

    JS_FN_HELP("pc2line", PCToLine, 0, 0,
"pc2line(fun[, pc])",
"  Map PC to line number."),

    JS_INLINABLE_FN_HELP("assertFloat32", testingFunc_assertFloat32, 2, 0, TestAssertFloat32,
"assertFloat32(value, isFloat32)",
"  In IonMonkey only, asserts that value has (resp. hasn't) the MIRType::Float32 if isFloat32 is true (resp. false)."),

    JS_INLINABLE_FN_HELP("assertRecoveredOnBailout", testingFunc_assertRecoveredOnBailout, 2, 0,
TestAssertRecoveredOnBailout,
"assertRecoveredOnBailout(var)",
"  In IonMonkey only, asserts that variable has RecoveredOnBailout flag."),

    JS_FN_HELP("withSourceHook", WithSourceHook, 1, 0,
"withSourceHook(hook, fun)",
"  Set this JS runtime's lazy source retrieval hook (that is, the hook\n"
"  used to find sources compiled with |CompileOptions::LAZY_SOURCE|) to\n"
"  |hook|; call |fun| with no arguments; and then restore the runtime's\n"
"  original hook. Return or throw whatever |fun| did. |hook| gets\n"
"  passed the requested code's URL, and should return a string.\n"
"\n"
"  Notes:\n"
"\n"
"  1) SpiderMonkey may assert if the returned code isn't close enough\n"
"  to the script's real code, so this function is not fuzzer-safe.\n"
"\n"
"  2) The runtime can have only one source retrieval hook active at a\n"
"  time. If |fun| is not careful, |hook| could be asked to retrieve the\n"
"  source code for compilations that occurred long before it was set,\n"
"  and that it knows nothing about. The reverse applies as well: the\n"
"  original hook, that we reinstate after the call to |fun| completes,\n"
"  might be asked for the source code of compilations that |fun|\n"
"  performed, and which, presumably, only |hook| knows how to find.\n"),

    JS_FN_HELP("trackedOpts", ReflectTrackedOptimizations, 1, 0,
"trackedOpts(fun)",
"  Returns an object describing the tracked optimizations of |fun|, if\n"
"  any. If |fun| is not a scripted function or has not been compiled by\n"
"  Ion, null is returned."),

    JS_FN_HELP("crash", Crash, 0, 0,
"crash([message, [{disable_minidump:true}]])",
"  Crashes the process with a MOZ_CRASH, optionally providing a message.\n"
"  An options object may be passed as the second argument. If the key\n"
"  'suppress_minidump' is set to true, then a minidump will not be\n"
"  generated by the crash (which only has an effect if the breakpad\n"
"  dumping library is loaded.)"),

    JS_FN_HELP("setARMHwCapFlags", SetARMHwCapFlags, 1, 0,
"setARMHwCapFlags(\"flag1,flag2 flag3\")",
"  On non-ARM, no-op. On ARM, set the hardware capabilities. The list of \n"
"  flags is available by calling this function with \"help\" as the flag's name"),

    JS_FN_HELP("wasmLoop", WasmLoop, 2, 0,
"wasmLoop(filename, imports)",
"  Performs an AFL-style persistent loop reading data from the given file and passing it\n"
"  to the 'wasmEval' function together with the specified imports object."),

    JS_FN_HELP("setBufferStreamParams", SetBufferStreamParams, 2, 0,
"setBufferStreamParams(delayMillis, chunkByteSize)",
"  Set the delay time (between calls to StreamConsumer::consumeChunk) and chunk\n"
"  size (in bytes)."),

    JS_FS_HELP_END
};
// clang-format on

// clang-format off
static const JSFunctionSpecWithHelp performance_functions[] = {
    JS_FN_HELP("now", Now, 0, 0,
"now()",
"  Return the current time with sub-ms precision.\n"
"  This function is an alias of the dateNow() function."),
    JS_FS_HELP_END
};
// clang-format on

// clang-format off
static const JSFunctionSpecWithHelp console_functions[] = {
    JS_FN_HELP("log", Print, 0, 0,
"log([exp ...])",
"  Evaluate and print expressions to stdout.\n"
"  This function is an alias of the print() function."),
    JS_FS_HELP_END
};
// clang-format on

bool DefineConsole(JSContext* cx, HandleObject global) {
  RootedObject obj(cx, JS_NewPlainObject(cx));
  return obj && JS_DefineFunctionsWithHelp(cx, obj, console_functions) &&
         JS_DefineProperty(cx, global, "console", obj, 0);
}

#ifdef MOZ_PROFILING
#  define PROFILING_FUNCTION_COUNT 5
#  ifdef MOZ_CALLGRIND
#    define CALLGRIND_FUNCTION_COUNT 3
#  else
#    define CALLGRIND_FUNCTION_COUNT 0
#  endif
#  ifdef MOZ_VTUNE
#    define VTUNE_FUNCTION_COUNT 4
#  else
#    define VTUNE_FUNCTION_COUNT 0
#  endif
#  define EXTERNAL_FUNCTION_COUNT \
    (PROFILING_FUNCTION_COUNT + CALLGRIND_FUNCTION_COUNT + VTUNE_FUNCTION_COUNT)
#else
#  define EXTERNAL_FUNCTION_COUNT 0
#endif

#undef PROFILING_FUNCTION_COUNT
#undef CALLGRIND_FUNCTION_COUNT
#undef VTUNE_FUNCTION_COUNT
#undef EXTERNAL_FUNCTION_COUNT

static bool PrintHelpString(JSContext* cx, HandleValue v) {
  RootedString str(cx, v.toString());
  MOZ_ASSERT(gOutFile->isOpen());

  UniqueChars bytes = JS_EncodeStringToUTF8(cx, str);
  if (!bytes) {
    return false;
  }

  fprintf(gOutFile->fp, "%s\n", bytes.get());
  return true;
}

static bool PrintHelp(JSContext* cx, HandleObject obj) {
  RootedValue usage(cx);
  if (!JS_GetProperty(cx, obj, "usage", &usage)) {
    return false;
  }
  RootedValue help(cx);
  if (!JS_GetProperty(cx, obj, "help", &help)) {
    return false;
  }

  if (!usage.isString() || !help.isString()) {
    return true;
  }

  return PrintHelpString(cx, usage) && PrintHelpString(cx, help);
}

static bool PrintEnumeratedHelp(JSContext* cx, HandleObject obj,
                                HandleObject pattern, bool brief) {
  RootedIdVector idv(cx);
  if (!GetPropertyKeys(cx, obj, JSITER_OWNONLY | JSITER_HIDDEN, &idv)) {
    return false;
  }

  Rooted<RegExpObject*> regex(cx);
  if (pattern) {
    regex = &UncheckedUnwrap(pattern)->as<RegExpObject>();
  }

  for (size_t i = 0; i < idv.length(); i++) {
    RootedValue v(cx);
    RootedId id(cx, idv[i]);
    if (!JS_GetPropertyById(cx, obj, id, &v)) {
      return false;
    }
    if (!v.isObject()) {
      continue;
    }

    RootedObject funcObj(cx, &v.toObject());
    if (regex) {
      // Only pay attention to objects with a 'help' property, which will
      // either be documented functions or interface objects.
      if (!JS_GetProperty(cx, funcObj, "help", &v)) {
        return false;
      }
      if (!v.isString()) {
        continue;
      }

      // For functions, match against the name. For interface objects,
      // match against the usage string.
      if (!JS_GetProperty(cx, funcObj, "name", &v)) {
        return false;
      }
      if (!v.isString()) {
        if (!JS_GetProperty(cx, funcObj, "usage", &v)) {
          return false;
        }
        if (!v.isString()) {
          continue;
        }
      }

      size_t ignored = 0;
      if (!JSString::ensureLinear(cx, v.toString())) {
        return false;
      }
      RootedLinearString input(cx, &v.toString()->asLinear());
      if (!ExecuteRegExpLegacy(cx, nullptr, regex, input, &ignored, true, &v)) {
        return false;
      }
      if (v.isNull()) {
        continue;
      }
    }

    if (!PrintHelp(cx, funcObj)) {
      return false;
    }
  }

  return true;
}

static bool Help(JSContext* cx, unsigned argc, Value* vp) {
  if (!gOutFile->isOpen()) {
    JS_ReportErrorASCII(cx, "output file is closed");
    return false;
  }

  CallArgs args = CallArgsFromVp(argc, vp);
  args.rval().setUndefined();
  RootedObject global(cx, JS::CurrentGlobalOrNull(cx));

  // help() - display the version and dump out help for all functions on the
  // global.
  if (args.length() == 0) {
    fprintf(gOutFile->fp, "%s\n", JS_GetImplementationVersion());

    if (!PrintEnumeratedHelp(cx, global, nullptr, false)) {
      return false;
    }
    return true;
  }

  RootedValue v(cx);

  if (args[0].isPrimitive()) {
    // help("foo")
    JS_ReportErrorASCII(cx, "primitive arg");
    return false;
  }

  RootedObject obj(cx, &args[0].toObject());
  if (!obj) {
    return true;
  }
  bool isRegexp;
  if (!JS::ObjectIsRegExp(cx, obj, &isRegexp)) {
    return false;
  }

  if (isRegexp) {
    // help(/pattern/)
    return PrintEnumeratedHelp(cx, global, obj, false);
  }

  // help(function)
  // help(namespace_obj)
  return PrintHelp(cx, obj);
}

static const JSErrorFormatString jsShell_ErrorFormatString[JSShellErr_Limit] = {
#define MSG_DEF(name, count, exception, format) \
  {#name, format, count, JSEXN_ERR},
#include "jsshell.msg"
#undef MSG_DEF
};

const JSErrorFormatString* js::shell::my_GetErrorMessage(
    void* userRef, const unsigned errorNumber) {
  if (errorNumber == 0 || errorNumber >= JSShellErr_Limit) {
    return nullptr;
  }

  return &jsShell_ErrorFormatString[errorNumber];
}

static bool CreateLastWarningObject(JSContext* cx, JSErrorReport* report) {
  RootedObject warningObj(cx, JS_NewObject(cx, nullptr));
  if (!warningObj) {
    return false;
  }

  RootedString nameStr(cx);
  if (report->exnType == JSEXN_WARN) {
    nameStr = JS_NewStringCopyZ(cx, "Warning");
  } else {
    nameStr = GetErrorTypeName(cx, report->exnType);
  }
  if (!nameStr) {
    return false;
  }
  RootedValue nameVal(cx, StringValue(nameStr));
  if (!DefineDataProperty(cx, warningObj, cx->names().name, nameVal)) {
    return false;
  }

  RootedString messageStr(cx, report->newMessageString(cx));
  if (!messageStr) {
    return false;
  }
  RootedValue messageVal(cx, StringValue(messageStr));
  if (!DefineDataProperty(cx, warningObj, cx->names().message, messageVal)) {
    return false;
  }

  RootedValue linenoVal(cx, Int32Value(report->lineno));
  if (!DefineDataProperty(cx, warningObj, cx->names().lineNumber, linenoVal)) {
    return false;
  }

  RootedValue columnVal(cx, Int32Value(report->column));
  if (!DefineDataProperty(cx, warningObj, cx->names().columnNumber,
                          columnVal)) {
    return false;
  }

  RootedObject notesArray(cx, CreateErrorNotesArray(cx, report));
  if (!notesArray) {
    return false;
  }

  RootedValue notesArrayVal(cx, ObjectValue(*notesArray));
  if (!DefineDataProperty(cx, warningObj, cx->names().notes, notesArrayVal)) {
    return false;
  }

  GetShellContext(cx)->lastWarning.setObject(*warningObj);
  return true;
}

static FILE* ErrorFilePointer() {
  if (gErrFile->isOpen()) {
    return gErrFile->fp;
  }

  fprintf(stderr, "error file is closed; falling back to stderr\n");
  return stderr;
}

static bool PrintStackTrace(JSContext* cx, HandleObject stackObj) {
  if (!stackObj || !stackObj->is<SavedFrame>()) {
    return true;
  }

  JSPrincipals* principals = stackObj->nonCCWRealm()->principals();
  RootedString stackStr(cx);
  if (!BuildStackString(cx, principals, stackObj, &stackStr, 2)) {
    return false;
  }

  UniqueChars stack = JS_EncodeStringToUTF8(cx, stackStr);
  if (!stack) {
    return false;
  }

  FILE* fp = ErrorFilePointer();
  fputs("Stack:\n", fp);
  fputs(stack.get(), fp);

  return true;
}

js::shell::AutoReportException::~AutoReportException() {
  if (!JS_IsExceptionPending(cx)) {
    return;
  }

  // Get exception object and stack before printing and clearing exception.
  RootedValue exn(cx);
  (void)JS_GetPendingException(cx, &exn);
  RootedObject stack(cx, GetPendingExceptionStack(cx));

  JS_ClearPendingException(cx);

  ShellContext* sc = GetShellContext(cx);
  js::ErrorReport report(cx);
  if (!report.init(cx, exn, js::ErrorReport::WithSideEffects)) {
    fprintf(stderr, "out of memory initializing ErrorReport\n");
    fflush(stderr);
    JS_ClearPendingException(cx);
    return;
  }

  MOZ_ASSERT(!JSREPORT_IS_WARNING(report.report()->flags));

  FILE* fp = ErrorFilePointer();
  PrintError(cx, fp, report.toStringResult(), report.report(), reportWarnings);
  JS_ClearPendingException(cx);

  if (!PrintStackTrace(cx, stack)) {
    fputs("(Unable to print stack trace)\n", fp);
    JS_ClearPendingException(cx);
  }

#if defined(DEBUG) || defined(JS_OOM_BREAKPOINT)
  // Don't quit the shell if an unhandled exception is reported during OOM
  // testing.
  if (cx->runningOOMTest) {
    return;
  }
#endif

  if (report.report()->errorNumber == JSMSG_OUT_OF_MEMORY) {
    sc->exitCode = EXITCODE_OUT_OF_MEMORY;
  } else {
    sc->exitCode = EXITCODE_RUNTIME_ERROR;
  }
}

void js::shell::WarningReporter(JSContext* cx, JSErrorReport* report) {
  ShellContext* sc = GetShellContext(cx);
  FILE* fp = ErrorFilePointer();

  MOZ_ASSERT(report);
  MOZ_ASSERT(JSREPORT_IS_WARNING(report->flags));

  if (sc->lastWarningEnabled) {
    JS::AutoSaveExceptionState savedExc(cx);
    if (!CreateLastWarningObject(cx, report)) {
      fputs("Unhandled error happened while creating last warning object.\n",
            fp);
      fflush(fp);
    }
    savedExc.restore();
  }

  // Print the warning.
  PrintError(cx, fp, JS::ConstUTF8CharsZ(), report, reportWarnings);
}

static bool global_enumerate(JSContext* cx, JS::HandleObject obj,
                             JS::MutableHandleIdVector properties,
                             bool enumerableOnly) {
#ifdef LAZY_STANDARD_CLASSES
  return JS_NewEnumerateStandardClasses(cx, obj, properties, enumerableOnly);
#else
  return true;
#endif
}

static bool global_resolve(JSContext* cx, HandleObject obj, HandleId id,
                           bool* resolvedp) {
#ifdef LAZY_STANDARD_CLASSES
  if (!JS_ResolveStandardClass(cx, obj, id, resolvedp)) {
    return false;
  }
#endif
  return true;
}

static bool global_mayResolve(const JSAtomState& names, jsid id,
                              JSObject* maybeObj) {
  return JS_MayResolveStandardClass(names, id, maybeObj);
}

static const JSClassOps global_classOps = {nullptr,
                                           nullptr,
                                           nullptr,
                                           global_enumerate,
                                           global_resolve,
                                           global_mayResolve,
                                           nullptr,
                                           nullptr,
                                           nullptr,
                                           nullptr,
                                           JS_GlobalObjectTraceHook};

static constexpr uint32_t DOM_PROTOTYPE_SLOT = JSCLASS_GLOBAL_SLOT_COUNT;
static constexpr uint32_t DOM_GLOBAL_SLOTS = 1;

static const JSClass global_class = {
    "global",
    JSCLASS_GLOBAL_FLAGS | JSCLASS_GLOBAL_FLAGS_WITH_SLOTS(DOM_GLOBAL_SLOTS),
    &global_classOps};

/*
 * Define a FakeDOMObject constructor. It returns an object with a getter,
 * setter and method with attached JitInfo. This object can be used to test
 * IonMonkey DOM optimizations in the shell.
 */

/* Fow now just use to a constant we can check. */
static const void* DOM_PRIVATE_VALUE = (void*)0x1234;

static bool dom_genericGetter(JSContext* cx, unsigned argc, JS::Value* vp);

static bool dom_genericSetter(JSContext* cx, unsigned argc, JS::Value* vp);

static bool dom_genericMethod(JSContext* cx, unsigned argc, JS::Value* vp);

static bool dom_get_x(JSContext* cx, HandleObject obj, void* self,
                      JSJitGetterCallArgs args) {
  MOZ_ASSERT(JS_GetClass(obj) == GetDomClass());
  MOZ_ASSERT(self == DOM_PRIVATE_VALUE);
  args.rval().set(JS_NumberValue(double(3.14)));
  return true;
}

static bool dom_set_x(JSContext* cx, HandleObject obj, void* self,
                      JSJitSetterCallArgs args) {
  MOZ_ASSERT(JS_GetClass(obj) == GetDomClass());
  MOZ_ASSERT(self == DOM_PRIVATE_VALUE);
  return true;
}

static bool dom_get_global(JSContext* cx, HandleObject obj, void* self,
                           JSJitGetterCallArgs args) {
  MOZ_ASSERT(JS_GetClass(obj) == GetDomClass());
  MOZ_ASSERT(self == DOM_PRIVATE_VALUE);

  // Return the current global (instead of obj->global()) to test cx->realm
  // switching in the JIT.
  args.rval().setObject(*ToWindowProxyIfWindow(cx->global()));

  return true;
}

static bool dom_set_global(JSContext* cx, HandleObject obj, void* self,
                           JSJitSetterCallArgs args) {
  MOZ_ASSERT(JS_GetClass(obj) == GetDomClass());
  MOZ_ASSERT(self == DOM_PRIVATE_VALUE);

  // Throw an exception if our argument is not the current global. This lets
  // us test cx->realm switching.
  if (!args[0].isObject() ||
      ToWindowIfWindowProxy(&args[0].toObject()) != cx->global()) {
    JS_ReportErrorASCII(cx, "Setter not called with matching global argument");
    return false;
  }

  return true;
}

static bool dom_doFoo(JSContext* cx, HandleObject obj, void* self,
                      const JSJitMethodCallArgs& args) {
  MOZ_ASSERT(JS_GetClass(obj) == GetDomClass());
  MOZ_ASSERT(self == DOM_PRIVATE_VALUE);
  MOZ_ASSERT(cx->realm() == args.callee().as<JSFunction>().realm());

  /* Just return args.length(). */
  args.rval().setInt32(args.length());
  return true;
}

static const JSJitInfo dom_x_getterinfo = {
    {(JSJitGetterOp)dom_get_x},
    {0}, /* protoID */
    {0}, /* depth */
    JSJitInfo::Getter,
    JSJitInfo::AliasNone, /* aliasSet */
    JSVAL_TYPE_UNKNOWN,   /* returnType */
    true,                 /* isInfallible. False in setters. */
    true,                 /* isMovable */
    true,                 /* isEliminatable */
    false,                /* isAlwaysInSlot */
    false,                /* isLazilyCachedInSlot */
    false,                /* isTypedMethod */
    0                     /* slotIndex */
};

static const JSJitInfo dom_x_setterinfo = {
    {(JSJitGetterOp)dom_set_x},
    {0}, /* protoID */
    {0}, /* depth */
    JSJitInfo::Setter,
    JSJitInfo::AliasEverything, /* aliasSet */
    JSVAL_TYPE_UNKNOWN,         /* returnType */
    false,                      /* isInfallible. False in setters. */
    false,                      /* isMovable. */
    false,                      /* isEliminatable. */
    false,                      /* isAlwaysInSlot */
    false,                      /* isLazilyCachedInSlot */
    false,                      /* isTypedMethod */
    0                           /* slotIndex */
};

// Note: this getter uses AliasEverything and is marked as fallible and
// non-movable (1) to prevent Ion from getting too clever optimizing it and
// (2) it's nice to have a few different kinds of getters in the shell.
static const JSJitInfo dom_global_getterinfo = {
    {(JSJitGetterOp)dom_get_global},
    {0}, /* protoID */
    {0}, /* depth */
    JSJitInfo::Getter,
    JSJitInfo::AliasEverything, /* aliasSet */
    JSVAL_TYPE_OBJECT,          /* returnType */
    false,                      /* isInfallible. False in setters. */
    false,                      /* isMovable */
    false,                      /* isEliminatable */
    false,                      /* isAlwaysInSlot */
    false,                      /* isLazilyCachedInSlot */
    false,                      /* isTypedMethod */
    0                           /* slotIndex */
};

static const JSJitInfo dom_global_setterinfo = {
    {(JSJitGetterOp)dom_set_global},
    {0}, /* protoID */
    {0}, /* depth */
    JSJitInfo::Setter,
    JSJitInfo::AliasEverything, /* aliasSet */
    JSVAL_TYPE_UNKNOWN,         /* returnType */
    false,                      /* isInfallible. False in setters. */
    false,                      /* isMovable. */
    false,                      /* isEliminatable. */
    false,                      /* isAlwaysInSlot */
    false,                      /* isLazilyCachedInSlot */
    false,                      /* isTypedMethod */
    0                           /* slotIndex */
};

static const JSJitInfo doFoo_methodinfo = {
    {(JSJitGetterOp)dom_doFoo},
    {0}, /* protoID */
    {0}, /* depth */
    JSJitInfo::Method,
    JSJitInfo::AliasEverything, /* aliasSet */
    JSVAL_TYPE_UNKNOWN,         /* returnType */
    false,                      /* isInfallible. False in setters. */
    false,                      /* isMovable */
    false,                      /* isEliminatable */
    false,                      /* isAlwaysInSlot */
    false,                      /* isLazilyCachedInSlot */
    false,                      /* isTypedMethod */
    0                           /* slotIndex */
};

static const JSPropertySpec dom_props[] = {
    JSPropertySpec::nativeAccessors("x", JSPROP_ENUMERATE, dom_genericGetter,
                                    &dom_x_getterinfo, dom_genericSetter,
                                    &dom_x_setterinfo),
    JSPropertySpec::nativeAccessors("global", JSPROP_ENUMERATE,
                                    dom_genericGetter, &dom_global_getterinfo,
                                    dom_genericSetter, &dom_global_setterinfo),
    JS_PS_END};

static const JSFunctionSpec dom_methods[] = {
    JS_FNINFO("doFoo", dom_genericMethod, &doFoo_methodinfo, 3,
              JSPROP_ENUMERATE),
    JS_FS_END};

static const JSClass dom_class = {
    "FakeDOMObject", JSCLASS_IS_DOMJSCLASS | JSCLASS_HAS_RESERVED_SLOTS(2)};

static const JSClass* GetDomClass() { return &dom_class; }

static bool dom_genericGetter(JSContext* cx, unsigned argc, JS::Value* vp) {
  CallArgs args = CallArgsFromVp(argc, vp);

  if (!args.thisv().isObject()) {
    args.rval().setUndefined();
    return true;
  }

  RootedObject obj(cx, &args.thisv().toObject());
  if (JS_GetClass(obj) != &dom_class) {
    args.rval().set(UndefinedValue());
    return true;
  }

  JS::Value val = js::GetReservedSlot(obj, DOM_OBJECT_SLOT);

  const JSJitInfo* info = FUNCTION_VALUE_TO_JITINFO(args.calleev());
  MOZ_ASSERT(info->type() == JSJitInfo::Getter);
  JSJitGetterOp getter = info->getter;
  return getter(cx, obj, val.toPrivate(), JSJitGetterCallArgs(args));
}

static bool dom_genericSetter(JSContext* cx, unsigned argc, JS::Value* vp) {
  CallArgs args = CallArgsFromVp(argc, vp);

  if (args.length() < 1 || !args.thisv().isObject()) {
    args.rval().setUndefined();
    return true;
  }

  RootedObject obj(cx, &args.thisv().toObject());
  if (JS_GetClass(obj) != &dom_class) {
    args.rval().set(UndefinedValue());
    return true;
  }

  JS::Value val = js::GetReservedSlot(obj, DOM_OBJECT_SLOT);

  const JSJitInfo* info = FUNCTION_VALUE_TO_JITINFO(args.calleev());
  MOZ_ASSERT(info->type() == JSJitInfo::Setter);
  JSJitSetterOp setter = info->setter;
  if (!setter(cx, obj, val.toPrivate(), JSJitSetterCallArgs(args))) {
    return false;
  }
  args.rval().set(UndefinedValue());
  return true;
}

static bool dom_genericMethod(JSContext* cx, unsigned argc, JS::Value* vp) {
  CallArgs args = CallArgsFromVp(argc, vp);

  if (!args.thisv().isObject()) {
    args.rval().setUndefined();
    return true;
  }

  RootedObject obj(cx, &args.thisv().toObject());
  if (JS_GetClass(obj) != &dom_class) {
    args.rval().set(UndefinedValue());
    return true;
  }

  JS::Value val = js::GetReservedSlot(obj, DOM_OBJECT_SLOT);

  const JSJitInfo* info = FUNCTION_VALUE_TO_JITINFO(args.calleev());
  MOZ_ASSERT(info->type() == JSJitInfo::Method);
  JSJitMethodOp method = info->method;
  return method(cx, obj, val.toPrivate(), JSJitMethodCallArgs(args));
}

static void InitDOMObject(HandleObject obj) {
  SetReservedSlot(obj, DOM_OBJECT_SLOT,
                  PrivateValue(const_cast<void*>(DOM_PRIVATE_VALUE)));
}

static JSObject* GetDOMPrototype(JSContext* cx, JSObject* global) {
  MOZ_ASSERT(JS_IsGlobalObject(global));
  if (GetObjectClass(global) != &global_class) {
    JS_ReportErrorASCII(cx, "Can't get FakeDOMObject prototype in sandbox");
    return nullptr;
  }
  MOZ_ASSERT(GetReservedSlot(global, DOM_PROTOTYPE_SLOT).isObject());
  return &GetReservedSlot(global, DOM_PROTOTYPE_SLOT).toObject();
}

static bool dom_constructor(JSContext* cx, unsigned argc, JS::Value* vp) {
  CallArgs args = CallArgsFromVp(argc, vp);

  RootedObject callee(cx, &args.callee());
  RootedValue protov(cx);
  if (!GetProperty(cx, callee, callee, cx->names().prototype, &protov)) {
    return false;
  }

  if (!protov.isObject()) {
    JS_ReportErrorNumberASCII(cx, GetErrorMessage, nullptr, JSMSG_BAD_PROTOTYPE,
                              "FakeDOMObject");
    return false;
  }

  RootedObject proto(cx, &protov.toObject());
  RootedObject domObj(cx, JS_NewObjectWithGivenProto(cx, &dom_class, proto));
  if (!domObj) {
    return false;
  }

  InitDOMObject(domObj);

  args.rval().setObject(*domObj);
  return true;
}

static bool InstanceClassHasProtoAtDepth(const JSClass* clasp, uint32_t protoID,
                                         uint32_t depth) {
  // Only the (fake) DOM object supports any JIT optimizations.
  return clasp == GetDomClass();
}

static bool ShellBuildId(JS::BuildIdCharVector* buildId) {
  // The browser embeds the date into the buildid and the buildid is embedded
  // in the binary, so every 'make' necessarily builds a new firefox binary.
  // Fortunately, the actual firefox executable is tiny -- all the code is in
  // libxul.so and other shared modules -- so this isn't a big deal. Not so
  // for the statically-linked JS shell. To avoid recompiling js.cpp and
  // re-linking 'js' on every 'make', we use a constant buildid and rely on
  // the shell user to manually clear any caches between cache-breaking updates.
  const char buildid[] = "JS-shell";
  return buildId->append(buildid, sizeof(buildid));
}

static bool TimesAccessed(JSContext* cx, unsigned argc, Value* vp) {
  static int32_t accessed = 0;
  CallArgs args = CallArgsFromVp(argc, vp);
  args.rval().setInt32(++accessed);
  return true;
}

static const JSPropertySpec TestingProperties[] = {
    JS_PSG("timesAccessed", TimesAccessed, 0), JS_PS_END};

static JSObject* NewGlobalObject(JSContext* cx, JS::RealmOptions& options,
                                 JSPrincipals* principals,
                                 ShellGlobalKind kind) {
  RootedObject glob(cx,
                    JS_NewGlobalObject(cx, &global_class, principals,
                                       JS::DontFireOnNewGlobalHook, options));
  if (!glob) {
    return nullptr;
  }

  {
    JSAutoRealm ar(cx, glob);

    if (kind == ShellGlobalKind::WindowProxy) {
      RootedObject proxy(cx, NewShellWindowProxy(cx, glob));
      if (!proxy) {
        return nullptr;
      }
      js::SetWindowProxy(cx, glob, proxy);
    }

#ifndef LAZY_STANDARD_CLASSES
    if (!JS::InitRealmStandardClasses(cx)) {
      return nullptr;
    }
#endif

    bool succeeded;
    if (!JS_SetImmutablePrototype(cx, glob, &succeeded)) {
      return nullptr;
    }
    MOZ_ASSERT(succeeded,
               "a fresh, unexposed global object is always capable of "
               "having its [[Prototype]] be immutable");

#ifdef JS_HAS_CTYPES
    if (!fuzzingSafe && !JS_InitCTypesClass(cx, glob)) {
      return nullptr;
    }
#endif
    if (!JS_InitReflectParse(cx, glob)) {
      return nullptr;
    }
    if (!JS_DefineDebuggerObject(cx, glob)) {
      return nullptr;
    }
    if (!JS_DefineFunctionsWithHelp(cx, glob, shell_functions) ||
        !JS_DefineProfilingFunctions(cx, glob)) {
      return nullptr;
    }
    if (!js::DefineTestingFunctions(cx, glob, fuzzingSafe,
                                    disableOOMFunctions)) {
      return nullptr;
    }
    if (!JS_DefineProperties(cx, glob, TestingProperties)) {
      return nullptr;
    }

    if (!fuzzingSafe) {
      if (!JS_DefineFunctionsWithHelp(cx, glob, fuzzing_unsafe_functions)) {
        return nullptr;
      }
      if (!DefineConsole(cx, glob)) {
        return nullptr;
      }
    }

    if (!DefineOS(cx, glob, fuzzingSafe, &gOutFile, &gErrFile)) {
      return nullptr;
    }

    RootedObject performanceObj(cx, JS_NewObject(cx, nullptr));
    if (!performanceObj) {
      return nullptr;
    }
    if (!JS_DefineFunctionsWithHelp(cx, performanceObj,
                                    performance_functions)) {
      return nullptr;
    }
    RootedObject mozMemoryObj(cx, JS_NewObject(cx, nullptr));
    if (!mozMemoryObj) {
      return nullptr;
    }
    RootedObject gcObj(cx, gc::NewMemoryInfoObject(cx));
    if (!gcObj) {
      return nullptr;
    }
    if (!JS_DefineProperty(cx, glob, "performance", performanceObj,
                           JSPROP_ENUMERATE)) {
      return nullptr;
    }
    if (!JS_DefineProperty(cx, performanceObj, "mozMemory", mozMemoryObj,
                           JSPROP_ENUMERATE)) {
      return nullptr;
    }
    if (!JS_DefineProperty(cx, mozMemoryObj, "gc", gcObj, JSPROP_ENUMERATE)) {
      return nullptr;
    }

    /* Initialize FakeDOMObject. */
    static const js::DOMCallbacks DOMcallbacks = {InstanceClassHasProtoAtDepth};
    SetDOMCallbacks(cx, &DOMcallbacks);

    RootedObject domProto(
        cx, JS_InitClass(cx, glob, nullptr, &dom_class, dom_constructor, 0,
                         dom_props, dom_methods, nullptr, nullptr));
    if (!domProto) {
      return nullptr;
    }

    // FakeDOMObject.prototype is the only DOM object which needs to retrieved
    // in the shell; store it directly instead of creating a separate layer
    // (ProtoAndIfaceCache) as done in the browser.
    SetReservedSlot(glob, DOM_PROTOTYPE_SLOT, ObjectValue(*domProto));

    /* Initialize FakeDOMObject.prototype */
    InitDOMObject(domProto);

    JS_FireOnNewGlobalObject(cx, glob);
  }

  return glob;
}

static bool BindScriptArgs(JSContext* cx, OptionParser* op) {
  AutoReportException are(cx);

  MultiStringRange msr = op->getMultiStringArg("scriptArgs");
  RootedObject scriptArgs(cx);
  scriptArgs = JS_NewArrayObject(cx, 0);
  if (!scriptArgs) {
    return false;
  }

  if (!JS_DefineProperty(cx, cx->global(), "scriptArgs", scriptArgs, 0)) {
    return false;
  }

  for (size_t i = 0; !msr.empty(); msr.popFront(), ++i) {
    const char* scriptArg = msr.front();
    JS::RootedString str(cx, JS_NewStringCopyZ(cx, scriptArg));
    if (!str || !JS_DefineElement(cx, scriptArgs, i, str, JSPROP_ENUMERATE)) {
      return false;
    }
  }

  const char* scriptPath = op->getStringArg("script");
  RootedValue scriptPathValue(cx);
  if (scriptPath) {
    RootedString scriptPathString(cx, JS_NewStringCopyZ(cx, scriptPath));
    if (!scriptPathString) {
      return false;
    }
    scriptPathValue = StringValue(scriptPathString);
  } else {
    scriptPathValue = UndefinedValue();
  }

  if (!JS_DefineProperty(cx, cx->global(), "scriptPath", scriptPathValue, 0)) {
    return false;
  }

  return true;
}

static bool OptionFailure(const char* option, const char* str) {
  fprintf(stderr, "Unrecognized option for %s: %s\n", option, str);
  return false;
}

static MOZ_MUST_USE bool ProcessArgs(JSContext* cx, OptionParser* op) {
  ShellContext* sc = GetShellContext(cx);

  if (op->getBoolOption('s')) {
    JS::ContextOptionsRef(cx).toggleExtraWarnings();
  }

  /* |scriptArgs| gets bound on the global before any code is run. */
  if (!BindScriptArgs(cx, op)) {
    return false;
  }

  MultiStringRange filePaths = op->getMultiStringOption('f');
  MultiStringRange utf16FilePaths = op->getMultiStringOption('u');
  MultiStringRange codeChunks = op->getMultiStringOption('e');
  MultiStringRange modulePaths = op->getMultiStringOption('m');
  MultiStringRange binASTPaths(nullptr, nullptr);
#if defined(JS_BUILD_BINAST)
  binASTPaths = op->getMultiStringOption('B');
#endif  // JS_BUILD_BINAST

  if (filePaths.empty() && utf16FilePaths.empty() && codeChunks.empty() &&
      modulePaths.empty() && binASTPaths.empty() &&
      !op->getStringArg("script")) {
    return Process(cx, nullptr, true, FileScript); /* Interactive. */
  }

  if (const char* path = op->getStringOption("module-load-path")) {
    RootedString jspath(cx, JS_NewStringCopyZ(cx, path));
    if (!jspath) {
      return false;
    }

    JSString* absolutePath = js::shell::ResolvePath(cx, jspath, RootRelative);
    if (!absolutePath) {
      return false;
    }

    sc->moduleLoadPath = JS_EncodeStringToLatin1(cx, absolutePath);
  } else {
    sc->moduleLoadPath = js::shell::GetCWD();
  }

  if (!sc->moduleLoadPath) {
    return false;
  }

  if (!InitModuleLoader(cx)) {
    return false;
  }

  while (!filePaths.empty() || !utf16FilePaths.empty() || !codeChunks.empty() ||
         !modulePaths.empty() || !binASTPaths.empty()) {
    size_t fpArgno = filePaths.empty() ? SIZE_MAX : filePaths.argno();
    size_t ufpArgno =
        utf16FilePaths.empty() ? SIZE_MAX : utf16FilePaths.argno();
    size_t ccArgno = codeChunks.empty() ? SIZE_MAX : codeChunks.argno();
    size_t mpArgno = modulePaths.empty() ? SIZE_MAX : modulePaths.argno();
    size_t baArgno = binASTPaths.empty() ? SIZE_MAX : binASTPaths.argno();

    if (fpArgno < ufpArgno && fpArgno < ccArgno && fpArgno < mpArgno &&
        fpArgno < baArgno) {
      char* path = filePaths.front();
      if (!Process(cx, path, false, FileScript)) {
        return false;
      }

      filePaths.popFront();
      continue;
    }

    if (ufpArgno < fpArgno && ufpArgno < ccArgno && ufpArgno < mpArgno &&
        ufpArgno < baArgno) {
      char* path = utf16FilePaths.front();
      if (!Process(cx, path, false, FileScriptUtf16)) {
        return false;
      }

      utf16FilePaths.popFront();
      continue;
    }

    if (ccArgno < fpArgno && ccArgno < ufpArgno && ccArgno < mpArgno &&
        ccArgno < baArgno) {
      const char* code = codeChunks.front();

      JS::CompileOptions opts(cx);
      opts.setFileAndLine("-e", 1);

      JS::SourceText<Utf8Unit> srcBuf;
      if (!srcBuf.init(cx, code, strlen(code), JS::SourceOwnership::Borrowed)) {
        return false;
      }

      RootedValue rval(cx);
      if (!JS::EvaluateDontInflate(cx, opts, srcBuf, &rval)) {
        return false;
      }

      codeChunks.popFront();
      if (sc->quitting) {
        break;
      }

      continue;
    }

    if (baArgno < fpArgno && baArgno < ufpArgno && baArgno < ccArgno &&
        baArgno < mpArgno) {
      char* path = binASTPaths.front();
      if (!Process(cx, path, false, FileBinAST)) {
        return false;
      }

      binASTPaths.popFront();
      continue;
    }

    MOZ_ASSERT(mpArgno < fpArgno && mpArgno < ufpArgno && mpArgno < ccArgno &&
               mpArgno < baArgno);

    char* path = modulePaths.front();
    if (!Process(cx, path, false, FileModule)) {
      return false;
    }

    modulePaths.popFront();
  }

  if (sc->quitting) {
    return false;
  }

  /* The |script| argument is processed after all options. */
  if (const char* path = op->getStringArg("script")) {
    if (!Process(cx, path, false, FileScript)) {
      return false;
    }
  }

  if (op->getBoolOption('i')) {
    if (!Process(cx, nullptr, true, FileScript)) {
      return false;
    }
  }

  return true;
}

static bool SetContextOptions(JSContext* cx, const OptionParser& op) {
  enableAsmJS = !op.getBoolOption("no-asmjs");

  // Default values for wasm.
  enableWasm = true;
  enableWasmBaseline = true;
  enableWasmIon = true;
  if (const char* str = op.getStringOption("wasm-compiler")) {
    if (strcmp(str, "none") == 0) {
      enableWasm = false;
    } else if (strcmp(str, "baseline") == 0) {
      // Baseline is enabled by default.
      enableWasmIon = false;
    } else if (strcmp(str, "ion") == 0) {
      // Ion is enabled by default.
      enableWasmBaseline = false;
    } else if (strcmp(str, "cranelift") == 0) {
      enableWasmBaseline = false;
      enableWasmIon = false;
      enableWasmCranelift = true;
    } else if (strcmp(str, "baseline+ion") == 0) {
      // Default.
    } else if (strcmp(str, "baseline+cranelift") == 0) {
      // Baseline is enabled by default.
      enableWasmIon = false;
      enableWasmCranelift = true;
    } else {
      return OptionFailure("wasm-compiler", str);
    }
  }

#ifdef ENABLE_WASM_GC
  enableWasmGc = op.getBoolOption("wasm-gc");
#endif
  enableWasmVerbose = op.getBoolOption("wasm-verbose");
  enableTestWasmAwaitTier2 = op.getBoolOption("test-wasm-await-tier2");
  enableAsyncStacks = !op.getBoolOption("no-async-stacks");
  enableStreams = !op.getBoolOption("no-streams");
  enableReadableByteStreams = op.getBoolOption("enable-readable-byte-streams");
  enableBYOBStreamReaders = op.getBoolOption("enable-byob-stream-readers");
  enableWritableStreams = op.getBoolOption("enable-writable-streams");
  enableFields = !op.getBoolOption("disable-experimental-fields");
  enableAwaitFix = op.getBoolOption("enable-experimental-await-fix");

  JS::ContextOptionsRef(cx)
      .setAsmJS(enableAsmJS)
      .setWasm(enableWasm)
      .setWasmForTrustedPrinciples(enableWasm)
      .setWasmBaseline(enableWasmBaseline)
      .setWasmIon(enableWasmIon)
#ifdef ENABLE_WASM_CRANELIFT
      .setWasmCranelift(enableWasmCranelift)
#endif
#ifdef ENABLE_WASM_GC
      .setWasmGc(enableWasmGc)
#endif
      .setWasmVerbose(enableWasmVerbose)
      .setTestWasmAwaitTier2(enableTestWasmAwaitTier2)
      .setAsyncStack(enableAsyncStacks);

  if (const char* str = op.getStringOption("cache-ir-stubs")) {
    if (strcmp(str, "on") == 0) {
      jit::JitOptions.disableCacheIR = false;
    } else if (strcmp(str, "off") == 0) {
      jit::JitOptions.disableCacheIR = true;
    } else {
      return OptionFailure("cache-ir-stubs", str);
    }
  }

  if (const char* str = op.getStringOption("spectre-mitigations")) {
    if (strcmp(str, "on") == 0) {
      jit::JitOptions.spectreIndexMasking = true;
      jit::JitOptions.spectreObjectMitigationsBarriers = true;
      jit::JitOptions.spectreObjectMitigationsMisc = true;
      jit::JitOptions.spectreStringMitigations = true;
      jit::JitOptions.spectreValueMasking = true;
      jit::JitOptions.spectreJitToCxxCalls = true;
    } else if (strcmp(str, "off") == 0) {
      jit::JitOptions.spectreIndexMasking = false;
      jit::JitOptions.spectreObjectMitigationsBarriers = false;
      jit::JitOptions.spectreObjectMitigationsMisc = false;
      jit::JitOptions.spectreStringMitigations = false;
      jit::JitOptions.spectreValueMasking = false;
      jit::JitOptions.spectreJitToCxxCalls = false;
    } else {
      return OptionFailure("spectre-mitigations", str);
    }
  }

  if (const char* str = op.getStringOption("ion-scalar-replacement")) {
    if (strcmp(str, "on") == 0) {
      jit::JitOptions.disableScalarReplacement = false;
    } else if (strcmp(str, "off") == 0) {
      jit::JitOptions.disableScalarReplacement = true;
    } else {
      return OptionFailure("ion-scalar-replacement", str);
    }
  }

  if (op.getStringOption("ion-shared-stubs")) {
    // Dead option, preserved for now for potential fuzzer interaction.
  }

  if (const char* str = op.getStringOption("ion-gvn")) {
    if (strcmp(str, "off") == 0) {
      jit::JitOptions.disableGvn = true;
    } else if (strcmp(str, "on") != 0 && strcmp(str, "optimistic") != 0 &&
               strcmp(str, "pessimistic") != 0) {
      // We accept "pessimistic" and "optimistic" as synonyms for "on"
      // for backwards compatibility.
      return OptionFailure("ion-gvn", str);
    }
  }

  if (const char* str = op.getStringOption("ion-licm")) {
    if (strcmp(str, "on") == 0) {
      jit::JitOptions.disableLicm = false;
    } else if (strcmp(str, "off") == 0) {
      jit::JitOptions.disableLicm = true;
    } else {
      return OptionFailure("ion-licm", str);
    }
  }

  if (const char* str = op.getStringOption("ion-edgecase-analysis")) {
    if (strcmp(str, "on") == 0) {
      jit::JitOptions.disableEdgeCaseAnalysis = false;
    } else if (strcmp(str, "off") == 0) {
      jit::JitOptions.disableEdgeCaseAnalysis = true;
    } else {
      return OptionFailure("ion-edgecase-analysis", str);
    }
  }

  if (const char* str = op.getStringOption("ion-pgo")) {
    if (strcmp(str, "on") == 0) {
      jit::JitOptions.disablePgo = false;
    } else if (strcmp(str, "off") == 0) {
      jit::JitOptions.disablePgo = true;
    } else {
      return OptionFailure("ion-pgo", str);
    }
  }

  if (const char* str = op.getStringOption("ion-range-analysis")) {
    if (strcmp(str, "on") == 0) {
      jit::JitOptions.disableRangeAnalysis = false;
    } else if (strcmp(str, "off") == 0) {
      jit::JitOptions.disableRangeAnalysis = true;
    } else {
      return OptionFailure("ion-range-analysis", str);
    }
  }

  if (const char* str = op.getStringOption("ion-sink")) {
    if (strcmp(str, "on") == 0) {
      jit::JitOptions.disableSink = false;
    } else if (strcmp(str, "off") == 0) {
      jit::JitOptions.disableSink = true;
    } else {
      return OptionFailure("ion-sink", str);
    }
  }

  if (const char* str = op.getStringOption("ion-optimization-levels")) {
    if (strcmp(str, "on") == 0) {
      jit::JitOptions.disableOptimizationLevels = false;
    } else if (strcmp(str, "off") == 0) {
      jit::JitOptions.disableOptimizationLevels = true;
    } else {
      return OptionFailure("ion-optimization-levels", str);
    }
  }

  if (const char* str = op.getStringOption("ion-instruction-reordering")) {
    if (strcmp(str, "on") == 0) {
      jit::JitOptions.disableInstructionReordering = false;
    } else if (strcmp(str, "off") == 0) {
      jit::JitOptions.disableInstructionReordering = true;
    } else {
      return OptionFailure("ion-instruction-reordering", str);
    }
  }

  if (op.getBoolOption("ion-check-range-analysis")) {
    jit::JitOptions.checkRangeAnalysis = true;
  }

  if (op.getBoolOption("ion-extra-checks")) {
    jit::JitOptions.runExtraChecks = true;
  }

  if (const char* str = op.getStringOption("ion-inlining")) {
    if (strcmp(str, "on") == 0) {
      jit::JitOptions.disableInlining = false;
    } else if (strcmp(str, "off") == 0) {
      jit::JitOptions.disableInlining = true;
    } else {
      return OptionFailure("ion-inlining", str);
    }
  }

  if (const char* str = op.getStringOption("ion-osr")) {
    if (strcmp(str, "on") == 0) {
      jit::JitOptions.osr = true;
    } else if (strcmp(str, "off") == 0) {
      jit::JitOptions.osr = false;
    } else {
      return OptionFailure("ion-osr", str);
    }
  }

  if (const char* str = op.getStringOption("ion-limit-script-size")) {
    if (strcmp(str, "on") == 0) {
      jit::JitOptions.limitScriptSize = true;
    } else if (strcmp(str, "off") == 0) {
      jit::JitOptions.limitScriptSize = false;
    } else {
      return OptionFailure("ion-limit-script-size", str);
    }
  }

  int32_t warmUpThreshold = op.getIntOption("ion-warmup-threshold");
  if (warmUpThreshold >= 0) {
    jit::JitOptions.setNormalIonWarmUpThreshold(warmUpThreshold);
  }

  warmUpThreshold = op.getIntOption("ion-full-warmup-threshold");
  if (warmUpThreshold >= 0) {
    jit::JitOptions.setFullIonWarmUpThreshold(warmUpThreshold);
  }

  warmUpThreshold = op.getIntOption("baseline-warmup-threshold");
  if (warmUpThreshold >= 0) {
    jit::JitOptions.baselineJitWarmUpThreshold = warmUpThreshold;
  }

  if (op.getBoolOption("baseline-eager")) {
    jit::JitOptions.setEagerBaselineCompilation();
  }

  if (op.getBoolOption("blinterp")) {
    jit::JitOptions.baselineInterpreter = true;
  }

  if (op.getBoolOption("no-blinterp")) {
    jit::JitOptions.baselineInterpreter = false;
  }

  warmUpThreshold = op.getIntOption("blinterp-warmup-threshold");
  if (warmUpThreshold >= 0) {
    jit::JitOptions.baselineInterpreterWarmUpThreshold = warmUpThreshold;
  }

  if (op.getBoolOption("blinterp-eager")) {
    jit::JitOptions.baselineInterpreterWarmUpThreshold = 0;
  }

  if (op.getBoolOption("no-baseline")) {
    jit::JitOptions.baselineJit = false;
  }

  if (op.getBoolOption("no-ion")) {
    jit::JitOptions.ion = false;
  }

  if (op.getBoolOption("no-native-regexp")) {
    jit::JitOptions.nativeRegExp = false;
  }

  if (const char* str = op.getStringOption("ion-regalloc")) {
    jit::JitOptions.forcedRegisterAllocator = jit::LookupRegisterAllocator(str);
    if (!jit::JitOptions.forcedRegisterAllocator.isSome()) {
      return OptionFailure("ion-regalloc", str);
    }
  }

  if (op.getBoolOption("ion-eager")) {
    jit::JitOptions.setEagerIonCompilation();
  }

  offthreadCompilation = true;
  if (const char* str = op.getStringOption("ion-offthread-compile")) {
    if (strcmp(str, "off") == 0) {
      offthreadCompilation = false;
    } else if (strcmp(str, "on") != 0) {
      return OptionFailure("ion-offthread-compile", str);
    }
  }
  cx->runtime()->setOffthreadIonCompilationEnabled(offthreadCompilation);

  if (op.getStringOption("ion-parallel-compile")) {
    fprintf(stderr,
            "--ion-parallel-compile is deprecated. Please use "
            "--ion-offthread-compile instead.\n");
    return false;
  }

  if (const char* str = op.getStringOption("shared-memory")) {
    if (strcmp(str, "off") == 0) {
      enableSharedMemory = false;
    } else if (strcmp(str, "on") == 0) {
      enableSharedMemory = true;
    } else {
      return OptionFailure("shared-memory", str);
    }
  }

#if defined(JS_CODEGEN_ARM)
  if (const char* str = op.getStringOption("arm-hwcap")) {
    jit::ParseARMHwCapFlags(str);
  }

  int32_t fill = op.getIntOption("arm-asm-nop-fill");
  if (fill >= 0) {
    jit::Assembler::NopFill = fill;
  }

  int32_t poolMaxOffset = op.getIntOption("asm-pool-max-offset");
  if (poolMaxOffset >= 5 && poolMaxOffset <= 1024) {
    jit::Assembler::AsmPoolMaxOffset = poolMaxOffset;
  }
#endif

#if defined(JS_SIMULATOR_ARM)
  if (op.getBoolOption("arm-sim-icache-checks")) {
    jit::SimulatorProcess::ICacheCheckingDisableCount = 0;
  }

  int32_t stopAt = op.getIntOption("arm-sim-stop-at");
  if (stopAt >= 0) {
    jit::Simulator::StopSimAt = stopAt;
  }
#elif defined(JS_SIMULATOR_MIPS32) || defined(JS_SIMULATOR_MIPS64)
  if (op.getBoolOption("mips-sim-icache-checks")) {
    jit::SimulatorProcess::ICacheCheckingDisableCount = 0;
  }

  int32_t stopAt = op.getIntOption("mips-sim-stop-at");
  if (stopAt >= 0) {
    jit::Simulator::StopSimAt = stopAt;
  }
#endif

  reportWarnings = op.getBoolOption('w');
  compileOnly = op.getBoolOption('c');
  printTiming = op.getBoolOption('b');
  enableDisassemblyDumps = op.getBoolOption('D');
  cx->runtime()->profilingScripts =
      enableCodeCoverage || enableDisassemblyDumps;

#ifdef DEBUG
  dumpEntrainedVariables = op.getBoolOption("dump-entrained-variables");
#endif

#ifdef JS_GC_ZEAL
  const char* zealStr = op.getStringOption("gc-zeal");
  if (zealStr) {
    if (!cx->runtime()->gc.parseAndSetZeal(zealStr)) {
      return false;
    }
    uint32_t nextScheduled;
    cx->runtime()->gc.getZealBits(&gZealBits, &gZealFrequency, &nextScheduled);
  }
#endif

  return true;
}

static void SetWorkerContextOptions(JSContext* cx) {
  // Copy option values from the main thread.
  JS::ContextOptionsRef(cx)
      .setAsmJS(enableAsmJS)
      .setWasm(enableWasm)
      .setWasmBaseline(enableWasmBaseline)
      .setWasmIon(enableWasmIon)
#ifdef ENABLE_WASM_CRANELIFT
      .setWasmCranelift(enableWasmCranelift)
#endif
#ifdef ENABLE_WASM_GC
      .setWasmGc(enableWasmGc)
#endif
      .setWasmVerbose(enableWasmVerbose)
      .setTestWasmAwaitTier2(enableTestWasmAwaitTier2);

  cx->runtime()->setOffthreadIonCompilationEnabled(offthreadCompilation);
  cx->runtime()->profilingScripts =
      enableCodeCoverage || enableDisassemblyDumps;

#ifdef JS_GC_ZEAL
  if (gZealBits && gZealFrequency) {
    for (size_t i = 0; i < size_t(gc::ZealMode::Count); i++) {
      if (gZealBits & (1 << i)) {
        cx->runtime()->gc.setZeal(i, gZealFrequency);
      }
    }
  }
#endif

  JS_SetNativeStackQuota(cx, gMaxStackSize);
}

static MOZ_MUST_USE bool PrintUnhandledRejection(
    JSContext* cx, Handle<PromiseObject*> promise) {
  RootedValue reason(cx, promise->reason());
  RootedObject site(cx, promise->resolutionSite());

  RootedString str(cx, JS_ValueToSource(cx, reason));
  if (!str) {
    return false;
  }

  UniqueChars utf8chars = JS_EncodeStringToUTF8(cx, str);
  if (!utf8chars) {
    return false;
  }

  FILE* fp = ErrorFilePointer();
  fprintf(fp, "Unhandled rejection: %s\n", utf8chars.get());

  if (!site) {
    fputs("(no stack trace available)\n", stderr);
    return true;
  }

  JSPrincipals* principals = cx->realm()->principals();
  RootedString stackStr(cx);
  if (!BuildStackString(cx, principals, site, &stackStr, 2)) {
    return false;
  }

  UniqueChars stack = JS_EncodeStringToUTF8(cx, stackStr);
  if (!stack) {
    return false;
  }

  fputs("Stack:\n", fp);
  fputs(stack.get(), fp);

  return true;
}

static MOZ_MUST_USE bool ReportUnhandledRejections(JSContext* cx) {
  ShellContext* sc = GetShellContext(cx);
  if (!sc->trackUnhandledRejections) {
    return true;
  }

  if (!sc->unhandledRejectedPromises) {
    return true;
  }

  AutoRealm ar(cx, sc->unhandledRejectedPromises);

  if (!SetObject::size(cx, sc->unhandledRejectedPromises)) {
    return true;
  }

  sc->exitCode = EXITCODE_RUNTIME_ERROR;

  RootedValue iter(cx);
  if (!SetObject::iterator(cx, SetObject::IteratorKind::Values,
                           sc->unhandledRejectedPromises, &iter)) {
    return false;
  }

  Rooted<SetIteratorObject*> iterObj(cx,
                                     &iter.toObject().as<SetIteratorObject>());
  JSObject* obj = SetIteratorObject::createResult(cx);
  if (!obj) {
    return false;
  }

  RootedArrayObject resultObj(cx, &obj->as<ArrayObject>());
  while (true) {
    bool done = SetIteratorObject::next(iterObj, resultObj, cx);
    if (done) {
      break;
    }

    RootedObject obj(cx, &resultObj->getDenseElement(0).toObject());
    Rooted<PromiseObject*> promise(cx, obj->maybeUnwrapIf<PromiseObject>());
    if (!promise) {
      FILE* fp = ErrorFilePointer();
      fputs(
          "Unhandled rejection: dead proxy found in unhandled "
          "rejections set\n",
          fp);
      continue;
    }

    AutoRealm ar2(cx, promise);

    if (!PrintUnhandledRejection(cx, promise)) {
      return false;
    }
  }

  sc->unhandledRejectedPromises = nullptr;

  return true;
}

static int Shell(JSContext* cx, OptionParser* op, char** envp) {
  if (JS::TraceLoggerSupported()) {
    JS::StartTraceLogger(cx);
  }
#ifdef JS_STRUCTURED_SPEW
  cx->spewer().enableSpewing();
#endif

  auto exitShell = MakeScopeExit([&] {
    if (JS::TraceLoggerSupported()) {
      JS::SpewTraceLoggerForCurrentProcess();
      JS::StopTraceLogger(cx);
    }
#ifdef JS_STRUCTURED_SPEW
    cx->spewer().disableSpewing();
#endif
  });

  if (op->getBoolOption("wasm-compile-and-serialize")) {
    if (!WasmCompileAndSerialize(cx)) {
      // Errors have been printed directly to stderr.
      MOZ_ASSERT(!cx->isExceptionPending());
      return -1;
    }
    return EXIT_SUCCESS;
  }

#ifdef MOZ_CODE_COVERAGE
  InstallCoverageSignalHandlers();
#endif

  Maybe<JS::AutoDisableGenerationalGC> noggc;
  if (op->getBoolOption("no-ggc")) {
    noggc.emplace(cx);
  }

  Maybe<AutoDisableCompactingGC> nocgc;
  if (op->getBoolOption("no-cgc")) {
    nocgc.emplace(cx);
  }

  if (op->getBoolOption("fuzzing-safe")) {
    fuzzingSafe = true;
  } else {
    fuzzingSafe =
        (getenv("MOZ_FUZZING_SAFE") && getenv("MOZ_FUZZING_SAFE")[0] != '0');
  }

  if (op->getBoolOption("disable-oom-functions")) {
    disableOOMFunctions = true;
  }

  if (op->getBoolOption("more-compartments")) {
    defaultToSameCompartment = false;
  }

  JS::RealmOptions options;
  SetStandardRealmOptions(options);
  RootedObject glob(
      cx, NewGlobalObject(cx, options, nullptr, ShellGlobalKind::WindowProxy));
  if (!glob) {
    return 1;
  }

  JSAutoRealm ar(cx, glob);

#ifdef FUZZING_INTERFACES
  if (fuzzHaveModule) {
    return FuzzJSRuntimeStart(cx, &sArgc, &sArgv);
  }
#endif

  ShellContext* sc = GetShellContext(cx);
  int result = EXIT_SUCCESS;
  {
    AutoReportException are(cx);
    if (!ProcessArgs(cx, op) && !sc->quitting) {
      result = EXITCODE_RUNTIME_ERROR;
    }
  }

  /*
   * The job queue must be drained even on error to finish outstanding async
   * tasks before the main thread JSRuntime is torn down. Drain after
   * uncaught exceptions have been reported since draining runs callbacks.
   */
  if (!GetShellContext(cx)->quitting) {
    js::RunJobs(cx);
  }

  // Only if there's no other error, report unhandled rejections.
  if (!result && !sc->exitCode) {
    AutoReportException are(cx);
    if (!ReportUnhandledRejections(cx)) {
      FILE* fp = ErrorFilePointer();
      fputs("Error while printing unhandled rejection\n", fp);
    }
  }

  if (sc->exitCode) {
    result = sc->exitCode;
  }

  if (enableDisassemblyDumps) {
    AutoReportException are(cx);
    if (!js::DumpRealmPCCounts(cx)) {
      result = EXITCODE_OUT_OF_MEMORY;
    }
  }

  /*
   * Dump remaining type inference results while we still have a context.
   * This printing depends on atoms still existing.
   */
  for (CompartmentsIter c(cx->runtime()); !c.done(); c.next()) {
    PrintTypes(cx, c, false);
  }

  return result;
}

// Used to allocate memory when jemalloc isn't yet initialized.
JS_DECLARE_NEW_METHODS(SystemAlloc_New, malloc, static)

static void SetOutputFile(const char* const envVar, RCFile* defaultOut,
                          RCFile** outFileP) {
  RCFile* outFile;

  const char* outPath = getenv(envVar);
  FILE* newfp;
  if (outPath && *outPath && (newfp = fopen(outPath, "w"))) {
    outFile = SystemAlloc_New<RCFile>(newfp);
  } else {
    outFile = defaultOut;
  }

  if (!outFile) {
    MOZ_CRASH("Failed to allocate output file");
  }

  outFile->acquire();
  *outFileP = outFile;
}

static void PreInit() {
#ifdef XP_WIN
  const char* crash_option = getenv("XRE_NO_WINDOWS_CRASH_DIALOG");
  if (crash_option && crash_option[0] == '1') {
    // Disable the segfault dialog. We want to fail the tests immediately
    // instead of hanging automation.
    UINT newMode = SEM_NOGPFAULTERRORBOX | SEM_NOOPENFILEERRORBOX;
    UINT prevMode = SetErrorMode(newMode);
    SetErrorMode(prevMode | newMode);
  }
#endif
}

#ifndef JS_WITHOUT_NSPR
class AutoLibraryLoader {
  Vector<PRLibrary*, 4, SystemAllocPolicy> libraries;

 public:
  ~AutoLibraryLoader() {
    for (auto dll : libraries) {
      PR_UnloadLibrary(dll);
    }
  }

  PRLibrary* load(const char* path) {
    PRLibSpec libSpec;
    libSpec.type = PR_LibSpec_Pathname;
    libSpec.value.pathname = path;
    PRLibrary* dll = PR_LoadLibraryWithFlags(libSpec, PR_LD_NOW | PR_LD_GLOBAL);
    if (!dll) {
      fprintf(stderr, "LoadLibrary '%s' failed with code %d\n", path,
              PR_GetError());
      MOZ_CRASH("Failed to load library");
    }

    MOZ_ALWAYS_TRUE(libraries.append(dll));
    return dll;
  }
};
#endif

int main(int argc, char** argv, char** envp) {
  PreInit();

  sArgc = argc;
  sArgv = argv;

  int result;

  setlocale(LC_ALL, "");

  // Special-case stdout and stderr. We bump their refcounts to prevent them
  // from getting closed and then having some printf fail somewhere.
  RCFile rcStdout(stdout);
  rcStdout.acquire();
  RCFile rcStderr(stderr);
  rcStderr.acquire();

  SetOutputFile("JS_STDOUT", &rcStdout, &gOutFile);
  SetOutputFile("JS_STDERR", &rcStderr, &gErrFile);

  // Start the engine.
  if (const char* message = JS_InitWithFailureDiagnostic()) {
    fprintf(gErrFile->fp, "JS_Init failed: %s\n", message);
    return 1;
  }

  auto shutdownEngine = MakeScopeExit([] { JS_ShutDown(); });

  OptionParser op("Usage: {progname} [options] [[script] scriptArgs*]");

  op.setDescription(
      "The SpiderMonkey shell provides a command line interface to the "
      "JavaScript engine. Code and file options provided via the command line "
      "are "
      "run left to right. If provided, the optional script argument is run "
      "after "
      "all options have been processed. Just-In-Time compilation modes may be "
      "enabled via "
      "command line options.");
  op.setDescriptionWidth(72);
  op.setHelpWidth(80);
  op.setVersion(JS_GetImplementationVersion());

  if (!op.addMultiStringOption(
          'f', "file", "PATH",
          "File path to run, parsing file contents as UTF-8") ||
      !op.addMultiStringOption(
          'u', "utf16-file", "PATH",
          "File path to run, inflating the file's UTF-8 contents to UTF-16 and "
          "then parsing that") ||
      !op.addMultiStringOption('m', "module", "PATH", "Module path to run") ||
#if defined(JS_BUILD_BINAST)
      !op.addMultiStringOption('B', "binast", "PATH", "BinAST path to run") ||
#else
      !op.addMultiStringOption('B', "binast", "", "No-op") ||
#endif  // JS_BUILD_BINAST
      !op.addMultiStringOption('e', "execute", "CODE", "Inline code to run") ||
      !op.addBoolOption('i', "shell", "Enter prompt after running code") ||
      !op.addBoolOption('c', "compileonly",
                        "Only compile, don't run (syntax checking mode)") ||
      !op.addBoolOption('w', "warnings", "Emit warnings") ||
      !op.addBoolOption('W', "nowarnings", "Don't emit warnings") ||
      !op.addBoolOption('s', "strict", "Check strictness") ||
      !op.addBoolOption('D', "dump-bytecode",
                        "Dump bytecode with exec count for all scripts") ||
      !op.addBoolOption('b', "print-timing",
                        "Print sub-ms runtime for each file that's run") ||
      !op.addBoolOption('\0', "code-coverage",
                        "Enable code coverage instrumentation.") ||
      !op.addBoolOption('\0', "parser-deferred-alloc",
                        "Defer allocation of GC objects until after parser") ||
#ifdef DEBUG
      !op.addBoolOption('O', "print-alloc",
                        "Print the number of allocations at exit") ||
#endif
      !op.addOptionalStringArg("script",
                               "A script to execute (after all options)") ||
      !op.addOptionalMultiStringArg(
          "scriptArgs",
          "String arguments to bind as |scriptArgs| in the "
          "shell's global") ||
      !op.addIntOption(
          '\0', "cpu-count", "COUNT",
          "Set the number of CPUs (hardware threads) to COUNT, the "
          "default is the actual number of CPUs. The total number of "
          "background helper threads is the CPU count plus some constant.",
          -1) ||
      !op.addIntOption('\0', "thread-count", "COUNT", "Alias for --cpu-count.",
                       -1) ||
      !op.addBoolOption('\0', "ion", "Enable IonMonkey (default)") ||
      !op.addBoolOption('\0', "no-ion", "Disable IonMonkey") ||
      !op.addBoolOption('\0', "no-asmjs", "Disable asm.js compilation") ||
      !op.addStringOption(
          '\0', "wasm-compiler", "[option]",
          "Choose to enable a subset of the wasm compilers (valid options are "
          "none/baseline/ion/cranelift/baseline+ion/baseline+cranelift)") ||
      !op.addBoolOption('\0', "wasm-verbose",
                        "Enable WebAssembly verbose logging") ||
      !op.addBoolOption('\0', "disable-wasm-huge-memory",
                        "Disable WebAssembly huge memory") ||
      !op.addBoolOption('\0', "test-wasm-await-tier2",
                        "Forcibly activate tiering and block "
                        "instantiation on completion of tier2") ||
#ifdef ENABLE_WASM_GC
      !op.addBoolOption('\0', "wasm-gc",
                        "Enable experimental wasm GC features") ||
#else
      !op.addBoolOption('\0', "wasm-gc", "No-op") ||
#endif
      !op.addBoolOption('\0', "no-native-regexp",
                        "Disable native regexp compilation") ||
      !op.addBoolOption('\0', "no-unboxed-objects",
                        "Disable creating unboxed plain objects") ||
      !op.addBoolOption('\0', "enable-streams",
                        "Enable WHATWG Streams (default)") ||
      !op.addBoolOption('\0', "no-streams", "Disable WHATWG Streams") ||
      !op.addBoolOption('\0', "enable-readable-byte-streams",
                        "Enable support for WHATWG ReadableStreams of type "
                        "'bytes'") ||
      !op.addBoolOption('\0', "enable-byob-stream-readers",
                        "Enable support for getting BYOB readers for WHATWG "
                        "ReadableStreams of type \"bytes\"") ||
      !op.addBoolOption('\0', "enable-writable-streams",
                        "Enable support for WHATWG WritableStreams") ||
      !op.addBoolOption('\0', "disable-experimental-fields",
                        "Disable public fields in classes") ||
      !op.addBoolOption('\0', "enable-experimental-await-fix",
                        "Enable new, faster await semantics") ||
      !op.addStringOption('\0', "shared-memory", "on/off",
                          "SharedArrayBuffer and Atomics "
#if SHARED_MEMORY_DEFAULT
                          "(default: on, off to disable)"
#else
                          "(default: off, on to enable)"
#endif
                          ) ||
      !op.addStringOption('\0', "spectre-mitigations", "on/off",
                          "Whether Spectre mitigations are enabled (default: "
                          "off, on to enable)") ||
      !op.addStringOption('\0', "cache-ir-stubs", "on/off/call",
                          "Use CacheIR stubs (default: on, off to disable, "
                          "call to enable work-in-progress call ICs)") ||
      !op.addStringOption('\0', "ion-shared-stubs", "on/off",
                          "Use shared stubs (default: on, off to disable)") ||
      !op.addStringOption('\0', "ion-scalar-replacement", "on/off",
                          "Scalar Replacement (default: on, off to disable)") ||
      !op.addStringOption('\0', "ion-gvn", "[mode]",
                          "Specify Ion global value numbering:\n"
                          "  off: disable GVN\n"
                          "  on:  enable GVN (default)\n") ||
      !op.addStringOption(
          '\0', "ion-licm", "on/off",
          "Loop invariant code motion (default: on, off to disable)") ||
      !op.addStringOption('\0', "ion-edgecase-analysis", "on/off",
                          "Find edge cases where Ion can avoid bailouts "
                          "(default: on, off to disable)") ||
      !op.addStringOption(
          '\0', "ion-pgo", "on/off",
          "Profile guided optimization (default: on, off to disable)") ||
      !op.addStringOption('\0', "ion-range-analysis", "on/off",
                          "Range analysis (default: on, off to disable)") ||
      !op.addStringOption('\0', "ion-sink", "on/off",
                          "Sink code motion (default: off, on to enable)") ||
      !op.addStringOption('\0', "ion-optimization-levels", "on/off",
                          "Use multiple Ion optimization levels (default: on, "
                          "off to disable)") ||
      !op.addStringOption('\0', "ion-loop-unrolling", "on/off",
                          "(NOP for fuzzers)") ||
      !op.addStringOption(
          '\0', "ion-instruction-reordering", "on/off",
          "Instruction reordering (default: off, on to enable)") ||
      !op.addBoolOption('\0', "ion-check-range-analysis",
                        "Range analysis checking") ||
      !op.addBoolOption('\0', "ion-extra-checks",
                        "Perform extra dynamic validation checks") ||
      !op.addStringOption(
          '\0', "ion-inlining", "on/off",
          "Inline methods where possible (default: on, off to disable)") ||
      !op.addStringOption(
          '\0', "ion-osr", "on/off",
          "On-Stack Replacement (default: on, off to disable)") ||
      !op.addStringOption(
          '\0', "ion-limit-script-size", "on/off",
          "Don't compile very large scripts (default: on, off to disable)") ||
      !op.addIntOption('\0', "ion-warmup-threshold", "COUNT",
                       "Wait for COUNT calls or iterations before compiling "
                       "at the normal optimization level (default: 1000)",
                       -1) ||
      !op.addIntOption('\0', "ion-full-warmup-threshold", "COUNT",
                       "Wait for COUNT calls or iterations before compiling "
                       "at the 'full' optimization level (default: 100,000)",
                       -1) ||
      !op.addStringOption(
          '\0', "ion-regalloc", "[mode]",
          "Specify Ion register allocation:\n"
          "  backtracking: Priority based backtracking register allocation "
          "(default)\n"
          "  testbed: Backtracking allocator with experimental features\n"
          "  stupid: Simple block local register allocation") ||
      !op.addBoolOption(
          '\0', "ion-eager",
          "Always ion-compile methods (implies --baseline-eager)") ||
      !op.addStringOption('\0', "ion-offthread-compile", "on/off",
                          "Compile scripts off thread (default: on)") ||
      !op.addStringOption('\0', "ion-parallel-compile", "on/off",
                          "--ion-parallel compile is deprecated. Use "
                          "--ion-offthread-compile.") ||
      !op.addBoolOption('\0', "baseline",
                        "Enable baseline compiler (default)") ||
      !op.addBoolOption('\0', "no-baseline", "Disable baseline compiler") ||
      !op.addBoolOption('\0', "baseline-eager",
                        "Always baseline-compile methods") ||
      !op.addIntOption(
          '\0', "baseline-warmup-threshold", "COUNT",
          "Wait for COUNT calls or iterations before baseline-compiling "
          "(default: 10)",
          -1) ||
      !op.addBoolOption('\0', "blinterp",
                        "Enable Baseline Interpreter (default)") ||
      !op.addBoolOption('\0', "no-blinterp", "Disable Baseline Interpreter") ||
      !op.addBoolOption('\0', "blinterp-eager",
                        "Always Baseline-interpret scripts") ||
      !op.addIntOption(
          '\0', "blinterp-warmup-threshold", "COUNT",
          "Wait for COUNT calls or iterations before Baseline-interpreting "
          "(default: 10)",
          -1) ||
      !op.addBoolOption(
          '\0', "non-writable-jitcode",
          "(NOP for fuzzers) Allocate JIT code as non-writable memory.") ||
      !op.addBoolOption(
          '\0', "no-sse3",
          "Pretend CPU does not support SSE3 instructions and above "
          "to test JIT codegen (no-op on platforms other than x86 and x64).") ||
      !op.addBoolOption(
          '\0', "no-sse4",
          "Pretend CPU does not support SSE4 instructions "
          "to test JIT codegen (no-op on platforms other than x86 and x64).") ||
      !op.addBoolOption('\0', "enable-avx",
                        "AVX is disabled by default. Enable AVX. "
                        "(no-op on platforms other than x86 and x64).") ||
      !op.addBoolOption('\0', "no-avx",
                        "No-op. AVX is currently disabled by default.") ||
      !op.addBoolOption('\0', "more-compartments",
                        "Make newGlobal default to creating a new "
                        "compartment.") ||
      !op.addBoolOption('\0', "fuzzing-safe",
                        "Don't expose functions that aren't safe for "
                        "fuzzers to call") ||
      !op.addBoolOption('\0', "disable-oom-functions",
                        "Disable functions that cause "
                        "artificial OOMs") ||
      !op.addBoolOption('\0', "no-threads", "Disable helper threads") ||
#ifdef DEBUG
      !op.addBoolOption('\0', "dump-entrained-variables",
                        "Print variables which are "
                        "unnecessarily entrained by inner functions") ||
#endif
      !op.addBoolOption('\0', "no-ggc", "Disable Generational GC") ||
      !op.addBoolOption('\0', "no-cgc", "Disable Compacting GC") ||
      !op.addBoolOption('\0', "no-incremental-gc", "Disable Incremental GC") ||
      !op.addStringOption('\0', "nursery-strings", "on/off",
                          "Allocate strings in the nursery") ||
      !op.addIntOption('\0', "available-memory", "SIZE",
                       "Select GC settings based on available memory (MB)",
                       0) ||
      !op.addStringOption('\0', "arm-hwcap", "[features]",
                          "Specify ARM code generation features, or 'help' to "
                          "list all features.") ||
      !op.addIntOption('\0', "arm-asm-nop-fill", "SIZE",
                       "Insert the given number of NOP instructions at all "
                       "possible pool locations.",
                       0) ||
      !op.addIntOption('\0', "asm-pool-max-offset", "OFFSET",
                       "The maximum pc relative OFFSET permitted in pool "
                       "reference instructions.",
                       1024) ||
      !op.addBoolOption('\0', "arm-sim-icache-checks",
                        "Enable icache flush checks in the ARM "
                        "simulator.") ||
      !op.addIntOption('\0', "arm-sim-stop-at", "NUMBER",
                       "Stop the ARM simulator after the given "
                       "NUMBER of instructions.",
                       -1) ||
      !op.addBoolOption('\0', "mips-sim-icache-checks",
                        "Enable icache flush checks in the MIPS "
                        "simulator.") ||
      !op.addIntOption('\0', "mips-sim-stop-at", "NUMBER",
                       "Stop the MIPS simulator after the given "
                       "NUMBER of instructions.",
                       -1) ||
      !op.addIntOption('\0', "nursery-size", "SIZE-MB",
                       "Set the maximum nursery size in MB",
                       JS::DefaultNurseryMaxBytes / 1024 / 1024) ||
#ifdef JS_GC_ZEAL
      !op.addStringOption('z', "gc-zeal", "LEVEL(;LEVEL)*[,N]",
                          gc::ZealModeHelpText) ||
#else
      !op.addStringOption('z', "gc-zeal", "LEVEL(;LEVEL)*[,N]",
                          "option ignored in non-gc-zeal builds") ||
#endif
      !op.addStringOption('\0', "module-load-path", "DIR",
                          "Set directory to load modules from") ||
      !op.addBoolOption('\0', "no-async-stacks", "Disable async stacks") ||
      !op.addMultiStringOption('\0', "dll", "LIBRARY",
                               "Dynamically load LIBRARY") ||
      !op.addBoolOption('\0', "suppress-minidump",
                        "Suppress crash minidumps") ||
      !op.addBoolOption('\0', "wasm-compile-and-serialize",
                        "Compile the wasm bytecode from stdin and serialize "
                        "the results to stdout")) {
    return EXIT_FAILURE;
  }

  op.setArgTerminatesOptions("script", true);
  op.setArgCapturesRest("scriptArgs");

  switch (op.parseArgs(argc, argv)) {
    case OptionParser::EarlyExit:
      return EXIT_SUCCESS;
    case OptionParser::ParseError:
      op.printHelp(argv[0]);
      return EXIT_FAILURE;
    case OptionParser::Fail:
      return EXIT_FAILURE;
    case OptionParser::Okay:
      break;
  }

  if (op.getHelpOption()) {
    return EXIT_SUCCESS;
  }

  /*
   * Allow dumping on Linux with the fuzzing flag set, even when running with
   * the suid/sgid flag set on the shell.
   */
#ifdef XP_LINUX
  if (op.getBoolOption("fuzzing-safe")) {
    prctl(PR_SET_DUMPABLE, 1);
  }
#endif

#ifdef DEBUG
  /*
   * Process OOM options as early as possible so that we can observe as many
   * allocations as possible.
   */
  OOM_printAllocationCount = op.getBoolOption('O');
#endif

#if defined(JS_CODEGEN_X86) || defined(JS_CODEGEN_X64)
  if (op.getBoolOption("no-sse3")) {
    js::jit::CPUInfo::SetSSE3Disabled();
    if (!sCompilerProcessFlags.append("--no-sse3")) {
      return EXIT_FAILURE;
    }
  }
  if (op.getBoolOption("no-sse4")) {
    js::jit::CPUInfo::SetSSE4Disabled();
    if (!sCompilerProcessFlags.append("--no-sse4")) {
      return EXIT_FAILURE;
    }
  }
  if (op.getBoolOption("enable-avx")) {
    js::jit::CPUInfo::SetAVXEnabled();
    if (!sCompilerProcessFlags.append("--enable-avx")) {
      return EXIT_FAILURE;
    }
  }
#endif

  if (op.getBoolOption("no-threads")) {
    js::DisableExtraThreads();
  }

  enableCodeCoverage = op.getBoolOption("code-coverage");
  if (enableCodeCoverage) {
    coverage::EnableLCov();
  }

  enableDeferredMode = op.getBoolOption("parser-deferred-alloc") ||
                       getenv("PARSER_DEFERRED_ALLOC") != nullptr;

#ifdef JS_WITHOUT_NSPR
  if (!op.getMultiStringOption("dll").empty()) {
    fprintf(stderr, "Error: --dll requires NSPR support!\n");
    return EXIT_FAILURE;
  }
#else
  AutoLibraryLoader loader;
  MultiStringRange dllPaths = op.getMultiStringOption("dll");
  while (!dllPaths.empty()) {
    char* path = dllPaths.front();
    loader.load(path);
    dllPaths.popFront();
  }
#endif

  if (op.getBoolOption("suppress-minidump")) {
    js::NoteIntentionalCrash();
  }

  if (!InitSharedObjectMailbox()) {
    return 1;
  }

  JS::SetProcessBuildIdOp(ShellBuildId);

  // The fake CPU count must be set before initializing the Runtime,
  // which spins up the thread pool.
  int32_t cpuCount = op.getIntOption("cpu-count");  // What we're really setting
  if (cpuCount < 0) {
    cpuCount = op.getIntOption("thread-count");  // Legacy name
  }
  if (cpuCount >= 0 && !SetFakeCPUCount(cpuCount)) {
    return 1;
  }

  /* Use the same parameters as the browser in xpcjsruntime.cpp. */
  JSContext* const cx = JS_NewContext(JS::DefaultHeapMaxBytes);
  if (!cx) {
    return 1;
  }

  size_t nurseryBytes = op.getIntOption("nursery-size") * 1024L * 1024L;
  JS_SetGCParameter(cx, JSGC_MAX_NURSERY_BYTES, nurseryBytes);

  auto destroyCx = MakeScopeExit([cx] { JS_DestroyContext(cx); });

  UniquePtr<ShellContext> sc = MakeUnique<ShellContext>(cx);
  if (!sc) {
    return 1;
  }
  auto destroyShellContext = MakeScopeExit([cx, &sc] {
    // Must clear out some of sc's pointer containers before JS_DestroyContext.
    sc->markObservers.reset();

    JS_SetContextPrivate(cx, nullptr);
    sc.reset();
  });

  JS_SetContextPrivate(cx, sc.get());
  JS_SetGrayGCRootsTracer(cx, TraceGrayRoots, nullptr);
  auto resetGrayGCRootsTracer =
      MakeScopeExit([cx] { JS_SetGrayGCRootsTracer(cx, nullptr, nullptr); });

  // Waiting is allowed on the shell's main thread, for now.
  JS_SetFutexCanWait(cx);
  JS::SetWarningReporter(cx, WarningReporter);
  if (!SetContextOptions(cx, op)) {
    return 1;
  }

  JS_SetGCParameter(cx, JSGC_MAX_BYTES, 0xffffffff);

  size_t availMem = op.getIntOption("available-memory");
  if (availMem > 0) {
    JS_SetGCParametersBasedOnAvailableMemory(cx, availMem);
  }

  JS_SetTrustedPrincipals(cx, &ShellPrincipals::fullyTrusted);
  JS_SetSecurityCallbacks(cx, &ShellPrincipals::securityCallbacks);
  JS_InitDestroyPrincipalsCallback(cx, ShellPrincipals::destroy);
  JS_SetDestroyCompartmentCallback(cx, DestroyShellCompartmentPrivate);

  js::SetWindowProxyClass(cx, &ShellWindowProxyClass);

  JS_AddInterruptCallback(cx, ShellInterruptCallback);

  bufferStreamState = js_new<ExclusiveWaitableData<BufferStreamState>>(
      mutexid::BufferStreamState);
  if (!bufferStreamState) {
    return 1;
  }
  auto shutdownBufferStreams = MakeScopeExit([] {
    ShutdownBufferStreams();
    js_delete(bufferStreamState);
  });
  JS::InitConsumeStreamCallback(cx, ConsumeBufferSource, ReportStreamError);

  JS::SetPromiseRejectionTrackerCallback(
      cx, ForwardingPromiseRejectionTrackerCallback);

  JS_SetNativeStackQuota(cx, gMaxStackSize);

  JS::dbg::SetDebuggerMallocSizeOf(cx, moz_malloc_size_of);

  js::UseInternalJobQueues(cx);

  auto shutdownShellThreads = MakeScopeExit([cx] {
    KillWatchdog(cx);
    KillWorkerThreads(cx);
    DestructSharedObjectMailbox();
    CancelOffThreadJobsForRuntime(cx);
  });

  if (const char* opt = op.getStringOption("nursery-strings")) {
    if (strcmp(opt, "on") == 0) {
      cx->runtime()->gc.nursery().enableStrings();
    } else if (strcmp(opt, "off") == 0) {
      cx->runtime()->gc.nursery().disableStrings();
    } else {
      MOZ_CRASH("invalid option value for --nursery-strings, must be on/off");
    }
  }

  if (!JS::InitSelfHostedCode(cx)) {
    return 1;
  }

  EnvironmentPreparer environmentPreparer(cx);

  JS_SetGCParameter(cx, JSGC_MODE, JSGC_MODE_ZONE_INCREMENTAL);

  JS::SetProcessLargeAllocationFailureCallback(my_LargeAllocFailCallback);

  // Set some parameters to allow incremental GC in low memory conditions,
  // as is done for the browser, except in more-deterministic builds or when
  // disabled by command line options.
#ifndef JS_MORE_DETERMINISTIC
  if (!op.getBoolOption("no-incremental-gc")) {
    JS_SetGCParameter(cx, JSGC_DYNAMIC_HEAP_GROWTH, 1);
    JS_SetGCParameter(cx, JSGC_DYNAMIC_MARK_SLICE, 1);
    JS_SetGCParameter(cx, JSGC_SLICE_TIME_BUDGET_MS, 10);
  }
#endif

  js::SetPreserveWrapperCallback(cx, DummyPreserveWrapperCallback);

  JS::SetModuleResolveHook(cx->runtime(), ShellModuleResolveHook);
  JS::SetModuleDynamicImportHook(cx->runtime(), ShellModuleDynamicImportHook);
  JS::SetModuleMetadataHook(cx->runtime(), CallModuleMetadataHook);

  if (op.getBoolOption("disable-wasm-huge-memory")) {
    if (!sCompilerProcessFlags.append("--disable-wasm-huge-memory")) {
      return EXIT_FAILURE;
    }
    bool disabledHugeMemory = JS::DisableWasmHugeMemory();
    MOZ_RELEASE_ASSERT(disabledHugeMemory);
  }

  result = Shell(cx, &op, envp);

#ifdef DEBUG
  if (OOM_printAllocationCount) {
    printf("OOM max count: %" PRIu64 "\n", js::oom::simulator.counter());
  }
#endif

  return result;
}<|MERGE_RESOLUTION|>--- conflicted
+++ resolved
@@ -1382,12 +1382,11 @@
         return false;
       }
 
-      UniqueChars utf8chars = JS_EncodeStringToUTF8(cx, str);
-      if (!utf8chars) {
-        return false;
-      }
-      fprintf(gOutFile->fp, "%s\n", utf8chars.get());
-    }
+    UniqueChars utf8chars = JS_EncodeStringToUTF8(cx, str);
+    if (!utf8chars) {
+      return false;
+    }
+    fprintf(gOutFile->fp, "%s\n", utf8chars.get());
   }
   return true;
 }
@@ -5134,7 +5133,7 @@
   // Note: We need to keep `reader` alive as long as we can use `parsed`.
   BinASTParser<Tok> reader(cx, pci, options, sourceObj);
 
-// Taintfox - do we need to add the taint info to the parser here?
+  // Taintfox - do we need to add the taint info to the parser here?
 
   JS::Result<ParseNode*> parsed = reader.parse(globalsc, buf_data, buf_length);
 
@@ -9190,18 +9189,15 @@
 "    object: Don't create a new DOM object, but instead use the supplied\n"
 "            FakeDOMObject."),
 
-<<<<<<< HEAD
-
-    JS_FN_HELP("taint", Taint, 1, 0,
-"taint(str)",
-"  Return a copy of the provided string that is fully tainted.\n"),
-=======
     JS_FN_HELP("cpuNow", CpuNow, /* nargs= */ 0, /* flags = */ 0,
 "cpuNow()",
 " Returns the approximate processor time used by the process since an arbitrary epoch, in seconds.\n"
 " Only the difference between two calls to `cpuNow()` is meaningful."),
->>>>>>> f6c5b3e9
-
+
+
+    JS_FN_HELP("taint", Taint, 1, 0,
+"taint(str)",
+"  Return a copy of the provided string that is fully tainted.\n"),
 
     JS_FS_HELP_END
 };
