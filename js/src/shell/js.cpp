/* -*- Mode: C++; tab-width: 8; indent-tabs-mode: nil; c-basic-offset: 2 -*-
 * vim: set ts=8 sts=2 et sw=2 tw=80:
 * This Source Code Form is subject to the terms of the Mozilla Public
 * License, v. 2.0. If a copy of the MPL was not distributed with this
 * file, You can obtain one at http://mozilla.org/MPL/2.0/. */
/*
 * Modifications Copyright SAP SE. 2019-2021.  All rights reserved.
 */

/* JS shell. */

#include "mozilla/ArrayUtils.h"
#include "mozilla/Atomics.h"
#include "mozilla/Attributes.h"
#include "mozilla/DebugOnly.h"
#include "mozilla/EnumSet.h"
#include "mozilla/IntegerPrintfMacros.h"
#include "mozilla/mozalloc.h"
#include "mozilla/PodOperations.h"
#include "mozilla/RandomNum.h"
#include "mozilla/RefPtr.h"
#include "mozilla/ScopeExit.h"
#include "mozilla/Sprintf.h"
#include "mozilla/TimeStamp.h"
#include "mozilla/UniquePtrExtensions.h"  // UniqueFreePtr
#include "mozilla/Utf8.h"
#include "mozilla/Variant.h"

#include <algorithm>
#include <chrono>
#ifdef XP_WIN
#  include <direct.h>
#  include <process.h>
#endif
#include <errno.h>
#include <fcntl.h>
#if defined(XP_WIN)
#  include <io.h> /* for isatty() */
#endif
#include <locale.h>
#if defined(MALLOC_H)
#  include MALLOC_H /* for malloc_usable_size, malloc_size, _msize */
#endif
#include <ctime>
#include <math.h>
#ifndef __wasi__
#  include <signal.h>
#endif
#include <stdio.h>
#include <stdlib.h>
#include <string.h>
#include <sys/stat.h>
#include <sys/types.h>
#include <utility>
#ifdef XP_UNIX
#  ifndef __wasi__
#    include <sys/mman.h>
#    include <sys/wait.h>
#  endif
#  include <sys/stat.h>
#  include <unistd.h>
#endif
#ifdef XP_LINUX
#  include <sys/prctl.h>
#endif

#include "jsapi.h"
#include "jsfriendapi.h"
#include "jstypes.h"
#ifndef JS_WITHOUT_NSPR
#  include "prerror.h"
#  include "prlink.h"
#endif

#include "builtin/Array.h"
#include "builtin/MapObject.h"
#include "builtin/ModuleObject.h"
#include "builtin/RegExp.h"
#include "builtin/String.h"
#include "builtin/TestingFunctions.h"
#include "builtin/TestingUtility.h"  // js::ParseCompileOptions, js::ParseDebugMetadata, js::CreateScriptPrivate
#include "debugger/DebugAPI.h"
#include "frontend/BytecodeCompilation.h"
#include "frontend/BytecodeCompiler.h"
#include "frontend/CompilationStencil.h"
#ifdef JS_ENABLE_SMOOSH
#  include "frontend/Frontend2.h"
#endif
#include "frontend/FrontendContext.h"  // AutoReportFrontendContext
#include "frontend/ModuleSharedContext.h"
#include "frontend/Parser.h"
#include "frontend/ScopeBindingCache.h"  // js::frontend::ScopeBindingCache
#include "frontend/SourceNotes.h"  // SrcNote, SrcNoteType, SrcNoteIterator
#include "gc/PublicIterators.h"
#ifdef DEBUG
#  include "irregexp/RegExpAPI.h"
#endif
#include "gc/GC-inl.h"  // ZoneCellIter

#ifdef JS_SIMULATOR_ARM
#  include "jit/arm/Simulator-arm.h"
#endif
#ifdef JS_SIMULATOR_MIPS32
#  include "jit/mips32/Simulator-mips32.h"
#endif
#ifdef JS_SIMULATOR_MIPS64
#  include "jit/mips64/Simulator-mips64.h"
#endif
#ifdef JS_SIMULATOR_LOONG64
#  include "jit/loong64/Simulator-loong64.h"
#endif
#ifdef JS_SIMULATOR_RISCV64
#  include "jit/riscv64/Simulator-riscv64.h"
#endif
#include "jit/CacheIRHealth.h"
#include "jit/InlinableNatives.h"
#include "jit/Ion.h"
#include "jit/JitcodeMap.h"
#include "jit/shared/CodeGenerator-shared.h"
#include "js/Array.h"        // JS::NewArrayObject
#include "js/ArrayBuffer.h"  // JS::{CreateMappedArrayBufferContents,NewMappedArrayBufferWithContents,IsArrayBufferObject,GetArrayBufferLengthAndData}
#include "js/BuildId.h"      // JS::BuildIdCharVector, JS::SetProcessBuildIdOp
#include "js/CallAndConstruct.h"  // JS::Call, JS::IsCallable, JS_CallFunction, JS_CallFunctionValue
#include "js/CharacterEncoding.h"  // JS::StringIsASCII
#include "js/CompilationAndEvaluation.h"
#include "js/CompileOptions.h"
#include "js/ContextOptions.h"  // JS::ContextOptions{,Ref}
#include "js/Debug.h"
#include "js/Equality.h"                   // JS::SameValue
#include "js/ErrorReport.h"                // JS::PrintError
#include "js/Exception.h"                  // JS::StealPendingExceptionStack
#include "js/experimental/CodeCoverage.h"  // js::EnableCodeCoverage
#include "js/experimental/CTypes.h"        // JS::InitCTypesClass
#include "js/experimental/Intl.h"  // JS::AddMoz{DateTimeFormat,DisplayNames}Constructor
#include "js/experimental/JitInfo.h"  // JSJit{Getter,Setter,Method}CallArgs, JSJitGetterInfo, JSJit{Getter,Setter}Op, JSJitInfo
#include "js/experimental/JSStencil.h"  // JS::Stencil, JS::CompileToStencilOffThread, JS::FinishCompileToStencilOffThread
#include "js/experimental/SourceHook.h"  // js::{Set,Forget,}SourceHook
#include "js/experimental/TypedData.h"   // JS_NewUint8Array
#include "js/friend/DumpFunctions.h"     // JS::FormatStackDump
#include "js/friend/ErrorMessages.h"     // js::GetErrorMessage, JSMSG_*
#include "js/friend/StackLimits.h"       // js::AutoCheckRecursionLimit
#include "js/friend/WindowProxy.h"  // js::IsWindowProxy, js::SetWindowProxyClass, js::ToWindowProxyIfWindow, js::ToWindowIfWindowProxy
#include "js/GCAPI.h"               // JS::AutoCheckCannotGC
#include "js/GCVector.h"
#include "js/GlobalObject.h"
#include "js/Initialization.h"
#include "js/Interrupt.h"
#include "js/JSON.h"
#include "js/MemoryCallbacks.h"
#include "js/MemoryFunctions.h"
#include "js/Modules.h"  // JS::GetModulePrivate, JS::SetModule{DynamicImport,Metadata,Resolve}Hook, JS::SetModulePrivate
#include "js/Object.h"  // JS::GetClass, JS::GetCompartment, JS::GetReservedSlot, JS::SetReservedSlot
#include "js/Principals.h"
#include "js/Printf.h"
#include "js/PropertyAndElement.h"  // JS_DefineElement, JS_DefineFunction, JS_DefineFunctions, JS_DefineProperties, JS_DefineProperty, JS_GetElement, JS_GetProperty, JS_GetPropertyById, JS_HasProperty, JS_SetElement, JS_SetProperty, JS_SetPropertyById
#include "js/PropertySpec.h"
#include "js/Realm.h"
#include "js/RegExp.h"  // JS::ObjectIsRegExp
#include "js/ScriptPrivate.h"
#include "js/SourceText.h"
#include "js/StableStringChars.h"
#include "js/Stack.h"
#include "js/StreamConsumer.h"
#include "js/StructuredClone.h"
#include "js/SweepingAPI.h"
#include "js/Transcoding.h"  // JS::TranscodeBuffer, JS::TranscodeRange
#include "js/Warnings.h"     // JS::SetWarningReporter
#include "js/WasmModule.h"   // JS::WasmModule
#include "js/Wrapper.h"
#include "proxy/DeadObjectProxy.h"  // js::IsDeadProxyObject
#include "shell/jsoptparse.h"
#include "shell/jsshell.h"
#include "shell/OSObject.h"
#include "shell/ShellModuleObjectWrapper.h"
#include "shell/WasmTesting.h"
#include "threading/ConditionVariable.h"
#include "threading/ExclusiveData.h"
#include "threading/LockGuard.h"
#include "threading/Thread.h"
#include "util/CompleteFile.h"  // js::FileContents, js::ReadCompleteFile
#include "util/DifferentialTesting.h"
#include "util/StringBuffer.h"
#include "util/Text.h"
#include "util/WindowsWrapper.h"
#include "vm/ArgumentsObject.h"
#include "vm/Compression.h"
#include "vm/ErrorObject.h"
#include "vm/ErrorReporting.h"
#include "vm/HelperThreads.h"
#include "vm/JSAtom.h"
#include "vm/JSContext.h"
#include "vm/JSFunction.h"
#include "vm/JSObject.h"
#include "vm/JSScript.h"
#include "vm/ModuleBuilder.h"  // js::ModuleBuilder
#include "vm/Modules.h"
#include "vm/Monitor.h"
#include "vm/MutexIDs.h"
#include "vm/Printer.h"        // QuoteString
#include "vm/PromiseObject.h"  // js::PromiseObject
#include "vm/Shape.h"
#include "vm/SharedArrayObject.h"
#include "vm/StencilObject.h"  // js::StencilObject
#include "vm/Time.h"
#include "vm/ToSource.h"  // js::ValueToSource
#include "vm/TypedArrayObject.h"
#include "vm/WrapperObject.h"
#include "wasm/WasmJS.h"

#include "vm/Compartment-inl.h"
#include "vm/ErrorObject-inl.h"
#include "vm/Interpreter-inl.h"
#include "vm/JSObject-inl.h"
#include "vm/Realm-inl.h"
#include "vm/Stack-inl.h"

using namespace js;
using namespace js::cli;
using namespace js::shell;

using JS::AutoStableStringChars;
using JS::CompileOptions;

using js::shell::RCFile;

using mozilla::ArrayEqual;
using mozilla::AsVariant;
using mozilla::Atomic;
using mozilla::MakeScopeExit;
using mozilla::Maybe;
using mozilla::Nothing;
using mozilla::NumberEqualsInt32;
using mozilla::TimeDuration;
using mozilla::TimeStamp;
using mozilla::Utf8Unit;
using mozilla::Variant;

bool InitOptionParser(OptionParser& op);
bool SetGlobalOptionsPreJSInit(const OptionParser& op);
bool SetGlobalOptionsPostJSInit(const OptionParser& op);
bool SetContextOptions(JSContext* cx, const OptionParser& op);
bool SetContextWasmOptions(JSContext* cx, const OptionParser& op);
bool SetContextJITOptions(JSContext* cx, const OptionParser& op);
bool SetContextGCOptions(JSContext* cx, const OptionParser& op);
bool InitModuleLoader(JSContext* cx, const OptionParser& op);

#ifdef FUZZING_JS_FUZZILLI
#  define REPRL_CRFD 100
#  define REPRL_CWFD 101
#  define REPRL_DRFD 102
#  define REPRL_DWFD 103

#  define SHM_SIZE 0x100000
#  define MAX_EDGES ((SHM_SIZE - 4) * 8)

struct shmem_data {
  uint32_t num_edges;
  unsigned char edges[];
};

struct shmem_data* __shmem;

uint32_t *__edges_start, *__edges_stop;
void __sanitizer_cov_reset_edgeguards() {
  uint64_t N = 0;
  for (uint32_t* x = __edges_start; x < __edges_stop && N < MAX_EDGES; x++)
    *x = ++N;
}

extern "C" void __sanitizer_cov_trace_pc_guard_init(uint32_t* start,
                                                    uint32_t* stop) {
  // Avoid duplicate initialization
  if (start == stop || *start) return;

  if (__edges_start != NULL || __edges_stop != NULL) {
    fprintf(stderr,
            "Coverage instrumentation is only supported for a single module\n");
    _exit(-1);
  }

  __edges_start = start;
  __edges_stop = stop;

  // Map the shared memory region
  const char* shm_key = getenv("SHM_ID");
  if (!shm_key) {
    puts("[COV] no shared memory bitmap available, skipping");
    __shmem = (struct shmem_data*)malloc(SHM_SIZE);
  } else {
    int fd = shm_open(shm_key, O_RDWR, S_IREAD | S_IWRITE);
    if (fd <= -1) {
      fprintf(stderr, "Failed to open shared memory region: %s\n",
              strerror(errno));
      _exit(-1);
    }

    __shmem = (struct shmem_data*)mmap(0, SHM_SIZE, PROT_READ | PROT_WRITE,
                                       MAP_SHARED, fd, 0);
    if (__shmem == MAP_FAILED) {
      fprintf(stderr, "Failed to mmap shared memory region\n");
      _exit(-1);
    }
  }

  __sanitizer_cov_reset_edgeguards();

  __shmem->num_edges = stop - start;
  printf("[COV] edge counters initialized. Shared memory: %s with %u edges\n",
         shm_key, __shmem->num_edges);
}

extern "C" void __sanitizer_cov_trace_pc_guard(uint32_t* guard) {
  // There's a small race condition here: if this function executes in two
  // threads for the same edge at the same time, the first thread might disable
  // the edge (by setting the guard to zero) before the second thread fetches
  // the guard value (and thus the index). However, our instrumentation ignores
  // the first edge (see libcoverage.c) and so the race is unproblematic.
  uint32_t index = *guard;
  // If this function is called before coverage instrumentation is properly
  // initialized we want to return early.
  if (!index) return;
  __shmem->edges[index / 8] |= 1 << (index % 8);
  *guard = 0;
}
#endif /* FUZZING_JS_FUZZILLI */

enum JSShellExitCode {
  EXITCODE_RUNTIME_ERROR = 3,
  EXITCODE_FILE_NOT_FOUND = 4,
  EXITCODE_OUT_OF_MEMORY = 5,
  EXITCODE_TIMEOUT = 6
};

/*
 * Limit the timeout to 30 minutes to prevent an overflow on platfoms
 * that represent the time internally in microseconds using 32-bit int.
 */
static const double MAX_TIMEOUT_SECONDS = 1800.0;

// Not necessarily in sync with the browser
#ifdef ENABLE_SHARED_MEMORY
#  define SHARED_MEMORY_DEFAULT 1
#else
#  define SHARED_MEMORY_DEFAULT 0
#endif

// Fuzzing support for JS runtime fuzzing
#ifdef FUZZING_INTERFACES
#  include "shell/jsrtfuzzing/jsrtfuzzing.h"
static bool fuzzDoDebug = !!getenv("MOZ_FUZZ_DEBUG");
static bool fuzzHaveModule = !!getenv("FUZZER");
#endif  // FUZZING_INTERFACES

// Code to support GCOV code coverage measurements on standalone shell
#ifdef MOZ_CODE_COVERAGE
#  if defined(__GNUC__) && !defined(__clang__)
extern "C" void __gcov_dump();
extern "C" void __gcov_reset();

void counters_dump(int) { __gcov_dump(); }

void counters_reset(int) { __gcov_reset(); }
#  else
void counters_dump(int) { /* Do nothing */
}

void counters_reset(int) { /* Do nothing */
}
#  endif

static void InstallCoverageSignalHandlers() {
#  ifndef XP_WIN
  fprintf(stderr, "[CodeCoverage] Setting handlers for process %d.\n",
          getpid());

  struct sigaction dump_sa;
  dump_sa.sa_handler = counters_dump;
  dump_sa.sa_flags = SA_RESTART;
  sigemptyset(&dump_sa.sa_mask);
  mozilla::DebugOnly<int> r1 = sigaction(SIGUSR1, &dump_sa, nullptr);
  MOZ_ASSERT(r1 == 0, "Failed to install GCOV SIGUSR1 handler");

  struct sigaction reset_sa;
  reset_sa.sa_handler = counters_reset;
  reset_sa.sa_flags = SA_RESTART;
  sigemptyset(&reset_sa.sa_mask);
  mozilla::DebugOnly<int> r2 = sigaction(SIGUSR2, &reset_sa, nullptr);
  MOZ_ASSERT(r2 == 0, "Failed to install GCOV SIGUSR2 handler");
#  endif
}
#endif

// An off-thread parse or decode job.
class js::shell::OffThreadJob {
  enum State {
    RUNNING,   // Working; no token.
    DONE,      // Finished; have token.
    CANCELLED  // Cancelled due to error.
  };

 public:
  using Source = mozilla::Variant<JS::UniqueTwoByteChars, JS::TranscodeBuffer>;

  OffThreadJob(ShellContext* sc, Source&& source);
  ~OffThreadJob();

  void cancel();
  void markDone(JS::OffThreadToken* newToken);
  JS::OffThreadToken* waitUntilDone(JSContext* cx);

  char16_t* sourceChars() { return source.as<UniqueTwoByteChars>().get(); }
  JS::TranscodeBuffer& xdrBuffer() { return source.as<JS::TranscodeBuffer>(); }

 public:
  const int32_t id;

 private:
  js::Monitor& monitor;
  State state;
  JS::OffThreadToken* token;
  Source source;
};

static OffThreadJob* NewOffThreadJob(JSContext* cx, CompileOptions& options,
                                     OffThreadJob::Source&& source) {
  ShellContext* sc = GetShellContext(cx);
  UniquePtr<OffThreadJob> job(cx->new_<OffThreadJob>(sc, std::move(source)));
  if (!job) {
    return nullptr;
  }

  if (!sc->offThreadJobs.append(job.get())) {
    job->cancel();
    JS_ReportErrorASCII(cx, "OOM adding off-thread job");
    return nullptr;
  }

  return job.release();
}

static OffThreadJob* GetSingleOffThreadJob(JSContext* cx) {
  ShellContext* sc = GetShellContext(cx);
  const auto& jobs = sc->offThreadJobs;
  if (jobs.empty()) {
    JS_ReportErrorASCII(cx, "No off-thread jobs are pending");
    return nullptr;
  }

  if (jobs.length() > 1) {
    JS_ReportErrorASCII(
        cx, "Multiple off-thread jobs are pending: must specify job ID");
    return nullptr;
  }

  return jobs[0];
}

static OffThreadJob* LookupOffThreadJobByID(JSContext* cx, int32_t id) {
  if (id <= 0) {
    JS_ReportErrorASCII(cx, "Bad off-thread job ID");
    return nullptr;
  }

  ShellContext* sc = GetShellContext(cx);
  const auto& jobs = sc->offThreadJobs;
  if (jobs.empty()) {
    JS_ReportErrorASCII(cx, "No off-thread jobs are pending");
    return nullptr;
  }

  OffThreadJob* job = nullptr;
  for (auto someJob : jobs) {
    if (someJob->id == id) {
      job = someJob;
      break;
    }
  }

  if (!job) {
    JS_ReportErrorASCII(cx, "Off-thread job not found");
    return nullptr;
  }

  return job;
}

static OffThreadJob* LookupOffThreadJobForArgs(JSContext* cx,
                                               const CallArgs& args,
                                               size_t arg) {
  // If the optional ID argument isn't present, get the single pending job.
  if (args.length() <= arg) {
    return GetSingleOffThreadJob(cx);
  }

  // Lookup the job using the specified ID.
  int32_t id = 0;
  RootedValue value(cx, args[arg]);
  if (!ToInt32(cx, value, &id)) {
    return nullptr;
  }

  return LookupOffThreadJobByID(cx, id);
}

static void DeleteOffThreadJob(JSContext* cx, OffThreadJob* job) {
  ShellContext* sc = GetShellContext(cx);
  for (size_t i = 0; i < sc->offThreadJobs.length(); i++) {
    if (sc->offThreadJobs[i] == job) {
      sc->offThreadJobs.erase(&sc->offThreadJobs[i]);
      js_delete(job);
      return;
    }
  }

  MOZ_CRASH("Off-thread job not found");
}

static void CancelOffThreadJobsForContext(JSContext* cx) {
  // Parse jobs may be blocked waiting on GC.
  gc::FinishGC(cx);

  // Wait for jobs belonging to this context.
  ShellContext* sc = GetShellContext(cx);
  while (!sc->offThreadJobs.empty()) {
    OffThreadJob* job = sc->offThreadJobs.popCopy();
    job->waitUntilDone(cx);
    js_delete(job);
  }
}

static void CancelOffThreadJobsForRuntime(JSContext* cx) {
  // Parse jobs may be blocked waiting on GC.
  gc::FinishGC(cx);

  // Cancel jobs belonging to this runtime.
  CancelOffThreadParses(cx->runtime());
  ShellContext* sc = GetShellContext(cx);
  while (!sc->offThreadJobs.empty()) {
    js_delete(sc->offThreadJobs.popCopy());
  }
}

mozilla::Atomic<int32_t> gOffThreadJobSerial(1);

OffThreadJob::OffThreadJob(ShellContext* sc, Source&& source)
    : id(gOffThreadJobSerial++),
      monitor(sc->offThreadMonitor),
      state(RUNNING),
      token(nullptr),
      source(std::move(source)) {
  MOZ_RELEASE_ASSERT(id > 0, "Off-thread job IDs exhausted");
}

OffThreadJob::~OffThreadJob() { MOZ_ASSERT(state != RUNNING); }

void OffThreadJob::cancel() {
  MOZ_ASSERT(state == RUNNING);
  MOZ_ASSERT(!token);

  state = CANCELLED;
}

void OffThreadJob::markDone(JS::OffThreadToken* newToken) {
  AutoLockMonitor alm(monitor);
  MOZ_ASSERT(state == RUNNING);
  MOZ_ASSERT(!token);
  MOZ_ASSERT(newToken);

  token = newToken;
  state = DONE;
  alm.notifyAll();
}

JS::OffThreadToken* OffThreadJob::waitUntilDone(JSContext* cx) {
  AutoLockMonitor alm(monitor);
  MOZ_ASSERT(state != CANCELLED);

  while (state != DONE) {
    alm.wait();
  }

  MOZ_ASSERT(token);
  return token;
}

struct ShellCompartmentPrivate {
  GCPtr<ArrayObject*> blackRoot;
  GCPtr<ArrayObject*> grayRoot;
};

struct MOZ_STACK_CLASS EnvironmentPreparer
    : public js::ScriptEnvironmentPreparer {
  explicit EnvironmentPreparer(JSContext* cx) {
    js::SetScriptEnvironmentPreparer(cx, this);
  }
  void invoke(JS::HandleObject global, Closure& closure) override;
};

const char* shell::selfHostedXDRPath = nullptr;
bool shell::encodeSelfHostedCode = false;
bool shell::enableCodeCoverage = false;
bool shell::enableDisassemblyDumps = false;
bool shell::offthreadCompilation = false;
JS::DelazificationOption shell::defaultDelazificationMode =
    JS::DelazificationOption::OnDemandOnly;
bool shell::enableAsmJS = false;
bool shell::enableWasm = false;
bool shell::enableSharedMemory = SHARED_MEMORY_DEFAULT;
bool shell::enableWasmBaseline = false;
bool shell::enableWasmOptimizing = false;

#define WASM_DEFAULT_FEATURE(NAME, ...) bool shell::enableWasm##NAME = true;
#define WASM_EXPERIMENTAL_FEATURE(NAME, ...) \
  bool shell::enableWasm##NAME = false;
JS_FOR_WASM_FEATURES(WASM_DEFAULT_FEATURE, WASM_DEFAULT_FEATURE,
                     WASM_EXPERIMENTAL_FEATURE);
#undef WASM_DEFAULT_FEATURE
#undef WASM_EXPERIMENTAL_FEATURE

bool shell::enableWasmVerbose = false;
bool shell::enableTestWasmAwaitTier2 = false;
bool shell::enableSourcePragmas = true;
bool shell::enableAsyncStacks = false;
bool shell::enableAsyncStackCaptureDebuggeeOnly = false;
bool shell::enableWeakRefs = false;
bool shell::enableToSource = false;
bool shell::enablePropertyErrorMessageFix = false;
bool shell::enableIteratorHelpers = false;
bool shell::enableShadowRealms = false;
#ifdef NIGHTLY_BUILD
bool shell::enableArrayGrouping = false;
bool shell::enableArrayFromAsync = false;
#endif
#ifdef ENABLE_CHANGE_ARRAY_BY_COPY
bool shell::enableChangeArrayByCopy = false;
#endif
#ifdef ENABLE_NEW_SET_METHODS
bool shell::enableNewSetMethods = true;
#endif
bool shell::enableImportAssertions = false;
#ifdef JS_GC_ZEAL
uint32_t shell::gZealBits = 0;
uint32_t shell::gZealFrequency = 0;
#endif
bool shell::printTiming = false;
RCFile* shell::gErrFile = nullptr;
RCFile* shell::gOutFile = nullptr;
bool shell::reportWarnings = true;
bool shell::compileOnly = false;
bool shell::disableOOMFunctions = false;
bool shell::defaultToSameCompartment = true;

bool shell::useFdlibmForSinCosTan = false;

#ifdef DEBUG
bool shell::dumpEntrainedVariables = false;
bool shell::OOM_printAllocationCount = false;
#endif

UniqueChars shell::processWideModuleLoadPath;

static bool SetTimeoutValue(JSContext* cx, double t);

static void KillWatchdog(JSContext* cx);

static bool ScheduleWatchdog(JSContext* cx, double t);

static void CancelExecution(JSContext* cx);

enum class ShellGlobalKind {
  GlobalObject,
  WindowProxy,
};

static JSObject* NewGlobalObject(JSContext* cx, JS::RealmOptions& options,
                                 JSPrincipals* principals, ShellGlobalKind kind,
                                 bool immutablePrototype);

/*
 * A toy WindowProxy class for the shell. This is intended for testing code
 * where global |this| is a WindowProxy. All requests are forwarded to the
 * underlying global and no navigation is supported.
 */
const JSClass ShellWindowProxyClass =
    PROXY_CLASS_DEF("ShellWindowProxy", JSCLASS_HAS_RESERVED_SLOTS(1));

JSObject* NewShellWindowProxy(JSContext* cx, JS::HandleObject global) {
  MOZ_ASSERT(global->is<GlobalObject>());

  js::WrapperOptions options;
  options.setClass(&ShellWindowProxyClass);

  JSAutoRealm ar(cx, global);
  JSObject* obj =
      js::Wrapper::New(cx, global, &js::Wrapper::singleton, options);
  MOZ_ASSERT_IF(obj, js::IsWindowProxy(obj));
  return obj;
}

/*
 * A toy principals type for the shell.
 *
 * In the shell, a principal is simply a 32-bit mask: P subsumes Q if the
 * set bits in P are a superset of those in Q. Thus, the principal 0 is
 * subsumed by everything, and the principal ~0 subsumes everything.
 *
 * As a special case, a null pointer as a principal is treated like 0xffff.
 *
 * The 'newGlobal' function takes an option indicating which principal the
 * new global should have; 'evaluate' does for the new code.
 */
class ShellPrincipals final : public JSPrincipals {
  uint32_t bits;

  static uint32_t getBits(JSPrincipals* p) {
    if (!p) {
      return 0xffff;
    }
    return static_cast<ShellPrincipals*>(p)->bits;
  }

 public:
  explicit ShellPrincipals(uint32_t bits, int32_t refcount = 0) : bits(bits) {
    this->refcount = refcount;
  }

  bool write(JSContext* cx, JSStructuredCloneWriter* writer) override {
    // The shell doesn't have a read principals hook, so it doesn't really
    // matter what we write here, but we have to write something so the
    // fuzzer is happy.
    return JS_WriteUint32Pair(writer, bits, 0);
  }

  bool isSystemOrAddonPrincipal() override { return true; }

  static void destroy(JSPrincipals* principals) {
    MOZ_ASSERT(principals != &fullyTrusted);
    MOZ_ASSERT(principals->refcount == 0);
    js_delete(static_cast<const ShellPrincipals*>(principals));
  }

  static bool subsumes(JSPrincipals* first, JSPrincipals* second) {
    uint32_t firstBits = getBits(first);
    uint32_t secondBits = getBits(second);
    return (firstBits | secondBits) == firstBits;
  }

  static JSSecurityCallbacks securityCallbacks;

  // Fully-trusted principals singleton.
  static ShellPrincipals fullyTrusted;
};

JSSecurityCallbacks ShellPrincipals::securityCallbacks = {
    nullptr,  // contentSecurityPolicyAllows
    subsumes};

// The fully-trusted principal subsumes all other principals.
ShellPrincipals ShellPrincipals::fullyTrusted(-1, 1);

#ifdef EDITLINE
extern "C" {
extern MOZ_EXPORT char* readline(const char* prompt);
extern MOZ_EXPORT void add_history(char* line);
}  // extern "C"
#endif

ShellContext::ShellContext(JSContext* cx)
    : isWorker(false),
      lastWarningEnabled(false),
      trackUnhandledRejections(true),
      timeoutInterval(-1.0),
      startTime(PRMJ_Now()),
      serviceInterrupt(false),
      haveInterruptFunc(false),
      interruptFunc(cx, NullValue()),
      lastWarning(cx, NullValue()),
      promiseRejectionTrackerCallback(cx, NullValue()),
      unhandledRejectedPromises(cx),
      watchdogLock(mutexid::ShellContextWatchdog),
      exitCode(0),
      quitting(false),
      readLineBufPos(0),
      errFilePtr(nullptr),
      outFilePtr(nullptr),
      offThreadMonitor(mutexid::ShellOffThreadState),
      finalizationRegistryCleanupCallbacks(cx) {}

ShellContext::~ShellContext() { MOZ_ASSERT(offThreadJobs.empty()); }

ShellContext* js::shell::GetShellContext(JSContext* cx) {
  ShellContext* sc = static_cast<ShellContext*>(JS_GetContextPrivate(cx));
  MOZ_ASSERT(sc);
  return sc;
}

static void TraceRootArrays(JSTracer* trc, gc::MarkColor color) {
  JSRuntime* rt = trc->runtime();
  for (ZonesIter zone(rt, SkipAtoms); !zone.done(); zone.next()) {
    for (CompartmentsInZoneIter comp(zone); !comp.done(); comp.next()) {
      auto priv = static_cast<ShellCompartmentPrivate*>(
          JS_GetCompartmentPrivate(comp.get()));
      if (!priv) {
        continue;
      }

      GCPtr<ArrayObject*>& array =
          (color == gc::MarkColor::Black) ? priv->blackRoot : priv->grayRoot;
      TraceNullableEdge(trc, &array, "shell root array");

      if (array) {
        // Trace the array elements as part of root marking.
        for (uint32_t i = 0; i < array->getDenseInitializedLength(); i++) {
          Value& value = const_cast<Value&>(array->getDenseElement(i));
          TraceManuallyBarrieredEdge(trc, &value, "shell root array element");
        }
      }
    }
  }
}

static void TraceBlackRoots(JSTracer* trc, void* data) {
  TraceRootArrays(trc, gc::MarkColor::Black);
}

static bool TraceGrayRoots(JSTracer* trc, SliceBudget& budget, void* data) {
  TraceRootArrays(trc, gc::MarkColor::Gray);
  return true;
}

static mozilla::UniqueFreePtr<char[]> GetLine(FILE* file, const char* prompt) {
#ifdef EDITLINE
  /*
   * Use readline only if file is stdin, because there's no way to specify
   * another handle.  Are other filehandles interactive?
   */
  if (file == stdin) {
    mozilla::UniqueFreePtr<char[]> linep(readline(prompt));
    /*
     * We set it to zero to avoid complaining about inappropriate ioctl
     * for device in the case of EOF. Looks like errno == 251 if line is
     * finished with EOF and errno == 25 (EINVAL on Mac) if there is
     * nothing left to read.
     */
    if (errno == 251 || errno == 25 || errno == EINVAL) {
      errno = 0;
    }
    if (!linep) {
      return nullptr;
    }
    if (linep[0] != '\0') {
      add_history(linep.get());
    }
    return linep;
  }
#endif

  size_t len = 0;
  if (*prompt != '\0' && gOutFile->isOpen()) {
    fprintf(gOutFile->fp, "%s", prompt);
    fflush(gOutFile->fp);
  }

  size_t size = 80;
  mozilla::UniqueFreePtr<char[]> buffer(static_cast<char*>(malloc(size)));
  if (!buffer) {
    return nullptr;
  }

  char* current = buffer.get();
  do {
    while (true) {
      if (fgets(current, size - len, file)) {
        break;
      }
      if (errno != EINTR) {
        return nullptr;
      }
    }

    len += strlen(current);
    char* t = buffer.get() + len - 1;
    if (*t == '\n') {
      /* Line was read. We remove '\n' and exit. */
      *t = '\0';
      break;
    }

    if (len + 1 == size) {
      size = size * 2;
      char* raw = buffer.release();
      char* tmp = static_cast<char*>(realloc(raw, size));
      if (!tmp) {
        free(raw);
        return nullptr;
      }
      buffer.reset(tmp);
    }
    current = buffer.get() + len;
  } while (true);
  return buffer;
}

static bool ShellInterruptCallback(JSContext* cx) {
  ShellContext* sc = GetShellContext(cx);
  if (!sc->serviceInterrupt) {
    return true;
  }

  // Reset serviceInterrupt. CancelExecution or InterruptIf will set it to
  // true to distinguish watchdog or user triggered interrupts.
  // Do this first to prevent other interrupts that may occur while the
  // user-supplied callback is executing from re-entering the handler.
  sc->serviceInterrupt = false;

  bool result;
  if (sc->haveInterruptFunc) {
    bool wasAlreadyThrowing = cx->isExceptionPending();
    JS::AutoSaveExceptionState savedExc(cx);
    JSAutoRealm ar(cx, &sc->interruptFunc.toObject());
    RootedValue rval(cx);

    // Report any exceptions thrown by the JS interrupt callback, but do
    // *not* keep it on the cx. The interrupt handler is invoked at points
    // that are not expected to throw catchable exceptions, like at
    // JSOp::RetRval.
    //
    // If the interrupted JS code was already throwing, any exceptions
    // thrown by the interrupt handler are silently swallowed.
    {
      Maybe<AutoReportException> are;
      if (!wasAlreadyThrowing) {
        are.emplace(cx);
      }
      result = JS_CallFunctionValue(cx, nullptr, sc->interruptFunc,
                                    JS::HandleValueArray::empty(), &rval);
    }
    savedExc.restore();

    if (rval.isBoolean()) {
      result = rval.toBoolean();
    } else {
      result = false;
    }
  } else {
    result = false;
  }

  if (!result && sc->exitCode == 0) {
    static const char msg[] = "Script terminated by interrupt handler.\n";
    fputs(msg, stderr);

    sc->exitCode = EXITCODE_TIMEOUT;
  }

  return result;
}

static void GCSliceCallback(JSContext* cx, JS::GCProgress progress,
                            const JS::GCDescription& desc) {
  if (progress == JS::GC_CYCLE_END) {
#if defined(MOZ_MEMORY)
    // We call this here to match the browser's DOMGCSliceCallback.
    jemalloc_free_dirty_pages();
#endif
  }
}

/*
 * Some UTF-8 files, notably those written using Notepad, have a Unicode
 * Byte-Order-Mark (BOM) as their first character. This is useless (byte-order
 * is meaningless for UTF-8) but causes a syntax error unless we skip it.
 */
static void SkipUTF8BOM(FILE* file) {
  int ch1 = fgetc(file);
  int ch2 = fgetc(file);
  int ch3 = fgetc(file);

  // Skip the BOM
  if (ch1 == 0xEF && ch2 == 0xBB && ch3 == 0xBF) {
    return;
  }

  // No BOM - revert
  if (ch3 != EOF) {
    ungetc(ch3, file);
  }
  if (ch2 != EOF) {
    ungetc(ch2, file);
  }
  if (ch1 != EOF) {
    ungetc(ch1, file);
  }
}

void EnvironmentPreparer::invoke(HandleObject global, Closure& closure) {
  MOZ_ASSERT(JS_IsGlobalObject(global));

  JSContext* cx = TlsContext.get();
  MOZ_ASSERT(!JS_IsExceptionPending(cx));

  AutoRealm ar(cx, global);
  AutoReportException are(cx);
  if (!closure(cx)) {
    return;
  }
}

static bool RegisterScriptPathWithModuleLoader(JSContext* cx,
                                               HandleScript script,
                                               const char* filename) {
  // Set the private value associated with a script to a object containing the
  // script's filename so that the module loader can use it to resolve
  // relative imports.

  RootedString path(cx, JS_NewStringCopyZ(cx, filename));
  if (!path) {
    return false;
  }

  MOZ_ASSERT(JS::GetScriptPrivate(script).isUndefined());
  RootedObject infoObject(cx, js::CreateScriptPrivate(cx, path));
  if (!infoObject) {
    return false;
  }

  JS::SetScriptPrivate(script, ObjectValue(*infoObject));
  return true;
}

enum class CompileUtf8 {
  InflateToUtf16,
  DontInflate,
};

[[nodiscard]] static bool RunFile(JSContext* cx, const char* filename,
                                  FILE* file, CompileUtf8 compileMethod,
                                  bool compileOnly, bool fullParse) {
  SkipUTF8BOM(file);

  int64_t t1 = PRMJ_Now();
  RootedScript script(cx);

  {
    CompileOptions options(cx);
    options.setIntroductionType("js shell file")
        .setFileAndLine(filename, 1)
        .setIsRunOnce(true)
        .setNoScriptRval(true);

    if (fullParse) {
      options.setForceFullParse();
    } else {
      options.setEagerDelazificationStrategy(defaultDelazificationMode);
    }

    if (compileMethod == CompileUtf8::DontInflate) {
      script = JS::CompileUtf8File(cx, options, file);
    } else {
      fprintf(stderr, "(compiling '%s' after inflating to UTF-16)\n", filename);

      FileContents buffer(cx);
      if (!ReadCompleteFile(cx, file, buffer)) {
        return false;
      }

      size_t length = buffer.length();
      auto chars = UniqueTwoByteChars(
          UTF8CharsToNewTwoByteCharsZ(
              cx,
              JS::UTF8Chars(reinterpret_cast<const char*>(buffer.begin()),
                            buffer.length()),
              &length, js::MallocArena)
              .get());
      if (!chars) {
        return false;
      }

      JS::SourceText<char16_t> source;
      if (!source.init(cx, std::move(chars), length)) {
        return false;
      }

      script = JS::Compile(cx, options, source);
    }

    if (!script) {
      return false;
    }
  }

  if (!RegisterScriptPathWithModuleLoader(cx, script, filename)) {
    return false;
  }

#ifdef DEBUG
  if (dumpEntrainedVariables) {
    AnalyzeEntrainedVariables(cx, script);
  }
#endif
  if (!compileOnly) {
    if (!JS_ExecuteScript(cx, script)) {
      return false;
    }
    int64_t t2 = PRMJ_Now() - t1;
    if (printTiming) {
      printf("runtime = %.3f ms\n", double(t2) / PRMJ_USEC_PER_MSEC);
    }
  }
  return true;
}

[[nodiscard]] static bool RunModule(JSContext* cx, const char* filename,
                                    bool compileOnly) {
  ShellContext* sc = GetShellContext(cx);

  RootedString path(cx, JS_NewStringCopyZ(cx, filename));
  if (!path) {
    return false;
  }

  path = ResolvePath(cx, path, RootRelative);
  if (!path) {
    return false;
  }

  return sc->moduleLoader->loadRootModule(cx, path);
}

static void ShellCleanupFinalizationRegistryCallback(JSFunction* doCleanup,
                                                     JSObject* incumbentGlobal,
                                                     void* data) {
  // In the browser this queues a task. Shell jobs correspond to microtasks so
  // we arrange for cleanup to happen after all jobs/microtasks have run. The
  // incumbent global is ignored in the shell.

  auto sc = static_cast<ShellContext*>(data);
  AutoEnterOOMUnsafeRegion oomUnsafe;
  if (!sc->finalizationRegistryCleanupCallbacks.append(doCleanup)) {
    oomUnsafe.crash("ShellCleanupFinalizationRegistryCallback");
  }
}

// Run any FinalizationRegistry cleanup tasks and return whether any ran.
static bool MaybeRunFinalizationRegistryCleanupTasks(JSContext* cx) {
  ShellContext* sc = GetShellContext(cx);
  MOZ_ASSERT(!sc->quitting);

  Rooted<ShellContext::FunctionVector> callbacks(cx);
  std::swap(callbacks.get(), sc->finalizationRegistryCleanupCallbacks.get());

  bool ranTasks = false;

  RootedFunction callback(cx);
  for (JSFunction* f : callbacks) {
    callback = f;

    JS::ExposeObjectToActiveJS(callback);
    AutoRealm ar(cx, callback);

    {
      AutoReportException are(cx);
      RootedValue unused(cx);
      (void)JS_CallFunction(cx, nullptr, callback, HandleValueArray::empty(),
                            &unused);
    }

    ranTasks = true;

    if (sc->quitting) {
      break;
    }
  }

  return ranTasks;
}

static bool EnqueueJob(JSContext* cx, unsigned argc, Value* vp) {
  CallArgs args = CallArgsFromVp(argc, vp);

  if (!IsFunctionObject(args.get(0))) {
    JS_ReportErrorASCII(cx, "EnqueueJob's first argument must be a function");
    return false;
  }

  args.rval().setUndefined();

  RootedObject job(cx, &args[0].toObject());
  return js::EnqueueJob(cx, job);
}

static void RunShellJobs(JSContext* cx) {
  ShellContext* sc = GetShellContext(cx);
  if (sc->quitting) {
    return;
  }

  while (true) {
    // Run microtasks.
    js::RunJobs(cx);
    if (sc->quitting) {
      return;
    }

    // Run tasks (only finalization registry clean tasks are possible).
    bool ranTasks = MaybeRunFinalizationRegistryCleanupTasks(cx);
    if (!ranTasks) {
      break;
    }
  }
}

static bool DrainJobQueue(JSContext* cx, unsigned argc, Value* vp) {
  CallArgs args = CallArgsFromVp(argc, vp);

  if (GetShellContext(cx)->quitting) {
    JS_ReportErrorASCII(
        cx, "Mustn't drain the job queue when the shell is quitting");
    return false;
  }

  RunShellJobs(cx);

  if (GetShellContext(cx)->quitting) {
    return false;
  }

  args.rval().setUndefined();
  return true;
}

static bool GlobalOfFirstJobInQueue(JSContext* cx, unsigned argc, Value* vp) {
  CallArgs args = CallArgsFromVp(argc, vp);

  RootedObject job(cx, cx->internalJobQueue->maybeFront());
  if (!job) {
    JS_ReportErrorASCII(cx, "Job queue is empty");
    return false;
  }

  RootedObject global(cx, &job->nonCCWGlobal());
  if (!cx->compartment()->wrap(cx, &global)) {
    return false;
  }

  args.rval().setObject(*global);
  return true;
}

static bool TrackUnhandledRejections(JSContext* cx, JS::HandleObject promise,
                                     JS::PromiseRejectionHandlingState state) {
  ShellContext* sc = GetShellContext(cx);
  if (!sc->trackUnhandledRejections) {
    return true;
  }

#if defined(DEBUG) || defined(JS_OOM_BREAKPOINT)
  if (cx->runningOOMTest) {
    // When OOM happens, we cannot reliably track the set of unhandled
    // promise rejections. Throw error only when simulated OOM is used
    // *and* promises are used in the test.
    JS_ReportErrorASCII(
        cx,
        "Can't track unhandled rejections while running simulated OOM "
        "test. Call ignoreUnhandledRejections before using oomTest etc.");
    return false;
  }
#endif

  if (!sc->unhandledRejectedPromises) {
    sc->unhandledRejectedPromises = SetObject::create(cx);
    if (!sc->unhandledRejectedPromises) {
      return false;
    }
  }

  RootedValue promiseVal(cx, ObjectValue(*promise));

  AutoRealm ar(cx, sc->unhandledRejectedPromises);
  if (!cx->compartment()->wrap(cx, &promiseVal)) {
    return false;
  }

  switch (state) {
    case JS::PromiseRejectionHandlingState::Unhandled:
      if (!SetObject::add(cx, sc->unhandledRejectedPromises, promiseVal)) {
        return false;
      }
      break;
    case JS::PromiseRejectionHandlingState::Handled:
      bool deleted = false;
      if (!SetObject::delete_(cx, sc->unhandledRejectedPromises, promiseVal,
                              &deleted)) {
        return false;
      }
      // We can't MOZ_ASSERT(deleted) here, because it's possible we failed to
      // add the promise in the first place, due to OOM.
      break;
  }

  return true;
}

static void ForwardingPromiseRejectionTrackerCallback(
    JSContext* cx, bool mutedErrors, JS::HandleObject promise,
    JS::PromiseRejectionHandlingState state, void* data) {
  AutoReportException are(cx);

  if (!TrackUnhandledRejections(cx, promise, state)) {
    return;
  }

  RootedValue callback(cx,
                       GetShellContext(cx)->promiseRejectionTrackerCallback);
  if (callback.isNull()) {
    return;
  }

  AutoRealm ar(cx, &callback.toObject());

  FixedInvokeArgs<2> args(cx);
  args[0].setObject(*promise);
  args[1].setInt32(static_cast<int32_t>(state));

  if (!JS_WrapValue(cx, args[0])) {
    return;
  }

  RootedValue rval(cx);
  (void)Call(cx, callback, UndefinedHandleValue, args, &rval);
}

static bool SetPromiseRejectionTrackerCallback(JSContext* cx, unsigned argc,
                                               Value* vp) {
  CallArgs args = CallArgsFromVp(argc, vp);

  if (!IsFunctionObject(args.get(0))) {
    JS_ReportErrorASCII(
        cx,
        "setPromiseRejectionTrackerCallback expects a function as its sole "
        "argument");
    return false;
  }

  GetShellContext(cx)->promiseRejectionTrackerCallback = args[0];

  args.rval().setUndefined();
  return true;
}

// clang-format off
static const char* telemetryNames[static_cast<int>(JSMetric::Count)] = {
#define LIT(NAME, _) #NAME,
  FOR_EACH_JS_METRIC(LIT)
#undef LIT
};
// clang-format on

// Telemetry can be executed from multiple threads, and the callback is
// responsible to avoid contention on the recorded telemetry data.
static Mutex* telemetryLock = nullptr;
class MOZ_RAII AutoLockTelemetry : public LockGuard<Mutex> {
  using Base = LockGuard<Mutex>;

 public:
  AutoLockTelemetry() : Base(*telemetryLock) { MOZ_ASSERT(telemetryLock); }
};

using TelemetryData = uint32_t;
using TelemetryVec = Vector<TelemetryData, 0, SystemAllocPolicy>;
static mozilla::Array<TelemetryVec, size_t(JSMetric::Count)> telemetryResults;
static void AccumulateTelemetryDataCallback(JSMetric id, uint32_t sample) {
  AutoLockTelemetry alt;
  // We ignore OOMs while writting teleemtry data.
  if (telemetryResults[static_cast<int>(id)].append(sample)) {
    return;
  }
}

static void WriteTelemetryDataToDisk(const char* dir) {
  const int pathLen = 260;
  char fileName[pathLen];
  Fprinter output;
  auto initOutput = [&](const char* name) -> bool {
    if (SprintfLiteral(fileName, "%s%s.csv", dir, name) >= pathLen) {
      return false;
    }
    FILE* file = fopen(fileName, "a");
    if (!file) {
      return false;
    }
    output.init(file);
    return true;
  };

  for (size_t id = 0; id < size_t(JSMetric::Count); id++) {
    auto clear = MakeScopeExit([&] { telemetryResults[id].clearAndFree(); });
    if (!initOutput(telemetryNames[id])) {
      continue;
    }
    for (uint32_t data : telemetryResults[id]) {
      output.printf("%u\n", data);
    }
    output.finish();
  }
}

#undef MAP_TELEMETRY

static bool BoundToAsyncStack(JSContext* cx, unsigned argc, Value* vp) {
  CallArgs args = CallArgsFromVp(argc, vp);

  RootedValue function(cx, GetFunctionNativeReserved(&args.callee(), 0));
  RootedObject options(
      cx, &GetFunctionNativeReserved(&args.callee(), 1).toObject());

  Rooted<SavedFrame*> stack(cx, nullptr);
  bool isExplicit;

  RootedValue v(cx);

  if (!JS_GetProperty(cx, options, "stack", &v)) {
    return false;
  }
  if (!v.isObject() || !v.toObject().is<SavedFrame>()) {
    JS_ReportErrorASCII(cx,
                        "The 'stack' property must be a SavedFrame object.");
    return false;
  }
  stack = &v.toObject().as<SavedFrame>();

  if (!JS_GetProperty(cx, options, "cause", &v)) {
    return false;
  }
  RootedString causeString(cx, ToString(cx, v));
  if (!causeString) {
    MOZ_ASSERT(cx->isExceptionPending());
    return false;
  }

  UniqueChars cause = JS_EncodeStringToUTF8(cx, causeString);
  if (!cause) {
    MOZ_ASSERT(cx->isExceptionPending());
    return false;
  }

  if (!JS_GetProperty(cx, options, "explicit", &v)) {
    return false;
  }
  isExplicit = v.isUndefined() ? true : ToBoolean(v);

  auto kind =
      (isExplicit ? JS::AutoSetAsyncStackForNewCalls::AsyncCallKind::EXPLICIT
                  : JS::AutoSetAsyncStackForNewCalls::AsyncCallKind::IMPLICIT);

  JS::AutoSetAsyncStackForNewCalls asasfnckthxbye(cx, stack, cause.get(), kind);
  return Call(cx, UndefinedHandleValue, function, JS::HandleValueArray::empty(),
              args.rval());
}

static bool BindToAsyncStack(JSContext* cx, unsigned argc, Value* vp) {
  CallArgs args = CallArgsFromVp(argc, vp);

  if (args.length() != 2) {
    JS_ReportErrorASCII(cx, "bindToAsyncStack takes exactly two arguments.");
    return false;
  }

  if (!args[0].isObject() || !IsCallable(args[0])) {
    JS_ReportErrorASCII(
        cx, "bindToAsyncStack's first argument should be a function.");
    return false;
  }

  if (!args[1].isObject()) {
    JS_ReportErrorASCII(
        cx, "bindToAsyncStack's second argument should be an object.");
    return false;
  }

  RootedFunction bound(cx, NewFunctionWithReserved(cx, BoundToAsyncStack, 0, 0,
                                                   "bindToAsyncStack thunk"));
  if (!bound) {
    return false;
  }
  SetFunctionNativeReserved(bound, 0, args[0]);
  SetFunctionNativeReserved(bound, 1, args[1]);

  args.rval().setObject(*bound);
  return true;
}

#ifdef JS_HAS_INTL_API
static bool AddIntlExtras(JSContext* cx, unsigned argc, Value* vp) {
  CallArgs args = CallArgsFromVp(argc, vp);
  if (!args.get(0).isObject()) {
    JS_ReportErrorASCII(cx, "addIntlExtras must be passed an object");
    return false;
  }
  JS::RootedObject intl(cx, &args[0].toObject());

  static const JSFunctionSpec funcs[] = {
      JS_SELF_HOSTED_FN("getCalendarInfo", "Intl_getCalendarInfo", 1, 0),
      JS_FS_END};

  if (!JS_DefineFunctions(cx, intl, funcs)) {
    return false;
  }

  if (!JS::AddMozDateTimeFormatConstructor(cx, intl)) {
    return false;
  }

  if (!JS::AddMozDisplayNamesConstructor(cx, intl)) {
    return false;
  }

  args.rval().setUndefined();
  return true;
}
#endif  // JS_HAS_INTL_API

static bool
PrintTaintedString(JSContext* cx, RootedValue *result) {
    SafeStringTaint taint = result->toString()->taint();

    RootedString str(cx);
    str = JS_ValueToSource(cx, *result);
    if (!str)
        return false;

    JS::UniqueChars utf8chars = JS_EncodeStringToUTF8(cx, str);
    if (!utf8chars)
        return false;

    // true iff current char is tainted
    bool marker = false;
    // offset between encoded string and unicode string
    size_t offset = 1;
    // amount of chars that are escaped by "\".
    int escape = 0;
    // String representations always starts with a quote
    fprintf(gOutFile->fp, "%c", utf8chars[0]);
    for(size_t i = 1; utf8chars[i] != '\0'; i++) {
        if (taint[i-offset] && !marker) {
            fprintf(gOutFile->fp, "\e[91m");
            marker = true;
        }
        if (!taint[i-offset] && marker) {
            fprintf(gOutFile->fp, "\e[0m");
            marker = false;
        }
        // Print tainted spaces as a block (u2588)
        if (taint[i-offset] && utf8chars[i] == ' ') {
            fprintf(gOutFile->fp, "\u2588");
        } else {
            fprintf(gOutFile->fp, "%c", utf8chars[i]);
        }
        if (escape == 0 && utf8chars[i] == '\\' && utf8chars[i+1] == 'u') {
            escape = 5;
            offset++;
        } else if (escape == 0 && utf8chars[i] == '\\' && utf8chars[i+1] == 'x') {
            escape = 3;
            offset++;
        } else if (escape == 0 && utf8chars[i] == '\\') {
            escape = 1;
            offset++;
        } else if (escape > 0) {
            escape--;
            if(escape > 0) {
                offset++;
            }
        }
    }
    if (marker)
        fprintf(gOutFile->fp, "\033[0m");
    fprintf(gOutFile->fp, "\n");

    return true;
}

[[nodiscard]] static bool EvalUtf8AndPrint(JSContext* cx, const char* bytes,
                                           size_t length, int lineno,
                                           bool compileOnly) {
  // Eval.
  JS::CompileOptions options(cx);
  options.setIntroductionType("js shell interactive")
      .setIsRunOnce(true)
      .setFileAndLine("typein", lineno)
      .setEagerDelazificationStrategy(defaultDelazificationMode);

  JS::SourceText<Utf8Unit> srcBuf;
  if (!srcBuf.init(cx, bytes, length, JS::SourceOwnership::Borrowed)) {
    return false;
  }

  RootedScript script(cx, JS::Compile(cx, options, srcBuf));
  if (!script) {
    return false;
  }
  if (compileOnly) {
    return true;
  }
  RootedValue result(cx);
  if (!JS_ExecuteScript(cx, script, &result)) {
    return false;
  }

  if (!result.isUndefined() && gOutFile->isOpen()) {
    // Print.
    // Taintfox
    if (result.isString() && result.toString()->isTainted()) {
      PrintTaintedString(cx, &result);
    } else {
      RootedString str(cx, JS_ValueToSource(cx, result));
      if (!str) {
        return false;
      }

      UniqueChars utf8chars = JS_EncodeStringToUTF8(cx, str);
      if (!utf8chars) {
        return false;
      }
      fprintf(gOutFile->fp, "%s\n", utf8chars.get());
    }
  }
  return true;
}

[[nodiscard]] static bool ReadEvalPrintLoop(JSContext* cx, FILE* in,
                                            bool compileOnly) {
  ShellContext* sc = GetShellContext(cx);
  int lineno = 1;
  bool hitEOF = false;

  do {
    /*
     * Accumulate lines until we get a 'compilable unit' - one that either
     * generates an error (before running out of source) or that compiles
     * cleanly.  This should be whenever we get a complete statement that
     * coincides with the end of a line.
     */
    int startline = lineno;
    typedef Vector<char, 32> CharBuffer;
    RootedObject globalLexical(cx, &cx->global()->lexicalEnvironment());
    CharBuffer buffer(cx);
    do {
      ScheduleWatchdog(cx, -1);
      sc->serviceInterrupt = false;
      errno = 0;

      mozilla::UniqueFreePtr<char[]> line =
          GetLine(in, startline == lineno ? "js> " : "");
      if (!line) {
        if (errno) {
          /*
           * Use Latin1 variant here because strerror(errno)'s
           * encoding depends on the user's C locale.
           */
          JS_ReportErrorLatin1(cx, "%s", strerror(errno));
          return false;
        }
        hitEOF = true;
        break;
      }

      if (!buffer.append(line.get(), strlen(line.get())) ||
          !buffer.append('\n')) {
        return false;
      }

      lineno++;
      if (!ScheduleWatchdog(cx, sc->timeoutInterval)) {
        hitEOF = true;
        break;
      }
    } while (!JS_Utf8BufferIsCompilableUnit(cx, cx->global(), buffer.begin(),
                                            buffer.length()));

    if (hitEOF && buffer.empty()) {
      break;
    }

    {
      // Report exceptions but keep going.
      AutoReportException are(cx);
      (void)EvalUtf8AndPrint(cx, buffer.begin(), buffer.length(), startline,
                             compileOnly);
    }

    // If a let or const fail to initialize they will remain in an unusable
    // without further intervention. This call cleans up the global scope,
    // setting uninitialized lexicals to undefined so that they may still
    // be used. This behavior is _only_ acceptable in the context of the repl.
    if (JS::ForceLexicalInitialization(cx, globalLexical) &&
        gErrFile->isOpen()) {
      fputs(
          "Warning: According to the standard, after the above exception,\n"
          "Warning: the global bindings should be permanently uninitialized.\n"
          "Warning: We have non-standard-ly initialized them to `undefined`"
          "for you.\nWarning: This nicety only happens in the JS shell.\n",
          stderr);
    }

    RunShellJobs(cx);
  } while (!hitEOF && !sc->quitting);

  if (gOutFile->isOpen()) {
    fprintf(gOutFile->fp, "\n");
  }

  return true;
}

enum FileKind {
  PreludeScript,    // UTF-8 script, fully-parsed, to avoid conflicting
                    // configurations.
  FileScript,       // UTF-8, directly parsed as such
  FileScriptUtf16,  // FileScript, but inflate to UTF-16 before parsing
  FileModule,
};

static void ReportCantOpenErrorUnknownEncoding(JSContext* cx,
                                               const char* filename) {
  /*
   * Filenames are in some random system encoding.  *Probably* it's UTF-8,
   * but no guarantees.
   *
   * strerror(errno)'s encoding, in contrast, depends on the user's C locale.
   *
   * Latin-1 is possibly wrong for both of these -- but at least if it's
   * wrong it'll produce mojibake *safely*.  Run with Latin-1 til someone
   * complains.
   */
  JS_ReportErrorNumberLatin1(cx, my_GetErrorMessage, nullptr, JSSMSG_CANT_OPEN,
                             filename, strerror(errno));
}

[[nodiscard]] static bool Process(JSContext* cx, const char* filename,
                                  bool forceTTY, FileKind kind) {
  FILE* file;
  if (forceTTY || !filename || strcmp(filename, "-") == 0) {
    file = stdin;
  } else {
    file = fopen(filename, "rb");
    if (!file) {
      ReportCantOpenErrorUnknownEncoding(cx, filename);
      return false;
    }
  }
  AutoCloseFile autoClose(file);

  bool fullParse = false;
  if (!forceTTY && !isatty(fileno(file))) {
    // It's not interactive - just execute it.
    switch (kind) {
      case PreludeScript:
        fullParse = true;
        if (!RunFile(cx, filename, file, CompileUtf8::DontInflate, compileOnly,
                     fullParse)) {
          return false;
        }
        break;
      case FileScript:
        if (!RunFile(cx, filename, file, CompileUtf8::DontInflate, compileOnly,
                     fullParse)) {
          return false;
        }
        break;
      case FileScriptUtf16:
        if (!RunFile(cx, filename, file, CompileUtf8::InflateToUtf16,
                     compileOnly, fullParse)) {
          return false;
        }
        break;
      case FileModule:
        if (!RunModule(cx, filename, compileOnly)) {
          return false;
        }
        break;
      default:
        MOZ_CRASH("Impossible FileKind!");
    }
  } else {
    // It's an interactive filehandle; drop into read-eval-print loop.
    MOZ_ASSERT(kind == FileScript);
    if (!ReadEvalPrintLoop(cx, file, compileOnly)) {
      return false;
    }
  }
#ifdef FUZZING_JS_FUZZILLI
  fprintf(stderr, "executionHash is 0x%x with %d inputs\n", cx->executionHash,
          cx->executionHashInputs);
#endif
  return true;
}

#ifdef XP_WIN
#  define GET_FD_FROM_FILE(a) int(_get_osfhandle(fileno(a)))
#else
#  define GET_FD_FROM_FILE(a) fileno(a)
#endif

static void freeExternalCallback(void* contents, void* userData) {
  MOZ_ASSERT(!userData);
  js_free(contents);
}

static bool CreateExternalArrayBuffer(JSContext* cx, unsigned argc, Value* vp) {
  CallArgs args = CallArgsFromVp(argc, vp);
  if (args.length() != 1) {
    JS_ReportErrorNumberASCII(
        cx, my_GetErrorMessage, nullptr,
        args.length() < 1 ? JSSMSG_NOT_ENOUGH_ARGS : JSSMSG_TOO_MANY_ARGS,
        "createExternalArrayBuffer");
    return false;
  }

  int32_t bytes = 0;
  if (!ToInt32(cx, args[0], &bytes)) {
    return false;
  }

  if (bytes < 0) {
    JS_ReportErrorASCII(cx, "Size must be non-negative");
    return false;
  }

  void* buffer = js_malloc(bytes);
  if (!buffer) {
    JS_ReportOutOfMemory(cx);
    return false;
  }

  RootedObject arrayBuffer(
      cx, JS::NewExternalArrayBuffer(cx, bytes, buffer, &freeExternalCallback));
  if (!arrayBuffer) {
    return false;
  }

  args.rval().setObject(*arrayBuffer);
  return true;
}

static bool CreateMappedArrayBuffer(JSContext* cx, unsigned argc, Value* vp) {
  CallArgs args = CallArgsFromVp(argc, vp);

  if (args.length() < 1 || args.length() > 3) {
    JS_ReportErrorNumberASCII(
        cx, my_GetErrorMessage, nullptr,
        args.length() < 1 ? JSSMSG_NOT_ENOUGH_ARGS : JSSMSG_TOO_MANY_ARGS,
        "createMappedArrayBuffer");
    return false;
  }

  RootedString rawFilenameStr(cx, JS::ToString(cx, args[0]));
  if (!rawFilenameStr) {
    return false;
  }
  // It's a little bizarre to resolve relative to the script, but for testing
  // I need a file at a known location, and the only good way I know of to do
  // that right now is to include it in the repo alongside the test script.
  // Bug 944164 would introduce an alternative.
  JSString* filenameStr = ResolvePath(cx, rawFilenameStr, ScriptRelative);
  if (!filenameStr) {
    return false;
  }
  UniqueChars filename = JS_EncodeStringToLatin1(cx, filenameStr);
  if (!filename) {
    return false;
  }

  uint32_t offset = 0;
  if (args.length() >= 2) {
    if (!JS::ToUint32(cx, args[1], &offset)) {
      return false;
    }
  }

  bool sizeGiven = false;
  uint32_t size;
  if (args.length() >= 3) {
    if (!JS::ToUint32(cx, args[2], &size)) {
      return false;
    }
    sizeGiven = true;
    if (size == 0) {
      JS_ReportErrorNumberASCII(cx, GetErrorMessage, nullptr,
                                JSMSG_BAD_ARRAY_LENGTH);
      return false;
    }
  }

  FILE* file = fopen(filename.get(), "rb");
  if (!file) {
    ReportCantOpenErrorUnknownEncoding(cx, filename.get());
    return false;
  }
  AutoCloseFile autoClose(file);

  struct stat st;
  if (fstat(fileno(file), &st) < 0) {
    JS_ReportErrorASCII(cx, "Unable to stat file");
    return false;
  }

  if ((st.st_mode & S_IFMT) != S_IFREG) {
    JS_ReportErrorASCII(cx, "Path is not a regular file");
    return false;
  }

  if (!sizeGiven) {
    if (off_t(offset) >= st.st_size) {
      JS_ReportErrorNumberASCII(cx, GetErrorMessage, nullptr,
                                JSMSG_OFFSET_LARGER_THAN_FILESIZE);
      return false;
    }
    size = st.st_size - offset;
  }

  void* contents =
      JS::CreateMappedArrayBufferContents(GET_FD_FROM_FILE(file), offset, size);
  if (!contents) {
    JS_ReportErrorASCII(cx,
                        "failed to allocate mapped array buffer contents "
                        "(possibly due to bad alignment)");
    return false;
  }

  RootedObject obj(cx,
                   JS::NewMappedArrayBufferWithContents(cx, size, contents));
  if (!obj) {
    return false;
  }

  args.rval().setObject(*obj);
  return true;
}

#undef GET_FD_FROM_FILE

static bool AddPromiseReactions(JSContext* cx, unsigned argc, Value* vp) {
  CallArgs args = CallArgsFromVp(argc, vp);

  if (args.length() != 3) {
    JS_ReportErrorNumberASCII(
        cx, my_GetErrorMessage, nullptr,
        args.length() < 3 ? JSSMSG_NOT_ENOUGH_ARGS : JSSMSG_TOO_MANY_ARGS,
        "addPromiseReactions");
    return false;
  }

  RootedObject promise(cx);
  if (args[0].isObject()) {
    promise = &args[0].toObject();
  }

  if (!promise || !JS::IsPromiseObject(promise)) {
    JS_ReportErrorNumberASCII(cx, my_GetErrorMessage, nullptr,
                              JSSMSG_INVALID_ARGS, "addPromiseReactions");
    return false;
  }

  RootedObject onResolve(cx);
  if (args[1].isObject()) {
    onResolve = &args[1].toObject();
  }

  RootedObject onReject(cx);
  if (args[2].isObject()) {
    onReject = &args[2].toObject();
  }

  if (!onResolve || !onResolve->is<JSFunction>() || !onReject ||
      !onReject->is<JSFunction>()) {
    JS_ReportErrorNumberASCII(cx, my_GetErrorMessage, nullptr,
                              JSSMSG_INVALID_ARGS, "addPromiseReactions");
    return false;
  }

  return JS::AddPromiseReactions(cx, promise, onResolve, onReject);
}

static bool IgnoreUnhandledRejections(JSContext* cx, unsigned argc, Value* vp) {
  CallArgs args = CallArgsFromVp(argc, vp);

  ShellContext* sc = GetShellContext(cx);
  sc->trackUnhandledRejections = false;

  args.rval().setUndefined();
  return true;
}

static bool Options(JSContext* cx, unsigned argc, Value* vp) {
  CallArgs args = CallArgsFromVp(argc, vp);

  JS::ContextOptions oldContextOptions = JS::ContextOptionsRef(cx);
  for (unsigned i = 0; i < args.length(); i++) {
    RootedString str(cx, JS::ToString(cx, args[i]));
    if (!str) {
      return false;
    }

    Rooted<JSLinearString*> opt(cx, str->ensureLinear(cx));
    if (!opt) {
      return false;
    }

    if (StringEqualsLiteral(opt, "throw_on_asmjs_validation_failure")) {
      JS::ContextOptionsRef(cx).toggleThrowOnAsmJSValidationFailure();
    } else if (StringEqualsLiteral(opt, "strict_mode")) {
      JS::ContextOptionsRef(cx).toggleStrictMode();
    } else {
      UniqueChars optChars = QuoteString(cx, opt, '"');
      if (!optChars) {
        return false;
      }

      JS_ReportErrorASCII(cx,
                          "unknown option name %s."
                          " The valid names are "
                          "throw_on_asmjs_validation_failure and strict_mode.",
                          optChars.get());
      return false;
    }
  }

  UniqueChars names = DuplicateString("");
  bool found = false;
  if (names && oldContextOptions.throwOnAsmJSValidationFailure()) {
    names = JS_sprintf_append(std::move(names), "%s%s", found ? "," : "",
                              "throw_on_asmjs_validation_failure");
    found = true;
  }
  if (names && oldContextOptions.strictMode()) {
    names = JS_sprintf_append(std::move(names), "%s%s", found ? "," : "",
                              "strict_mode");
    found = true;
  }
  if (!names) {
    JS_ReportOutOfMemory(cx);
    return false;
  }

  JSString* str = JS_NewStringCopyZ(cx, names.get());
  if (!str) {
    return false;
  }
  args.rval().setString(str);
  return true;
}

static bool LoadScript(JSContext* cx, unsigned argc, Value* vp,
                       bool scriptRelative) {
  CallArgs args = CallArgsFromVp(argc, vp);

  RootedString str(cx);
  for (unsigned i = 0; i < args.length(); i++) {
    str = JS::ToString(cx, args[i]);
    if (!str) {
      JS_ReportErrorNumberASCII(cx, my_GetErrorMessage, nullptr,
                                JSSMSG_INVALID_ARGS, "load");
      return false;
    }

    str = ResolvePath(cx, str, scriptRelative ? ScriptRelative : RootRelative);
    if (!str) {
      JS_ReportErrorASCII(cx, "unable to resolve path");
      return false;
    }

    UniqueChars filename = JS_EncodeStringToLatin1(cx, str);
    if (!filename) {
      return false;
    }

    errno = 0;

    CompileOptions opts(cx);
    opts.setIntroductionType("js shell load")
        .setIsRunOnce(true)
        .setNoScriptRval(true)
        .setEagerDelazificationStrategy(defaultDelazificationMode);

    RootedValue unused(cx);
    if (!(compileOnly
              ? JS::CompileUtf8Path(cx, opts, filename.get()) != nullptr
              : JS::EvaluateUtf8Path(cx, opts, filename.get(), &unused))) {
      return false;
    }
  }

  args.rval().setUndefined();
  return true;
}

static bool Load(JSContext* cx, unsigned argc, Value* vp) {
  return LoadScript(cx, argc, vp, false);
}

static bool LoadScriptRelativeToScript(JSContext* cx, unsigned argc,
                                       Value* vp) {
  return LoadScript(cx, argc, vp, true);
}

static void my_LargeAllocFailCallback() {
  JSContext* cx = TlsContext.get();
  if (!cx || cx->isHelperThreadContext()) {
    return;
  }

  MOZ_ASSERT(!JS::RuntimeHeapIsBusy());

  JS::PrepareForFullGC(cx);
  cx->runtime()->gc.gc(JS::GCOptions::Shrink,
                       JS::GCReason::SHARED_MEMORY_LIMIT);
}

static const uint32_t CacheEntry_SOURCE = 0;
static const uint32_t CacheEntry_BYTECODE = 1;
static const uint32_t CacheEntry_OPTIONS = 2;

// Some compile options can't be combined differently between save and load.
//
// CacheEntries store a CacheOption set, and on load an exception is thrown
// if the entries are incompatible.

enum CacheOptions : uint32_t {
  IsRunOnce,
  NoScriptRval,
  Global,
  NonSyntactic,
  SourceIsLazy,
  ForceFullParse,
};

struct CacheOptionSet : public mozilla::EnumSet<CacheOptions> {
  using mozilla::EnumSet<CacheOptions>::EnumSet;

  explicit CacheOptionSet(const CompileOptions& options) : EnumSet() {
    initFromOptions(options);
  }

  void initFromOptions(const CompileOptions& options) {
    if (options.noScriptRval) {
      *this += CacheOptions::NoScriptRval;
    }
    if (options.isRunOnce) {
      *this += CacheOptions::IsRunOnce;
    }
    if (options.sourceIsLazy) {
      *this += CacheOptions::SourceIsLazy;
    }
    if (options.forceFullParse()) {
      *this += CacheOptions::ForceFullParse;
    }
    if (options.nonSyntacticScope) {
      *this += CacheOptions::NonSyntactic;
    }
  }
};

static bool CacheOptionsCompatible(const CacheOptionSet& a,
                                   const CacheOptionSet& b) {
  // If the options are identical, they are trivially compatible.
  return a == b;
}

static const JSClass CacheEntry_class = {"CacheEntryObject",
                                         JSCLASS_HAS_RESERVED_SLOTS(3)};

static bool CacheEntry(JSContext* cx, unsigned argc, JS::Value* vp) {
  CallArgs args = CallArgsFromVp(argc, vp);

  if (args.length() != 1 || !args[0].isString()) {
    JS_ReportErrorNumberASCII(cx, my_GetErrorMessage, nullptr,
                              JSSMSG_INVALID_ARGS, "CacheEntry");
    return false;
  }

  RootedObject obj(cx, JS_NewObject(cx, &CacheEntry_class));
  if (!obj) {
    return false;
  }

  JS::SetReservedSlot(obj, CacheEntry_SOURCE, args[0]);
  JS::SetReservedSlot(obj, CacheEntry_BYTECODE, UndefinedValue());

  // Fill in empty option set.
  CacheOptionSet defaultOptions;
  JS::SetReservedSlot(obj, CacheEntry_OPTIONS,
                      Int32Value(defaultOptions.serialize()));

  args.rval().setObject(*obj);
  return true;
}

static bool CacheEntry_isCacheEntry(JSObject* cache) {
  return cache->hasClass(&CacheEntry_class);
}

static JSString* CacheEntry_getSource(JSContext* cx, HandleObject cache) {
  MOZ_ASSERT(CacheEntry_isCacheEntry(cache));
  Value v = JS::GetReservedSlot(cache, CacheEntry_SOURCE);
  if (!v.isString()) {
    JS_ReportErrorASCII(
        cx, "CacheEntry_getSource: Unexpected type of source reserved slot.");
    return nullptr;
  }

  return v.toString();
}

static bool CacheEntry_compatible(JSContext* cx, HandleObject cache,
                                  const CacheOptionSet& currentOptionSet) {
  CacheOptionSet cacheEntryOptions;
  MOZ_ASSERT(CacheEntry_isCacheEntry(cache));
  Value v = JS::GetReservedSlot(cache, CacheEntry_OPTIONS);
  cacheEntryOptions.deserialize(v.toInt32());
  if (!CacheOptionsCompatible(cacheEntryOptions, currentOptionSet)) {
    JS_ReportErrorASCII(cx,
                        "CacheEntry_compatible: Incompatible cache contents");
    return false;
  }
  return true;
}

static uint8_t* CacheEntry_getBytecode(JSContext* cx, HandleObject cache,
                                       size_t* length) {
  MOZ_ASSERT(CacheEntry_isCacheEntry(cache));
  Value v = JS::GetReservedSlot(cache, CacheEntry_BYTECODE);
  if (!v.isObject() || !v.toObject().is<ArrayBufferObject>()) {
    JS_ReportErrorASCII(
        cx,
        "CacheEntry_getBytecode: Unexpected type of bytecode reserved slot.");
    return nullptr;
  }

  ArrayBufferObject* arrayBuffer = &v.toObject().as<ArrayBufferObject>();
  *length = arrayBuffer->byteLength();
  return arrayBuffer->dataPointer();
}

static bool CacheEntry_setBytecode(JSContext* cx, HandleObject cache,
                                   const CacheOptionSet& cacheOptions,
                                   uint8_t* buffer, uint32_t length) {
  MOZ_ASSERT(CacheEntry_isCacheEntry(cache));

  using BufferContents = ArrayBufferObject::BufferContents;

  BufferContents contents = BufferContents::createMalloced(buffer);
  Rooted<ArrayBufferObject*> arrayBuffer(
      cx, ArrayBufferObject::createForContents(cx, length, contents));
  if (!arrayBuffer) {
    return false;
  }

  JS::SetReservedSlot(cache, CacheEntry_BYTECODE, ObjectValue(*arrayBuffer));
  JS::SetReservedSlot(cache, CacheEntry_OPTIONS,
                      Int32Value(cacheOptions.serialize()));
  return true;
}

static bool ConvertTranscodeResultToJSException(JSContext* cx,
                                                JS::TranscodeResult rv) {
  switch (rv) {
    case JS::TranscodeResult::Ok:
      return true;

    default:
      [[fallthrough]];
    case JS::TranscodeResult::Failure:
      MOZ_ASSERT(!cx->isExceptionPending());
      JS_ReportErrorASCII(cx, "generic warning");
      return false;
    case JS::TranscodeResult::Failure_BadBuildId:
      MOZ_ASSERT(!cx->isExceptionPending());
      JS_ReportErrorASCII(cx, "the build-id does not match");
      return false;
    case JS::TranscodeResult::Failure_AsmJSNotSupported:
      MOZ_ASSERT(!cx->isExceptionPending());
      JS_ReportErrorASCII(cx, "Asm.js is not supported by XDR");
      return false;
    case JS::TranscodeResult::Failure_BadDecode:
      MOZ_ASSERT(!cx->isExceptionPending());
      JS_ReportErrorASCII(cx, "XDR data corruption");
      return false;

    case JS::TranscodeResult::Throw:
      MOZ_ASSERT(cx->isExceptionPending());
      return false;
  }
}

static bool Evaluate(JSContext* cx, unsigned argc, Value* vp) {
  CallArgs args = CallArgsFromVp(argc, vp);

  if (args.length() < 1 || args.length() > 2) {
    JS_ReportErrorNumberASCII(
        cx, my_GetErrorMessage, nullptr,
        args.length() < 1 ? JSSMSG_NOT_ENOUGH_ARGS : JSSMSG_TOO_MANY_ARGS,
        "evaluate");
    return false;
  }

  RootedString code(cx, nullptr);
  RootedObject cacheEntry(cx, nullptr);
  if (args[0].isString()) {
    code = args[0].toString();
  } else if (args[0].isObject() &&
             CacheEntry_isCacheEntry(&args[0].toObject())) {
    cacheEntry = &args[0].toObject();
    code = CacheEntry_getSource(cx, cacheEntry);
    if (!code) {
      return false;
    }
  }

  if (!code || (args.length() == 2 && args[1].isPrimitive())) {
    JS_ReportErrorNumberASCII(cx, my_GetErrorMessage, nullptr,
                              JSSMSG_INVALID_ARGS, "evaluate");
    return false;
  }

  RootedObject opts(cx);
  if (args.length() == 2) {
    if (!args[1].isObject()) {
      JS_ReportErrorASCII(cx, "evaluate: The 2nd argument must be an object");
      return false;
    }

    opts = &args[1].toObject();
  }

  RootedObject global(cx, JS::CurrentGlobalOrNull(cx));
  MOZ_ASSERT(global);

  // Check "global" property before everything to use the given global's
  // option as the default value.
  Maybe<CompileOptions> maybeOptions;
  if (opts) {
    RootedValue v(cx);
    if (!JS_GetProperty(cx, opts, "global", &v)) {
      return false;
    }
    if (!v.isUndefined()) {
      if (v.isObject()) {
        global = js::CheckedUnwrapDynamic(&v.toObject(), cx,
                                          /* stopAtWindowProxy = */ false);
        if (!global) {
          return false;
        }
      }
      if (!global || !(JS::GetClass(global)->flags & JSCLASS_IS_GLOBAL)) {
        JS_ReportErrorNumberASCII(
            cx, GetErrorMessage, nullptr, JSMSG_UNEXPECTED_TYPE,
            "\"global\" passed to evaluate()", "not a global object");
        return false;
      }

      JSAutoRealm ar(cx, global);
      maybeOptions.emplace(cx);
    }
  }
  if (!maybeOptions) {
    // If "global" property is not given, use the current global's option as
    // the default value.
    maybeOptions.emplace(cx);
  }

  CompileOptions& options = maybeOptions.ref();
  UniqueChars fileNameBytes;
  RootedString displayURL(cx);
  RootedString sourceMapURL(cx);
  bool catchTermination = false;
  bool loadBytecode = false;
  bool saveIncrementalBytecode = false;
  bool execute = true;
  bool assertEqBytecode = false;
  JS::RootedObjectVector envChain(cx);
  RootedObject callerGlobal(cx, cx->global());

  options.setIntroductionType("js shell evaluate")
      .setFileAndLine("@evaluate", 1)
      .setDeferDebugMetadata();

  RootedValue privateValue(cx);
  RootedString elementAttributeName(cx);

  if (opts) {
    if (!js::ParseCompileOptions(cx, options, opts, &fileNameBytes)) {
      return false;
    }
    if (!ParseDebugMetadata(cx, opts, &privateValue, &elementAttributeName)) {
      return false;
    }
    if (!ParseSourceOptions(cx, opts, &displayURL, &sourceMapURL)) {
      return false;
    }

    RootedValue v(cx);
    if (!JS_GetProperty(cx, opts, "catchTermination", &v)) {
      return false;
    }
    if (!v.isUndefined()) {
      catchTermination = ToBoolean(v);
    }

    if (!JS_GetProperty(cx, opts, "loadBytecode", &v)) {
      return false;
    }
    if (!v.isUndefined()) {
      loadBytecode = ToBoolean(v);
    }

    if (!JS_GetProperty(cx, opts, "saveIncrementalBytecode", &v)) {
      return false;
    }
    if (!v.isUndefined()) {
      saveIncrementalBytecode = ToBoolean(v);
    }

    if (!JS_GetProperty(cx, opts, "execute", &v)) {
      return false;
    }
    if (!v.isUndefined()) {
      execute = ToBoolean(v);
    }

    if (!JS_GetProperty(cx, opts, "assertEqBytecode", &v)) {
      return false;
    }
    if (!v.isUndefined()) {
      assertEqBytecode = ToBoolean(v);
    }

    if (!JS_GetProperty(cx, opts, "envChainObject", &v)) {
      return false;
    }
    if (!v.isUndefined()) {
      if (!v.isObject()) {
        JS_ReportErrorNumberASCII(
            cx, GetErrorMessage, nullptr, JSMSG_UNEXPECTED_TYPE,
            "\"envChainObject\" passed to evaluate()", "not an object");
        return false;
      }

      JSObject* obj = &v.toObject();
      if (obj->isUnqualifiedVarObj()) {
        JS_ReportErrorASCII(
            cx,
            "\"envChainObject\" passed to evaluate() should not be an "
            "unqualified variables object");
        return false;
      }

      if (!envChain.append(obj)) {
        return false;
      }
    }

    // We cannot load or save the bytecode if we have no object where the
    // bytecode cache is stored.
    if (loadBytecode || saveIncrementalBytecode) {
      if (!cacheEntry) {
        JS_ReportErrorNumberASCII(cx, my_GetErrorMessage, nullptr,
                                  JSSMSG_INVALID_ARGS, "evaluate");
        return false;
      }
    }
  }

  if (envChain.length() != 0) {
    // Wrap the envChainObject list into target realm.
    JSAutoRealm ar(cx, global);
    for (size_t i = 0; i < envChain.length(); ++i) {
      if (!JS_WrapObject(cx, envChain[i])) {
        return false;
      }
    }

    options.setNonSyntacticScope(true);
  }

  // The `loadBuffer` we use below outlives the Stencil we generate so we can
  // use its contents directly in the Stencil.
  options.borrowBuffer = true;

  // We need to track the options used to generate bytecode for a CacheEntry to
  // avoid mismatches. This is primarily a concern when fuzzing the jsshell.
  CacheOptionSet cacheOptions;
  cacheOptions.initFromOptions(options);

  JS::TranscodeBuffer loadBuffer;
  JS::TranscodeBuffer saveBuffer;

  if (loadBytecode) {
    size_t loadLength = 0;
    uint8_t* loadData = nullptr;

    if (!CacheEntry_compatible(cx, cacheEntry, cacheOptions)) {
      return false;
    }

    loadData = CacheEntry_getBytecode(cx, cacheEntry, &loadLength);
    if (!loadData) {
      return false;
    }
    if (!loadBuffer.append(loadData, loadLength)) {
      JS_ReportOutOfMemory(cx);
      return false;
    }
  }

  {
    JSAutoRealm ar(cx, global);
    RefPtr<JS::Stencil> stencil;

    if (loadBytecode) {
      JS::TranscodeRange range(loadBuffer.begin(), loadBuffer.length());
      JS::DecodeOptions decodeOptions(options);

      JS::TranscodeResult rv =
          JS::DecodeStencil(cx, decodeOptions, range, getter_AddRefs(stencil));
      if (!ConvertTranscodeResultToJSException(cx, rv)) {
        return false;
      }
    } else {
      AutoStableStringChars linearChars(cx);
      if (!linearChars.initTwoByte(cx, code)) {
        return false;
      }

      JS::SourceText<char16_t> srcBuf;
      if (!srcBuf.initMaybeBorrowed(cx, linearChars)) {
        return false;
      }

      stencil = JS::CompileGlobalScriptToStencil(cx, options, srcBuf);
      if (!stencil) {
        return false;
      }
    }

    JS::InstantiateOptions instantiateOptions(options);
    RootedScript script(
        cx, JS::InstantiateGlobalStencil(cx, instantiateOptions, stencil));
    if (!script) {
      return false;
    }

    AutoReportFrontendContext fc(cx);
    if (!SetSourceOptions(cx, &fc, script->scriptSource(), displayURL,
                          sourceMapURL)) {
      return false;
    }

    if (!JS::UpdateDebugMetadata(cx, script, instantiateOptions, privateValue,
                                 elementAttributeName, nullptr, nullptr)) {
      return false;
    }

    if (saveIncrementalBytecode) {
      if (!JS::StartIncrementalEncoding(cx, std::move(stencil))) {
        return false;
      }
    }

    if (execute) {
      if (!(envChain.empty()
                ? JS_ExecuteScript(cx, script, args.rval())
                : JS_ExecuteScript(cx, envChain, script, args.rval()))) {
        if (catchTermination && !JS_IsExceptionPending(cx)) {
          JSAutoRealm ar1(cx, callerGlobal);
          JSString* str = JS_NewStringCopyZ(cx, "terminated");
          if (!str) {
            return false;
          }
          args.rval().setString(str);
          return true;
        }
        return false;
      }
    }

    // Serialize the encoded bytecode, recorded before the execution, into a
    // buffer which can be deserialized linearly.
    if (saveIncrementalBytecode) {
      if (!FinishIncrementalEncoding(cx, script, saveBuffer)) {
        return false;
      }
    }
  }

  if (saveIncrementalBytecode) {
    // If we are both loading and saving, we assert that we are going to
    // replace the current bytecode by the same stream of bytes.
    if (loadBytecode && assertEqBytecode) {
      if (saveBuffer.length() != loadBuffer.length()) {
        char loadLengthStr[16];
        SprintfLiteral(loadLengthStr, "%zu", loadBuffer.length());
        char saveLengthStr[16];
        SprintfLiteral(saveLengthStr, "%zu", saveBuffer.length());

        JS_ReportErrorNumberASCII(cx, my_GetErrorMessage, nullptr,
                                  JSSMSG_CACHE_EQ_SIZE_FAILED, loadLengthStr,
                                  saveLengthStr);
        return false;
      }

      if (!ArrayEqual(loadBuffer.begin(), saveBuffer.begin(),
                      loadBuffer.length())) {
        JS_ReportErrorNumberASCII(cx, my_GetErrorMessage, nullptr,
                                  JSSMSG_CACHE_EQ_CONTENT_FAILED);
        return false;
      }
    }

    size_t saveLength = saveBuffer.length();
    if (saveLength >= INT32_MAX) {
      JS_ReportErrorASCII(cx, "Cannot save large cache entry content");
      return false;
    }
    uint8_t* saveData = saveBuffer.extractOrCopyRawBuffer();
    if (!CacheEntry_setBytecode(cx, cacheEntry, cacheOptions, saveData,
                                saveLength)) {
      js_free(saveData);
      return false;
    }
  }

  return JS_WrapValue(cx, args.rval());
}

JSString* js::shell::FileAsString(JSContext* cx, JS::HandleString pathnameStr) {
  UniqueChars pathname = JS_EncodeStringToLatin1(cx, pathnameStr);
  if (!pathname) {
    return nullptr;
  }

  FILE* file;

  file = fopen(pathname.get(), "rb");
  if (!file) {
    ReportCantOpenErrorUnknownEncoding(cx, pathname.get());
    return nullptr;
  }

  AutoCloseFile autoClose(file);

  struct stat st;
  if (fstat(fileno(file), &st) != 0) {
    JS_ReportErrorUTF8(cx, "can't stat %s", pathname.get());
    return nullptr;
  }

  if ((st.st_mode & S_IFMT) != S_IFREG) {
    JS_ReportErrorUTF8(cx, "can't read non-regular file %s", pathname.get());
    return nullptr;
  }

  if (fseek(file, 0, SEEK_END) != 0) {
    pathname = JS_EncodeStringToUTF8(cx, pathnameStr);
    if (!pathname) {
      return nullptr;
    }
    JS_ReportErrorUTF8(cx, "can't seek end of %s", pathname.get());
    return nullptr;
  }

  long endPos = ftell(file);
  if (endPos < 0) {
    JS_ReportErrorUTF8(cx, "can't read length of %s", pathname.get());
    return nullptr;
  }

  size_t len = endPos;
  if (fseek(file, 0, SEEK_SET) != 0) {
    pathname = JS_EncodeStringToUTF8(cx, pathnameStr);
    if (!pathname) {
      return nullptr;
    }
    JS_ReportErrorUTF8(cx, "can't seek start of %s", pathname.get());
    return nullptr;
  }

  UniqueChars buf(js_pod_malloc<char>(len + 1));
  if (!buf) {
    JS_ReportErrorUTF8(cx, "out of memory reading %s", pathname.get());
    return nullptr;
  }

  size_t cc = fread(buf.get(), 1, len, file);
  if (cc != len) {
    if (ptrdiff_t(cc) < 0) {
      ReportCantOpenErrorUnknownEncoding(cx, pathname.get());
    } else {
      pathname = JS_EncodeStringToUTF8(cx, pathnameStr);
      if (!pathname) {
        return nullptr;
      }
      JS_ReportErrorUTF8(cx, "can't read %s: short read", pathname.get());
    }
    return nullptr;
  }

  UniqueTwoByteChars ucbuf(
      JS::LossyUTF8CharsToNewTwoByteCharsZ(cx, JS::UTF8Chars(buf.get(), len),
                                           &len, js::MallocArena)
          .get());
  if (!ucbuf) {
    pathname = JS_EncodeStringToUTF8(cx, pathnameStr);
    if (!pathname) {
      return nullptr;
    }
    JS_ReportErrorUTF8(cx, "Invalid UTF-8 in file '%s'", pathname.get());
    return nullptr;
  }

  return JS_NewUCStringCopyN(cx, ucbuf.get(), len);
}

/*
 * Function to run scripts and return compilation + execution time. Semantics
 * are closely modelled after the equivalent function in WebKit, as this is used
 * to produce benchmark timings by SunSpider.
 */
static bool Run(JSContext* cx, unsigned argc, Value* vp) {
  CallArgs args = CallArgsFromVp(argc, vp);
  if (args.length() != 1) {
    JS_ReportErrorNumberASCII(cx, my_GetErrorMessage, nullptr,
                              JSSMSG_INVALID_ARGS, "run");
    return false;
  }

  RootedString str(cx, JS::ToString(cx, args[0]));
  if (!str) {
    return false;
  }
  args[0].setString(str);

  str = FileAsString(cx, str);
  if (!str) {
    return false;
  }

  AutoStableStringChars linearChars(cx);
  if (!linearChars.initTwoByte(cx, str)) {
    return false;
  }

  JS::SourceText<char16_t> srcBuf;
  if (!srcBuf.initMaybeBorrowed(cx, linearChars)) {
    return false;
  }

  RootedScript script(cx);
  int64_t startClock = PRMJ_Now();
  {
    /* FIXME: This should use UTF-8 (bug 987069). */
    UniqueChars filename = JS_EncodeStringToLatin1(cx, str);
    if (!filename) {
      return false;
    }

    JS::CompileOptions options(cx);
    options.setIntroductionType("js shell run")
        .setFileAndLine(filename.get(), 1)
        .setIsRunOnce(true)
        .setNoScriptRval(true)
        .setEagerDelazificationStrategy(defaultDelazificationMode);

    script = JS::Compile(cx, options, srcBuf);
    if (!script) {
      return false;
    }
  }

  if (!JS_ExecuteScript(cx, script)) {
    return false;
  }

  int64_t endClock = PRMJ_Now();

  args.rval().setDouble((endClock - startClock) / double(PRMJ_USEC_PER_MSEC));
  return true;
}

static int js_fgets(char* buf, int size, FILE* file) {
  int n, i, c;
  bool crflag;

  n = size - 1;
  if (n < 0) {
    return -1;
  }

  // Use the fastest available getc.
  auto fast_getc =
#if defined(HAVE_GETC_UNLOCKED)
      getc_unlocked
#elif defined(HAVE__GETC_NOLOCK)
      _getc_nolock
#else
      getc
#endif
      ;

  crflag = false;
  for (i = 0; i < n && (c = fast_getc(file)) != EOF; i++) {
    buf[i] = c;
    if (c == '\n') {  // any \n ends a line
      i++;            // keep the \n; we know there is room for \0
      break;
    }
    if (crflag) {  // \r not followed by \n ends line at the \r
      ungetc(c, file);
      break;  // and overwrite c in buf with \0
    }
    crflag = (c == '\r');
  }

  buf[i] = '\0';
  return i;
}

/*
 * function readline()
 * Provides a hook for scripts to read a line from stdin.
 */
static bool ReadLine(JSContext* cx, unsigned argc, Value* vp) {
  CallArgs args = CallArgsFromVp(argc, vp);

  static constexpr size_t BUFSIZE = 256;
  FILE* from = stdin;
  size_t buflength = 0;
  size_t bufsize = BUFSIZE;
  char* buf = (char*)JS_malloc(cx, bufsize);
  if (!buf) {
    return false;
  }

  bool sawNewline = false;
  size_t gotlength;
  while ((gotlength = js_fgets(buf + buflength, bufsize - buflength, from)) >
         0) {
    buflength += gotlength;

    /* Are we done? */
    if (buf[buflength - 1] == '\n') {
      buf[buflength - 1] = '\0';
      sawNewline = true;
      break;
    } else if (buflength < bufsize - 1) {
      break;
    }

    /* Else, grow our buffer for another pass. */
    char* tmp;
    bufsize *= 2;
    if (bufsize > buflength) {
      tmp = static_cast<char*>(JS_realloc(cx, buf, bufsize / 2, bufsize));
    } else {
      JS_ReportOutOfMemory(cx);
      tmp = nullptr;
    }

    if (!tmp) {
      JS_free(cx, buf);
      return false;
    }

    buf = tmp;
  }

  /* Treat the empty string specially. */
  if (buflength == 0) {
    args.rval().set(feof(from) ? NullValue() : JS_GetEmptyStringValue(cx));
    JS_free(cx, buf);
    return true;
  }

  /* Shrink the buffer to the real size. */
  char* tmp = static_cast<char*>(JS_realloc(cx, buf, bufsize, buflength));
  if (!tmp) {
    JS_free(cx, buf);
    return false;
  }

  buf = tmp;

  /*
   * Turn buf into a JSString. Note that buflength includes the trailing null
   * character.
   */
  JSString* str =
      JS_NewStringCopyN(cx, buf, sawNewline ? buflength - 1 : buflength);
  JS_free(cx, buf);
  if (!str) {
    return false;
  }

  args.rval().setString(str);
  return true;
}

/*
 * function readlineBuf()
 * Provides a hook for scripts to emulate readline() using a string object.
 */
static bool ReadLineBuf(JSContext* cx, unsigned argc, Value* vp) {
  CallArgs args = CallArgsFromVp(argc, vp);
  ShellContext* sc = GetShellContext(cx);

  if (!args.length()) {
    if (!sc->readLineBuf) {
      JS_ReportErrorASCII(cx,
                          "No source buffer set. You must initially "
                          "call readlineBuf with an argument.");
      return false;
    }

    char* currentBuf = sc->readLineBuf.get() + sc->readLineBufPos;
    size_t buflen = strlen(currentBuf);

    if (!buflen) {
      args.rval().setNull();
      return true;
    }

    size_t len = 0;
    while (len < buflen) {
      if (currentBuf[len] == '\n') {
        break;
      }
      len++;
    }

    JSString* str = JS_NewStringCopyUTF8N(cx, JS::UTF8Chars(currentBuf, len));
    if (!str) {
      return false;
    }

    if (currentBuf[len] == '\0') {
      sc->readLineBufPos += len;
    } else {
      sc->readLineBufPos += len + 1;
    }

    args.rval().setString(str);
    return true;
  }

  if (args.length() == 1) {
    sc->readLineBuf = nullptr;
    sc->readLineBufPos = 0;

    RootedString str(cx, JS::ToString(cx, args[0]));
    if (!str) {
      return false;
    }
    sc->readLineBuf = JS_EncodeStringToUTF8(cx, str);
    if (!sc->readLineBuf) {
      return false;
    }

    args.rval().setUndefined();
    return true;
  }

  JS_ReportErrorASCII(cx, "Must specify at most one argument");
  return false;
}

static bool PutStr(JSContext* cx, unsigned argc, Value* vp) {
  CallArgs args = CallArgsFromVp(argc, vp);

  if (args.length() != 0) {
    if (!gOutFile->isOpen()) {
      JS_ReportErrorASCII(cx, "output file is closed");
      return false;
    }

    RootedString str(cx, JS::ToString(cx, args[0]));
    if (!str) {
      return false;
    }
    UniqueChars bytes = JS_EncodeStringToUTF8(cx, str);
    if (!bytes) {
      return false;
    }
    fputs(bytes.get(), gOutFile->fp);
    fflush(gOutFile->fp);
  }

  args.rval().setUndefined();
  return true;
}

static bool Now(JSContext* cx, unsigned argc, Value* vp) {
  CallArgs args = CallArgsFromVp(argc, vp);
  double now = PRMJ_Now() / double(PRMJ_USEC_PER_MSEC);
  args.rval().setDouble(now);
  return true;
}

static bool CpuNow(JSContext* cx, unsigned argc, Value* vp) {
  CallArgs args = CallArgsFromVp(argc, vp);
  double now = double(std::clock()) / double(CLOCKS_PER_SEC);
  args.rval().setDouble(now);
  return true;
}

static bool PrintInternal(JSContext* cx, const CallArgs& args, RCFile* file) {
  if (!file->isOpen()) {
    JS_ReportErrorASCII(cx, "output file is closed");
    return false;
  }

  for (unsigned i = 0; i < args.length(); i++) {
    RootedString str(cx, JS::ToString(cx, args[i]));
    if (!str) {
      return false;
    }
    UniqueChars bytes = JS_EncodeStringToUTF8(cx, str);
    if (!bytes) {
      return false;
    }
    fprintf(file->fp, "%s%s", i ? " " : "", bytes.get());
  }

  fputc('\n', file->fp);
  fflush(file->fp);

  args.rval().setUndefined();
  return true;
}

static bool Print(JSContext* cx, unsigned argc, Value* vp) {
  CallArgs args = CallArgsFromVp(argc, vp);
#ifdef FUZZING_INTERFACES
  if (fuzzHaveModule && !fuzzDoDebug) {
    // When fuzzing and not debugging, suppress any print() output,
    // as it slows down fuzzing and makes libFuzzer's output hard
    // to read.
    args.rval().setUndefined();
    return true;
  }
#endif  // FUZZING_INTERFACES
  return PrintInternal(cx, args, gOutFile);
}

static bool PrintErr(JSContext* cx, unsigned argc, Value* vp) {
  CallArgs args = CallArgsFromVp(argc, vp);
  return PrintInternal(cx, args, gErrFile);
}

static bool Help(JSContext* cx, unsigned argc, Value* vp);

static bool Quit(JSContext* cx, unsigned argc, Value* vp) {
  ShellContext* sc = GetShellContext(cx);

  // Print a message to stderr in differential testing to help jsfunfuzz
  // find uncatchable-exception bugs.
  if (js::SupportDifferentialTesting()) {
    fprintf(stderr, "quit called\n");
  }

  CallArgs args = CallArgsFromVp(argc, vp);
  int32_t code;
  if (!ToInt32(cx, args.get(0), &code)) {
    return false;
  }

  // The fuzzers check the shell's exit code and assume a value >= 128 means
  // the process crashed (for instance, SIGSEGV will result in code 139). On
  // POSIX platforms, the exit code is 8-bit and negative values can also
  // result in an exit code >= 128. We restrict the value to range [0, 127] to
  // avoid false positives.
  if (code < 0 || code >= 128) {
    JS_ReportErrorASCII(cx, "quit exit code should be in range 0-127");
    return false;
  }

  js::StopDrainingJobQueue(cx);
  sc->exitCode = code;
  sc->quitting = true;
  return false;
}

static bool StartTimingMutator(JSContext* cx, unsigned argc, Value* vp) {
  CallArgs args = CallArgsFromVp(argc, vp);
  if (args.length() > 0) {
    JS_ReportErrorNumberASCII(cx, my_GetErrorMessage, nullptr,
                              JSSMSG_TOO_MANY_ARGS, "startTimingMutator");
    return false;
  }

  if (!cx->runtime()->gc.stats().startTimingMutator()) {
    JS_ReportErrorASCII(
        cx, "StartTimingMutator should only be called from outside of GC");
    return false;
  }

  args.rval().setUndefined();
  return true;
}

static bool StopTimingMutator(JSContext* cx, unsigned argc, Value* vp) {
  CallArgs args = CallArgsFromVp(argc, vp);
  if (args.length() > 0) {
    JS_ReportErrorNumberASCII(cx, my_GetErrorMessage, nullptr,
                              JSSMSG_TOO_MANY_ARGS, "stopTimingMutator");
    return false;
  }

  double mutator_ms, gc_ms;
  if (!cx->runtime()->gc.stats().stopTimingMutator(mutator_ms, gc_ms)) {
    JS_ReportErrorASCII(cx,
                        "stopTimingMutator called when not timing the mutator");
    return false;
  }
  double total_ms = mutator_ms + gc_ms;
  if (total_ms > 0 && gOutFile->isOpen()) {
    fprintf(gOutFile->fp, "Mutator: %.3fms (%.1f%%), GC: %.3fms (%.1f%%)\n",
            mutator_ms, mutator_ms / total_ms * 100.0, gc_ms,
            gc_ms / total_ms * 100.0);
  }

  args.rval().setUndefined();
  return true;
}

static const char* ToSource(JSContext* cx, HandleValue vp, UniqueChars* bytes) {
  RootedString str(cx, JS_ValueToSource(cx, vp));
  if (str) {
    *bytes = JS_EncodeStringToUTF8(cx, str);
    if (*bytes) {
      return bytes->get();
    }
  }
  JS_ClearPendingException(cx);
  return "<<error converting value to string>>";
}

static bool AssertEq(JSContext* cx, unsigned argc, Value* vp) {
  CallArgs args = CallArgsFromVp(argc, vp);
  if (!(args.length() == 2 || (args.length() == 3 && args[2].isString()))) {
    JS_ReportErrorNumberASCII(cx, my_GetErrorMessage, nullptr,
                              (args.length() < 2)    ? JSSMSG_NOT_ENOUGH_ARGS
                              : (args.length() == 3) ? JSSMSG_INVALID_ARGS
                                                     : JSSMSG_TOO_MANY_ARGS,
                              "assertEq");
    return false;
  }

  bool same;
  if (!JS::SameValue(cx, args[0], args[1], &same)) {
    return false;
  }
  if (!same) {
    UniqueChars bytes0, bytes1;
    const char* actual = ToSource(cx, args[0], &bytes0);
    const char* expected = ToSource(cx, args[1], &bytes1);
    if (args.length() == 2) {
      JS_ReportErrorNumberUTF8(cx, my_GetErrorMessage, nullptr,
                               JSSMSG_ASSERT_EQ_FAILED, actual, expected);
    } else {
      RootedString message(cx, args[2].toString());
      UniqueChars bytes2 = QuoteString(cx, message);
      if (!bytes2) {
        return false;
      }
      JS_ReportErrorNumberUTF8(cx, my_GetErrorMessage, nullptr,
                               JSSMSG_ASSERT_EQ_FAILED_MSG, actual, expected,
                               bytes2.get());
    }
    return false;
  }
  args.rval().setUndefined();
  return true;
}

static JSScript* GetTopScript(JSContext* cx) {
  NonBuiltinScriptFrameIter iter(cx);
  return iter.done() ? nullptr : iter.script();
}

static bool GetScriptAndPCArgs(JSContext* cx, CallArgs& args,
                               MutableHandleScript scriptp, int32_t* ip) {
  RootedScript script(cx, GetTopScript(cx));
  *ip = 0;
  if (!args.get(0).isUndefined()) {
    HandleValue v = args[0];
    unsigned intarg = 0;
    if (v.isObject() && JS::GetClass(&v.toObject())->isJSFunction()) {
      script = TestingFunctionArgumentToScript(cx, v);
      if (!script) {
        return false;
      }
      intarg++;
    }
    if (!args.get(intarg).isUndefined()) {
      if (!JS::ToInt32(cx, args[intarg], ip)) {
        return false;
      }
      if ((uint32_t)*ip >= script->length()) {
        JS_ReportErrorASCII(cx, "Invalid PC");
        return false;
      }
    }
  }

  scriptp.set(script);

  return true;
}

static bool LineToPC(JSContext* cx, unsigned argc, Value* vp) {
  CallArgs args = CallArgsFromVp(argc, vp);

  if (args.length() == 0) {
    JS_ReportErrorNumberASCII(cx, my_GetErrorMessage, nullptr,
                              JSSMSG_LINE2PC_USAGE);
    return false;
  }

  RootedScript script(cx, GetTopScript(cx));
  int32_t lineArg = 0;
  if (args[0].isObject() && args[0].toObject().is<JSFunction>()) {
    script = TestingFunctionArgumentToScript(cx, args[0]);
    if (!script) {
      return false;
    }
    lineArg++;
  }

  uint32_t lineno;
  if (!ToUint32(cx, args.get(lineArg), &lineno)) {
    return false;
  }

  jsbytecode* pc = LineNumberToPC(script, lineno);
  if (!pc) {
    return false;
  }
  args.rval().setInt32(script->pcToOffset(pc));
  return true;
}

static bool PCToLine(JSContext* cx, unsigned argc, Value* vp) {
  CallArgs args = CallArgsFromVp(argc, vp);
  RootedScript script(cx);
  int32_t i;
  unsigned lineno;

  if (!GetScriptAndPCArgs(cx, args, &script, &i)) {
    return false;
  }
  lineno = PCToLineNumber(script, script->offsetToPC(i));
  if (!lineno) {
    return false;
  }
  args.rval().setInt32(lineno);
  return true;
}

#if defined(DEBUG) || defined(JS_JITSPEW)

static bool Notes(JSContext* cx, unsigned argc, Value* vp) {
  CallArgs args = CallArgsFromVp(argc, vp);
  Sprinter sprinter(cx);
  if (!sprinter.init()) {
    return false;
  }

  for (unsigned i = 0; i < args.length(); i++) {
    RootedScript script(cx, TestingFunctionArgumentToScript(cx, args[i]));
    if (!script) {
      return false;
    }

    if (!JSScript::dumpSrcNotes(cx, script, &sprinter)) {
      return false;
    }
  }

  JSString* str = JS_NewStringCopyZ(cx, sprinter.string());
  if (!str) {
    return false;
  }
  args.rval().setString(str);
  return true;
}

namespace {

struct DisassembleOptionParser {
  unsigned argc;
  Value* argv;
  JSScript::DumpOptions options;

  DisassembleOptionParser(unsigned argc, Value* argv)
      : argc(argc), argv(argv) {}

  bool parse(JSContext* cx) {
    options.recursive = false;

    /* Read options off early arguments */
    while (argc > 0 && argv[0].isString()) {
      JSString* str = argv[0].toString();
      JSLinearString* linearStr = JS_EnsureLinearString(cx, str);
      if (!linearStr) {
        return false;
      }
      if (JS_LinearStringEqualsLiteral(linearStr, "-r")) {
        options.recursive = true;
      } else {
        break;
      }
      argv++;
      argc--;
    }
    return true;
  }
};

} /* anonymous namespace */

static bool DisassembleToSprinter(JSContext* cx, unsigned argc, Value* vp,
                                  Sprinter* sprinter) {
  CallArgs args = CallArgsFromVp(argc, vp);
  DisassembleOptionParser p(args.length(), args.array());
  if (!p.parse(cx)) {
    return false;
  }

  if (p.argc == 0) {
    /* Without arguments, disassemble the current script. */
    RootedScript script(cx, GetTopScript(cx));
    if (script) {
      JSAutoRealm ar(cx, script);
      if (!JSScript::dump(cx, script, p.options, sprinter)) {
        return false;
      }
    }
  } else {
    for (unsigned i = 0; i < p.argc; i++) {
      RootedFunction fun(cx);
      RootedScript script(cx);
      RootedValue value(cx, p.argv[i]);
      if (value.isObject() && value.toObject().is<ShellModuleObjectWrapper>()) {
        script = value.toObject()
                     .as<ShellModuleObjectWrapper>()
                     .get()
                     ->maybeScript();
      } else {
        script = TestingFunctionArgumentToScript(cx, value, fun.address());
      }
      if (!script) {
        return false;
      }

      if (!JSScript::dump(cx, script, p.options, sprinter)) {
        return false;
      }
    }
  }

  return !sprinter->hadOutOfMemory();
}

static bool DisassembleToString(JSContext* cx, unsigned argc, Value* vp) {
  CallArgs args = CallArgsFromVp(argc, vp);
  Sprinter sprinter(cx);
  if (!sprinter.init()) {
    return false;
  }
  if (!DisassembleToSprinter(cx, args.length(), vp, &sprinter)) {
    return false;
  }

  const char* chars = sprinter.string();
  size_t len;
  JS::UniqueTwoByteChars buf(
      JS::LossyUTF8CharsToNewTwoByteCharsZ(
          cx, JS::UTF8Chars(chars, strlen(chars)), &len, js::MallocArena)
          .get());
  if (!buf) {
    return false;
  }
  JSString* str = JS_NewUCStringCopyN(cx, buf.get(), len);
  if (!str) {
    return false;
  }
  args.rval().setString(str);
  return true;
}

static bool Disassemble(JSContext* cx, unsigned argc, Value* vp) {
  CallArgs args = CallArgsFromVp(argc, vp);

  if (!gOutFile->isOpen()) {
    JS_ReportErrorASCII(cx, "output file is closed");
    return false;
  }

  Sprinter sprinter(cx);
  if (!sprinter.init()) {
    return false;
  }
  if (!DisassembleToSprinter(cx, args.length(), vp, &sprinter)) {
    return false;
  }

  fprintf(gOutFile->fp, "%s\n", sprinter.string());
  args.rval().setUndefined();
  return true;
}

static bool DisassFile(JSContext* cx, unsigned argc, Value* vp) {
  CallArgs args = CallArgsFromVp(argc, vp);

  if (!gOutFile->isOpen()) {
    JS_ReportErrorASCII(cx, "output file is closed");
    return false;
  }

  /* Support extra options at the start, just like Disassemble. */
  DisassembleOptionParser p(args.length(), args.array());
  if (!p.parse(cx)) {
    return false;
  }

  if (!p.argc) {
    args.rval().setUndefined();
    return true;
  }

  // We should change DisassembleOptionParser to store CallArgs.
  JSString* str = JS::ToString(cx, HandleValue::fromMarkedLocation(&p.argv[0]));
  if (!str) {
    return false;
  }
  UniqueChars filename = JS_EncodeStringToLatin1(cx, str);
  if (!filename) {
    return false;
  }
  RootedScript script(cx);

  {
    CompileOptions options(cx);
    options.setIntroductionType("js shell disFile")
        .setFileAndLine(filename.get(), 1)
        .setIsRunOnce(true)
        .setNoScriptRval(true)
        .setEagerDelazificationStrategy(defaultDelazificationMode);

    script = JS::CompileUtf8Path(cx, options, filename.get());
    if (!script) {
      return false;
    }
  }

  Sprinter sprinter(cx);
  if (!sprinter.init()) {
    return false;
  }
  if (JSScript::dump(cx, script, p.options, &sprinter)) {
    return false;
  }

  fprintf(gOutFile->fp, "%s\n", sprinter.string());

  args.rval().setUndefined();
  return true;
}

static bool DisassWithSrc(JSContext* cx, unsigned argc, Value* vp) {
  CallArgs args = CallArgsFromVp(argc, vp);

  if (!gOutFile->isOpen()) {
    JS_ReportErrorASCII(cx, "output file is closed");
    return false;
  }

  const size_t lineBufLen = 512;
  unsigned len, line1, line2, bupline;
  char linebuf[lineBufLen];
  static const char sep[] = ";-------------------------";

  RootedScript script(cx);
  for (unsigned i = 0; i < args.length(); i++) {
    script = TestingFunctionArgumentToScript(cx, args[i]);
    if (!script) {
      return false;
    }

    if (!script->filename()) {
      JS_ReportErrorNumberASCII(cx, my_GetErrorMessage, nullptr,
                                JSSMSG_FILE_SCRIPTS_ONLY);
      return false;
    }

    FILE* file = fopen(script->filename(), "rb");
    if (!file) {
      /* FIXME: script->filename() should become UTF-8 (bug 987069). */
      ReportCantOpenErrorUnknownEncoding(cx, script->filename());
      return false;
    }
    auto closeFile = MakeScopeExit([file] { fclose(file); });

    jsbytecode* pc = script->code();
    jsbytecode* end = script->codeEnd();

    Sprinter sprinter(cx);
    if (!sprinter.init()) {
      return false;
    }

    /* burn the leading lines */
    line2 = PCToLineNumber(script, pc);
    for (line1 = 0; line1 < line2 - 1; line1++) {
      char* tmp = fgets(linebuf, lineBufLen, file);
      if (!tmp) {
        /* FIXME: This should use UTF-8 (bug 987069). */
        JS_ReportErrorLatin1(cx, "failed to read %s fully", script->filename());
        return false;
      }
    }

    bupline = 0;
    while (pc < end) {
      line2 = PCToLineNumber(script, pc);

      if (line2 < line1) {
        if (bupline != line2) {
          bupline = line2;
          if (!sprinter.jsprintf("%s %3u: BACKUP\n", sep, line2)) {
            return false;
          }
        }
      } else {
        if (bupline && line1 == line2) {
          if (!sprinter.jsprintf("%s %3u: RESTORE\n", sep, line2)) {
            return false;
          }
        }
        bupline = 0;
        while (line1 < line2) {
          if (!fgets(linebuf, lineBufLen, file)) {
            /*
             * FIXME: script->filename() should become UTF-8
             *        (bug 987069).
             */
            JS_ReportErrorNumberLatin1(cx, my_GetErrorMessage, nullptr,
                                       JSSMSG_UNEXPECTED_EOF,
                                       script->filename());
            return false;
          }
          line1++;
          if (!sprinter.jsprintf("%s %3u: %s", sep, line1, linebuf)) {
            return false;
          }
        }
      }

      len =
          Disassemble1(cx, script, pc, script->pcToOffset(pc), true, &sprinter);
      if (!len) {
        return false;
      }

      pc += len;
    }

    fprintf(gOutFile->fp, "%s\n", sprinter.string());
  }

  args.rval().setUndefined();
  return true;
}

#endif /* defined(DEBUG) || defined(JS_JITSPEW) */

#ifdef JS_CACHEIR_SPEW
static bool CacheIRHealthReport(JSContext* cx, unsigned argc, Value* vp) {
  CallArgs args = CallArgsFromVp(argc, vp);

  js::jit::CacheIRHealth cih;
  RootedScript script(cx);

  // In the case that we are calling this function from the shell and
  // the environment variable is not set, AutoSpewChannel automatically
  // sets and unsets the proper channel for the duration of spewing
  // a health report.
  AutoSpewChannel channel(cx, SpewChannel::CacheIRHealthReport, script);
  if (!argc) {
    // Calling CacheIRHealthReport without any arguments will create health
    // reports for all scripts in the zone.
    for (auto base = cx->zone()->cellIter<BaseScript>(); !base.done();
         base.next()) {
      if (!base->hasJitScript() || base->selfHosted()) {
        continue;
      }

      script = base->asJSScript();
      cih.healthReportForScript(cx, script, js::jit::SpewContext::Shell);
    }
  } else {
    RootedValue value(cx, args.get(0));

    if (value.isObject() && value.toObject().is<ShellModuleObjectWrapper>()) {
      script =
          value.toObject().as<ShellModuleObjectWrapper>().get()->maybeScript();
    } else {
      script = TestingFunctionArgumentToScript(cx, args.get(0));
    }

    if (!script) {
      return false;
    }

    cih.healthReportForScript(cx, script, js::jit::SpewContext::Shell);
  }

  args.rval().setUndefined();
  return true;
}
#endif /* JS_CACHEIR_SPEW */

/* Pretend we can always preserve wrappers for dummy DOM objects. */
static bool DummyPreserveWrapperCallback(JSContext* cx, HandleObject obj) {
  return true;
}

static bool DummyHasReleasedWrapperCallback(HandleObject obj) { return true; }

#ifdef FUZZING_JS_FUZZILLI
static bool fuzzilli_hash(JSContext* cx, unsigned argc, Value* vp) {
  CallArgs args = CallArgsFromVp(argc, vp);
  args.rval().setUndefined();

  if (argc != 1) {
    return true;
  }
  uint32_t hash;
  JS::Handle<JS::Value> v = args.get(0);
  if (v.isInt32()) {
    int32_t i = v.toInt32();
    hash = FuzzilliHashDouble((double)i);
  } else if (v.isDouble()) {
    double d = v.toDouble();
    d = JS::CanonicalizeNaN(d);
    hash = FuzzilliHashDouble(d);
  } else if (v.isNull()) {
    hash = FuzzilliHashDouble(1.0);
  } else if (v.isUndefined()) {
    hash = FuzzilliHashDouble(2.0);
  } else if (v.isBoolean()) {
    hash = FuzzilliHashDouble(3.0 + v.toBoolean());
  } else if (v.isBigInt()) {
    JS::BigInt* bigInt = v.toBigInt();
    hash = FuzzilliHashBigInt(bigInt);
  } else if (v.isObject()) {
    JSObject& obj = v.toObject();
    FuzzilliHashObject(cx, &obj);
    return true;
  } else {
    hash = 0;
  }

  cx->executionHashInputs += 1;
  cx->executionHash = mozilla::RotateLeft(cx->executionHash + hash, 1);
  return true;
}

// We have to assume that the fuzzer will be able to call this function e.g. by
// enumerating the properties of the global object and eval'ing them. As such
// this function is implemented in a way that requires passing some magic value
// as first argument (with the idea being that the fuzzer won't be able to
// generate this value) which then also acts as a selector for the operation
// to perform.
static bool Fuzzilli(JSContext* cx, unsigned argc, Value* vp) {
  CallArgs args = CallArgsFromVp(argc, vp);

  RootedString arg(cx, JS::ToString(cx, args.get(0)));
  if (!arg) {
    return false;
  }
  Rooted<JSLinearString*> operation(cx, StringToLinearString(cx, arg));
  if (!operation) {
    return false;
  }

  if (StringEqualsAscii(operation, "FUZZILLI_CRASH")) {
    int type;
    if (!ToInt32(cx, args.get(1), &type)) {
      return false;
    }

    // With this, we can test the various ways the JS shell can crash and make
    // sure that Fuzzilli is able to detect all of these failures properly.
    switch (type) {
      case 0:
        *((int*)0x41414141) = 0x1337;
        break;
      case 1:
        MOZ_RELEASE_ASSERT(false);
        break;
      case 2:
        MOZ_ASSERT(false);
        break;
      case 3:
        __asm__("int3");
        break;
      default:
        exit(1);
    }
  } else if (StringEqualsAscii(operation, "FUZZILLI_PRINT")) {
    static FILE* fzliout = fdopen(REPRL_DWFD, "w");
    if (!fzliout) {
      fprintf(
          stderr,
          "Fuzzer output channel not available, printing to stdout instead\n");
      fzliout = stdout;
    }

    RootedString str(cx, JS::ToString(cx, args.get(1)));
    if (!str) {
      return false;
    }
    UniqueChars bytes = JS_EncodeStringToUTF8(cx, str);
    if (!bytes) {
      return false;
    }
    fprintf(fzliout, "%s\n", bytes.get());
    fflush(fzliout);
  } else if (StringEqualsAscii(operation, "FUZZILLI_RANDOM")) {
    // This is an entropy source which can be called during fuzzing.
    // Its currently used to tests whether Fuzzilli detects non-deterministic
    // behavior.
    args.rval().setInt32(static_cast<uint32_t>(mozilla::RandomUint64OrDie()));
    return true;
  }

  args.rval().setUndefined();
  return true;
}

static bool FuzzilliReprlGetAndRun(JSContext* cx) {
  size_t scriptSize = 0;

  unsigned action;
  MOZ_RELEASE_ASSERT(read(REPRL_CRFD, &action, 4) == 4);
  if (action == 'cexe') {
    MOZ_RELEASE_ASSERT(read(REPRL_CRFD, &scriptSize, 8) == 8);
  } else {
    fprintf(stderr, "Unknown action: %u\n", action);
    _exit(-1);
  }

  CompileOptions options(cx);
  options.setIntroductionType("reprl")
      .setFileAndLine("reprl", 1)
      .setIsRunOnce(true)
      .setNoScriptRval(true)
      .setEagerDelazificationStrategy(defaultDelazificationMode);

  char* scriptSrc = static_cast<char*>(js_malloc(scriptSize));

  char* ptr = scriptSrc;
  size_t remaining = scriptSize;
  while (remaining > 0) {
    ssize_t rv = read(REPRL_DRFD, ptr, remaining);
    if (rv <= 0) {
      fprintf(stderr, "Failed to load script\n");
      _exit(-1);
    }
    remaining -= rv;
    ptr += rv;
  }

  JS::SourceText<Utf8Unit> srcBuf;
  if (!srcBuf.init(cx, scriptSrc, scriptSize,
                   JS::SourceOwnership::TakeOwnership)) {
    return false;
  }

  RootedScript script(cx, JS::Compile(cx, options, srcBuf));
  if (!script) {
    return false;
  }

  if (!JS_ExecuteScript(cx, script)) {
    return false;
  }

  return true;
}

#endif /* FUZZING_JS_FUZZILLI */

static bool FuzzilliUseReprlMode(OptionParser* op) {
#ifdef FUZZING_JS_FUZZILLI
  // Check if we should use REPRL mode
  bool reprl_mode = op->getBoolOption("reprl");
  if (reprl_mode) {
    // Check in with parent
    char helo[] = "HELO";
    if (write(REPRL_CWFD, helo, 4) != 4 || read(REPRL_CRFD, helo, 4) != 4) {
      reprl_mode = false;
    }

    if (memcmp(helo, "HELO", 4) != 0) {
      fprintf(stderr, "Invalid response from parent\n");
      _exit(-1);
    }
  }
  return reprl_mode;
#else
  return false;
#endif /* FUZZING_JS_FUZZILLI */
}

static bool Crash(JSContext* cx, unsigned argc, Value* vp) {
  CallArgs args = CallArgsFromVp(argc, vp);
  if (args.length() == 0) {
    MOZ_CRASH("forced crash");
  }
  RootedString message(cx, JS::ToString(cx, args[0]));
  if (!message) {
    return false;
  }
  UniqueChars utf8chars = JS_EncodeStringToUTF8(cx, message);
  if (!utf8chars) {
    return false;
  }
  if (args.get(1).isObject()) {
    RootedValue v(cx);
    RootedObject opts(cx, &args[1].toObject());
    if (!JS_GetProperty(cx, opts, "suppress_minidump", &v)) {
      return false;
    }
    if (v.isBoolean() && v.toBoolean()) {
      js::NoteIntentionalCrash();
    }
  }
#ifndef DEBUG
  MOZ_ReportCrash(utf8chars.get(), __FILE__, __LINE__);
#endif
  MOZ_CRASH_UNSAFE(utf8chars.get());
}

static bool GetSLX(JSContext* cx, unsigned argc, Value* vp) {
  CallArgs args = CallArgsFromVp(argc, vp);
  RootedScript script(cx);

  script = TestingFunctionArgumentToScript(cx, args.get(0));
  if (!script) {
    return false;
  }
  args.rval().setInt32(GetScriptLineExtent(script));
  return true;
}

static bool ThrowError(JSContext* cx, unsigned argc, Value* vp) {
  JS_ReportErrorASCII(cx, "This is an error");
  return false;
}

static bool CopyErrorReportToObject(JSContext* cx, JSErrorReport* report,
                                    HandleObject obj) {
  RootedString nameStr(cx);
  if (report->exnType == JSEXN_WARN) {
    nameStr = JS_NewStringCopyZ(cx, "Warning");
    if (!nameStr) {
      return false;
    }
  } else {
    nameStr = GetErrorTypeName(cx, report->exnType);
    // GetErrorTypeName doesn't set an exception, but
    // can fail for InternalError or non-error objects.
    if (!nameStr) {
      nameStr = cx->runtime()->emptyString;
    }
  }
  RootedValue nameVal(cx, StringValue(nameStr));
  if (!DefineDataProperty(cx, obj, cx->names().name, nameVal)) {
    return false;
  }

  RootedString messageStr(cx, report->newMessageString(cx));
  if (!messageStr) {
    return false;
  }
  RootedValue messageVal(cx, StringValue(messageStr));
  if (!DefineDataProperty(cx, obj, cx->names().message, messageVal)) {
    return false;
  }

  RootedValue linenoVal(cx, Int32Value(report->lineno));
  if (!DefineDataProperty(cx, obj, cx->names().lineNumber, linenoVal)) {
    return false;
  }

  RootedValue columnVal(cx, Int32Value(report->column));
  if (!DefineDataProperty(cx, obj, cx->names().columnNumber, columnVal)) {
    return false;
  }

  RootedObject notesArray(cx, CreateErrorNotesArray(cx, report));
  if (!notesArray) {
    return false;
  }

  RootedValue notesArrayVal(cx, ObjectValue(*notesArray));
  return DefineDataProperty(cx, obj, cx->names().notes, notesArrayVal);
}

static bool CreateErrorReport(JSContext* cx, unsigned argc, Value* vp) {
  CallArgs args = CallArgsFromVp(argc, vp);

  // We don't have a stack here, so just initialize with null.
  JS::ExceptionStack exnStack(cx, args.get(0), nullptr);
  JS::ErrorReportBuilder report(cx);
  if (!report.init(cx, exnStack, JS::ErrorReportBuilder::WithSideEffects)) {
    return false;
  }

  MOZ_ASSERT(!report.report()->isWarning());

  RootedObject obj(cx, JS_NewPlainObject(cx));
  if (!obj) {
    return false;
  }

  RootedString toString(cx, NewStringCopyUTF8Z(cx, report.toStringResult()));
  if (!toString) {
    return false;
  }

  if (!JS_DefineProperty(cx, obj, "toStringResult", toString,
                         JSPROP_ENUMERATE)) {
    return false;
  }

  if (!CopyErrorReportToObject(cx, report.report(), obj)) {
    return false;
  }

  args.rval().setObject(*obj);
  return true;
}

#define LAZY_STANDARD_CLASSES

/* A class for easily testing the inner/outer object callbacks. */
typedef struct ComplexObject {
  bool isInner;
  bool frozen;
  JSObject* inner;
  JSObject* outer;
} ComplexObject;

static bool sandbox_enumerate(JSContext* cx, JS::HandleObject obj,
                              JS::MutableHandleIdVector properties,
                              bool enumerableOnly) {
  RootedValue v(cx);

  if (!JS_GetProperty(cx, obj, "lazy", &v)) {
    return false;
  }

  if (!ToBoolean(v)) {
    return true;
  }

  return JS_NewEnumerateStandardClasses(cx, obj, properties, enumerableOnly);
}

static bool sandbox_resolve(JSContext* cx, HandleObject obj, HandleId id,
                            bool* resolvedp) {
  RootedValue v(cx);
  if (!JS_GetProperty(cx, obj, "lazy", &v)) {
    return false;
  }

  if (ToBoolean(v)) {
    return JS_ResolveStandardClass(cx, obj, id, resolvedp);
  }
  return true;
}

static const JSClassOps sandbox_classOps = {
    nullptr,                   // addProperty
    nullptr,                   // delProperty
    nullptr,                   // enumerate
    sandbox_enumerate,         // newEnumerate
    sandbox_resolve,           // resolve
    nullptr,                   // mayResolve
    nullptr,                   // finalize
    nullptr,                   // call
    nullptr,                   // construct
    JS_GlobalObjectTraceHook,  // trace
};

static const JSClass sandbox_class = {"sandbox", JSCLASS_GLOBAL_FLAGS,
                                      &sandbox_classOps};

static void SetStandardRealmOptions(JS::RealmOptions& options) {
  options.creationOptions()
      .setSharedMemoryAndAtomicsEnabled(enableSharedMemory)
      .setCoopAndCoepEnabled(false)
      .setWeakRefsEnabled(enableWeakRefs
                              ? JS::WeakRefSpecifier::EnabledWithCleanupSome
                              : JS::WeakRefSpecifier::Disabled)
      .setToSourceEnabled(enableToSource)
      .setPropertyErrorMessageFixEnabled(enablePropertyErrorMessageFix)
      .setIteratorHelpersEnabled(enableIteratorHelpers)
      .setShadowRealmsEnabled(enableShadowRealms)
#ifdef NIGHTLY_BUILD
      .setArrayGroupingEnabled(enableArrayGrouping)
      .setArrayFromAsyncEnabled(enableArrayFromAsync)
#endif
#ifdef ENABLE_CHANGE_ARRAY_BY_COPY
      .setChangeArrayByCopyEnabled(enableChangeArrayByCopy)
#endif
#ifdef ENABLE_NEW_SET_METHODS
      .setNewSetMethodsEnabled(enableNewSetMethods)
#endif
      ;
}

[[nodiscard]] static bool CheckRealmOptions(JSContext* cx,
                                            JS::RealmOptions& options,
                                            JSPrincipals* principals) {
  JS::RealmCreationOptions& creationOptions = options.creationOptions();
  if (creationOptions.compartmentSpecifier() !=
      JS::CompartmentSpecifier::ExistingCompartment) {
    return true;
  }

  JS::Compartment* comp = creationOptions.compartment();

  // All realms in a compartment must be either system or non-system.
  bool isSystem =
      principals && principals == cx->runtime()->trustedPrincipals();
  if (isSystem != IsSystemCompartment(comp)) {
    JS_ReportErrorASCII(cx,
                        "Cannot create system and non-system realms in the "
                        "same compartment");
    return false;
  }

  // Debugger visibility is per-compartment, not per-realm, so make sure the
  // requested visibility matches the existing compartment's.
  if (creationOptions.invisibleToDebugger() != comp->invisibleToDebugger()) {
    JS_ReportErrorASCII(cx,
                        "All the realms in a compartment must have "
                        "the same debugger visibility");
    return false;
  }

  return true;
}

static JSObject* NewSandbox(JSContext* cx, bool lazy) {
  JS::RealmOptions options;
  SetStandardRealmOptions(options);

  if (defaultToSameCompartment) {
    options.creationOptions().setExistingCompartment(cx->global());
  } else {
    options.creationOptions().setNewCompartmentAndZone();
  }

  JSPrincipals* principals = nullptr;
  if (!CheckRealmOptions(cx, options, principals)) {
    return nullptr;
  }

  RootedObject obj(cx,
                   JS_NewGlobalObject(cx, &sandbox_class, principals,
                                      JS::DontFireOnNewGlobalHook, options));
  if (!obj) {
    return nullptr;
  }

  {
    JSAutoRealm ar(cx, obj);
    if (!lazy && !JS::InitRealmStandardClasses(cx)) {
      return nullptr;
    }

    RootedValue value(cx, BooleanValue(lazy));
    if (!JS_DefineProperty(cx, obj, "lazy", value,
                           JSPROP_PERMANENT | JSPROP_READONLY)) {
      return nullptr;
    }

    JS_FireOnNewGlobalObject(cx, obj);
  }

  if (!cx->compartment()->wrap(cx, &obj)) {
    return nullptr;
  }
  return obj;
}

static bool EvalInContext(JSContext* cx, unsigned argc, Value* vp) {
  CallArgs args = CallArgsFromVp(argc, vp);
  if (!args.requireAtLeast(cx, "evalcx", 1)) {
    return false;
  }

  RootedString str(cx, ToString(cx, args[0]));
  if (!str) {
    return false;
  }

  RootedObject sobj(cx);
  if (args.hasDefined(1)) {
    sobj = ToObject(cx, args[1]);
    if (!sobj) {
      return false;
    }
  }

  AutoStableStringChars strChars(cx);
  if (!strChars.initTwoByte(cx, str)) {
    return false;
  }

  mozilla::Range<const char16_t> chars = strChars.twoByteRange();
  size_t srclen = chars.length();
  const char16_t* src = chars.begin().get();

  bool lazy = false;
  if (srclen == 4) {
    if (src[0] == 'l' && src[1] == 'a' && src[2] == 'z' && src[3] == 'y') {
      lazy = true;
      srclen = 0;
    }
  }

  if (!sobj) {
    sobj = NewSandbox(cx, lazy);
    if (!sobj) {
      return false;
    }
  }

  if (srclen == 0) {
    args.rval().setObject(*sobj);
    return true;
  }

  JS::AutoFilename filename;
  unsigned lineno;

  DescribeScriptedCaller(cx, &filename, &lineno);
  {
    sobj = UncheckedUnwrap(sobj, true);

    JSAutoRealm ar(cx, sobj);

    sobj = ToWindowIfWindowProxy(sobj);

    if (!JS_IsGlobalObject(sobj)) {
      JS_ReportErrorASCII(cx, "Invalid scope argument to evalcx");
      return false;
    }

    JS::CompileOptions opts(cx);
    opts.setFileAndLine(filename.get(), lineno)
        .setEagerDelazificationStrategy(defaultDelazificationMode);

    JS::SourceText<char16_t> srcBuf;
    if (!srcBuf.init(cx, src, srclen, JS::SourceOwnership::Borrowed) ||
        !JS::Evaluate(cx, opts, srcBuf, args.rval())) {
      return false;
    }
  }

  if (!cx->compartment()->wrap(cx, args.rval())) {
    return false;
  }

  return true;
}

static bool EnsureGeckoProfilingStackInstalled(JSContext* cx,
                                               ShellContext* sc) {
  if (cx->geckoProfiler().infraInstalled()) {
    MOZ_ASSERT(sc->geckoProfilingStack);
    return true;
  }

  MOZ_ASSERT(!sc->geckoProfilingStack);
  sc->geckoProfilingStack = MakeUnique<ProfilingStack>();
  if (!sc->geckoProfilingStack) {
    JS_ReportOutOfMemory(cx);
    return false;
  }

  SetContextProfilingStack(cx, sc->geckoProfilingStack.get());
  return true;
}

struct WorkerInput {
  JSRuntime* parentRuntime;
  UniqueTwoByteChars chars;
  size_t length;

  WorkerInput(JSRuntime* parentRuntime, UniqueTwoByteChars chars, size_t length)
      : parentRuntime(parentRuntime), chars(std::move(chars)), length(length) {}
};

static void DestroyShellCompartmentPrivate(JS::GCContext* gcx,
                                           JS::Compartment* compartment) {
  auto priv = static_cast<ShellCompartmentPrivate*>(
      JS_GetCompartmentPrivate(compartment));
  js_delete(priv);
}

static void SetWorkerContextOptions(JSContext* cx);
static bool ShellBuildId(JS::BuildIdCharVector* buildId);

static constexpr size_t gWorkerStackSize = 2 * 128 * sizeof(size_t) * 1024;

static void WorkerMain(UniquePtr<WorkerInput> input) {
  MOZ_ASSERT(input->parentRuntime);

  JSContext* cx = JS_NewContext(8L * 1024L * 1024L, input->parentRuntime);
  if (!cx) {
    return;
  }

  ShellContext* sc = js_new<ShellContext>(cx);
  if (!sc) {
    return;
  }

  auto guard = mozilla::MakeScopeExit([&] {
    CancelOffThreadJobsForContext(cx);
    sc->markObservers.reset();
    JS_SetContextPrivate(cx, nullptr);
    js_delete(sc);
    JS_DestroyContext(cx);
  });

  sc->isWorker = true;

  JS_SetContextPrivate(cx, sc);
  JS_AddExtraGCRootsTracer(cx, TraceBlackRoots, nullptr);
  JS_SetGrayGCRootsTracer(cx, TraceGrayRoots, nullptr);
  SetWorkerContextOptions(cx);

  JS_SetFutexCanWait(cx);
  JS::SetWarningReporter(cx, WarningReporter);
  js::SetPreserveWrapperCallbacks(cx, DummyPreserveWrapperCallback,
                                  DummyHasReleasedWrapperCallback);
  JS_InitDestroyPrincipalsCallback(cx, ShellPrincipals::destroy);
  JS_SetDestroyCompartmentCallback(cx, DestroyShellCompartmentPrivate);

  js::SetWindowProxyClass(cx, &ShellWindowProxyClass);

  js::UseInternalJobQueues(cx);

  JS::SetHostCleanupFinalizationRegistryCallback(
      cx, ShellCleanupFinalizationRegistryCallback, sc);

  if (!JS::InitSelfHostedCode(cx)) {
    return;
  }

  EnvironmentPreparer environmentPreparer(cx);

  do {
    JS::RealmOptions realmOptions;
    SetStandardRealmOptions(realmOptions);

    RootedObject global(cx, NewGlobalObject(cx, realmOptions, nullptr,
                                            ShellGlobalKind::WindowProxy,
                                            /* immutablePrototype = */ true));
    if (!global) {
      break;
    }

    JSAutoRealm ar(cx, global);

    JS::ConstUTF8CharsZ path(processWideModuleLoadPath.get(),
                             strlen(processWideModuleLoadPath.get()));
    RootedString moduleLoadPath(cx, JS_NewStringCopyUTF8Z(cx, path));
    if (!moduleLoadPath) {
      return;
    }
    sc->moduleLoader = js::MakeUnique<ModuleLoader>();
    if (!sc->moduleLoader || !sc->moduleLoader->init(cx, moduleLoadPath)) {
      return;
    }

    JS::CompileOptions options(cx);
    options.setFileAndLine("<string>", 1)
        .setIsRunOnce(true)
        .setEagerDelazificationStrategy(defaultDelazificationMode);

    AutoReportException are(cx);
    JS::SourceText<char16_t> srcBuf;
    if (!srcBuf.init(cx, input->chars.get(), input->length,
                     JS::SourceOwnership::Borrowed)) {
      break;
    }

    RootedScript script(cx, JS::Compile(cx, options, srcBuf));
    if (!script) {
      break;
    }
    RootedValue result(cx);
    JS_ExecuteScript(cx, script, &result);
  } while (0);

  KillWatchdog(cx);
  JS_SetGrayGCRootsTracer(cx, nullptr, nullptr);
}

// Workers can spawn other workers, so we need a lock to access workerThreads.
static Mutex* workerThreadsLock = nullptr;
static Vector<UniquePtr<js::Thread>, 0, SystemAllocPolicy> workerThreads;

class MOZ_RAII AutoLockWorkerThreads : public LockGuard<Mutex> {
  using Base = LockGuard<Mutex>;

 public:
  AutoLockWorkerThreads() : Base(*workerThreadsLock) {
    MOZ_ASSERT(workerThreadsLock);
  }
};

static bool EvalInWorker(JSContext* cx, unsigned argc, Value* vp) {
  if (!CanUseExtraThreads()) {
    JS_ReportErrorASCII(cx, "Can't create threads with --no-threads");
    return false;
  }

  CallArgs args = CallArgsFromVp(argc, vp);
  if (!args.get(0).isString()) {
    JS_ReportErrorASCII(cx, "Invalid arguments");
    return false;
  }

#if defined(DEBUG) || defined(JS_OOM_BREAKPOINT)
  if (cx->runningOOMTest) {
    JS_ReportErrorASCII(
        cx, "Can't create threads while running simulated OOM test");
    return false;
  }
#endif

  if (!args[0].toString()->ensureLinear(cx)) {
    return false;
  }

  if (!workerThreadsLock) {
    workerThreadsLock = js_new<Mutex>(mutexid::ShellWorkerThreads);
    if (!workerThreadsLock) {
      ReportOutOfMemory(cx);
      return false;
    }
  }

  JSLinearString* str = &args[0].toString()->asLinear();

  UniqueTwoByteChars chars(js_pod_malloc<char16_t>(str->length()));
  if (!chars) {
    ReportOutOfMemory(cx);
    return false;
  }

  CopyChars(chars.get(), *str);

  auto input = js::MakeUnique<WorkerInput>(JS_GetParentRuntime(cx),
                                           std::move(chars), str->length());
  if (!input) {
    ReportOutOfMemory(cx);
    return false;
  }

  UniquePtr<Thread> thread;
  {
    AutoEnterOOMUnsafeRegion oomUnsafe;
    thread = js::MakeUnique<Thread>(
        Thread::Options().setStackSize(gWorkerStackSize + 512 * 1024));
    if (!thread || !thread->init(WorkerMain, std::move(input))) {
      oomUnsafe.crash("EvalInWorker");
    }
  }

  AutoLockWorkerThreads alwt;
  if (!workerThreads.append(std::move(thread))) {
    ReportOutOfMemory(cx);
    thread->join();
    return false;
  }

  args.rval().setUndefined();
  return true;
}

static bool ShapeOf(JSContext* cx, unsigned argc, JS::Value* vp) {
  CallArgs args = CallArgsFromVp(argc, vp);
  if (!args.get(0).isObject()) {
    JS_ReportErrorASCII(cx, "shapeOf: object expected");
    return false;
  }
  JSObject* obj = &args[0].toObject();
  args.rval().set(JS_NumberValue(double(uintptr_t(obj->shape()) >> 3)));
  return true;
}

static bool Sleep_fn(JSContext* cx, unsigned argc, Value* vp) {
  ShellContext* sc = GetShellContext(cx);
  CallArgs args = CallArgsFromVp(argc, vp);

  TimeDuration duration = TimeDuration::FromSeconds(0.0);
  if (args.length() > 0) {
    double t_secs;
    if (!ToNumber(cx, args[0], &t_secs)) {
      return false;
    }
    if (std::isnan(t_secs)) {
      JS_ReportErrorASCII(cx, "sleep interval is not a number");
      return false;
    }

    duration = TimeDuration::FromSeconds(std::max(0.0, t_secs));
    const TimeDuration MAX_TIMEOUT_INTERVAL =
        TimeDuration::FromSeconds(MAX_TIMEOUT_SECONDS);
    if (duration > MAX_TIMEOUT_INTERVAL) {
      JS_ReportErrorASCII(cx, "Excessive sleep interval");
      return false;
    }
  }
  {
    LockGuard<Mutex> guard(sc->watchdogLock);
    TimeStamp toWakeup = TimeStamp::Now() + duration;
    for (;;) {
      sc->sleepWakeup.wait_for(guard, duration);
      if (sc->serviceInterrupt) {
        break;
      }
      auto now = TimeStamp::Now();
      if (now >= toWakeup) {
        break;
      }
      duration = toWakeup - now;
    }
  }
  args.rval().setUndefined();
  return !sc->serviceInterrupt;
}

static void KillWatchdog(JSContext* cx) {
  ShellContext* sc = GetShellContext(cx);
  Maybe<Thread> thread;

  {
    LockGuard<Mutex> guard(sc->watchdogLock);
    std::swap(sc->watchdogThread, thread);
    if (thread) {
      // The watchdog thread becoming Nothing is its signal to exit.
      sc->watchdogWakeup.notify_one();
    }
  }
  if (thread) {
    thread->join();
  }

  MOZ_ASSERT(!sc->watchdogThread);
}

static void WatchdogMain(JSContext* cx) {
  ThisThread::SetName("JS Watchdog");

  ShellContext* sc = GetShellContext(cx);

  {
    LockGuard<Mutex> guard(sc->watchdogLock);
    while (sc->watchdogThread) {
      auto now = TimeStamp::Now();
      if (sc->watchdogTimeout && now >= sc->watchdogTimeout.value()) {
        /*
         * The timeout has just expired. Request an interrupt callback
         * outside the lock.
         */
        sc->watchdogTimeout = Nothing();
        {
          UnlockGuard<Mutex> unlock(guard);
          CancelExecution(cx);
        }

        /* Wake up any threads doing sleep. */
        sc->sleepWakeup.notify_all();
      } else {
        if (sc->watchdogTimeout) {
          /*
           * Time hasn't expired yet. Simulate an interrupt callback
           * which doesn't abort execution.
           */
          JS_RequestInterruptCallback(cx);
        }

        TimeDuration sleepDuration = sc->watchdogTimeout
                                         ? TimeDuration::FromSeconds(0.1)
                                         : TimeDuration::Forever();
        sc->watchdogWakeup.wait_for(guard, sleepDuration);
      }
    }
  }
}

static bool ScheduleWatchdog(JSContext* cx, double t) {
  ShellContext* sc = GetShellContext(cx);

  if (t <= 0) {
    LockGuard<Mutex> guard(sc->watchdogLock);
    sc->watchdogTimeout = Nothing();
    return true;
  }

#ifdef __wasi__
  return false;
#endif

  auto interval = TimeDuration::FromSeconds(t);
  auto timeout = TimeStamp::Now() + interval;
  LockGuard<Mutex> guard(sc->watchdogLock);
  if (!sc->watchdogThread) {
    MOZ_ASSERT(!sc->watchdogTimeout);
    sc->watchdogThread.emplace();
    AutoEnterOOMUnsafeRegion oomUnsafe;
    if (!sc->watchdogThread->init(WatchdogMain, cx)) {
      oomUnsafe.crash("watchdogThread.init");
    }
  } else if (!sc->watchdogTimeout || timeout < sc->watchdogTimeout.value()) {
    sc->watchdogWakeup.notify_one();
  }
  sc->watchdogTimeout = Some(timeout);
  return true;
}

static void KillWorkerThreads(JSContext* cx) {
  MOZ_ASSERT_IF(!CanUseExtraThreads(), workerThreads.empty());

  if (!workerThreadsLock) {
    MOZ_ASSERT(workerThreads.empty());
    return;
  }

  while (true) {
    // We need to leave the AutoLockWorkerThreads scope before we call
    // js::Thread::join, to avoid deadlocks when AutoLockWorkerThreads is
    // used by the worker thread.
    UniquePtr<Thread> thread;
    {
      AutoLockWorkerThreads alwt;
      if (workerThreads.empty()) {
        break;
      }
      thread = std::move(workerThreads.back());
      workerThreads.popBack();
    }
    thread->join();
  }

  workerThreads.clearAndFree();

  js_delete(workerThreadsLock);
  workerThreadsLock = nullptr;
}

static void CancelExecution(JSContext* cx) {
  ShellContext* sc = GetShellContext(cx);
  sc->serviceInterrupt = true;
  JS_RequestInterruptCallback(cx);
}

static bool SetTimeoutValue(JSContext* cx, double t) {
  if (std::isnan(t)) {
    JS_ReportErrorASCII(cx, "timeout is not a number");
    return false;
  }
  const TimeDuration MAX_TIMEOUT_INTERVAL =
      TimeDuration::FromSeconds(MAX_TIMEOUT_SECONDS);
  if (TimeDuration::FromSeconds(t) > MAX_TIMEOUT_INTERVAL) {
    JS_ReportErrorASCII(cx, "Excessive timeout value");
    return false;
  }
  GetShellContext(cx)->timeoutInterval = t;
  if (!ScheduleWatchdog(cx, t)) {
    JS_ReportErrorASCII(cx, "Failed to create the watchdog");
    return false;
  }
  return true;
}

static bool Timeout(JSContext* cx, unsigned argc, Value* vp) {
  ShellContext* sc = GetShellContext(cx);
  CallArgs args = CallArgsFromVp(argc, vp);

  if (args.length() == 0) {
    args.rval().setNumber(sc->timeoutInterval);
    return true;
  }

  if (args.length() > 2) {
    JS_ReportErrorASCII(cx, "Wrong number of arguments");
    return false;
  }

  double t;
  if (!ToNumber(cx, args[0], &t)) {
    return false;
  }

  if (args.length() > 1) {
    RootedValue value(cx, args[1]);
    if (!value.isObject() || !value.toObject().is<JSFunction>()) {
      JS_ReportErrorASCII(cx, "Second argument must be a timeout function");
      return false;
    }
    sc->interruptFunc = value;
    sc->haveInterruptFunc = true;
  }

  args.rval().setUndefined();
  return SetTimeoutValue(cx, t);
}

static bool InterruptIf(JSContext* cx, unsigned argc, Value* vp) {
  CallArgs args = CallArgsFromVp(argc, vp);

  if (args.length() != 1) {
    JS_ReportErrorASCII(cx, "Wrong number of arguments");
    return false;
  }

  if (ToBoolean(args[0])) {
    GetShellContext(cx)->serviceInterrupt = true;
    JS_RequestInterruptCallback(cx);
  }

  args.rval().setUndefined();
  return true;
}

static bool InvokeInterruptCallbackWrapper(JSContext* cx, unsigned argc,
                                           Value* vp) {
  CallArgs args = CallArgsFromVp(argc, vp);
  if (args.length() != 1) {
    JS_ReportErrorASCII(cx, "Wrong number of arguments");
    return false;
  }

  GetShellContext(cx)->serviceInterrupt = true;
  JS_RequestInterruptCallback(cx);
  bool interruptRv = CheckForInterrupt(cx);

  // The interrupt handler could have set a pending exception. Since we call
  // back into JS, don't have it see the pending exception. If we have an
  // uncatchable exception that's not propagating a debug mode forced
  // return, return.
  if (!interruptRv && !cx->isExceptionPending() &&
      !cx->isPropagatingForcedReturn()) {
    return false;
  }

  JS::AutoSaveExceptionState savedExc(cx);

  FixedInvokeArgs<1> iargs(cx);

  iargs[0].setBoolean(interruptRv);

  RootedValue rv(cx);
  if (!js::Call(cx, args[0], UndefinedHandleValue, iargs, &rv)) {
    return false;
  }

  args.rval().setUndefined();
  return interruptRv;
}

static bool SetInterruptCallback(JSContext* cx, unsigned argc, Value* vp) {
  CallArgs args = CallArgsFromVp(argc, vp);

  if (args.length() != 1) {
    JS_ReportErrorASCII(cx, "Wrong number of arguments");
    return false;
  }

  RootedValue value(cx, args[0]);
  if (!value.isObject() || !value.toObject().is<JSFunction>()) {
    JS_ReportErrorASCII(cx, "Argument must be a function");
    return false;
  }
  GetShellContext(cx)->interruptFunc = value;
  GetShellContext(cx)->haveInterruptFunc = true;

  args.rval().setUndefined();
  return true;
}

#ifdef DEBUG
// var s0 = "A".repeat(10*1024);
// interruptRegexp(/a(bc|bd)/, s0);
// first arg is regexp
// second arg is string
static bool InterruptRegexp(JSContext* cx, unsigned argc, Value* vp) {
  CallArgs args = CallArgsFromVp(argc, vp);
  ShellContext* sc = GetShellContext(cx);
  RootedObject callee(cx, &args.callee());

  if (args.length() != 2) {
    ReportUsageErrorASCII(cx, callee, "Wrong number of arguments.");
    return false;
  }
  if (!(args[0].isObject() && args[0].toObject().is<RegExpObject>())) {
    ReportUsageErrorASCII(cx, callee,
                          "First argument must be a regular expression.");
    return false;
  }
  if (!args[1].isString()) {
    ReportUsageErrorASCII(cx, callee, "Second argument must be a String.");
    return false;
  }
  // Set interrupt flags
  sc->serviceInterrupt = true;
  js::irregexp::IsolateSetShouldSimulateInterrupt(cx->isolate);

  RootedObject regexp(cx, &args[0].toObject());
  RootedString string(cx, args[1].toString());
  int32_t lastIndex = 0;

  return js::RegExpMatcherRaw(cx, regexp, string, lastIndex, nullptr,
                              args.rval());
}
#endif

static bool SetJitCompilerOption(JSContext* cx, unsigned argc, Value* vp) {
  CallArgs args = CallArgsFromVp(argc, vp);
  RootedObject callee(cx, &args.callee());

  if (args.length() != 2) {
    ReportUsageErrorASCII(cx, callee, "Wrong number of arguments.");
    return false;
  }

  if (!args[0].isString()) {
    ReportUsageErrorASCII(cx, callee, "First argument must be a String.");
    return false;
  }

  if (!args[1].isInt32()) {
    ReportUsageErrorASCII(cx, callee, "Second argument must be an Int32.");
    return false;
  }

  // Disallow setting JIT options when there are worker threads, to avoid
  // races.
  if (workerThreadsLock) {
    ReportUsageErrorASCII(
        cx, callee, "Can't set JIT options when there are worker threads.");
    return false;
  }

  JSLinearString* strArg = JS_EnsureLinearString(cx, args[0].toString());
  if (!strArg) {
    return false;
  }

#define JIT_COMPILER_MATCH(key, string)                        \
  else if (JS_LinearStringEqualsLiteral(strArg, string)) opt = \
      JSJITCOMPILER_##key;

  JSJitCompilerOption opt = JSJITCOMPILER_NOT_AN_OPTION;
  if (false) {
  }
  JIT_COMPILER_OPTIONS(JIT_COMPILER_MATCH);
#undef JIT_COMPILER_MATCH

  if (opt == JSJITCOMPILER_NOT_AN_OPTION) {
    ReportUsageErrorASCII(
        cx, callee,
        "First argument does not name a valid option (see jsapi.h).");
    return false;
  }

  int32_t number = args[1].toInt32();
  if (number < 0) {
    number = -1;
  }

  // Disallow enabling or disabling the Baseline Interpreter at runtime.
  // Enabling is a problem because the Baseline Interpreter code is only
  // present if the interpreter was enabled when the JitRuntime was created.
  // To support disabling we would have to discard all JitScripts. Furthermore,
  // we really want JitOptions to be immutable after startup so it's better to
  // use shell flags.
  if (opt == JSJITCOMPILER_BASELINE_INTERPRETER_ENABLE &&
      bool(number) != jit::IsBaselineInterpreterEnabled()) {
    JS_ReportErrorASCII(cx,
                        "Enabling or disabling the Baseline Interpreter at "
                        "runtime is not supported.");
    return false;
  }

  // Throw if disabling the JITs and there's JIT code on the stack, to avoid
  // assertion failures.
  if ((opt == JSJITCOMPILER_BASELINE_ENABLE ||
       opt == JSJITCOMPILER_ION_ENABLE) &&
      number == 0) {
    js::jit::JitActivationIterator iter(cx);
    if (!iter.done()) {
      JS_ReportErrorASCII(cx,
                          "Can't turn off JITs with JIT code on the stack.");
      return false;
    }
  }

  // Throw if trying to disable all the Wasm compilers.  The logic here is that
  // if we're trying to disable a compiler that is currently enabled and that is
  // the last compiler enabled then we must throw.
  //
  // Note that this check does not prevent an error from being thrown later.
  // Actual compiler availability is dynamic and depends on other conditions,
  // such as other options set and whether a debugger is present.
  if ((opt == JSJITCOMPILER_WASM_JIT_BASELINE ||
       opt == JSJITCOMPILER_WASM_JIT_OPTIMIZING) &&
      number == 0) {
    uint32_t baseline, optimizing;
    MOZ_ALWAYS_TRUE(JS_GetGlobalJitCompilerOption(
        cx, JSJITCOMPILER_WASM_JIT_BASELINE, &baseline));
    MOZ_ALWAYS_TRUE(JS_GetGlobalJitCompilerOption(
        cx, JSJITCOMPILER_WASM_JIT_OPTIMIZING, &optimizing));
    if (baseline + optimizing == 1) {
      if ((opt == JSJITCOMPILER_WASM_JIT_BASELINE && baseline) ||
          (opt == JSJITCOMPILER_WASM_JIT_OPTIMIZING && optimizing)) {
        JS_ReportErrorASCII(
            cx,
            "Disabling all the Wasm compilers at runtime is not supported.");
        return false;
      }
    }
  }

  // JIT compiler options are process-wide, so we have to stop off-thread
  // compilations for all runtimes to avoid races.
  WaitForAllHelperThreads();

  // Only release JIT code for the current runtime because there's no good
  // way to discard code for other runtimes.
  ReleaseAllJITCode(cx->gcContext());

  JS_SetGlobalJitCompilerOption(cx, opt, uint32_t(number));

  args.rval().setUndefined();
  return true;
}

static bool EnableLastWarning(JSContext* cx, unsigned argc, Value* vp) {
  ShellContext* sc = GetShellContext(cx);
  CallArgs args = CallArgsFromVp(argc, vp);

  sc->lastWarningEnabled = true;
  sc->lastWarning.setNull();

  args.rval().setUndefined();
  return true;
}

static bool DisableLastWarning(JSContext* cx, unsigned argc, Value* vp) {
  ShellContext* sc = GetShellContext(cx);
  CallArgs args = CallArgsFromVp(argc, vp);

  sc->lastWarningEnabled = false;
  sc->lastWarning.setNull();

  args.rval().setUndefined();
  return true;
}

static bool GetLastWarning(JSContext* cx, unsigned argc, Value* vp) {
  ShellContext* sc = GetShellContext(cx);
  CallArgs args = CallArgsFromVp(argc, vp);

  if (!sc->lastWarningEnabled) {
    JS_ReportErrorASCII(cx, "Call enableLastWarning first.");
    return false;
  }

  if (!JS_WrapValue(cx, &sc->lastWarning)) {
    return false;
  }

  args.rval().set(sc->lastWarning);
  return true;
}

static bool ClearLastWarning(JSContext* cx, unsigned argc, Value* vp) {
  ShellContext* sc = GetShellContext(cx);
  CallArgs args = CallArgsFromVp(argc, vp);

  if (!sc->lastWarningEnabled) {
    JS_ReportErrorASCII(cx, "Call enableLastWarning first.");
    return false;
  }

  sc->lastWarning.setNull();

  args.rval().setUndefined();
  return true;
}

#if defined(DEBUG) || defined(JS_JITSPEW)
static bool StackDump(JSContext* cx, unsigned argc, Value* vp) {
  CallArgs args = CallArgsFromVp(argc, vp);

  if (!gOutFile->isOpen()) {
    JS_ReportErrorASCII(cx, "output file is closed");
    return false;
  }

  bool showArgs = ToBoolean(args.get(0));
  bool showLocals = ToBoolean(args.get(1));
  bool showThisProps = ToBoolean(args.get(2));

  JS::UniqueChars buf =
      JS::FormatStackDump(cx, showArgs, showLocals, showThisProps);
  if (!buf) {
    fputs("Failed to format JavaScript stack for dump\n", gOutFile->fp);
    JS_ClearPendingException(cx);
  } else {
    fputs(buf.get(), gOutFile->fp);
  }

  args.rval().setUndefined();
  return true;
}
#endif

static bool StackPointerInfo(JSContext* cx, unsigned argc, Value* vp) {
  CallArgs args = CallArgsFromVp(argc, vp);

  // Copy the truncated stack pointer to the result.  This value is not used
  // as a pointer but as a way to measure frame-size from JS.
  args.rval().setInt32(int32_t(reinterpret_cast<size_t>(&args) & 0xfffffff));
  return true;
}

static bool Elapsed(JSContext* cx, unsigned argc, Value* vp) {
  CallArgs args = CallArgsFromVp(argc, vp);
  if (args.length() == 0) {
    double d = PRMJ_Now() - GetShellContext(cx)->startTime;
    args.rval().setDouble(d);
    return true;
  }
  JS_ReportErrorASCII(cx, "Wrong number of arguments");
  return false;
}

static ShellCompartmentPrivate* EnsureShellCompartmentPrivate(JSContext* cx) {
  Compartment* comp = cx->compartment();
  auto priv =
      static_cast<ShellCompartmentPrivate*>(JS_GetCompartmentPrivate(comp));
  if (!priv) {
    priv = cx->new_<ShellCompartmentPrivate>();
    JS_SetCompartmentPrivate(cx->compartment(), priv);
  }
  return priv;
}

static bool ParseModule(JSContext* cx, unsigned argc, Value* vp) {
  CallArgs args = CallArgsFromVp(argc, vp);
  if (!args.requireAtLeast(cx, "parseModule", 1)) {
    return false;
  }

  if (!args[0].isString()) {
    const char* typeName = InformalValueTypeName(args[0]);
    JS_ReportErrorASCII(cx, "expected string to compile, got %s", typeName);
    return false;
  }

  JSString* scriptContents = args[0].toString();

  UniqueChars filename;
  CompileOptions options(cx);
  if (args.length() > 1) {
    if (!args[1].isString()) {
      const char* typeName = InformalValueTypeName(args[1]);
      JS_ReportErrorASCII(cx, "expected filename string, got %s", typeName);
      return false;
    }

    RootedString str(cx, args[1].toString());
    filename = JS_EncodeStringToLatin1(cx, str);
    if (!filename) {
      return false;
    }

    options.setFileAndLine(filename.get(), 1);
  } else {
    options.setFileAndLine("<string>", 1);
  }
  options.setModule();

  AutoStableStringChars linearChars(cx);
  if (!linearChars.initTwoByte(cx, scriptContents)) {
    return false;
  }

  JS::SourceText<char16_t> srcBuf;
  if (!srcBuf.initMaybeBorrowed(cx, linearChars)) {
    return false;
  }

  AutoReportFrontendContext fc(cx);
  RootedObject module(
      cx, frontend::CompileModule(cx, &fc, cx->stackLimitForCurrentPrincipal(),
                                  options, srcBuf));
  if (!module) {
    return false;
  }

  Rooted<ShellModuleObjectWrapper*> wrapper(
      cx, ShellModuleObjectWrapper::create(cx, module.as<ModuleObject>()));
  if (!wrapper) {
    return false;
  }
  args.rval().setObject(*wrapper);
  return true;
}

// A JSObject that holds XDRBuffer.
class XDRBufferObject : public NativeObject {
  static const size_t VECTOR_SLOT = 0;
  static const unsigned RESERVED_SLOTS = 1;

 public:
  static const JSClassOps classOps_;
  static const JSClass class_;

  [[nodiscard]] inline static XDRBufferObject* create(
      JSContext* cx, JS::TranscodeBuffer&& buf);

  JS::TranscodeBuffer* data() const {
    Value value = getReservedSlot(VECTOR_SLOT);
    auto buf = static_cast<JS::TranscodeBuffer*>(value.toPrivate());
    MOZ_ASSERT(buf);
    return buf;
  }

  bool hasData() const {
    // Data may not be present if we hit OOM in initialization.
    return !getReservedSlot(VECTOR_SLOT).isUndefined();
  }

  static void finalize(JS::GCContext* gcx, JSObject* obj);
};

/*static */ const JSClassOps XDRBufferObject::classOps_ = {
    nullptr,                    // addProperty
    nullptr,                    // delProperty
    nullptr,                    // enumerate
    nullptr,                    // newEnumerate
    nullptr,                    // resolve
    nullptr,                    // mayResolve
    XDRBufferObject::finalize,  // finalize
    nullptr,                    // call
    nullptr,                    // construct
    nullptr,                    // trace
};

/*static */ const JSClass XDRBufferObject::class_ = {
    "XDRBufferObject",
    JSCLASS_HAS_RESERVED_SLOTS(XDRBufferObject::RESERVED_SLOTS) |
        JSCLASS_BACKGROUND_FINALIZE,
    &XDRBufferObject::classOps_};

XDRBufferObject* XDRBufferObject::create(JSContext* cx,
                                         JS::TranscodeBuffer&& buf) {
  XDRBufferObject* bufObj =
      NewObjectWithGivenProto<XDRBufferObject>(cx, nullptr);
  if (!bufObj) {
    return nullptr;
  }

  auto heapBuf = cx->make_unique<JS::TranscodeBuffer>(std::move(buf));
  if (!heapBuf) {
    return nullptr;
  }

  size_t len = heapBuf->length();
  InitReservedSlot(bufObj, VECTOR_SLOT, heapBuf.release(), len,
                   MemoryUse::XDRBufferElements);

  return bufObj;
}

void XDRBufferObject::finalize(JS::GCContext* gcx, JSObject* obj) {
  XDRBufferObject* buf = &obj->as<XDRBufferObject>();
  if (buf->hasData()) {
    gcx->delete_(buf, buf->data(), buf->data()->length(),
                 MemoryUse::XDRBufferElements);
  }
}

static bool InstantiateModuleStencil(JSContext* cx, uint32_t argc, Value* vp) {
  CallArgs args = CallArgsFromVp(argc, vp);

  if (!args.requireAtLeast(cx, "instantiateModuleStencil", 1)) {
    return false;
  }

  /* Prepare the input byte array. */
  if (!args[0].isObject() || !args[0].toObject().is<js::StencilObject>()) {
    JS_ReportErrorASCII(cx,
                        "instantiateModuleStencil: Stencil object expected");
    return false;
  }
  Rooted<js::StencilObject*> stencilObj(
      cx, &args[0].toObject().as<js::StencilObject>());

  if (!stencilObj->stencil()->isModule()) {
    JS_ReportErrorASCII(cx,
                        "instantiateModuleStencil: Module stencil expected");
    return false;
  }

  CompileOptions options(cx);
  UniqueChars fileNameBytes;
  if (args.length() == 2) {
    if (!args[1].isObject()) {
      JS_ReportErrorASCII(
          cx, "instantiateModuleStencil: The 2nd argument must be an object");
      return false;
    }

    RootedObject opts(cx, &args[1].toObject());
    if (!js::ParseCompileOptions(cx, options, opts, &fileNameBytes)) {
      return false;
    }
  }

  /* Prepare the CompilationStencil for decoding. */
  AutoReportFrontendContext fc(cx);
  Rooted<frontend::CompilationInput> input(cx,
                                           frontend::CompilationInput(options));
  if (!input.get().initForModule(&fc)) {
    return false;
  }

  /* Instantiate the stencil. */
  Rooted<frontend::CompilationGCOutput> output(cx);
  if (!frontend::CompilationStencil::instantiateStencils(
          cx, input.get(), *stencilObj->stencil(), output.get())) {
    return false;
  }

  Rooted<ModuleObject*> modObject(cx, output.get().module);
  Rooted<ShellModuleObjectWrapper*> wrapper(
      cx, ShellModuleObjectWrapper::create(cx, modObject));
  if (!wrapper) {
    return false;
  }
  args.rval().setObject(*wrapper);
  return true;
}

static bool InstantiateModuleStencilXDR(JSContext* cx, uint32_t argc,
                                        Value* vp) {
  CallArgs args = CallArgsFromVp(argc, vp);

  if (!args.requireAtLeast(cx, "instantiateModuleStencilXDR", 1)) {
    return false;
  }

  /* Prepare the input byte array. */
  if (!args[0].isObject() || !args[0].toObject().is<StencilXDRBufferObject>()) {
    JS_ReportErrorASCII(
        cx, "instantiateModuleStencilXDR: stencil XDR object expected");
    return false;
  }
  Rooted<StencilXDRBufferObject*> xdrObj(
      cx, &args[0].toObject().as<StencilXDRBufferObject>());
  MOZ_ASSERT(xdrObj->hasBuffer());

  CompileOptions options(cx);
  UniqueChars fileNameBytes;
  if (args.length() == 2) {
    if (!args[1].isObject()) {
      JS_ReportErrorASCII(
          cx,
          "instantiateModuleStencilXDR: The 2nd argument must be an object");
      return false;
    }

    RootedObject opts(cx, &args[1].toObject());
    if (!js::ParseCompileOptions(cx, options, opts, &fileNameBytes)) {
      return false;
    }
  }

  /* Prepare the CompilationStencil for decoding. */
  AutoReportFrontendContext fc(cx);
  Rooted<frontend::CompilationInput> input(cx,
                                           frontend::CompilationInput(options));
  if (!input.get().initForModule(&fc)) {
    return false;
  }
  frontend::CompilationStencil stencil(nullptr);

  /* Deserialize the stencil from XDR. */
  JS::TranscodeRange xdrRange(xdrObj->buffer(), xdrObj->bufferLength());
  bool succeeded = false;
  if (!stencil.deserializeStencils(&fc, input.get(), xdrRange, &succeeded)) {
    return false;
  }
  if (!succeeded) {
    fc.clearAutoReport();
    JS_ReportErrorASCII(cx, "Decoding failure");
    return false;
  }

  if (!stencil.isModule()) {
    fc.clearAutoReport();
    JS_ReportErrorASCII(cx,
                        "instantiateModuleStencilXDR: Module stencil expected");
    return false;
  }

  /* Instantiate the stencil. */
  Rooted<frontend::CompilationGCOutput> output(cx);
  if (!frontend::CompilationStencil::instantiateStencils(
          cx, input.get(), stencil, output.get())) {
    return false;
  }

  Rooted<ModuleObject*> modObject(cx, output.get().module);
  Rooted<ShellModuleObjectWrapper*> wrapper(
      cx, ShellModuleObjectWrapper::create(cx, modObject));
  if (!wrapper) {
    return false;
  }
  args.rval().setObject(*wrapper);
  return true;
}

static bool RegisterModule(JSContext* cx, unsigned argc, Value* vp) {
  CallArgs args = CallArgsFromVp(argc, vp);
  if (!args.requireAtLeast(cx, "registerModule", 2)) {
    return false;
  }

  if (!args[0].isString()) {
    const char* typeName = InformalValueTypeName(args[0]);
    JS_ReportErrorASCII(cx, "expected string, got %s", typeName);
    return false;
  }

  if (!args[1].isObject() ||
      !args[1].toObject().is<ShellModuleObjectWrapper>()) {
    const char* typeName = InformalValueTypeName(args[1]);
    JS_ReportErrorASCII(cx, "expected module, got %s", typeName);
    return false;
  }

  ShellContext* sc = GetShellContext(cx);
  Rooted<ModuleObject*> module(
      cx, args[1].toObject().as<ShellModuleObjectWrapper>().get());

  Rooted<JSAtom*> specifier(cx, AtomizeString(cx, args[0].toString()));
  if (!specifier) {
    return false;
  }

  RootedObject moduleRequest(
      cx, ModuleRequestObject::create(cx, specifier, nullptr));
  if (!moduleRequest) {
    return false;
  }

  if (!sc->moduleLoader->registerTestModule(cx, moduleRequest, module)) {
    return false;
  }

  Rooted<ShellModuleObjectWrapper*> wrapper(
      cx, ShellModuleObjectWrapper::create(cx, module));
  if (!wrapper) {
    return false;
  }
  args.rval().setObject(*wrapper);
  return true;
}

static bool ClearModules(JSContext* cx, unsigned argc, Value* vp) {
  CallArgs args = CallArgsFromVp(argc, vp);
  ShellContext* sc = GetShellContext(cx);
  sc->moduleLoader->clearModules(cx);
  args.rval().setUndefined();
  return true;
}

static bool ModuleLink(JSContext* cx, unsigned argc, Value* vp) {
  CallArgs args = CallArgsFromVp(argc, vp);

  if (args.length() != 1 || !args[0].isObject()) {
    JS_ReportErrorNumberASCII(cx, GetErrorMessage, nullptr, JSMSG_INVALID_ARGS,
                              "moduleLink");
    return false;
  }

  RootedObject object(cx, UncheckedUnwrap(&args[0].toObject()));
  if (!object->is<ShellModuleObjectWrapper>()) {
    JS_ReportErrorNumberASCII(cx, GetErrorMessage, nullptr, JSMSG_INVALID_ARGS,
                              "moduleLink");
    return false;
  }

  AutoRealm ar(cx, object);

  Rooted<ModuleObject*> module(cx,
                               object->as<ShellModuleObjectWrapper>().get());
  if (!js::ModuleLink(cx, module)) {
    return false;
  }

  args.rval().setUndefined();
  return true;
}

static bool ModuleEvaluate(JSContext* cx, unsigned argc, Value* vp) {
  CallArgs args = CallArgsFromVp(argc, vp);

  if (args.length() != 1 || !args[0].isObject()) {
    JS_ReportErrorNumberASCII(cx, GetErrorMessage, nullptr, JSMSG_INVALID_ARGS,
                              "moduleEvaluate");
    return false;
  }

  RootedObject object(cx, UncheckedUnwrap(&args[0].toObject()));
  if (!object->is<ShellModuleObjectWrapper>()) {
    JS_ReportErrorNumberASCII(cx, GetErrorMessage, nullptr, JSMSG_INVALID_ARGS,
                              "moduleEvaluate");
    return false;
  }

  {
    AutoRealm ar(cx, object);

    Rooted<ModuleObject*> module(cx,
                                 object->as<ShellModuleObjectWrapper>().get());
    if (!js::ModuleEvaluate(cx, module, args.rval())) {
      return false;
    }
  }

  return JS_WrapValue(cx, args.rval());
}

static ModuleEnvironmentObject* GetModuleInitialEnvironment(
    JSContext* cx, Handle<ModuleObject*> module) {
  // Use the initial environment so that tests can check bindings exists
  // before they have been instantiated.
  Rooted<ModuleEnvironmentObject*> env(cx, &module->initialEnvironment());
  MOZ_ASSERT(env);
  return env;
}

static bool GetModuleEnvironmentNames(JSContext* cx, unsigned argc, Value* vp) {
  CallArgs args = CallArgsFromVp(argc, vp);
  if (args.length() != 1) {
    JS_ReportErrorASCII(cx, "Wrong number of arguments");
    return false;
  }

  if (!args[0].isObject() ||
      !args[0].toObject().is<ShellModuleObjectWrapper>()) {
    JS_ReportErrorASCII(cx,
                        "First argument should be a ShellModuleObjectWrapper");
    return false;
  }

  Rooted<ModuleObject*> module(
      cx, args[0].toObject().as<ShellModuleObjectWrapper>().get());
  if (module->hadEvaluationError()) {
    JS_ReportErrorASCII(cx, "Module environment unavailable");
    return false;
  }

  Rooted<ModuleEnvironmentObject*> env(cx,
                                       GetModuleInitialEnvironment(cx, module));
  Rooted<IdVector> ids(cx, IdVector(cx));
  if (!JS_Enumerate(cx, env, &ids)) {
    return false;
  }

  // The "*namespace*" binding is a detail of current implementation so hide
  // it to give stable results in tests.
  ids.eraseIfEqual(NameToId(cx->names().starNamespaceStar));

  uint32_t length = ids.length();
  Rooted<ArrayObject*> array(cx, NewDenseFullyAllocatedArray(cx, length));
  if (!array) {
    return false;
  }

  array->setDenseInitializedLength(length);
  for (uint32_t i = 0; i < length; i++) {
    array->initDenseElement(i, StringValue(ids[i].toString()));
  }

  args.rval().setObject(*array);
  return true;
}

static bool GetModuleEnvironmentValue(JSContext* cx, unsigned argc, Value* vp) {
  CallArgs args = CallArgsFromVp(argc, vp);
  if (args.length() != 2) {
    JS_ReportErrorASCII(cx, "Wrong number of arguments");
    return false;
  }

  if (!args[0].isObject() ||
      !args[0].toObject().is<ShellModuleObjectWrapper>()) {
    JS_ReportErrorASCII(cx,
                        "First argument should be a ShellModuleObjectWrapper");
    return false;
  }

  if (!args[1].isString()) {
    JS_ReportErrorASCII(cx, "Second argument should be a string");
    return false;
  }

  Rooted<ModuleObject*> module(
      cx, args[0].toObject().as<ShellModuleObjectWrapper>().get());
  if (module->hadEvaluationError()) {
    JS_ReportErrorASCII(cx, "Module environment unavailable");
    return false;
  }

  Rooted<ModuleEnvironmentObject*> env(cx,
                                       GetModuleInitialEnvironment(cx, module));
  RootedString name(cx, args[1].toString());
  RootedId id(cx);
  if (!JS_StringToId(cx, name, &id)) {
    return false;
  }

  if (!GetProperty(cx, env, env, id, args.rval())) {
    return false;
  }

  if (args.rval().isMagic(JS_UNINITIALIZED_LEXICAL)) {
    ReportRuntimeLexicalError(cx, JSMSG_UNINITIALIZED_LEXICAL, id);
    return false;
  }

  return true;
}

enum class DumpType {
  ParseNode,
  Stencil,
};

template <typename Unit>
static bool DumpAST(JSContext* cx, const JS::ReadOnlyCompileOptions& options,
                    const Unit* units, size_t length,
                    js::frontend::CompilationState& compilationState,
                    js::frontend::ParseGoal goal) {
  using namespace js::frontend;

  AutoReportFrontendContext fc(cx);
  Parser<FullParseHandler, Unit> parser(
      &fc, cx->stackLimitForCurrentPrincipal(), options, units, length,
      /* foldConstants = */ false, compilationState,
      /* syntaxParser = */ nullptr);
  if (!parser.checkOptions()) {
    return false;
  }

  // Emplace the top-level stencil.
  MOZ_ASSERT(compilationState.scriptData.length() ==
             CompilationStencil::TopLevelIndex);
  if (!compilationState.appendScriptStencilAndData(&fc)) {
    return false;
  }

  js::frontend::ParseNode* pn;
  if (goal == frontend::ParseGoal::Script) {
    pn = parser.parse();
  } else {
    ModuleBuilder builder(&fc, &parser);

    SourceExtent extent = SourceExtent::makeGlobalExtent(length);
    ModuleSharedContext modulesc(&fc, options, builder, extent);
    pn = parser.moduleBody(&modulesc);
  }

  if (!pn) {
    return false;
  }

#if defined(DEBUG)
  js::Fprinter out(stderr);
  DumpParseTree(&parser, pn, out);
#endif

  return true;
}

template <typename Unit>
[[nodiscard]] static bool DumpStencil(JSContext* cx,
                                      const JS::ReadOnlyCompileOptions& options,
                                      const Unit* units, size_t length,
                                      js::frontend::ParseGoal goal) {
  Rooted<frontend::CompilationInput> input(cx,
                                           frontend::CompilationInput(options));

  JS::SourceText<Unit> srcBuf;
  if (!srcBuf.init(cx, units, length, JS::SourceOwnership::Borrowed)) {
    return false;
  }

  AutoReportFrontendContext fc(cx);
  js::frontend::NoScopeBindingCache scopeCache;
  UniquePtr<frontend::ExtensibleCompilationStencil> stencil;
  if (goal == frontend::ParseGoal::Script) {
    stencil = frontend::CompileGlobalScriptToExtensibleStencil(
        cx, &fc, cx->stackLimitForCurrentPrincipal(), input.get(), &scopeCache,
        srcBuf, ScopeKind::Global);
  } else {
    stencil = frontend::ParseModuleToExtensibleStencil(
        cx, &fc, cx->stackLimitForCurrentPrincipal(), cx->tempLifoAlloc(),
        input.get(), &scopeCache, srcBuf);
  }

  if (!stencil) {
    return false;
  }

#if defined(DEBUG) || defined(JS_JITSPEW)
  stencil->dump();
#endif

  return true;
}

static bool FrontendTest(JSContext* cx, unsigned argc, Value* vp,
                         const char* funcName, DumpType dumpType) {
  using namespace js::frontend;

  CallArgs args = CallArgsFromVp(argc, vp);

  if (!args.requireAtLeast(cx, funcName, 1)) {
    return false;
  }
  if (!args[0].isString()) {
    const char* typeName = InformalValueTypeName(args[0]);
    JS_ReportErrorASCII(cx, "expected string to parse, got %s", typeName);
    return false;
  }

  frontend::ParseGoal goal = frontend::ParseGoal::Script;
#ifdef JS_ENABLE_SMOOSH
  bool smoosh = false;
#endif

  CompileOptions options(cx);
  options.setIntroductionType("js shell parse")
      .setFileAndLine("<string>", 1)
      .setIsRunOnce(true)
      .setNoScriptRval(true);

  if (args.length() >= 2) {
    if (!args[1].isObject()) {
      JS_ReportErrorASCII(cx, "The 2nd argument must be an object");
      return false;
    }

    RootedObject objOptions(cx, &args[1].toObject());

    RootedValue optionModule(cx);
    if (!JS_GetProperty(cx, objOptions, "module", &optionModule)) {
      return false;
    }

    if (optionModule.isBoolean()) {
      if (optionModule.toBoolean()) {
        goal = frontend::ParseGoal::Module;
      }
    } else if (!optionModule.isUndefined()) {
      const char* typeName = InformalValueTypeName(optionModule);
      JS_ReportErrorASCII(cx, "option `module` should be a boolean, got %s",
                          typeName);
      return false;
    }
    if (!js::ParseCompileOptions(cx, options, objOptions, nullptr)) {
      return false;
    }

#ifdef JS_ENABLE_SMOOSH
    bool found = false;
    if (!JS_HasProperty(cx, objOptions, "rustFrontend", &found)) {
      return false;
    }
    if (found) {
      JS_ReportErrorASCII(cx, "'rustFrontend' option is renamed to 'smoosh'");
      return false;
    }

    RootedValue optionSmoosh(cx);
    if (!JS_GetProperty(cx, objOptions, "smoosh", &optionSmoosh)) {
      return false;
    }

    if (optionSmoosh.isBoolean()) {
      smoosh = optionSmoosh.toBoolean();
    } else if (!optionSmoosh.isUndefined()) {
      const char* typeName = InformalValueTypeName(optionSmoosh);
      JS_ReportErrorASCII(cx, "option `smoosh` should be a boolean, got %s",
                          typeName);
      return false;
    }
#endif  // JS_ENABLE_SMOOSH
  }

  JSString* scriptContents = args[0].toString();
  Rooted<JSLinearString*> linearString(cx, scriptContents->ensureLinear(cx));
  if (!linearString) {
    return false;
  }

  bool isAscii = false;
  if (linearString->hasLatin1Chars()) {
    JS::AutoCheckCannotGC nogc;
    isAscii = JS::StringIsASCII(mozilla::Span(
        reinterpret_cast<const char*>(linearString->latin1Chars(nogc)),
        linearString->length()));
  }

  AutoStableStringChars stableChars(cx);
  if (isAscii) {
    if (!stableChars.init(cx, scriptContents)) {
      return false;
    }
    MOZ_ASSERT(stableChars.isLatin1());
  } else {
    if (!stableChars.initTwoByte(cx, scriptContents)) {
      return false;
    }
  }

  size_t length = scriptContents->length();
#ifdef JS_ENABLE_SMOOSH
  if (dumpType == DumpType::ParseNode) {
    if (smoosh) {
      if (isAscii) {
        const Latin1Char* chars = stableChars.latin1Range().begin().get();

        if (goal == frontend::ParseGoal::Script) {
          if (!SmooshParseScript(cx, chars, length)) {
            return false;
          }
        } else {
          if (!SmooshParseModule(cx, chars, length)) {
            return false;
          }
        }
        args.rval().setUndefined();
        return true;
      }
      JS_ReportErrorASCII(cx,
                          "SmooshMonkey does not support non-ASCII chars yet");
      return false;
    }
  }
#endif  // JS_ENABLE_SMOOSH

  if (goal == frontend::ParseGoal::Module) {
    // See frontend::CompileModule.
    options.setForceStrictMode();
    options.allowHTMLComments = false;
  }

  if (dumpType == DumpType::Stencil) {
#ifdef JS_ENABLE_SMOOSH
    if (smoosh) {
      if (isAscii) {
        if (goal == frontend::ParseGoal::Script) {
          const Latin1Char* latin1 = stableChars.latin1Range().begin().get();
          auto utf8 = reinterpret_cast<const mozilla::Utf8Unit*>(latin1);
          JS::SourceText<Utf8Unit> srcBuf;
          if (!srcBuf.init(cx, utf8, length, JS::SourceOwnership::Borrowed)) {
            return false;
          }

          AutoReportFrontendContext fc(cx);
          Rooted<frontend::CompilationInput> input(
              cx, frontend::CompilationInput(options));
          UniquePtr<frontend::ExtensibleCompilationStencil> stencil;
          if (!Smoosh::tryCompileGlobalScriptToExtensibleStencil(
                  cx, &fc, cx->stackLimitForCurrentPrincipal(), input.get(),
                  srcBuf, stencil)) {
            return false;
          }
          if (!stencil) {
            fc.clearAutoReport();
            JS_ReportErrorASCII(cx, "SmooshMonkey failed to parse");
            return false;
          }

#  ifdef DEBUG
          {
            frontend::BorrowingCompilationStencil borrowingStencil(*stencil);
            borrowingStencil.dump();
          }
#  endif
        } else {
          JS_ReportErrorASCII(cx,
                              "SmooshMonkey does not support module stencil");
          return false;
        }
        args.rval().setUndefined();
        return true;
      }
      JS_ReportErrorASCII(cx,
                          "SmooshMonkey does not support non-ASCII chars yet");
      return false;
    }
#endif  // JS_ENABLE_SMOOSH

    if (isAscii) {
      const Latin1Char* latin1 = stableChars.latin1Range().begin().get();
      auto utf8 = reinterpret_cast<const mozilla::Utf8Unit*>(latin1);
      if (!DumpStencil<mozilla::Utf8Unit>(cx, options, utf8, length, goal)) {
        return false;
      }
    } else {
      MOZ_ASSERT(stableChars.isTwoByte());
      const char16_t* chars = stableChars.twoByteRange().begin().get();
      if (!DumpStencil<char16_t>(cx, options, chars, length, goal)) {
        return false;
      }
    }

    args.rval().setUndefined();
    return true;
  }

  AutoReportFrontendContext fc(cx);
  Rooted<frontend::CompilationInput> input(cx,
                                           frontend::CompilationInput(options));
  if (goal == frontend::ParseGoal::Script) {
    if (!input.get().initForGlobal(&fc)) {
      return false;
    }
  } else {
    if (!input.get().initForModule(&fc)) {
      return false;
    }
  }

  LifoAllocScope allocScope(&cx->tempLifoAlloc());
  frontend::NoScopeBindingCache scopeCache;
  frontend::CompilationState compilationState(&fc, allocScope, input.get());
  if (!compilationState.init(&fc, &scopeCache)) {
    return false;
  }

  if (isAscii) {
    const Latin1Char* latin1 = stableChars.latin1Range().begin().get();
    auto utf8 = reinterpret_cast<const mozilla::Utf8Unit*>(latin1);
    if (!DumpAST<mozilla::Utf8Unit>(cx, options, utf8, length, compilationState,
                                    goal)) {
      return false;
    }
  } else {
    MOZ_ASSERT(stableChars.isTwoByte());
    const char16_t* chars = stableChars.twoByteRange().begin().get();
    if (!DumpAST<char16_t>(cx, options, chars, length, compilationState,
                           goal)) {
      return false;
    }
  }
  args.rval().setUndefined();
  return true;
}

static bool DumpStencil(JSContext* cx, unsigned argc, Value* vp) {
  return FrontendTest(cx, argc, vp, "dumpStencil", DumpType::Stencil);
}

static bool Parse(JSContext* cx, unsigned argc, Value* vp) {
  // Parse returns local scope information with variables ordered
  // differently, depending on the underlying JIT implementation.
  if (js::SupportDifferentialTesting()) {
    JS_ReportErrorASCII(cx,
                        "Function not available in differential testing mode.");
    return false;
  }

  return FrontendTest(cx, argc, vp, "parse", DumpType::ParseNode);
}

static bool SyntaxParse(JSContext* cx, unsigned argc, Value* vp) {
  using namespace js::frontend;

  CallArgs args = CallArgsFromVp(argc, vp);

  if (!args.requireAtLeast(cx, "syntaxParse", 1)) {
    return false;
  }
  if (!args[0].isString()) {
    const char* typeName = InformalValueTypeName(args[0]);
    JS_ReportErrorASCII(cx, "expected string to parse, got %s", typeName);
    return false;
  }

  JSString* scriptContents = args[0].toString();

  CompileOptions options(cx);
  options.setIntroductionType("js shell syntaxParse")
      .setFileAndLine("<string>", 1);

  AutoStableStringChars stableChars(cx);
  if (!stableChars.initTwoByte(cx, scriptContents)) {
    return false;
  }

  const char16_t* chars = stableChars.twoByteRange().begin().get();
  size_t length = scriptContents->length();

  AutoReportFrontendContext fc(cx);
  Rooted<frontend::CompilationInput> input(cx,
                                           frontend::CompilationInput(options));
  if (!input.get().initForGlobal(&fc)) {
    return false;
  }

  LifoAllocScope allocScope(&cx->tempLifoAlloc());
  frontend::NoScopeBindingCache scopeCache;
  frontend::CompilationState compilationState(&fc, allocScope, input.get());
  if (!compilationState.init(&fc, &scopeCache)) {
    return false;
  }

  Parser<frontend::SyntaxParseHandler, char16_t> parser(
      &fc, cx->stackLimitForCurrentPrincipal(), options, chars, length,
      /* foldConstants = */ false, compilationState,
      /* syntaxParser = */ nullptr);
  if (!parser.checkOptions()) {
    return false;
  }

  bool succeeded = parser.parse();
  if (fc.hadErrors()) {
    return false;
  }

  if (!succeeded && !parser.hadAbortedSyntaxParse()) {
    // If no exception is posted, either there was an OOM or a language
    // feature unhandled by the syntax parser was encountered.
    MOZ_ASSERT(fc.hadOutOfMemory());
    return false;
  }

  args.rval().setBoolean(succeeded);
  return true;
}

static void OffThreadCompileScriptCallback(JS::OffThreadToken* token,
                                           void* callbackData) {
  auto job = static_cast<OffThreadJob*>(callbackData);
  job->markDone(token);
}

static bool OffThreadCompileToStencil(JSContext* cx, unsigned argc, Value* vp) {
  if (!CanUseExtraThreads()) {
    JS_ReportErrorASCII(
        cx, "Can't use offThreadCompileToStencil with --no-threads");
    return false;
  }

  CallArgs args = CallArgsFromVp(argc, vp);

  if (!args.requireAtLeast(cx, "offThreadCompileToStencil", 1)) {
    return false;
  }
  if (!args[0].isString()) {
    const char* typeName = InformalValueTypeName(args[0]);
    JS_ReportErrorASCII(cx, "expected string to parse, got %s", typeName);
    return false;
  }

  UniqueChars fileNameBytes;
  CompileOptions options(cx);
  options.setIntroductionType("js shell offThreadCompileToStencil")
      .setFileAndLine("<string>", 1);

  if (args.length() >= 2) {
    if (!args[1].isObject()) {
      JS_ReportErrorASCII(
          cx, "offThreadCompileToStencil: The 2nd argument must be an object");
      return false;
    }

    // Offthread compilation requires that the debug metadata be set when the
    // script is collected from offthread, rather than when compiled.
    RootedObject opts(cx, &args[1].toObject());
    if (!js::ParseCompileOptions(cx, options, opts, &fileNameBytes)) {
      return false;
    }
  }

  // This option setting must override whatever the caller requested.
  options.setIsRunOnce(true);

  // We assume the caller wants caching if at all possible, ignoring
  // heuristics that make sense for a real browser.
  options.forceAsync = true;

  JSString* scriptContents = args[0].toString();
  AutoStableStringChars stableChars(cx);
  if (!stableChars.initTwoByte(cx, scriptContents)) {
    return false;
  }

  size_t length = scriptContents->length();
  const char16_t* chars = stableChars.twoByteChars();

  // Make sure we own the string's chars, so that they are not freed before
  // the compilation is finished.
  UniqueTwoByteChars ownedChars;
  if (stableChars.maybeGiveOwnershipToCaller()) {
    ownedChars.reset(const_cast<char16_t*>(chars));
  } else {
    ownedChars.reset(cx->pod_malloc<char16_t>(length));
    if (!ownedChars) {
      return false;
    }

    mozilla::PodCopy(ownedChars.get(), chars, length);
  }

  if (!JS::CanCompileOffThread(cx, options, length)) {
    JS_ReportErrorASCII(cx, "cannot compile code on worker thread");
    return false;
  }

  OffThreadJob* job =
      NewOffThreadJob(cx, options, OffThreadJob::Source(std::move(ownedChars)));
  if (!job) {
    return false;
  }

  JS::SourceText<char16_t> srcBuf;
  if (!srcBuf.init(cx, job->sourceChars(), length,
                   JS::SourceOwnership::Borrowed) ||
      !JS::CompileToStencilOffThread(cx, options, srcBuf,
                                     OffThreadCompileScriptCallback, job)) {
    job->cancel();
    DeleteOffThreadJob(cx, job);
    return false;
  }

  args.rval().setInt32(job->id);
  return true;
}

static bool FinishOffThreadStencil(JSContext* cx, unsigned argc, Value* vp) {
  CallArgs args = CallArgsFromVp(argc, vp);

  OffThreadJob* job = LookupOffThreadJobForArgs(cx, args, 0);
  if (!job) {
    return false;
  }

  JS::OffThreadToken* token = job->waitUntilDone(cx);
  MOZ_ASSERT(token);

  RefPtr<JS::Stencil> stencil = JS::FinishOffThreadStencil(cx, token);
  DeleteOffThreadJob(cx, job);
  if (!stencil) {
    return false;
  }
  RootedObject stencilObj(cx,
                          js::StencilObject::create(cx, std::move(stencil)));
  if (!stencilObj) {
    return false;
  }

  args.rval().setObject(*stencilObj);
  return true;
}

static bool OffThreadCompileModuleToStencil(JSContext* cx, unsigned argc,
                                            Value* vp) {
  CallArgs args = CallArgsFromVp(argc, vp);

  if (args.length() != 1 || !args[0].isString()) {
    JS_ReportErrorNumberASCII(cx, my_GetErrorMessage, nullptr,
                              JSSMSG_INVALID_ARGS,
                              "offThreadCompileModuleToStencil");
    return false;
  }

  UniqueChars fileNameBytes;
  CompileOptions options(cx);
  options.setIntroductionType("js shell offThreadCompileModuleToStencil")
      .setFileAndLine("<string>", 1);
  options.setIsRunOnce(true).setSourceIsLazy(false);
  options.forceAsync = true;

  JSString* scriptContents = args[0].toString();
  AutoStableStringChars stableChars(cx);
  if (!stableChars.initTwoByte(cx, scriptContents)) {
    return false;
  }

  size_t length = scriptContents->length();
  const char16_t* chars = stableChars.twoByteChars();

  // Make sure we own the string's chars, so that they are not freed before
  // the compilation is finished.
  UniqueTwoByteChars ownedChars;
  if (stableChars.maybeGiveOwnershipToCaller()) {
    ownedChars.reset(const_cast<char16_t*>(chars));
  } else {
    ownedChars.reset(cx->pod_malloc<char16_t>(length));
    if (!ownedChars) {
      return false;
    }

    mozilla::PodCopy(ownedChars.get(), chars, length);
  }

  if (!JS::CanCompileOffThread(cx, options, length)) {
    JS_ReportErrorASCII(cx, "cannot compile code on worker thread");
    return false;
  }

  OffThreadJob* job =
      NewOffThreadJob(cx, options, OffThreadJob::Source(std::move(ownedChars)));
  if (!job) {
    return false;
  }

  JS::SourceText<char16_t> srcBuf;
  if (!srcBuf.init(cx, job->sourceChars(), length,
                   JS::SourceOwnership::Borrowed) ||
      !JS::CompileModuleToStencilOffThread(
          cx, options, srcBuf, OffThreadCompileScriptCallback, job)) {
    job->cancel();
    DeleteOffThreadJob(cx, job);
    return false;
  }

  args.rval().setInt32(job->id);
  return true;
}

static bool OffThreadDecodeStencil(JSContext* cx, unsigned argc, Value* vp) {
  if (!CanUseExtraThreads()) {
    JS_ReportErrorASCII(cx,
                        "Can't use offThreadDecodeStencil with --no-threads");
    return false;
  }

  CallArgs args = CallArgsFromVp(argc, vp);

  if (!args.requireAtLeast(cx, "offThreadDecodeStencil", 1)) {
    return false;
  }
  if (!args[0].isObject() || !CacheEntry_isCacheEntry(&args[0].toObject())) {
    const char* typeName = InformalValueTypeName(args[0]);
    JS_ReportErrorASCII(cx, "expected cache entry, got %s", typeName);
    return false;
  }
  RootedObject cacheEntry(cx, &args[0].toObject());

  UniqueChars fileNameBytes;
  CompileOptions options(cx);
  options.setIntroductionType("js shell offThreadDecodeStencil")
      .setFileAndLine("<string>", 1);

  if (args.length() >= 2) {
    if (!args[1].isObject()) {
      JS_ReportErrorASCII(
          cx, "offThreadDecodeStencil: The 2nd argument must be an object");
      return false;
    }

    RootedObject opts(cx, &args[1].toObject());
    if (!js::ParseCompileOptions(cx, options, opts, &fileNameBytes)) {
      return false;
    }
  }

  // This option setting must override whatever the caller requested, and
  // this should match `Evaluate` that encodes the script.
  options.setIsRunOnce(false);

  // We assume the caller wants caching if at all possible, ignoring
  // heuristics that make sense for a real browser.
  options.forceAsync = true;

  JS::TranscodeBuffer loadBuffer;
  size_t loadLength = 0;
  uint8_t* loadData = nullptr;
  loadData = CacheEntry_getBytecode(cx, cacheEntry, &loadLength);
  if (!loadData) {
    return false;
  }
  if (!loadBuffer.append(loadData, loadLength)) {
    JS_ReportOutOfMemory(cx);
    return false;
  }

  JS::DecodeOptions decodeOptions(options);
  if (!JS::CanDecodeOffThread(cx, decodeOptions, loadLength)) {
    JS_ReportErrorASCII(cx, "cannot compile code on worker thread");
    return false;
  }

  OffThreadJob* job =
      NewOffThreadJob(cx, options, OffThreadJob::Source(std::move(loadBuffer)));
  if (!job) {
    return false;
  }

  if (!JS::DecodeStencilOffThread(cx, decodeOptions, job->xdrBuffer(), 0,
                                  OffThreadCompileScriptCallback, job)) {
    job->cancel();
    DeleteOffThreadJob(cx, job);
    return false;
  }

  args.rval().setInt32(job->id);
  return true;
}

class AutoCStringVector {
  Vector<char*> argv_;

 public:
  explicit AutoCStringVector(JSContext* cx) : argv_(cx) {}
  ~AutoCStringVector() {
    for (size_t i = 0; i < argv_.length(); i++) {
      js_free(argv_[i]);
    }
  }
  bool append(UniqueChars&& arg) {
    if (!argv_.append(arg.get())) {
      return false;
    }

    // Now owned by this vector.
    (void)arg.release();
    return true;
  }
  char* const* get() const { return argv_.begin(); }
  size_t length() const { return argv_.length(); }
  char* operator[](size_t i) const { return argv_[i]; }
  void replace(size_t i, UniqueChars arg) {
    js_free(argv_[i]);
    argv_[i] = arg.release();
  }
};

#if defined(XP_WIN)
static bool EscapeForShell(JSContext* cx, AutoCStringVector& argv) {
  // Windows will break arguments in argv by various spaces, so we wrap each
  // argument in quotes and escape quotes within. Even with quotes, \ will be
  // treated like an escape character, so inflate each \ to \\.

  for (size_t i = 0; i < argv.length(); i++) {
    if (!argv[i]) {
      continue;
    }

    size_t newLen = 3;  // quotes before and after and null-terminator
    for (char* p = argv[i]; *p; p++) {
      newLen++;
      if (*p == '\"' || *p == '\\') {
        newLen++;
      }
    }

    auto escaped = cx->make_pod_array<char>(newLen);
    if (!escaped) {
      return false;
    }

    char* src = argv[i];
    char* dst = escaped.get();
    *dst++ = '\"';
    while (*src) {
      if (*src == '\"' || *src == '\\') {
        *dst++ = '\\';
      }
      *dst++ = *src++;
    }
    *dst++ = '\"';
    *dst++ = '\0';
    MOZ_ASSERT(escaped.get() + newLen == dst);

    argv.replace(i, std::move(escaped));
  }
  return true;
}
#endif

#ifndef __wasi__
static bool ReadAll(int fd, wasm::Bytes* bytes) {
  size_t lastLength = bytes->length();
  while (true) {
    static const int ChunkSize = 64 * 1024;
    if (!bytes->growBy(ChunkSize)) {
      return false;
    }

    intptr_t readCount;
    while (true) {
      readCount = read(fd, bytes->begin() + lastLength, ChunkSize);
      if (readCount >= 0) {
        break;
      }
      if (errno != EINTR) {
        return false;
      }
    }

    if (readCount < ChunkSize) {
      bytes->shrinkTo(lastLength + readCount);
      if (readCount == 0) {
        return true;
      }
    }

    lastLength = bytes->length();
  }
}

static bool WriteAll(int fd, const uint8_t* bytes, size_t length) {
  while (length > 0) {
    int written = write(fd, bytes, length);
    if (written < 0) {
      if (errno == EINTR) {
        continue;
      }
      return false;
    }
    MOZ_ASSERT(unsigned(written) <= length);
    length -= written;
    bytes += written;
  }

  return true;
}

class AutoPipe {
  int fds_[2];

 public:
  AutoPipe() {
    fds_[0] = -1;
    fds_[1] = -1;
  }

  ~AutoPipe() {
    if (fds_[0] != -1) {
      close(fds_[0]);
    }
    if (fds_[1] != -1) {
      close(fds_[1]);
    }
  }

  bool init() {
#  ifdef XP_WIN
    return !_pipe(fds_, 4096, O_BINARY);
#  else
    return !pipe(fds_);
#  endif
  }

  int reader() const {
    MOZ_ASSERT(fds_[0] != -1);
    return fds_[0];
  }

  int writer() const {
    MOZ_ASSERT(fds_[1] != -1);
    return fds_[1];
  }

  void closeReader() {
    MOZ_ASSERT(fds_[0] != -1);
    close(fds_[0]);
    fds_[0] = -1;
  }

  void closeWriter() {
    MOZ_ASSERT(fds_[1] != -1);
    close(fds_[1]);
    fds_[1] = -1;
  }
};
#endif  // __wasi__

int shell::sArgc;
char** shell::sArgv;

#ifndef __wasi__
static const char sWasmCompileAndSerializeFlag[] =
    "--wasm-compile-and-serialize";
static Vector<const char*, 5, js::SystemAllocPolicy> sCompilerProcessFlags;

static bool CompileAndSerializeInSeparateProcess(JSContext* cx,
                                                 const uint8_t* bytecode,
                                                 size_t bytecodeLength,
                                                 wasm::Bytes* serialized) {
  AutoPipe stdIn, stdOut;
  if (!stdIn.init() || !stdOut.init()) {
    return false;
  }

  AutoCStringVector argv(cx);

  UniqueChars argv0 = DuplicateString(cx, sArgv[0]);
  if (!argv0 || !argv.append(std::move(argv0))) {
    return false;
  }

  // Put compiler flags first since they must precede the non-option
  // file-descriptor args (passed on Windows, below).
  for (unsigned i = 0; i < sCompilerProcessFlags.length(); i++) {
    UniqueChars flags = DuplicateString(cx, sCompilerProcessFlags[i]);
    if (!flags || !argv.append(std::move(flags))) {
      return false;
    }
  }

  UniqueChars arg;

  arg = DuplicateString(sWasmCompileAndSerializeFlag);
  if (!arg || !argv.append(std::move(arg))) {
    return false;
  }

#  ifdef XP_WIN
  // The spawned process will have all the stdIn/stdOut file handles open, but
  // without the power of fork, we need some other way to communicate the
  // integer fd values so we encode them in argv and WasmCompileAndSerialize()
  // has a matching #ifdef XP_WIN to parse them out. Communicate both ends of
  // both pipes so the child process can closed the unused ends.

  arg = JS_smprintf("%d", stdIn.reader());
  if (!arg || !argv.append(std::move(arg))) {
    return false;
  }

  arg = JS_smprintf("%d", stdIn.writer());
  if (!arg || !argv.append(std::move(arg))) {
    return false;
  }

  arg = JS_smprintf("%d", stdOut.reader());
  if (!arg || !argv.append(std::move(arg))) {
    return false;
  }

  arg = JS_smprintf("%d", stdOut.writer());
  if (!arg || !argv.append(std::move(arg))) {
    return false;
  }
#  endif

  // Required by both _spawnv and exec.
  if (!argv.append(nullptr)) {
    return false;
  }

#  ifdef XP_WIN
  if (!EscapeForShell(cx, argv)) {
    return false;
  }

  int childPid = _spawnv(P_NOWAIT, sArgv[0], argv.get());
  if (childPid == -1) {
    return false;
  }
#  else
  pid_t childPid = fork();
  switch (childPid) {
    case -1:
      return false;
    case 0:
      // In the child process. Redirect stdin/stdout to the respective ends of
      // the pipes. Closing stdIn.writer() is necessary for stdin to hit EOF.
      // This case statement must not return before exec() takes over. Rather,
      // exit(-1) is used to return failure to the parent process.
      if (dup2(stdIn.reader(), STDIN_FILENO) == -1) {
        exit(-1);
      }
      if (dup2(stdOut.writer(), STDOUT_FILENO) == -1) {
        exit(-1);
      }
      close(stdIn.reader());
      close(stdIn.writer());
      close(stdOut.reader());
      close(stdOut.writer());
      execv(sArgv[0], argv.get());
      exit(-1);
  }
#  endif

  // In the parent process. Closing stdOut.writer() is necessary for
  // stdOut.reader() below to hit EOF.
  stdIn.closeReader();
  stdOut.closeWriter();

  if (!WriteAll(stdIn.writer(), bytecode, bytecodeLength)) {
    return false;
  }

  stdIn.closeWriter();

  if (!ReadAll(stdOut.reader(), serialized)) {
    return false;
  }

  stdOut.closeReader();

  int status;
#  ifdef XP_WIN
  if (_cwait(&status, childPid, WAIT_CHILD) == -1) {
    return false;
  }
#  else
  while (true) {
    if (waitpid(childPid, &status, 0) >= 0) {
      break;
    }
    if (errno != EINTR) {
      return false;
    }
  }
#  endif

  return status == 0;
}

static bool WasmCompileAndSerialize(JSContext* cx) {
  MOZ_ASSERT(wasm::CodeCachingAvailable(cx));

#  ifdef XP_WIN
  // See CompileAndSerializeInSeparateProcess for why we've had to smuggle
  // these fd values through argv. Closing the writing ends is necessary for
  // the reading ends to hit EOF.
  int flagIndex = 0;
  for (; flagIndex < sArgc; flagIndex++) {
    if (!strcmp(sArgv[flagIndex], sWasmCompileAndSerializeFlag)) {
      break;
    }
  }
  MOZ_RELEASE_ASSERT(flagIndex < sArgc);

  int fdsIndex = flagIndex + 1;
  MOZ_RELEASE_ASSERT(fdsIndex + 4 == sArgc);

  int stdInReader = atoi(sArgv[fdsIndex + 0]);
  int stdInWriter = atoi(sArgv[fdsIndex + 1]);
  int stdOutReader = atoi(sArgv[fdsIndex + 2]);
  int stdOutWriter = atoi(sArgv[fdsIndex + 3]);

  int stdIn = stdInReader;
  close(stdInWriter);
  close(stdOutReader);
  int stdOut = stdOutWriter;
#  else
  int stdIn = STDIN_FILENO;
  int stdOut = STDOUT_FILENO;
#  endif

  wasm::MutableBytes bytecode = js_new<wasm::ShareableBytes>();
  if (!ReadAll(stdIn, &bytecode->bytes)) {
    return false;
  }

  wasm::Bytes serialized;
  if (!wasm::CompileAndSerialize(cx, *bytecode, &serialized)) {
    return false;
  }

  if (!WriteAll(stdOut, serialized.begin(), serialized.length())) {
    return false;
  }

  return true;
}

static bool WasmCompileInSeparateProcess(JSContext* cx, unsigned argc,
                                         Value* vp) {
  if (!wasm::CodeCachingAvailable(cx)) {
    JS_ReportErrorASCII(cx, "WebAssembly caching not supported");
    return false;
  }

  CallArgs args = CallArgsFromVp(argc, vp);
  if (!args.requireAtLeast(cx, "wasmCompileInSeparateProcess", 1)) {
    return false;
  }

  SharedMem<uint8_t*> bytecode;
  size_t numBytes;
  if (!args[0].isObject() ||
      !IsBufferSource(&args[0].toObject(), &bytecode, &numBytes)) {
    RootedObject callee(cx, &args.callee());
    ReportUsageErrorASCII(cx, callee, "Argument must be a buffer source");
    return false;
  }

  wasm::Bytes serialized;
  if (!CompileAndSerializeInSeparateProcess(cx, bytecode.unwrap(), numBytes,
                                            &serialized)) {
    if (!cx->isExceptionPending()) {
      JS_ReportErrorASCII(cx, "creating and executing child process");
    }
    return false;
  }

  RootedObject module(cx);
  if (!wasm::DeserializeModule(cx, serialized, &module)) {
    return false;
  }

  args.rval().setObject(*module);
  return true;
}
#endif  // __wasi__

static bool DecompileFunction(JSContext* cx, unsigned argc, Value* vp) {
  CallArgs args = CallArgsFromVp(argc, vp);
  if (args.length() < 1 || !args[0].isObject() ||
      !args[0].toObject().is<JSFunction>()) {
    args.rval().setUndefined();
    return true;
  }
  RootedFunction fun(cx, &args[0].toObject().as<JSFunction>());
  JSString* result = JS_DecompileFunction(cx, fun);
  if (!result) {
    return false;
  }
  args.rval().setString(result);
  return true;
}

static bool DecompileThisScript(JSContext* cx, unsigned argc, Value* vp) {
  CallArgs args = CallArgsFromVp(argc, vp);

  NonBuiltinScriptFrameIter iter(cx);
  if (iter.done()) {
    args.rval().setString(cx->runtime()->emptyString);
    return true;
  }

  {
    JSAutoRealm ar(cx, iter.script());

    RootedScript script(cx, iter.script());
    JSString* result = JS_DecompileScript(cx, script);
    if (!result) {
      return false;
    }

    args.rval().setString(result);
  }

  return JS_WrapValue(cx, args.rval());
}

static bool ValueToSource(JSContext* cx, unsigned argc, Value* vp) {
  CallArgs args = CallArgsFromVp(argc, vp);

  JSString* str = ValueToSource(cx, args.get(0));
  if (!str) {
    return false;
  }

  args.rval().setString(str);
  return true;
}

static bool ThisFilename(JSContext* cx, unsigned argc, Value* vp) {
  CallArgs args = CallArgsFromVp(argc, vp);

  JS::AutoFilename filename;
  if (!DescribeScriptedCaller(cx, &filename) || !filename.get()) {
    args.rval().setString(cx->runtime()->emptyString);
    return true;
  }

  JSString* str = JS_NewStringCopyZ(cx, filename.get());
  if (!str) {
    return false;
  }

  args.rval().setString(str);
  return true;
}

static bool WrapWithProto(JSContext* cx, unsigned argc, Value* vp) {
  CallArgs args = CallArgsFromVp(argc, vp);
  Value obj = args.get(0);
  Value proto = args.get(1);
  if (!obj.isObject() || !proto.isObjectOrNull()) {
    JS_ReportErrorNumberASCII(cx, my_GetErrorMessage, nullptr,
                              JSSMSG_INVALID_ARGS, "wrapWithProto");
    return false;
  }

  // Disallow constructing (deeply) nested wrapper chains, to avoid running
  // out of stack space in isCallable/isConstructor. See bug 1126105.
  if (IsWrapper(&obj.toObject())) {
    JS_ReportErrorASCII(cx, "wrapWithProto cannot wrap a wrapper");
    return false;
  }

  WrapperOptions options(cx);
  options.setProto(proto.toObjectOrNull());
  JSObject* wrapped = Wrapper::New(cx, &obj.toObject(),
                                   &Wrapper::singletonWithPrototype, options);
  if (!wrapped) {
    return false;
  }

  args.rval().setObject(*wrapped);
  return true;
}

static bool NewGlobal(JSContext* cx, unsigned argc, Value* vp) {
  JS::RealmOptions options;
  JS::RealmCreationOptions& creationOptions = options.creationOptions();
  JS::RealmBehaviors& behaviors = options.behaviors();
  ShellGlobalKind kind = ShellGlobalKind::WindowProxy;
  bool immutablePrototype = true;

  SetStandardRealmOptions(options);

  // Default to creating the global in the current compartment unless
  // --more-compartments is used.
  if (defaultToSameCompartment) {
    creationOptions.setExistingCompartment(cx->global());
  } else {
    creationOptions.setNewCompartmentAndZone();
  }

  JS::AutoHoldPrincipals principals(cx);

  CallArgs args = CallArgsFromVp(argc, vp);
  if (args.length() == 1 && args[0].isObject()) {
    RootedObject opts(cx, &args[0].toObject());
    RootedValue v(cx);

    if (!JS_GetProperty(cx, opts, "invisibleToDebugger", &v)) {
      return false;
    }
    if (v.isBoolean()) {
      creationOptions.setInvisibleToDebugger(v.toBoolean());
    }

    if (!JS_GetProperty(cx, opts, "sameZoneAs", &v)) {
      return false;
    }
    if (v.isObject()) {
      creationOptions.setNewCompartmentInExistingZone(
          UncheckedUnwrap(&v.toObject()));
    }

    if (!JS_GetProperty(cx, opts, "sameCompartmentAs", &v)) {
      return false;
    }
    if (v.isObject()) {
      creationOptions.setExistingCompartment(UncheckedUnwrap(&v.toObject()));
    }

    if (!JS_GetProperty(cx, opts, "newCompartment", &v)) {
      return false;
    }
    if (v.isBoolean() && v.toBoolean()) {
      creationOptions.setNewCompartmentAndZone();
    }

    if (!JS_GetProperty(cx, opts, "discardSource", &v)) {
      return false;
    }
    if (v.isBoolean()) {
      behaviors.setDiscardSource(v.toBoolean());
    }

    if (!JS_GetProperty(cx, opts, "useWindowProxy", &v)) {
      return false;
    }
    if (v.isBoolean()) {
      kind = v.toBoolean() ? ShellGlobalKind::WindowProxy
                           : ShellGlobalKind::GlobalObject;
    }

    if (!JS_GetProperty(cx, opts, "immutablePrototype", &v)) {
      return false;
    }
    if (v.isBoolean()) {
      immutablePrototype = v.toBoolean();
    }

    if (!JS_GetProperty(cx, opts, "systemPrincipal", &v)) {
      return false;
    }
    if (v.isBoolean()) {
      principals.reset(&ShellPrincipals::fullyTrusted);
    }

    if (!JS_GetProperty(cx, opts, "principal", &v)) {
      return false;
    }
    if (!v.isUndefined()) {
      uint32_t bits;
      if (!ToUint32(cx, v, &bits)) {
        return false;
      }
      JSPrincipals* newPrincipals = cx->new_<ShellPrincipals>(bits);
      if (!newPrincipals) {
        return false;
      }
      principals.reset(newPrincipals);
    }

    if (!JS_GetProperty(cx, opts, "enableCoopAndCoep", &v)) {
      return false;
    }
    if (v.isBoolean()) {
      creationOptions.setCoopAndCoepEnabled(v.toBoolean());
    }

    if (!JS_GetProperty(cx, opts, "freezeBuiltins", &v)) {
      return false;
    }
    if (v.isBoolean()) {
      creationOptions.setFreezeBuiltins(v.toBoolean());
    }

    // On the web, the SharedArrayBuffer constructor is not installed as a
    // global property in pages that aren't isolated in a separate process (and
    // thus can't allow the structured cloning of shared memory).  Specify false
    // for this option to reproduce this behavior.
    if (!JS_GetProperty(cx, opts, "defineSharedArrayBufferConstructor", &v)) {
      return false;
    }
    if (v.isBoolean()) {
      creationOptions.setDefineSharedArrayBufferConstructor(v.toBoolean());
    }

    if (!JS_GetProperty(cx, opts, "shouldResistFingerprinting", &v)) {
      return false;
    }
    if (v.isBoolean()) {
      behaviors.setShouldResistFingerprinting(v.toBoolean());
    }
  }

  if (!CheckRealmOptions(cx, options, principals.get())) {
    return false;
  }

  RootedObject global(cx, NewGlobalObject(cx, options, principals.get(), kind,
                                          immutablePrototype));
  if (!global) {
    return false;
  }

  RootedObject wrapped(cx, ToWindowProxyIfWindow(global));
  if (!JS_WrapObject(cx, &wrapped)) {
    return false;
  }

  args.rval().setObject(*wrapped);
  return true;
}

static bool NukeAllCCWs(JSContext* cx, unsigned argc, Value* vp) {
  CallArgs args = CallArgsFromVp(argc, vp);

  if (args.length() != 0) {
    JS_ReportErrorNumberASCII(cx, my_GetErrorMessage, nullptr,
                              JSSMSG_INVALID_ARGS, "nukeAllCCWs");
    return false;
  }

  NukeCrossCompartmentWrappers(cx, AllCompartments(), cx->realm(),
                               NukeWindowReferences, NukeAllReferences);
  args.rval().setUndefined();
  return true;
}

static bool RecomputeWrappers(JSContext* cx, unsigned argc, Value* vp) {
  CallArgs args = CallArgsFromVp(argc, vp);

  if (args.length() > 2) {
    JS_ReportErrorNumberASCII(cx, my_GetErrorMessage, nullptr,
                              JSSMSG_INVALID_ARGS, "recomputeWrappers");
    return false;
  }

  JS::Compartment* sourceComp = nullptr;
  if (args.get(0).isObject()) {
    sourceComp = JS::GetCompartment(UncheckedUnwrap(&args[0].toObject()));
  }

  JS::Compartment* targetComp = nullptr;
  if (args.get(1).isObject()) {
    targetComp = JS::GetCompartment(UncheckedUnwrap(&args[1].toObject()));
  }

  struct SingleOrAllCompartments final : public CompartmentFilter {
    JS::Compartment* comp;
    explicit SingleOrAllCompartments(JS::Compartment* c) : comp(c) {}
    virtual bool match(JS::Compartment* c) const override {
      return !comp || comp == c;
    }
  };

  if (!js::RecomputeWrappers(cx, SingleOrAllCompartments(sourceComp),
                             SingleOrAllCompartments(targetComp))) {
    return false;
  }

  args.rval().setUndefined();
  return true;
}

static bool DumpObjectWrappers(JSContext* cx, unsigned argc, Value* vp) {
  CallArgs args = CallArgsFromVp(argc, vp);

  bool printedHeader = false;
  for (ZonesIter zone(cx->runtime(), WithAtoms); !zone.done(); zone.next()) {
    bool printedZoneInfo = false;
    for (CompartmentsInZoneIter comp(zone); !comp.done(); comp.next()) {
      bool printedCompartmentInfo = false;
      for (Compartment::ObjectWrapperEnum e(comp); !e.empty(); e.popFront()) {
        JSObject* wrapper = e.front().value().unbarrieredGet();
        JSObject* wrapped = e.front().key();
        if (!printedHeader) {
          fprintf(stderr, "Cross-compartment object wrappers:\n");
          printedHeader = true;
        }
        if (!printedZoneInfo) {
          fprintf(stderr, "  Zone %p:\n", zone.get());
          printedZoneInfo = true;
        }
        if (!printedCompartmentInfo) {
          fprintf(stderr, "    Compartment %p:\n", comp.get());
          printedCompartmentInfo = true;
        }
        fprintf(stderr,
                "      Object wrapper %p -> %p in zone %p compartment %p\n",
                wrapper, wrapped, wrapped->zone(), wrapped->compartment());
      }
    }
  }

  if (!printedHeader) {
    fprintf(stderr, "No cross-compartment object wrappers.\n");
  }

  args.rval().setUndefined();
  return true;
}

static bool GetMaxArgs(JSContext* cx, unsigned argc, Value* vp) {
  CallArgs args = CallArgsFromVp(argc, vp);
  args.rval().setInt32(ARGS_LENGTH_MAX);
  return true;
}

static bool IsHTMLDDA_Call(JSContext* cx, unsigned argc, Value* vp) {
  CallArgs args = CallArgsFromVp(argc, vp);

  // These are the required conditions under which this object may be called
  // by test262 tests, and the required behavior under those conditions.
  if (args.length() == 0 ||
      (args[0].isString() && args[0].toString()->length() == 0)) {
    args.rval().setNull();
    return true;
  }

  JS_ReportErrorASCII(
      cx, "IsHTMLDDA object is being called in an impermissible manner");
  return false;
}

static bool CreateIsHTMLDDA(JSContext* cx, unsigned argc, Value* vp) {
  CallArgs args = CallArgsFromVp(argc, vp);

  static const JSClassOps classOps = {
      nullptr,         // addProperty
      nullptr,         // delProperty
      nullptr,         // enumerate
      nullptr,         // newEnumerate
      nullptr,         // resolve
      nullptr,         // mayResolve
      nullptr,         // finalize
      IsHTMLDDA_Call,  // call
      nullptr,         // construct
      nullptr,         // trace
  };

  static const JSClass cls = {
      "IsHTMLDDA",
      JSCLASS_EMULATES_UNDEFINED,
      &classOps,
  };

  JSObject* obj = JS_NewObject(cx, &cls);
  if (!obj) {
    return false;
  }
  args.rval().setObject(*obj);
  return true;
}

static bool GetSelfHostedValue(JSContext* cx, unsigned argc, Value* vp) {
  CallArgs args = CallArgsFromVp(argc, vp);

  if (args.length() != 1 || !args[0].isString()) {
    JS_ReportErrorNumberASCII(cx, my_GetErrorMessage, nullptr,
                              JSSMSG_INVALID_ARGS, "getSelfHostedValue");
    return false;
  }
  Rooted<JSAtom*> srcAtom(cx, ToAtom<CanGC>(cx, args[0]));
  if (!srcAtom) {
    return false;
  }
  Rooted<PropertyName*> srcName(cx, srcAtom->asPropertyName());
  return GlobalObject::getIntrinsicValue(cx, cx->global(), srcName,
                                         args.rval());
}

class ShellSourceHook : public SourceHook {
  // The function we should call to lazily retrieve source code.
  PersistentRootedFunction fun;

 public:
  ShellSourceHook(JSContext* cx, JSFunction& fun) : fun(cx, &fun) {}

  bool load(JSContext* cx, const char* filename, char16_t** twoByteSource,
            char** utf8Source, size_t* length) override {
    MOZ_ASSERT((twoByteSource != nullptr) != (utf8Source != nullptr),
               "must be called requesting only one of UTF-8 or UTF-16 source");

    RootedString str(cx, JS_NewStringCopyZ(cx, filename));
    if (!str) {
      return false;
    }
    RootedValue filenameValue(cx, StringValue(str));

    RootedValue result(cx);
    if (!Call(cx, UndefinedHandleValue, fun, HandleValueArray(filenameValue),
              &result)) {
      return false;
    }

    str = JS::ToString(cx, result);
    if (!str) {
      return false;
    }

    Rooted<JSLinearString*> linear(cx, str->ensureLinear(cx));
    if (!linear) {
      return false;
    }

    if (twoByteSource) {
      *length = JS_GetStringLength(linear);

      *twoByteSource = cx->pod_malloc<char16_t>(*length);
      if (!*twoByteSource) {
        return false;
      }

      CopyChars(*twoByteSource, *linear);
    } else {
      MOZ_ASSERT(utf8Source != nullptr);

      *length = JS::GetDeflatedUTF8StringLength(linear);

      *utf8Source = cx->pod_malloc<char>(*length);
      if (!*utf8Source) {
        return false;
      }

      mozilla::DebugOnly<size_t> dstLen = JS::DeflateStringToUTF8Buffer(
          linear, mozilla::Span(*utf8Source, *length));
      MOZ_ASSERT(dstLen == *length);
    }

    return true;
  }
};

static bool WithSourceHook(JSContext* cx, unsigned argc, Value* vp) {
  CallArgs args = CallArgsFromVp(argc, vp);
  RootedObject callee(cx, &args.callee());

  if (args.length() != 2) {
    ReportUsageErrorASCII(cx, callee, "Wrong number of arguments.");
    return false;
  }

  if (!args[0].isObject() || !args[0].toObject().is<JSFunction>() ||
      !args[1].isObject() || !args[1].toObject().is<JSFunction>()) {
    ReportUsageErrorASCII(cx, callee,
                          "First and second arguments must be functions.");
    return false;
  }

  mozilla::UniquePtr<ShellSourceHook> hook =
      mozilla::MakeUnique<ShellSourceHook>(cx,
                                           args[0].toObject().as<JSFunction>());
  if (!hook) {
    return false;
  }

  mozilla::UniquePtr<SourceHook> savedHook = js::ForgetSourceHook(cx);
  js::SetSourceHook(cx, std::move(hook));

  RootedObject fun(cx, &args[1].toObject());
  bool result = Call(cx, UndefinedHandleValue, fun,
                     JS::HandleValueArray::empty(), args.rval());
  js::SetSourceHook(cx, std::move(savedHook));
  return result;
}

static void PrintProfilerEvents_Callback(const char* msg, const char* details) {
  fprintf(stderr, "PROFILER EVENT: %s %s\n", msg, details);
}

static bool PrintProfilerEvents(JSContext* cx, unsigned argc, Value* vp) {
  CallArgs args = CallArgsFromVp(argc, vp);
  if (cx->runtime()->geckoProfiler().enabled()) {
    js::RegisterContextProfilingEventMarker(cx, &PrintProfilerEvents_Callback);
  }
  args.rval().setUndefined();
  return true;
}

#ifdef SINGLESTEP_PROFILING
static void SingleStepCallback(void* arg, jit::Simulator* sim, void* pc) {
  JSContext* cx = reinterpret_cast<JSContext*>(arg);

  // If profiling is not enabled, don't do anything.
  if (!cx->runtime()->geckoProfiler().enabled()) {
    return;
  }

  JS::ProfilingFrameIterator::RegisterState state;
  state.pc = pc;
#  if defined(JS_SIMULATOR_ARM)
  state.sp = (void*)sim->get_register(jit::Simulator::sp);
  state.lr = (void*)sim->get_register(jit::Simulator::lr);
  state.fp = (void*)sim->get_register(jit::Simulator::fp);
#  elif defined(JS_SIMULATOR_MIPS64) || defined(JS_SIMULATOR_MIPS32)
  state.sp = (void*)sim->getRegister(jit::Simulator::sp);
  state.lr = (void*)sim->getRegister(jit::Simulator::ra);
  state.fp = (void*)sim->getRegister(jit::Simulator::fp);
#  elif defined(JS_SIMULATOR_LOONG64)
  state.sp = (void*)sim->getRegister(jit::Simulator::sp);
  state.lr = (void*)sim->getRegister(jit::Simulator::ra);
  state.fp = (void*)sim->getRegister(jit::Simulator::fp);
#  else
#    error "NYI: Single-step profiling support"
#  endif

  mozilla::DebugOnly<void*> lastStackAddress = nullptr;
  StackChars stack;
  uint32_t frameNo = 0;
  AutoEnterOOMUnsafeRegion oomUnsafe;
  for (JS::ProfilingFrameIterator i(cx, state); !i.done(); ++i) {
    MOZ_ASSERT(i.stackAddress() != nullptr);
    MOZ_ASSERT(lastStackAddress <= i.stackAddress());
    lastStackAddress = i.stackAddress();
    JS::ProfilingFrameIterator::Frame frames[16];
    uint32_t nframes = i.extractStack(frames, 0, 16);
    for (uint32_t i = 0; i < nframes; i++) {
      // Assert endStackAddress never exceeds sp (bug 1782188).
      MOZ_ASSERT(frames[i].endStackAddress >= state.sp);
      if (frameNo > 0) {
        if (!stack.append(",", 1)) {
          oomUnsafe.crash("stack.append");
        }
      }
      if (!stack.append(frames[i].label, strlen(frames[i].label))) {
        oomUnsafe.crash("stack.append");
      }
      frameNo++;
    }
  }

  ShellContext* sc = GetShellContext(cx);

  // Only append the stack if it differs from the last stack.
  if (sc->stacks.empty() || sc->stacks.back().length() != stack.length() ||
      !ArrayEqual(sc->stacks.back().begin(), stack.begin(), stack.length())) {
    if (!sc->stacks.append(std::move(stack))) {
      oomUnsafe.crash("stacks.append");
    }
  }
}
#endif

static bool EnableSingleStepProfiling(JSContext* cx, unsigned argc, Value* vp) {
#ifdef SINGLESTEP_PROFILING
  CallArgs args = CallArgsFromVp(argc, vp);

  jit::Simulator* sim = cx->simulator();
  sim->enable_single_stepping(SingleStepCallback, cx);

  args.rval().setUndefined();
  return true;
#else
  JS_ReportErrorASCII(cx, "single-step profiling not enabled on this platform");
  return false;
#endif
}

static bool DisableSingleStepProfiling(JSContext* cx, unsigned argc,
                                       Value* vp) {
#ifdef SINGLESTEP_PROFILING
  CallArgs args = CallArgsFromVp(argc, vp);

  jit::Simulator* sim = cx->simulator();
  sim->disable_single_stepping();

  ShellContext* sc = GetShellContext(cx);

  RootedValueVector elems(cx);
  for (size_t i = 0; i < sc->stacks.length(); i++) {
    JSString* stack =
        JS_NewUCStringCopyN(cx, sc->stacks[i].begin(), sc->stacks[i].length());
    if (!stack) {
      return false;
    }
    if (!elems.append(StringValue(stack))) {
      return false;
    }
  }

  JSObject* array = JS::NewArrayObject(cx, elems);
  if (!array) {
    return false;
  }

  sc->stacks.clear();
  args.rval().setObject(*array);
  return true;
#else
  JS_ReportErrorASCII(cx, "single-step profiling not enabled on this platform");
  return false;
#endif
}

static bool IsLatin1(JSContext* cx, unsigned argc, Value* vp) {
  CallArgs args = CallArgsFromVp(argc, vp);
  bool isLatin1 =
      args.get(0).isString() && args[0].toString()->hasLatin1Chars();
  args.rval().setBoolean(isLatin1);
  return true;
}

static bool EnableGeckoProfiling(JSContext* cx, unsigned argc, Value* vp) {
  CallArgs args = CallArgsFromVp(argc, vp);

  if (!EnsureGeckoProfilingStackInstalled(cx, GetShellContext(cx))) {
    return false;
  }

  cx->runtime()->geckoProfiler().enableSlowAssertions(false);
  cx->runtime()->geckoProfiler().enable(true);

  args.rval().setUndefined();
  return true;
}

static bool EnableGeckoProfilingWithSlowAssertions(JSContext* cx, unsigned argc,
                                                   Value* vp) {
  CallArgs args = CallArgsFromVp(argc, vp);
  args.rval().setUndefined();

  if (cx->runtime()->geckoProfiler().enabled()) {
    // If profiling already enabled with slow assertions disabled,
    // this is a no-op.
    if (cx->runtime()->geckoProfiler().slowAssertionsEnabled()) {
      return true;
    }

    // Slow assertions are off.  Disable profiling before re-enabling
    // with slow assertions on.
    cx->runtime()->geckoProfiler().enable(false);
  }

  if (!EnsureGeckoProfilingStackInstalled(cx, GetShellContext(cx))) {
    return false;
  }

  cx->runtime()->geckoProfiler().enableSlowAssertions(true);
  cx->runtime()->geckoProfiler().enable(true);

  return true;
}

static bool DisableGeckoProfiling(JSContext* cx, unsigned argc, Value* vp) {
  CallArgs args = CallArgsFromVp(argc, vp);
  args.rval().setUndefined();

  if (!cx->runtime()->geckoProfiler().enabled()) {
    return true;
  }

  cx->runtime()->geckoProfiler().enable(false);
  return true;
}

// Global mailbox that is used to communicate a shareable object value from one
// worker to another.
//
// These object types are shareable:
//
//   - SharedArrayBuffer
//   - WasmMemoryObject (when constructed with shared:true)
//   - WasmModuleObject
//
// For the SharedArrayBuffer and WasmMemoryObject we transmit the underlying
// SharedArrayRawBuffer ("SARB"). For the WasmModuleObject we transmit the
// underlying JS::WasmModule.  The transmitted types are refcounted.  When they
// are in the mailbox their reference counts are at least 1, accounting for the
// reference from the mailbox.
//
// The lock guards the mailbox variable and prevents a race where two workers
// try to set the mailbox at the same time to replace an object that is only
// referenced from the mailbox: the workers will both decrement the reference
// count on the old object, and one of those decrements will be on a garbage
// object.  We could implement this with atomics and a CAS loop but it's not
// worth the bother.
//
// Note that if a thread reads the mailbox repeatedly it will get distinct
// objects on each read.  The alternatives are to cache created objects locally,
// but this retains storage we don't need to retain, or to somehow clear the
// mailbox locally, but this creates a coordination headache.  Buyer beware.

enum class MailboxTag {
  Empty,
  SharedArrayBuffer,
  WasmMemory,
  WasmModule,
  Number,
};

struct SharedObjectMailbox {
  union Value {
    struct {
      SharedArrayRawBuffer* buffer;
      size_t length;
      bool isHugeMemory;  // For a WasmMemory tag, otherwise false
    } sarb;
    JS::WasmModule* module;
    double number;

    Value() : number(0.0) {}
  };

  MailboxTag tag = MailboxTag::Empty;
  Value val;
};

typedef ExclusiveData<SharedObjectMailbox> SOMailbox;

// Never null after successful initialization.
static SOMailbox* sharedObjectMailbox;

static bool InitSharedObjectMailbox() {
  sharedObjectMailbox = js_new<SOMailbox>(mutexid::ShellObjectMailbox);
  return sharedObjectMailbox != nullptr;
}

static void DestructSharedObjectMailbox() {
  // All workers need to have terminated at this point.

  {
    auto mbx = sharedObjectMailbox->lock();
    switch (mbx->tag) {
      case MailboxTag::Empty:
      case MailboxTag::Number:
        break;
      case MailboxTag::SharedArrayBuffer:
      case MailboxTag::WasmMemory:
        mbx->val.sarb.buffer->dropReference();
        break;
      case MailboxTag::WasmModule:
        mbx->val.module->Release();
        break;
      default:
        MOZ_CRASH();
    }
  }

  js_delete(sharedObjectMailbox);
  sharedObjectMailbox = nullptr;
}

static bool GetSharedObject(JSContext* cx, unsigned argc, Value* vp) {
  CallArgs args = CallArgsFromVp(argc, vp);
  RootedObject newObj(cx);

  {
    auto mbx = sharedObjectMailbox->lock();
    switch (mbx->tag) {
      case MailboxTag::Empty: {
        break;
      }
      case MailboxTag::Number: {
        args.rval().setNumber(mbx->val.number);
        return true;
      }
      case MailboxTag::SharedArrayBuffer:
      case MailboxTag::WasmMemory: {
        // Flag was set in the sender; ensure it is set in the receiver.
        MOZ_ASSERT(
            cx->realm()->creationOptions().getSharedMemoryAndAtomicsEnabled());

        // The protocol for creating a SAB requires the refcount to be
        // incremented prior to the SAB creation.

        SharedArrayRawBuffer* buf = mbx->val.sarb.buffer;
        size_t length = mbx->val.sarb.length;
        if (!buf->addReference()) {
          JS_ReportErrorNumberASCII(cx, GetErrorMessage, nullptr,
                                    JSMSG_SC_SAB_REFCNT_OFLO);
          return false;
        }

        // If the allocation fails we must decrement the refcount before
        // returning.

        Rooted<ArrayBufferObjectMaybeShared*> maybesab(
            cx, SharedArrayBufferObject::New(cx, buf, length));
        if (!maybesab) {
          buf->dropReference();
          return false;
        }

        // At this point the SAB was created successfully and it owns the
        // refcount-increase on the buffer that we performed above.  So even
        // if we fail to allocate along any path below we must not decrement
        // the refcount; the garbage collector must be allowed to handle
        // that via finalization of the orphaned SAB object.

        if (mbx->tag == MailboxTag::SharedArrayBuffer) {
          newObj = maybesab;
        } else {
          if (!GlobalObject::ensureConstructor(cx, cx->global(),
                                               JSProto_WebAssembly)) {
            return false;
          }
          RootedObject proto(cx,
                             &cx->global()->getPrototype(JSProto_WasmMemory));
          newObj = WasmMemoryObject::create(cx, maybesab,
                                            mbx->val.sarb.isHugeMemory, proto);
          MOZ_ASSERT_IF(newObj, newObj->as<WasmMemoryObject>().isShared());
          if (!newObj) {
            return false;
          }
        }

        break;
      }
      case MailboxTag::WasmModule: {
        // Flag was set in the sender; ensure it is set in the receiver.
        MOZ_ASSERT(
            cx->realm()->creationOptions().getSharedMemoryAndAtomicsEnabled());

        if (!GlobalObject::ensureConstructor(cx, cx->global(),
                                             JSProto_WebAssembly)) {
          return false;
        }

        // WasmModuleObject::create() increments the refcount on the module
        // and signals an error and returns null if that fails.
        newObj = mbx->val.module->createObject(cx);
        if (!newObj) {
          return false;
        }
        break;
      }
      default: {
        MOZ_CRASH();
      }
    }
  }

  args.rval().setObjectOrNull(newObj);
  return true;
}

static bool SetSharedObject(JSContext* cx, unsigned argc, Value* vp) {
  CallArgs args = CallArgsFromVp(argc, vp);

  MailboxTag tag = MailboxTag::Empty;
  SharedObjectMailbox::Value value;

  // Increase refcounts when we obtain the value to avoid operating on dead
  // storage during self-assignment.

  if (args.get(0).isObject()) {
    RootedObject obj(cx, &args[0].toObject());
    if (obj->is<SharedArrayBufferObject>()) {
      Rooted<SharedArrayBufferObject*> sab(cx,
                                           &obj->as<SharedArrayBufferObject>());
      tag = MailboxTag::SharedArrayBuffer;
      value.sarb.buffer = sab->rawBufferObject();
      value.sarb.length = sab->byteLength();
      value.sarb.isHugeMemory = false;
      if (!value.sarb.buffer->addReference()) {
        JS_ReportErrorASCII(cx,
                            "Reference count overflow on SharedArrayBuffer");
        return false;
      }
    } else if (obj->is<WasmMemoryObject>()) {
      // Here we must transmit sab.byteLength() as the length; the SARB has its
      // own notion of the length which may be greater, and that's fine.
      if (obj->as<WasmMemoryObject>().isShared()) {
        Rooted<SharedArrayBufferObject*> sab(
            cx, &obj->as<WasmMemoryObject>()
                     .buffer()
                     .as<SharedArrayBufferObject>());
        tag = MailboxTag::WasmMemory;
        value.sarb.buffer = sab->rawBufferObject();
        value.sarb.length = sab->byteLength();
        value.sarb.isHugeMemory = obj->as<WasmMemoryObject>().isHuge();
        if (!value.sarb.buffer->addReference()) {
          JS_ReportErrorASCII(cx,
                              "Reference count overflow on SharedArrayBuffer");
          return false;
        }
      } else {
        JS_ReportErrorASCII(cx, "Invalid argument to SetSharedObject");
        return false;
      }
    } else if (JS::IsWasmModuleObject(obj)) {
      tag = MailboxTag::WasmModule;
      value.module = JS::GetWasmModule(obj).forget().take();
    } else {
      JS_ReportErrorASCII(cx, "Invalid argument to SetSharedObject");
      return false;
    }
  } else if (args.get(0).isNumber()) {
    tag = MailboxTag::Number;
    value.number = args.get(0).toNumber();
    // Nothing
  } else if (args.get(0).isNullOrUndefined()) {
    // Nothing
  } else {
    JS_ReportErrorASCII(cx, "Invalid argument to SetSharedObject");
    return false;
  }

  {
    auto mbx = sharedObjectMailbox->lock();

    switch (mbx->tag) {
      case MailboxTag::Empty:
      case MailboxTag::Number:
        break;
      case MailboxTag::SharedArrayBuffer:
      case MailboxTag::WasmMemory:
        mbx->val.sarb.buffer->dropReference();
        break;
      case MailboxTag::WasmModule:
        mbx->val.module->Release();
        break;
      default:
        MOZ_CRASH();
    }

    mbx->tag = tag;
    mbx->val = value;
  }

  args.rval().setUndefined();
  return true;
}

typedef Vector<uint8_t, 0, SystemAllocPolicy> Uint8Vector;

class StreamCacheEntry : public AtomicRefCounted<StreamCacheEntry>,
                         public JS::OptimizedEncodingListener {
  typedef AtomicRefCounted<StreamCacheEntry> AtomicBase;

  Uint8Vector bytes_;
  ExclusiveData<Uint8Vector> optimized_;

 public:
  explicit StreamCacheEntry(Uint8Vector&& original)
      : bytes_(std::move(original)),
        optimized_(mutexid::ShellStreamCacheEntryState) {}

  // Implement JS::OptimizedEncodingListener:

  MozExternalRefCountType MOZ_XPCOM_ABI AddRef() override {
    AtomicBase::AddRef();
    return 1;  // unused
  }
  MozExternalRefCountType MOZ_XPCOM_ABI Release() override {
    AtomicBase::Release();
    return 0;  // unused
  }

  const Uint8Vector& bytes() const { return bytes_; }

  void storeOptimizedEncoding(const uint8_t* srcBytes,
                              size_t srcLength) override {
    MOZ_ASSERT(srcLength > 0);

    // Tolerate races since a single StreamCacheEntry object can be used as
    // the source of multiple streaming compilations.
    auto dstBytes = optimized_.lock();
    if (dstBytes->length() > 0) {
      return;
    }

    if (!dstBytes->resize(srcLength)) {
      return;
    }
    memcpy(dstBytes->begin(), srcBytes, srcLength);
  }

  bool hasOptimizedEncoding() const { return !optimized_.lock()->empty(); }
  const Uint8Vector& optimizedEncoding() const {
    return optimized_.lock().get();
  }
};

typedef RefPtr<StreamCacheEntry> StreamCacheEntryPtr;

class StreamCacheEntryObject : public NativeObject {
  static const unsigned CACHE_ENTRY_SLOT = 0;
  static const JSClassOps classOps_;
  static const JSPropertySpec properties_;

  static void finalize(JS::GCContext* gcx, JSObject* obj) {
    obj->as<StreamCacheEntryObject>().cache().Release();
  }

  static bool cachedGetter(JSContext* cx, unsigned argc, Value* vp) {
    CallArgs args = CallArgsFromVp(argc, vp);
    if (!args.thisv().isObject() ||
        !args.thisv().toObject().is<StreamCacheEntryObject>()) {
      return false;
    }

    StreamCacheEntryObject& obj =
        args.thisv().toObject().as<StreamCacheEntryObject>();
    args.rval().setBoolean(obj.cache().hasOptimizedEncoding());
    return true;
  }
  static bool getBuffer(JSContext* cx, unsigned argc, Value* vp) {
    CallArgs args = CallArgsFromVp(argc, vp);
    if (!args.thisv().isObject() ||
        !args.thisv().toObject().is<StreamCacheEntryObject>()) {
      return false;
    }

    auto& bytes =
        args.thisv().toObject().as<StreamCacheEntryObject>().cache().bytes();
    RootedArrayBufferObject buffer(
        cx, ArrayBufferObject::createZeroed(cx, bytes.length()));
    if (!buffer) {
      return false;
    }

    memcpy(buffer->dataPointer(), bytes.begin(), bytes.length());

    args.rval().setObject(*buffer);
    return true;
  }

 public:
  static const unsigned RESERVED_SLOTS = 1;
  static const JSClass class_;
  static const JSPropertySpec properties[];

  static bool construct(JSContext* cx, unsigned argc, Value* vp) {
    CallArgs args = CallArgsFromVp(argc, vp);
    if (!args.requireAtLeast(cx, "streamCacheEntry", 1)) {
      return false;
    }

    SharedMem<uint8_t*> ptr;
    size_t numBytes;
    if (!args[0].isObject() ||
        !IsBufferSource(&args[0].toObject(), &ptr, &numBytes)) {
      RootedObject callee(cx, &args.callee());
      ReportUsageErrorASCII(cx, callee, "Argument must be an ArrayBuffer");
      return false;
    }

    Uint8Vector bytes;
    if (!bytes.resize(numBytes)) {
      return false;
    }

    memcpy(bytes.begin(), ptr.unwrap(), numBytes);

    RefPtr<StreamCacheEntry> cache =
        cx->new_<StreamCacheEntry>(std::move(bytes));
    if (!cache) {
      return false;
    }

    Rooted<NativeObject*> obj(
        cx, NewObjectWithGivenProto<StreamCacheEntryObject>(cx, nullptr));
    if (!obj) {
      return false;
    }
    obj->initReservedSlot(CACHE_ENTRY_SLOT,
                          PrivateValue(cache.forget().take()));

    if (!JS_DefineProperty(cx, obj, "cached", cachedGetter, nullptr, 0)) {
      return false;
    }
    if (!JS_DefineFunction(cx, obj, "getBuffer", getBuffer, 0, 0)) {
      return false;
    }

    args.rval().setObject(*obj);
    return true;
  }

  StreamCacheEntry& cache() const {
    return *(StreamCacheEntry*)getReservedSlot(CACHE_ENTRY_SLOT).toPrivate();
  }
};

const JSClassOps StreamCacheEntryObject::classOps_ = {
    nullptr,                           // addProperty
    nullptr,                           // delProperty
    nullptr,                           // enumerate
    nullptr,                           // newEnumerate
    nullptr,                           // resolve
    nullptr,                           // mayResolve
    StreamCacheEntryObject::finalize,  // finalize
    nullptr,                           // call
    nullptr,                           // construct
    nullptr,                           // trace
};

const JSClass StreamCacheEntryObject::class_ = {
    "StreamCacheEntryObject",
    JSCLASS_HAS_RESERVED_SLOTS(StreamCacheEntryObject::RESERVED_SLOTS) |
        JSCLASS_BACKGROUND_FINALIZE,
    &StreamCacheEntryObject::classOps_};

struct BufferStreamJob {
  Variant<Uint8Vector, StreamCacheEntryPtr> source;
  Thread thread;
  JS::StreamConsumer* consumer;

  BufferStreamJob(Uint8Vector&& source, JS::StreamConsumer* consumer)
      : source(AsVariant<Uint8Vector>(std::move(source))), consumer(consumer) {}
  BufferStreamJob(StreamCacheEntry& source, JS::StreamConsumer* consumer)
      : source(AsVariant<StreamCacheEntryPtr>(&source)), consumer(consumer) {}
};

struct BufferStreamState {
  Vector<UniquePtr<BufferStreamJob>, 0, SystemAllocPolicy> jobs;
  size_t delayMillis;
  size_t chunkSize;
  bool shutdown;

  BufferStreamState() : delayMillis(1), chunkSize(10), shutdown(false) {}

  ~BufferStreamState() { MOZ_ASSERT(jobs.empty()); }
};

static ExclusiveWaitableData<BufferStreamState>* bufferStreamState;

static void BufferStreamMain(BufferStreamJob* job) {
  const uint8_t* bytes;
  size_t byteLength;
  JS::OptimizedEncodingListener* listener;
  if (job->source.is<StreamCacheEntryPtr>()) {
    StreamCacheEntry& cache = *job->source.as<StreamCacheEntryPtr>();
    if (cache.hasOptimizedEncoding()) {
      const Uint8Vector& optimized = cache.optimizedEncoding();
      job->consumer->consumeOptimizedEncoding(optimized.begin(),
                                              optimized.length());
      goto done;
    }

    bytes = cache.bytes().begin();
    byteLength = cache.bytes().length();
    listener = &cache;
  } else {
    bytes = job->source.as<Uint8Vector>().begin();
    byteLength = job->source.as<Uint8Vector>().length();
    listener = nullptr;
  }

  size_t byteOffset;
  byteOffset = 0;
  while (true) {
    if (byteOffset == byteLength) {
      job->consumer->streamEnd(listener);
      break;
    }

    bool shutdown;
    size_t delayMillis;
    size_t chunkSize;
    {
      auto state = bufferStreamState->lock();
      shutdown = state->shutdown;
      delayMillis = state->delayMillis;
      chunkSize = state->chunkSize;
    }

    if (shutdown) {
      job->consumer->streamError(JSMSG_STREAM_CONSUME_ERROR);
      break;
    }

    ThisThread::SleepMilliseconds(delayMillis);

    chunkSize = std::min(chunkSize, byteLength - byteOffset);

    if (!job->consumer->consumeChunk(bytes + byteOffset, chunkSize)) {
      break;
    }

    byteOffset += chunkSize;
  }

done:
  auto state = bufferStreamState->lock();
  size_t jobIndex = 0;
  while (state->jobs[jobIndex].get() != job) {
    jobIndex++;
  }
  job->thread.detach();  // quiet assert in ~Thread() called by erase().
  state->jobs.erase(state->jobs.begin() + jobIndex);
  if (state->jobs.empty()) {
    state.notify_all(/* jobs empty */);
  }
}

static bool EnsureLatin1CharsLinearString(JSContext* cx, HandleValue value,
                                          UniqueChars* result) {
  if (!value.isString()) {
    result->reset(nullptr);
    return true;
  }
  RootedString str(cx, value.toString());
  if (!str->isLinear() || !str->hasLatin1Chars()) {
    JS_ReportErrorASCII(cx,
                        "only latin1 chars and linear strings are expected");
    return false;
  }

  // Use JS_EncodeStringToLatin1 to null-terminate.
  *result = JS_EncodeStringToLatin1(cx, str);
  return !!*result;
}

static bool ConsumeBufferSource(JSContext* cx, JS::HandleObject obj,
                                JS::MimeType, JS::StreamConsumer* consumer) {
  {
    RootedValue url(cx);
    if (!JS_GetProperty(cx, obj, "url", &url)) {
      return false;
    }
    UniqueChars urlChars;
    if (!EnsureLatin1CharsLinearString(cx, url, &urlChars)) {
      return false;
    }

    RootedValue mapUrl(cx);
    if (!JS_GetProperty(cx, obj, "sourceMappingURL", &mapUrl)) {
      return false;
    }
    UniqueChars mapUrlChars;
    if (!EnsureLatin1CharsLinearString(cx, mapUrl, &mapUrlChars)) {
      return false;
    }

    consumer->noteResponseURLs(urlChars.get(), mapUrlChars.get());
  }

  UniquePtr<BufferStreamJob> job;

  SharedMem<uint8_t*> dataPointer;
  size_t byteLength;
  if (IsBufferSource(obj, &dataPointer, &byteLength)) {
    Uint8Vector bytes;
    if (!bytes.resize(byteLength)) {
      JS_ReportOutOfMemory(cx);
      return false;
    }

    memcpy(bytes.begin(), dataPointer.unwrap(), byteLength);
    job = cx->make_unique<BufferStreamJob>(std::move(bytes), consumer);
  } else if (obj->is<StreamCacheEntryObject>()) {
    job = cx->make_unique<BufferStreamJob>(
        obj->as<StreamCacheEntryObject>().cache(), consumer);
  } else {
    JS_ReportErrorASCII(
        cx,
        "shell streaming consumes a buffer source (buffer or view) "
        "or StreamCacheEntryObject");
    return false;
  }
  if (!job) {
    return false;
  }

  BufferStreamJob* jobPtr = job.get();

  {
    auto state = bufferStreamState->lock();
    MOZ_ASSERT(!state->shutdown);
    if (!state->jobs.append(std::move(job))) {
      JS_ReportOutOfMemory(cx);
      return false;
    }
  }

  {
    AutoEnterOOMUnsafeRegion oomUnsafe;
    if (!jobPtr->thread.init(BufferStreamMain, jobPtr)) {
      oomUnsafe.crash("ConsumeBufferSource");
    }
  }

  return true;
}

static void ReportStreamError(JSContext* cx, size_t errorNumber) {
  JS_ReportErrorNumberUTF8(cx, GetErrorMessage, nullptr, errorNumber);
}

static bool SetBufferStreamParams(JSContext* cx, unsigned argc, Value* vp) {
  CallArgs args = CallArgsFromVp(argc, vp);
  if (!args.requireAtLeast(cx, "setBufferStreamParams", 2)) {
    return false;
  }

  double delayMillis;
  if (!ToNumber(cx, args[0], &delayMillis)) {
    return false;
  }

  double chunkSize;
  if (!ToNumber(cx, args[1], &chunkSize)) {
    return false;
  }

  {
    auto state = bufferStreamState->lock();
    state->delayMillis = delayMillis;
    state->chunkSize = chunkSize;
  }

  args.rval().setUndefined();
  return true;
}

static void ShutdownBufferStreams() {
  auto state = bufferStreamState->lock();
  state->shutdown = true;
  while (!state->jobs.empty()) {
    state.wait(/* jobs empty */);
  }
  state->jobs.clearAndFree();
}

static bool DumpScopeChain(JSContext* cx, unsigned argc, Value* vp) {
  CallArgs args = CallArgsFromVp(argc, vp);
  RootedObject callee(cx, &args.callee());

  if (js::SupportDifferentialTesting()) {
    ReportUsageErrorASCII(
        cx, callee, "Function not available in differential testing mode.");
    return false;
  }

  if (args.length() != 1) {
    ReportUsageErrorASCII(cx, callee, "Wrong number of arguments");
    return false;
  }

  if (!args[0].isObject() ||
      !(args[0].toObject().is<JSFunction>() ||
        args[0].toObject().is<ShellModuleObjectWrapper>())) {
    ReportUsageErrorASCII(
        cx, callee, "Argument must be an interpreted function or a module");
    return false;
  }

  RootedObject obj(cx, &args[0].toObject());
  RootedScript script(cx);

  if (obj->is<JSFunction>()) {
    RootedFunction fun(cx, &obj->as<JSFunction>());
    if (!fun->isInterpreted()) {
      ReportUsageErrorASCII(cx, callee,
                            "Argument must be an interpreted function");
      return false;
    }
    script = JSFunction::getOrCreateScript(cx, fun);
    if (!script) {
      return false;
    }
  } else {
    script = obj->as<ShellModuleObjectWrapper>().get()->maybeScript();
    if (!script) {
      JS_ReportErrorASCII(cx, "module does not have an associated script");
      return false;
    }
  }

  script->bodyScope()->dump();

  args.rval().setUndefined();
  return true;
}

// For testing GC marking, blackRoot() and grayRoot() will heap-allocate an
// array whose elements (as well as the array itself) will be marked as roots in
// subsequent GCs.
//
// Note that EnsureGrayRoot() will blacken the returned object, so it will not
// actually end up marked gray until the following GC clears the black bit
// (assuming nothing is holding onto it.)
//
// The idea is that you can set up a whole graph of objects to be marked gray,
// hanging off of the object returned from grayRoot(). Then you GC to clear the
// black bits and set the gray bits.
//
// To test grayness, register the objects of interest with addMarkObservers(),
// which takes an Array of objects (which will be marked black at the time
// they're passed in). Their mark bits may be retrieved at any time with
// getMarks(), in the form of an array of strings with each index corresponding
// to the original objects passed to addMarkObservers().

static bool EnsureRootArray(JSContext* cx, gc::MarkColor color, unsigned argc,
                            Value* vp) {
  CallArgs args = CallArgsFromVp(argc, vp);

  auto priv = EnsureShellCompartmentPrivate(cx);
  if (!priv) {
    return false;
  }

  GCPtr<ArrayObject*>& root =
      (color == gc::MarkColor::Black) ? priv->blackRoot : priv->grayRoot;

  if (!root && !(root = NewTenuredDenseEmptyArray(cx))) {
    return false;
  }

  // Barrier to enforce the invariant that JS does not touch gray objects.
  JSObject* obj = root;
  JS::ExposeObjectToActiveJS(obj);

  args.rval().setObject(*obj);
  return true;
}

static bool EnsureBlackRoot(JSContext* cx, unsigned argc, Value* vp) {
  return EnsureRootArray(cx, gc::MarkColor::Black, argc, vp);
}

static bool EnsureGrayRoot(JSContext* cx, unsigned argc, Value* vp) {
  return EnsureRootArray(cx, gc::MarkColor::Gray, argc, vp);
}

static MarkBitObservers* EnsureMarkBitObservers(JSContext* cx) {
  ShellContext* sc = GetShellContext(cx);
  if (!sc->markObservers) {
    auto* observers =
        cx->new_<MarkBitObservers>(cx->runtime(), NonshrinkingGCObjectVector());
    if (!observers) {
      return nullptr;
    }
    sc->markObservers.reset(observers);
  }
  return sc->markObservers.get();
}

static bool ClearMarkObservers(JSContext* cx, unsigned argc, Value* vp) {
  CallArgs args = CallArgsFromVp(argc, vp);

  auto markObservers = EnsureMarkBitObservers(cx);
  if (!markObservers) {
    return false;
  }

  markObservers->get().clear();

  args.rval().setUndefined();
  return true;
}

static bool AddMarkObservers(JSContext* cx, unsigned argc, Value* vp) {
  CallArgs args = CallArgsFromVp(argc, vp);

  auto markObservers = EnsureMarkBitObservers(cx);
  if (!markObservers) {
    return false;
  }

  if (!args.get(0).isObject()) {
    JS_ReportErrorASCII(cx, "argument must be an Array of objects");
    return false;
  }

  RootedObject observersArg(cx, &args[0].toObject());
  uint64_t length;
  if (!GetLengthProperty(cx, observersArg, &length)) {
    return false;
  }

  if (length > UINT32_MAX) {
    JS_ReportErrorASCII(cx, "Invalid length for observers array");
    return false;
  }

  RootedValue value(cx);
  RootedObject object(cx);
  for (uint32_t i = 0; i < length; i++) {
    if (!JS_GetElement(cx, observersArg, i, &value)) {
      return false;
    }

    if (!value.isObject()) {
      JS_ReportErrorASCII(cx, "argument must be an Array of objects");
      return false;
    }

    object = &value.toObject();
    if (gc::IsInsideNursery(object)) {
      // WeakCaches are not swept during a minor GC. To prevent
      // nursery-allocated contents from having the mark bits be deceptively
      // black until the second GC, they would need to be marked weakly (cf
      // NurseryAwareHashMap). It is simpler to evict the nursery to prevent
      // nursery objects from being observed.
      cx->runtime()->gc.evictNursery();
    }

    if (!markObservers->get().append(object)) {
      return false;
    }
  }

  args.rval().setInt32(length);
  return true;
}

static bool GetMarks(JSContext* cx, unsigned argc, Value* vp) {
  CallArgs args = CallArgsFromVp(argc, vp);

  auto& observers = GetShellContext(cx)->markObservers;
  if (!observers) {
    args.rval().setUndefined();
    return true;
  }

  size_t length = observers->get().length();
  Rooted<ArrayObject*> ret(cx, js::NewDenseEmptyArray(cx));
  if (!ret) {
    return false;
  }

  for (uint32_t i = 0; i < length; i++) {
    const char* color;
    JSObject* obj = observers->get()[i];
    if (!obj) {
      color = "dead";
    } else if (obj->zone()->isGCPreparing()) {
      color = "unmarked";
    } else {
      gc::TenuredCell* cell = &obj->asTenured();
      if (cell->isMarkedGray()) {
        color = "gray";
      } else if (cell->isMarkedBlack()) {
        color = "black";
      } else {
        color = "unmarked";
      }
    }
    JSString* s = JS_NewStringCopyZ(cx, color);
    if (!s) {
      return false;
    }
    if (!NewbornArrayPush(cx, ret, StringValue(s))) {
      return false;
    }
  }

  args.rval().setObject(*ret);
  return true;
}

namespace js {
namespace shell {

class ShellAutoEntryMonitor : JS::dbg::AutoEntryMonitor {
  Vector<UniqueChars, 1, js::SystemAllocPolicy> log;
  bool oom;
  bool enteredWithoutExit;

 public:
  explicit ShellAutoEntryMonitor(JSContext* cx)
      : AutoEntryMonitor(cx), oom(false), enteredWithoutExit(false) {}

  ~ShellAutoEntryMonitor() { MOZ_ASSERT(!enteredWithoutExit); }

  void Entry(JSContext* cx, JSFunction* function, JS::HandleValue asyncStack,
             const char* asyncCause) override {
    MOZ_ASSERT(!enteredWithoutExit);
    enteredWithoutExit = true;

    RootedString displayId(cx, JS_GetFunctionDisplayId(function));
    if (displayId) {
      UniqueChars displayIdStr = JS_EncodeStringToUTF8(cx, displayId);
      if (!displayIdStr) {
        // We report OOM in buildResult.
        cx->recoverFromOutOfMemory();
        oom = true;
        return;
      }
      oom = !log.append(std::move(displayIdStr));
      return;
    }

    oom = !log.append(DuplicateString("anonymous"));
  }

  void Entry(JSContext* cx, JSScript* script, JS::HandleValue asyncStack,
             const char* asyncCause) override {
    MOZ_ASSERT(!enteredWithoutExit);
    enteredWithoutExit = true;

    UniqueChars label(JS_smprintf("eval:%s", JS_GetScriptFilename(script)));
    oom = !label || !log.append(std::move(label));
  }

  void Exit(JSContext* cx) override {
    MOZ_ASSERT(enteredWithoutExit);
    enteredWithoutExit = false;
  }

  bool buildResult(JSContext* cx, MutableHandleValue resultValue) {
    if (oom) {
      JS_ReportOutOfMemory(cx);
      return false;
    }

    RootedObject result(cx, JS::NewArrayObject(cx, log.length()));
    if (!result) {
      return false;
    }

    for (size_t i = 0; i < log.length(); i++) {
      char* name = log[i].get();
      RootedString string(cx, Atomize(cx, name, strlen(name)));
      if (!string) {
        return false;
      }
      RootedValue value(cx, StringValue(string));
      if (!JS_SetElement(cx, result, i, value)) {
        return false;
      }
    }

    resultValue.setObject(*result.get());
    return true;
  }
};

}  // namespace shell
}  // namespace js

static bool EntryPoints(JSContext* cx, unsigned argc, Value* vp) {
  CallArgs args = CallArgsFromVp(argc, vp);

  if (args.length() != 1) {
    JS_ReportErrorASCII(cx, "Wrong number of arguments");
    return false;
  }

  RootedObject opts(cx, ToObject(cx, args[0]));
  if (!opts) {
    return false;
  }

  // { function: f } --- Call f.
  {
    RootedValue fun(cx), dummy(cx);

    if (!JS_GetProperty(cx, opts, "function", &fun)) {
      return false;
    }
    if (!fun.isUndefined()) {
      js::shell::ShellAutoEntryMonitor sarep(cx);
      if (!Call(cx, UndefinedHandleValue, fun, JS::HandleValueArray::empty(),
                &dummy)) {
        return false;
      }
      return sarep.buildResult(cx, args.rval());
    }
  }

  // { object: o, property: p, value: v } --- Fetch o[p], or if
  // v is present, assign o[p] = v.
  {
    RootedValue objectv(cx), propv(cx), valuev(cx);

    if (!JS_GetProperty(cx, opts, "object", &objectv) ||
        !JS_GetProperty(cx, opts, "property", &propv))
      return false;
    if (!objectv.isUndefined() && !propv.isUndefined()) {
      RootedObject object(cx, ToObject(cx, objectv));
      if (!object) {
        return false;
      }

      RootedString string(cx, ToString(cx, propv));
      if (!string) {
        return false;
      }
      RootedId id(cx);
      if (!JS_StringToId(cx, string, &id)) {
        return false;
      }

      if (!JS_GetProperty(cx, opts, "value", &valuev)) {
        return false;
      }

      js::shell::ShellAutoEntryMonitor sarep(cx);

      if (!valuev.isUndefined()) {
        if (!JS_SetPropertyById(cx, object, id, valuev)) {
          return false;
        }
      } else {
        if (!JS_GetPropertyById(cx, object, id, &valuev)) {
          return false;
        }
      }

      return sarep.buildResult(cx, args.rval());
    }
  }

  // { ToString: v } --- Apply JS::ToString to v.
  {
    RootedValue v(cx);

    if (!JS_GetProperty(cx, opts, "ToString", &v)) {
      return false;
    }
    if (!v.isUndefined()) {
      js::shell::ShellAutoEntryMonitor sarep(cx);
      if (!JS::ToString(cx, v)) {
        return false;
      }
      return sarep.buildResult(cx, args.rval());
    }
  }

  // { ToNumber: v } --- Apply JS::ToNumber to v.
  {
    RootedValue v(cx);
    double dummy;

    if (!JS_GetProperty(cx, opts, "ToNumber", &v)) {
      return false;
    }
    if (!v.isUndefined()) {
      js::shell::ShellAutoEntryMonitor sarep(cx);
      if (!JS::ToNumber(cx, v, &dummy)) {
        return false;
      }
      return sarep.buildResult(cx, args.rval());
    }
  }

  // { eval: code } --- Apply ToString and then Evaluate to code.
  {
    RootedValue code(cx), dummy(cx);

    if (!JS_GetProperty(cx, opts, "eval", &code)) {
      return false;
    }
    if (!code.isUndefined()) {
      RootedString codeString(cx, ToString(cx, code));
      if (!codeString) {
        return false;
      }

      AutoStableStringChars linearChars(cx);
      if (!linearChars.initTwoByte(cx, codeString)) {
        return false;
      }
      JS::SourceText<char16_t> srcBuf;
      if (!srcBuf.initMaybeBorrowed(cx, linearChars)) {
        return false;
      }

      CompileOptions options(cx);
      options.setIntroductionType("entryPoint eval")
          .setFileAndLine("entryPoint eval", 1);

      js::shell::ShellAutoEntryMonitor sarep(cx);
      if (!JS::Evaluate(cx, options, srcBuf, &dummy)) {
        return false;
      }
      return sarep.buildResult(cx, args.rval());
    }
  }

  JS_ReportErrorASCII(cx, "bad 'params' object");
  return false;
}

static bool
Taint(JSContext* cx, unsigned argc, Value* vp)
{
    return str_tainted(cx, argc, vp);
}

#ifndef __wasi__
static bool WasmTextToBinary(JSContext* cx, unsigned argc, Value* vp) {
  CallArgs args = CallArgsFromVp(argc, vp);
  RootedObject callee(cx, &args.callee());

  if (!args.requireAtLeast(cx, "wasmTextToBinary", 1)) {
    return false;
  }

  if (!args[0].isString()) {
    ReportUsageErrorASCII(cx, callee, "First argument must be a String");
    return false;
  }

  size_t textLen = args[0].toString()->length();

  AutoStableStringChars twoByteChars(cx);
  if (!twoByteChars.initTwoByte(cx, args[0].toString())) {
    return false;
  }

  wasm::Bytes bytes;
  UniqueChars error;
  if (!wasm::TextToBinary(twoByteChars.twoByteChars(), textLen, &bytes,
                          &error)) {
    JS_ReportErrorNumberUTF8(cx, GetErrorMessage, nullptr, JSMSG_WASM_TEXT_FAIL,
                             error.get() ? error.get() : "out of memory");
    return false;
  }

  RootedObject binary(cx, JS_NewUint8Array(cx, bytes.length()));
  if (!binary) {
    return false;
  }

  memcpy(binary->as<TypedArrayObject>().dataPointerUnshared(), bytes.begin(),
         bytes.length());

  args.rval().setObject(*binary);
  return true;
}

#  ifndef __AFL_HAVE_MANUAL_CONTROL
#    define __AFL_LOOP(x) true
#  endif

static bool WasmLoop(JSContext* cx, unsigned argc, Value* vp) {
  CallArgs args = CallArgsFromVp(argc, vp);
  RootedObject callee(cx, &args.callee());

  if (args.length() < 1 || args.length() > 2) {
    ReportUsageErrorASCII(cx, callee, "Wrong number of arguments");
    return false;
  }

  if (!args[0].isString()) {
    ReportUsageErrorASCII(cx, callee, "First argument must be a String");
    return false;
  }

  RootedObject importObj(cx);
  if (!args.get(1).isUndefined()) {
    if (!args.get(1).isObject()) {
      ReportUsageErrorASCII(cx, callee,
                            "Second argument, if present, must be an Object");
      return false;
    }
    importObj = &args[1].toObject();
  }

  RootedString givenPath(cx, args[0].toString());
  RootedString filename(cx, ResolvePath(cx, givenPath, RootRelative));
  if (!filename) {
    return false;
  }

  while (__AFL_LOOP(1000)) {
    Rooted<JSObject*> ret(cx, FileAsTypedArray(cx, filename));
    if (!ret) {
      return false;
    }

    Rooted<TypedArrayObject*> typedArray(cx, &ret->as<TypedArrayObject>());
    Rooted<WasmInstanceObject*> instanceObj(cx);
    if (!wasm::Eval(cx, typedArray, importObj, &instanceObj)) {
      // Clear any pending exceptions, we don't care about them
      cx->clearPendingException();
    }
  }

#  ifdef __AFL_HAVE_MANUAL_CONTROL  // to silence unreachable code warning
  return true;
#  endif
}
#endif  // __wasi__

static constexpr uint32_t DOM_OBJECT_SLOT = 0;
static constexpr uint32_t DOM_OBJECT_SLOT2 = 1;

static const JSClass* GetDomClass();

static JSObject* GetDOMPrototype(JSContext* cx, JSObject* global);

static const JSClass TransplantableDOMObjectClass = {
    "TransplantableDOMObject",
    JSCLASS_IS_DOMJSCLASS | JSCLASS_HAS_RESERVED_SLOTS(1)};

static const JSClass TransplantableDOMProxyObjectClass =
    PROXY_CLASS_DEF("TransplantableDOMProxyObject",
                    JSCLASS_IS_DOMJSCLASS | JSCLASS_HAS_RESERVED_SLOTS(1));

class TransplantableDOMProxyHandler final : public ForwardingProxyHandler {
 public:
  static const TransplantableDOMProxyHandler singleton;
  static const char family;

  constexpr TransplantableDOMProxyHandler() : ForwardingProxyHandler(&family) {}

  // These two proxy traps are called in |js::DeadProxyTargetValue|, which in
  // turn is called when nuking proxies. Because this proxy can temporarily be
  // without an object in its private slot, see |EnsureExpandoObject|, the
  // default implementation inherited from ForwardingProxyHandler can't be used,
  // since it tries to derive the callable/constructible value from the target.
  bool isCallable(JSObject* obj) const override { return false; }
  bool isConstructor(JSObject* obj) const override { return false; }

  // Simplified implementation of |DOMProxyHandler::GetAndClearExpandoObject|.
  static JSObject* GetAndClearExpandoObject(JSObject* obj) {
    const Value& v = GetProxyPrivate(obj);
    if (v.isUndefined()) {
      return nullptr;
    }

    JSObject* expandoObject = &v.toObject();
    SetProxyPrivate(obj, UndefinedValue());
    return expandoObject;
  }

  // Simplified implementation of |DOMProxyHandler::EnsureExpandoObject|.
  static JSObject* EnsureExpandoObject(JSContext* cx, JS::HandleObject obj) {
    const Value& v = GetProxyPrivate(obj);
    if (v.isObject()) {
      return &v.toObject();
    }
    MOZ_ASSERT(v.isUndefined());

    JSObject* expando = JS_NewObjectWithGivenProto(cx, nullptr, nullptr);
    if (!expando) {
      return nullptr;
    }
    SetProxyPrivate(obj, ObjectValue(*expando));
    return expando;
  }
};

const TransplantableDOMProxyHandler TransplantableDOMProxyHandler::singleton;
const char TransplantableDOMProxyHandler::family = 0;

enum TransplantObjectSlots {
  TransplantSourceObject = 0,
};

static bool TransplantObject(JSContext* cx, unsigned argc, Value* vp) {
  CallArgs args = CallArgsFromVp(argc, vp);
  RootedFunction callee(cx, &args.callee().as<JSFunction>());

  if (args.length() != 1 || !args[0].isObject()) {
    JS_ReportErrorASCII(cx, "transplant() must be called with an object");
    return false;
  }

  // |newGlobal| needs to be a GlobalObject.
  RootedObject newGlobal(
      cx, js::CheckedUnwrapDynamic(&args[0].toObject(), cx,
                                   /* stopAtWindowProxy = */ false));
  if (!newGlobal) {
    ReportAccessDenied(cx);
    return false;
  }
  if (!JS_IsGlobalObject(newGlobal)) {
    JS_ReportErrorNumberASCII(
        cx, GetErrorMessage, nullptr, JSMSG_UNEXPECTED_TYPE,
        "\"global\" passed to transplant()", "not a global object");
    return false;
  }

  const Value& reserved =
      GetFunctionNativeReserved(callee, TransplantSourceObject);
  RootedObject source(cx, CheckedUnwrapStatic(&reserved.toObject()));
  if (!source) {
    ReportAccessDenied(cx);
    return false;
  }
  MOZ_ASSERT(source->getClass()->isDOMClass());

  // The following steps aim to replicate the behavior of UpdateReflectorGlobal
  // in dom/bindings/BindingUtils.cpp. In detail:
  // 1. Check the recursion depth using checkConservative.
  // 2. Enter the target compartment.
  // 3. Clone the source object using JS_CloneObject.
  // 4. Check if new wrappers can be created if source and target are in
  //    different compartments.
  // 5. Copy all properties from source to a temporary holder object.
  // 6. Actually transplant the object.
  // 7. And finally copy the properties back to the source object.
  //
  // As an extension to the algorithm in UpdateReflectorGlobal, we also allow
  // to transplant an object into the same compartment as the source object to
  // cover all operations supported by JS_TransplantObject.

  AutoCheckRecursionLimit recursion(cx);
  if (!recursion.checkConservative(cx)) {
    return false;
  }

  bool isProxy = IsProxy(source);
  RootedObject expandoObject(cx);
  if (isProxy) {
    expandoObject =
        TransplantableDOMProxyHandler::GetAndClearExpandoObject(source);
  }

  JSAutoRealm ar(cx, newGlobal);

  RootedObject proto(cx);
  if (JS::GetClass(source) == GetDomClass()) {
    proto = GetDOMPrototype(cx, newGlobal);
  } else {
    proto = JS::GetRealmObjectPrototype(cx);
  }
  if (!proto) {
    return false;
  }

  RootedObject target(cx, JS_CloneObject(cx, source, proto));
  if (!target) {
    return false;
  }

  if (JS::GetCompartment(source) != JS::GetCompartment(target) &&
      !AllowNewWrapper(JS::GetCompartment(source), target)) {
    JS_ReportErrorASCII(cx, "Cannot transplant into nuked compartment");
    return false;
  }

  RootedObject copyFrom(cx, isProxy ? expandoObject : source);
  RootedObject propertyHolder(cx,
                              JS_NewObjectWithGivenProto(cx, nullptr, nullptr));
  if (!propertyHolder) {
    return false;
  }

  if (!JS_CopyOwnPropertiesAndPrivateFields(cx, propertyHolder, copyFrom)) {
    return false;
  }

  JS::SetReservedSlot(target, DOM_OBJECT_SLOT,
                      JS::GetReservedSlot(source, DOM_OBJECT_SLOT));
  JS::SetReservedSlot(source, DOM_OBJECT_SLOT, JS::PrivateValue(nullptr));
  if (JS::GetClass(source) == GetDomClass()) {
    JS::SetReservedSlot(target, DOM_OBJECT_SLOT2,
                        JS::GetReservedSlot(source, DOM_OBJECT_SLOT2));
    JS::SetReservedSlot(source, DOM_OBJECT_SLOT2, UndefinedValue());
  }

  source = JS_TransplantObject(cx, source, target);
  if (!source) {
    return false;
  }

  RootedObject copyTo(cx);
  if (isProxy) {
    copyTo = TransplantableDOMProxyHandler::EnsureExpandoObject(cx, source);
    if (!copyTo) {
      return false;
    }
  } else {
    copyTo = source;
  }
  if (!JS_CopyOwnPropertiesAndPrivateFields(cx, copyTo, propertyHolder)) {
    return false;
  }

  args.rval().setUndefined();
  return true;
}

static bool TransplantableObject(JSContext* cx, unsigned argc, Value* vp) {
  CallArgs args = CallArgsFromVp(argc, vp);
  RootedObject callee(cx, &args.callee());

  if (args.length() > 1) {
    ReportUsageErrorASCII(cx, callee, "Wrong number of arguments");
    return false;
  }

  bool createProxy = false;
  RootedObject source(cx);
  if (args.length() == 1 && !args[0].isUndefined()) {
    if (!args[0].isObject()) {
      ReportUsageErrorASCII(cx, callee, "Argument must be an object");
      return false;
    }

    RootedObject options(cx, &args[0].toObject());
    RootedValue value(cx);

    if (!JS_GetProperty(cx, options, "proxy", &value)) {
      return false;
    }
    createProxy = JS::ToBoolean(value);

    if (!JS_GetProperty(cx, options, "object", &value)) {
      return false;
    }
    if (!value.isUndefined()) {
      if (!value.isObject()) {
        ReportUsageErrorASCII(cx, callee, "'object' option must be an object");
        return false;
      }

      source = &value.toObject();
      if (JS::GetClass(source) != GetDomClass()) {
        ReportUsageErrorASCII(cx, callee, "Object not a FakeDOMObject");
        return false;
      }

      // |source| must be a tenured object to be transplantable.
      if (gc::IsInsideNursery(source)) {
        JS_GC(cx);

        MOZ_ASSERT(!gc::IsInsideNursery(source),
                   "Live objects should be tenured after one GC, because "
                   "the nursery has only a single generation");
      }
    }
  }

  if (!source) {
    if (!createProxy) {
      source = NewBuiltinClassInstance(cx, &TransplantableDOMObjectClass,
                                       TenuredObject);
      if (!source) {
        return false;
      }

      JS::SetReservedSlot(source, DOM_OBJECT_SLOT, JS::PrivateValue(nullptr));
    } else {
      JSObject* expando = JS_NewPlainObject(cx);
      if (!expando) {
        return false;
      }
      RootedValue expandoVal(cx, ObjectValue(*expando));

      ProxyOptions options;
      options.setClass(&TransplantableDOMProxyObjectClass);
      options.setLazyProto(true);

      source = NewProxyObject(cx, &TransplantableDOMProxyHandler::singleton,
                              expandoVal, nullptr, options);
      if (!source) {
        return false;
      }

      SetProxyReservedSlot(source, DOM_OBJECT_SLOT, JS::PrivateValue(nullptr));
    }
  }

  jsid emptyId = NameToId(cx->names().empty);
  RootedObject transplant(
      cx, NewFunctionByIdWithReserved(cx, TransplantObject, 0, 0, emptyId));
  if (!transplant) {
    return false;
  }

  SetFunctionNativeReserved(transplant, TransplantSourceObject,
                            ObjectValue(*source));

  RootedObject result(cx, JS_NewPlainObject(cx));
  if (!result) {
    return false;
  }

  RootedValue sourceVal(cx, ObjectValue(*source));
  RootedValue transplantVal(cx, ObjectValue(*transplant));
  if (!JS_DefineProperty(cx, result, "object", sourceVal, 0) ||
      !JS_DefineProperty(cx, result, "transplant", transplantVal, 0)) {
    return false;
  }

  args.rval().setObject(*result);
  return true;
}

#ifdef DEBUG
static bool DebugGetQueuedJobs(JSContext* cx, unsigned argc, Value* vp) {
  CallArgs args = CallArgsFromVp(argc, vp);

  JSObject* jobs = js::GetJobsInInternalJobQueue(cx);
  if (!jobs) {
    return false;
  }

  args.rval().setObject(*jobs);
  return true;
}
#endif

#ifdef FUZZING_INTERFACES
extern "C" {
size_t gluesmith(uint8_t* data, size_t size, uint8_t* out, size_t maxsize);
}

static bool GetWasmSmithModule(JSContext* cx, unsigned argc, Value* vp) {
  CallArgs args = CallArgsFromVp(argc, vp);
  RootedObject callee(cx, &args.callee());

  if (args.length() != 1) {
    ReportUsageErrorASCII(cx, callee, "Wrong number of arguments");
    return false;
  }

  if (!args[0].isObject() || !args[0].toObject().is<ArrayBufferObject>()) {
    ReportUsageErrorASCII(cx, callee, "Argument must be ArrayBuffer.");
    return false;
  }

  ArrayBufferObject* arrayBuffer = &args[0].toObject().as<ArrayBufferObject>();
  size_t length = arrayBuffer->byteLength();
  uint8_t* data = arrayBuffer->dataPointer();

  const size_t maxModuleSize = 4096;
  uint8_t tmp[maxModuleSize];

  size_t outSize = gluesmith(data, length, tmp, maxModuleSize);
  if (!outSize) {
    JS_ReportErrorASCII(cx, "Generated module is too large.");
    return false;
  }

  JS::Rooted<JSObject*> outArr(cx, JS_NewUint8ClampedArray(cx, outSize));
  if (!outArr) {
    return false;
  }

  {
    JS::AutoCheckCannotGC nogc;
    bool isShared;
    uint8_t* data = JS_GetUint8ClampedArrayData(outArr, &isShared, nogc);
    MOZ_RELEASE_ASSERT(!isShared);
    memcpy(data, tmp, outSize);
  }

  args.rval().setObject(*outArr);
  return true;
}

#endif

static bool IsValidJSON(JSContext* cx, unsigned argc, Value* vp) {
  CallArgs args = CallArgsFromVp(argc, vp);
  RootedObject callee(cx, &args.callee());

  if (!args.get(0).isString()) {
    ReportUsageErrorASCII(cx, callee, "First argument must be a String");
    return false;
  }

  JS::Rooted<JSLinearString*> input(cx, args[0].toString()->ensureLinear(cx));
  if (!input) {
    return false;
  }

  bool result;
  if (input->hasLatin1Chars()) {
    JS::AutoCheckCannotGC nogc;
    result = JS::IsValidJSON(input->latin1Chars(nogc), input->length());
  } else {
    JS::AutoCheckCannotGC nogc;
    result = JS::IsValidJSON(input->twoByteChars(nogc), input->length());
  }

  args.rval().setBoolean(result);
  return true;
}

// clang-format off
static const JSFunctionSpecWithHelp shell_functions[] = {
    JS_FN_HELP("options", Options, 0, 0,
"options([option ...])",
"  Get or toggle JavaScript options."),

    JS_FN_HELP("load", Load, 1, 0,
"load(['foo.js' ...])",
"  Load files named by string arguments. Filename is relative to the\n"
"      current working directory."),

    JS_FN_HELP("loadRelativeToScript", LoadScriptRelativeToScript, 1, 0,
"loadRelativeToScript(['foo.js' ...])",
"  Load files named by string arguments. Filename is relative to the\n"
"      calling script."),

    JS_FN_HELP("evaluate", Evaluate, 2, 0,
"evaluate(code[, options])",
"  Evaluate code as though it were the contents of a file.\n"
"  options is an optional object that may have these properties:\n"
"      isRunOnce: use the isRunOnce compiler option (default: false)\n"
"      noScriptRval: use the no-script-rval compiler option (default: false)\n"
"      fileName: filename for error messages and debug info\n"
"      skipFileNameValidation: skip the filename-validation callback\n"
"      lineNumber: starting line number for error messages and debug info\n"
"      columnNumber: starting column number for error messages and debug info\n"
"      global: global in which to execute the code\n"
"      newContext: if true, create and use a new cx (default: false)\n"
"      catchTermination: if true, catch termination (failure without\n"
"         an exception value, as for slow scripts or out-of-memory)\n"
"         and return 'terminated'\n"
"      element: if present with value |v|, convert |v| to an object |o| and\n"
"         mark the source as being attached to the DOM element |o|. If the\n"
"         property is omitted or |v| is null, don't attribute the source to\n"
"         any DOM element.\n"
"      elementAttributeName: if present and not undefined, the name of\n"
"         property of 'element' that holds this code. This is what\n"
"         Debugger.Source.prototype.elementAttributeName returns.\n"
"      sourceMapURL: if present with value |v|, convert |v| to a string, and\n"
"         provide that as the code's source map URL. If omitted, attach no\n"
"         source map URL to the code (although the code may provide one itself,\n"
"         via a //#sourceMappingURL comment).\n"
"      sourceIsLazy: if present and true, indicates that, after compilation, \n"
"          script source should not be cached by the JS engine and should be \n"
"          lazily loaded from the embedding as-needed.\n"
"      forceFullParse: if present and true, disable syntax-parse.\n"
"      loadBytecode: if true, and if the source is a CacheEntryObject,\n"
"         the bytecode would be loaded and decoded from the cache entry instead\n"
"         of being parsed, then it would be executed as usual.\n"
"      saveIncrementalBytecode: if true, and if the source is a\n"
"         CacheEntryObject, the bytecode would be incrementally encoded and\n"
"         saved into the cache entry.\n"
"      execute: if false, do not execute the script, but do parse and/or\n"
"               transcode.\n"
"      assertEqBytecode: if true, and if both loadBytecode and either\n"
"         saveIncrementalBytecode is true, then the loaded\n"
"         bytecode and the encoded bytecode are compared.\n"
"         and an assertion is raised if they differ.\n"
"      envChainObject: object to put on the scope chain, with its fields added\n"
"         as var bindings, akin to how elements are added to the environment in\n"
"         event handlers in Gecko.\n"
),

    JS_FN_HELP("run", Run, 1, 0,
"run('foo.js')",
"  Run the file named by the first argument, returning the number of\n"
"  of milliseconds spent compiling and executing it."),

    JS_FN_HELP("readline", ReadLine, 0, 0,
"readline()",
"  Read a single line from stdin."),

    JS_FN_HELP("readlineBuf", ReadLineBuf, 1, 0,
"readlineBuf([ buf ])",
"  Emulate readline() on the specified string. The first call with a string\n"
"  argument sets the source buffer. Subsequent calls without an argument\n"
"  then read from this buffer line by line.\n"),

    JS_FN_HELP("print", Print, 0, 0,
"print([exp ...])",
"  Evaluate and print expressions to stdout."),

    JS_FN_HELP("printErr", PrintErr, 0, 0,
"printErr([exp ...])",
"  Evaluate and print expressions to stderr."),

    JS_FN_HELP("putstr", PutStr, 0, 0,
"putstr([exp])",
"  Evaluate and print expression without newline."),

    JS_FN_HELP("dateNow", Now, 0, 0,
"dateNow()",
"  Return the current time with sub-ms precision."),

    JS_FN_HELP("help", Help, 0, 0,
"help([function or interface object or /pattern/])",
"  Display usage and help messages."),

    JS_FN_HELP("quit", Quit, 0, 0,
"quit()",
"  Quit the shell."),

    JS_FN_HELP("assertEq", AssertEq, 2, 0,
"assertEq(actual, expected[, msg])",
"  Throw if the first two arguments are not the same (both +0 or both -0,\n"
"  both NaN, or non-zero and ===)."),

    JS_FN_HELP("startTimingMutator", StartTimingMutator, 0, 0,
"startTimingMutator()",
"  Start accounting time to mutator vs GC."),

    JS_FN_HELP("stopTimingMutator", StopTimingMutator, 0, 0,
"stopTimingMutator()",
"  Stop accounting time to mutator vs GC and dump the results."),

    JS_FN_HELP("throwError", ThrowError, 0, 0,
"throwError()",
"  Throw an error from JS_ReportError."),

    JS_FN_HELP("createErrorReport", CreateErrorReport, 1, 0,
"createErrorReport(value)",
"  Create an JS::ErrorReportBuilder object from the given value and serialize\n"
"  to an object."),

#if defined(DEBUG) || defined(JS_JITSPEW)
    JS_FN_HELP("disassemble", DisassembleToString, 1, 0,
"disassemble([fun/code])",
"  Return the disassembly for the given function or code.\n"
"  All disassembly functions take these options as leading string arguments:\n"
"    \"-r\" (disassemble recursively)\n"
"    \"-l\" (show line numbers)\n"
"    \"-S\" (omit source notes)"),

    JS_FN_HELP("dis", Disassemble, 1, 0,
"dis([fun/code])",
"  Disassemble functions into bytecodes."),

    JS_FN_HELP("disfile", DisassFile, 1, 0,
"disfile('foo.js')",
"  Disassemble script file into bytecodes.\n"),

    JS_FN_HELP("dissrc", DisassWithSrc, 1, 0,
"dissrc([fun/code])",
"  Disassemble functions with source lines."),

    JS_FN_HELP("notes", Notes, 1, 0,
"notes([fun])",
"  Show source notes for functions."),

    JS_FN_HELP("stackDump", StackDump, 3, 0,
"stackDump(showArgs, showLocals, showThisProps)",
"  Tries to print a lot of information about the current stack. \n"
"  Similar to the DumpJSStack() function in the browser."),

#endif

    JS_FN_HELP("getslx", GetSLX, 1, 0,
"getslx(obj)",
"  Get script line extent."),

    JS_FN_HELP("evalcx", EvalInContext, 1, 0,
"evalcx(s[, o])",
"  Evaluate s in optional sandbox object o.\n"
"  if (s == '' && !o) return new o with eager standard classes\n"
"  if (s == 'lazy' && !o) return new o with lazy standard classes"),

    JS_FN_HELP("evalInWorker", EvalInWorker, 1, 0,
"evalInWorker(str)",
"  Evaluate 'str' in a separate thread with its own runtime.\n"),

    JS_FN_HELP("getSharedObject", GetSharedObject, 0, 0,
"getSharedObject()",
"  Retrieve the shared object from the cross-worker mailbox.\n"
"  The object retrieved may not be identical to the object that was\n"
"  installed, but it references the same shared memory.\n"
"  getSharedObject performs an ordering memory barrier.\n"),

    JS_FN_HELP("setSharedObject", SetSharedObject, 0, 0,
"setSharedObject(obj)",
"  Install the shared object in the cross-worker mailbox.  The object\n"
"  may be null.  setSharedObject performs an ordering memory barrier.\n"),

    JS_FN_HELP("getSharedArrayBuffer", GetSharedObject, 0, 0,
"getSharedArrayBuffer()",
"  Obsolete alias for getSharedObject().\n"),

    JS_FN_HELP("setSharedArrayBuffer", SetSharedObject, 0, 0,
"setSharedArrayBuffer(obj)",
"  Obsolete alias for setSharedObject(obj).\n"),

    JS_FN_HELP("shapeOf", ShapeOf, 1, 0,
"shapeOf(obj)",
"  Get the shape of obj (an implementation detail)."),

#ifdef DEBUG
    JS_FN_HELP("arrayInfo", ArrayInfo, 1, 0,
"arrayInfo(a1, a2, ...)",
"  Report statistics about arrays."),
#endif

    JS_FN_HELP("sleep", Sleep_fn, 1, 0,
"sleep(dt)",
"  Sleep for dt seconds."),

    JS_FN_HELP("parseModule", ParseModule, 1, 0,
"parseModule(code)",
"  Parses source text as a module and returns a ModuleObject wrapper object."),

    JS_FN_HELP("instantiateModuleStencil", InstantiateModuleStencil, 1, 0,
"instantiateModuleStencil(stencil, [options])",
"  Instantiates the given stencil as module, and return the module object."),

    JS_FN_HELP("instantiateModuleStencilXDR", InstantiateModuleStencilXDR, 1, 0,
"instantiateModuleStencilXDR(stencil, [options])",
"  Reads the given stencil XDR object, instantiates the stencil as module, and"
"  return the module object."),

    JS_FN_HELP("registerModule", RegisterModule, 2, 0,
"registerModule(specifier, module)",
"  Register a module with the module loader, so that subsequent import from\n"
"  |specifier| will resolve to |module|.  Returns |module|."),

    JS_FN_HELP("clearModules", ClearModules, 0, 0,
"clearModules()",
"  Clear knowledge of all loaded modules."),

    JS_FN_HELP("moduleLink", ModuleLink, 1, 0,
"moduleLink(moduleOjbect)",
"  Link a module graph, performing the spec's Link method."),

    JS_FN_HELP("moduleEvaluate", ModuleEvaluate, 1, 0,
"moduleEvaluate(moduleOjbect)",
"  Evaluate a module graph, performing the spec's Evaluate method."),

    JS_FN_HELP("getModuleEnvironmentNames", GetModuleEnvironmentNames, 1, 0,
"getModuleEnvironmentNames(module)",
"  Get the list of a module environment's bound names for a specified module.\n"),

    JS_FN_HELP("getModuleEnvironmentValue", GetModuleEnvironmentValue, 2, 0,
"getModuleEnvironmentValue(module, name)",
"  Get the value of a bound name in a module environment.\n"),

    JS_FN_HELP("dumpStencil", DumpStencil, 1, 0,
"dumpStencil(code, [options])",
"  Parses a string and returns string that represents stencil.\n"
"  If present, |options| may have properties saying how the code should be\n"
"  compiled:\n"
"      module: if present and true, compile the source as module.\n"
"      smoosh: if present and true, use SmooshMonkey.\n"
"  CompileOptions-related properties of evaluate function's option can also\n"
"  be used."),

    JS_FN_HELP("parse", Parse, 1, 0,
"parse(code, [options])",
"  Parses a string, potentially throwing. If present, |options| may\n"
"  have properties saying how the code should be compiled:\n"
"      module: if present and true, compile the source as module.\n"
"      smoosh: if present and true, use SmooshMonkey.\n"
"  CompileOptions-related properties of evaluate function's option can also\n"
"  be used. except forceFullParse. This function always use full parse."),

    JS_FN_HELP("syntaxParse", SyntaxParse, 1, 0,
"syntaxParse(code)",
"  Check the syntax of a string, returning success value"),

    JS_FN_HELP("offThreadCompileModuleToStencil", OffThreadCompileModuleToStencil, 1, 0,
"offThreadCompileModuleToStencil(code)",
"  Compile |code| on a helper thread, returning a job ID. To wait for the\n"
"  compilation to finish and and get the module stencil object call\n"
"  |finishOffThreadStencil| passing the job ID."),

    JS_FN_HELP("offThreadDecodeStencil", OffThreadDecodeStencil, 1, 0,
"offThreadDecodeStencil(cacheEntry[, options])",
"  Decode |code| on a helper thread, returning a job ID. To wait for the\n"
"  decoding to finish and run the code, call |finishOffThreadStencil| passing\n"
"  the job ID. If present, |options| may have properties saying how the code\n"
"  should be compiled (see also offThreadCompileToStencil)."),

    JS_FN_HELP("offThreadCompileToStencil", OffThreadCompileToStencil, 1, 0,
"offThreadCompileToStencil(code[, options])",
"  Compile |code| on a helper thread, returning a job ID. To wait for the\n"
"  compilation to finish and get the stencil object, call\n"
"  |finishOffThreadStencil| passing the job ID.  If present, \n"
"  |options| may have properties saying how the code should be compiled:\n"
"      noScriptRval: use the no-script-rval compiler option (default: false)\n"
"      fileName: filename for error messages and debug info\n"
"      lineNumber: starting line number for error messages and debug info\n"
"      columnNumber: starting column number for error messages and debug info\n"
"      element: if present with value |v|, convert |v| to an object |o| and\n"
"         mark the source as being attached to the DOM element |o|. If the\n"
"         property is omitted or |v| is null, don't attribute the source to\n"
"         any DOM element.\n"
"      elementAttributeName: if present and not undefined, the name of\n"
"         property of 'element' that holds this code. This is what\n"
"         Debugger.Source.prototype.elementAttributeName returns."),

    JS_FN_HELP("finishOffThreadStencil", FinishOffThreadStencil, 0, 0,
"finishOffThreadStencil([jobID])",
"  Wait for an off-thread compilation or decode job to complete. The job ID\n"
"  can be ommitted if there is only one job pending. If an error occurred,\n"
"  throw the appropriate exception; otherwise, return the stencil object,"
"  that can be passed to |evalStencil|."),

    JS_FN_HELP("timeout", Timeout, 1, 0,
"timeout([seconds], [func])",
"  Get/Set the limit in seconds for the execution time for the current context.\n"
"  When the timeout expires the current interrupt callback is invoked.\n"
"  The timeout is used just once.  If the callback returns a falsy value, the\n"
"  script is aborted.  A negative value for seconds (this is the default) cancels\n"
"  any pending timeout.\n"
"  If a second argument is provided, it is installed as the interrupt handler,\n"
"  exactly as if by |setInterruptCallback|.\n"),

    JS_FN_HELP("interruptIf", InterruptIf, 1, 0,
"interruptIf(cond)",
"  Requests interrupt callback if cond is true. If a callback function is set via\n"
"  |timeout| or |setInterruptCallback|, it will be called. No-op otherwise."),

    JS_FN_HELP("invokeInterruptCallback", InvokeInterruptCallbackWrapper, 0, 0,
"invokeInterruptCallback(fun)",
"  Forcefully set the interrupt flag and invoke the interrupt handler. If a\n"
"  callback function is set via |timeout| or |setInterruptCallback|, it will\n"
"  be called. Before returning, fun is called with the return value of the\n"
"  interrupt handler."),

    JS_FN_HELP("setInterruptCallback", SetInterruptCallback, 1, 0,
"setInterruptCallback(func)",
"  Sets func as the interrupt callback function.\n"
"  Calling this function will replace any callback set by |timeout|.\n"
"  If the callback returns a falsy value, the script is aborted.\n"),

    JS_FN_HELP("setJitCompilerOption", SetJitCompilerOption, 2, 0,
"setJitCompilerOption(<option>, <number>)",
"  Set a compiler option indexed in JSCompileOption enum to a number.\n"),
#ifdef DEBUG
    JS_FN_HELP("interruptRegexp", InterruptRegexp, 2, 0,
"interruptRegexp(<regexp>, <string>)",
"  Interrrupt the execution of regular expression.\n"),
#endif
    JS_FN_HELP("enableLastWarning", EnableLastWarning, 0, 0,
"enableLastWarning()",
"  Enable storing the last warning."),

    JS_FN_HELP("disableLastWarning", DisableLastWarning, 0, 0,
"disableLastWarning()",
"  Disable storing the last warning."),

    JS_FN_HELP("getLastWarning", GetLastWarning, 0, 0,
"getLastWarning()",
"  Returns an object that represents the last warning."),

    JS_FN_HELP("clearLastWarning", ClearLastWarning, 0, 0,
"clearLastWarning()",
"  Clear the last warning."),

    JS_FN_HELP("elapsed", Elapsed, 0, 0,
"elapsed()",
"  Execution time elapsed for the current thread."),

    JS_FN_HELP("decompileFunction", DecompileFunction, 1, 0,
"decompileFunction(func)",
"  Decompile a function."),

    JS_FN_HELP("decompileThis", DecompileThisScript, 0, 0,
"decompileThis()",
"  Decompile the currently executing script."),

    JS_FN_HELP("valueToSource", ValueToSource, 1, 0,
"valueToSource(value)",
"  Format a value for inspection."),

    JS_FN_HELP("thisFilename", ThisFilename, 0, 0,
"thisFilename()",
"  Return the filename of the current script"),

    JS_FN_HELP("newGlobal", NewGlobal, 1, 0,
"newGlobal([options])",
"  Return a new global object/realm. The new global is created in the\n"
"  'newGlobal' function object's compartment and zone, unless the\n"
"  '--more-compartments' command-line flag was given, in which case new\n"
"  globals get a fresh compartment and zone. If options is given, it may\n"
"  have any of the following properties:\n"
"      sameCompartmentAs: If an object, the global will be in the same\n"
"         compartment and zone as the given object.\n"
"      sameZoneAs: The global will be in a new compartment in the same zone\n"
"         as the given object.\n"
"      newCompartment: If true, the global will always be created in a new\n"
"         compartment and zone.\n"
"      invisibleToDebugger: If true, the global will be invisible to the\n"
"         debugger (default false)\n"
"      discardSource: If true, discard source after compiling a script\n"
"         (default false).\n"
"      useWindowProxy: the global will be created with a WindowProxy attached. In this\n"
"          case, the WindowProxy will be returned.\n"
"      freezeBuiltins: certain builtin constructors will be frozen when created and\n"
"          their prototypes will be sealed. These constructors will be defined on the\n"
"          global as non-configurable and non-writable.\n"
"      immutablePrototype: whether the global's prototype is immutable.\n"
"      principal: if present, its value converted to a number must be an\n"
"         integer that fits in 32 bits; use that as the new realm's\n"
"         principal. Shell principals are toys, meant only for testing; one\n"
"         shell principal subsumes another if its set bits are a superset of\n"
"         the other's. Thus, a principal of 0 subsumes nothing, while a\n"
"         principals of ~0 subsumes all other principals. The absence of a\n"
"         principal is treated as if its bits were 0xffff, for subsumption\n"
"         purposes. If this property is omitted, supply no principal.\n"
"      systemPrincipal: If true, use the shell's trusted principals for the\n"
"         new realm. This creates a realm that's marked as a 'system' realm."),

    JS_FN_HELP("nukeAllCCWs", NukeAllCCWs, 0, 0,
"nukeAllCCWs()",
"  Like nukeCCW, but for all CrossCompartmentWrappers targeting the current realm."),

    JS_FN_HELP("recomputeWrappers", RecomputeWrappers, 2, 0,
"recomputeWrappers([src, [target]])",
"  Recompute all cross-compartment wrappers. src and target are both optional\n"
"  and can be used to filter source or target compartments: the unwrapped\n"
"  object's compartment is used as CompartmentFilter.\n"),

    JS_FN_HELP("dumpObjectWrappers", DumpObjectWrappers, 2, 0,
"dumpObjectWrappers()",
"  Print information about cross-compartment object wrappers.\n"),

    JS_FN_HELP("wrapWithProto", WrapWithProto, 2, 0,
"wrapWithProto(obj)",
"  Wrap an object into a noop wrapper with prototype semantics."),

    JS_FN_HELP("createExternalArrayBuffer", CreateExternalArrayBuffer, 1, 0,
"createExternalArrayBuffer(size)",
"  Create an array buffer that has external data of size."),

    JS_FN_HELP("createMappedArrayBuffer", CreateMappedArrayBuffer, 1, 0,
"createMappedArrayBuffer(filename, [offset, [size]])",
"  Create an array buffer that mmaps the given file."),

    JS_FN_HELP("addPromiseReactions", AddPromiseReactions, 3, 0,
"addPromiseReactions(promise, onResolve, onReject)",
"  Calls the JS::AddPromiseReactions JSAPI function with the given arguments."),

    JS_FN_HELP("ignoreUnhandledRejections", IgnoreUnhandledRejections, 0, 0,
"ignoreUnhandledRejections()",
"  By default, js shell tracks unhandled promise rejections and reports\n"
"  them at the end of the exectuion.  If a testcase isn't interested\n"
"  in those rejections, call this to stop tracking and reporting."),

    JS_FN_HELP("getMaxArgs", GetMaxArgs, 0, 0,
"getMaxArgs()",
"  Return the maximum number of supported args for a call."),

    JS_FN_HELP("createIsHTMLDDA", CreateIsHTMLDDA, 0, 0,
"createIsHTMLDDA()",
"  Return an object |obj| that \"looks like\" the |document.all| object in\n"
"  browsers in certain ways: |typeof obj === \"undefined\"|, |obj == null|\n"
"  and |obj == undefined| (vice versa for !=), |ToBoolean(obj) === false|,\n"
"  and when called with no arguments or the single argument \"\" returns\n"
"  null.  (Calling |obj| any other way crashes or throws an exception.)\n"
"  This function implements the exact requirements of the $262.IsHTMLDDA\n"
"  property in test262."),

    JS_FN_HELP("cacheEntry", CacheEntry, 1, 0,
"cacheEntry(code)",
"  Return a new opaque object which emulates a cache entry of a script.  This\n"
"  object encapsulates the code and its cached content. The cache entry is filled\n"
"  and read by the \"evaluate\" function by using it in place of the source, and\n"
"  by setting \"saveIncrementalBytecode\" and \"loadBytecode\" options."),

    JS_FN_HELP("streamCacheEntry", StreamCacheEntryObject::construct, 1, 0,
"streamCacheEntry(buffer)",
"  Create a shell-only object that holds wasm bytecode and can be streaming-\n"
"  compiled and cached by WebAssembly.{compile,instantiate}Streaming(). On a\n"
"  second compilation of the same cache entry, the cached code will be used."),

    JS_FN_HELP("printProfilerEvents", PrintProfilerEvents, 0, 0,
"printProfilerEvents()",
"  Register a callback with the profiler that prints javascript profiler events\n"
"  to stderr.  Callback is only registered if profiling is enabled."),

    JS_FN_HELP("enableSingleStepProfiling", EnableSingleStepProfiling, 0, 0,
"enableSingleStepProfiling()",
"  This function will fail on platforms that don't support single-step profiling\n"
"  (currently ARM and MIPS64 support it). When enabled, at every instruction a\n"
"  backtrace will be recorded and stored in an array. Adjacent duplicate backtraces\n"
"  are discarded."),

    JS_FN_HELP("disableSingleStepProfiling", DisableSingleStepProfiling, 0, 0,
"disableSingleStepProfiling()",
"  Return the array of backtraces recorded by enableSingleStepProfiling."),

    JS_FN_HELP("enableGeckoProfiling", EnableGeckoProfiling, 0, 0,
"enableGeckoProfiling()",
"  Enables Gecko Profiler instrumentation and corresponding assertions, with slow\n"
"  assertions disabled.\n"),

    JS_FN_HELP("enableGeckoProfilingWithSlowAssertions", EnableGeckoProfilingWithSlowAssertions, 0, 0,
"enableGeckoProfilingWithSlowAssertions()",
"  Enables Gecko Profiler instrumentation and corresponding assertions, with slow\n"
"  assertions enabled.\n"),

    JS_FN_HELP("disableGeckoProfiling", DisableGeckoProfiling, 0, 0,
"disableGeckoProfiling()",
"  Disables Gecko Profiler instrumentation"),

    JS_FN_HELP("isLatin1", IsLatin1, 1, 0,
"isLatin1(s)",
"  Return true iff the string's characters are stored as Latin1."),

    JS_FN_HELP("stackPointerInfo", StackPointerInfo, 0, 0,
"stackPointerInfo()",
"  Return an int32 value which corresponds to the offset of the latest stack\n"
"  pointer, such that one can take the differences of 2 to estimate a frame-size."),

    JS_FN_HELP("entryPoints", EntryPoints, 1, 0,
"entryPoints(params)",
"Carry out some JSAPI operation as directed by |params|, and return an array of\n"
"objects describing which JavaScript entry points were invoked as a result.\n"
"|params| is an object whose properties indicate what operation to perform. Here\n"
"are the recognized groups of properties:\n"
"\n"
"{ function }: Call the object |params.function| with no arguments.\n"
"\n"
"{ object, property }: Fetch the property named |params.property| of\n"
"|params.object|.\n"
"\n"
"{ ToString }: Apply JS::ToString to |params.toString|.\n"
"\n"
"{ ToNumber }: Apply JS::ToNumber to |params.toNumber|.\n"
"\n"
"{ eval }: Apply JS::Evaluate to |params.eval|.\n"
"\n"
"The return value is an array of strings, with one element for each\n"
"JavaScript invocation that occurred as a result of the given\n"
"operation. Each element is the name of the function invoked, or the\n"
"string 'eval:FILENAME' if the code was invoked by 'eval' or something\n"
"similar.\n"),

    JS_FN_HELP("enqueueJob", EnqueueJob, 1, 0,
"enqueueJob(fn)",
"  Enqueue 'fn' on the shell's job queue."),

    JS_FN_HELP("globalOfFirstJobInQueue", GlobalOfFirstJobInQueue, 0, 0,
"globalOfFirstJobInQueue()",
"  Returns the global of the first item in the job queue. Throws an exception\n"
"  if the queue is empty.\n"),

    JS_FN_HELP("drainJobQueue", DrainJobQueue, 0, 0,
"drainJobQueue()",
"Take jobs from the shell's job queue in FIFO order and run them until the\n"
"queue is empty.\n"),

    JS_FN_HELP("setPromiseRejectionTrackerCallback", SetPromiseRejectionTrackerCallback, 1, 0,
"setPromiseRejectionTrackerCallback()",
"Sets the callback to be invoked whenever a Promise rejection is unhandled\n"
"or a previously-unhandled rejection becomes handled."),

    JS_FN_HELP("dumpScopeChain", DumpScopeChain, 1, 0,
"dumpScopeChain(obj)",
"  Prints the scope chain of an interpreted function or a module."),

    JS_FN_HELP("blackRoot", EnsureBlackRoot, 0, 0,
"blackRoot()",
"  Return an array in the current compartment whose elements will be marked\n"
"  as black roots by the GC."),

    JS_FN_HELP("grayRoot", EnsureGrayRoot, 0, 0,
"grayRoot()",
"  Return an array in the current compartment whose elements will be marked\n"
"  as gray roots by the GC."),

    JS_FN_HELP("addMarkObservers", AddMarkObservers, 1, 0,
"addMarkObservers(array_of_objects)",
"  Register an array of objects whose mark bits will be tested by calls to\n"
"  getMarks. The objects will be in calling compartment. Objects from\n"
"  multiple compartments may be monitored by calling this function in\n"
"  different compartments."),

    JS_FN_HELP("clearMarkObservers", ClearMarkObservers, 1, 0,
"clearMarkObservers()",
"  Clear out the list of objects whose mark bits will be tested.\n"),

    JS_FN_HELP("getMarks", GetMarks, 0, 0,
"getMarks()",
"  Return an array of strings representing the current state of the mark\n"
"  bits ('gray' or 'black', or 'dead' if the object has been collected)\n"
"  for the objects registered via addMarkObservers. Note that some of the\n"
"  objects tested may be from different compartments than the one in which\n"
"  this function runs."),

    JS_FN_HELP("bindToAsyncStack", BindToAsyncStack, 2, 0,
"bindToAsyncStack(fn, { stack, cause, explicit })",
"  Returns a new function that calls 'fn' with no arguments, passing\n"
"  'undefined' as the 'this' value, and supplies an async stack for the\n"
"  call as described by the second argument, an object with the following\n"
"  properties (which are not optional, unless specified otherwise):\n"
"\n"
"  stack:    A SavedFrame object, like that returned by 'saveStack'. Stacks\n"
"            captured during calls to the returned function capture this as\n"
"            their async stack parent, accessible via a SavedFrame's\n"
"            'asyncParent' property.\n"
"\n"
"  cause:    A string, supplied as the async cause on the top frame of\n"
"            captured async stacks.\n"
"\n"
"  explicit: A boolean value, indicating whether the given 'stack' should\n"
"            always supplant the returned function's true callers (true),\n"
"            or only when there are no other JavaScript frames on the stack\n"
"            below it (false). If omitted, this is treated as 'true'."),

#ifdef JS_HAS_INTL_API
    JS_FN_HELP("addIntlExtras", AddIntlExtras, 1, 0,
"addIntlExtras(obj)",
"Adds various not-yet-standardized Intl functions as properties on the\n"
"provided object (this should generally be Intl itself).  The added\n"
"functions and their behavior are experimental: don't depend upon them\n"
"unless you're willing to update your code if these experimental APIs change\n"
"underneath you."),
#endif // JS_HAS_INTL_API

#ifndef __wasi__
    JS_FN_HELP("wasmCompileInSeparateProcess", WasmCompileInSeparateProcess, 1, 0,
"wasmCompileInSeparateProcess(buffer)",
"  Compile the given buffer in a separate process, serialize the resulting\n"
"  wasm::Module into bytes, and deserialize those bytes in the current\n"
"  process, returning the resulting WebAssembly.Module."),

    JS_FN_HELP("wasmTextToBinary", WasmTextToBinary, 1, 0,
"wasmTextToBinary(str)",
"  Translates the given text wasm module into its binary encoding."),
#endif // __wasi__

    JS_FN_HELP("transplantableObject", TransplantableObject, 0, 0,
"transplantableObject([options])",
"  Returns the pair {object, transplant}. |object| is an object which can be\n"
"  transplanted into a new object when the |transplant| function, which must\n"
"  be invoked with a global object, is called.\n"
"  |object| is swapped with a cross-compartment wrapper if the global object\n"
"  is in a different compartment.\n"
"\n"
"  If options is given, it may have any of the following properties:\n"
"    proxy: Create a DOM Proxy object instead of a plain DOM object.\n"
"    object: Don't create a new DOM object, but instead use the supplied\n"
"            FakeDOMObject."),

    JS_FN_HELP("cpuNow", CpuNow, /* nargs= */ 0, /* flags = */ 0,
"cpuNow()",
" Returns the approximate processor time used by the process since an arbitrary epoch, in seconds.\n"
" Only the difference between two calls to `cpuNow()` is meaningful."),

#ifdef FUZZING_JS_FUZZILLI
    JS_FN_HELP("fuzzilli", Fuzzilli, 0, 0,
"fuzzilli(operation, arg)",
"  Exposes functionality used by the Fuzzilli JavaScript fuzzer."),
#endif

#ifdef FUZZING_INTERFACES
    JS_FN_HELP("getWasmSmithModule", GetWasmSmithModule, 1, 0,
"getWasmSmithModule(arrayBuffer)",
"  Call wasm-smith to generate a random wasm module from the provided data."),
#endif

<<<<<<< HEAD
    JS_FN_HELP("taint", Taint, 1, 0,
"taint(str)",
"  Return a copy of the provided string that is fully tainted.\n"),
=======
    JS_FN_HELP("isValidJSON", IsValidJSON, 1, 0,
"isValidJSON(source)",
" Returns true if the given source is valid JSON."),
>>>>>>> 2be4fd19

    JS_FS_HELP_END
};
// clang-format on

// clang-format off
#ifdef FUZZING_JS_FUZZILLI
static const JSFunctionSpec shell_function_fuzzilli_hash[] = {
    JS_INLINABLE_FN("fuzzilli_hash", fuzzilli_hash, 1, 0, FuzzilliHash),
    JS_FS_END
};
#endif
// clang-format on

// clang-format off
static const JSFunctionSpecWithHelp diff_testing_unsafe_functions[] = {

    JS_FS_HELP_END
};
// clang-format on

// clang-format off
static const JSFunctionSpecWithHelp fuzzing_unsafe_functions[] = {
    JS_FN_HELP("getSelfHostedValue", GetSelfHostedValue, 1, 0,
"getSelfHostedValue()",
"  Get a self-hosted value by its name. Note that these values don't get \n"
"  cached, so repeatedly getting the same value creates multiple distinct clones."),

    JS_FN_HELP("line2pc", LineToPC, 0, 0,
"line2pc([fun,] line)",
"  Map line number to PC."),

    JS_FN_HELP("pc2line", PCToLine, 0, 0,
"pc2line(fun[, pc])",
"  Map PC to line number."),

    JS_INLINABLE_FN_HELP("assertFloat32", testingFunc_assertFloat32, 2, 0, TestAssertFloat32,
"assertFloat32(value, isFloat32)",
"  In IonMonkey only, asserts that value has (resp. hasn't) the MIRType::Float32 if isFloat32 is true (resp. false)."),

    JS_INLINABLE_FN_HELP("assertRecoveredOnBailout", testingFunc_assertRecoveredOnBailout, 2, 0,
TestAssertRecoveredOnBailout,
"assertRecoveredOnBailout(var)",
"  In IonMonkey only, asserts that variable has RecoveredOnBailout flag."),

    JS_FN_HELP("withSourceHook", WithSourceHook, 1, 0,
"withSourceHook(hook, fun)",
"  Set this JS runtime's lazy source retrieval hook (that is, the hook\n"
"  used to find sources compiled with |CompileOptions::LAZY_SOURCE|) to\n"
"  |hook|; call |fun| with no arguments; and then restore the runtime's\n"
"  original hook. Return or throw whatever |fun| did. |hook| gets\n"
"  passed the requested code's URL, and should return a string.\n"
"\n"
"  Notes:\n"
"\n"
"  1) SpiderMonkey may assert if the returned code isn't close enough\n"
"  to the script's real code, so this function is not fuzzer-safe.\n"
"\n"
"  2) The runtime can have only one source retrieval hook active at a\n"
"  time. If |fun| is not careful, |hook| could be asked to retrieve the\n"
"  source code for compilations that occurred long before it was set,\n"
"  and that it knows nothing about. The reverse applies as well: the\n"
"  original hook, that we reinstate after the call to |fun| completes,\n"
"  might be asked for the source code of compilations that |fun|\n"
"  performed, and which, presumably, only |hook| knows how to find.\n"),

    JS_FN_HELP("crash", Crash, 0, 0,
"crash([message, [{disable_minidump:true}]])",
"  Crashes the process with a MOZ_CRASH, optionally providing a message.\n"
"  An options object may be passed as the second argument. If the key\n"
"  'suppress_minidump' is set to true, then a minidump will not be\n"
"  generated by the crash (which only has an effect if the breakpad\n"
"  dumping library is loaded.)"),

#ifndef __wasi__
    JS_FN_HELP("wasmLoop", WasmLoop, 2, 0,
"wasmLoop(filename, imports)",
"  Performs an AFL-style persistent loop reading data from the given file and passing it\n"
"  to the 'wasmEval' function together with the specified imports object."),
#endif // __wasi__

    JS_FN_HELP("setBufferStreamParams", SetBufferStreamParams, 2, 0,
"setBufferStreamParams(delayMillis, chunkByteSize)",
"  Set the delay time (between calls to StreamConsumer::consumeChunk) and chunk\n"
"  size (in bytes)."),

#ifdef JS_CACHEIR_SPEW
  JS_FN_HELP("cacheIRHealthReport", CacheIRHealthReport, 0, 0,
"cacheIRHealthReport()",
"  Show health rating of CacheIR stubs."),
#endif

#ifdef DEBUG
  JS_FN_HELP("debugGetQueuedJobs", DebugGetQueuedJobs, 0, 0,
"debugGetQueuedJobs()",
"  Returns an array of queued jobs."),
#endif

    JS_FS_HELP_END
};
// clang-format on

// clang-format off
static const JSFunctionSpecWithHelp performance_functions[] = {
    JS_FN_HELP("now", Now, 0, 0,
"now()",
"  Return the current time with sub-ms precision.\n"
"  This function is an alias of the dateNow() function."),
    JS_FS_HELP_END
};
// clang-format on

// clang-format off
static const JSFunctionSpecWithHelp console_functions[] = {
    JS_FN_HELP("log", Print, 0, 0,
"log([exp ...])",
"  Evaluate and print expressions to stdout.\n"
"  This function is an alias of the print() function."),
    JS_FS_HELP_END
};
// clang-format on

bool DefineConsole(JSContext* cx, HandleObject global) {
  RootedObject obj(cx, JS_NewPlainObject(cx));
  return obj && JS_DefineFunctionsWithHelp(cx, obj, console_functions) &&
         JS_DefineProperty(cx, global, "console", obj, 0);
}

#ifdef MOZ_PROFILING
#  define PROFILING_FUNCTION_COUNT 5
#  ifdef MOZ_CALLGRIND
#    define CALLGRIND_FUNCTION_COUNT 3
#  else
#    define CALLGRIND_FUNCTION_COUNT 0
#  endif
#  ifdef MOZ_VTUNE
#    define VTUNE_FUNCTION_COUNT 4
#  else
#    define VTUNE_FUNCTION_COUNT 0
#  endif
#  define EXTERNAL_FUNCTION_COUNT \
    (PROFILING_FUNCTION_COUNT + CALLGRIND_FUNCTION_COUNT + VTUNE_FUNCTION_COUNT)
#else
#  define EXTERNAL_FUNCTION_COUNT 0
#endif

#undef PROFILING_FUNCTION_COUNT
#undef CALLGRIND_FUNCTION_COUNT
#undef VTUNE_FUNCTION_COUNT
#undef EXTERNAL_FUNCTION_COUNT

static bool PrintHelpString(JSContext* cx, HandleValue v) {
  RootedString str(cx, v.toString());
  MOZ_ASSERT(gOutFile->isOpen());

  UniqueChars bytes = JS_EncodeStringToUTF8(cx, str);
  if (!bytes) {
    return false;
  }

  fprintf(gOutFile->fp, "%s\n", bytes.get());
  return true;
}

static bool PrintHelp(JSContext* cx, HandleObject obj) {
  RootedValue usage(cx);
  if (!JS_GetProperty(cx, obj, "usage", &usage)) {
    return false;
  }
  RootedValue help(cx);
  if (!JS_GetProperty(cx, obj, "help", &help)) {
    return false;
  }

  if (!usage.isString() || !help.isString()) {
    return true;
  }

  return PrintHelpString(cx, usage) && PrintHelpString(cx, help);
}

static bool PrintEnumeratedHelp(JSContext* cx, HandleObject obj,
                                HandleObject pattern, bool brief) {
  RootedIdVector idv(cx);
  if (!GetPropertyKeys(cx, obj, JSITER_OWNONLY | JSITER_HIDDEN, &idv)) {
    return false;
  }

  Rooted<RegExpObject*> regex(cx);
  if (pattern) {
    regex = &UncheckedUnwrap(pattern)->as<RegExpObject>();
  }

  for (size_t i = 0; i < idv.length(); i++) {
    RootedValue v(cx);
    RootedId id(cx, idv[i]);
    if (!JS_GetPropertyById(cx, obj, id, &v)) {
      return false;
    }
    if (!v.isObject()) {
      continue;
    }

    RootedObject funcObj(cx, &v.toObject());
    if (regex) {
      // Only pay attention to objects with a 'help' property, which will
      // either be documented functions or interface objects.
      if (!JS_GetProperty(cx, funcObj, "help", &v)) {
        return false;
      }
      if (!v.isString()) {
        continue;
      }

      // For functions, match against the name. For interface objects,
      // match against the usage string.
      if (!JS_GetProperty(cx, funcObj, "name", &v)) {
        return false;
      }
      if (!v.isString()) {
        if (!JS_GetProperty(cx, funcObj, "usage", &v)) {
          return false;
        }
        if (!v.isString()) {
          continue;
        }
      }

      Rooted<JSString*> inputStr(cx, v.toString());
      if (!inputStr->ensureLinear(cx)) {
        return false;
      }

      // Execute the regular expression in |regex|'s compartment.
      AutoRealm ar(cx, regex);
      if (!cx->compartment()->wrap(cx, &inputStr)) {
        return false;
      }
      Rooted<JSLinearString*> input(cx, &inputStr->asLinear());
      size_t ignored = 0;
      if (!ExecuteRegExpLegacy(cx, nullptr, regex, input, &ignored, true, &v)) {
        return false;
      }
      if (v.isNull()) {
        continue;
      }
    }

    if (!PrintHelp(cx, funcObj)) {
      return false;
    }
  }

  return true;
}

static bool Help(JSContext* cx, unsigned argc, Value* vp) {
  if (!gOutFile->isOpen()) {
    JS_ReportErrorASCII(cx, "output file is closed");
    return false;
  }

  CallArgs args = CallArgsFromVp(argc, vp);
  args.rval().setUndefined();
  RootedObject global(cx, JS::CurrentGlobalOrNull(cx));

  // help() - display the version and dump out help for all functions on the
  // global.
  if (args.length() == 0) {
    fprintf(gOutFile->fp, "%s\n", JS_GetImplementationVersion());

    if (!PrintEnumeratedHelp(cx, global, nullptr, false)) {
      return false;
    }
    return true;
  }

  RootedValue v(cx);

  if (args[0].isPrimitive()) {
    // help("foo")
    JS_ReportErrorASCII(cx, "primitive arg");
    return false;
  }

  RootedObject obj(cx, &args[0].toObject());
  if (!obj) {
    return true;
  }
  bool isRegexp;
  if (!JS::ObjectIsRegExp(cx, obj, &isRegexp)) {
    return false;
  }

  if (isRegexp) {
    // help(/pattern/)
    return PrintEnumeratedHelp(cx, global, obj, false);
  }

  // help(function)
  // help(namespace_obj)
  return PrintHelp(cx, obj);
}

static const JSErrorFormatString jsShell_ErrorFormatString[JSShellErr_Limit] = {
#define MSG_DEF(name, count, exception, format) \
  {#name, format, count, JSEXN_ERR},
#include "jsshell.msg"
#undef MSG_DEF
};

const JSErrorFormatString* js::shell::my_GetErrorMessage(
    void* userRef, const unsigned errorNumber) {
  if (errorNumber == 0 || errorNumber >= JSShellErr_Limit) {
    return nullptr;
  }

  return &jsShell_ErrorFormatString[errorNumber];
}

static bool CreateLastWarningObject(JSContext* cx, JSErrorReport* report) {
  RootedObject warningObj(cx, JS_NewObject(cx, nullptr));
  if (!warningObj) {
    return false;
  }

  if (!CopyErrorReportToObject(cx, report, warningObj)) {
    return false;
  }

  GetShellContext(cx)->lastWarning.setObject(*warningObj);
  return true;
}

static FILE* ErrorFilePointer() {
  if (gErrFile->isOpen()) {
    return gErrFile->fp;
  }

  fprintf(stderr, "error file is closed; falling back to stderr\n");
  return stderr;
}

bool shell::PrintStackTrace(JSContext* cx, HandleObject stackObj) {
  if (!stackObj || !stackObj->is<SavedFrame>()) {
    return true;
  }

  JSPrincipals* principals = stackObj->nonCCWRealm()->principals();
  RootedString stackStr(cx);
  if (!BuildStackString(cx, principals, stackObj, &stackStr, 2)) {
    return false;
  }

  UniqueChars stack = JS_EncodeStringToUTF8(cx, stackStr);
  if (!stack) {
    return false;
  }

  FILE* fp = ErrorFilePointer();
  fputs("Stack:\n", fp);
  fputs(stack.get(), fp);

  return true;
}

js::shell::AutoReportException::~AutoReportException() {
  if (!JS_IsExceptionPending(cx)) {
    return;
  }

  auto printError = [](JSContext* cx, auto& report, const auto& exnStack,
                       const char* prefix = nullptr) {
    if (!report.init(cx, exnStack, JS::ErrorReportBuilder::WithSideEffects)) {
      fprintf(stderr, "out of memory initializing JS::ErrorReportBuilder\n");
      fflush(stderr);
      JS_ClearPendingException(cx);
      return false;
    }

    MOZ_ASSERT(!report.report()->isWarning());

    FILE* fp = ErrorFilePointer();
    if (prefix) {
      fputs(prefix, fp);
    }
    JS::PrintError(fp, report, reportWarnings);
    JS_ClearPendingException(cx);

    // If possible, use the original error stack as the source of truth, because
    // finally block handlers may have overwritten the exception stack.
    RootedObject stack(cx, exnStack.stack());
    if (exnStack.exception().isObject()) {
      RootedObject exception(cx, &exnStack.exception().toObject());
      if (JSObject* exceptionStack = JS::ExceptionStackOrNull(exception)) {
        stack.set(exceptionStack);
      }
    }

    if (!PrintStackTrace(cx, stack)) {
      fputs("(Unable to print stack trace)\n", fp);
      JS_ClearPendingException(cx);
    }

    return true;
  };

  // Get exception object and stack before printing and clearing exception.
  JS::ExceptionStack exnStack(cx);
  if (!JS::StealPendingExceptionStack(cx, &exnStack)) {
    fprintf(stderr, "out of memory while stealing exception\n");
    fflush(stderr);
    JS_ClearPendingException(cx);
    return;
  }

  ShellContext* sc = GetShellContext(cx);
  JS::ErrorReportBuilder report(cx);
  if (!printError(cx, report, exnStack)) {
    // Return if we couldn't initialize the error report.
    return;
  }

  // Print the error's cause, if available.
  if (exnStack.exception().isObject()) {
    JSObject* exception = &exnStack.exception().toObject();
    if (exception->is<ErrorObject>()) {
      auto* error = &exception->as<ErrorObject>();
      if (auto maybeCause = error->getCause()) {
        RootedValue cause(cx, maybeCause.value());

        RootedObject causeStack(cx);
        if (cause.isObject()) {
          RootedObject causeObj(cx, &cause.toObject());
          causeStack = JS::ExceptionStackOrNull(causeObj);
        }

        JS::ExceptionStack exnStack(cx, cause, causeStack);
        JS::ErrorReportBuilder report(cx);
        printError(cx, report, exnStack, "Caused by: ");
      }
    }
  }

#if defined(DEBUG) || defined(JS_OOM_BREAKPOINT)
  // Don't quit the shell if an unhandled exception is reported during OOM
  // testing.
  if (cx->runningOOMTest) {
    return;
  }
#endif

  if (report.report()->errorNumber == JSMSG_OUT_OF_MEMORY) {
    sc->exitCode = EXITCODE_OUT_OF_MEMORY;
  } else {
    sc->exitCode = EXITCODE_RUNTIME_ERROR;
  }
}

void js::shell::WarningReporter(JSContext* cx, JSErrorReport* report) {
  ShellContext* sc = GetShellContext(cx);
  FILE* fp = ErrorFilePointer();

  MOZ_ASSERT(report->isWarning());

  if (sc->lastWarningEnabled) {
    JS::AutoSaveExceptionState savedExc(cx);
    if (!CreateLastWarningObject(cx, report)) {
      fputs("Unhandled error happened while creating last warning object.\n",
            fp);
      fflush(fp);
    }
    savedExc.restore();
  }

  // Print the warning.
  JS::PrintError(fp, report, reportWarnings);
}

static bool global_enumerate(JSContext* cx, JS::HandleObject obj,
                             JS::MutableHandleIdVector properties,
                             bool enumerableOnly) {
#ifdef LAZY_STANDARD_CLASSES
  return JS_NewEnumerateStandardClasses(cx, obj, properties, enumerableOnly);
#else
  return true;
#endif
}

static bool global_resolve(JSContext* cx, HandleObject obj, HandleId id,
                           bool* resolvedp) {
#ifdef LAZY_STANDARD_CLASSES
  if (!JS_ResolveStandardClass(cx, obj, id, resolvedp)) {
    return false;
  }
#endif
  return true;
}

static bool global_mayResolve(const JSAtomState& names, jsid id,
                              JSObject* maybeObj) {
  return JS_MayResolveStandardClass(names, id, maybeObj);
}

static const JSClassOps global_classOps = {
    nullptr,                   // addProperty
    nullptr,                   // delProperty
    nullptr,                   // enumerate
    global_enumerate,          // newEnumerate
    global_resolve,            // resolve
    global_mayResolve,         // mayResolve
    nullptr,                   // finalize
    nullptr,                   // call
    nullptr,                   // construct
    JS_GlobalObjectTraceHook,  // trace
};

static constexpr uint32_t DOM_PROTOTYPE_SLOT = JSCLASS_GLOBAL_SLOT_COUNT;
static constexpr uint32_t DOM_GLOBAL_SLOTS = 1;

static const JSClass global_class = {
    "global",
    JSCLASS_GLOBAL_FLAGS | JSCLASS_GLOBAL_FLAGS_WITH_SLOTS(DOM_GLOBAL_SLOTS),
    &global_classOps};

/*
 * Define a FakeDOMObject constructor. It returns an object with a getter,
 * setter and method with attached JitInfo. This object can be used to test
 * IonMonkey DOM optimizations in the shell.
 */

/* Fow now just use to a constant we can check. */
static const void* DOM_PRIVATE_VALUE = (void*)0x1234;

static bool dom_genericGetter(JSContext* cx, unsigned argc, JS::Value* vp);

static bool dom_genericSetter(JSContext* cx, unsigned argc, JS::Value* vp);

static bool dom_genericMethod(JSContext* cx, unsigned argc, JS::Value* vp);

static bool dom_get_x(JSContext* cx, HandleObject obj, void* self,
                      JSJitGetterCallArgs args) {
  MOZ_ASSERT(JS::GetClass(obj) == GetDomClass());
  MOZ_ASSERT(self == DOM_PRIVATE_VALUE);
  args.rval().set(JS_NumberValue(double(3.14)));
  return true;
}

static bool dom_set_x(JSContext* cx, HandleObject obj, void* self,
                      JSJitSetterCallArgs args) {
  MOZ_ASSERT(JS::GetClass(obj) == GetDomClass());
  MOZ_ASSERT(self == DOM_PRIVATE_VALUE);
  return true;
}

static bool dom_get_slot(JSContext* cx, HandleObject obj, void* self,
                         JSJitGetterCallArgs args) {
  MOZ_ASSERT(JS::GetClass(obj) == GetDomClass());
  MOZ_ASSERT(self == DOM_PRIVATE_VALUE);

  Value v = JS::GetReservedSlot(obj, DOM_OBJECT_SLOT2);
  MOZ_ASSERT(v.toInt32() == 42);
  args.rval().set(v);
  return true;
}

static bool dom_get_global(JSContext* cx, HandleObject obj, void* self,
                           JSJitGetterCallArgs args) {
  MOZ_ASSERT(JS::GetClass(obj) == GetDomClass());
  MOZ_ASSERT(self == DOM_PRIVATE_VALUE);

  // Return the current global (instead of obj->global()) to test cx->realm
  // switching in the JIT.
  args.rval().setObject(*ToWindowProxyIfWindow(cx->global()));

  return true;
}

static bool dom_set_global(JSContext* cx, HandleObject obj, void* self,
                           JSJitSetterCallArgs args) {
  MOZ_ASSERT(JS::GetClass(obj) == GetDomClass());
  MOZ_ASSERT(self == DOM_PRIVATE_VALUE);

  // Throw an exception if our argument is not the current global. This lets
  // us test cx->realm switching.
  if (!args[0].isObject() ||
      ToWindowIfWindowProxy(&args[0].toObject()) != cx->global()) {
    JS_ReportErrorASCII(cx, "Setter not called with matching global argument");
    return false;
  }

  return true;
}

static bool dom_doFoo(JSContext* cx, HandleObject obj, void* self,
                      const JSJitMethodCallArgs& args) {
  MOZ_ASSERT(JS::GetClass(obj) == GetDomClass());
  MOZ_ASSERT(self == DOM_PRIVATE_VALUE);
  MOZ_ASSERT(cx->realm() == args.callee().as<JSFunction>().realm());

  /* Just return args.length(). */
  args.rval().setInt32(args.length());
  return true;
}

static const JSJitInfo dom_x_getterinfo = {
    {(JSJitGetterOp)dom_get_x},
    {0}, /* protoID */
    {0}, /* depth */
    JSJitInfo::Getter,
    JSJitInfo::AliasNone, /* aliasSet */
    JSVAL_TYPE_UNKNOWN,   /* returnType */
    true,                 /* isInfallible. False in setters. */
    true,                 /* isMovable */
    true,                 /* isEliminatable */
    false,                /* isAlwaysInSlot */
    false,                /* isLazilyCachedInSlot */
    false,                /* isTypedMethod */
    0                     /* slotIndex */
};

static const JSJitInfo dom_x_setterinfo = {
    {(JSJitGetterOp)dom_set_x},
    {0}, /* protoID */
    {0}, /* depth */
    JSJitInfo::Setter,
    JSJitInfo::AliasEverything, /* aliasSet */
    JSVAL_TYPE_UNKNOWN,         /* returnType */
    false,                      /* isInfallible. False in setters. */
    false,                      /* isMovable. */
    false,                      /* isEliminatable. */
    false,                      /* isAlwaysInSlot */
    false,                      /* isLazilyCachedInSlot */
    false,                      /* isTypedMethod */
    0                           /* slotIndex */
};

static const JSJitInfo dom_slot_getterinfo = {
    {(JSJitGetterOp)dom_get_slot},
    {0}, /* protoID */
    {0}, /* depth */
    JSJitInfo::Getter,
    JSJitInfo::AliasNone, /* aliasSet */
    JSVAL_TYPE_INT32,     /* returnType */
    false,                /* isInfallible. False in setters. */
    true,                 /* isMovable */
    true,                 /* isEliminatable */
    true,                 /* isAlwaysInSlot */
    false,                /* isLazilyCachedInSlot */
    false,                /* isTypedMethod */
    DOM_OBJECT_SLOT2      /* slotIndex */
};

// Note: this getter uses AliasEverything and is marked as fallible and
// non-movable (1) to prevent Ion from getting too clever optimizing it and
// (2) it's nice to have a few different kinds of getters in the shell.
static const JSJitInfo dom_global_getterinfo = {
    {(JSJitGetterOp)dom_get_global},
    {0}, /* protoID */
    {0}, /* depth */
    JSJitInfo::Getter,
    JSJitInfo::AliasEverything, /* aliasSet */
    JSVAL_TYPE_OBJECT,          /* returnType */
    false,                      /* isInfallible. False in setters. */
    false,                      /* isMovable */
    false,                      /* isEliminatable */
    false,                      /* isAlwaysInSlot */
    false,                      /* isLazilyCachedInSlot */
    false,                      /* isTypedMethod */
    0                           /* slotIndex */
};

static const JSJitInfo dom_global_setterinfo = {
    {(JSJitGetterOp)dom_set_global},
    {0}, /* protoID */
    {0}, /* depth */
    JSJitInfo::Setter,
    JSJitInfo::AliasEverything, /* aliasSet */
    JSVAL_TYPE_UNKNOWN,         /* returnType */
    false,                      /* isInfallible. False in setters. */
    false,                      /* isMovable. */
    false,                      /* isEliminatable. */
    false,                      /* isAlwaysInSlot */
    false,                      /* isLazilyCachedInSlot */
    false,                      /* isTypedMethod */
    0                           /* slotIndex */
};

static const JSJitInfo doFoo_methodinfo = {
    {(JSJitGetterOp)dom_doFoo},
    {0}, /* protoID */
    {0}, /* depth */
    JSJitInfo::Method,
    JSJitInfo::AliasEverything, /* aliasSet */
    JSVAL_TYPE_UNKNOWN,         /* returnType */
    false,                      /* isInfallible. False in setters. */
    false,                      /* isMovable */
    false,                      /* isEliminatable */
    false,                      /* isAlwaysInSlot */
    false,                      /* isLazilyCachedInSlot */
    false,                      /* isTypedMethod */
    0                           /* slotIndex */
};

static const JSPropertySpec dom_props[] = {
    JSPropertySpec::nativeAccessors("x", JSPROP_ENUMERATE, dom_genericGetter,
                                    &dom_x_getterinfo, dom_genericSetter,
                                    &dom_x_setterinfo),
    JSPropertySpec::nativeAccessors("slot", JSPROP_ENUMERATE, dom_genericGetter,
                                    &dom_slot_getterinfo),
    JSPropertySpec::nativeAccessors("global", JSPROP_ENUMERATE,
                                    dom_genericGetter, &dom_global_getterinfo,
                                    dom_genericSetter, &dom_global_setterinfo),
    JS_PS_END};

static const JSFunctionSpec dom_methods[] = {
    JS_FNINFO("doFoo", dom_genericMethod, &doFoo_methodinfo, 3,
              JSPROP_ENUMERATE),
    JS_FS_END};

static const JSClass dom_class = {
    "FakeDOMObject", JSCLASS_IS_DOMJSCLASS | JSCLASS_HAS_RESERVED_SLOTS(2)};

static const JSClass* GetDomClass() { return &dom_class; }

static bool dom_genericGetter(JSContext* cx, unsigned argc, JS::Value* vp) {
  CallArgs args = CallArgsFromVp(argc, vp);

  if (!args.thisv().isObject()) {
    args.rval().setUndefined();
    return true;
  }

  RootedObject obj(cx, &args.thisv().toObject());
  if (JS::GetClass(obj) != &dom_class) {
    args.rval().set(UndefinedValue());
    return true;
  }

  JS::Value val = JS::GetReservedSlot(obj, DOM_OBJECT_SLOT);

  const JSJitInfo* info = FUNCTION_VALUE_TO_JITINFO(args.calleev());
  MOZ_ASSERT(info->type() == JSJitInfo::Getter);
  JSJitGetterOp getter = info->getter;
  return getter(cx, obj, val.toPrivate(), JSJitGetterCallArgs(args));
}

static bool dom_genericSetter(JSContext* cx, unsigned argc, JS::Value* vp) {
  CallArgs args = CallArgsFromVp(argc, vp);

  if (args.length() < 1 || !args.thisv().isObject()) {
    args.rval().setUndefined();
    return true;
  }

  RootedObject obj(cx, &args.thisv().toObject());
  if (JS::GetClass(obj) != &dom_class) {
    args.rval().set(UndefinedValue());
    return true;
  }

  JS::Value val = JS::GetReservedSlot(obj, DOM_OBJECT_SLOT);

  const JSJitInfo* info = FUNCTION_VALUE_TO_JITINFO(args.calleev());
  MOZ_ASSERT(info->type() == JSJitInfo::Setter);
  JSJitSetterOp setter = info->setter;
  if (!setter(cx, obj, val.toPrivate(), JSJitSetterCallArgs(args))) {
    return false;
  }
  args.rval().set(UndefinedValue());
  return true;
}

static bool dom_genericMethod(JSContext* cx, unsigned argc, JS::Value* vp) {
  CallArgs args = CallArgsFromVp(argc, vp);

  if (!args.thisv().isObject()) {
    args.rval().setUndefined();
    return true;
  }

  RootedObject obj(cx, &args.thisv().toObject());
  if (JS::GetClass(obj) != &dom_class) {
    args.rval().set(UndefinedValue());
    return true;
  }

  JS::Value val = JS::GetReservedSlot(obj, DOM_OBJECT_SLOT);

  const JSJitInfo* info = FUNCTION_VALUE_TO_JITINFO(args.calleev());
  MOZ_ASSERT(info->type() == JSJitInfo::Method);
  JSJitMethodOp method = info->method;
  return method(cx, obj, val.toPrivate(), JSJitMethodCallArgs(args));
}

static void InitDOMObject(HandleObject obj) {
  JS::SetReservedSlot(obj, DOM_OBJECT_SLOT,
                      PrivateValue(const_cast<void*>(DOM_PRIVATE_VALUE)));
  JS::SetReservedSlot(obj, DOM_OBJECT_SLOT2, Int32Value(42));
}

static JSObject* GetDOMPrototype(JSContext* cx, JSObject* global) {
  MOZ_ASSERT(JS_IsGlobalObject(global));
  if (JS::GetClass(global) != &global_class) {
    JS_ReportErrorASCII(cx, "Can't get FakeDOMObject prototype in sandbox");
    return nullptr;
  }

  const JS::Value& slot = JS::GetReservedSlot(global, DOM_PROTOTYPE_SLOT);
  MOZ_ASSERT(slot.isObject());
  return &slot.toObject();
}

static bool dom_constructor(JSContext* cx, unsigned argc, JS::Value* vp) {
  CallArgs args = CallArgsFromVp(argc, vp);

  RootedObject callee(cx, &args.callee());
  RootedValue protov(cx);
  if (!GetProperty(cx, callee, callee, cx->names().prototype, &protov)) {
    return false;
  }

  if (!protov.isObject()) {
    JS_ReportErrorNumberASCII(cx, GetErrorMessage, nullptr, JSMSG_BAD_PROTOTYPE,
                              "FakeDOMObject");
    return false;
  }

  RootedObject proto(cx, &protov.toObject());
  RootedObject domObj(cx, JS_NewObjectWithGivenProto(cx, &dom_class, proto));
  if (!domObj) {
    return false;
  }

  InitDOMObject(domObj);

  args.rval().setObject(*domObj);
  return true;
}

static bool InstanceClassHasProtoAtDepth(const JSClass* clasp, uint32_t protoID,
                                         uint32_t depth) {
  // Only the (fake) DOM object supports any JIT optimizations.
  return clasp == GetDomClass();
}

static bool ShellBuildId(JS::BuildIdCharVector* buildId) {
  // The browser embeds the date into the buildid and the buildid is embedded
  // in the binary, so every 'make' necessarily builds a new firefox binary.
  // Fortunately, the actual firefox executable is tiny -- all the code is in
  // libxul.so and other shared modules -- so this isn't a big deal. Not so
  // for the statically-linked JS shell. To avoid recompiling js.cpp and
  // re-linking 'js' on every 'make', we use a constant buildid and rely on
  // the shell user to manually clear any caches between cache-breaking updates.
  const char buildid[] = "JS-shell";
  return buildId->append(buildid, sizeof(buildid));
}

static bool TimesAccessed(JSContext* cx, unsigned argc, Value* vp) {
  static int32_t accessed = 0;
  CallArgs args = CallArgsFromVp(argc, vp);
  args.rval().setInt32(++accessed);
  return true;
}

static const JSPropertySpec TestingProperties[] = {
    JS_PSG("timesAccessed", TimesAccessed, 0), JS_PS_END};

static JSObject* NewGlobalObject(JSContext* cx, JS::RealmOptions& options,
                                 JSPrincipals* principals, ShellGlobalKind kind,
                                 bool immutablePrototype) {
  RootedObject glob(cx,
                    JS_NewGlobalObject(cx, &global_class, principals,
                                       JS::DontFireOnNewGlobalHook, options));
  if (!glob) {
    return nullptr;
  }

  {
    JSAutoRealm ar(cx, glob);

    if (kind == ShellGlobalKind::WindowProxy) {
      RootedObject proxy(cx, NewShellWindowProxy(cx, glob));
      if (!proxy) {
        return nullptr;
      }
      js::SetWindowProxy(cx, glob, proxy);
    }

#ifndef LAZY_STANDARD_CLASSES
    if (!JS::InitRealmStandardClasses(cx)) {
      return nullptr;
    }
#endif

    if (immutablePrototype) {
      bool succeeded;
      if (!JS_SetImmutablePrototype(cx, glob, &succeeded)) {
        return nullptr;
      }
      MOZ_ASSERT(succeeded,
                 "a fresh, unexposed global object is always capable of "
                 "having its [[Prototype]] be immutable");
    }

#ifdef JS_HAS_CTYPES
    if (!fuzzingSafe && !JS::InitCTypesClass(cx, glob)) {
      return nullptr;
    }
#endif
    if (!JS_InitReflectParse(cx, glob)) {
      return nullptr;
    }
    if (!JS_DefineDebuggerObject(cx, glob)) {
      return nullptr;
    }
    if (!JS_DefineFunctionsWithHelp(cx, glob, shell_functions) ||
        !JS_DefineProfilingFunctions(cx, glob)) {
      return nullptr;
    }
#ifdef FUZZING_JS_FUZZILLI
    if (!JS_DefineFunctions(cx, glob, shell_function_fuzzilli_hash)) {
      return nullptr;
    }
#endif
    if (!js::DefineTestingFunctions(cx, glob, fuzzingSafe,
                                    disableOOMFunctions)) {
      return nullptr;
    }
    if (!JS_DefineProperties(cx, glob, TestingProperties)) {
      return nullptr;
    }

    if (!fuzzingSafe) {
      if (!JS_DefineFunctionsWithHelp(cx, glob, fuzzing_unsafe_functions)) {
        return nullptr;
      }
      if (!DefineConsole(cx, glob)) {
        return nullptr;
      }
    }

    if (!DefineOS(cx, glob, fuzzingSafe, &gOutFile, &gErrFile)) {
      return nullptr;
    }

    if (!js::SupportDifferentialTesting()) {
      if (!JS_DefineFunctionsWithHelp(cx, glob,
                                      diff_testing_unsafe_functions)) {
        return nullptr;
      }

      RootedObject performanceObj(cx, JS_NewObject(cx, nullptr));
      if (!performanceObj) {
        return nullptr;
      }
      if (!JS_DefineFunctionsWithHelp(cx, performanceObj,
                                      performance_functions)) {
        return nullptr;
      }
      RootedObject mozMemoryObj(cx, JS_NewObject(cx, nullptr));
      if (!mozMemoryObj) {
        return nullptr;
      }
      RootedObject gcObj(cx, gc::NewMemoryInfoObject(cx));
      if (!gcObj) {
        return nullptr;
      }
      if (!JS_DefineProperty(cx, glob, "performance", performanceObj,
                             JSPROP_ENUMERATE)) {
        return nullptr;
      }
      if (!JS_DefineProperty(cx, performanceObj, "mozMemory", mozMemoryObj,
                             JSPROP_ENUMERATE)) {
        return nullptr;
      }
      if (!JS_DefineProperty(cx, mozMemoryObj, "gc", gcObj, JSPROP_ENUMERATE)) {
        return nullptr;
      }
    }

    /* Initialize FakeDOMObject. */
    static const js::DOMCallbacks DOMcallbacks = {InstanceClassHasProtoAtDepth};
    SetDOMCallbacks(cx, &DOMcallbacks);

    RootedObject domProto(
        cx, JS_InitClass(cx, glob, &dom_class, nullptr, "FakeDOMObject",
                         dom_constructor, 0, dom_props, dom_methods, nullptr,
                         nullptr));
    if (!domProto) {
      return nullptr;
    }

    // FakeDOMObject.prototype is the only DOM object which needs to retrieved
    // in the shell; store it directly instead of creating a separate layer
    // (ProtoAndIfaceCache) as done in the browser.
    JS::SetReservedSlot(glob, DOM_PROTOTYPE_SLOT, ObjectValue(*domProto));

    /* Initialize FakeDOMObject.prototype */
    InitDOMObject(domProto);

    if (!DefineToStringTag(cx, glob, cx->names().global)) {
      return nullptr;
    }

    JS_FireOnNewGlobalObject(cx, glob);
  }

  return glob;
}

static bool BindScriptArgs(JSContext* cx, OptionParser* op) {
  AutoReportException are(cx);

  MultiStringRange msr = op->getMultiStringArg("scriptArgs");
  RootedObject scriptArgs(cx);
  scriptArgs = JS::NewArrayObject(cx, 0);
  if (!scriptArgs) {
    return false;
  }

  if (!JS_DefineProperty(cx, cx->global(), "scriptArgs", scriptArgs, 0)) {
    return false;
  }

  for (size_t i = 0; !msr.empty(); msr.popFront(), ++i) {
    const char* scriptArg = msr.front();
    JS::RootedString str(cx, JS_NewStringCopyZ(cx, scriptArg));
    if (!str || !JS_DefineElement(cx, scriptArgs, i, str, JSPROP_ENUMERATE)) {
      return false;
    }
  }

  const char* scriptPath = op->getStringArg("script");
  RootedValue scriptPathValue(cx);
  if (scriptPath) {
    RootedString scriptPathString(cx, JS_NewStringCopyZ(cx, scriptPath));
    if (!scriptPathString) {
      return false;
    }
    scriptPathValue = StringValue(scriptPathString);
  } else {
    scriptPathValue = UndefinedValue();
  }

  if (!JS_DefineProperty(cx, cx->global(), "scriptPath", scriptPathValue, 0)) {
    return false;
  }

  return true;
}

static bool OptionFailure(const char* option, const char* str) {
  fprintf(stderr, "Unrecognized option for %s: %s\n", option, str);
  return false;
}

template <typename... Ts>
auto minVal(Ts... args);
template <typename T>
auto minVal(T a) {
  return a;
}

template <typename T, typename... Ts>
auto minVal(T a, Ts... args) {
  return std::min(a, minVal(args...));
}

[[nodiscard]] static bool ProcessArgs(JSContext* cx, OptionParser* op) {
  ShellContext* sc = GetShellContext(cx);

  /* |scriptArgs| gets bound on the global before any code is run. */
  if (!BindScriptArgs(cx, op)) {
    return false;
  }

  MultiStringRange filePaths = op->getMultiStringOption('f');
  MultiStringRange utf16FilePaths = op->getMultiStringOption('u');
  MultiStringRange preludePaths = op->getMultiStringOption('p');
  MultiStringRange codeChunks = op->getMultiStringOption('e');
  MultiStringRange modulePaths = op->getMultiStringOption('m');

#ifdef FUZZING_JS_FUZZILLI
  // Check for REPRL file source
  if (op->getBoolOption("reprl")) {
    return FuzzilliReprlGetAndRun(cx);
  }
#endif /* FUZZING_JS_FUZZILLI */

  if (filePaths.empty() && utf16FilePaths.empty() && codeChunks.empty() &&
      modulePaths.empty() && !op->getStringArg("script")) {
    // Always use the interactive shell when -i is used. Without -i we let
    // Process figure it out based on isatty.
    bool forceTTY = op->getBoolOption('i');
    return Process(cx, nullptr, forceTTY, FileScript);
  }

  while (!preludePaths.empty() || !filePaths.empty() ||
         !utf16FilePaths.empty() || !codeChunks.empty() ||
         !modulePaths.empty()) {
    size_t ppArgno = preludePaths.empty() ? SIZE_MAX : preludePaths.argno();
    size_t fpArgno = filePaths.empty() ? SIZE_MAX : filePaths.argno();
    size_t ufpArgno =
        utf16FilePaths.empty() ? SIZE_MAX : utf16FilePaths.argno();
    size_t ccArgno = codeChunks.empty() ? SIZE_MAX : codeChunks.argno();
    size_t mpArgno = modulePaths.empty() ? SIZE_MAX : modulePaths.argno();
    size_t minArgno = minVal(ppArgno, fpArgno, ufpArgno, ccArgno, mpArgno);

    if (ppArgno == minArgno) {
      char* path = preludePaths.front();
      if (!Process(cx, path, false, PreludeScript)) {
        return false;
      }

      preludePaths.popFront();
      continue;
    }

    if (fpArgno == minArgno) {
      char* path = filePaths.front();
      if (!Process(cx, path, false, FileScript)) {
        return false;
      }

      filePaths.popFront();
      continue;
    }

    if (ufpArgno == minArgno) {
      char* path = utf16FilePaths.front();
      if (!Process(cx, path, false, FileScriptUtf16)) {
        return false;
      }

      utf16FilePaths.popFront();
      continue;
    }

    if (ccArgno == minArgno) {
      const char* code = codeChunks.front();

      // Command line scripts are always parsed with full-parse to evaluate
      // conditions which might filter code coverage conditions.
      JS::CompileOptions opts(cx);
      opts.setFileAndLine("-e", 1).setForceFullParse();

      JS::SourceText<Utf8Unit> srcBuf;
      if (!srcBuf.init(cx, code, strlen(code), JS::SourceOwnership::Borrowed)) {
        return false;
      }

      RootedValue rval(cx);
      if (!JS::Evaluate(cx, opts, srcBuf, &rval)) {
        return false;
      }

      codeChunks.popFront();
      if (sc->quitting) {
        break;
      }

      continue;
    }

    MOZ_ASSERT(mpArgno == minArgno);

    char* path = modulePaths.front();
    if (!Process(cx, path, false, FileModule)) {
      return false;
    }

    modulePaths.popFront();
  }

  if (sc->quitting) {
    return false;
  }

  /* The |script| argument is processed after all options. */
  if (const char* path = op->getStringArg("script")) {
    if (!Process(cx, path, false, FileScript)) {
      return false;
    }
  }

  if (op->getBoolOption('i')) {
    if (!Process(cx, nullptr, true, FileScript)) {
      return false;
    }
  }

  return true;
}

static void SetWorkerContextOptions(JSContext* cx) {
  // Copy option values from the main thread.
  JS::ContextOptionsRef(cx)
      .setAsmJS(enableAsmJS)
      .setWasm(enableWasm)
      .setWasmBaseline(enableWasmBaseline)
      .setWasmIon(enableWasmOptimizing)
#define WASM_FEATURE(NAME, ...) .setWasm##NAME(enableWasm##NAME)
          JS_FOR_WASM_FEATURES(WASM_FEATURE, WASM_FEATURE, WASM_FEATURE)
#undef WASM_FEATURE

      .setWasmVerbose(enableWasmVerbose)
      .setTestWasmAwaitTier2(enableTestWasmAwaitTier2)
      .setSourcePragmas(enableSourcePragmas);

  cx->runtime()->setOffthreadIonCompilationEnabled(offthreadCompilation);
  cx->runtime()->profilingScripts =
      enableCodeCoverage || enableDisassemblyDumps;

#ifdef JS_GC_ZEAL
  if (gZealBits && gZealFrequency) {
    for (size_t i = 0; i < size_t(gc::ZealMode::Count); i++) {
      if (gZealBits & (1 << i)) {
        cx->runtime()->gc.setZeal(i, gZealFrequency);
      }
    }
  }
#endif

  JS_SetNativeStackQuota(cx, gWorkerStackSize);
}

[[nodiscard]] static bool PrintUnhandledRejection(
    JSContext* cx, Handle<PromiseObject*> promise) {
  RootedValue reason(cx, promise->reason());
  RootedObject site(cx, promise->resolutionSite());

  RootedString str(cx, JS_ValueToSource(cx, reason));
  if (!str) {
    return false;
  }

  UniqueChars utf8chars = JS_EncodeStringToUTF8(cx, str);
  if (!utf8chars) {
    return false;
  }

  FILE* fp = ErrorFilePointer();
  fprintf(fp, "Unhandled rejection: %s\n", utf8chars.get());

  if (!site) {
    fputs("(no stack trace available)\n", stderr);
    return true;
  }

  JSPrincipals* principals = cx->realm()->principals();
  RootedString stackStr(cx);
  if (!BuildStackString(cx, principals, site, &stackStr, 2)) {
    return false;
  }

  UniqueChars stack = JS_EncodeStringToUTF8(cx, stackStr);
  if (!stack) {
    return false;
  }

  fputs("Stack:\n", fp);
  fputs(stack.get(), fp);

  return true;
}

[[nodiscard]] static bool ReportUnhandledRejections(JSContext* cx) {
  ShellContext* sc = GetShellContext(cx);
  if (!sc->trackUnhandledRejections) {
    return true;
  }

  if (!sc->unhandledRejectedPromises) {
    return true;
  }

  AutoRealm ar(cx, sc->unhandledRejectedPromises);

  if (!SetObject::size(cx, sc->unhandledRejectedPromises)) {
    return true;
  }

  sc->exitCode = EXITCODE_RUNTIME_ERROR;

  RootedValue iter(cx);
  if (!SetObject::iterator(cx, SetObject::IteratorKind::Values,
                           sc->unhandledRejectedPromises, &iter)) {
    return false;
  }

  Rooted<SetIteratorObject*> iterObj(cx,
                                     &iter.toObject().as<SetIteratorObject>());
  JSObject* obj = SetIteratorObject::createResult(cx);
  if (!obj) {
    return false;
  }

  Rooted<ArrayObject*> resultObj(cx, &obj->as<ArrayObject>());
  while (true) {
    bool done = SetIteratorObject::next(iterObj, resultObj);
    if (done) {
      break;
    }

    RootedObject obj(cx, &resultObj->getDenseElement(0).toObject());
    Rooted<PromiseObject*> promise(cx, obj->maybeUnwrapIf<PromiseObject>());
    if (!promise) {
      FILE* fp = ErrorFilePointer();
      fputs(
          "Unhandled rejection: dead proxy found in unhandled "
          "rejections set\n",
          fp);
      continue;
    }

    AutoRealm ar2(cx, promise);

    if (!PrintUnhandledRejection(cx, promise)) {
      return false;
    }
  }

  sc->unhandledRejectedPromises = nullptr;

  return true;
}

static int Shell(JSContext* cx, OptionParser* op) {
#ifdef JS_STRUCTURED_SPEW
  cx->spewer().enableSpewing();
#endif

  auto exitShell = MakeScopeExit([&] {
#ifdef JS_STRUCTURED_SPEW
    cx->spewer().disableSpewing();
#endif
  });

#ifdef MOZ_CODE_COVERAGE
  InstallCoverageSignalHandlers();
#endif

  Maybe<JS::AutoDisableGenerationalGC> noggc;
  if (op->getBoolOption("no-ggc")) {
    noggc.emplace(cx);
  }

  Maybe<AutoDisableCompactingGC> nocgc;
  if (op->getBoolOption("no-cgc")) {
    nocgc.emplace(cx);
  }

  if (op->getBoolOption("fuzzing-safe")) {
    fuzzingSafe = true;
  } else {
    fuzzingSafe =
        (getenv("MOZ_FUZZING_SAFE") && getenv("MOZ_FUZZING_SAFE")[0] != '0');
  }

#ifdef DEBUG
  if (op->getBoolOption("differential-testing")) {
    JS::SetSupportDifferentialTesting(true);
  }
#endif

  if (op->getBoolOption("disable-oom-functions")) {
    disableOOMFunctions = true;
  }

  if (op->getBoolOption("more-compartments")) {
    defaultToSameCompartment = false;
  }

  bool reprl_mode = FuzzilliUseReprlMode(op);

  // Begin REPRL Loop
  int result = EXIT_SUCCESS;
  do {
    JS::RealmOptions options;
    SetStandardRealmOptions(options);
    RootedObject glob(
        cx, NewGlobalObject(cx, options, nullptr, ShellGlobalKind::WindowProxy,
                            /* immutablePrototype = */ true));
    if (!glob) {
      return 1;
    }

    JSAutoRealm ar(cx, glob);

    ShellContext* sc = GetShellContext(cx);
    if (!sc->moduleLoader && !InitModuleLoader(cx, *op)) {
      return EXIT_FAILURE;
    }

#ifdef FUZZING_INTERFACES
    if (fuzzHaveModule) {
      return FuzzJSRuntimeStart(cx, &sArgc, &sArgv);
    }
#endif

    sc->exitCode = 0;
    result = EXIT_SUCCESS;
    {
      AutoReportException are(cx);
      if (!ProcessArgs(cx, op) && !sc->quitting) {
        result = EXITCODE_RUNTIME_ERROR;
      }
    }

    /*
     * The job queue must be drained even on error to finish outstanding async
     * tasks before the main thread JSRuntime is torn down. Drain after
     * uncaught exceptions have been reported since draining runs callbacks.
     */
    RunShellJobs(cx);

    // Only if there's no other error, report unhandled rejections.
    if (!result && !sc->exitCode) {
      AutoReportException are(cx);
      if (!ReportUnhandledRejections(cx)) {
        FILE* fp = ErrorFilePointer();
        fputs("Error while printing unhandled rejection\n", fp);
      }
    }

    if (sc->exitCode) {
      result = sc->exitCode;
    }

#ifdef FUZZING_JS_FUZZILLI
    if (reprl_mode) {
      fflush(stdout);
      fflush(stderr);
      // Send return code to parent and reset edge counters.
      struct {
        int status;
        uint32_t execHash;
        uint32_t execHashInputs;
      } s;
      s.status = (result & 0xff) << 8;
      s.execHash = cx->executionHash;
      s.execHashInputs = cx->executionHashInputs;
      MOZ_RELEASE_ASSERT(write(REPRL_CWFD, &s, 12) == 12);
      __sanitizer_cov_reset_edgeguards();
      cx->executionHash = 1;
      cx->executionHashInputs = 0;
    }
#endif

    if (enableDisassemblyDumps) {
      AutoReportException are(cx);
      if (!js::DumpRealmPCCounts(cx)) {
        result = EXITCODE_OUT_OF_MEMORY;
      }
    }

    // End REPRL loop
  } while (reprl_mode);

  return result;
}

// Used to allocate memory when jemalloc isn't yet initialized.
JS_DECLARE_NEW_METHODS(SystemAlloc_New, malloc, static)

static void SetOutputFile(const char* const envVar, RCFile* defaultOut,
                          RCFile** outFileP) {
  RCFile* outFile;

  const char* outPath = getenv(envVar);
  FILE* newfp;
  if (outPath && *outPath && (newfp = fopen(outPath, "w"))) {
    outFile = SystemAlloc_New<RCFile>(newfp);
  } else {
    outFile = defaultOut;
  }

  if (!outFile) {
    MOZ_CRASH("Failed to allocate output file");
  }

  outFile->acquire();
  *outFileP = outFile;
}

static void PreInit() {
#ifdef XP_WIN
  const char* crash_option = getenv("XRE_NO_WINDOWS_CRASH_DIALOG");
  if (crash_option && crash_option[0] == '1') {
    // Disable the segfault dialog. We want to fail the tests immediately
    // instead of hanging automation.
    UINT newMode = SEM_NOGPFAULTERRORBOX | SEM_NOOPENFILEERRORBOX;
    UINT prevMode = SetErrorMode(newMode);
    SetErrorMode(prevMode | newMode);
  }
#endif
}

#ifndef JS_WITHOUT_NSPR
class AutoLibraryLoader {
  Vector<PRLibrary*, 4, SystemAllocPolicy> libraries;

 public:
  ~AutoLibraryLoader() {
    for (auto dll : libraries) {
      PR_UnloadLibrary(dll);
    }
  }

  PRLibrary* load(const char* path) {
    PRLibSpec libSpec;
    libSpec.type = PR_LibSpec_Pathname;
    libSpec.value.pathname = path;
    PRLibrary* dll = PR_LoadLibraryWithFlags(libSpec, PR_LD_NOW | PR_LD_GLOBAL);
    if (!dll) {
      fprintf(stderr, "LoadLibrary '%s' failed with code %d\n", path,
              PR_GetError());
      MOZ_CRASH("Failed to load library");
    }

    MOZ_ALWAYS_TRUE(libraries.append(dll));
    return dll;
  }
};
#endif

static bool ReadSelfHostedXDRFile(JSContext* cx, FileContents& buf) {
  FILE* file = fopen(selfHostedXDRPath, "rb");
  if (!file) {
    fprintf(stderr, "Can't open self-hosted stencil XDR file.\n");
    return false;
  }
  AutoCloseFile autoClose(file);

  struct stat st;
  if (fstat(fileno(file), &st) < 0) {
    fprintf(stderr, "Unable to stat self-hosted stencil XDR file.\n");
    return false;
  }

  if (st.st_size >= INT32_MAX) {
    fprintf(stderr, "self-hosted stencil XDR file too large.\n");
    return false;
  }
  uint32_t filesize = uint32_t(st.st_size);

  if (!buf.growBy(filesize)) {
    return false;
  }
  size_t cc = fread(buf.begin(), 1, filesize, file);
  if (cc != filesize) {
    fprintf(stderr, "Short read on self-hosted stencil XDR file.\n");
    return false;
  }

  return true;
}

static bool WriteSelfHostedXDRFile(JSContext* cx, JS::SelfHostedCache buffer) {
  FILE* file = fopen(selfHostedXDRPath, "wb");
  if (!file) {
    JS_ReportErrorUTF8(cx, "Can't open self-hosted stencil XDR file.");
    return false;
  }
  AutoCloseFile autoClose(file);

  size_t cc = fwrite(buffer.Elements(), 1, buffer.LengthBytes(), file);
  if (cc != buffer.LengthBytes()) {
    JS_ReportErrorUTF8(cx, "Short write on self-hosted stencil XDR file.");
    return false;
  }

  return true;
}

static bool SetGCParameterFromArg(JSContext* cx, char* arg) {
  char* c = strchr(arg, '=');
  if (!c) {
    fprintf(stderr,
            "Error: --gc-param argument '%s' must be of the form "
            "name=decimalValue\n",
            arg);
    return false;
  }

  *c = '\0';
  const char* name = arg;
  const char* valueStr = c + 1;

  JSGCParamKey key;
  bool writable;
  if (!GetGCParameterInfo(name, &key, &writable)) {
    fprintf(stderr, "Error: Unknown GC parameter name '%s'\n", name);
    fprintf(stderr, "Writable GC parameter names are:\n");
#define PRINT_WRITABLE_PARAM_NAME(name, _, writable) \
  if (writable) {                                    \
    fprintf(stderr, "  %s\n", name);                 \
  }
    FOR_EACH_GC_PARAM(PRINT_WRITABLE_PARAM_NAME)
#undef PRINT_WRITABLE_PARAM_NAME
    return false;
  }

  if (!writable) {
    fprintf(stderr, "Error: GC parameter '%s' is not writable\n", name);
    return false;
  }

  char* end = nullptr;
  unsigned long int value = strtoul(valueStr, &end, 10);
  if (end == valueStr || *end) {
    fprintf(stderr,
            "Error: Could not parse '%s' as decimal for GC parameter '%s'\n",
            valueStr, name);
    return false;
  }

  uint32_t paramValue = uint32_t(value);
  if (value == ULONG_MAX || value != paramValue ||
      !cx->runtime()->gc.setParameter(cx, key, paramValue)) {
    fprintf(stderr, "Error: Value %s is out of range for GC parameter '%s'\n",
            valueStr, name);
    return false;
  }

  return true;
}

int main(int argc, char** argv) {
  PreInit();

  sArgc = argc;
  sArgv = argv;

  int result;

  setlocale(LC_ALL, "");

  // Special-case stdout and stderr. We bump their refcounts to prevent them
  // from getting closed and then having some printf fail somewhere.
  RCFile rcStdout(stdout);
  rcStdout.acquire();
  RCFile rcStderr(stderr);
  rcStderr.acquire();

  SetOutputFile("JS_STDOUT", &rcStdout, &gOutFile);
  SetOutputFile("JS_STDERR", &rcStderr, &gErrFile);

  // Use a larger jemalloc page cache. This should match the value for browser
  // foreground processes in ContentChild::RecvNotifyProcessPriorityChanged.
  moz_set_max_dirty_page_modifier(3);

  OptionParser op("Usage: {progname} [options] [[script] scriptArgs*]");
  if (!InitOptionParser(op)) {
    return EXIT_FAILURE;
  }

  switch (op.parseArgs(argc, argv)) {
    case OptionParser::EarlyExit:
      return EXIT_SUCCESS;
    case OptionParser::ParseError:
      op.printHelp(argv[0]);
      return EXIT_FAILURE;
    case OptionParser::Fail:
      return EXIT_FAILURE;
    case OptionParser::Okay:
      break;
  }

  if (op.getHelpOption()) {
    return EXIT_SUCCESS;
  }

  if (!SetGlobalOptionsPreJSInit(op)) {
    return EXIT_FAILURE;
  }

  // Start the engine.
  if (const char* message = JS_InitWithFailureDiagnostic()) {
    fprintf(gErrFile->fp, "JS_Init failed: %s\n", message);
    return 1;
  }

  // `selfHostedXDRBuffer` contains XDR buffer of the self-hosted JS.
  // A part of it is borrowed by ImmutableScriptData of the self-hosted scripts.
  //
  // This buffer should outlive JS_Shutdown.
  Maybe<FileContents> selfHostedXDRBuffer;

  auto shutdownEngine = MakeScopeExit([] { JS_ShutDown(); });

  if (!SetGlobalOptionsPostJSInit(op)) {
    return EXIT_FAILURE;
  }

  // Record aggregated telemetry data on disk. Do this as early as possible such
  // that the telemetry is recording both before starting the context and after
  // closing it.
  auto writeTelemetryResults = MakeScopeExit([&op] {
    if (telemetryLock) {
      const char* dir = op.getStringOption("telemetry-dir");
      WriteTelemetryDataToDisk(dir);
      js_free(telemetryLock);
      telemetryLock = nullptr;
    }
  });

  if (!InitSharedObjectMailbox()) {
    return EXIT_FAILURE;
  }

  JS::SetProcessBuildIdOp(ShellBuildId);

  /* Use the same parameters as the browser in xpcjsruntime.cpp. */
  JSContext* const cx = JS_NewContext(JS::DefaultHeapMaxBytes);
  if (!cx) {
    return 1;
  }

  // Register telemetry callbacks, if needed.
  if (telemetryLock) {
    JS_SetAccumulateTelemetryCallback(cx, AccumulateTelemetryDataCallback);
  }

  auto destroyCx = MakeScopeExit([cx] { JS_DestroyContext(cx); });

  UniquePtr<ShellContext> sc = MakeUnique<ShellContext>(cx);
  if (!sc) {
    return 1;
  }
  auto destroyShellContext = MakeScopeExit([cx, &sc] {
    // Must clear out some of sc's pointer containers before JS_DestroyContext.
    sc->markObservers.reset();

    JS_SetContextPrivate(cx, nullptr);
    sc.reset();
  });

  JS_SetContextPrivate(cx, sc.get());
  JS_AddExtraGCRootsTracer(cx, TraceBlackRoots, nullptr);
  JS_SetGrayGCRootsTracer(cx, TraceGrayRoots, nullptr);
  auto resetGrayGCRootsTracer =
      MakeScopeExit([cx] { JS_SetGrayGCRootsTracer(cx, nullptr, nullptr); });

  // Waiting is allowed on the shell's main thread, for now.
  JS_SetFutexCanWait(cx);
  JS::SetWarningReporter(cx, WarningReporter);

  if (!SetContextOptions(cx, op)) {
    return 1;
  }

  JS_SetTrustedPrincipals(cx, &ShellPrincipals::fullyTrusted);
  JS_SetSecurityCallbacks(cx, &ShellPrincipals::securityCallbacks);
  JS_InitDestroyPrincipalsCallback(cx, ShellPrincipals::destroy);
  JS_SetDestroyCompartmentCallback(cx, DestroyShellCompartmentPrivate);

  js::SetWindowProxyClass(cx, &ShellWindowProxyClass);

  JS_AddInterruptCallback(cx, ShellInterruptCallback);

  JS::SetGCSliceCallback(cx, GCSliceCallback);

  bufferStreamState = js_new<ExclusiveWaitableData<BufferStreamState>>(
      mutexid::BufferStreamState);
  if (!bufferStreamState) {
    return 1;
  }
  auto shutdownBufferStreams = MakeScopeExit([] {
    ShutdownBufferStreams();
    js_delete(bufferStreamState);
  });
  JS::InitConsumeStreamCallback(cx, ConsumeBufferSource, ReportStreamError);

  JS::SetPromiseRejectionTrackerCallback(
      cx, ForwardingPromiseRejectionTrackerCallback);

  JS::dbg::SetDebuggerMallocSizeOf(cx, moz_malloc_size_of);

  js::UseInternalJobQueues(cx);

  JS::SetHostCleanupFinalizationRegistryCallback(
      cx, ShellCleanupFinalizationRegistryCallback, sc.get());

  auto shutdownShellThreads = MakeScopeExit([cx] {
    KillWatchdog(cx);
    KillWorkerThreads(cx);
    DestructSharedObjectMailbox();
    CancelOffThreadJobsForRuntime(cx);
  });

  // The file content should stay alive as long as Worker thread can be
  // initialized.
  JS::SelfHostedCache xdrSpan = nullptr;
  JS::SelfHostedWriter xdrWriter = nullptr;
  if (selfHostedXDRPath) {
    if (encodeSelfHostedCode) {
      xdrWriter = WriteSelfHostedXDRFile;
    } else {
      selfHostedXDRBuffer.emplace(cx);
      if (ReadSelfHostedXDRFile(cx, *selfHostedXDRBuffer)) {
        MOZ_ASSERT(selfHostedXDRBuffer->length() > 0);
        JS::SelfHostedCache span(selfHostedXDRBuffer->begin(),
                                 selfHostedXDRBuffer->end());
        xdrSpan = span;
      } else {
        fprintf(stderr, "Falling back on parsing source.\n");
        selfHostedXDRPath = nullptr;
      }
    }
  }

  if (!JS::InitSelfHostedCode(cx, xdrSpan, xdrWriter)) {
    return 1;
  }

  EnvironmentPreparer environmentPreparer(cx);

  JS::SetProcessLargeAllocationFailureCallback(my_LargeAllocFailCallback);

  js::SetPreserveWrapperCallbacks(cx, DummyPreserveWrapperCallback,
                                  DummyHasReleasedWrapperCallback);

  if (op.getBoolOption("wasm-compile-and-serialize")) {
#ifdef __wasi__
    MOZ_CRASH("WASI doesn't support wasm");
#else
    if (!WasmCompileAndSerialize(cx)) {
      // Errors have been printed directly to stderr.
      MOZ_ASSERT(!cx->isExceptionPending());
      return EXIT_FAILURE;
    }
#endif
    return EXIT_SUCCESS;
  }

  result = Shell(cx, &op);

#ifdef DEBUG
  if (OOM_printAllocationCount) {
    printf("OOM max count: %" PRIu64 "\n", js::oom::simulator.counter());
  }
#endif

  return result;
}

bool InitOptionParser(OptionParser& op) {
  op.setDescription(
      "The SpiderMonkey shell provides a command line interface to the "
      "JavaScript engine. Code and file options provided via the command line "
      "are "
      "run left to right. If provided, the optional script argument is run "
      "after "
      "all options have been processed. Just-In-Time compilation modes may be "
      "enabled via "
      "command line options.");
  op.setDescriptionWidth(72);
  op.setHelpWidth(80);
  op.setVersion(JS_GetImplementationVersion());

  if (!op.addMultiStringOption(
          'f', "file", "PATH",
          "File path to run, parsing file contents as UTF-8") ||
      !op.addMultiStringOption(
          'u', "utf16-file", "PATH",
          "File path to run, inflating the file's UTF-8 contents to UTF-16 and "
          "then parsing that") ||
      !op.addMultiStringOption('m', "module", "PATH", "Module path to run") ||
      !op.addMultiStringOption('p', "prelude", "PATH", "Prelude path to run") ||
      !op.addMultiStringOption('e', "execute", "CODE", "Inline code to run") ||
      !op.addStringOption('\0', "selfhosted-xdr-path", "[filename]",
                          "Read/Write selfhosted script data from/to the given "
                          "XDR file") ||
      !op.addStringOption('\0', "selfhosted-xdr-mode", "(encode,decode,off)",
                          "Whether to encode/decode data of the file provided"
                          "with --selfhosted-xdr-path.") ||
      !op.addBoolOption('i', "shell", "Enter prompt after running code") ||
      !op.addBoolOption('c', "compileonly",
                        "Only compile, don't run (syntax checking mode)") ||
      !op.addBoolOption('w', "warnings", "Emit warnings") ||
      !op.addBoolOption('W', "nowarnings", "Don't emit warnings") ||
      !op.addBoolOption('D', "dump-bytecode",
                        "Dump bytecode with exec count for all scripts") ||
      !op.addBoolOption('b', "print-timing",
                        "Print sub-ms runtime for each file that's run") ||
      !op.addBoolOption('\0', "code-coverage",
                        "Enable code coverage instrumentation.") ||
      !op.addBoolOption(
          '\0', "disable-parser-deferred-alloc",
          "Disable deferred allocation of GC objects until after parser") ||
#ifdef DEBUG
      !op.addBoolOption('O', "print-alloc",
                        "Print the number of allocations at exit") ||
#endif
      !op.addOptionalStringArg("script",
                               "A script to execute (after all options)") ||
      !op.addOptionalMultiStringArg(
          "scriptArgs",
          "String arguments to bind as |scriptArgs| in the "
          "shell's global") ||
      !op.addIntOption(
          '\0', "cpu-count", "COUNT",
          "Set the number of CPUs (hardware threads) to COUNT, the "
          "default is the actual number of CPUs. The total number of "
          "background helper threads is the CPU count plus some constant.",
          -1) ||
      !op.addIntOption('\0', "thread-count", "COUNT", "Alias for --cpu-count.",
                       -1) ||
      !op.addBoolOption('\0', "ion", "Enable IonMonkey (default)") ||
      !op.addBoolOption('\0', "no-ion", "Disable IonMonkey") ||
      !op.addBoolOption('\0', "no-ion-for-main-context",
                        "Disable IonMonkey for the main context only") ||
      !op.addIntOption('\0', "inlining-entry-threshold", "COUNT",
                       "The minimum stub entry count before trial-inlining a"
                       " call",
                       -1) ||
      !op.addIntOption('\0', "small-function-length", "COUNT",
                       "The maximum bytecode length of a 'small function' for "
                       "the purpose of inlining.",
                       -1) ||
      !op.addBoolOption('\0', "only-inline-selfhosted",
                        "Only inline selfhosted functions") ||
      !op.addBoolOption('\0', "no-asmjs", "Disable asm.js compilation") ||
      !op.addStringOption(
          '\0', "wasm-compiler", "[option]",
          "Choose to enable a subset of the wasm compilers, valid options are "
          "'none', 'baseline', 'ion', 'optimizing', "
          "'baseline+ion', 'baseline+optimizing'.") ||
      !op.addBoolOption('\0', "wasm-verbose",
                        "Enable WebAssembly verbose logging") ||
      !op.addBoolOption('\0', "disable-wasm-huge-memory",
                        "Disable WebAssembly huge memory") ||
      !op.addBoolOption('\0', "test-wasm-await-tier2",
                        "Forcibly activate tiering and block "
                        "instantiation on completion of tier2") ||
#define WASM_DEFAULT_FEATURE(NAME, LOWER_NAME, COMPILE_PRED, COMPILER_PRED, \
                             FLAG_PRED, SHELL, ...)                         \
  !op.addBoolOption('\0', "no-wasm-" SHELL, "Disable wasm " SHELL "feature.") ||
#define WASM_TENTATIVE_FEATURE(NAME, LOWER_NAME, COMPILE_PRED, COMPILER_PRED, \
                               FLAG_PRED, SHELL, ...)                         \
  !op.addBoolOption('\0', "no-wasm-" SHELL,                                   \
                    "Disable wasm " SHELL "feature.") ||                      \
      !op.addBoolOption('\0', "wasm-" SHELL, "No-op.") ||
#define WASM_EXPERIMENTAL_FEATURE(NAME, LOWER_NAME, COMPILE_PRED,       \
                                  COMPILER_PRED, FLAG_PRED, SHELL, ...) \
  !op.addBoolOption('\0', "wasm-" SHELL,                                \
                    "Enable experimental wasm " SHELL "feature.") ||    \
      !op.addBoolOption('\0', "no-wasm-" SHELL, "No-op.") ||
      JS_FOR_WASM_FEATURES(WASM_DEFAULT_FEATURE, WASM_TENTATIVE_FEATURE,
                           WASM_EXPERIMENTAL_FEATURE)
#undef WASM_DEFAULT_FEATURE
#undef WASM_TENTATIVE_FEATURE
#undef WASM_EXPERIMENTAL_FEATURE
          !op.addBoolOption('\0', "no-native-regexp",
                            "Disable native regexp compilation") ||
      !op.addIntOption(
          '\0', "regexp-warmup-threshold", "COUNT",
          "Wait for COUNT invocations before compiling regexps to native code "
          "(default 10)",
          -1) ||
      !op.addBoolOption('\0', "trace-regexp-parser", "Trace regexp parsing") ||
      !op.addBoolOption('\0', "trace-regexp-assembler",
                        "Trace regexp assembler") ||
      !op.addBoolOption('\0', "trace-regexp-interpreter",
                        "Trace regexp interpreter") ||
      !op.addBoolOption('\0', "trace-regexp-peephole",
                        "Trace regexp peephole optimization") ||
      !op.addBoolOption('\0', "less-debug-code",
                        "Emit less machine code for "
                        "checking assertions under DEBUG.") ||
      !op.addBoolOption('\0', "disable-weak-refs", "Disable weak references") ||
      !op.addBoolOption('\0', "disable-tosource", "Disable toSource/uneval") ||
      !op.addBoolOption('\0', "disable-property-error-message-fix",
                        "Disable fix for the error message when accessing "
                        "property of null or undefined") ||
      !op.addBoolOption('\0', "enable-iterator-helpers",
                        "Enable iterator helpers") ||
      !op.addBoolOption('\0', "enable-shadow-realms", "Enable ShadowRealms") ||
      !op.addBoolOption('\0', "enable-array-grouping",
                        "Enable Array.fromAsync") ||
      !op.addBoolOption('\0', "enable-array-from-async",
                        "Enable Array Grouping") ||
#ifdef ENABLE_CHANGE_ARRAY_BY_COPY
      !op.addBoolOption('\0', "enable-change-array-by-copy",
                        "Enable change-array-by-copy methods") ||
      !op.addBoolOption('\0', "disable-change-array-by-copy",
                        "Disable change-array-by-copy methods") ||
#else
      !op.addBoolOption('\0', "enable-change-array-by-copy", "no-op") ||
      !op.addBoolOption('\0', "disable-change-array-by-copy", "no-op") ||
#endif
#ifdef ENABLE_NEW_SET_METHODS
      !op.addBoolOption('\0', "enable-new-set-methods",
                        "Enable New Set methods") ||
      !op.addBoolOption('\0', "disable-new-set-methods",
                        "Disable New Set methods") ||
#else
      !op.addBoolOption('\0', "enable-new-set-methods", "no-op") ||
      !op.addBoolOption('\0', "disable-new-set-methods", "no-op") ||
#endif
      !op.addBoolOption('\0', "enable-top-level-await",
                        "Enable top-level await") ||
      !op.addBoolOption('\0', "enable-class-static-blocks",
                        "(no-op) Enable class static blocks") ||
      !op.addBoolOption('\0', "enable-import-assertions",
                        "Enable import assertions") ||
      !op.addStringOption('\0', "shared-memory", "on/off",
                          "SharedArrayBuffer and Atomics "
#if SHARED_MEMORY_DEFAULT
                          "(default: on, off to disable)"
#else
                          "(default: off, on to enable)"
#endif
                          ) ||
      !op.addStringOption('\0', "spectre-mitigations", "on/off",
                          "Whether Spectre mitigations are enabled (default: "
                          "off, on to enable)") ||
      !op.addStringOption('\0', "cache-ir-stubs", "on/off/call",
                          "Use CacheIR stubs (default: on, off to disable, "
                          "call to enable work-in-progress call ICs)") ||
      !op.addStringOption('\0', "ion-shared-stubs", "on/off",
                          "Use shared stubs (default: on, off to disable)") ||
      !op.addStringOption('\0', "ion-scalar-replacement", "on/off",
                          "Scalar Replacement (default: on, off to disable)") ||
      !op.addStringOption('\0', "ion-gvn", "[mode]",
                          "Specify Ion global value numbering:\n"
                          "  off: disable GVN\n"
                          "  on:  enable GVN (default)\n") ||
      !op.addStringOption(
          '\0', "ion-licm", "on/off",
          "Loop invariant code motion (default: on, off to disable)") ||
      !op.addStringOption('\0', "ion-edgecase-analysis", "on/off",
                          "Find edge cases where Ion can avoid bailouts "
                          "(default: on, off to disable)") ||
      !op.addStringOption('\0', "ion-pruning", "on/off",
                          "Branch pruning (default: on, off to disable)") ||
      !op.addStringOption('\0', "ion-range-analysis", "on/off",
                          "Range analysis (default: on, off to disable)") ||
      !op.addStringOption('\0', "ion-sink", "on/off",
                          "Sink code motion (default: off, on to enable)") ||
      !op.addStringOption('\0', "ion-optimization-levels", "on/off",
                          "No-op for fuzzing") ||
      !op.addStringOption('\0', "ion-loop-unrolling", "on/off",
                          "(NOP for fuzzers)") ||
      !op.addStringOption(
          '\0', "ion-instruction-reordering", "on/off",
          "Instruction reordering (default: off, on to enable)") ||
      !op.addStringOption(
          '\0', "ion-optimize-shapeguards", "on/off",
          "Eliminate redundant shape guards (default: on, off to disable)") ||
      !op.addStringOption(
          '\0', "ion-optimize-gcbarriers", "on/off",
          "Eliminate redundant GC barriers (default: on, off to disable)") ||
      !op.addStringOption('\0', "ion-iterator-indices", "on/off",
                          "Optimize property access in for-in loops "
                          "(default: on, off to disable)") ||
      !op.addBoolOption('\0', "ion-check-range-analysis",
                        "Range analysis checking") ||
      !op.addBoolOption('\0', "ion-extra-checks",
                        "Perform extra dynamic validation checks") ||
      !op.addStringOption(
          '\0', "ion-inlining", "on/off",
          "Inline methods where possible (default: on, off to disable)") ||
      !op.addStringOption(
          '\0', "ion-osr", "on/off",
          "On-Stack Replacement (default: on, off to disable)") ||
      !op.addBoolOption('\0', "disable-bailout-loop-check",
                        "Turn off bailout loop check") ||
      !op.addBoolOption('\0', "enable-watchtower",
                        "Enable Watchtower optimizations") ||
      !op.addBoolOption('\0', "disable-watchtower",
                        "Disable Watchtower optimizations") ||
      !op.addBoolOption('\0', "enable-ic-frame-pointers",
                        "Use frame pointers in all IC stubs") ||
      !op.addBoolOption('\0', "scalar-replace-arguments",
                        "Use scalar replacement to optimize ArgumentsObject") ||
      !op.addStringOption(
          '\0', "ion-limit-script-size", "on/off",
          "Don't compile very large scripts (default: on, off to disable)") ||
      !op.addIntOption('\0', "ion-warmup-threshold", "COUNT",
                       "Wait for COUNT calls or iterations before compiling "
                       "at the normal optimization level (default: 1000)",
                       -1) ||
      !op.addIntOption('\0', "ion-full-warmup-threshold", "COUNT",
                       "No-op for fuzzing", -1) ||
      !op.addStringOption(
          '\0', "ion-regalloc", "[mode]",
          "Specify Ion register allocation:\n"
          "  backtracking: Priority based backtracking register allocation "
          "(default)\n"
          "  testbed: Backtracking allocator with experimental features\n"
          "  stupid: Simple block local register allocation") ||
      !op.addBoolOption(
          '\0', "ion-eager",
          "Always ion-compile methods (implies --baseline-eager)") ||
      !op.addBoolOption('\0', "fast-warmup",
                        "Reduce warmup thresholds for each tier.") ||
      !op.addStringOption('\0', "ion-offthread-compile", "on/off",
                          "Compile scripts off thread (default: on)") ||
      !op.addStringOption('\0', "ion-parallel-compile", "on/off",
                          "--ion-parallel compile is deprecated. Use "
                          "--ion-offthread-compile.") ||
      !op.addBoolOption('\0', "baseline",
                        "Enable baseline compiler (default)") ||
      !op.addBoolOption('\0', "no-baseline", "Disable baseline compiler") ||
      !op.addBoolOption('\0', "baseline-eager",
                        "Always baseline-compile methods") ||
      !op.addIntOption(
          '\0', "baseline-warmup-threshold", "COUNT",
          "Wait for COUNT calls or iterations before baseline-compiling "
          "(default: 10)",
          -1) ||
      !op.addBoolOption('\0', "blinterp",
                        "Enable Baseline Interpreter (default)") ||
      !op.addBoolOption('\0', "no-blinterp", "Disable Baseline Interpreter") ||
      !op.addBoolOption('\0', "disable-jithints",
                        "Disable caching eager baseline compilation hints.") ||
      !op.addBoolOption(
          '\0', "emit-interpreter-entry",
          "Emit Interpreter entry trampolines (default under --enable-perf)") ||
      !op.addBoolOption(
          '\0', "no-emit-interpreter-entry",
          "Do not emit Interpreter entry trampolines (default).") ||
      !op.addBoolOption('\0', "blinterp-eager",
                        "Always Baseline-interpret scripts") ||
      !op.addIntOption(
          '\0', "blinterp-warmup-threshold", "COUNT",
          "Wait for COUNT calls or iterations before Baseline-interpreting "
          "(default: 10)",
          -1) ||
      !op.addIntOption(
          '\0', "trial-inlining-warmup-threshold", "COUNT",
          "Wait for COUNT calls or iterations before trial-inlining "
          "(default: 500)",
          -1) ||
      !op.addBoolOption(
          '\0', "non-writable-jitcode",
          "(NOP for fuzzers) Allocate JIT code as non-writable memory.") ||
      !op.addBoolOption(
          '\0', "no-sse3",
          "Pretend CPU does not support SSE3 instructions and above "
          "to test JIT codegen (no-op on platforms other than x86 and x64).") ||
      !op.addBoolOption(
          '\0', "no-ssse3",
          "Pretend CPU does not support SSSE3 [sic] instructions and above "
          "to test JIT codegen (no-op on platforms other than x86 and x64).") ||
      !op.addBoolOption(
          '\0', "no-sse41",
          "Pretend CPU does not support SSE4.1 instructions "
          "to test JIT codegen (no-op on platforms other than x86 and x64).") ||
      !op.addBoolOption('\0', "no-sse4", "Alias for --no-sse41") ||
      !op.addBoolOption(
          '\0', "no-sse42",
          "Pretend CPU does not support SSE4.2 instructions "
          "to test JIT codegen (no-op on platforms other than x86 and x64).") ||
#ifdef ENABLE_WASM_AVX
      !op.addBoolOption('\0', "enable-avx",
                        "No-op. AVX is enabled by default, if available.") ||
      !op.addBoolOption(
          '\0', "no-avx",
          "Pretend CPU does not support AVX or AVX2 instructions "
          "to test JIT codegen (no-op on platforms other than x86 and x64).") ||
#else
      !op.addBoolOption('\0', "enable-avx",
                        "AVX is disabled by default. Enable AVX. "
                        "(no-op on platforms other than x86 and x64).") ||
      !op.addBoolOption('\0', "no-avx",
                        "No-op. AVX is currently disabled by default.") ||
#endif
      !op.addBoolOption('\0', "more-compartments",
                        "Make newGlobal default to creating a new "
                        "compartment.") ||
      !op.addBoolOption('\0', "fuzzing-safe",
                        "Don't expose functions that aren't safe for "
                        "fuzzers to call") ||
#ifdef DEBUG
      !op.addBoolOption('\0', "differential-testing",
                        "Avoid random/undefined behavior that disturbs "
                        "differential testing (correctness fuzzing)") ||
#endif
      !op.addBoolOption('\0', "disable-oom-functions",
                        "Disable functions that cause "
                        "artificial OOMs") ||
      !op.addBoolOption('\0', "no-threads", "Disable helper threads") ||
      !op.addBoolOption(
          '\0', "no-jit-backend",
          "Disable the JIT backend completely for this process") ||
#ifdef DEBUG
      !op.addBoolOption('\0', "dump-entrained-variables",
                        "Print variables which are "
                        "unnecessarily entrained by inner functions") ||
#endif
      !op.addBoolOption('\0', "no-ggc", "Disable Generational GC") ||
      !op.addBoolOption('\0', "no-cgc", "Disable Compacting GC") ||
      !op.addBoolOption('\0', "no-incremental-gc", "Disable Incremental GC") ||
      !op.addBoolOption('\0', "enable-parallel-marking",
                        "Turn on parallel marking") ||
      !op.addIntOption(
          '\0', "marking-threads", "COUNT",
          "Set the number of threads used for parallel marking to COUNT.", 0) ||
      !op.addStringOption('\0', "nursery-strings", "on/off",
                          "Allocate strings in the nursery") ||
      !op.addStringOption('\0', "nursery-bigints", "on/off",
                          "Allocate BigInts in the nursery") ||
      !op.addIntOption('\0', "available-memory", "SIZE",
                       "Select GC settings based on available memory (MB)",
                       0) ||
      !op.addStringOption('\0', "arm-hwcap", "[features]",
                          "Specify ARM code generation features, or 'help' to "
                          "list all features.") ||
      !op.addIntOption('\0', "arm-asm-nop-fill", "SIZE",
                       "Insert the given number of NOP instructions at all "
                       "possible pool locations.",
                       0) ||
      !op.addIntOption('\0', "asm-pool-max-offset", "OFFSET",
                       "The maximum pc relative OFFSET permitted in pool "
                       "reference instructions.",
                       1024) ||
      !op.addBoolOption('\0', "arm-sim-icache-checks",
                        "Enable icache flush checks in the ARM "
                        "simulator.") ||
      !op.addIntOption('\0', "arm-sim-stop-at", "NUMBER",
                       "Stop the ARM simulator after the given "
                       "NUMBER of instructions.",
                       -1) ||
      !op.addBoolOption('\0', "mips-sim-icache-checks",
                        "Enable icache flush checks in the MIPS "
                        "simulator.") ||
      !op.addIntOption('\0', "mips-sim-stop-at", "NUMBER",
                       "Stop the MIPS simulator after the given "
                       "NUMBER of instructions.",
                       -1) ||
      !op.addBoolOption('\0', "loong64-sim-icache-checks",
                        "Enable icache flush checks in the LoongArch64 "
                        "simulator.") ||
      !op.addIntOption('\0', "loong64-sim-stop-at", "NUMBER",
                       "Stop the LoongArch64 simulator after the given "
                       "NUMBER of instructions.",
                       -1) ||
#ifdef JS_CODEGEN_RISCV64
      !op.addBoolOption('\0', "riscv-debug", "debug print riscv info.") ||
#endif
#ifdef JS_SIMULATOR_RISCV64
      !op.addBoolOption('\0', "trace-sim", "print simulator info.") ||
      !op.addBoolOption('\0', "debug-sim", "debug simulator.") ||
      !op.addBoolOption('\0', "riscv-trap-to-simulator-debugger",
                        "trap into simulator debuggger.") ||
      !op.addIntOption('\0', "riscv-sim-stop-at", "NUMBER",
                       "Stop the riscv simulator after the given "
                       "NUMBER of instructions.",
                       -1) ||
#endif
      !op.addIntOption('\0', "nursery-size", "SIZE-MB",
                       "Set the maximum nursery size in MB",
                       JS::DefaultNurseryMaxBytes / 1024 / 1024) ||
#ifdef JS_GC_ZEAL
      !op.addStringOption('z', "gc-zeal", "LEVEL(;LEVEL)*[,N]",
                          gc::ZealModeHelpText) ||
#else
      !op.addStringOption('z', "gc-zeal", "LEVEL(;LEVEL)*[,N]",
                          "option ignored in non-gc-zeal builds") ||
#endif
      !op.addMultiStringOption('\0', "gc-param", "NAME=VALUE",
                               "Set a named GC parameter") ||
      !op.addStringOption('\0', "module-load-path", "DIR",
                          "Set directory to load modules from") ||
      !op.addBoolOption('\0', "no-source-pragmas",
                        "Disable source(Mapping)URL pragma parsing") ||
      !op.addBoolOption('\0', "no-async-stacks", "Disable async stacks") ||
      !op.addBoolOption('\0', "async-stacks-capture-debuggee-only",
                        "Limit async stack capture to only debuggees") ||
      !op.addMultiStringOption('\0', "dll", "LIBRARY",
                               "Dynamically load LIBRARY") ||
      !op.addBoolOption('\0', "suppress-minidump",
                        "Suppress crash minidumps") ||
#ifdef JS_ENABLE_SMOOSH
      !op.addBoolOption('\0', "smoosh", "Use SmooshMonkey") ||
      !op.addStringOption('\0', "not-implemented-watchfile", "[filename]",
                          "Track NotImplemented errors in the new frontend") ||
#else
      !op.addBoolOption('\0', "smoosh", "No-op") ||
#endif
      !op.addStringOption(
          '\0', "delazification-mode", "[option]",
          "Select one of the delazification mode for scripts given on the "
          "command line, valid options are: "
          "'on-demand', 'concurrent-df', 'eager', 'concurrent-df+on-demand'. "
          "Choosing 'concurrent-df+on-demand' will run both concurrent-df and "
          "on-demand delazification mode, and compare compilation outcome. ") ||
      !op.addBoolOption('\0', "wasm-compile-and-serialize",
                        "Compile the wasm bytecode from stdin and serialize "
                        "the results to stdout") ||
#ifdef FUZZING_JS_FUZZILLI
      !op.addBoolOption('\0', "reprl", "Enable REPRL mode for fuzzing") ||
#endif
      !op.addStringOption('\0', "telemetry-dir", "[directory]",
                          "Output telemetry results in a directory") ||
      !op.addBoolOption('\0', "use-fdlibm-for-sin-cos-tan",
                        "Use fdlibm for Math.sin, Math.cos, and Math.tan")) {
    return false;
  }

  op.setArgTerminatesOptions("script", true);
  op.setArgCapturesRest("scriptArgs");

  return true;
}

bool SetGlobalOptionsPreJSInit(const OptionParser& op) {
  // Note: DisableJitBackend must be called before JS_InitWithFailureDiagnostic.
  if (op.getBoolOption("no-jit-backend")) {
    JS::DisableJitBackend();
  }

#if defined(JS_CODEGEN_ARM)
  if (const char* str = op.getStringOption("arm-hwcap")) {
    jit::SetARMHwCapFlagsString(str);
  }

  int32_t fill = op.getIntOption("arm-asm-nop-fill");
  if (fill >= 0) {
    jit::Assembler::NopFill = fill;
  }

  int32_t poolMaxOffset = op.getIntOption("asm-pool-max-offset");
  if (poolMaxOffset >= 5 && poolMaxOffset <= 1024) {
    jit::Assembler::AsmPoolMaxOffset = poolMaxOffset;
  }
#endif

  // Fish around in `op` for various important compiler-configuration flags
  // and make sure they get handed on to any child processes we might create.
  // See bug 1700900.  Semantically speaking, this is all rather dubious:
  //
  // * What set of flags need to be propagated in order to guarantee that the
  //   child produces code that is "compatible" (in whatever sense) with that
  //   produced by the parent? This isn't always easy to determine.
  //
  // * There's nothing that ensures that flags given to the child are
  //   presented in the same order that they exist in the parent's `argv[]`.
  //   That could be a problem in the case where two flags with contradictory
  //   meanings are given, and they are presented to the child in the opposite
  //   order.  For example: --wasm-compiler=optimizing --wasm-compiler=baseline.

#if defined(JS_CODEGEN_X86) || defined(JS_CODEGEN_X64)
  MOZ_ASSERT(!js::jit::CPUFlagsHaveBeenComputed());

  if (op.getBoolOption("no-sse3")) {
    js::jit::CPUInfo::SetSSE3Disabled();
    if (!sCompilerProcessFlags.append("--no-sse3")) {
      return false;
    }
  }
  if (op.getBoolOption("no-ssse3")) {
    js::jit::CPUInfo::SetSSSE3Disabled();
    if (!sCompilerProcessFlags.append("--no-ssse3")) {
      return false;
    }
  }
  if (op.getBoolOption("no-sse4") || op.getBoolOption("no-sse41")) {
    js::jit::CPUInfo::SetSSE41Disabled();
    if (!sCompilerProcessFlags.append("--no-sse41")) {
      return false;
    }
  }
  if (op.getBoolOption("no-sse42")) {
    js::jit::CPUInfo::SetSSE42Disabled();
    if (!sCompilerProcessFlags.append("--no-sse42")) {
      return false;
    }
  }
  if (op.getBoolOption("no-avx")) {
    js::jit::CPUInfo::SetAVXDisabled();
    if (!sCompilerProcessFlags.append("--no-avx")) {
      return false;
    }
  }
  if (op.getBoolOption("enable-avx")) {
    js::jit::CPUInfo::SetAVXEnabled();
    if (!sCompilerProcessFlags.append("--enable-avx")) {
      return false;
    }
  }
#endif

  return true;
}

bool SetGlobalOptionsPostJSInit(const OptionParser& op) {
  if (op.getStringOption("telemetry-dir")) {
    MOZ_ASSERT(!telemetryLock);
    telemetryLock = js_new<Mutex>(mutexid::ShellTelemetry);
    if (!telemetryLock) {
      return false;
    }
  }

  // Allow dumping on Linux with the fuzzing flag set, even when running with
  // the suid/sgid flag set on the shell.
#ifdef XP_LINUX
  if (op.getBoolOption("fuzzing-safe")) {
    prctl(PR_SET_DUMPABLE, 1);
  }
#endif

#ifdef DEBUG
  /*
   * Process OOM options as early as possible so that we can observe as many
   * allocations as possible.
   */
  OOM_printAllocationCount = op.getBoolOption('O');
#endif

  if (op.getBoolOption("no-threads")) {
    js::DisableExtraThreads();
  }

  enableCodeCoverage = op.getBoolOption("code-coverage");
  if (enableCodeCoverage) {
    js::EnableCodeCoverage();
  }

  // If LCov is enabled, then the default delazification mode should be changed
  // to parse everything eagerly, such that we know the location of every
  // instruction, to report them in the LCov summary, even if there is no uses
  // of these instructions.
  //
  // Note: code coverage can be enabled either using the --code-coverage command
  // line, or the JS_CODE_COVERAGE_OUTPUT_DIR environment variable, which is
  // processed by JS_InitWithFailureDiagnostic.
  if (coverage::IsLCovEnabled()) {
    defaultDelazificationMode =
        JS::DelazificationOption::ParseEverythingEagerly;
  }

  if (const char* xdr = op.getStringOption("selfhosted-xdr-path")) {
    shell::selfHostedXDRPath = xdr;
  }
  if (const char* opt = op.getStringOption("selfhosted-xdr-mode")) {
    if (strcmp(opt, "encode") == 0) {
      shell::encodeSelfHostedCode = true;
    } else if (strcmp(opt, "decode") == 0) {
      shell::encodeSelfHostedCode = false;
    } else if (strcmp(opt, "off") == 0) {
      shell::selfHostedXDRPath = nullptr;
    } else {
      MOZ_CRASH(
          "invalid option value for --selfhosted-xdr-mode, must be "
          "encode/decode");
    }
  }

#ifdef JS_WITHOUT_NSPR
  if (!op.getMultiStringOption("dll").empty()) {
    fprintf(stderr, "Error: --dll requires NSPR support!\n");
    return false;
  }
#else
  AutoLibraryLoader loader;
  MultiStringRange dllPaths = op.getMultiStringOption("dll");
  while (!dllPaths.empty()) {
    char* path = dllPaths.front();
    loader.load(path);
    dllPaths.popFront();
  }
#endif

  if (op.getBoolOption("suppress-minidump")) {
    js::NoteIntentionalCrash();
  }

  // The fake CPU count must be set before initializing the Runtime,
  // which spins up the thread pool.
  int32_t cpuCount = op.getIntOption("cpu-count");  // What we're really setting
  if (cpuCount < 0) {
    cpuCount = op.getIntOption("thread-count");  // Legacy name
  }
  if (cpuCount >= 0 && !SetFakeCPUCount(cpuCount)) {
    return false;
  }

  return true;
}

bool SetContextOptions(JSContext* cx, const OptionParser& op) {
  if (!SetContextWasmOptions(cx, op) || !SetContextJITOptions(cx, op) ||
      !SetContextGCOptions(cx, op)) {
    return false;
  }

  enableSourcePragmas = !op.getBoolOption("no-source-pragmas");
  enableAsyncStacks = !op.getBoolOption("no-async-stacks");
  enableAsyncStackCaptureDebuggeeOnly =
      op.getBoolOption("async-stacks-capture-debuggee-only");
  enableWeakRefs = !op.getBoolOption("disable-weak-refs");
  enableToSource = !op.getBoolOption("disable-tosource");
  enablePropertyErrorMessageFix =
      !op.getBoolOption("disable-property-error-message-fix");
  enableIteratorHelpers = op.getBoolOption("enable-iterator-helpers");
  enableShadowRealms = op.getBoolOption("enable-shadow-realms");
#ifdef NIGHTLY_BUILD
  enableArrayGrouping = op.getBoolOption("enable-array-grouping");
  enableArrayFromAsync = op.getBoolOption("enable-array-from-async");
#endif
#ifdef ENABLE_CHANGE_ARRAY_BY_COPY
  enableChangeArrayByCopy = op.getBoolOption("enable-change-array-by-copy");
#endif
#ifdef ENABLE_NEW_SET_METHODS
  enableNewSetMethods = op.getBoolOption("enable-new-set-methods");
#endif
  enableImportAssertions = op.getBoolOption("enable-import-assertions");
  useFdlibmForSinCosTan = op.getBoolOption("use-fdlibm-for-sin-cos-tan");

  JS::ContextOptionsRef(cx)
      .setSourcePragmas(enableSourcePragmas)
      .setAsyncStack(enableAsyncStacks)
      .setAsyncStackCaptureDebuggeeOnly(enableAsyncStackCaptureDebuggeeOnly)
      .setImportAssertions(enableImportAssertions);

  JS::SetUseFdlibmForSinCosTan(useFdlibmForSinCosTan);

  if (const char* str = op.getStringOption("shared-memory")) {
    if (strcmp(str, "off") == 0) {
      enableSharedMemory = false;
    } else if (strcmp(str, "on") == 0) {
      enableSharedMemory = true;
    } else {
      return OptionFailure("shared-memory", str);
    }
  }

  reportWarnings = op.getBoolOption('w');
  compileOnly = op.getBoolOption('c');
  printTiming = op.getBoolOption('b');
  enableDisassemblyDumps = op.getBoolOption('D');
  cx->runtime()->profilingScripts =
      enableCodeCoverage || enableDisassemblyDumps;

#ifdef JS_ENABLE_SMOOSH
  if (op.getBoolOption("smoosh")) {
    JS::ContextOptionsRef(cx).setTrySmoosh(true);
    js::frontend::InitSmoosh();
  }

  if (const char* filename = op.getStringOption("not-implemented-watchfile")) {
    FILE* out = fopen(filename, "a");
    MOZ_RELEASE_ASSERT(out);
    setbuf(out, nullptr);  // Make unbuffered
    cx->runtime()->parserWatcherFile.init(out);
    JS::ContextOptionsRef(cx).setTrackNotImplemented(true);
  }
#endif

  if (const char* mode = op.getStringOption("delazification-mode")) {
    if (strcmp(mode, "on-demand") == 0) {
      defaultDelazificationMode = JS::DelazificationOption::OnDemandOnly;
    } else if (strcmp(mode, "concurrent-df") == 0) {
      defaultDelazificationMode =
          JS::DelazificationOption::ConcurrentDepthFirst;
    } else if (strcmp(mode, "eager") == 0) {
      defaultDelazificationMode =
          JS::DelazificationOption::ParseEverythingEagerly;
    } else if (strcmp(mode, "concurrent-df+on-demand") == 0 ||
               strcmp(mode, "on-demand+concurrent-df") == 0) {
      defaultDelazificationMode =
          JS::DelazificationOption::CheckConcurrentWithOnDemand;
    } else {
      return OptionFailure("delazification-mode", mode);
    }
  }

  return true;
}

bool SetContextWasmOptions(JSContext* cx, const OptionParser& op) {
  enableAsmJS = !op.getBoolOption("no-asmjs");

  enableWasm = true;
  enableWasmBaseline = true;
  enableWasmOptimizing = true;

  if (const char* str = op.getStringOption("wasm-compiler")) {
    if (strcmp(str, "none") == 0) {
      enableWasm = false;
    } else if (strcmp(str, "baseline") == 0) {
      MOZ_ASSERT(enableWasmBaseline);
      enableWasmOptimizing = false;
    } else if (strcmp(str, "optimizing") == 0 ||
               strcmp(str, "optimized") == 0) {
      enableWasmBaseline = false;
      MOZ_ASSERT(enableWasmOptimizing);
    } else if (strcmp(str, "baseline+optimizing") == 0 ||
               strcmp(str, "baseline+optimized") == 0) {
      MOZ_ASSERT(enableWasmBaseline);
      MOZ_ASSERT(enableWasmOptimizing);
    } else if (strcmp(str, "ion") == 0) {
      enableWasmBaseline = false;
      enableWasmOptimizing = true;
    } else if (strcmp(str, "baseline+ion") == 0) {
      MOZ_ASSERT(enableWasmBaseline);
      enableWasmOptimizing = true;
    } else {
      return OptionFailure("wasm-compiler", str);
    }
  }

#define WASM_DEFAULT_FEATURE(NAME, LOWER_NAME, COMPILE_PRED, COMPILER_PRED, \
                             FLAG_PRED, SHELL, ...)                         \
  enableWasm##NAME = !op.getBoolOption("no-wasm-" SHELL);
#define WASM_EXPERIMENTAL_FEATURE(NAME, LOWER_NAME, COMPILE_PRED,       \
                                  COMPILER_PRED, FLAG_PRED, SHELL, ...) \
  enableWasm##NAME = op.getBoolOption("wasm-" SHELL);
  JS_FOR_WASM_FEATURES(WASM_DEFAULT_FEATURE, WASM_DEFAULT_FEATURE,
                       WASM_EXPERIMENTAL_FEATURE);
#undef WASM_DEFAULT_FEATURE
#undef WASM_EXPERIMENTAL_FEATURE

  enableWasmVerbose = op.getBoolOption("wasm-verbose");
  enableTestWasmAwaitTier2 = op.getBoolOption("test-wasm-await-tier2");

  JS::ContextOptionsRef(cx)
      .setAsmJS(enableAsmJS)
      .setWasm(enableWasm)
      .setWasmForTrustedPrinciples(enableWasm)
      .setWasmBaseline(enableWasmBaseline)
      .setWasmIon(enableWasmOptimizing)
#define WASM_FEATURE(NAME, ...) .setWasm##NAME(enableWasm##NAME)
          JS_FOR_WASM_FEATURES(WASM_FEATURE, WASM_FEATURE, WASM_FEATURE)
#undef WASM_FEATURE
      ;

#ifndef __wasi__
  // This must be set before self-hosted code is initialized, as self-hosted
  // code reads the property and the property may not be changed later.
  bool disabledHugeMemory = false;
  if (op.getBoolOption("disable-wasm-huge-memory")) {
    disabledHugeMemory = JS::DisableWasmHugeMemory();
    MOZ_RELEASE_ASSERT(disabledHugeMemory);
  }

  // --disable-wasm-huge-memory needs to be propagated.  See bug 1518210.
  if (disabledHugeMemory &&
      !sCompilerProcessFlags.append("--disable-wasm-huge-memory")) {
    return false;
  }

  // Also the following are to be propagated.
  const char* to_propagate[] = {
#  define WASM_DEFAULT_FEATURE(NAME, LOWER_NAME, COMPILE_PRED, COMPILER_PRED, \
                               FLAG_PRED, SHELL, ...)                         \
    "--no-wasm-" SHELL,
#  define WASM_EXPERIMENTAL_FEATURE(NAME, LOWER_NAME, COMPILE_PRED,       \
                                    COMPILER_PRED, FLAG_PRED, SHELL, ...) \
    "--wasm-" SHELL,
      JS_FOR_WASM_FEATURES(WASM_DEFAULT_FEATURE, WASM_DEFAULT_FEATURE,
                           WASM_EXPERIMENTAL_FEATURE)
#  undef WASM_DEFAULT_FEATURE
#  undef WASM_EXPERIMENTAL_FEATURE
      // Compiler selection options
      "--test-wasm-await-tier2",
      NULL};
  for (const char** p = &to_propagate[0]; *p; p++) {
    if (op.getBoolOption(&(*p)[2] /* 2 => skip the leading '--' */)) {
      if (!sCompilerProcessFlags.append(*p)) {
        return false;
      }
    }
  }

  // Also --wasm-compiler= is to be propagated.  This is tricky because it is
  // necessary to reconstitute the --wasm-compiler=<whatever> string from its
  // pieces, without causing a leak.  Hence it is copied into a static buffer.
  // This is thread-unsafe, but we're in `main()` and on the process' root
  // thread.  Also, we do this only once -- it wouldn't work properly if we
  // handled multiple --wasm-compiler= flags in a loop.
  const char* wasm_compiler = op.getStringOption("wasm-compiler");
  if (wasm_compiler) {
    size_t n_needed =
        2 + strlen("wasm-compiler") + 1 + strlen(wasm_compiler) + 1;
    const size_t n_avail = 128;
    static char buf[n_avail];
    // `n_needed` depends on the compiler name specified.  However, it can't
    // be arbitrarily long, since previous flag-checking should have limited
    // it to a set of known possibilities: "baseline", "ion",
    // "baseline+ion",  Still, assert this for safety.
    MOZ_RELEASE_ASSERT(n_needed < n_avail);
    memset(buf, 0, sizeof(buf));
    SprintfBuf(buf, n_avail, "--%s=%s", "wasm-compiler", wasm_compiler);
    if (!sCompilerProcessFlags.append(buf)) {
      return false;
    }
  }
#endif  // __wasi__

  return true;
}

bool SetContextJITOptions(JSContext* cx, const OptionParser& op) {
  // Check --fast-warmup first because it sets default warm-up thresholds. These
  // thresholds can then be overridden below by --ion-eager and other flags.
  if (op.getBoolOption("fast-warmup")) {
    jit::JitOptions.setFastWarmUp();
  }

  if (op.getBoolOption("no-ion-for-main-context")) {
    JS::ContextOptionsRef(cx).setDisableIon();
  }

  if (const char* str = op.getStringOption("cache-ir-stubs")) {
    if (strcmp(str, "on") == 0) {
      jit::JitOptions.disableCacheIR = false;
    } else if (strcmp(str, "off") == 0) {
      jit::JitOptions.disableCacheIR = true;
    } else {
      return OptionFailure("cache-ir-stubs", str);
    }
  }

  if (const char* str = op.getStringOption("spectre-mitigations")) {
    if (strcmp(str, "on") == 0) {
      jit::JitOptions.spectreIndexMasking = true;
      jit::JitOptions.spectreObjectMitigations = true;
      jit::JitOptions.spectreStringMitigations = true;
      jit::JitOptions.spectreValueMasking = true;
      jit::JitOptions.spectreJitToCxxCalls = true;
    } else if (strcmp(str, "off") == 0) {
      jit::JitOptions.spectreIndexMasking = false;
      jit::JitOptions.spectreObjectMitigations = false;
      jit::JitOptions.spectreStringMitigations = false;
      jit::JitOptions.spectreValueMasking = false;
      jit::JitOptions.spectreJitToCxxCalls = false;
    } else {
      return OptionFailure("spectre-mitigations", str);
    }
  }

  if (const char* str = op.getStringOption("ion-scalar-replacement")) {
    if (strcmp(str, "on") == 0) {
      jit::JitOptions.disableScalarReplacement = false;
    } else if (strcmp(str, "off") == 0) {
      jit::JitOptions.disableScalarReplacement = true;
    } else {
      return OptionFailure("ion-scalar-replacement", str);
    }
  }

  if (op.getStringOption("ion-shared-stubs")) {
    // Dead option, preserved for now for potential fuzzer interaction.
  }

  if (const char* str = op.getStringOption("ion-gvn")) {
    if (strcmp(str, "off") == 0) {
      jit::JitOptions.disableGvn = true;
    } else if (strcmp(str, "on") != 0 && strcmp(str, "optimistic") != 0 &&
               strcmp(str, "pessimistic") != 0) {
      // We accept "pessimistic" and "optimistic" as synonyms for "on"
      // for backwards compatibility.
      return OptionFailure("ion-gvn", str);
    }
  }

  if (const char* str = op.getStringOption("ion-licm")) {
    if (strcmp(str, "on") == 0) {
      jit::JitOptions.disableLicm = false;
    } else if (strcmp(str, "off") == 0) {
      jit::JitOptions.disableLicm = true;
    } else {
      return OptionFailure("ion-licm", str);
    }
  }

  if (const char* str = op.getStringOption("ion-edgecase-analysis")) {
    if (strcmp(str, "on") == 0) {
      jit::JitOptions.disableEdgeCaseAnalysis = false;
    } else if (strcmp(str, "off") == 0) {
      jit::JitOptions.disableEdgeCaseAnalysis = true;
    } else {
      return OptionFailure("ion-edgecase-analysis", str);
    }
  }

  if (const char* str = op.getStringOption("ion-pruning")) {
    if (strcmp(str, "on") == 0) {
      jit::JitOptions.disablePruning = false;
    } else if (strcmp(str, "off") == 0) {
      jit::JitOptions.disablePruning = true;
    } else {
      return OptionFailure("ion-pruning", str);
    }
  }

  if (const char* str = op.getStringOption("ion-range-analysis")) {
    if (strcmp(str, "on") == 0) {
      jit::JitOptions.disableRangeAnalysis = false;
    } else if (strcmp(str, "off") == 0) {
      jit::JitOptions.disableRangeAnalysis = true;
    } else {
      return OptionFailure("ion-range-analysis", str);
    }
  }

  if (const char* str = op.getStringOption("ion-sink")) {
    if (strcmp(str, "on") == 0) {
      jit::JitOptions.disableSink = false;
    } else if (strcmp(str, "off") == 0) {
      jit::JitOptions.disableSink = true;
    } else {
      return OptionFailure("ion-sink", str);
    }
  }

  if (const char* str = op.getStringOption("ion-optimize-shapeguards")) {
    if (strcmp(str, "on") == 0) {
      jit::JitOptions.disableRedundantShapeGuards = false;
    } else if (strcmp(str, "off") == 0) {
      jit::JitOptions.disableRedundantShapeGuards = true;
    } else {
      return OptionFailure("ion-optimize-shapeguards", str);
    }
  }

  if (const char* str = op.getStringOption("ion-optimize-gcbarriers")) {
    if (strcmp(str, "on") == 0) {
      jit::JitOptions.disableRedundantGCBarriers = false;
    } else if (strcmp(str, "off") == 0) {
      jit::JitOptions.disableRedundantGCBarriers = true;
    } else {
      return OptionFailure("ion-optimize-gcbarriers", str);
    }
  }

  if (const char* str = op.getStringOption("ion-instruction-reordering")) {
    if (strcmp(str, "on") == 0) {
      jit::JitOptions.disableInstructionReordering = false;
    } else if (strcmp(str, "off") == 0) {
      jit::JitOptions.disableInstructionReordering = true;
    } else {
      return OptionFailure("ion-instruction-reordering", str);
    }
  }

  if (op.getBoolOption("ion-check-range-analysis")) {
    jit::JitOptions.checkRangeAnalysis = true;
  }

  if (op.getBoolOption("ion-extra-checks")) {
    jit::JitOptions.runExtraChecks = true;
  }

  if (const char* str = op.getStringOption("ion-inlining")) {
    if (strcmp(str, "on") == 0) {
      jit::JitOptions.disableInlining = false;
    } else if (strcmp(str, "off") == 0) {
      jit::JitOptions.disableInlining = true;
    } else {
      return OptionFailure("ion-inlining", str);
    }
  }

  if (const char* str = op.getStringOption("ion-osr")) {
    if (strcmp(str, "on") == 0) {
      jit::JitOptions.osr = true;
    } else if (strcmp(str, "off") == 0) {
      jit::JitOptions.osr = false;
    } else {
      return OptionFailure("ion-osr", str);
    }
  }

  if (const char* str = op.getStringOption("ion-limit-script-size")) {
    if (strcmp(str, "on") == 0) {
      jit::JitOptions.limitScriptSize = true;
    } else if (strcmp(str, "off") == 0) {
      jit::JitOptions.limitScriptSize = false;
    } else {
      return OptionFailure("ion-limit-script-size", str);
    }
  }

  int32_t warmUpThreshold = op.getIntOption("ion-warmup-threshold");
  if (warmUpThreshold >= 0) {
    jit::JitOptions.setNormalIonWarmUpThreshold(warmUpThreshold);
  }

  warmUpThreshold = op.getIntOption("baseline-warmup-threshold");
  if (warmUpThreshold >= 0) {
    jit::JitOptions.baselineJitWarmUpThreshold = warmUpThreshold;
  }

  warmUpThreshold = op.getIntOption("trial-inlining-warmup-threshold");
  if (warmUpThreshold >= 0) {
    jit::JitOptions.trialInliningWarmUpThreshold = warmUpThreshold;
  }

  warmUpThreshold = op.getIntOption("regexp-warmup-threshold");
  if (warmUpThreshold >= 0) {
    jit::JitOptions.regexpWarmUpThreshold = warmUpThreshold;
  }

  if (op.getBoolOption("baseline-eager")) {
    jit::JitOptions.setEagerBaselineCompilation();
  }

  if (op.getBoolOption("blinterp")) {
    jit::JitOptions.baselineInterpreter = true;
  }

  if (op.getBoolOption("no-blinterp")) {
    jit::JitOptions.baselineInterpreter = false;
  }

  if (op.getBoolOption("disable-jithints")) {
    jit::JitOptions.disableJitHints = true;
  }

  if (op.getBoolOption("emit-interpreter-entry")) {
    jit::JitOptions.emitInterpreterEntryTrampoline = true;
  }

  if (op.getBoolOption("no-emit-interpreter-entry")) {
    jit::JitOptions.emitInterpreterEntryTrampoline = false;
  }

  warmUpThreshold = op.getIntOption("blinterp-warmup-threshold");
  if (warmUpThreshold >= 0) {
    jit::JitOptions.baselineInterpreterWarmUpThreshold = warmUpThreshold;
  }

  if (op.getBoolOption("blinterp-eager")) {
    jit::JitOptions.baselineInterpreterWarmUpThreshold = 0;
  }

  if (op.getBoolOption("no-baseline")) {
    jit::JitOptions.baselineJit = false;
  }

  if (op.getBoolOption("no-ion")) {
    jit::JitOptions.ion = false;
  }

  if (op.getBoolOption("no-native-regexp")) {
    jit::JitOptions.nativeRegExp = false;
  }

  if (op.getBoolOption("trace-regexp-parser")) {
    jit::JitOptions.trace_regexp_parser = true;
  }
  if (op.getBoolOption("trace-regexp-assembler")) {
    jit::JitOptions.trace_regexp_assembler = true;
  }
  if (op.getBoolOption("trace-regexp-interpreter")) {
    jit::JitOptions.trace_regexp_bytecodes = true;
  }
  if (op.getBoolOption("trace-regexp-peephole")) {
    jit::JitOptions.trace_regexp_peephole_optimization = true;
  }

  if (op.getBoolOption("less-debug-code")) {
    jit::JitOptions.lessDebugCode = true;
  }

  int32_t inliningEntryThreshold = op.getIntOption("inlining-entry-threshold");
  if (inliningEntryThreshold > 0) {
    jit::JitOptions.inliningEntryThreshold = inliningEntryThreshold;
  }

  int32_t smallFunctionLength = op.getIntOption("small-function-length");
  if (smallFunctionLength > 0) {
    jit::JitOptions.smallFunctionMaxBytecodeLength = smallFunctionLength;
  }

  if (const char* str = op.getStringOption("ion-regalloc")) {
    jit::JitOptions.forcedRegisterAllocator = jit::LookupRegisterAllocator(str);
    if (!jit::JitOptions.forcedRegisterAllocator.isSome()) {
      return OptionFailure("ion-regalloc", str);
    }
  }

  if (op.getBoolOption("ion-eager")) {
    jit::JitOptions.setEagerIonCompilation();
  }

  offthreadCompilation = true;
  if (const char* str = op.getStringOption("ion-offthread-compile")) {
    if (strcmp(str, "off") == 0) {
      offthreadCompilation = false;
    } else if (strcmp(str, "on") != 0) {
      return OptionFailure("ion-offthread-compile", str);
    }
  }
  cx->runtime()->setOffthreadIonCompilationEnabled(offthreadCompilation);

  if (op.getStringOption("ion-parallel-compile")) {
    fprintf(stderr,
            "--ion-parallel-compile is deprecated. Please use "
            "--ion-offthread-compile instead.\n");
    return false;
  }

  if (op.getBoolOption("disable-bailout-loop-check")) {
    jit::JitOptions.disableBailoutLoopCheck = true;
  }

  if (op.getBoolOption("enable-watchtower")) {
    jit::JitOptions.enableWatchtowerMegamorphic = true;
  }
  if (op.getBoolOption("disable-watchtower")) {
    jit::JitOptions.enableWatchtowerMegamorphic = false;
  }
  if (op.getBoolOption("only-inline-selfhosted")) {
    jit::JitOptions.onlyInlineSelfHosted = true;
  }

  if (op.getBoolOption("enable-ic-frame-pointers")) {
    jit::JitOptions.enableICFramePointers = true;
  }

  if (const char* str = op.getStringOption("ion-iterator-indices")) {
    if (strcmp(str, "on") == 0) {
      jit::JitOptions.disableIteratorIndices = false;
    } else if (strcmp(str, "off") == 0) {
      jit::JitOptions.disableIteratorIndices = true;
    } else {
      return OptionFailure("ion-iterator-indices", str);
    }
  }

#if defined(JS_SIMULATOR_ARM)
  if (op.getBoolOption("arm-sim-icache-checks")) {
    jit::SimulatorProcess::ICacheCheckingDisableCount = 0;
  }

  int32_t stopAt = op.getIntOption("arm-sim-stop-at");
  if (stopAt >= 0) {
    jit::Simulator::StopSimAt = stopAt;
  }
#elif defined(JS_SIMULATOR_MIPS32) || defined(JS_SIMULATOR_MIPS64)
  if (op.getBoolOption("mips-sim-icache-checks")) {
    jit::SimulatorProcess::ICacheCheckingDisableCount = 0;
  }

  int32_t stopAt = op.getIntOption("mips-sim-stop-at");
  if (stopAt >= 0) {
    jit::Simulator::StopSimAt = stopAt;
  }
#elif defined(JS_SIMULATOR_LOONG64)
  if (op.getBoolOption("loong64-sim-icache-checks")) {
    jit::SimulatorProcess::ICacheCheckingDisableCount = 0;
  }

  int32_t stopAt = op.getIntOption("loong64-sim-stop-at");
  if (stopAt >= 0) {
    jit::Simulator::StopSimAt = stopAt;
  }
#endif

#ifdef DEBUG
#  ifdef JS_CODEGEN_RISCV64
  if (op.getBoolOption("riscv-debug")) {
    jit::Assembler::FLAG_riscv_debug = true;
  }
#  endif
#  ifdef JS_SIMULATOR_RISCV64
  if (op.getBoolOption("trace-sim")) {
    jit::Simulator::FLAG_trace_sim = true;
  }
  if (op.getBoolOption("debug-sim")) {
    jit::Simulator::FLAG_debug_sim = true;
  }
  if (op.getBoolOption("riscv-trap-to-simulator-debugger")) {
    jit::Simulator::FLAG_riscv_trap_to_simulator_debugger = true;
  }
  int32_t stopAt = op.getIntOption("riscv-sim-stop-at");
  if (stopAt >= 0) {
    jit::Simulator::StopSimAt = stopAt;
  }
#  endif
#endif

  return true;
}

bool SetContextGCOptions(JSContext* cx, const OptionParser& op) {
  JS_SetGCParameter(cx, JSGC_MAX_BYTES, 0xffffffff);

  size_t nurseryBytes = op.getIntOption("nursery-size") * 1024L * 1024L;
  if (nurseryBytes == 0) {
    fprintf(stderr, "Error: --nursery-size parameter must be non-zero.\n");
    fprintf(stderr,
            "The nursery can be disabled by passing the --no-ggc option.\n");
    return false;
  }
  JS_SetGCParameter(cx, JSGC_MAX_NURSERY_BYTES, nurseryBytes);

  size_t availMemMB = op.getIntOption("available-memory");
  if (availMemMB > 0) {
    JS_SetGCParametersBasedOnAvailableMemory(cx, availMemMB);
  }

  if (const char* opt = op.getStringOption("nursery-strings")) {
    if (strcmp(opt, "on") == 0) {
      cx->runtime()->gc.nursery().enableStrings();
    } else if (strcmp(opt, "off") == 0) {
      cx->runtime()->gc.nursery().disableStrings();
    } else {
      MOZ_CRASH("invalid option value for --nursery-strings, must be on/off");
    }
  }

  if (const char* opt = op.getStringOption("nursery-bigints")) {
    if (strcmp(opt, "on") == 0) {
      cx->runtime()->gc.nursery().enableBigInts();
    } else if (strcmp(opt, "off") == 0) {
      cx->runtime()->gc.nursery().disableBigInts();
    } else {
      MOZ_CRASH("invalid option value for --nursery-bigints, must be on/off");
    }
  }

  bool incrementalGC = !op.getBoolOption("no-incremental-gc");
  JS_SetGCParameter(cx, JSGC_INCREMENTAL_GC_ENABLED, incrementalGC);

  if (op.getBoolOption("enable-parallel-marking")) {
    JS_SetGCParameter(cx, JSGC_PARALLEL_MARKING_ENABLED, true);
  }
  int32_t markingThreads = op.getIntOption("marking-threads");
  if (markingThreads > 0) {
    JS_SetGCParameter(cx, JSGC_MARKING_THREAD_COUNT, markingThreads);
  }

  JS_SetGCParameter(cx, JSGC_SLICE_TIME_BUDGET_MS, 5);

  JS_SetGCParameter(cx, JSGC_PER_ZONE_GC_ENABLED, true);

  for (MultiStringRange args = op.getMultiStringOption("gc-param");
       !args.empty(); args.popFront()) {
    if (!SetGCParameterFromArg(cx, args.front())) {
      return false;
    }
  }

#ifdef DEBUG
  dumpEntrainedVariables = op.getBoolOption("dump-entrained-variables");
#endif

#ifdef JS_GC_ZEAL
  const char* zealStr = op.getStringOption("gc-zeal");
  if (zealStr) {
    if (!cx->runtime()->gc.parseAndSetZeal(zealStr)) {
      return false;
    }
    uint32_t nextScheduled;
    cx->runtime()->gc.getZealBits(&gZealBits, &gZealFrequency, &nextScheduled);
  }
#endif

  return true;
}

bool InitModuleLoader(JSContext* cx, const OptionParser& op) {
  RootedString moduleLoadPath(cx);
  if (const char* option = op.getStringOption("module-load-path")) {
    RootedString jspath(cx, JS_NewStringCopyZ(cx, option));
    if (!jspath) {
      return false;
    }

    moduleLoadPath = js::shell::ResolvePath(cx, jspath, RootRelative);
  } else {
    UniqueChars cwd = js::shell::GetCWD();
    moduleLoadPath = JS_NewStringCopyZ(cx, cwd.get());
  }

  if (!moduleLoadPath) {
    return false;
  }

  processWideModuleLoadPath = JS_EncodeStringToUTF8(cx, moduleLoadPath);
  if (!processWideModuleLoadPath) {
    MOZ_ASSERT(cx->isExceptionPending());
    return false;
  }

  ShellContext* sc = GetShellContext(cx);
  sc->moduleLoader = js::MakeUnique<ModuleLoader>();
  if (!sc->moduleLoader || !sc->moduleLoader->init(cx, moduleLoadPath)) {
    return false;
  }

  return true;
}<|MERGE_RESOLUTION|>--- conflicted
+++ resolved
@@ -9508,15 +9508,13 @@
 "  Call wasm-smith to generate a random wasm module from the provided data."),
 #endif
 
-<<<<<<< HEAD
+    JS_FN_HELP("isValidJSON", IsValidJSON, 1, 0,
+"isValidJSON(source)",
+" Returns true if the given source is valid JSON."),
+
     JS_FN_HELP("taint", Taint, 1, 0,
 "taint(str)",
 "  Return a copy of the provided string that is fully tainted.\n"),
-=======
-    JS_FN_HELP("isValidJSON", IsValidJSON, 1, 0,
-"isValidJSON(source)",
-" Returns true if the given source is valid JSON."),
->>>>>>> 2be4fd19
 
     JS_FS_HELP_END
 };
