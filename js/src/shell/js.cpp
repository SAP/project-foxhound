--- conflicted
+++ resolved
@@ -5390,14 +5390,9 @@
   js::frontend::BinASTParser<Tok> reader(cx, compilationInfo, options,
                                          sourceObj);
 
-<<<<<<< HEAD
-  // Taintfox - do we need to add the taint info to the parser here?
-
-  JS::Result<ParseNode*> parsed = reader.parse(globalsc, buf_data, buf_length);
-=======
+  // TODO: Taintfox - do we need to add the taint info to the parser here?
   JS::Result<js::frontend::ParseNode*> parsed =
       reader.parse(globalsc, buf_data, buf_length);
->>>>>>> 1b133f0e
 
   if (parsed.isErr()) {
     return false;
@@ -9308,13 +9303,10 @@
 " Returns the approximate processor time used by the process since an arbitrary epoch, in seconds.\n"
 " Only the difference between two calls to `cpuNow()` is meaningful."),
 
-<<<<<<< HEAD
     JS_FN_HELP("taint", Taint, 1, 0,
 "taint(str)",
 "  Return a copy of the provided string that is fully tainted.\n"),
 
-=======
->>>>>>> 1b133f0e
     JS_FS_HELP_END
 };
 // clang-format on
