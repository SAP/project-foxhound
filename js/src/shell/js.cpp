/* -*- Mode: C++; tab-width: 8; indent-tabs-mode: nil; c-basic-offset: 2 -*-
 * vim: set ts=8 sts=2 et sw=2 tw=80:
 * This Source Code Form is subject to the terms of the Mozilla Public
 * License, v. 2.0. If a copy of the MPL was not distributed with this
 * file, You can obtain one at http://mozilla.org/MPL/2.0/. */
/*
 * Modifications Copyright SAP SE. 2019-2021.  All rights reserved.
 */

/* JS shell. */

#include "mozilla/AlreadyAddRefed.h"  // mozilla::already_AddRefed
#include "mozilla/ArrayUtils.h"
#include "mozilla/Assertions.h"  // MOZ_ASSERT, MOZ_ASSERT_IF, MOZ_RELEASE_ASSERT, MOZ_CRASH
#include "mozilla/Atomics.h"
#include "mozilla/Attributes.h"
#include "mozilla/Compression.h"
#include "mozilla/DebugOnly.h"
#include "mozilla/EnumSet.h"
#include "mozilla/IntegerPrintfMacros.h"
#include "mozilla/mozalloc.h"
#include "mozilla/PodOperations.h"
#include "mozilla/RandomNum.h"
#include "mozilla/RefPtr.h"
#include "mozilla/ScopeExit.h"
#include "mozilla/Sprintf.h"
#include "mozilla/TimeStamp.h"
#include "mozilla/UniquePtrExtensions.h"  // UniqueFreePtr
#include "mozilla/Utf8.h"
#include "mozilla/Variant.h"

#include <algorithm>
#include <cctype>
#include <chrono>
#ifdef XP_WIN
#  include <direct.h>
#  include <process.h>
#endif
#include <errno.h>
#include <fcntl.h>
#if defined(XP_WIN)
#  include <io.h> /* for isatty() */
#endif
#include <locale.h>
#if defined(MALLOC_H)
#  include MALLOC_H /* for malloc_usable_size, malloc_size, _msize */
#endif
#include <ctime>
#include <math.h>
#ifndef __wasi__
#  include <signal.h>
#endif
#include <stdio.h>
#include <stdlib.h>
#include <string.h>
#include <sys/stat.h>
#include <sys/types.h>
#include <utility>
#ifdef XP_UNIX
#  ifndef __wasi__
#    include <sys/mman.h>
#    include <sys/wait.h>
#  endif
#  include <sys/stat.h>
#  include <unistd.h>
#endif
#ifdef XP_LINUX
#  include <sys/prctl.h>
#endif

#include "jsapi.h"
#include "jsfriendapi.h"
#include "jstypes.h"
#ifndef JS_WITHOUT_NSPR
#  include "prerror.h"
#  include "prlink.h"
#endif

#include "builtin/Array.h"
#include "builtin/MapObject.h"
#include "builtin/ModuleObject.h"
#include "builtin/RegExp.h"
#include "builtin/String.h"
#include "builtin/TestingFunctions.h"
#include "builtin/TestingUtility.h"  // js::ParseCompileOptions, js::ParseDebugMetadata, js::CreateScriptPrivate
#include "debugger/DebugAPI.h"
#include "frontend/BytecodeCompiler.h"  // frontend::{CompileGlobalScriptToExtensibleStencil, CompileModule, ParseModuleToExtensibleStencil}
#include "frontend/CompilationStencil.h"
#ifdef JS_ENABLE_SMOOSH
#  include "frontend/Frontend2.h"
#endif
#include "frontend/FrontendContext.h"  // AutoReportFrontendContext
#include "frontend/ModuleSharedContext.h"
#include "frontend/Parser.h"
#include "frontend/ScopeBindingCache.h"  // js::frontend::ScopeBindingCache
#include "gc/GC.h"
#include "gc/PublicIterators.h"
#ifdef DEBUG
#  include "irregexp/RegExpAPI.h"
#endif

#ifdef JS_SIMULATOR_ARM
#  include "jit/arm/Simulator-arm.h"
#endif
#ifdef JS_SIMULATOR_MIPS32
#  include "jit/mips32/Simulator-mips32.h"
#endif
#ifdef JS_SIMULATOR_MIPS64
#  include "jit/mips64/Simulator-mips64.h"
#endif
#ifdef JS_SIMULATOR_LOONG64
#  include "jit/loong64/Simulator-loong64.h"
#endif
#ifdef JS_SIMULATOR_RISCV64
#  include "jit/riscv64/Simulator-riscv64.h"
#endif
#include "jit/CacheIRHealth.h"
#include "jit/InlinableNatives.h"
#include "jit/Ion.h"
#include "jit/JitcodeMap.h"
#include "jit/JitZone.h"
#include "jit/shared/CodeGenerator-shared.h"
#include "js/Array.h"        // JS::NewArrayObject
#include "js/ArrayBuffer.h"  // JS::{CreateMappedArrayBufferContents,NewMappedArrayBufferWithContents,IsArrayBufferObject,GetArrayBufferLengthAndData}
#include "js/BuildId.h"      // JS::BuildIdCharVector, JS::SetProcessBuildIdOp
#include "js/CallAndConstruct.h"  // JS::Call, JS::IsCallable, JS_CallFunction, JS_CallFunctionValue
#include "js/CharacterEncoding.h"  // JS::StringIsASCII
#include "js/CompilationAndEvaluation.h"
#include "js/CompileOptions.h"  // JS::ReadOnlyCompileOptions, JS::CompileOptions, JS::OwningCompileOptions, JS::DecodeOptions, JS::InstantiateOptions
#include "js/ContextOptions.h"  // JS::ContextOptions{,Ref}
#include "js/Debug.h"  // JS::dbg::ShouldAvoidSideEffects, JS::ExecutionTrace
#include "js/EnvironmentChain.h"            // JS::EnvironmentChain
#include "js/Equality.h"                    // JS::SameValue
#include "js/ErrorReport.h"                 // JS::PrintError
#include "js/Exception.h"                   // JS::StealPendingExceptionStack
#include "js/experimental/BindingAllocs.h"  // JS_NewObjectWithGivenProtoAndUseAllocSite
#include "js/experimental/CodeCoverage.h"   // js::EnableCodeCoverage
#include "js/experimental/CompileScript.h"  // JS::NewFrontendContext, JS::DestroyFrontendContext, JS::HadFrontendErrors, JS::ConvertFrontendErrorsToRuntimeErrors, JS::CompileGlobalScriptToStencil, JS::CompileModuleScriptToStencil
#include "js/experimental/CTypes.h"         // JS::InitCTypesClass
#include "js/experimental/Intl.h"  // JS::AddMoz{DateTimeFormat,DisplayNames}Constructor
#include "js/experimental/JitInfo.h"  // JSJit{Getter,Setter,Method}CallArgs, JSJitGetterInfo, JSJit{Getter,Setter}Op, JSJitInfo
#include "js/experimental/JSStencil.h"   // JS::Stencil, JS::DecodeStencil
#include "js/experimental/SourceHook.h"  // js::{Set,Forget,}SourceHook
#include "js/experimental/TypedData.h"   // JS_NewUint8Array
#include "js/friend/DumpFunctions.h"     // JS::FormatStackDump
#include "js/friend/ErrorMessages.h"     // js::GetErrorMessage, JSMSG_*
#include "js/friend/StackLimits.h"       // js::AutoCheckRecursionLimit
#include "js/friend/WindowProxy.h"  // js::IsWindowProxy, js::SetWindowProxyClass, js::ToWindowProxyIfWindow, js::ToWindowIfWindowProxy
#include "js/GCAPI.h"               // JS::AutoCheckCannotGC
#include "js/GCVector.h"
#include "js/GlobalObject.h"
#include "js/Initialization.h"
#include "js/Interrupt.h"
#include "js/JSON.h"
#include "js/MemoryCallbacks.h"
#include "js/MemoryFunctions.h"
#include "js/Modules.h"  // JS::GetModulePrivate, JS::SetModule{DynamicImport,Metadata,Resolve}Hook, JS::SetModulePrivate
#include "js/Object.h"  // JS::GetClass, JS::GetCompartment, JS::GetReservedSlot, JS::SetReservedSlot
#include "js/Prefs.h"
#include "js/Principals.h"
#include "js/Printer.h"  // QuoteString
#include "js/Printf.h"
#include "js/PropertyAndElement.h"  // JS_DefineElement, JS_DefineFunction, JS_DefineFunctions, JS_DefineProperties, JS_DefineProperty, JS_GetElement, JS_GetProperty, JS_GetPropertyById, JS_HasProperty, JS_SetElement, JS_SetProperty, JS_SetPropertyById
#include "js/PropertySpec.h"
#include "js/Realm.h"
#include "js/RegExp.h"  // JS::ObjectIsRegExp
#include "js/ScriptPrivate.h"
#include "js/SourceText.h"  // JS::SourceText
#include "js/StableStringChars.h"
#include "js/Stack.h"
#include "js/StreamConsumer.h"
#include "js/StructuredClone.h"
#include "js/SweepingAPI.h"
#include "js/Transcoding.h"  // JS::TranscodeBuffer, JS::TranscodeRange, JS::IsTranscodeFailureResult
#include "js/Warnings.h"      // JS::SetWarningReporter
#include "js/WasmFeatures.h"  // JS_FOR_WASM_FEATURES
#include "js/WasmModule.h"    // JS::WasmModule
#include "js/Wrapper.h"
#include "proxy/DeadObjectProxy.h"  // js::IsDeadProxyObject
#include "shell/jsoptparse.h"
#include "shell/jsshell.h"
#include "shell/OSObject.h"
#include "shell/ShellModuleObjectWrapper.h"
#include "shell/WasmTesting.h"
#include "threading/ConditionVariable.h"
#include "threading/ExclusiveData.h"
#include "threading/LockGuard.h"
#include "threading/Thread.h"
#include "util/CompleteFile.h"  // js::FileContents, js::ReadCompleteFile
#include "util/DifferentialTesting.h"
#include "util/StringBuilder.h"
#include "util/Text.h"
#include "util/WindowsWrapper.h"
#include "vm/ArgumentsObject.h"
#include "vm/Compression.h"
#include "vm/ErrorObject.h"
#include "vm/ErrorReporting.h"
#include "vm/HelperThreads.h"
#include "vm/JSAtomUtils.h"  // AtomizeUTF8Chars, AtomizeString, ToAtom
#include "vm/JSContext.h"
#include "vm/JSFunction.h"
#include "vm/JSObject.h"
#include "vm/JSScript.h"
#include "vm/Logging.h"
#include "vm/ModuleBuilder.h"  // js::ModuleBuilder
#include "vm/Modules.h"
#include "vm/Monitor.h"
#include "vm/MutexIDs.h"
#include "vm/PromiseObject.h"  // js::PromiseObject
#include "vm/Shape.h"
#include "vm/SharedArrayObject.h"
#include "vm/StencilObject.h"  // js::StencilObject
#include "vm/Time.h"
#include "vm/ToSource.h"  // js::ValueToSource
#include "vm/TypedArrayObject.h"
#include "vm/WrapperObject.h"
#include "wasm/WasmFeatures.h"
#include "wasm/WasmJS.h"

#include "vm/Compartment-inl.h"
#include "vm/ErrorObject-inl.h"
#include "vm/Interpreter-inl.h"
#include "vm/JSObject-inl.h"
#include "vm/Realm-inl.h"
#include "vm/Stack-inl.h"

#undef compress

using namespace js;
using namespace js::cli;
using namespace js::shell;

using JS::AutoStableStringChars;
using JS::CompileOptions;

using js::shell::RCFile;

using mozilla::ArrayEqual;
using mozilla::AsVariant;
using mozilla::Atomic;
using mozilla::MakeScopeExit;
using mozilla::Maybe;
using mozilla::Nothing;
using mozilla::NumberEqualsInt32;
using mozilla::TimeDuration;
using mozilla::TimeStamp;
using mozilla::Utf8Unit;
using mozilla::Variant;

bool InitOptionParser(OptionParser& op);
bool SetGlobalOptionsPreJSInit(const OptionParser& op);
bool SetGlobalOptionsPostJSInit(const OptionParser& op);
bool SetContextOptions(JSContext* cx, const OptionParser& op);
bool SetContextWasmOptions(JSContext* cx, const OptionParser& op);
bool SetContextJITOptions(JSContext* cx, const OptionParser& op);
bool SetContextGCOptions(JSContext* cx, const OptionParser& op);
bool InitModuleLoader(JSContext* cx, const OptionParser& op);

#ifdef FUZZING_JS_FUZZILLI
#  define REPRL_CRFD 100
#  define REPRL_CWFD 101
#  define REPRL_DRFD 102
#  define REPRL_DWFD 103

#  define SHM_SIZE 0x100000
#  define MAX_EDGES ((SHM_SIZE - 4) * 8)

struct shmem_data {
  uint32_t num_edges;
  unsigned char edges[];
};

struct shmem_data* __shmem;

uint32_t *__edges_start, *__edges_stop;
void __sanitizer_cov_reset_edgeguards() {
  uint64_t N = 0;
  for (uint32_t* x = __edges_start; x < __edges_stop && N < MAX_EDGES; x++)
    *x = ++N;
}

extern "C" void __sanitizer_cov_trace_pc_guard_init(uint32_t* start,
                                                    uint32_t* stop) {
  // Avoid duplicate initialization
  if (start == stop || *start) return;

  if (__edges_start != NULL || __edges_stop != NULL) {
    fprintf(stderr,
            "Coverage instrumentation is only supported for a single module\n");
    _exit(-1);
  }

  __edges_start = start;
  __edges_stop = stop;

  // Map the shared memory region
  const char* shm_key = getenv("SHM_ID");
  if (!shm_key) {
    puts("[COV] no shared memory bitmap available, skipping");
    __shmem = (struct shmem_data*)malloc(SHM_SIZE);
  } else {
    int fd = shm_open(shm_key, O_RDWR, S_IREAD | S_IWRITE);
    if (fd <= -1) {
      fprintf(stderr, "Failed to open shared memory region: %s\n",
              strerror(errno));
      _exit(-1);
    }

    __shmem = (struct shmem_data*)mmap(0, SHM_SIZE, PROT_READ | PROT_WRITE,
                                       MAP_SHARED, fd, 0);
    if (__shmem == MAP_FAILED) {
      fprintf(stderr, "Failed to mmap shared memory region\n");
      _exit(-1);
    }
  }

  __sanitizer_cov_reset_edgeguards();

  __shmem->num_edges = stop - start;
  printf("[COV] edge counters initialized. Shared memory: %s with %u edges\n",
         shm_key, __shmem->num_edges);
}

extern "C" void __sanitizer_cov_trace_pc_guard(uint32_t* guard) {
  // There's a small race condition here: if this function executes in two
  // threads for the same edge at the same time, the first thread might disable
  // the edge (by setting the guard to zero) before the second thread fetches
  // the guard value (and thus the index). However, our instrumentation ignores
  // the first edge (see libcoverage.c) and so the race is unproblematic.
  uint32_t index = *guard;
  // If this function is called before coverage instrumentation is properly
  // initialized we want to return early.
  if (!index) return;
  __shmem->edges[index / 8] |= 1 << (index % 8);
  *guard = 0;
}
#endif /* FUZZING_JS_FUZZILLI */

enum JSShellExitCode {
  EXITCODE_RUNTIME_ERROR = 3,
  EXITCODE_FILE_NOT_FOUND = 4,
  EXITCODE_OUT_OF_MEMORY = 5,
  EXITCODE_TIMEOUT = 6
};

struct ShellLogModule {
  // Since ShellLogModules have references to their levels created
  // we can't move them.
  ShellLogModule(ShellLogModule&&) = delete;

  const char* name;
  explicit ShellLogModule(const char* name) : name(name) {}
  mozilla::AtomicLogLevel level;
};

// If asserts related to this ever fail, simply bump this number.
//
// This is used to construct a mozilla::Array, which is used because a
// ShellLogModule cannot move once constructed to avoid invalidating
// a levelRef.
static const int MAX_LOG_MODULES = 64;
static int initialized_modules = 0;
mozilla::Array<mozilla::Maybe<ShellLogModule>, MAX_LOG_MODULES> logModules;

JS::OpaqueLogger GetLoggerByName(const char* name) {
  // Check for pre-existing module
  for (auto& logger : logModules) {
    if (logger) {
      if (logger->name == name) {
        return logger.ptr();
      }
    }
    // We've seen all initialized, not there, break out.
    if (!logger) break;
  }

  // Not found, allocate a new module.
  MOZ_RELEASE_ASSERT(initialized_modules < MAX_LOG_MODULES - 1);
  auto index = initialized_modules++;
  logModules[index].emplace(name);
  return logModules[index].ptr();
}

mozilla::AtomicLogLevel& GetLevelRef(JS::OpaqueLogger logger) {
  ShellLogModule* slm = static_cast<ShellLogModule*>(logger);
  return slm->level;
}

void LogPrintVA(const JS::OpaqueLogger logger, mozilla::LogLevel level,
                const char* fmt, va_list ap) {
  ShellLogModule* mod = static_cast<ShellLogModule*>(logger);
  fprintf(stderr, "[%s] ", mod->name);
  vfprintf(stderr, fmt, ap);
  fprintf(stderr, "\n");
}

JS::LoggingInterface shellLoggingInterface = {GetLoggerByName, LogPrintVA,
                                              GetLevelRef};

static void ToLower(const char* src, char* dest, size_t len) {
  for (size_t c = 0; c < len; c++) {
    dest[c] = (char)(tolower(src[c]));
  }
}

// Run this after initialiation!
void ParseLoggerOptions() {
  char* mixedCaseOpts = getenv("MOZ_LOG");
  if (!mixedCaseOpts) {
    return;
  }

  // Copy into a new buffer and lower case to do case insensitive matching.
  //
  // Done this way rather than just using strcasestr because Windows doesn't
  // have strcasestr as part of its base C library.
  size_t len = strlen(mixedCaseOpts);
  mozilla::UniqueFreePtr<char[]> logOpts(
      static_cast<char*>(calloc(len + 1, 1)));
  if (!logOpts) {
    return;
  }

  ToLower(mixedCaseOpts, logOpts.get(), len);

  // This is a really permissive parser, but will suffice!
  for (auto& logger : logModules) {
    if (logger) {
      // Lowercase the logger name for strstr
      size_t len = strlen(logger->name);
      mozilla::UniqueFreePtr<char[]> lowerName(
          static_cast<char*>(calloc(len + 1, 1)));
      ToLower(logger->name, lowerName.get(), len);

      if (char* needle = strstr(logOpts.get(), lowerName.get())) {
        // If the string to enable a logger is present, but no level is provided
        // then default to Debug level.
        int logLevel = static_cast<int>(mozilla::LogLevel::Debug);

        if (char* colon = strchr(needle, ':')) {
          // Parse character after colon as log level.
          if (*(colon + 1)) {
            logLevel = atoi(colon + 1);
          }
        }

        fprintf(stderr, "[JS_LOG] Enabling Logger %s at level %d\n",
                logger->name, logLevel);
        logger->level = mozilla::ToLogLevel(logLevel);
      }
    }
  }
}

/*
 * Limit the timeout to 30 minutes to prevent an overflow on platfoms
 * that represent the time internally in microseconds using 32-bit int.
 */
static const double MAX_TIMEOUT_SECONDS = 1800.0;

// Not necessarily in sync with the browser
#ifdef ENABLE_SHARED_MEMORY
#  define SHARED_MEMORY_DEFAULT 1
#else
#  define SHARED_MEMORY_DEFAULT 0
#endif

// Fuzzing support for JS runtime fuzzing
#ifdef FUZZING_INTERFACES
#  include "shell/jsrtfuzzing/jsrtfuzzing.h"
MOZ_RUNINIT static bool fuzzDoDebug = !!getenv("MOZ_FUZZ_DEBUG");
MOZ_RUNINIT static bool fuzzHaveModule = !!getenv("FUZZER");
#endif  // FUZZING_INTERFACES

// Code to support GCOV code coverage measurements on standalone shell
#ifdef MOZ_CODE_COVERAGE
#  if defined(__GNUC__) && !defined(__clang__)
extern "C" void __gcov_dump();
extern "C" void __gcov_reset();

void counters_dump(int) { __gcov_dump(); }

void counters_reset(int) { __gcov_reset(); }
#  else
void counters_dump(int) { /* Do nothing */ }

void counters_reset(int) { /* Do nothing */ }
#  endif

static void InstallCoverageSignalHandlers() {
#  ifndef XP_WIN
  fprintf(stderr, "[CodeCoverage] Setting handlers for process %d.\n",
          getpid());

  struct sigaction dump_sa;
  dump_sa.sa_handler = counters_dump;
  dump_sa.sa_flags = SA_RESTART;
  sigemptyset(&dump_sa.sa_mask);
  mozilla::DebugOnly<int> r1 = sigaction(SIGUSR1, &dump_sa, nullptr);
  MOZ_ASSERT(r1 == 0, "Failed to install GCOV SIGUSR1 handler");

  struct sigaction reset_sa;
  reset_sa.sa_handler = counters_reset;
  reset_sa.sa_flags = SA_RESTART;
  sigemptyset(&reset_sa.sa_mask);
  mozilla::DebugOnly<int> r2 = sigaction(SIGUSR2, &reset_sa, nullptr);
  MOZ_ASSERT(r2 == 0, "Failed to install GCOV SIGUSR2 handler");
#  endif
}
#endif

// An off-thread parse or decode job.
class js::shell::OffThreadJob {
  static constexpr size_t kCompileStackQuota = 128 * sizeof(size_t) * 1024;
  static constexpr size_t kThreadStackQuota =
      kCompileStackQuota + 128 * sizeof(size_t) * 1024;

  enum State {
    RUNNING,   // Working; no stencil.
    DONE,      // Finished; have stencil.
    CANCELLED  // Cancelled due to error.
  };

 public:
  enum class Kind {
    CompileScript,
    CompileModule,
    Decode,
  };

  OffThreadJob(ShellContext* sc, Kind kind, JS::SourceText<char16_t>&& srcBuf);
  OffThreadJob(ShellContext* sc, Kind kind, JS::TranscodeBuffer&& xdrBuf);

  ~OffThreadJob();

  bool init(JSContext* cx, const JS::ReadOnlyCompileOptions& options);
  bool dispatch();

  static void OffThreadMain(OffThreadJob* self);
  void run();

  void cancel();
  void waitUntilDone();

  already_AddRefed<JS::Stencil> stealStencil(JSContext* cx);

 public:
  const int32_t id;

 private:
  Kind kind_;
  State state_;

  JS::FrontendContext* fc_ = nullptr;
  JS::OwningCompileOptions options_;

  UniquePtr<Thread> thread_;

  JS::SourceText<char16_t> srcBuf_;
  JS::TranscodeBuffer xdrBuf_;

  RefPtr<JS::Stencil> stencil_;

  JS::TranscodeResult transcodeResult_ = JS::TranscodeResult::Ok;
};

template <typename T>
static OffThreadJob* NewOffThreadJob(JSContext* cx, OffThreadJob::Kind kind,
                                     JS::ReadOnlyCompileOptions& options,
                                     T&& source) {
  ShellContext* sc = GetShellContext(cx);
  if (sc->isWorker) {
    // Off-thread compilation/decode is used by main-thread, in order to improve
    // the responsiveness.  It's not used by worker in browser, and there's not
    // much reason to support worker here.
    JS_ReportErrorASCII(cx, "Off-thread job is not supported in worker");
    return nullptr;
  }

  UniquePtr<OffThreadJob> job(
      cx->new_<OffThreadJob>(sc, kind, std::move(source)));
  if (!job) {
    return nullptr;
  }

  if (!job->init(cx, options)) {
    return nullptr;
  }

  if (!sc->offThreadJobs.append(job.get())) {
    job->cancel();
    JS_ReportErrorASCII(cx, "OOM adding off-thread job");
    return nullptr;
  }

  return job.release();
}

static OffThreadJob* GetSingleOffThreadJob(JSContext* cx) {
  ShellContext* sc = GetShellContext(cx);
  const auto& jobs = sc->offThreadJobs;
  if (jobs.empty()) {
    JS_ReportErrorASCII(cx, "No off-thread jobs are pending");
    return nullptr;
  }

  if (jobs.length() > 1) {
    JS_ReportErrorASCII(
        cx, "Multiple off-thread jobs are pending: must specify job ID");
    return nullptr;
  }

  return jobs[0];
}

static OffThreadJob* LookupOffThreadJobByID(JSContext* cx, int32_t id) {
  if (id <= 0) {
    JS_ReportErrorASCII(cx, "Bad off-thread job ID");
    return nullptr;
  }

  ShellContext* sc = GetShellContext(cx);
  const auto& jobs = sc->offThreadJobs;
  if (jobs.empty()) {
    JS_ReportErrorASCII(cx, "No off-thread jobs are pending");
    return nullptr;
  }

  OffThreadJob* job = nullptr;
  for (auto someJob : jobs) {
    if (someJob->id == id) {
      job = someJob;
      break;
    }
  }

  if (!job) {
    JS_ReportErrorASCII(cx, "Off-thread job not found");
    return nullptr;
  }

  return job;
}

static OffThreadJob* LookupOffThreadJobForArgs(JSContext* cx,
                                               const CallArgs& args,
                                               size_t arg) {
  // If the optional ID argument isn't present, get the single pending job.
  if (args.length() <= arg) {
    return GetSingleOffThreadJob(cx);
  }

  // Lookup the job using the specified ID.
  int32_t id = 0;
  RootedValue value(cx, args[arg]);
  if (!ToInt32(cx, value, &id)) {
    return nullptr;
  }

  return LookupOffThreadJobByID(cx, id);
}

static void DeleteOffThreadJob(JSContext* cx, OffThreadJob* job) {
  ShellContext* sc = GetShellContext(cx);
  for (size_t i = 0; i < sc->offThreadJobs.length(); i++) {
    if (sc->offThreadJobs[i] == job) {
      sc->offThreadJobs.erase(&sc->offThreadJobs[i]);
      js_delete(job);
      return;
    }
  }

  MOZ_CRASH("Off-thread job not found");
}

static void CancelOffThreadJobsForRuntime(JSContext* cx) {
  ShellContext* sc = GetShellContext(cx);
  while (!sc->offThreadJobs.empty()) {
    OffThreadJob* job = sc->offThreadJobs.popCopy();
    job->waitUntilDone();
    js_delete(job);
  }
}

mozilla::Atomic<int32_t> gOffThreadJobSerial(1);

OffThreadJob::OffThreadJob(ShellContext* sc, Kind kind,
                           JS::SourceText<char16_t>&& srcBuf)
    : id(gOffThreadJobSerial++),
      kind_(kind),
      state_(RUNNING),
      options_(JS::OwningCompileOptions::ForFrontendContext()),
      srcBuf_(std::move(srcBuf)) {
  MOZ_RELEASE_ASSERT(id > 0, "Off-thread job IDs exhausted");
}

OffThreadJob::OffThreadJob(ShellContext* sc, Kind kind,
                           JS::TranscodeBuffer&& xdrBuf)
    : id(gOffThreadJobSerial++),
      kind_(kind),
      state_(RUNNING),
      options_(JS::OwningCompileOptions::ForFrontendContext()),
      xdrBuf_(std::move(xdrBuf)) {
  MOZ_RELEASE_ASSERT(id > 0, "Off-thread job IDs exhausted");
}

OffThreadJob::~OffThreadJob() {
  if (fc_) {
    JS::DestroyFrontendContext(fc_);
  }
  MOZ_ASSERT(state_ != RUNNING);
}

bool OffThreadJob::init(JSContext* cx,
                        const JS::ReadOnlyCompileOptions& options) {
  fc_ = JS::NewFrontendContext();
  if (!fc_) {
    ReportOutOfMemory(cx);
    state_ = CANCELLED;
    return false;
  }

  if (!options_.copy(cx, options)) {
    state_ = CANCELLED;
    return false;
  }

  return true;
}

bool OffThreadJob::dispatch() {
  thread_ =
      js::MakeUnique<Thread>(Thread::Options().setStackSize(kThreadStackQuota));
  if (!thread_) {
    state_ = CANCELLED;
    return false;
  }

  if (!thread_->init(OffThreadJob::OffThreadMain, this)) {
    state_ = CANCELLED;
    thread_ = nullptr;
    return false;
  }

  return true;
}

/* static */ void OffThreadJob::OffThreadMain(OffThreadJob* self) {
  self->run();
}

void OffThreadJob::run() {
  MOZ_ASSERT(state_ == RUNNING);
  MOZ_ASSERT(!stencil_);

  JS::SetNativeStackQuota(fc_, kCompileStackQuota);

  switch (kind_) {
    case Kind::CompileScript: {
      stencil_ = JS::CompileGlobalScriptToStencil(fc_, options_, srcBuf_);
      break;
    }
    case Kind::CompileModule: {
      stencil_ = JS::CompileModuleScriptToStencil(fc_, options_, srcBuf_);
      break;
    }
    case Kind::Decode: {
      JS::DecodeOptions decodeOptions(options_);
      JS::TranscodeRange range(xdrBuf_.begin(), xdrBuf_.length());
      transcodeResult_ = JS::DecodeStencil(fc_, decodeOptions, range,
                                           getter_AddRefs(stencil_));
      break;
    }
  }

  state_ = DONE;
}

void OffThreadJob::cancel() {
  MOZ_ASSERT(state_ == RUNNING);
  MOZ_ASSERT(!stencil_);
  MOZ_ASSERT(!thread_, "cannot cancel after starting a thread");

  state_ = CANCELLED;
}

void OffThreadJob::waitUntilDone() {
  MOZ_ASSERT(state_ != CANCELLED);
  thread_->join();
}

already_AddRefed<JS::Stencil> OffThreadJob::stealStencil(JSContext* cx) {
  JS::FrontendContext* fc = fc_;
  fc_ = nullptr;
  auto destroyFrontendContext =
      mozilla::MakeScopeExit([&]() { JS::DestroyFrontendContext(fc); });

  MOZ_ASSERT(fc);

  if (JS::HadFrontendErrors(fc)) {
    (void)JS::ConvertFrontendErrorsToRuntimeErrors(cx, fc, options_);
    return nullptr;
  }

  if (!stencil_ && JS::IsTranscodeFailureResult(transcodeResult_)) {
    JS_ReportErrorASCII(cx, "failed to decode cache");
    return nullptr;
  }

  // Report warnings.
  if (!JS::ConvertFrontendErrorsToRuntimeErrors(cx, fc, options_)) {
    return nullptr;
  }

  return stencil_.forget();
}

struct ShellCompartmentPrivate {
  GCPtr<ArrayObject*> blackRoot;
  GCPtr<ArrayObject*> grayRoot;
};

struct MOZ_STACK_CLASS EnvironmentPreparer
    : public js::ScriptEnvironmentPreparer {
  explicit EnvironmentPreparer(JSContext* cx) {
    js::SetScriptEnvironmentPreparer(cx, this);
  }
  void invoke(JS::HandleObject global, Closure& closure) override;
};

const char* shell::selfHostedXDRPath = nullptr;
bool shell::encodeSelfHostedCode = false;
bool shell::enableCodeCoverage = false;
bool shell::enableDisassemblyDumps = false;
bool shell::offthreadCompilation = false;
JS::DelazificationOption shell::defaultDelazificationMode =
    JS::DelazificationOption::OnDemandOnly;
bool shell::enableAsmJS = false;
bool shell::enableWasm = false;
bool shell::enableSharedMemory = SHARED_MEMORY_DEFAULT;
bool shell::enableWasmBaseline = false;
bool shell::enableWasmOptimizing = false;
bool shell::enableWasmVerbose = false;
bool shell::enableTestWasmAwaitTier2 = false;
bool shell::enableSourcePragmas = true;
bool shell::enableAsyncStacks = false;
bool shell::enableAsyncStackCaptureDebuggeeOnly = false;
bool shell::enableToSource = false;
bool shell::enableImportAttributes = false;
#ifdef JS_GC_ZEAL
uint32_t shell::gZealBits = 0;
uint32_t shell::gZealFrequency = 0;
#endif
bool shell::printTiming = false;
RCFile* shell::gErrFile = nullptr;
RCFile* shell::gOutFile = nullptr;
bool shell::reportWarnings = true;
bool shell::compileOnly = false;
bool shell::disableOOMFunctions = false;
bool shell::defaultToSameCompartment = true;

#ifdef DEBUG
bool shell::dumpEntrainedVariables = false;
bool shell::OOM_printAllocationCount = false;
#endif

MOZ_RUNINIT UniqueChars shell::processWideModuleLoadPath;

static bool SetTimeoutValue(JSContext* cx, double t);

static void KillWatchdog(JSContext* cx);

static bool ScheduleWatchdog(JSContext* cx, double t);

static void CancelExecution(JSContext* cx);

enum class ShellGlobalKind {
  GlobalObject,
  WindowProxy,
};

static JSObject* NewGlobalObject(JSContext* cx, JS::RealmOptions& options,
                                 JSPrincipals* principals, ShellGlobalKind kind,
                                 bool immutablePrototype);

/*
 * A toy WindowProxy class for the shell. This is intended for testing code
 * where global |this| is a WindowProxy. All requests are forwarded to the
 * underlying global and no navigation is supported.
 */
const JSClass ShellWindowProxyClass =
    PROXY_CLASS_DEF("ShellWindowProxy", JSCLASS_HAS_RESERVED_SLOTS(1));

JSObject* NewShellWindowProxy(JSContext* cx, JS::HandleObject global) {
  MOZ_ASSERT(global->is<GlobalObject>());

  js::WrapperOptions options;
  options.setClass(&ShellWindowProxyClass);

  JSAutoRealm ar(cx, global);
  JSObject* obj =
      js::Wrapper::New(cx, global, &js::Wrapper::singleton, options);
  MOZ_ASSERT_IF(obj, js::IsWindowProxy(obj));
  return obj;
}

/*
 * A toy principals type for the shell.
 *
 * In the shell, a principal is simply a 32-bit mask: P subsumes Q if the
 * set bits in P are a superset of those in Q. Thus, the principal 0 is
 * subsumed by everything, and the principal ~0 subsumes everything.
 *
 * As a special case, a null pointer as a principal is treated like 0xffff.
 *
 * The 'newGlobal' function takes an option indicating which principal the
 * new global should have; 'evaluate' does for the new code.
 */
class ShellPrincipals final : public JSPrincipals {
  uint32_t bits;

  static uint32_t getBits(JSPrincipals* p) {
    if (!p) {
      return 0xffff;
    }
    return static_cast<ShellPrincipals*>(p)->bits;
  }

 public:
  explicit ShellPrincipals(uint32_t bits, int32_t refcount = 0) : bits(bits) {
    this->refcount = refcount;
  }

  bool write(JSContext* cx, JSStructuredCloneWriter* writer) override {
    // The shell doesn't have a read principals hook, so it doesn't really
    // matter what we write here, but we have to write something so the
    // fuzzer is happy.
    return JS_WriteUint32Pair(writer, bits, 0);
  }

  bool isSystemOrAddonPrincipal() override { return true; }

  static void destroy(JSPrincipals* principals) {
    MOZ_ASSERT(principals != &fullyTrusted);
    MOZ_ASSERT(principals->refcount == 0);
    js_delete(static_cast<const ShellPrincipals*>(principals));
  }

  static bool subsumes(JSPrincipals* first, JSPrincipals* second) {
    uint32_t firstBits = getBits(first);
    uint32_t secondBits = getBits(second);
    return (firstBits | secondBits) == firstBits;
  }

  static JSSecurityCallbacks securityCallbacks;

  // Fully-trusted principals singleton.
  static ShellPrincipals fullyTrusted;
};

JSSecurityCallbacks ShellPrincipals::securityCallbacks = {
    nullptr,  // contentSecurityPolicyAllows
    subsumes};

// The fully-trusted principal subsumes all other principals.
MOZ_RUNINIT ShellPrincipals ShellPrincipals::fullyTrusted(-1, 1);

#ifdef EDITLINE
extern "C" {
extern MOZ_EXPORT char* readline(const char* prompt);
extern MOZ_EXPORT void add_history(char* line);
}  // extern "C"
#endif

ShellContext::ShellContext(JSContext* cx, IsWorkerEnum isWorker_)
    : cx_(nullptr),
      isWorker(isWorker_),
      lastWarningEnabled(false),
      trackUnhandledRejections(true),
      timeoutInterval(-1.0),
      startTime(PRMJ_Now()),
      serviceInterrupt(false),
      haveInterruptFunc(false),
      interruptFunc(cx, NullValue()),
      lastWarning(cx, NullValue()),
      promiseRejectionTrackerCallback(cx, NullValue()),
      unhandledRejectedPromises(cx),
      watchdogLock(mutexid::ShellContextWatchdog),
      exitCode(0),
      quitting(false),
      readLineBufPos(0),
      errFilePtr(nullptr),
      outFilePtr(nullptr),
      offThreadMonitor(mutexid::ShellOffThreadState),
      finalizationRegistryCleanupCallbacks(cx) {}

ShellContext* js::shell::GetShellContext(JSContext* cx) {
  ShellContext* sc = static_cast<ShellContext*>(JS_GetContextPrivate(cx));
  MOZ_ASSERT(sc);
  return sc;
}

static void TraceRootArrays(JSTracer* trc, gc::MarkColor color) {
  JSRuntime* rt = trc->runtime();
  for (ZonesIter zone(rt, SkipAtoms); !zone.done(); zone.next()) {
    for (CompartmentsInZoneIter comp(zone); !comp.done(); comp.next()) {
      auto priv = static_cast<ShellCompartmentPrivate*>(
          JS_GetCompartmentPrivate(comp.get()));
      if (!priv) {
        continue;
      }

      GCPtr<ArrayObject*>& array =
          (color == gc::MarkColor::Black) ? priv->blackRoot : priv->grayRoot;
      TraceNullableEdge(trc, &array, "shell root array");

      if (array) {
        // Trace the array elements as part of root marking.
        for (uint32_t i = 0; i < array->getDenseInitializedLength(); i++) {
          Value& value = const_cast<Value&>(array->getDenseElement(i));
          TraceManuallyBarrieredEdge(trc, &value, "shell root array element");
        }
      }
    }
  }
}

static void TraceBlackRoots(JSTracer* trc, void* data) {
  TraceRootArrays(trc, gc::MarkColor::Black);
}

static bool TraceGrayRoots(JSTracer* trc, JS::SliceBudget& budget, void* data) {
  TraceRootArrays(trc, gc::MarkColor::Gray);
  return true;
}

static inline JSString* NewStringCopyUTF8(JSContext* cx, const char* chars) {
  return JS_NewStringCopyUTF8N(cx, JS::UTF8Chars(chars, strlen(chars)));
}

static mozilla::UniqueFreePtr<char[]> GetLine(FILE* file, const char* prompt) {
#ifdef EDITLINE
  /*
   * Use readline only if file is stdin, because there's no way to specify
   * another handle.  Are other filehandles interactive?
   */
  if (file == stdin) {
    mozilla::UniqueFreePtr<char[]> linep(readline(prompt));
    /*
     * We set it to zero to avoid complaining about inappropriate ioctl
     * for device in the case of EOF. Looks like errno == 251 if line is
     * finished with EOF and errno == 25 (EINVAL on Mac) if there is
     * nothing left to read.
     */
    if (errno == 251 || errno == 25 || errno == EINVAL) {
      errno = 0;
    }
    if (!linep) {
      return nullptr;
    }
    if (linep[0] != '\0') {
      add_history(linep.get());
    }
    return linep;
  }
#endif

  size_t len = 0;
  if (*prompt != '\0' && gOutFile->isOpen()) {
    fprintf(gOutFile->fp, "%s", prompt);
    fflush(gOutFile->fp);
  }

  size_t size = 80;
  mozilla::UniqueFreePtr<char[]> buffer(static_cast<char*>(malloc(size)));
  if (!buffer) {
    return nullptr;
  }

  char* current = buffer.get();
  do {
    while (true) {
      if (fgets(current, size - len, file)) {
        break;
      }
      if (errno != EINTR) {
        return nullptr;
      }
    }

    len += strlen(current);
    char* t = buffer.get() + len - 1;
    if (*t == '\n') {
      /* Line was read. We remove '\n' and exit. */
      *t = '\0';
      break;
    }

    if (len + 1 == size) {
      size = size * 2;
      char* raw = buffer.release();
      char* tmp = static_cast<char*>(realloc(raw, size));
      if (!tmp) {
        free(raw);
        return nullptr;
      }
      buffer.reset(tmp);
    }
    current = buffer.get() + len;
  } while (true);
  return buffer;
}

static bool ShellInterruptCallback(JSContext* cx) {
  ShellContext* sc = GetShellContext(cx);
  if (!sc->serviceInterrupt) {
    return true;
  }

  // Reset serviceInterrupt. CancelExecution or InterruptIf will set it to
  // true to distinguish watchdog or user triggered interrupts.
  // Do this first to prevent other interrupts that may occur while the
  // user-supplied callback is executing from re-entering the handler.
  sc->serviceInterrupt = false;

  bool result;
  if (sc->haveInterruptFunc) {
    bool wasAlreadyThrowing = cx->isExceptionPending();
    JS::AutoSaveExceptionState savedExc(cx);
    JSAutoRealm ar(cx, &sc->interruptFunc.toObject());
    RootedValue rval(cx);

    // Report any exceptions thrown by the JS interrupt callback, but do
    // *not* keep it on the cx. The interrupt handler is invoked at points
    // that are not expected to throw catchable exceptions, like at
    // JSOp::RetRval.
    //
    // If the interrupted JS code was already throwing, any exceptions
    // thrown by the interrupt handler are silently swallowed.
    {
      Maybe<AutoReportException> are;
      if (!wasAlreadyThrowing) {
        are.emplace(cx);
      }
      result = JS_CallFunctionValue(cx, nullptr, sc->interruptFunc,
                                    JS::HandleValueArray::empty(), &rval);
    }
    savedExc.restore();

    if (rval.isBoolean()) {
      result = rval.toBoolean();
    } else {
      result = false;
    }
  } else {
    result = false;
  }

  if (!result && sc->exitCode == 0) {
    static const char msg[] = "Script terminated by interrupt handler.\n";
    fputs(msg, stderr);

    sc->exitCode = EXITCODE_TIMEOUT;
  }

  return result;
}

static void GCSliceCallback(JSContext* cx, JS::GCProgress progress,
                            const JS::GCDescription& desc) {
  if (progress == JS::GC_CYCLE_END) {
#if defined(MOZ_MEMORY)
    // We call this here to match the browser's DOMGCSliceCallback.
    jemalloc_free_dirty_pages();
#endif
  }
}

/*
 * Some UTF-8 files, notably those written using Notepad, have a Unicode
 * Byte-Order-Mark (BOM) as their first character. This is useless (byte-order
 * is meaningless for UTF-8) but causes a syntax error unless we skip it.
 */
static void SkipUTF8BOM(FILE* file) {
  int ch1 = fgetc(file);
  int ch2 = fgetc(file);
  int ch3 = fgetc(file);

  // Skip the BOM
  if (ch1 == 0xEF && ch2 == 0xBB && ch3 == 0xBF) {
    return;
  }

  // No BOM - revert
  if (ch3 != EOF) {
    ungetc(ch3, file);
  }
  if (ch2 != EOF) {
    ungetc(ch2, file);
  }
  if (ch1 != EOF) {
    ungetc(ch1, file);
  }
}

void EnvironmentPreparer::invoke(HandleObject global, Closure& closure) {
  MOZ_ASSERT(JS_IsGlobalObject(global));

  JSContext* cx = TlsContext.get();
  MOZ_ASSERT(!JS_IsExceptionPending(cx));

  AutoRealm ar(cx, global);
  AutoReportException are(cx);
  if (!closure(cx)) {
    return;
  }
}

static bool RegisterScriptPathWithModuleLoader(JSContext* cx,
                                               HandleScript script,
                                               const char* filename) {
  // Set the private value associated with a script to a object containing the
  // script's filename so that the module loader can use it to resolve
  // relative imports.

  RootedString path(cx, NewStringCopyUTF8(cx, filename));
  if (!path) {
    return false;
  }

  MOZ_ASSERT(JS::GetScriptPrivate(script).isUndefined());
  RootedObject infoObject(cx, js::CreateScriptPrivate(cx, path));
  if (!infoObject) {
    return false;
  }

  JS::SetScriptPrivate(script, ObjectValue(*infoObject));
  return true;
}

enum class CompileUtf8 {
  InflateToUtf16,
  DontInflate,
};

[[nodiscard]] static bool RunFile(JSContext* cx, const char* filename,
                                  FILE* file, CompileUtf8 compileMethod,
                                  bool compileOnly, bool fullParse) {
  SkipUTF8BOM(file);

  int64_t t1 = PRMJ_Now();
  RootedScript script(cx);

  {
    CompileOptions options(cx);
    options.setIntroductionType("js shell file")
        .setFileAndLine(filename, 1)
        .setIsRunOnce(true)
        .setNoScriptRval(true);

    if (fullParse) {
      options.setForceFullParse();
    } else {
      options.setEagerDelazificationStrategy(defaultDelazificationMode);
    }

    if (compileMethod == CompileUtf8::DontInflate) {
      script = JS::CompileUtf8File(cx, options, file);
    } else {
      fprintf(stderr, "(compiling '%s' after inflating to UTF-16)\n", filename);

      FileContents buffer(cx);
      if (!ReadCompleteFile(cx, file, buffer)) {
        return false;
      }

      size_t length = buffer.length();
      auto chars = UniqueTwoByteChars(
          UTF8CharsToNewTwoByteCharsZ(
              cx,
              JS::UTF8Chars(reinterpret_cast<const char*>(buffer.begin()),
                            buffer.length()),
              &length, js::MallocArena)
              .get());
      if (!chars) {
        return false;
      }

      JS::SourceText<char16_t> source;
      if (!source.init(cx, std::move(chars), length)) {
        return false;
      }

      script = JS::Compile(cx, options, source);
    }

    if (!script) {
      return false;
    }
  }

  if (!RegisterScriptPathWithModuleLoader(cx, script, filename)) {
    return false;
  }

#ifdef DEBUG
  if (dumpEntrainedVariables) {
    AnalyzeEntrainedVariables(cx, script);
  }
#endif
  if (!compileOnly) {
    if (!JS_ExecuteScript(cx, script)) {
      return false;
    }
    int64_t t2 = PRMJ_Now() - t1;
    if (printTiming) {
      printf("runtime = %.3f ms\n", double(t2) / PRMJ_USEC_PER_MSEC);
    }
  }
  return true;
}

[[nodiscard]] static bool RunModule(JSContext* cx, const char* filename,
                                    bool compileOnly) {
  ShellContext* sc = GetShellContext(cx);

  RootedString path(cx, NewStringCopyUTF8(cx, filename));
  if (!path) {
    return false;
  }

  path = ResolvePath(cx, path, RootRelative);
  if (!path) {
    return false;
  }

  return sc->moduleLoader->loadRootModule(cx, path);
}

static void ShellCleanupFinalizationRegistryCallback(JSFunction* doCleanup,
                                                     JSObject* incumbentGlobal,
                                                     void* data) {
  // In the browser this queues a task. Shell jobs correspond to microtasks so
  // we arrange for cleanup to happen after all jobs/microtasks have run. The
  // incumbent global is ignored in the shell.

  auto sc = static_cast<ShellContext*>(data);
  AutoEnterOOMUnsafeRegion oomUnsafe;
  if (!sc->finalizationRegistryCleanupCallbacks.append(doCleanup)) {
    oomUnsafe.crash("ShellCleanupFinalizationRegistryCallback");
  }
}

// Run any FinalizationRegistry cleanup tasks and return whether any ran.
static bool MaybeRunFinalizationRegistryCleanupTasks(JSContext* cx) {
  ShellContext* sc = GetShellContext(cx);
  MOZ_ASSERT(!sc->quitting);

  Rooted<ShellContext::FunctionVector> callbacks(cx);
  std::swap(callbacks.get(), sc->finalizationRegistryCleanupCallbacks.get());

  bool ranTasks = false;

  RootedFunction callback(cx);
  for (JSFunction* f : callbacks) {
    callback = f;

    JS::ExposeObjectToActiveJS(callback);
    AutoRealm ar(cx, callback);

    {
      AutoReportException are(cx);
      RootedValue unused(cx);
      (void)JS_CallFunction(cx, nullptr, callback, HandleValueArray::empty(),
                            &unused);
    }

    ranTasks = true;

    if (sc->quitting) {
      break;
    }
  }

  return ranTasks;
}

static bool EnqueueJob(JSContext* cx, unsigned argc, Value* vp) {
  CallArgs args = CallArgsFromVp(argc, vp);

  if (!IsFunctionObject(args.get(0))) {
    JS_ReportErrorASCII(cx, "EnqueueJob's first argument must be a function");
    return false;
  }

  args.rval().setUndefined();

  RootedObject job(cx, &args[0].toObject());
  return js::EnqueueJob(cx, job);
}

static void RunShellJobs(JSContext* cx) {
  ShellContext* sc = GetShellContext(cx);
  if (sc->quitting) {
    return;
  }

  while (true) {
    // Run microtasks.
    js::RunJobs(cx);
    if (sc->quitting) {
      return;
    }

    // Run tasks (only finalization registry clean tasks are possible).
    bool ranTasks = MaybeRunFinalizationRegistryCleanupTasks(cx);
    if (!ranTasks) {
      break;
    }
  }
}

static bool DrainJobQueue(JSContext* cx, unsigned argc, Value* vp) {
  CallArgs args = CallArgsFromVp(argc, vp);

  if (GetShellContext(cx)->quitting) {
    JS_ReportErrorASCII(
        cx, "Mustn't drain the job queue when the shell is quitting");
    return false;
  }

  if (cx->isEvaluatingModule != 0) {
    JS_ReportErrorASCII(
        cx,
        "Can't drain the job queue when executing the top level of a module");
    return false;
  }

  RunShellJobs(cx);

  if (GetShellContext(cx)->quitting) {
    return false;
  }

  args.rval().setUndefined();
  return true;
}

static bool GlobalOfFirstJobInQueue(JSContext* cx, unsigned argc, Value* vp) {
  CallArgs args = CallArgsFromVp(argc, vp);

  RootedObject job(cx, cx->internalJobQueue->maybeFront());
  if (!job) {
    JS_ReportErrorASCII(cx, "Job queue is empty");
    return false;
  }

  RootedObject global(cx, &job->nonCCWGlobal());
  if (!cx->compartment()->wrap(cx, &global)) {
    return false;
  }

  args.rval().setObject(*global);
  return true;
}

static bool TrackUnhandledRejections(JSContext* cx, JS::HandleObject promise,
                                     JS::PromiseRejectionHandlingState state) {
  ShellContext* sc = GetShellContext(cx);
  if (!sc->trackUnhandledRejections) {
    return true;
  }

#if defined(DEBUG) || defined(JS_OOM_BREAKPOINT)
  if (cx->runningOOMTest) {
    // When OOM happens, we cannot reliably track the set of unhandled
    // promise rejections. Throw error only when simulated OOM is used
    // *and* promises are used in the test.
    JS_ReportErrorASCII(
        cx,
        "Can't track unhandled rejections while running simulated OOM "
        "test. Call ignoreUnhandledRejections before using oomTest etc.");
    return false;
  }
#endif

  if (!sc->unhandledRejectedPromises) {
    sc->unhandledRejectedPromises = SetObject::create(cx);
    if (!sc->unhandledRejectedPromises) {
      return false;
    }
  }

  RootedValue promiseVal(cx, ObjectValue(*promise));

  AutoRealm ar(cx, sc->unhandledRejectedPromises);
  if (!cx->compartment()->wrap(cx, &promiseVal)) {
    return false;
  }

  switch (state) {
    case JS::PromiseRejectionHandlingState::Unhandled:
      if (!sc->unhandledRejectedPromises->add(cx, promiseVal)) {
        return false;
      }
      break;
    case JS::PromiseRejectionHandlingState::Handled:
      bool deleted = false;
      if (!sc->unhandledRejectedPromises->delete_(cx, promiseVal, &deleted)) {
        return false;
      }
      // We can't MOZ_ASSERT(deleted) here, because it's possible we failed to
      // add the promise in the first place, due to OOM.
      break;
  }

  return true;
}

static void ForwardingPromiseRejectionTrackerCallback(
    JSContext* cx, bool mutedErrors, JS::HandleObject promise,
    JS::PromiseRejectionHandlingState state, void* data) {
  AutoReportException are(cx);

  if (!TrackUnhandledRejections(cx, promise, state)) {
    return;
  }

  RootedValue callback(cx,
                       GetShellContext(cx)->promiseRejectionTrackerCallback);
  if (callback.isNull()) {
    return;
  }

  AutoRealm ar(cx, &callback.toObject());

  FixedInvokeArgs<2> args(cx);
  args[0].setObject(*promise);
  args[1].setInt32(static_cast<int32_t>(state));

  if (!JS_WrapValue(cx, args[0])) {
    return;
  }

  RootedValue rval(cx);
  (void)Call(cx, callback, UndefinedHandleValue, args, &rval);
}

static bool SetPromiseRejectionTrackerCallback(JSContext* cx, unsigned argc,
                                               Value* vp) {
  CallArgs args = CallArgsFromVp(argc, vp);

  if (!IsFunctionObject(args.get(0))) {
    JS_ReportErrorASCII(
        cx,
        "setPromiseRejectionTrackerCallback expects a function as its sole "
        "argument");
    return false;
  }

  GetShellContext(cx)->promiseRejectionTrackerCallback = args[0];

  args.rval().setUndefined();
  return true;
}

// clang-format off
static const char* telemetryNames[static_cast<int>(JSMetric::Count)] = {
#define LIT(NAME, _) #NAME,
  FOR_EACH_JS_METRIC(LIT)
#undef LIT
};
// clang-format on

// Telemetry can be executed from multiple threads, and the callback is
// responsible to avoid contention on the recorded telemetry data.
static Mutex* telemetryLock = nullptr;
class MOZ_RAII AutoLockTelemetry : public LockGuard<Mutex> {
  using Base = LockGuard<Mutex>;

 public:
  AutoLockTelemetry() : Base(*telemetryLock) { MOZ_ASSERT(telemetryLock); }
};

using TelemetryData = uint32_t;
using TelemetryVec = Vector<TelemetryData, 0, SystemAllocPolicy>;
MOZ_RUNINIT static mozilla::Array<TelemetryVec, size_t(JSMetric::Count)>
    telemetryResults;
static void AccumulateTelemetryDataCallback(JSMetric id, uint32_t sample) {
  AutoLockTelemetry alt;
  // We ignore OOMs while writting teleemtry data.
  if (telemetryResults[static_cast<int>(id)].append(sample)) {
    return;
  }
}

static void WriteTelemetryDataToDisk(const char* dir) {
  const int pathLen = 260;
  char fileName[pathLen];
  Fprinter output;
  auto initOutput = [&](const char* name) -> bool {
    if (SprintfLiteral(fileName, "%s%s.csv", dir, name) >= pathLen) {
      return false;
    }
    FILE* file = fopen(fileName, "a");
    if (!file) {
      return false;
    }
    output.init(file);
    return true;
  };

  for (size_t id = 0; id < size_t(JSMetric::Count); id++) {
    auto clear = MakeScopeExit([&] { telemetryResults[id].clearAndFree(); });
    if (!initOutput(telemetryNames[id])) {
      continue;
    }
    for (uint32_t data : telemetryResults[id]) {
      output.printf("%u\n", data);
    }
    output.finish();
  }
}

#undef MAP_TELEMETRY

// Use Counter introspection
MOZ_RUNINIT static Mutex useCounterLock(mutexid::ShellUseCounters);
class MOZ_RAII AutoLockUseCounters : public LockGuard<Mutex> {
  using Base = LockGuard<Mutex>;

 public:
  AutoLockUseCounters() : Base(useCounterLock) {}
};

using UseCounterArray =
    mozilla::Array<uint32_t, static_cast<size_t>(JSUseCounter::COUNT)>;
static UseCounterArray useCounterResults;
static void SetUseCounterCallback(JSObject* obj, JSUseCounter counter) {
  MOZ_RELEASE_ASSERT(obj);
  AutoLockUseCounters aluc;
  // Maybe should ensure obj is a global object?
  useCounterResults[static_cast<size_t>(counter)]++;
}

static bool GetUseCounterResults(JSContext* cx, unsigned argc, Value* vp) {
  CallArgs args = CallArgsFromVp(argc, vp);
  Rooted<JSObject*> obj(cx, JS_NewPlainObject(cx));
  if (!obj) {
    return false;
  }

  // Make a private copy holding the lock then release, because we can't
  // hold this mutex while doing JS_DefineProperty, which holds MemoryTracker
  // mutex.
  UseCounterArray local;
  {
    AutoLockUseCounters aluc;
    local = useCounterResults;
  }

  RootedValue val(cx);
#define ADD_VALUE(ENUM, NAME)                                      \
  val.setInt32(local[static_cast<size_t>(JSUseCounter::ENUM)]);    \
  if (!JS_DefineProperty(cx, obj, #NAME, val, JSPROP_ENUMERATE)) { \
    return false;                                                  \
  }

  FOR_EACH_JS_USE_COUNTER(ADD_VALUE);

  args.rval().setObject(*obj);
  return true;
}

static bool BoundToAsyncStack(JSContext* cx, unsigned argc, Value* vp) {
  CallArgs args = CallArgsFromVp(argc, vp);

  RootedValue function(cx, GetFunctionNativeReserved(&args.callee(), 0));
  RootedObject options(
      cx, &GetFunctionNativeReserved(&args.callee(), 1).toObject());

  Rooted<SavedFrame*> stack(cx, nullptr);
  bool isExplicit;

  RootedValue v(cx);

  if (!JS_GetProperty(cx, options, "stack", &v)) {
    return false;
  }
  if (!v.isObject() || !v.toObject().is<SavedFrame>()) {
    JS_ReportErrorASCII(cx,
                        "The 'stack' property must be a SavedFrame object.");
    return false;
  }
  stack = &v.toObject().as<SavedFrame>();

  if (!JS_GetProperty(cx, options, "cause", &v)) {
    return false;
  }
  RootedString causeString(cx, ToString(cx, v));
  if (!causeString) {
    return false;
  }

  UniqueChars cause = JS_EncodeStringToUTF8(cx, causeString);
  if (!cause) {
    MOZ_ASSERT(cx->isExceptionPending());
    return false;
  }

  if (!JS_GetProperty(cx, options, "explicit", &v)) {
    return false;
  }
  isExplicit = v.isUndefined() ? true : ToBoolean(v);

  auto kind =
      (isExplicit ? JS::AutoSetAsyncStackForNewCalls::AsyncCallKind::EXPLICIT
                  : JS::AutoSetAsyncStackForNewCalls::AsyncCallKind::IMPLICIT);

  JS::AutoSetAsyncStackForNewCalls asasfnckthxbye(cx, stack, cause.get(), kind);
  return Call(cx, UndefinedHandleValue, function, JS::HandleValueArray::empty(),
              args.rval());
}

static bool BindToAsyncStack(JSContext* cx, unsigned argc, Value* vp) {
  CallArgs args = CallArgsFromVp(argc, vp);

  if (args.length() != 2) {
    JS_ReportErrorASCII(cx, "bindToAsyncStack takes exactly two arguments.");
    return false;
  }

  if (!args[0].isObject() || !IsCallable(args[0])) {
    JS_ReportErrorASCII(
        cx, "bindToAsyncStack's first argument should be a function.");
    return false;
  }

  if (!args[1].isObject()) {
    JS_ReportErrorASCII(
        cx, "bindToAsyncStack's second argument should be an object.");
    return false;
  }

  RootedFunction bound(cx, NewFunctionWithReserved(cx, BoundToAsyncStack, 0, 0,
                                                   "bindToAsyncStack thunk"));
  if (!bound) {
    return false;
  }
  SetFunctionNativeReserved(bound, 0, args[0]);
  SetFunctionNativeReserved(bound, 1, args[1]);

  args.rval().setObject(*bound);
  return true;
}

#ifdef JS_HAS_INTL_API
static bool AddIntlExtras(JSContext* cx, unsigned argc, Value* vp) {
  CallArgs args = CallArgsFromVp(argc, vp);
  if (!args.get(0).isObject()) {
    JS_ReportErrorASCII(cx, "addIntlExtras must be passed an object");
    return false;
  }
  JS::RootedObject intl(cx, &args[0].toObject());

  static const JSFunctionSpec funcs[] = {
      JS_SELF_HOSTED_FN("getCalendarInfo", "Intl_getCalendarInfo", 1, 0),
      JS_FS_END,
  };

  if (!JS_DefineFunctions(cx, intl, funcs)) {
    return false;
  }

  if (!JS::AddMozDateTimeFormatConstructor(cx, intl)) {
    return false;
  }

  if (!JS::AddMozDisplayNamesConstructor(cx, intl)) {
    return false;
  }

  args.rval().setUndefined();
  return true;
}
#endif  // JS_HAS_INTL_API

static bool
PrintTaintedString(JSContext* cx, RootedValue *result) {
    SafeStringTaint taint(result->toString()->taint());

    RootedString str(cx);
    str = JS_ValueToSource(cx, *result);
    if (!str)
        return false;

    JS::UniqueChars utf8chars = JS_EncodeStringToUTF8(cx, str);
    if (!utf8chars)
        return false;

    // true iff current char is tainted
    bool marker = false;
    // offset between encoded string and unicode string
    size_t offset = 1;
    // amount of chars that are escaped by "\".
    int escape = 0;
    // String representations always starts with a quote
    fprintf(gOutFile->fp, "%c", utf8chars[0]);
    for(size_t i = 1; utf8chars[i] != '\0'; i++) {
        if (taint[i-offset] && !marker) {
            fprintf(gOutFile->fp, "\e[91m");
            marker = true;
        }
        if (!taint[i-offset] && marker) {
            fprintf(gOutFile->fp, "\e[0m");
            marker = false;
        }
        // Print tainted spaces as a block (u2588)
        if (taint[i-offset] && utf8chars[i] == ' ') {
            fprintf(gOutFile->fp, "\u2588");
        } else {
            fprintf(gOutFile->fp, "%c", utf8chars[i]);
        }
        if (escape == 0 && utf8chars[i] == '\\' && utf8chars[i+1] == 'u') {
            escape = 5;
            offset++;
        } else if (escape == 0 && utf8chars[i] == '\\' && utf8chars[i+1] == 'x') {
            escape = 3;
            offset++;
        } else if (escape == 0 && utf8chars[i] == '\\') {
            escape = 1;
            offset++;
        } else if (escape > 0) {
            escape--;
            if(escape > 0) {
                offset++;
            }
        }
    }
    if (marker)
        fprintf(gOutFile->fp, "\033[0m");
    fprintf(gOutFile->fp, "\n");

    return true;
}

[[nodiscard]] static bool EvalUtf8AndPrint(JSContext* cx, const char* bytes,
                                           size_t length, int lineno,
                                           bool compileOnly) {
  // Eval.
  JS::CompileOptions options(cx);
  options.setIntroductionType("js shell interactive")
      .setIsRunOnce(true)
      .setFileAndLine("typein", lineno)
      .setEagerDelazificationStrategy(defaultDelazificationMode);

  JS::SourceText<Utf8Unit> srcBuf;
  if (!srcBuf.init(cx, bytes, length, JS::SourceOwnership::Borrowed)) {
    return false;
  }

  RootedScript script(cx, JS::Compile(cx, options, srcBuf));
  if (!script) {
    return false;
  }
  if (compileOnly) {
    return true;
  }
  RootedValue result(cx);
  if (!JS_ExecuteScript(cx, script, &result)) {
    return false;
  }

  if (!result.isUndefined() && gOutFile->isOpen()) {
    // Print.
    // Foxhound
    if (result.isString() && result.toString()->isTainted()) {
      PrintTaintedString(cx, &result);
    } else {
      RootedString str(cx, JS_ValueToSource(cx, result));
      if (!str) {
        return false;
      }

      UniqueChars utf8chars = JS_EncodeStringToUTF8(cx, str);
      if (!utf8chars) {
        return false;
      }
      fprintf(gOutFile->fp, "%s\n", utf8chars.get());
    }
  }
  return true;
}

[[nodiscard]] static bool ReadEvalPrintLoop(JSContext* cx, FILE* in,
                                            bool compileOnly) {
  ShellContext* sc = GetShellContext(cx);
  int lineno = 1;
  bool hitEOF = false;

  do {
    /*
     * Accumulate lines until we get a 'compilable unit' - one that either
     * generates an error (before running out of source) or that compiles
     * cleanly.  This should be whenever we get a complete statement that
     * coincides with the end of a line.
     */
    int startline = lineno;
    using CharBuffer = Vector<char, 32>;
    RootedObject globalLexical(cx, &cx->global()->lexicalEnvironment());
    CharBuffer buffer(cx);
    do {
      ScheduleWatchdog(cx, -1);
      sc->serviceInterrupt = false;
      errno = 0;

      mozilla::UniqueFreePtr<char[]> line =
          GetLine(in, startline == lineno ? "js> " : "");
      if (!line) {
        if (errno) {
          if (UniqueChars error = SystemErrorMessage(cx, errno)) {
            JS_ReportErrorUTF8(cx, "%s", error.get());
          }
          return false;
        }
        hitEOF = true;
        break;
      }

      if (!buffer.append(line.get(), strlen(line.get())) ||
          !buffer.append('\n')) {
        return false;
      }

      lineno++;
      if (!ScheduleWatchdog(cx, sc->timeoutInterval)) {
        hitEOF = true;
        break;
      }
    } while (!JS_Utf8BufferIsCompilableUnit(cx, cx->global(), buffer.begin(),
                                            buffer.length()));

    if (hitEOF && buffer.empty()) {
      break;
    }

    {
      // Report exceptions but keep going.
      AutoReportException are(cx);
      (void)EvalUtf8AndPrint(cx, buffer.begin(), buffer.length(), startline,
                             compileOnly);
    }

    // If a let or const fail to initialize they will remain in an unusable
    // without further intervention. This call cleans up the global scope,
    // setting uninitialized lexicals to undefined so that they may still
    // be used. This behavior is _only_ acceptable in the context of the repl.
    if (JS::ForceLexicalInitialization(cx, globalLexical) &&
        gErrFile->isOpen()) {
      fputs(
          "Warning: According to the standard, after the above exception,\n"
          "Warning: the global bindings should be permanently uninitialized.\n"
          "Warning: We have non-standard-ly initialized them to `undefined`"
          "for you.\nWarning: This nicety only happens in the JS shell.\n",
          stderr);
    }

    RunShellJobs(cx);
  } while (!hitEOF && !sc->quitting);

  if (gOutFile->isOpen()) {
    fprintf(gOutFile->fp, "\n");
  }

  return true;
}

enum FileKind {
  PreludeScript,    // UTF-8 script, fully-parsed, to avoid conflicting
                    // configurations.
  FileScript,       // UTF-8, directly parsed as such
  FileScriptUtf16,  // FileScript, but inflate to UTF-16 before parsing
  FileModule,
};

[[nodiscard]] static bool Process(JSContext* cx, const char* filename,
                                  bool forceTTY, FileKind kind) {
  FILE* file;
  if (forceTTY || !filename || strcmp(filename, "-") == 0) {
    file = stdin;
  } else {
    file = OpenFile(cx, filename, "rb");
    if (!file) {
      return false;
    }
  }
  AutoCloseFile autoClose(file);

  bool fullParse = false;
  if (!forceTTY && !isatty(fileno(file))) {
    // It's not interactive - just execute it.
    switch (kind) {
      case PreludeScript:
        fullParse = true;
        if (!RunFile(cx, filename, file, CompileUtf8::DontInflate, compileOnly,
                     fullParse)) {
          return false;
        }
        break;
      case FileScript:
        if (!RunFile(cx, filename, file, CompileUtf8::DontInflate, compileOnly,
                     fullParse)) {
          return false;
        }
        break;
      case FileScriptUtf16:
        if (!RunFile(cx, filename, file, CompileUtf8::InflateToUtf16,
                     compileOnly, fullParse)) {
          return false;
        }
        break;
      case FileModule:
        if (!RunModule(cx, filename, compileOnly)) {
          return false;
        }
        break;
      default:
        MOZ_CRASH("Impossible FileKind!");
    }
  } else {
    // It's an interactive filehandle; drop into read-eval-print loop.
    MOZ_ASSERT(kind == FileScript);
    if (!ReadEvalPrintLoop(cx, file, compileOnly)) {
      return false;
    }
  }
#ifdef FUZZING_JS_FUZZILLI
  fprintf(stderr, "executionHash is 0x%x with %d inputs\n", cx->executionHash,
          cx->executionHashInputs);
#endif
  return true;
}

#ifdef XP_WIN
#  define GET_FD_FROM_FILE(a) int(_get_osfhandle(fileno(a)))
#else
#  define GET_FD_FROM_FILE(a) fileno(a)
#endif

static void freeExternalCallback(void* contents, void* userData) {
  MOZ_ASSERT(!userData);
  js_free(contents);
}

static bool CreateExternalArrayBuffer(JSContext* cx, unsigned argc, Value* vp) {
  CallArgs args = CallArgsFromVp(argc, vp);
  if (args.length() != 1) {
    JS_ReportErrorNumberASCII(
        cx, my_GetErrorMessage, nullptr,
        args.length() < 1 ? JSSMSG_NOT_ENOUGH_ARGS : JSSMSG_TOO_MANY_ARGS,
        "createExternalArrayBuffer");
    return false;
  }

  int32_t bytes = 0;
  if (!ToInt32(cx, args[0], &bytes)) {
    return false;
  }

  if (bytes < 0) {
    JS_ReportErrorASCII(cx, "Size must be non-negative");
    return false;
  }

  void* buffer = js_calloc(bytes);
  if (!buffer) {
    JS_ReportOutOfMemory(cx);
    return false;
  }

  UniquePtr<void, JS::BufferContentsDeleter> ptr{buffer,
                                                 {&freeExternalCallback}};
  RootedObject arrayBuffer(
      cx, JS::NewExternalArrayBuffer(cx, bytes, std::move(ptr)));
  if (!arrayBuffer) {
    return false;
  }

  args.rval().setObject(*arrayBuffer);
  return true;
}

static bool CreateMappedArrayBuffer(JSContext* cx, unsigned argc, Value* vp) {
  CallArgs args = CallArgsFromVp(argc, vp);

  if (args.length() < 1 || args.length() > 3) {
    JS_ReportErrorNumberASCII(
        cx, my_GetErrorMessage, nullptr,
        args.length() < 1 ? JSSMSG_NOT_ENOUGH_ARGS : JSSMSG_TOO_MANY_ARGS,
        "createMappedArrayBuffer");
    return false;
  }

  RootedString rawFilenameStr(cx, JS::ToString(cx, args[0]));
  if (!rawFilenameStr) {
    return false;
  }
  // It's a little bizarre to resolve relative to the script, but for testing
  // I need a file at a known location, and the only good way I know of to do
  // that right now is to include it in the repo alongside the test script.
  // Bug 944164 would introduce an alternative.
  Rooted<JSString*> filenameStr(
      cx, ResolvePath(cx, rawFilenameStr, ScriptRelative));
  if (!filenameStr) {
    return false;
  }
  UniqueChars filename = JS_EncodeStringToUTF8(cx, filenameStr);
  if (!filename) {
    return false;
  }

  uint32_t offset = 0;
  if (args.length() >= 2) {
    if (!JS::ToUint32(cx, args[1], &offset)) {
      return false;
    }
  }

  bool sizeGiven = false;
  uint32_t size;
  if (args.length() >= 3) {
    if (!JS::ToUint32(cx, args[2], &size)) {
      return false;
    }
    sizeGiven = true;
    if (size == 0) {
      JS_ReportErrorNumberASCII(cx, GetErrorMessage, nullptr,
                                JSMSG_BAD_ARRAY_LENGTH);
      return false;
    }
  }

  FILE* file = OpenFile(cx, filename.get(), "rb");
  if (!file) {
    return false;
  }
  AutoCloseFile autoClose(file);

  struct stat st;
  if (fstat(fileno(file), &st) < 0) {
    JS_ReportErrorASCII(cx, "Unable to stat file");
    return false;
  }

  if ((st.st_mode & S_IFMT) != S_IFREG) {
    JS_ReportErrorASCII(cx, "Path is not a regular file");
    return false;
  }

  if (!sizeGiven) {
    if (off_t(offset) >= st.st_size) {
      JS_ReportErrorNumberASCII(cx, GetErrorMessage, nullptr,
                                JSMSG_OFFSET_LARGER_THAN_FILESIZE);
      return false;
    }
    size = st.st_size - offset;
  }

  void* contents =
      JS::CreateMappedArrayBufferContents(GET_FD_FROM_FILE(file), offset, size);
  if (!contents) {
    JS_ReportErrorASCII(cx,
                        "failed to allocate mapped array buffer contents "
                        "(possibly due to bad alignment)");
    return false;
  }

  RootedObject obj(cx,
                   JS::NewMappedArrayBufferWithContents(cx, size, contents));
  if (!obj) {
    return false;
  }

  args.rval().setObject(*obj);
  return true;
}

#undef GET_FD_FROM_FILE

class UserBufferObject : public NativeObject {
  static const uint32_t BUFFER_SLOT = 0;
  static const uint32_t BYTE_LENGTH_SLOT = 1;
  static const uint32_t RESERVED_SLOTS = 2;

  static constexpr auto BufferMemoryUse = MemoryUse::Embedding1;

  static void finalize(JS::GCContext* gcx, JSObject* obj);

 public:
  static const JSClassOps classOps_;
  static const JSClass class_;

  [[nodiscard]] static UserBufferObject* create(JSContext* cx,
                                                size_t byteLength);

  void* buffer() const {
    auto& buffer = getReservedSlot(BUFFER_SLOT);
    if (buffer.isUndefined()) {
      return nullptr;
    }
    return buffer.toPrivate();
  }

  size_t byteLength() const {
    return size_t(getReservedSlot(BYTE_LENGTH_SLOT).toPrivate());
  }
};

const JSClassOps UserBufferObject::classOps_ = {
    nullptr,                     // addProperty
    nullptr,                     // delProperty
    nullptr,                     // enumerate
    nullptr,                     // newEnumerate
    nullptr,                     // resolve
    nullptr,                     // mayResolve
    UserBufferObject::finalize,  // finalize
    nullptr,                     // call
    nullptr,                     // construct
    nullptr,                     // trace
};

const JSClass UserBufferObject::class_ = {
    "UserBufferObject",
    JSCLASS_HAS_RESERVED_SLOTS(UserBufferObject::RESERVED_SLOTS) |
        JSCLASS_BACKGROUND_FINALIZE,
    &UserBufferObject::classOps_,
};

UserBufferObject* UserBufferObject::create(JSContext* cx, size_t byteLength) {
  void* buffer = js_calloc(byteLength);
  if (!buffer) {
    JS_ReportOutOfMemory(cx);
    return nullptr;
  }
  UniquePtr<void, JS::FreePolicy> ptr(buffer);

  auto* userBuffer = NewObjectWithGivenProto<UserBufferObject>(cx, nullptr);
  if (!userBuffer) {
    return nullptr;
  }

  InitReservedSlot(userBuffer, BUFFER_SLOT, ptr.release(), byteLength,
                   BufferMemoryUse);
  userBuffer->initReservedSlot(BYTE_LENGTH_SLOT, PrivateValue(byteLength));

  return userBuffer;
}

void UserBufferObject::finalize(JS::GCContext* gcx, JSObject* obj) {
  auto* userBuffer = &obj->as<UserBufferObject>();
  if (auto* buffer = userBuffer->buffer()) {
    gcx->free_(userBuffer, buffer, userBuffer->byteLength(), BufferMemoryUse);
  }
}

static bool CreateUserArrayBuffer(JSContext* cx, unsigned argc, Value* vp) {
  CallArgs args = CallArgsFromVp(argc, vp);
  if (args.length() != 1) {
    JS_ReportErrorNumberASCII(
        cx, my_GetErrorMessage, nullptr,
        args.length() < 1 ? JSSMSG_NOT_ENOUGH_ARGS : JSSMSG_TOO_MANY_ARGS,
        "createUserArrayBuffer");
    return false;
  }

  int32_t bytes = 0;
  if (!ToInt32(cx, args[0], &bytes)) {
    return false;
  }
  if (bytes < 0) {
    JS_ReportErrorASCII(cx, "Size must be non-negative");
    return false;
  }

  Rooted<UserBufferObject*> userBuffer(cx, UserBufferObject::create(cx, bytes));
  if (!userBuffer) {
    return false;
  }

  Rooted<JSObject*> arrayBuffer(
      cx, JS::NewArrayBufferWithUserOwnedContents(cx, userBuffer->byteLength(),
                                                  userBuffer->buffer()));
  if (!arrayBuffer) {
    return false;
  }

  // Create a strong reference from |arrayBuffer| to |userBuffer|. This ensures
  // |userBuffer| can't outlive |arrayBuffer|. That way we don't have to worry
  // about detaching the ArrayBuffer object when |userBuffer| gets finalized.
  // The reference is made through a private name, because we don't want to
  // expose |userBuffer| to user-code.

  auto* privateName = NewPrivateName(cx, cx->names().empty_.toHandle());
  if (!privateName) {
    return false;
  }

  Rooted<PropertyKey> id(cx, PropertyKey::Symbol(privateName));
  Rooted<JS::Value> userBufferVal(cx, ObjectValue(*userBuffer));
  if (!js::DefineDataProperty(cx, arrayBuffer, id, userBufferVal, 0)) {
    return false;
  }

  args.rval().setObject(*arrayBuffer);
  return true;
}

static bool AddPromiseReactions(JSContext* cx, unsigned argc, Value* vp) {
  CallArgs args = CallArgsFromVp(argc, vp);

  if (args.length() != 3) {
    JS_ReportErrorNumberASCII(
        cx, my_GetErrorMessage, nullptr,
        args.length() < 3 ? JSSMSG_NOT_ENOUGH_ARGS : JSSMSG_TOO_MANY_ARGS,
        "addPromiseReactions");
    return false;
  }

  RootedObject promise(cx);
  if (args[0].isObject()) {
    promise = &args[0].toObject();
  }

  if (!promise || !JS::IsPromiseObject(promise)) {
    JS_ReportErrorNumberASCII(cx, my_GetErrorMessage, nullptr,
                              JSSMSG_INVALID_ARGS, "addPromiseReactions");
    return false;
  }

  RootedObject onResolve(cx);
  if (args[1].isObject()) {
    onResolve = &args[1].toObject();
  }

  RootedObject onReject(cx);
  if (args[2].isObject()) {
    onReject = &args[2].toObject();
  }

  if (!onResolve || !onResolve->is<JSFunction>() || !onReject ||
      !onReject->is<JSFunction>()) {
    JS_ReportErrorNumberASCII(cx, my_GetErrorMessage, nullptr,
                              JSSMSG_INVALID_ARGS, "addPromiseReactions");
    return false;
  }

  return JS::AddPromiseReactions(cx, promise, onResolve, onReject);
}

static bool IgnoreUnhandledRejections(JSContext* cx, unsigned argc, Value* vp) {
  CallArgs args = CallArgsFromVp(argc, vp);

  ShellContext* sc = GetShellContext(cx);
  sc->trackUnhandledRejections = false;

  args.rval().setUndefined();
  return true;
}

static bool Options(JSContext* cx, unsigned argc, Value* vp) {
  CallArgs args = CallArgsFromVp(argc, vp);

  JS::ContextOptions oldContextOptions = JS::ContextOptionsRef(cx);
  for (unsigned i = 0; i < args.length(); i++) {
    RootedString str(cx, JS::ToString(cx, args[i]));
    if (!str) {
      return false;
    }

    Rooted<JSLinearString*> opt(cx, str->ensureLinear(cx));
    if (!opt) {
      return false;
    }

    if (StringEqualsLiteral(opt, "throw_on_asmjs_validation_failure")) {
      JS::ContextOptionsRef(cx).toggleThrowOnAsmJSValidationFailure();
    } else {
      UniqueChars optChars = QuoteString(cx, opt, '"');
      if (!optChars) {
        return false;
      }

      JS_ReportErrorASCII(cx,
                          "unknown option name %s."
                          " The valid name is "
                          "throw_on_asmjs_validation_failure.",
                          optChars.get());
      return false;
    }
  }

  UniqueChars names = DuplicateString("");
  bool found = false;
  if (names && oldContextOptions.throwOnAsmJSValidationFailure()) {
    names = JS_sprintf_append(std::move(names), "%s%s", found ? "," : "",
                              "throw_on_asmjs_validation_failure");
    found = true;
  }
  if (!names) {
    JS_ReportOutOfMemory(cx);
    return false;
  }

  JSString* str = JS_NewStringCopyZ(cx, names.get());
  if (!str) {
    return false;
  }
  args.rval().setString(str);
  return true;
}

static bool LoadScript(JSContext* cx, unsigned argc, Value* vp,
                       bool scriptRelative) {
  CallArgs args = CallArgsFromVp(argc, vp);

  RootedString str(cx);
  for (unsigned i = 0; i < args.length(); i++) {
    str = JS::ToString(cx, args[i]);
    if (!str) {
      JS_ReportErrorNumberASCII(cx, my_GetErrorMessage, nullptr,
                                JSSMSG_INVALID_ARGS, "load");
      return false;
    }

    str = ResolvePath(cx, str, scriptRelative ? ScriptRelative : RootRelative);
    if (!str) {
      JS_ReportErrorASCII(cx, "unable to resolve path");
      return false;
    }

    UniqueChars filename = JS_EncodeStringToUTF8(cx, str);
    if (!filename) {
      return false;
    }

    errno = 0;

    CompileOptions opts(cx);
    opts.setIntroductionType("js shell load")
        .setIsRunOnce(true)
        .setNoScriptRval(true)
        .setEagerDelazificationStrategy(defaultDelazificationMode);

    RootedValue unused(cx);
    if (!(compileOnly
              ? JS::CompileUtf8Path(cx, opts, filename.get()) != nullptr
              : JS::EvaluateUtf8Path(cx, opts, filename.get(), &unused))) {
      return false;
    }
  }

  args.rval().setUndefined();
  return true;
}

static bool Load(JSContext* cx, unsigned argc, Value* vp) {
  return LoadScript(cx, argc, vp, false);
}

static bool LoadScriptRelativeToScript(JSContext* cx, unsigned argc,
                                       Value* vp) {
  return LoadScript(cx, argc, vp, true);
}

static void my_LargeAllocFailCallback() {
  JSContext* cx = TlsContext.get();
  if (!cx) {
    return;
  }

  MOZ_ASSERT(!JS::RuntimeHeapIsBusy());

  JS::PrepareForFullGC(cx);
  cx->runtime()->gc.gc(JS::GCOptions::Shrink,
                       JS::GCReason::SHARED_MEMORY_LIMIT);
}

static const uint32_t CacheEntry_SOURCE = 0;
static const uint32_t CacheEntry_BYTECODE = 1;
static const uint32_t CacheEntry_OPTIONS = 2;

// Some compile options can't be combined differently between save and load.
//
// CacheEntries store a CacheOption set, and on load an exception is thrown
// if the entries are incompatible.

enum CacheOptions : uint32_t {
  IsRunOnce,
  NoScriptRval,
  Global,
  NonSyntactic,
  SourceIsLazy,
  ForceFullParse,
};

struct CacheOptionSet : public mozilla::EnumSet<CacheOptions> {
  using mozilla::EnumSet<CacheOptions>::EnumSet;

  explicit CacheOptionSet(const CompileOptions& options) : EnumSet() {
    initFromOptions(options);
  }

  void initFromOptions(const CompileOptions& options) {
    if (options.noScriptRval) {
      *this += CacheOptions::NoScriptRval;
    }
    if (options.isRunOnce) {
      *this += CacheOptions::IsRunOnce;
    }
    if (options.sourceIsLazy) {
      *this += CacheOptions::SourceIsLazy;
    }
    if (options.forceFullParse()) {
      *this += CacheOptions::ForceFullParse;
    }
    if (options.nonSyntacticScope) {
      *this += CacheOptions::NonSyntactic;
    }
  }
};

static bool CacheOptionsCompatible(const CacheOptionSet& a,
                                   const CacheOptionSet& b) {
  // If the options are identical, they are trivially compatible.
  return a == b;
}

static const JSClass CacheEntry_class = {
    "CacheEntryObject",
    JSCLASS_HAS_RESERVED_SLOTS(3),
};

static bool CacheEntry(JSContext* cx, unsigned argc, JS::Value* vp) {
  CallArgs args = CallArgsFromVp(argc, vp);

  if (args.length() != 1 || !args[0].isString()) {
    JS_ReportErrorNumberASCII(cx, my_GetErrorMessage, nullptr,
                              JSSMSG_INVALID_ARGS, "CacheEntry");
    return false;
  }

  RootedObject obj(cx, JS_NewObject(cx, &CacheEntry_class));
  if (!obj) {
    return false;
  }

  JS::SetReservedSlot(obj, CacheEntry_SOURCE, args[0]);
  JS::SetReservedSlot(obj, CacheEntry_BYTECODE, UndefinedValue());

  // Fill in empty option set.
  CacheOptionSet defaultOptions;
  JS::SetReservedSlot(obj, CacheEntry_OPTIONS,
                      Int32Value(defaultOptions.serialize()));

  args.rval().setObject(*obj);
  return true;
}

static bool CacheEntry_isCacheEntry(JSObject* cache) {
  return cache->hasClass(&CacheEntry_class);
}

static JSString* CacheEntry_getSource(JSContext* cx, HandleObject cache) {
  MOZ_ASSERT(CacheEntry_isCacheEntry(cache));
  Value v = JS::GetReservedSlot(cache, CacheEntry_SOURCE);
  if (!v.isString()) {
    JS_ReportErrorASCII(
        cx, "CacheEntry_getSource: Unexpected type of source reserved slot.");
    return nullptr;
  }

  return v.toString();
}

static bool CacheEntry_compatible(JSContext* cx, HandleObject cache,
                                  const CacheOptionSet& currentOptionSet) {
  CacheOptionSet cacheEntryOptions;
  MOZ_ASSERT(CacheEntry_isCacheEntry(cache));
  Value v = JS::GetReservedSlot(cache, CacheEntry_OPTIONS);
  cacheEntryOptions.deserialize(v.toInt32());
  if (!CacheOptionsCompatible(cacheEntryOptions, currentOptionSet)) {
    JS_ReportErrorASCII(cx,
                        "CacheEntry_compatible: Incompatible cache contents");
    return false;
  }
  return true;
}

static uint8_t* CacheEntry_getBytecode(JSContext* cx, HandleObject cache,
                                       size_t* length) {
  MOZ_ASSERT(CacheEntry_isCacheEntry(cache));
  Value v = JS::GetReservedSlot(cache, CacheEntry_BYTECODE);
  if (!v.isObject() || !v.toObject().is<ArrayBufferObject>()) {
    JS_ReportErrorASCII(
        cx,
        "CacheEntry_getBytecode: Unexpected type of bytecode reserved slot.");
    return nullptr;
  }

  ArrayBufferObject* arrayBuffer = &v.toObject().as<ArrayBufferObject>();
  *length = arrayBuffer->byteLength();
  return arrayBuffer->dataPointer();
}

static bool CacheEntry_setBytecode(JSContext* cx, HandleObject cache,
                                   const CacheOptionSet& cacheOptions,
                                   uint8_t* buffer, uint32_t length) {
  MOZ_ASSERT(CacheEntry_isCacheEntry(cache));

  using BufferContents = ArrayBufferObject::BufferContents;

  BufferContents contents = BufferContents::createMallocedUnknownArena(buffer);
  Rooted<ArrayBufferObject*> arrayBuffer(
      cx, ArrayBufferObject::createForContents(cx, length, contents));
  if (!arrayBuffer) {
    return false;
  }

  JS::SetReservedSlot(cache, CacheEntry_BYTECODE, ObjectValue(*arrayBuffer));
  JS::SetReservedSlot(cache, CacheEntry_OPTIONS,
                      Int32Value(cacheOptions.serialize()));
  return true;
}

static bool ConvertTranscodeResultToJSException(JSContext* cx,
                                                JS::TranscodeResult rv) {
  switch (rv) {
    case JS::TranscodeResult::Ok:
      return true;

    default:
      [[fallthrough]];
    case JS::TranscodeResult::Failure:
      MOZ_ASSERT(!cx->isExceptionPending());
      JS_ReportErrorASCII(cx, "generic warning");
      return false;
    case JS::TranscodeResult::Failure_BadBuildId:
      MOZ_ASSERT(!cx->isExceptionPending());
      JS_ReportErrorASCII(cx, "the build-id does not match");
      return false;
    case JS::TranscodeResult::Failure_AsmJSNotSupported:
      MOZ_ASSERT(!cx->isExceptionPending());
      JS_ReportErrorASCII(cx, "Asm.js is not supported by XDR");
      return false;
    case JS::TranscodeResult::Failure_BadDecode:
      MOZ_ASSERT(!cx->isExceptionPending());
      JS_ReportErrorASCII(cx, "XDR data corruption");
      return false;

    case JS::TranscodeResult::Throw:
      MOZ_ASSERT(cx->isExceptionPending());
      return false;
  }
}

static void SetQuitting(JSContext* cx, int32_t code) {
  ShellContext* sc = GetShellContext(cx);
  js::StopDrainingJobQueue(cx);
  sc->exitCode = code;
  sc->quitting = true;
}

static void UnsetQuitting(JSContext* cx) {
  ShellContext* sc = GetShellContext(cx);
  js::RestartDrainingJobQueue(cx);
  sc->exitCode = 0;
  sc->quitting = false;
}

static bool Evaluate(JSContext* cx, unsigned argc, Value* vp) {
  CallArgs args = CallArgsFromVp(argc, vp);

  if (args.length() < 1 || args.length() > 2) {
    JS_ReportErrorNumberASCII(
        cx, my_GetErrorMessage, nullptr,
        args.length() < 1 ? JSSMSG_NOT_ENOUGH_ARGS : JSSMSG_TOO_MANY_ARGS,
        "evaluate");
    return false;
  }

  RootedString code(cx, nullptr);
  RootedObject cacheEntry(cx, nullptr);
  if (args[0].isString()) {
    code = args[0].toString();
  } else if (args[0].isObject() &&
             CacheEntry_isCacheEntry(&args[0].toObject())) {
    cacheEntry = &args[0].toObject();
    code = CacheEntry_getSource(cx, cacheEntry);
    if (!code) {
      return false;
    }
  }

  if (!code || (args.length() == 2 && args[1].isPrimitive())) {
    JS_ReportErrorNumberASCII(cx, my_GetErrorMessage, nullptr,
                              JSSMSG_INVALID_ARGS, "evaluate");
    return false;
  }

  RootedObject opts(cx);
  if (args.length() == 2) {
    if (!args[1].isObject()) {
      JS_ReportErrorASCII(cx, "evaluate: The 2nd argument must be an object");
      return false;
    }

    opts = &args[1].toObject();
  }

  RootedObject global(cx, JS::CurrentGlobalOrNull(cx));
  MOZ_ASSERT(global);

  // Check "global" property before everything to use the given global's
  // option as the default value.
  Maybe<CompileOptions> maybeOptions;
  if (opts) {
    RootedValue v(cx);
    if (!JS_GetProperty(cx, opts, "global", &v)) {
      return false;
    }
    if (!v.isUndefined()) {
      if (v.isObject()) {
        global = js::CheckedUnwrapDynamic(&v.toObject(), cx,
                                          /* stopAtWindowProxy = */ false);
        if (!global) {
          return false;
        }
      }
      if (!global || !(JS::GetClass(global)->flags & JSCLASS_IS_GLOBAL)) {
        JS_ReportErrorNumberASCII(
            cx, GetErrorMessage, nullptr, JSMSG_UNEXPECTED_TYPE,
            "\"global\" passed to evaluate()", "not a global object");
        return false;
      }

      JSAutoRealm ar(cx, global);
      maybeOptions.emplace(cx);
    }
  }
  if (!maybeOptions) {
    // If "global" property is not given, use the current global's option as
    // the default value.
    maybeOptions.emplace(cx);
  }

  CompileOptions& options = maybeOptions.ref();
  UniqueChars fileNameBytes;
  RootedString displayURL(cx);
  RootedString sourceMapURL(cx);
  bool catchTermination = false;
  bool loadBytecode = false;
  bool saveIncrementalBytecode = false;
  bool execute = true;
  bool assertEqBytecode = false;
  JS::EnvironmentChain envChain(cx, JS::SupportUnscopables::No);
  RootedObject callerGlobal(cx, cx->global());

  options.setIntroductionType("js shell evaluate")
      .setFileAndLine("@evaluate", 1)
      .setDeferDebugMetadata();

  RootedValue privateValue(cx);
  RootedString elementAttributeName(cx);

  if (opts) {
    if (!js::ParseCompileOptions(cx, options, opts, &fileNameBytes)) {
      return false;
    }
    if (!ParseDebugMetadata(cx, opts, &privateValue, &elementAttributeName)) {
      return false;
    }
    if (!ParseSourceOptions(cx, opts, &displayURL, &sourceMapURL)) {
      return false;
    }

    RootedValue v(cx);
    if (!JS_GetProperty(cx, opts, "catchTermination", &v)) {
      return false;
    }
    if (!v.isUndefined()) {
      catchTermination = ToBoolean(v);
    }

    if (!JS_GetProperty(cx, opts, "loadBytecode", &v)) {
      return false;
    }
    if (!v.isUndefined()) {
      loadBytecode = ToBoolean(v);
    }

    if (!JS_GetProperty(cx, opts, "saveIncrementalBytecode", &v)) {
      return false;
    }
    if (!v.isUndefined()) {
      saveIncrementalBytecode = ToBoolean(v);
    }

    if (!JS_GetProperty(cx, opts, "execute", &v)) {
      return false;
    }
    if (!v.isUndefined()) {
      execute = ToBoolean(v);
    }

    if (!JS_GetProperty(cx, opts, "assertEqBytecode", &v)) {
      return false;
    }
    if (!v.isUndefined()) {
      assertEqBytecode = ToBoolean(v);
    }

    if (!JS_GetProperty(cx, opts, "envChainObject", &v)) {
      return false;
    }
    if (!v.isUndefined()) {
      if (!v.isObject()) {
        JS_ReportErrorNumberASCII(
            cx, GetErrorMessage, nullptr, JSMSG_UNEXPECTED_TYPE,
            "\"envChainObject\" passed to evaluate()", "not an object");
        return false;
      }

      RootedObject obj(cx, &v.toObject());
      {
        // This may be a CCW, so try to unwrap before checking
        // if it is an unqualified variables object. We still append
        // the original object to the environment chain however.
        JSObject* unwrappedObj = js::UncheckedUnwrap(obj, cx);
        if (unwrappedObj->isUnqualifiedVarObj()) {
          JS_ReportErrorASCII(
              cx,
              "\"envChainObject\" passed to evaluate() should not be an "
              "unqualified variables object");
          return false;
        }
      }

      if (!envChain.append(obj)) {
        return false;
      }
    }

    if (!JS_GetProperty(cx, opts, "supportUnscopables", &v)) {
      return false;
    }
    if (!v.isUndefined()) {
      envChain.setSupportUnscopables(JS::SupportUnscopables(ToBoolean(v)));
    }

    // We cannot load or save the bytecode if we have no object where the
    // bytecode cache is stored.
    if (loadBytecode || saveIncrementalBytecode) {
      if (!cacheEntry) {
        JS_ReportErrorNumberASCII(cx, my_GetErrorMessage, nullptr,
                                  JSSMSG_INVALID_ARGS, "evaluate");
        return false;
      }
    }
  }

  if (envChain.length() != 0) {
    // Wrap the envChainObject list into target realm.
    JSAutoRealm ar(cx, global);
    for (size_t i = 0; i < envChain.length(); ++i) {
      if (!JS_WrapObject(cx, envChain.chain()[i])) {
        return false;
      }
    }

    options.setNonSyntacticScope(true);
  }

  // The `loadBuffer` we use below outlives the Stencil we generate so we can
  // use its contents directly in the Stencil.
  options.borrowBuffer = true;

  // We need to track the options used to generate bytecode for a CacheEntry to
  // avoid mismatches. This is primarily a concern when fuzzing the jsshell.
  CacheOptionSet cacheOptions;
  cacheOptions.initFromOptions(options);

  JS::TranscodeBuffer loadBuffer;
  JS::TranscodeBuffer saveBuffer;

  if (loadBytecode) {
    size_t loadLength = 0;
    uint8_t* loadData = nullptr;

    if (!CacheEntry_compatible(cx, cacheEntry, cacheOptions)) {
      return false;
    }

    loadData = CacheEntry_getBytecode(cx, cacheEntry, &loadLength);
    if (!loadData) {
      return false;
    }
    if (!loadBuffer.append(loadData, loadLength)) {
      JS_ReportOutOfMemory(cx);
      return false;
    }
  }

  {
    JSAutoRealm ar(cx, global);
    RefPtr<JS::Stencil> stencil;

    if (loadBytecode) {
      JS::TranscodeRange range(loadBuffer.begin(), loadBuffer.length());
      JS::DecodeOptions decodeOptions(options);

      JS::TranscodeResult rv =
          JS::DecodeStencil(cx, decodeOptions, range, getter_AddRefs(stencil));
      if (JS::IsTranscodeFailureResult(rv)) {
        JS_ReportErrorASCII(cx, "failed to decode cache");
        return false;
      }

      if (!ConvertTranscodeResultToJSException(cx, rv)) {
        return false;
      }
    } else {
      AutoStableStringChars linearChars(cx);
      if (!linearChars.initTwoByte(cx, code)) {
        return false;
      }

      JS::SourceText<char16_t> srcBuf;
      if (!srcBuf.initMaybeBorrowed(cx, linearChars)) {
        return false;
      }

      stencil = JS::CompileGlobalScriptToStencil(cx, options, srcBuf);
      if (!stencil) {
        return false;
      }
    }

    if (!js::ValidateLazinessOfStencilAndGlobal(cx, *stencil)) {
      return false;
    }

    JS::InstantiateOptions instantiateOptions(options);
    RootedScript script(
        cx, JS::InstantiateGlobalStencil(cx, instantiateOptions, stencil));
    if (!script) {
      return false;
    }

    AutoReportFrontendContext fc(cx);
    if (!SetSourceOptions(cx, &fc, script->scriptSource(), displayURL,
                          sourceMapURL)) {
      return false;
    }

    if (!JS::UpdateDebugMetadata(cx, script, instantiateOptions, privateValue,
                                 elementAttributeName, nullptr, nullptr)) {
      return false;
    }

    if (saveIncrementalBytecode) {
      bool alreadyStarted;
      if (!JS::StartIncrementalEncoding(cx, std::move(stencil),
                                        alreadyStarted)) {
        return false;
      }
      MOZ_ASSERT(!alreadyStarted);
    }

    if (execute) {
      if (!(envChain.empty()
                ? JS_ExecuteScript(cx, script, args.rval())
                : JS_ExecuteScript(cx, envChain, script, args.rval()))) {
        if (catchTermination && !JS_IsExceptionPending(cx)) {
          ShellContext* sc = GetShellContext(cx);
          if (sc->quitting) {
            UnsetQuitting(cx);
          }

          JSAutoRealm ar1(cx, callerGlobal);
          JSString* str = JS_NewStringCopyZ(cx, "terminated");
          if (!str) {
            return false;
          }
          args.rval().setString(str);
          return true;
        }
        return false;
      }
    }

    // Serialize the encoded bytecode, recorded before the execution, into a
    // buffer which can be deserialized linearly.
    if (saveIncrementalBytecode) {
      if (!FinishIncrementalEncoding(cx, script, saveBuffer)) {
        return false;
      }
    }
  }

  if (saveIncrementalBytecode) {
    // If we are both loading and saving, we assert that we are going to
    // replace the current bytecode by the same stream of bytes.
    if (loadBytecode && assertEqBytecode) {
      if (saveBuffer.length() != loadBuffer.length()) {
        char loadLengthStr[16];
        SprintfLiteral(loadLengthStr, "%zu", loadBuffer.length());
        char saveLengthStr[16];
        SprintfLiteral(saveLengthStr, "%zu", saveBuffer.length());

        JS_ReportErrorNumberASCII(cx, my_GetErrorMessage, nullptr,
                                  JSSMSG_CACHE_EQ_SIZE_FAILED, loadLengthStr,
                                  saveLengthStr);
        return false;
      }

      if (!ArrayEqual(loadBuffer.begin(), saveBuffer.begin(),
                      loadBuffer.length())) {
        JS_ReportErrorNumberASCII(cx, my_GetErrorMessage, nullptr,
                                  JSSMSG_CACHE_EQ_CONTENT_FAILED);
        return false;
      }
    }

    size_t saveLength = saveBuffer.length();
    if (saveLength >= INT32_MAX) {
      JS_ReportErrorASCII(cx, "Cannot save large cache entry content");
      return false;
    }
    uint8_t* saveData = saveBuffer.extractOrCopyRawBuffer();
    if (!CacheEntry_setBytecode(cx, cacheEntry, cacheOptions, saveData,
                                saveLength)) {
      js_free(saveData);
      return false;
    }
  }

  return JS_WrapValue(cx, args.rval());
}

JSString* js::shell::FileAsString(JSContext* cx, JS::HandleString pathnameStr) {
  UniqueChars pathname = JS_EncodeStringToUTF8(cx, pathnameStr);
  if (!pathname) {
    return nullptr;
  }

  FILE* file = OpenFile(cx, pathname.get(), "rb");
  if (!file) {
    return nullptr;
  }

  AutoCloseFile autoClose(file);

  struct stat st;
  if (fstat(fileno(file), &st) != 0) {
    JS_ReportErrorUTF8(cx, "can't stat %s", pathname.get());
    return nullptr;
  }

  if ((st.st_mode & S_IFMT) != S_IFREG) {
    JS_ReportErrorUTF8(cx, "can't read non-regular file %s", pathname.get());
    return nullptr;
  }

  size_t len;
  if (!FileSize(cx, pathname.get(), file, &len)) {
    return nullptr;
  }

  UniqueChars buf(js_pod_malloc<char>(len + 1));
  if (!buf) {
    JS_ReportErrorUTF8(cx, "out of memory reading %s", pathname.get());
    return nullptr;
  }

  if (!ReadFile(cx, pathname.get(), file, buf.get(), len)) {
    return nullptr;
  }

  UniqueTwoByteChars ucbuf(
      JS::LossyUTF8CharsToNewTwoByteCharsZ(cx, JS::UTF8Chars(buf.get(), len),
                                           &len, js::MallocArena)
          .get());
  if (!ucbuf) {
    JS_ReportErrorUTF8(cx, "Invalid UTF-8 in file '%s'", pathname.get());
    return nullptr;
  }

  return JS_NewUCStringCopyN(cx, ucbuf.get(), len);
}

/*
 * Function to run scripts and return compilation + execution time. Semantics
 * are closely modelled after the equivalent function in WebKit, as this is used
 * to produce benchmark timings by SunSpider.
 */
static bool Run(JSContext* cx, unsigned argc, Value* vp) {
  CallArgs args = CallArgsFromVp(argc, vp);
  if (args.length() != 1) {
    JS_ReportErrorNumberASCII(cx, my_GetErrorMessage, nullptr,
                              JSSMSG_INVALID_ARGS, "run");
    return false;
  }

  RootedString str(cx, JS::ToString(cx, args[0]));
  if (!str) {
    return false;
  }
  args[0].setString(str);

  str = FileAsString(cx, str);
  if (!str) {
    return false;
  }

  AutoStableStringChars linearChars(cx);
  if (!linearChars.initTwoByte(cx, str)) {
    return false;
  }

  JS::SourceText<char16_t> srcBuf;
  if (!srcBuf.initMaybeBorrowed(cx, linearChars)) {
    return false;
  }

  RootedScript script(cx);
  int64_t startClock = PRMJ_Now();
  {
    UniqueChars filename = JS_EncodeStringToUTF8(cx, str);
    if (!filename) {
      return false;
    }

    JS::CompileOptions options(cx);
    options.setIntroductionType("js shell run")
        .setFileAndLine(filename.get(), 1)
        .setIsRunOnce(true)
        .setNoScriptRval(true)
        .setEagerDelazificationStrategy(defaultDelazificationMode);

    script = JS::Compile(cx, options, srcBuf);
    if (!script) {
      return false;
    }
  }

  if (!JS_ExecuteScript(cx, script)) {
    return false;
  }

  int64_t endClock = PRMJ_Now();

  args.rval().setDouble((endClock - startClock) / double(PRMJ_USEC_PER_MSEC));
  return true;
}

static int js_fgets(char* buf, int size, FILE* file) {
  int n, i, c;
  bool crflag;

  n = size - 1;
  if (n < 0) {
    return -1;
  }

  // Use the fastest available getc.
  auto fast_getc =
#if defined(HAVE_GETC_UNLOCKED)
      getc_unlocked
#elif defined(HAVE__GETC_NOLOCK)
      _getc_nolock
#else
      getc
#endif
      ;

  crflag = false;
  for (i = 0; i < n && (c = fast_getc(file)) != EOF; i++) {
    buf[i] = c;
    if (c == '\n') {  // any \n ends a line
      i++;            // keep the \n; we know there is room for \0
      break;
    }
    if (crflag) {  // \r not followed by \n ends line at the \r
      ungetc(c, file);
      break;  // and overwrite c in buf with \0
    }
    crflag = (c == '\r');
  }

  buf[i] = '\0';
  return i;
}

/*
 * function readline()
 * Provides a hook for scripts to read a line from stdin.
 */
static bool ReadLine(JSContext* cx, unsigned argc, Value* vp) {
  CallArgs args = CallArgsFromVp(argc, vp);

  static constexpr size_t BUFSIZE = 256;
  FILE* from = stdin;
  size_t buflength = 0;
  size_t bufsize = BUFSIZE;
  char* buf = (char*)JS_malloc(cx, bufsize);
  if (!buf) {
    JS_ReportOutOfMemory(cx);
    return false;
  }
  auto freeBuf = mozilla::MakeScopeExit([&]() {
    JS_free(cx, buf);
    buf = nullptr;
  });

  bool sawNewline = false;
  size_t gotlength;
  while ((gotlength = js_fgets(buf + buflength, bufsize - buflength, from)) >
         0) {
    buflength += gotlength;

    /* Are we done? */
    if (buf[buflength - 1] == '\n') {
      buf[buflength - 1] = '\0';
      sawNewline = true;
      break;
    } else if (buflength < bufsize - 1) {
      break;
    }

    /* Else, grow our buffer for another pass. */
    bufsize *= 2;
    if (bufsize <= buflength) {
      JS_ReportAllocationOverflow(cx);
      return false;
    }
    char* tmp = static_cast<char*>(JS_realloc(cx, buf, bufsize / 2, bufsize));
    if (!tmp) {
      JS_ReportOutOfMemory(cx);
      return false;
    }
    buf = tmp;
  }

  /* Treat the empty string specially. */
  if (buflength == 0) {
    args.rval().set(feof(from) ? NullValue() : JS_GetEmptyStringValue(cx));
    return true;
  }

  /*
   * Turn buf into a JSString. Note that buflength includes the trailing null
   * character.
   */
  JSString* str =
      JS_NewStringCopyN(cx, buf, sawNewline ? buflength - 1 : buflength);
  if (!str) {
    return false;
  }

  args.rval().setString(str);
  return true;
}

/*
 * function readlineBuf()
 * Provides a hook for scripts to emulate readline() using a string object.
 */
static bool ReadLineBuf(JSContext* cx, unsigned argc, Value* vp) {
  CallArgs args = CallArgsFromVp(argc, vp);
  ShellContext* sc = GetShellContext(cx);

  if (!args.length()) {
    if (!sc->readLineBuf) {
      JS_ReportErrorASCII(cx,
                          "No source buffer set. You must initially "
                          "call readlineBuf with an argument.");
      return false;
    }

    char* currentBuf = sc->readLineBuf.get() + sc->readLineBufPos;
    size_t buflen = strlen(currentBuf);

    if (!buflen) {
      args.rval().setNull();
      return true;
    }

    size_t len = 0;
    while (len < buflen) {
      if (currentBuf[len] == '\n') {
        break;
      }
      len++;
    }

    JSString* str = JS_NewStringCopyUTF8N(cx, JS::UTF8Chars(currentBuf, len));
    if (!str) {
      return false;
    }

    if (currentBuf[len] == '\0') {
      sc->readLineBufPos += len;
    } else {
      sc->readLineBufPos += len + 1;
    }

    args.rval().setString(str);
    return true;
  }

  if (args.length() == 1) {
    sc->readLineBuf = nullptr;
    sc->readLineBufPos = 0;

    RootedString str(cx, JS::ToString(cx, args[0]));
    if (!str) {
      return false;
    }
    sc->readLineBuf = JS_EncodeStringToUTF8(cx, str);
    if (!sc->readLineBuf) {
      return false;
    }

    args.rval().setUndefined();
    return true;
  }

  JS_ReportErrorASCII(cx, "Must specify at most one argument");
  return false;
}

static bool PutStr(JSContext* cx, unsigned argc, Value* vp) {
  CallArgs args = CallArgsFromVp(argc, vp);

  if (args.length() != 0) {
    if (!gOutFile->isOpen()) {
      JS_ReportErrorASCII(cx, "output file is closed");
      return false;
    }

    RootedString str(cx, JS::ToString(cx, args[0]));
    if (!str) {
      return false;
    }
    UniqueChars bytes = JS_EncodeStringToUTF8(cx, str);
    if (!bytes) {
      return false;
    }
    fputs(bytes.get(), gOutFile->fp);
    fflush(gOutFile->fp);
  }

  args.rval().setUndefined();
  return true;
}

static bool Now(JSContext* cx, unsigned argc, Value* vp) {
  CallArgs args = CallArgsFromVp(argc, vp);
  double now = PRMJ_Now() / double(PRMJ_USEC_PER_MSEC);
  args.rval().setDouble(now);
  return true;
}

static bool CpuNow(JSContext* cx, unsigned argc, Value* vp) {
  CallArgs args = CallArgsFromVp(argc, vp);
  double now = double(std::clock()) / double(CLOCKS_PER_SEC);
  args.rval().setDouble(now);
  return true;
}

static bool PrintInternal(JSContext* cx, const CallArgs& args, RCFile* file) {
  if (!file->isOpen()) {
    JS_ReportErrorASCII(cx, "output file is closed");
    return false;
  }

  for (unsigned i = 0; i < args.length(); i++) {
    RootedString str(cx, JS::ToString(cx, args[i]));
    if (!str) {
      return false;
    }
    UniqueChars bytes = JS_EncodeStringToUTF8(cx, str);
    if (!bytes) {
      return false;
    }
    fprintf(file->fp, "%s%s", i ? " " : "", bytes.get());
  }

  fputc('\n', file->fp);
  fflush(file->fp);

  args.rval().setUndefined();
  return true;
}

static bool Print(JSContext* cx, unsigned argc, Value* vp) {
  CallArgs args = CallArgsFromVp(argc, vp);
#ifdef FUZZING_INTERFACES
  if (fuzzHaveModule && !fuzzDoDebug) {
    // When fuzzing and not debugging, suppress any print() output,
    // as it slows down fuzzing and makes libFuzzer's output hard
    // to read.
    args.rval().setUndefined();
    return true;
  }
#endif  // FUZZING_INTERFACES
  return PrintInternal(cx, args, gOutFile);
}

static bool PrintErr(JSContext* cx, unsigned argc, Value* vp) {
  CallArgs args = CallArgsFromVp(argc, vp);
  return PrintInternal(cx, args, gErrFile);
}

static bool Help(JSContext* cx, unsigned argc, Value* vp);

static bool Quit(JSContext* cx, unsigned argc, Value* vp) {
  // Print a message to stderr in differential testing to help jsfunfuzz
  // find uncatchable-exception bugs.
  if (js::SupportDifferentialTesting()) {
    fprintf(stderr, "quit called\n");
  }

  CallArgs args = CallArgsFromVp(argc, vp);
  int32_t code;
  if (!ToInt32(cx, args.get(0), &code)) {
    return false;
  }

  // The fuzzers check the shell's exit code and assume a value >= 128 means
  // the process crashed (for instance, SIGSEGV will result in code 139). On
  // POSIX platforms, the exit code is 8-bit and negative values can also
  // result in an exit code >= 128. We restrict the value to range [0, 127] to
  // avoid false positives.
  if (code < 0 || code >= 128) {
    JS_ReportErrorASCII(cx, "quit exit code should be in range 0-127");
    return false;
  }

  SetQuitting(cx, code);
  JS::ReportUncatchableException(cx);
  return false;
}

static bool StartTimingMutator(JSContext* cx, unsigned argc, Value* vp) {
  CallArgs args = CallArgsFromVp(argc, vp);
  if (args.length() > 0) {
    JS_ReportErrorNumberASCII(cx, my_GetErrorMessage, nullptr,
                              JSSMSG_TOO_MANY_ARGS, "startTimingMutator");
    return false;
  }

  if (!cx->runtime()->gc.stats().startTimingMutator()) {
    JS_ReportErrorASCII(
        cx, "StartTimingMutator should only be called from outside of GC");
    return false;
  }

  args.rval().setUndefined();
  return true;
}

static bool StopTimingMutator(JSContext* cx, unsigned argc, Value* vp) {
  CallArgs args = CallArgsFromVp(argc, vp);
  if (args.length() > 0) {
    JS_ReportErrorNumberASCII(cx, my_GetErrorMessage, nullptr,
                              JSSMSG_TOO_MANY_ARGS, "stopTimingMutator");
    return false;
  }

  double mutator_ms, gc_ms;
  if (!cx->runtime()->gc.stats().stopTimingMutator(mutator_ms, gc_ms)) {
    JS_ReportErrorASCII(cx,
                        "stopTimingMutator called when not timing the mutator");
    return false;
  }
  double total_ms = mutator_ms + gc_ms;
  if (total_ms > 0 && gOutFile->isOpen()) {
    fprintf(gOutFile->fp, "Mutator: %.3fms (%.1f%%), GC: %.3fms (%.1f%%)\n",
            mutator_ms, mutator_ms / total_ms * 100.0, gc_ms,
            gc_ms / total_ms * 100.0);
  }

  args.rval().setUndefined();
  return true;
}

static const char* ToSource(JSContext* cx, HandleValue vp, UniqueChars* bytes) {
  RootedString str(cx, JS_ValueToSource(cx, vp));
  if (str) {
    *bytes = JS_EncodeStringToUTF8(cx, str);
    if (*bytes) {
      return bytes->get();
    }
  }
  JS_ClearPendingException(cx);
  return "<<error converting value to string>>";
}

static bool AssertEq(JSContext* cx, unsigned argc, Value* vp) {
  CallArgs args = CallArgsFromVp(argc, vp);
  if (!(args.length() == 2 || (args.length() == 3 && args[2].isString()))) {
    JS_ReportErrorNumberASCII(cx, my_GetErrorMessage, nullptr,
                              (args.length() < 2)    ? JSSMSG_NOT_ENOUGH_ARGS
                              : (args.length() == 3) ? JSSMSG_INVALID_ARGS
                                                     : JSSMSG_TOO_MANY_ARGS,
                              "assertEq");
    return false;
  }

  bool same;
  if (!JS::SameValue(cx, args[0], args[1], &same)) {
    return false;
  }
  if (!same) {
    UniqueChars bytes0, bytes1;
    const char* actual = ToSource(cx, args[0], &bytes0);
    const char* expected = ToSource(cx, args[1], &bytes1);
    if (args.length() == 2) {
      JS_ReportErrorNumberUTF8(cx, my_GetErrorMessage, nullptr,
                               JSSMSG_ASSERT_EQ_FAILED, actual, expected);
    } else {
      RootedString message(cx, args[2].toString());
      UniqueChars bytes2 = QuoteString(cx, message);
      if (!bytes2) {
        return false;
      }
      JS_ReportErrorNumberUTF8(cx, my_GetErrorMessage, nullptr,
                               JSSMSG_ASSERT_EQ_FAILED_MSG, actual, expected,
                               bytes2.get());
    }
    return false;
  }
  args.rval().setUndefined();
  return true;
}

static JSScript* GetTopScript(JSContext* cx) {
  NonBuiltinScriptFrameIter iter(cx);
  return iter.done() ? nullptr : iter.script();
}

static bool GetScriptAndPCArgs(JSContext* cx, CallArgs& args,
                               MutableHandleScript scriptp, int32_t* ip) {
  RootedScript script(cx, GetTopScript(cx));
  *ip = 0;
  if (!args.get(0).isUndefined()) {
    HandleValue v = args[0];
    unsigned intarg = 0;
    if (v.isObject() && JS::GetClass(&v.toObject())->isJSFunction()) {
      script = TestingFunctionArgumentToScript(cx, v);
      if (!script) {
        return false;
      }
      intarg++;
    }
    if (!args.get(intarg).isUndefined()) {
      if (!JS::ToInt32(cx, args[intarg], ip)) {
        return false;
      }
      if ((uint32_t)*ip >= script->length()) {
        JS_ReportErrorASCII(cx, "Invalid PC");
        return false;
      }
    }
  }

  scriptp.set(script);

  return true;
}

static bool LineToPC(JSContext* cx, unsigned argc, Value* vp) {
  CallArgs args = CallArgsFromVp(argc, vp);

  if (args.length() == 0) {
    JS_ReportErrorNumberASCII(cx, my_GetErrorMessage, nullptr,
                              JSSMSG_LINE2PC_USAGE);
    return false;
  }

  RootedScript script(cx, GetTopScript(cx));
  int32_t lineArg = 0;
  if (args[0].isObject() && args[0].toObject().is<JSFunction>()) {
    script = TestingFunctionArgumentToScript(cx, args[0]);
    if (!script) {
      return false;
    }
    lineArg++;
  }

  uint32_t lineno;
  if (!ToUint32(cx, args.get(lineArg), &lineno)) {
    return false;
  }

  jsbytecode* pc = LineNumberToPC(script, lineno);
  if (!pc) {
    return false;
  }
  args.rval().setInt32(script->pcToOffset(pc));
  return true;
}

static bool PCToLine(JSContext* cx, unsigned argc, Value* vp) {
  CallArgs args = CallArgsFromVp(argc, vp);
  RootedScript script(cx);
  int32_t i;
  unsigned lineno;

  if (!GetScriptAndPCArgs(cx, args, &script, &i)) {
    return false;
  }
  lineno = PCToLineNumber(script, script->offsetToPC(i));
  if (!lineno) {
    return false;
  }
  args.rval().setInt32(lineno);
  return true;
}

#if defined(DEBUG) || defined(JS_JITSPEW)

static bool Notes(JSContext* cx, unsigned argc, Value* vp) {
  CallArgs args = CallArgsFromVp(argc, vp);
  JSSprinter sprinter(cx);
  if (!sprinter.init()) {
    return false;
  }

  for (unsigned i = 0; i < args.length(); i++) {
    RootedScript script(cx, TestingFunctionArgumentToScript(cx, args[i]));
    if (!script) {
      return false;
    }

    if (!JSScript::dumpSrcNotes(cx, script, &sprinter)) {
      return false;
    }
  }

  JSString* str = sprinter.release(cx);
  if (!str) {
    return false;
  }
  args.rval().setString(str);
  return true;
}

namespace {

struct DisassembleOptionParser {
  unsigned argc;
  Value* argv;
  JSScript::DumpOptions options;

  DisassembleOptionParser(unsigned argc, Value* argv)
      : argc(argc), argv(argv) {}

  bool parse(JSContext* cx) {
    options.recursive = false;

    /* Read options off early arguments */
    while (argc > 0 && argv[0].isString()) {
      JSString* str = argv[0].toString();
      JSLinearString* linearStr = JS_EnsureLinearString(cx, str);
      if (!linearStr) {
        return false;
      }
      if (JS_LinearStringEqualsLiteral(linearStr, "-r")) {
        options.recursive = true;
      } else {
        break;
      }
      argv++;
      argc--;
    }
    return true;
  }
};

} /* anonymous namespace */

static bool DisassembleToSprinter(JSContext* cx, unsigned argc, Value* vp,
                                  StringPrinter* sp) {
  CallArgs args = CallArgsFromVp(argc, vp);
  DisassembleOptionParser p(args.length(), args.array());
  if (!p.parse(cx)) {
    return false;
  }

  if (p.argc == 0) {
    /* Without arguments, disassemble the current script. */
    RootedScript script(cx, GetTopScript(cx));
    if (script) {
      JSAutoRealm ar(cx, script);
      if (!JSScript::dump(cx, script, p.options, sp)) {
        return false;
      }
    }
  } else {
    for (unsigned i = 0; i < p.argc; i++) {
      RootedFunction fun(cx);
      RootedScript script(cx);
      RootedValue value(cx, p.argv[i]);
      if (value.isObject() && value.toObject().is<ShellModuleObjectWrapper>()) {
        script = value.toObject()
                     .as<ShellModuleObjectWrapper>()
                     .get()
                     ->maybeScript();
      } else {
        script = TestingFunctionArgumentToScript(cx, value, fun.address());
      }
      if (!script) {
        return false;
      }

      if (!JSScript::dump(cx, script, p.options, sp)) {
        return false;
      }
    }
  }

  return true;
}

static bool DisassembleToString(JSContext* cx, unsigned argc, Value* vp) {
  CallArgs args = CallArgsFromVp(argc, vp);
  JSSprinter sprinter(cx);
  if (!sprinter.init()) {
    return false;
  }
  if (!DisassembleToSprinter(cx, args.length(), vp, &sprinter)) {
    return false;
  }

  JSString* str = sprinter.release(cx);
  if (!str) {
    return false;
  }
  args.rval().setString(str);
  return true;
}

static bool Disassemble(JSContext* cx, unsigned argc, Value* vp) {
  CallArgs args = CallArgsFromVp(argc, vp);

  if (!gOutFile->isOpen()) {
    JS_ReportErrorASCII(cx, "output file is closed");
    return false;
  }

  Sprinter sprinter(cx);
  if (!sprinter.init()) {
    return false;
  }
  if (!DisassembleToSprinter(cx, args.length(), vp, &sprinter)) {
    return false;
  }

  JS::UniqueChars str = sprinter.release();
  if (!str) {
    return false;
  }
  fprintf(gOutFile->fp, "%s\n", str.get());
  args.rval().setUndefined();
  return true;
}

static bool DisassFile(JSContext* cx, unsigned argc, Value* vp) {
  CallArgs args = CallArgsFromVp(argc, vp);

  if (!gOutFile->isOpen()) {
    JS_ReportErrorASCII(cx, "output file is closed");
    return false;
  }

  /* Support extra options at the start, just like Disassemble. */
  DisassembleOptionParser p(args.length(), args.array());
  if (!p.parse(cx)) {
    return false;
  }

  if (!p.argc) {
    args.rval().setUndefined();
    return true;
  }

  // We should change DisassembleOptionParser to store CallArgs.
  Rooted<JSString*> str(
      cx, JS::ToString(cx, HandleValue::fromMarkedLocation(&p.argv[0])));
  if (!str) {
    return false;
  }
  UniqueChars filename = JS_EncodeStringToUTF8(cx, str);
  if (!filename) {
    return false;
  }
  RootedScript script(cx);

  {
    CompileOptions options(cx);
    options.setIntroductionType("js shell disFile")
        .setFileAndLine(filename.get(), 1)
        .setIsRunOnce(true)
        .setNoScriptRval(true)
        .setEagerDelazificationStrategy(defaultDelazificationMode);

    script = JS::CompileUtf8Path(cx, options, filename.get());
    if (!script) {
      return false;
    }
  }

  Sprinter sprinter(cx);
  if (!sprinter.init()) {
    return false;
  }
  if (JSScript::dump(cx, script, p.options, &sprinter)) {
    return false;
  }

  JS::UniqueChars chars = sprinter.release();
  if (!chars) {
    return false;
  }
  fprintf(gOutFile->fp, "%s\n", chars.get());

  args.rval().setUndefined();
  return true;
}

static bool DisassWithSrc(JSContext* cx, unsigned argc, Value* vp) {
  CallArgs args = CallArgsFromVp(argc, vp);

  if (!gOutFile->isOpen()) {
    JS_ReportErrorASCII(cx, "output file is closed");
    return false;
  }

  const size_t lineBufLen = 512;
  unsigned len, line1, line2, bupline;
  char linebuf[lineBufLen];
  static const char sep[] = ";-------------------------";

  RootedScript script(cx);
  for (unsigned i = 0; i < args.length(); i++) {
    script = TestingFunctionArgumentToScript(cx, args[i]);
    if (!script) {
      return false;
    }

    if (!script->filename()) {
      JS_ReportErrorNumberASCII(cx, my_GetErrorMessage, nullptr,
                                JSSMSG_FILE_SCRIPTS_ONLY);
      return false;
    }

    FILE* file = OpenFile(cx, script->filename(), "rb");
    if (!file) {
      return false;
    }
    auto closeFile = MakeScopeExit([file] { fclose(file); });

    jsbytecode* pc = script->code();
    jsbytecode* end = script->codeEnd();

    Sprinter sprinter(cx);
    if (!sprinter.init()) {
      return false;
    }

    /* burn the leading lines */
    line2 = PCToLineNumber(script, pc);
    for (line1 = 0; line1 < line2 - 1; line1++) {
      char* tmp = fgets(linebuf, lineBufLen, file);
      if (!tmp) {
        JS_ReportErrorUTF8(cx, "failed to read %s fully", script->filename());
        return false;
      }
    }

    bupline = 0;
    while (pc < end) {
      line2 = PCToLineNumber(script, pc);

      if (line2 < line1) {
        if (bupline != line2) {
          bupline = line2;
          sprinter.printf("%s %3u: BACKUP\n", sep, line2);
        }
      } else {
        if (bupline && line1 == line2) {
          sprinter.printf("%s %3u: RESTORE\n", sep, line2);
        }
        bupline = 0;
        while (line1 < line2) {
          if (!fgets(linebuf, lineBufLen, file)) {
            JS_ReportErrorNumberUTF8(cx, my_GetErrorMessage, nullptr,
                                     JSSMSG_UNEXPECTED_EOF, script->filename());
            return false;
          }
          line1++;
          sprinter.printf("%s %3u: %s", sep, line1, linebuf);
        }
      }

      len =
          Disassemble1(cx, script, pc, script->pcToOffset(pc), true, &sprinter);
      if (!len) {
        return false;
      }

      pc += len;
    }

    JS::UniqueChars str = sprinter.release();
    if (!str) {
      return false;
    }
    fprintf(gOutFile->fp, "%s\n", str.get());
  }

  args.rval().setUndefined();
  return true;
}

#endif /* defined(DEBUG) || defined(JS_JITSPEW) */

#ifdef JS_CACHEIR_SPEW
static bool CacheIRHealthReport(JSContext* cx, unsigned argc, Value* vp) {
  CallArgs args = CallArgsFromVp(argc, vp);

  js::jit::CacheIRHealth cih;
  RootedScript script(cx);

  // In the case that we are calling this function from the shell and
  // the environment variable is not set, AutoSpewChannel automatically
  // sets and unsets the proper channel for the duration of spewing
  // a health report.
  AutoSpewChannel channel(cx, SpewChannel::CacheIRHealthReport, script);
  if (!argc) {
    // Calling CacheIRHealthReport without any arguments will create health
    // reports for all scripts in the zone.
    if (jit::JitZone* jitZone = cx->zone()->jitZone()) {
      jitZone->forEachJitScript([&](jit::JitScript* jitScript) {
        script = jitScript->owningScript();
        if (!script->selfHosted()) {
          cih.healthReportForScript(cx, script, js::jit::SpewContext::Shell);
        }
      });
    }
  } else {
    RootedValue value(cx, args.get(0));

    if (value.isObject() && value.toObject().is<ShellModuleObjectWrapper>()) {
      script =
          value.toObject().as<ShellModuleObjectWrapper>().get()->maybeScript();
    } else {
      script = TestingFunctionArgumentToScript(cx, args.get(0));
    }

    if (!script) {
      return false;
    }

    cih.healthReportForScript(cx, script, js::jit::SpewContext::Shell);
  }

  args.rval().setUndefined();
  return true;
}
#endif /* JS_CACHEIR_SPEW */

/* Pretend we can always preserve wrappers for dummy DOM objects. */
static bool DummyPreserveWrapperCallback(JSContext* cx, HandleObject obj) {
  return true;
}

static bool DummyHasReleasedWrapperCallback(HandleObject obj) { return true; }

#ifdef FUZZING_JS_FUZZILLI
static bool fuzzilli_hash(JSContext* cx, unsigned argc, Value* vp) {
  CallArgs args = CallArgsFromVp(argc, vp);
  args.rval().setUndefined();

  if (argc != 1) {
    return true;
  }
  uint32_t hash;
  JS::Handle<JS::Value> v = args.get(0);
  if (v.isInt32()) {
    int32_t i = v.toInt32();
    hash = FuzzilliHashDouble((double)i);
  } else if (v.isDouble()) {
    double d = v.toDouble();
    d = JS::CanonicalizeNaN(d);
    hash = FuzzilliHashDouble(d);
  } else if (v.isNull()) {
    hash = FuzzilliHashDouble(1.0);
  } else if (v.isUndefined()) {
    hash = FuzzilliHashDouble(2.0);
  } else if (v.isBoolean()) {
    hash = FuzzilliHashDouble(3.0 + v.toBoolean());
  } else if (v.isBigInt()) {
    JS::BigInt* bigInt = v.toBigInt();
    hash = FuzzilliHashBigInt(bigInt);
  } else if (v.isObject()) {
    JSObject& obj = v.toObject();
    FuzzilliHashObject(cx, &obj);
    return true;
  } else {
    hash = 0;
  }

  cx->executionHashInputs += 1;
  cx->executionHash = mozilla::RotateLeft(cx->executionHash + hash, 1);
  return true;
}

// We have to assume that the fuzzer will be able to call this function e.g. by
// enumerating the properties of the global object and eval'ing them. As such
// this function is implemented in a way that requires passing some magic value
// as first argument (with the idea being that the fuzzer won't be able to
// generate this value) which then also acts as a selector for the operation
// to perform.
static bool Fuzzilli(JSContext* cx, unsigned argc, Value* vp) {
  CallArgs args = CallArgsFromVp(argc, vp);

  RootedString arg(cx, JS::ToString(cx, args.get(0)));
  if (!arg) {
    return false;
  }
  Rooted<JSLinearString*> operation(cx, StringToLinearString(cx, arg));
  if (!operation) {
    return false;
  }

  if (StringEqualsAscii(operation, "FUZZILLI_CRASH")) {
    int type;
    if (!ToInt32(cx, args.get(1), &type)) {
      return false;
    }

    // With this, we can test the various ways the JS shell can crash and make
    // sure that Fuzzilli is able to detect all of these failures properly.
    switch (type) {
      case 0:
        *((int*)0x41414141) = 0x1337;
        break;
      case 1:
        MOZ_RELEASE_ASSERT(false);
        break;
      case 2:
        MOZ_ASSERT(false);
        break;
      case 3:
        __asm__("int3");
        break;
      default:
        exit(1);
    }
  } else if (StringEqualsAscii(operation, "FUZZILLI_PRINT")) {
    static FILE* fzliout = fdopen(REPRL_DWFD, "w");
    if (!fzliout) {
      fprintf(
          stderr,
          "Fuzzer output channel not available, printing to stdout instead\n");
      fzliout = stdout;
    }

    RootedString str(cx, JS::ToString(cx, args.get(1)));
    if (!str) {
      return false;
    }
    UniqueChars bytes = JS_EncodeStringToUTF8(cx, str);
    if (!bytes) {
      return false;
    }
    fprintf(fzliout, "%s\n", bytes.get());
    fflush(fzliout);
  } else if (StringEqualsAscii(operation, "FUZZILLI_RANDOM")) {
    // This is an entropy source which can be called during fuzzing.
    // Its currently used to tests whether Fuzzilli detects non-deterministic
    // behavior.
    args.rval().setInt32(static_cast<uint32_t>(mozilla::RandomUint64OrDie()));
    return true;
  }

  args.rval().setUndefined();
  return true;
}

static bool FuzzilliReprlGetAndRun(JSContext* cx) {
  size_t scriptSize = 0;

  unsigned action;
  MOZ_RELEASE_ASSERT(read(REPRL_CRFD, &action, 4) == 4);
  if (action == 'cexe') {
    MOZ_RELEASE_ASSERT(read(REPRL_CRFD, &scriptSize, 8) == 8);
  } else {
    fprintf(stderr, "Unknown action: %u\n", action);
    _exit(-1);
  }

  CompileOptions options(cx);
  options.setIntroductionType("reprl")
      .setFileAndLine("reprl", 1)
      .setIsRunOnce(true)
      .setNoScriptRval(true)
      .setEagerDelazificationStrategy(defaultDelazificationMode);

  char* scriptSrc = static_cast<char*>(js_malloc(scriptSize));

  char* ptr = scriptSrc;
  size_t remaining = scriptSize;
  while (remaining > 0) {
    ssize_t rv = read(REPRL_DRFD, ptr, remaining);
    if (rv <= 0) {
      fprintf(stderr, "Failed to load script\n");
      _exit(-1);
    }
    remaining -= rv;
    ptr += rv;
  }

  JS::SourceText<Utf8Unit> srcBuf;
  if (!srcBuf.init(cx, scriptSrc, scriptSize,
                   JS::SourceOwnership::TakeOwnership)) {
    return false;
  }

  RootedScript script(cx, JS::Compile(cx, options, srcBuf));
  if (!script) {
    return false;
  }

  if (!JS_ExecuteScript(cx, script)) {
    return false;
  }

  return true;
}

#endif /* FUZZING_JS_FUZZILLI */

static bool FuzzilliUseReprlMode(OptionParser* op) {
#ifdef FUZZING_JS_FUZZILLI
  // Check if we should use REPRL mode
  bool reprl_mode = op->getBoolOption("reprl");
  if (reprl_mode) {
    // Check in with parent
    char helo[] = "HELO";
    if (write(REPRL_CWFD, helo, 4) != 4 || read(REPRL_CRFD, helo, 4) != 4) {
      reprl_mode = false;
    }

    if (memcmp(helo, "HELO", 4) != 0) {
      fprintf(stderr, "Invalid response from parent\n");
      _exit(-1);
    }
  }
  return reprl_mode;
#else
  return false;
#endif /* FUZZING_JS_FUZZILLI */
}

static bool Crash(JSContext* cx, unsigned argc, Value* vp) {
  CallArgs args = CallArgsFromVp(argc, vp);
  if (args.length() == 0) {
    MOZ_CRASH("forced crash");
  }
  RootedString message(cx, JS::ToString(cx, args[0]));
  if (!message) {
    return false;
  }
  UniqueChars utf8chars = JS_EncodeStringToUTF8(cx, message);
  if (!utf8chars) {
    return false;
  }
  if (args.get(1).isObject()) {
    RootedValue v(cx);
    RootedObject opts(cx, &args[1].toObject());
    if (!JS_GetProperty(cx, opts, "suppress_minidump", &v)) {
      return false;
    }
    if (v.isBoolean() && v.toBoolean()) {
      js::NoteIntentionalCrash();
    }
  }
#ifndef DEBUG
  MOZ_ReportCrash(utf8chars.get(), __FILE__, __LINE__);
#endif
  MOZ_CRASH_UNSAFE(utf8chars.get());
}

static bool GetSLX(JSContext* cx, unsigned argc, Value* vp) {
  CallArgs args = CallArgsFromVp(argc, vp);
  RootedScript script(cx);

  script = TestingFunctionArgumentToScript(cx, args.get(0));
  if (!script) {
    return false;
  }
  args.rval().setInt32(GetScriptLineExtent(script));
  return true;
}

static bool ThrowError(JSContext* cx, unsigned argc, Value* vp) {
  JS_ReportErrorASCII(cx, "This is an error");
  return false;
}

static bool CopyErrorReportToObject(JSContext* cx, JSErrorReport* report,
                                    HandleObject obj) {
  RootedString nameStr(cx);
  if (report->exnType == JSEXN_WARN) {
    nameStr = JS_NewStringCopyZ(cx, "Warning");
    if (!nameStr) {
      return false;
    }
  } else {
    nameStr = GetErrorTypeName(cx, report->exnType);
    // GetErrorTypeName doesn't set an exception, but
    // can fail for InternalError or non-error objects.
    if (!nameStr) {
      nameStr = cx->runtime()->emptyString;
    }
  }
  RootedValue nameVal(cx, StringValue(nameStr));
  if (!DefineDataProperty(cx, obj, cx->names().name, nameVal)) {
    return false;
  }

  RootedString messageStr(cx, report->newMessageString(cx));
  if (!messageStr) {
    return false;
  }
  RootedValue messageVal(cx, StringValue(messageStr));
  if (!DefineDataProperty(cx, obj, cx->names().message, messageVal)) {
    return false;
  }

  RootedValue linenoVal(cx, Int32Value(report->lineno));
  if (!DefineDataProperty(cx, obj, cx->names().lineNumber, linenoVal)) {
    return false;
  }

  RootedValue columnVal(cx, Int32Value(report->column.oneOriginValue()));
  if (!DefineDataProperty(cx, obj, cx->names().columnNumber, columnVal)) {
    return false;
  }

  RootedObject notesArray(cx, CreateErrorNotesArray(cx, report));
  if (!notesArray) {
    return false;
  }

  RootedValue notesArrayVal(cx, ObjectValue(*notesArray));
  return DefineDataProperty(cx, obj, cx->names().notes, notesArrayVal);
}

static bool CreateErrorReport(JSContext* cx, unsigned argc, Value* vp) {
  CallArgs args = CallArgsFromVp(argc, vp);

  // We don't have a stack here, so just initialize with null.
  JS::ExceptionStack exnStack(cx, args.get(0), nullptr);
  JS::ErrorReportBuilder report(cx);
  if (!report.init(cx, exnStack, JS::ErrorReportBuilder::WithSideEffects)) {
    return false;
  }

  MOZ_ASSERT(!report.report()->isWarning());

  RootedObject obj(cx, JS_NewPlainObject(cx));
  if (!obj) {
    return false;
  }

  RootedString toString(cx, NewStringCopyUTF8Z(cx, report.toStringResult()));
  if (!toString) {
    return false;
  }

  if (!JS_DefineProperty(cx, obj, "toStringResult", toString,
                         JSPROP_ENUMERATE)) {
    return false;
  }

  if (!CopyErrorReportToObject(cx, report.report(), obj)) {
    return false;
  }

  args.rval().setObject(*obj);
  return true;
}

#define LAZY_STANDARD_CLASSES

/* A class for easily testing the inner/outer object callbacks. */
struct ComplexObject {
  bool isInner;
  bool frozen;
  JSObject* inner;
  JSObject* outer;
};

static bool sandbox_enumerate(JSContext* cx, JS::HandleObject obj,
                              JS::MutableHandleIdVector properties,
                              bool enumerableOnly) {
  RootedValue v(cx);

  if (!JS_GetProperty(cx, obj, "lazy", &v)) {
    return false;
  }

  if (!ToBoolean(v)) {
    return true;
  }

  return JS_NewEnumerateStandardClasses(cx, obj, properties, enumerableOnly);
}

static bool sandbox_resolve(JSContext* cx, HandleObject obj, HandleId id,
                            bool* resolvedp) {
  RootedValue v(cx);
  if (!JS_GetProperty(cx, obj, "lazy", &v)) {
    return false;
  }

  if (ToBoolean(v)) {
    return JS_ResolveStandardClass(cx, obj, id, resolvedp);
  }
  return true;
}

static const JSClassOps sandbox_classOps = {
    nullptr,                   // addProperty
    nullptr,                   // delProperty
    nullptr,                   // enumerate
    sandbox_enumerate,         // newEnumerate
    sandbox_resolve,           // resolve
    nullptr,                   // mayResolve
    nullptr,                   // finalize
    nullptr,                   // call
    nullptr,                   // construct
    JS_GlobalObjectTraceHook,  // trace
};

static const JSClass sandbox_class = {
    "sandbox",
    JSCLASS_GLOBAL_FLAGS,
    &sandbox_classOps,
};

static void SetStandardRealmOptions(JS::RealmOptions& options) {
  options.creationOptions()
      .setSharedMemoryAndAtomicsEnabled(enableSharedMemory)
      .setCoopAndCoepEnabled(false)
      .setToSourceEnabled(enableToSource);
}

[[nodiscard]] static bool CheckRealmOptions(JSContext* cx,
                                            JS::RealmOptions& options,
                                            JSPrincipals* principals) {
  JS::RealmCreationOptions& creationOptions = options.creationOptions();
  if (creationOptions.compartmentSpecifier() !=
      JS::CompartmentSpecifier::ExistingCompartment) {
    return true;
  }

  JS::Compartment* comp = creationOptions.compartment();

  // All realms in a compartment must be either system or non-system.
  bool isSystem =
      principals && principals == cx->runtime()->trustedPrincipals();
  if (isSystem != IsSystemCompartment(comp)) {
    JS_ReportErrorASCII(cx,
                        "Cannot create system and non-system realms in the "
                        "same compartment");
    return false;
  }

  // Debugger visibility is per-compartment, not per-realm, so make sure the
  // requested visibility matches the existing compartment's.
  if (creationOptions.invisibleToDebugger() != comp->invisibleToDebugger()) {
    JS_ReportErrorASCII(cx,
                        "All the realms in a compartment must have "
                        "the same debugger visibility");
    return false;
  }

  return true;
}

static JSObject* NewSandbox(JSContext* cx, bool lazy) {
  JS::RealmOptions options;
  SetStandardRealmOptions(options);

  if (defaultToSameCompartment) {
    options.creationOptions().setExistingCompartment(cx->global());
  } else {
    options.creationOptions().setNewCompartmentAndZone();
  }

  JSPrincipals* principals = nullptr;
  if (!CheckRealmOptions(cx, options, principals)) {
    return nullptr;
  }

  RootedObject obj(cx,
                   JS_NewGlobalObject(cx, &sandbox_class, principals,
                                      JS::DontFireOnNewGlobalHook, options));
  if (!obj) {
    return nullptr;
  }

  {
    JSAutoRealm ar(cx, obj);
    if (!lazy && !JS::InitRealmStandardClasses(cx)) {
      return nullptr;
    }

    RootedValue value(cx, BooleanValue(lazy));
    if (!JS_DefineProperty(cx, obj, "lazy", value,
                           JSPROP_PERMANENT | JSPROP_READONLY)) {
      return nullptr;
    }

    JS_FireOnNewGlobalObject(cx, obj);
  }

  if (!cx->compartment()->wrap(cx, &obj)) {
    return nullptr;
  }
  return obj;
}

static bool EvalInContext(JSContext* cx, unsigned argc, Value* vp) {
  CallArgs args = CallArgsFromVp(argc, vp);
  if (!args.requireAtLeast(cx, "evalcx", 1)) {
    return false;
  }

  RootedString str(cx, ToString(cx, args[0]));
  if (!str) {
    return false;
  }

  RootedObject sobj(cx);
  if (args.hasDefined(1)) {
    sobj = ToObject(cx, args[1]);
    if (!sobj) {
      return false;
    }
  }

  AutoStableStringChars strChars(cx);
  if (!strChars.initTwoByte(cx, str)) {
    return false;
  }

  mozilla::Range<const char16_t> chars = strChars.twoByteRange();
  size_t srclen = chars.length();
  const char16_t* src = chars.begin().get();

  bool lazy = false;
  if (srclen == 4) {
    if (src[0] == 'l' && src[1] == 'a' && src[2] == 'z' && src[3] == 'y') {
      lazy = true;
      srclen = 0;
    }
  }

  if (!sobj) {
    sobj = NewSandbox(cx, lazy);
    if (!sobj) {
      return false;
    }
  }

  if (srclen == 0) {
    args.rval().setObject(*sobj);
    return true;
  }

  JS::AutoFilename filename;
  uint32_t lineno;

  DescribeScriptedCaller(&filename, cx, &lineno);
  {
    sobj = UncheckedUnwrap(sobj, true);

    JSAutoRealm ar(cx, sobj);

    sobj = ToWindowIfWindowProxy(sobj);

    if (!JS_IsGlobalObject(sobj)) {
      JS_ReportErrorASCII(cx, "Invalid scope argument to evalcx");
      return false;
    }

    JS::CompileOptions opts(cx);
    opts.setFileAndLine(filename.get(), lineno)
        .setEagerDelazificationStrategy(defaultDelazificationMode);

    JS::SourceText<char16_t> srcBuf;
    if (!srcBuf.init(cx, src, srclen, JS::SourceOwnership::Borrowed) ||
        !JS::Evaluate(cx, opts, srcBuf, args.rval())) {
      return false;
    }
  }

  if (!cx->compartment()->wrap(cx, args.rval())) {
    return false;
  }

  return true;
}

static bool EnsureGeckoProfilingStackInstalled(JSContext* cx,
                                               ShellContext* sc) {
  if (cx->geckoProfiler().infraInstalled()) {
    MOZ_ASSERT(sc->geckoProfilingStack);
    return true;
  }

  MOZ_ASSERT(!sc->geckoProfilingStack);
  sc->geckoProfilingStack = MakeUnique<ProfilingStack>();
  if (!sc->geckoProfilingStack) {
    JS_ReportOutOfMemory(cx);
    return false;
  }

  SetContextProfilingStack(cx, sc->geckoProfilingStack.get());
  return true;
}

struct WorkerInput {
  JSRuntime* parentRuntime;
  UniqueTwoByteChars chars;
  size_t length;

  WorkerInput(JSRuntime* parentRuntime, UniqueTwoByteChars chars, size_t length)
      : parentRuntime(parentRuntime), chars(std::move(chars)), length(length) {}
};

static void DestroyShellCompartmentPrivate(JS::GCContext* gcx,
                                           JS::Compartment* compartment) {
  auto priv = static_cast<ShellCompartmentPrivate*>(
      JS_GetCompartmentPrivate(compartment));
  js_delete(priv);
}

static void SetWorkerContextOptions(JSContext* cx);
static bool ShellBuildId(JS::BuildIdCharVector* buildId);

static constexpr size_t gWorkerStackSize = 2 * 128 * sizeof(size_t) * 1024;

static void WorkerMain(UniquePtr<WorkerInput> input) {
  MOZ_ASSERT(input->parentRuntime);

  JSContext* cx = JS_NewContext(8L * 1024L * 1024L, input->parentRuntime);
  if (!cx) {
    return;
  }
  auto destroyContext = MakeScopeExit([cx] { JS_DestroyContext(cx); });

  UniquePtr<ShellContext> sc =
      MakeUnique<ShellContext>(cx, ShellContext::Worker);
  if (!sc || !sc->registerWithCx(cx)) {
    return;
  }

  if (!JS::InitSelfHostedCode(cx)) {
    return;
  }

  EnvironmentPreparer environmentPreparer(cx);

  do {
    JS::RealmOptions realmOptions;
    SetStandardRealmOptions(realmOptions);

    RootedObject global(cx, NewGlobalObject(cx, realmOptions, nullptr,
                                            ShellGlobalKind::WindowProxy,
                                            /* immutablePrototype = */ true));
    if (!global) {
      break;
    }

    JSAutoRealm ar(cx, global);

    JS::ConstUTF8CharsZ path(processWideModuleLoadPath.get(),
                             strlen(processWideModuleLoadPath.get()));
    RootedString moduleLoadPath(cx, JS_NewStringCopyUTF8Z(cx, path));
    if (!moduleLoadPath) {
      return;
    }
    sc->moduleLoader = js::MakeUnique<ModuleLoader>();
    if (!sc->moduleLoader || !sc->moduleLoader->init(cx, moduleLoadPath)) {
      return;
    }

    JS::CompileOptions options(cx);
    options.setFileAndLine("<string>", 1)
        .setIsRunOnce(true)
        .setEagerDelazificationStrategy(defaultDelazificationMode);

    AutoReportException are(cx);
    JS::SourceText<char16_t> srcBuf;
    if (!srcBuf.init(cx, input->chars.get(), input->length,
                     JS::SourceOwnership::Borrowed)) {
      break;
    }

    RootedScript script(cx, JS::Compile(cx, options, srcBuf));
    if (!script) {
      break;
    }
    RootedValue result(cx);
    JS_ExecuteScript(cx, script, &result);
  } while (0);

  KillWatchdog(cx);
}

// Workers can spawn other workers, so we need a lock to access workerThreads.
static Mutex* workerThreadsLock = nullptr;
MOZ_RUNINIT static Vector<UniquePtr<js::Thread>, 0, SystemAllocPolicy>
    workerThreads;

class MOZ_RAII AutoLockWorkerThreads : public LockGuard<Mutex> {
  using Base = LockGuard<Mutex>;

 public:
  AutoLockWorkerThreads() : Base(*workerThreadsLock) {
    MOZ_ASSERT(workerThreadsLock);
  }
};

static bool EvalInWorker(JSContext* cx, unsigned argc, Value* vp) {
  if (!CanUseExtraThreads()) {
    JS_ReportErrorASCII(cx, "Can't create threads with --no-threads");
    return false;
  }

  CallArgs args = CallArgsFromVp(argc, vp);
  if (!args.get(0).isString()) {
    JS_ReportErrorASCII(cx, "Invalid arguments");
    return false;
  }

#if defined(DEBUG) || defined(JS_OOM_BREAKPOINT)
  if (cx->runningOOMTest) {
    JS_ReportErrorASCII(
        cx, "Can't create threads while running simulated OOM test");
    return false;
  }
#endif

  if (!args[0].toString()->ensureLinear(cx)) {
    return false;
  }

  if (!workerThreadsLock) {
    workerThreadsLock = js_new<Mutex>(mutexid::ShellWorkerThreads);
    if (!workerThreadsLock) {
      ReportOutOfMemory(cx);
      return false;
    }
  }

  JSLinearString* str = &args[0].toString()->asLinear();

  UniqueTwoByteChars chars(js_pod_malloc<char16_t>(str->length()));
  if (!chars) {
    ReportOutOfMemory(cx);
    return false;
  }

  CopyChars(chars.get(), *str);

  auto input = js::MakeUnique<WorkerInput>(JS_GetParentRuntime(cx),
                                           std::move(chars), str->length());
  if (!input) {
    ReportOutOfMemory(cx);
    return false;
  }

  UniquePtr<Thread> thread;
  {
    AutoEnterOOMUnsafeRegion oomUnsafe;
    thread = js::MakeUnique<Thread>(
        Thread::Options().setStackSize(gWorkerStackSize + 512 * 1024));
    if (!thread || !thread->init(WorkerMain, std::move(input))) {
      oomUnsafe.crash("EvalInWorker");
    }
  }

  AutoLockWorkerThreads alwt;
  if (!workerThreads.append(std::move(thread))) {
    ReportOutOfMemory(cx);
    thread->join();
    return false;
  }

  args.rval().setUndefined();
  return true;
}

static bool ShapeOf(JSContext* cx, unsigned argc, JS::Value* vp) {
  CallArgs args = CallArgsFromVp(argc, vp);
  if (!args.get(0).isObject()) {
    JS_ReportErrorASCII(cx, "shapeOf: object expected");
    return false;
  }
  JSObject* obj = &args[0].toObject();
  args.rval().set(JS_NumberValue(double(uintptr_t(obj->shape()) >> 3)));
  return true;
}

static bool Sleep_fn(JSContext* cx, unsigned argc, Value* vp) {
  ShellContext* sc = GetShellContext(cx);
  CallArgs args = CallArgsFromVp(argc, vp);

  TimeDuration duration = TimeDuration::FromSeconds(0.0);
  if (args.length() > 0) {
    double t_secs;
    if (!ToNumber(cx, args[0], &t_secs)) {
      return false;
    }
    if (std::isnan(t_secs)) {
      JS_ReportErrorASCII(cx, "sleep interval is not a number");
      return false;
    }

    duration = TimeDuration::FromSeconds(std::max(0.0, t_secs));
    const TimeDuration MAX_TIMEOUT_INTERVAL =
        TimeDuration::FromSeconds(MAX_TIMEOUT_SECONDS);
    if (duration > MAX_TIMEOUT_INTERVAL) {
      JS_ReportErrorASCII(cx, "Excessive sleep interval");
      return false;
    }
  }
  {
    LockGuard<Mutex> guard(sc->watchdogLock);
    TimeStamp toWakeup = TimeStamp::Now() + duration;
    for (;;) {
      sc->sleepWakeup.wait_for(guard, duration);
      if (sc->serviceInterrupt) {
        break;
      }
      auto now = TimeStamp::Now();
      if (now >= toWakeup) {
        break;
      }
      duration = toWakeup - now;
    }
  }

  if (sc->serviceInterrupt) {
    JS::ReportUncatchableException(cx);
    return false;
  }

  args.rval().setUndefined();
  return true;
}

static void KillWatchdog(JSContext* cx) {
  ShellContext* sc = GetShellContext(cx);
  Maybe<Thread> thread;

  {
    LockGuard<Mutex> guard(sc->watchdogLock);
    std::swap(sc->watchdogThread, thread);
    if (thread) {
      // The watchdog thread becoming Nothing is its signal to exit.
      sc->watchdogWakeup.notify_one();
    }
  }
  if (thread) {
    thread->join();
  }

  MOZ_ASSERT(!sc->watchdogThread);
}

static void WatchdogMain(JSContext* cx) {
  ThisThread::SetName("JS Watchdog");

  ShellContext* sc = GetShellContext(cx);

  {
    LockGuard<Mutex> guard(sc->watchdogLock);
    while (sc->watchdogThread) {
      auto now = TimeStamp::Now();
      if (sc->watchdogTimeout && now >= sc->watchdogTimeout.value()) {
        /*
         * The timeout has just expired. Request an interrupt callback
         * outside the lock.
         */
        sc->watchdogTimeout = Nothing();
        {
          UnlockGuard unlock(guard);
          CancelExecution(cx);
        }

        /* Wake up any threads doing sleep. */
        sc->sleepWakeup.notify_all();
      } else {
        if (sc->watchdogTimeout) {
          /*
           * Time hasn't expired yet. Simulate an interrupt callback
           * which doesn't abort execution.
           */
          JS_RequestInterruptCallback(cx);
        }

        TimeDuration sleepDuration = sc->watchdogTimeout
                                         ? TimeDuration::FromSeconds(0.1)
                                         : TimeDuration::Forever();
        sc->watchdogWakeup.wait_for(guard, sleepDuration);
      }
    }
  }
}

static bool ScheduleWatchdog(JSContext* cx, double t) {
  ShellContext* sc = GetShellContext(cx);

  if (t <= 0) {
    LockGuard<Mutex> guard(sc->watchdogLock);
    sc->watchdogTimeout = Nothing();
    return true;
  }

#ifdef __wasi__
  return false;
#endif

  auto interval = TimeDuration::FromSeconds(t);
  auto timeout = TimeStamp::Now() + interval;
  LockGuard<Mutex> guard(sc->watchdogLock);
  if (!sc->watchdogThread) {
    MOZ_ASSERT(!sc->watchdogTimeout);
    sc->watchdogThread.emplace();
    AutoEnterOOMUnsafeRegion oomUnsafe;
    if (!sc->watchdogThread->init(WatchdogMain, cx)) {
      oomUnsafe.crash("watchdogThread.init");
    }
  } else if (!sc->watchdogTimeout || timeout < sc->watchdogTimeout.value()) {
    sc->watchdogWakeup.notify_one();
  }
  sc->watchdogTimeout = Some(timeout);
  return true;
}

static void KillWorkerThreads(JSContext* cx) {
  MOZ_ASSERT_IF(!CanUseExtraThreads(), workerThreads.empty());

  if (!workerThreadsLock) {
    MOZ_ASSERT(workerThreads.empty());
    return;
  }

  while (true) {
    // We need to leave the AutoLockWorkerThreads scope before we call
    // js::Thread::join, to avoid deadlocks when AutoLockWorkerThreads is
    // used by the worker thread.
    UniquePtr<Thread> thread;
    {
      AutoLockWorkerThreads alwt;
      if (workerThreads.empty()) {
        break;
      }
      thread = std::move(workerThreads.back());
      workerThreads.popBack();
    }
    thread->join();
  }

  workerThreads.clearAndFree();

  js_delete(workerThreadsLock);
  workerThreadsLock = nullptr;
}

static void CancelExecution(JSContext* cx) {
  ShellContext* sc = GetShellContext(cx);
  sc->serviceInterrupt = true;
  JS_RequestInterruptCallback(cx);
}

static bool SetTimeoutValue(JSContext* cx, double t) {
  if (std::isnan(t)) {
    JS_ReportErrorASCII(cx, "timeout is not a number");
    return false;
  }
  const TimeDuration MAX_TIMEOUT_INTERVAL =
      TimeDuration::FromSeconds(MAX_TIMEOUT_SECONDS);
  if (TimeDuration::FromSeconds(t) > MAX_TIMEOUT_INTERVAL) {
    JS_ReportErrorASCII(cx, "Excessive timeout value");
    return false;
  }
  GetShellContext(cx)->timeoutInterval = t;
  if (!ScheduleWatchdog(cx, t)) {
    JS_ReportErrorASCII(cx, "Failed to create the watchdog");
    return false;
  }
  return true;
}

static bool Timeout(JSContext* cx, unsigned argc, Value* vp) {
  ShellContext* sc = GetShellContext(cx);
  CallArgs args = CallArgsFromVp(argc, vp);

  if (args.length() == 0) {
    args.rval().setNumber(sc->timeoutInterval);
    return true;
  }

  if (args.length() > 2) {
    JS_ReportErrorASCII(cx, "Wrong number of arguments");
    return false;
  }

  double t;
  if (!ToNumber(cx, args[0], &t)) {
    return false;
  }

  if (args.length() > 1) {
    RootedValue value(cx, args[1]);
    if (!value.isObject() || !value.toObject().is<JSFunction>()) {
      JS_ReportErrorASCII(cx, "Second argument must be a timeout function");
      return false;
    }
    sc->interruptFunc = value;
    sc->haveInterruptFunc = true;
  }

  args.rval().setUndefined();
  return SetTimeoutValue(cx, t);
}

static bool InterruptIf(JSContext* cx, unsigned argc, Value* vp) {
  CallArgs args = CallArgsFromVp(argc, vp);

  if (args.length() != 1) {
    JS_ReportErrorASCII(cx, "Wrong number of arguments");
    return false;
  }

  if (ToBoolean(args[0])) {
    GetShellContext(cx)->serviceInterrupt = true;
    JS_RequestInterruptCallback(cx);
  }

  args.rval().setUndefined();
  return true;
}

static bool InvokeInterruptCallbackWrapper(JSContext* cx, unsigned argc,
                                           Value* vp) {
  CallArgs args = CallArgsFromVp(argc, vp);
  if (args.length() != 1) {
    JS_ReportErrorASCII(cx, "Wrong number of arguments");
    return false;
  }

  GetShellContext(cx)->serviceInterrupt = true;
  JS_RequestInterruptCallback(cx);
  bool interruptRv = CheckForInterrupt(cx);

  // The interrupt handler could have set a pending exception. Since we call
  // back into JS, don't have it see the pending exception. If we have an
  // uncatchable exception that's not propagating a debug mode forced
  // return, return.
  if (!interruptRv && !cx->isExceptionPending() &&
      !cx->isPropagatingForcedReturn()) {
    return false;
  }

  JS::AutoSaveExceptionState savedExc(cx);

  FixedInvokeArgs<1> iargs(cx);

  iargs[0].setBoolean(interruptRv);

  RootedValue rv(cx);
  if (!js::Call(cx, args[0], UndefinedHandleValue, iargs, &rv)) {
    return false;
  }

  args.rval().setUndefined();
  return interruptRv;
}

static bool SetInterruptCallback(JSContext* cx, unsigned argc, Value* vp) {
  CallArgs args = CallArgsFromVp(argc, vp);

  if (args.length() != 1) {
    JS_ReportErrorASCII(cx, "Wrong number of arguments");
    return false;
  }

  RootedValue value(cx, args[0]);
  if (!value.isObject() || !value.toObject().is<JSFunction>()) {
    JS_ReportErrorASCII(cx, "Argument must be a function");
    return false;
  }
  GetShellContext(cx)->interruptFunc = value;
  GetShellContext(cx)->haveInterruptFunc = true;

  args.rval().setUndefined();
  return true;
}

#ifdef DEBUG
// var s0 = "A".repeat(10*1024);
// interruptRegexp(/a(bc|bd)/, s0);
// first arg is regexp
// second arg is string
static bool InterruptRegexp(JSContext* cx, unsigned argc, Value* vp) {
  CallArgs args = CallArgsFromVp(argc, vp);
  ShellContext* sc = GetShellContext(cx);
  RootedObject callee(cx, &args.callee());

  if (args.length() != 2) {
    ReportUsageErrorASCII(cx, callee, "Wrong number of arguments.");
    return false;
  }
  if (!(args[0].isObject() && args[0].toObject().is<RegExpObject>())) {
    ReportUsageErrorASCII(cx, callee,
                          "First argument must be a regular expression.");
    return false;
  }
  if (!args[1].isString()) {
    ReportUsageErrorASCII(cx, callee, "Second argument must be a String.");
    return false;
  }
  // Set interrupt flags
  sc->serviceInterrupt = true;
  js::irregexp::IsolateSetShouldSimulateInterrupt(cx->isolate);

  RootedObject regexp(cx, &args[0].toObject());
  RootedString string(cx, args[1].toString());
  int32_t lastIndex = 0;

  return js::RegExpMatcherRaw(cx, regexp, string, lastIndex, nullptr,
                              args.rval());
}
#endif

static bool CheckRegExpSyntax(JSContext* cx, unsigned argc, Value* vp) {
  CallArgs args = CallArgsFromVp(argc, vp);
  RootedObject callee(cx, &args.callee());

  if (args.length() != 1) {
    ReportUsageErrorASCII(cx, callee, "Wrong number of arguments.");
    return false;
  }
  if (!args[0].isString()) {
    ReportUsageErrorASCII(cx, callee, "First argument must be a string.");
    return false;
  }

  RootedString string(cx, args[0].toString());
  AutoStableStringChars stableChars(cx);
  if (!stableChars.initTwoByte(cx, string)) {
    return false;
  }

  const char16_t* chars = stableChars.twoByteRange().begin().get();
  size_t length = string->length();

  Rooted<JS::Value> error(cx);
  if (!JS::CheckRegExpSyntax(cx, chars, length, JS::RegExpFlag::NoFlags,
                             &error)) {
    return false;
  }

  args.rval().set(error);
  return true;
}

static bool IsPrefAvailable(const char* pref) {
  if (!fuzzingSafe) {
    // All prefs in fuzzing unsafe mode are enabled.
    return true;
  }
#define WASM_FEATURE(NAME, LOWER_NAME, COMPILE_PRED, COMPILER_PRED, FLAG_PRED, \
                     FLAG_FORCE_ON, FLAG_FUZZ_ON, PREF)                        \
  if constexpr (!FLAG_FUZZ_ON) {                                               \
    if (strcmp("wasm_" #PREF, pref) == 0) {                                    \
      return false;                                                            \
    }                                                                          \
  }
  JS_FOR_WASM_FEATURES(WASM_FEATURE)
#undef WASM_FEATURE
  return true;
}

template <typename T>
static bool ParsePrefValue(const char* name, const char* val, T* result) {
  if constexpr (std::is_same_v<T, bool>) {
    if (strcmp(val, "true") == 0) {
      *result = true;
      return true;
    }
    if (strcmp(val, "false") == 0) {
      *result = false;
      return true;
    }
    fprintf(stderr, "Invalid value for boolean pref %s: %s\n", name, val);
    return false;
  } else {
    static_assert(std::is_same_v<T, int32_t> || std::is_same_v<T, uint32_t>);
    char* end;
    long v = strtol(val, &end, 10);
    if (end != val + strlen(val) || static_cast<long>(static_cast<T>(v)) != v) {
      fprintf(stderr, "Invalid value for integer pref %s: %s\n", name, val);
      return false;
    }
    *result = static_cast<T>(v);
    return true;
  }
}

static bool SetPrefToTrueForBool(const char* name) {
  // Search for a matching pref and try to set it to a default value for the
  // type.
#define CHECK_PREF(NAME, CPP_NAME, TYPE, SETTER, IS_STARTUP_PREF)      \
  if (strcmp(name, NAME) == 0) {                                       \
    if constexpr (std::is_same_v<TYPE, bool>) {                        \
      JS::Prefs::SETTER(true);                                         \
      return true;                                                     \
    } else {                                                           \
      fprintf(stderr, "Pref %s must have a value specified.\n", name); \
      return false;                                                    \
    }                                                                  \
  }
  FOR_EACH_JS_PREF(CHECK_PREF)
#undef CHECK_PREF

  // Nothing matched. If --fuzzing-safe is used, return true after printing a
  // message, to continue execution without breaking fuzzing when a pref is
  // removed.
  if (fuzzingSafe) {
    fprintf(stderr, "Warning: Ignoring unknown pref name: %s\n", name);
    return true;
  }
  fprintf(stderr, "Invalid pref name: %s\n", name);
  return false;
}

template <typename T>
static bool ConvertPrefValue(JSContext* cx, HandleValue val, T* result) {
  if constexpr (std::is_same_v<T, bool>) {
    *result = ToBoolean(val);
    return true;
  } else if constexpr (std::is_same_v<T, int32_t>) {
    return ToInt32(cx, val, result);
  } else {
    static_assert(std::is_same_v<T, uint32_t>);
    return ToUint32(cx, val, result);
  }
}

static bool SetPrefValue(JSContext* cx, unsigned argc, Value* vp) {
  CallArgs args = CallArgsFromVp(argc, vp);
  if (!args.requireAtLeast(cx, "setPrefValue", 2)) {
    return false;
  }

  if (!args[0].isString()) {
    JS_ReportErrorASCII(cx, "expected string argument");
    return false;
  }

  Rooted<JSLinearString*> name(cx, args[0].toString()->ensureLinear(cx));
  if (!name) {
    return false;
  }

  // Search for a matching pref and try to set it to the provided value.
#define CHECK_PREF(NAME, CPP_NAME, TYPE, SETTER, IS_STARTUP_PREF)             \
  if (IsPrefAvailable(NAME) && StringEqualsAscii(name, NAME)) {               \
    if (IS_STARTUP_PREF) {                                                    \
      JS_ReportErrorASCII(cx, "%s is a startup pref and can't be set", NAME); \
      return false;                                                           \
    }                                                                         \
    TYPE v;                                                                   \
    if (!ConvertPrefValue<TYPE>(cx, args[1], &v)) {                           \
      return false;                                                           \
    }                                                                         \
    JS::Prefs::SETTER(v);                                                     \
    args.rval().setUndefined();                                               \
    return true;                                                              \
  }
  FOR_EACH_JS_PREF(CHECK_PREF)
#undef CHECK_PREF

  // Fuzzing ignores missing prefs so it doesn't break if we remove a pref
  if (fuzzingSafe) {
    args.rval().setUndefined();
    return true;
  }
  JS_ReportErrorASCII(cx, "invalid pref name");
  return false;
}

static bool SetPrefToValue(const char* name, size_t nameLen,
                           const char* value) {
  // Search for a matching pref and try to set it to the provided value.
#define CHECK_PREF(NAME, CPP_NAME, TYPE, SETTER, IS_STARTUP_PREF)         \
  if (nameLen == strlen(NAME) && memcmp(name, NAME, strlen(NAME)) == 0) { \
    TYPE v;                                                               \
    if (!ParsePrefValue<TYPE>(NAME, value, &v)) {                         \
      return false;                                                       \
    }                                                                     \
    JS::Prefs::SETTER(v);                                                 \
    return true;                                                          \
  }
  FOR_EACH_JS_PREF(CHECK_PREF)
#undef CHECK_PREF

  // Nothing matched. If --fuzzing-safe is used, return true after printing a
  // message, to continue execution without breaking fuzzing when a pref is
  // removed.
  if (fuzzingSafe) {
    fprintf(stderr, "Warning: Ignoring unknown pref name: %s\n", name);
    return true;
  }
  fprintf(stderr, "Invalid pref name: %s\n", name);
  return false;
}

static bool SetPref(const char* pref) {
  const char* assign = strchr(pref, '=');
  if (!assign) {
    if (IsPrefAvailable(pref) && !SetPrefToTrueForBool(pref)) {
      return false;
    }
    return true;
  }

  size_t nameLen = assign - pref;
  const char* valStart = assign + 1;  // Skip '='.

  if (IsPrefAvailable(pref) && !SetPrefToValue(pref, nameLen, valStart)) {
    return false;
  }
  return true;
}

static void ListPrefs() {
  auto printPref = [](const char* name, auto defaultVal) {
    if (!IsPrefAvailable(name)) {
      return;
    }
    using T = decltype(defaultVal);
    if constexpr (std::is_same_v<T, bool>) {
      fprintf(stderr, "%s=%s\n", name, defaultVal ? "true" : "false");
    } else if constexpr (std::is_same_v<T, int32_t>) {
      fprintf(stderr, "%s=%d\n", name, defaultVal);
    } else {
      static_assert(std::is_same_v<T, uint32_t>);
      fprintf(stderr, "%s=%u\n", name, defaultVal);
    }
  };

#define PRINT_PREF(NAME, CPP_NAME, TYPE, SETTER, IS_STARTUP_PREF) \
  printPref(NAME, JS::Prefs::CPP_NAME());
  FOR_EACH_JS_PREF(PRINT_PREF)
#undef PRINT_PREF
}

static bool SetJitCompilerOption(JSContext* cx, unsigned argc, Value* vp) {
  CallArgs args = CallArgsFromVp(argc, vp);
  RootedObject callee(cx, &args.callee());

  if (args.length() != 2) {
    ReportUsageErrorASCII(cx, callee, "Wrong number of arguments.");
    return false;
  }

  if (!args[0].isString()) {
    ReportUsageErrorASCII(cx, callee, "First argument must be a String.");
    return false;
  }

  if (!args[1].isInt32()) {
    ReportUsageErrorASCII(cx, callee, "Second argument must be an Int32.");
    return false;
  }

  // Disallow setting JIT options when there are worker threads, to avoid
  // races.
  if (workerThreadsLock) {
    ReportUsageErrorASCII(
        cx, callee, "Can't set JIT options when there are worker threads.");
    return false;
  }

  JSLinearString* strArg = JS_EnsureLinearString(cx, args[0].toString());
  if (!strArg) {
    return false;
  }

#define JIT_COMPILER_MATCH(key, string)                        \
  else if (JS_LinearStringEqualsLiteral(strArg, string)) opt = \
      JSJITCOMPILER_##key;

  JSJitCompilerOption opt = JSJITCOMPILER_NOT_AN_OPTION;
  if (false) {
  }
  JIT_COMPILER_OPTIONS(JIT_COMPILER_MATCH);
#undef JIT_COMPILER_MATCH

  if (opt == JSJITCOMPILER_NOT_AN_OPTION) {
    ReportUsageErrorASCII(
        cx, callee,
        "First argument does not name a valid option (see jsapi.h).");
    return false;
  }

  int32_t number = args[1].toInt32();
  if (number < 0) {
    number = -1;
  }

  // Disallow enabling or disabling the Baseline Interpreter at runtime.
  // Enabling is a problem because the Baseline Interpreter code is only
  // present if the interpreter was enabled when the JitRuntime was created.
  // To support disabling we would have to discard all JitScripts. Furthermore,
  // we really want JitOptions to be immutable after startup so it's better to
  // use shell flags.
  if (opt == JSJITCOMPILER_BASELINE_INTERPRETER_ENABLE &&
      bool(number) != jit::IsBaselineInterpreterEnabled()) {
    JS_ReportErrorASCII(cx,
                        "Enabling or disabling the Baseline Interpreter at "
                        "runtime is not supported.");
    return false;
  }

  // Throw if disabling the JITs and there's JIT code on the stack, to avoid
  // assertion failures.
  if ((opt == JSJITCOMPILER_BASELINE_ENABLE ||
       opt == JSJITCOMPILER_ION_ENABLE) &&
      number == 0) {
    js::jit::JitActivationIterator iter(cx);
    if (!iter.done()) {
      JS_ReportErrorASCII(cx,
                          "Can't turn off JITs with JIT code on the stack.");
      return false;
    }
  }

  // Changing code memory protection settings at runtime is not supported. Don't
  // throw if not changing the setting because some jit-tests depend on that.
  if (opt == JSJITCOMPILER_WRITE_PROTECT_CODE) {
    uint32_t writeProtect;
    MOZ_ALWAYS_TRUE(JS_GetGlobalJitCompilerOption(
        cx, JSJITCOMPILER_WRITE_PROTECT_CODE, &writeProtect));
    if (bool(number) != writeProtect) {
      JS_ReportErrorASCII(cx, "Can't change code write protection at runtime");
      return false;
    }
    return true;
  }

  // Throw if trying to disable all the Wasm compilers.  The logic here is that
  // if we're trying to disable a compiler that is currently enabled and that is
  // the last compiler enabled then we must throw.
  //
  // Note that this check does not prevent an error from being thrown later.
  // Actual compiler availability is dynamic and depends on other conditions,
  // such as other options set and whether a debugger is present.
  if ((opt == JSJITCOMPILER_WASM_JIT_BASELINE ||
       opt == JSJITCOMPILER_WASM_JIT_OPTIMIZING) &&
      number == 0) {
    uint32_t baseline, optimizing;
    MOZ_ALWAYS_TRUE(JS_GetGlobalJitCompilerOption(
        cx, JSJITCOMPILER_WASM_JIT_BASELINE, &baseline));
    MOZ_ALWAYS_TRUE(JS_GetGlobalJitCompilerOption(
        cx, JSJITCOMPILER_WASM_JIT_OPTIMIZING, &optimizing));
    if (baseline + optimizing == 1) {
      if ((opt == JSJITCOMPILER_WASM_JIT_BASELINE && baseline) ||
          (opt == JSJITCOMPILER_WASM_JIT_OPTIMIZING && optimizing)) {
        JS_ReportErrorASCII(
            cx,
            "Disabling all the Wasm compilers at runtime is not supported.");
        return false;
      }
    }
  }

  // JIT compiler options are process-wide, so we have to stop off-thread
  // compilations for all runtimes to avoid races.
  WaitForAllHelperThreads();

  // Only release JIT code for the current runtime because there's no good
  // way to discard code for other runtimes.
  ReleaseAllJITCode(cx->gcContext());

  JS_SetGlobalJitCompilerOption(cx, opt, uint32_t(number));

  args.rval().setUndefined();
  return true;
}

static bool EnableLastWarning(JSContext* cx, unsigned argc, Value* vp) {
  ShellContext* sc = GetShellContext(cx);
  CallArgs args = CallArgsFromVp(argc, vp);

  sc->lastWarningEnabled = true;
  sc->lastWarning.setNull();

  args.rval().setUndefined();
  return true;
}

static bool DisableLastWarning(JSContext* cx, unsigned argc, Value* vp) {
  ShellContext* sc = GetShellContext(cx);
  CallArgs args = CallArgsFromVp(argc, vp);

  sc->lastWarningEnabled = false;
  sc->lastWarning.setNull();

  args.rval().setUndefined();
  return true;
}

static bool GetLastWarning(JSContext* cx, unsigned argc, Value* vp) {
  ShellContext* sc = GetShellContext(cx);
  CallArgs args = CallArgsFromVp(argc, vp);

  if (!sc->lastWarningEnabled) {
    JS_ReportErrorASCII(cx, "Call enableLastWarning first.");
    return false;
  }

  if (!JS_WrapValue(cx, &sc->lastWarning)) {
    return false;
  }

  args.rval().set(sc->lastWarning);
  return true;
}

static bool ClearLastWarning(JSContext* cx, unsigned argc, Value* vp) {
  ShellContext* sc = GetShellContext(cx);
  CallArgs args = CallArgsFromVp(argc, vp);

  if (!sc->lastWarningEnabled) {
    JS_ReportErrorASCII(cx, "Call enableLastWarning first.");
    return false;
  }

  sc->lastWarning.setNull();

  args.rval().setUndefined();
  return true;
}

#if defined(DEBUG) || defined(JS_JITSPEW)
static bool StackDump(JSContext* cx, unsigned argc, Value* vp) {
  CallArgs args = CallArgsFromVp(argc, vp);

  if (!gOutFile->isOpen()) {
    JS_ReportErrorASCII(cx, "output file is closed");
    return false;
  }

  bool showArgs = ToBoolean(args.get(0));
  bool showLocals = ToBoolean(args.get(1));
  bool showThisProps = ToBoolean(args.get(2));

  JS::UniqueChars buf =
      JS::FormatStackDump(cx, showArgs, showLocals, showThisProps);
  if (!buf) {
    fputs("Failed to format JavaScript stack for dump\n", gOutFile->fp);
    JS_ClearPendingException(cx);
  } else {
    fputs(buf.get(), gOutFile->fp);
  }

  args.rval().setUndefined();
  return true;
}
#endif

MOZ_ASAN_IGNORE static bool StackPointerInfo(JSContext* cx, unsigned argc,
                                             Value* vp) {
  CallArgs args = CallArgsFromVp(argc, vp);

  // Copy the truncated stack pointer to the result.  This value is not used
  // as a pointer but as a way to measure frame-size from JS.
  // The ASAN must be disabled for this function -- it may allocate `args`
  // not on the stack.
  args.rval().setInt32(int32_t(reinterpret_cast<size_t>(&args) & 0xfffffff));
  return true;
}

static bool Elapsed(JSContext* cx, unsigned argc, Value* vp) {
  CallArgs args = CallArgsFromVp(argc, vp);
  if (args.length() == 0) {
    double d = PRMJ_Now() - GetShellContext(cx)->startTime;
    args.rval().setDouble(d);
    return true;
  }
  JS_ReportErrorASCII(cx, "Wrong number of arguments");
  return false;
}

static ShellCompartmentPrivate* EnsureShellCompartmentPrivate(JSContext* cx) {
  Compartment* comp = cx->compartment();
  auto priv =
      static_cast<ShellCompartmentPrivate*>(JS_GetCompartmentPrivate(comp));
  if (!priv) {
    priv = cx->new_<ShellCompartmentPrivate>();
    JS_SetCompartmentPrivate(cx->compartment(), priv);
  }
  return priv;
}

static bool ParseModule(JSContext* cx, unsigned argc, Value* vp) {
  CallArgs args = CallArgsFromVp(argc, vp);
  if (!args.requireAtLeast(cx, "parseModule", 1)) {
    return false;
  }

  if (!args[0].isString()) {
    const char* typeName = InformalValueTypeName(args[0]);
    JS_ReportErrorASCII(cx, "expected string to compile, got %s", typeName);
    return false;
  }

  JSString* scriptContents = args[0].toString();

  UniqueChars filename;
  CompileOptions options(cx);
  bool jsonModule = false;
  if (args.length() > 1) {
    if (!args[1].isString()) {
      const char* typeName = InformalValueTypeName(args[1]);
      JS_ReportErrorASCII(cx, "expected filename string, got %s", typeName);
      return false;
    }

    RootedString str(cx, args[1].toString());
    filename = JS_EncodeStringToUTF8(cx, str);
    if (!filename) {
      return false;
    }

    options.setFileAndLine(filename.get(), 1);

    // The 2nd argument is the module type string. "js" or "json" is expected.
    if (args.length() == 3) {
      if (!args[2].isString()) {
        const char* typeName = InformalValueTypeName(args[2]);
        JS_ReportErrorASCII(cx, "expected moduleType string, got %s", typeName);
        return false;
      }

      RootedString str(cx, args[2].toString());
      JSLinearString* linearStr = JS_EnsureLinearString(cx, str);
      if (!linearStr) {
        return false;
      }
      if (JS_LinearStringEqualsLiteral(linearStr, "json")) {
        jsonModule = true;
      } else if (!JS_LinearStringEqualsLiteral(linearStr, "js")) {
        JS_ReportErrorASCII(cx, "moduleType string ('js' or 'json') expected");
        return false;
      }
    }
  } else {
    options.setFileAndLine("<string>", 1);
  }

  AutoStableStringChars linearChars(cx);
  if (!linearChars.initTwoByte(cx, scriptContents)) {
    return false;
  }

  JS::SourceText<char16_t> srcBuf;
  if (!srcBuf.initMaybeBorrowed(cx, linearChars)) {
    return false;
  }

  RootedObject module(cx);
  if (jsonModule) {
    module = JS::CompileJsonModule(cx, options, srcBuf);
  } else {
    AutoReportFrontendContext fc(cx);
    options.setModule();
    module = frontend::CompileModule(cx, &fc, options, srcBuf);
  }
  if (!module) {
    return false;
  }

  Rooted<ShellModuleObjectWrapper*> wrapper(
      cx, ShellModuleObjectWrapper::create(cx, module.as<ModuleObject>()));
  if (!wrapper) {
    return false;
  }
  args.rval().setObject(*wrapper);
  return true;
}

// A JSObject that holds XDRBuffer.
class XDRBufferObject : public NativeObject {
  static const size_t VECTOR_SLOT = 0;
  static const unsigned RESERVED_SLOTS = 1;

 public:
  static const JSClassOps classOps_;
  static const JSClass class_;

  [[nodiscard]] inline static XDRBufferObject* create(
      JSContext* cx, JS::TranscodeBuffer&& buf);

  JS::TranscodeBuffer* data() const {
    Value value = getReservedSlot(VECTOR_SLOT);
    auto buf = static_cast<JS::TranscodeBuffer*>(value.toPrivate());
    MOZ_ASSERT(buf);
    return buf;
  }

  bool hasData() const {
    // Data may not be present if we hit OOM in initialization.
    return !getReservedSlot(VECTOR_SLOT).isUndefined();
  }

  static void finalize(JS::GCContext* gcx, JSObject* obj);
};

/*static */ const JSClassOps XDRBufferObject::classOps_ = {
    nullptr,                    // addProperty
    nullptr,                    // delProperty
    nullptr,                    // enumerate
    nullptr,                    // newEnumerate
    nullptr,                    // resolve
    nullptr,                    // mayResolve
    XDRBufferObject::finalize,  // finalize
    nullptr,                    // call
    nullptr,                    // construct
    nullptr,                    // trace
};

/*static */ const JSClass XDRBufferObject::class_ = {
    "XDRBufferObject",
    JSCLASS_HAS_RESERVED_SLOTS(XDRBufferObject::RESERVED_SLOTS) |
        JSCLASS_BACKGROUND_FINALIZE,
    &XDRBufferObject::classOps_,
};

XDRBufferObject* XDRBufferObject::create(JSContext* cx,
                                         JS::TranscodeBuffer&& buf) {
  XDRBufferObject* bufObj =
      NewObjectWithGivenProto<XDRBufferObject>(cx, nullptr);
  if (!bufObj) {
    return nullptr;
  }

  auto heapBuf = cx->make_unique<JS::TranscodeBuffer>(std::move(buf));
  if (!heapBuf) {
    return nullptr;
  }

  size_t len = heapBuf->length();
  InitReservedSlot(bufObj, VECTOR_SLOT, heapBuf.release(), len,
                   MemoryUse::XDRBufferElements);

  return bufObj;
}

void XDRBufferObject::finalize(JS::GCContext* gcx, JSObject* obj) {
  XDRBufferObject* buf = &obj->as<XDRBufferObject>();
  if (buf->hasData()) {
    gcx->delete_(buf, buf->data(), buf->data()->length(),
                 MemoryUse::XDRBufferElements);
  }
}

static bool InstantiateModuleStencil(JSContext* cx, uint32_t argc, Value* vp) {
  CallArgs args = CallArgsFromVp(argc, vp);

  if (!args.requireAtLeast(cx, "instantiateModuleStencil", 1)) {
    return false;
  }

  /* Prepare the input byte array. */
  if (!args[0].isObject()) {
    JS_ReportErrorASCII(cx,
                        "instantiateModuleStencil: Stencil object expected");
    return false;
  }
  Rooted<js::StencilObject*> stencilObj(
      cx, args[0].toObject().maybeUnwrapIf<js::StencilObject>());
  if (!stencilObj) {
    JS_ReportErrorASCII(cx,
                        "instantiateModuleStencil: Stencil object expected");
    return false;
  }

  if (!stencilObj->stencil()->isModule()) {
    JS_ReportErrorASCII(cx,
                        "instantiateModuleStencil: Module stencil expected");
    return false;
  }

  CompileOptions options(cx);
  UniqueChars fileNameBytes;
  if (args.length() == 2) {
    if (!args[1].isObject()) {
      JS_ReportErrorASCII(
          cx, "instantiateModuleStencil: The 2nd argument must be an object");
      return false;
    }

    RootedObject opts(cx, &args[1].toObject());
    if (!js::ParseCompileOptions(cx, options, opts, &fileNameBytes)) {
      return false;
    }
  }

  /* Prepare the CompilationStencil for decoding. */
  AutoReportFrontendContext fc(cx);
  Rooted<frontend::CompilationInput> input(cx,
                                           frontend::CompilationInput(options));
  if (!input.get().initForModule(&fc)) {
    return false;
  }

  if (!js::ValidateLazinessOfStencilAndGlobal(cx, *stencilObj->stencil())) {
    return false;
  }

  /* Instantiate the stencil. */
  Rooted<frontend::CompilationGCOutput> output(cx);
  if (!frontend::CompilationStencil::instantiateStencils(
          cx, input.get(), *stencilObj->stencil(), output.get())) {
    return false;
  }

  Rooted<ModuleObject*> modObject(cx, output.get().module);
  Rooted<ShellModuleObjectWrapper*> wrapper(
      cx, ShellModuleObjectWrapper::create(cx, modObject));
  if (!wrapper) {
    return false;
  }
  args.rval().setObject(*wrapper);
  return true;
}

static bool InstantiateModuleStencilXDR(JSContext* cx, uint32_t argc,
                                        Value* vp) {
  CallArgs args = CallArgsFromVp(argc, vp);

  if (!args.requireAtLeast(cx, "instantiateModuleStencilXDR", 1)) {
    return false;
  }

  /* Prepare the input byte array. */
  if (!args[0].isObject()) {
    JS_ReportErrorASCII(
        cx, "instantiateModuleStencilXDR: Stencil XDR object expected");
    return false;
  }
  Rooted<StencilXDRBufferObject*> xdrObj(
      cx, args[0].toObject().maybeUnwrapIf<StencilXDRBufferObject>());
  if (!xdrObj) {
    JS_ReportErrorASCII(
        cx, "instantiateModuleStencilXDR: Stencil XDR object expected");
    return false;
  }
  MOZ_ASSERT(xdrObj->hasBuffer());

  CompileOptions options(cx);
  UniqueChars fileNameBytes;
  if (args.length() == 2) {
    if (!args[1].isObject()) {
      JS_ReportErrorASCII(
          cx,
          "instantiateModuleStencilXDR: The 2nd argument must be an object");
      return false;
    }

    RootedObject opts(cx, &args[1].toObject());
    if (!js::ParseCompileOptions(cx, options, opts, &fileNameBytes)) {
      return false;
    }
  }

  /* Prepare the CompilationStencil for decoding. */
  AutoReportFrontendContext fc(cx);
  Rooted<frontend::CompilationInput> input(cx,
                                           frontend::CompilationInput(options));
  if (!input.get().initForModule(&fc)) {
    return false;
  }
  frontend::CompilationStencil stencil(nullptr);

  /* Deserialize the stencil from XDR. */
  JS::TranscodeRange xdrRange(xdrObj->buffer(), xdrObj->bufferLength());
  bool succeeded = false;
  if (!stencil.deserializeStencils(&fc, options, xdrRange, &succeeded)) {
    return false;
  }
  if (!succeeded) {
    fc.clearAutoReport();
    JS_ReportErrorASCII(cx, "Decoding failure");
    return false;
  }

  if (!stencil.isModule()) {
    fc.clearAutoReport();
    JS_ReportErrorASCII(cx,
                        "instantiateModuleStencilXDR: Module stencil expected");
    return false;
  }

  if (!js::ValidateLazinessOfStencilAndGlobal(cx, stencil)) {
    return false;
  }

  /* Instantiate the stencil. */
  Rooted<frontend::CompilationGCOutput> output(cx);
  if (!frontend::CompilationStencil::instantiateStencils(
          cx, input.get(), stencil, output.get())) {
    return false;
  }

  Rooted<ModuleObject*> modObject(cx, output.get().module);
  Rooted<ShellModuleObjectWrapper*> wrapper(
      cx, ShellModuleObjectWrapper::create(cx, modObject));
  if (!wrapper) {
    return false;
  }
  args.rval().setObject(*wrapper);
  return true;
}

static bool RegisterModule(JSContext* cx, unsigned argc, Value* vp) {
  CallArgs args = CallArgsFromVp(argc, vp);
  if (!args.requireAtLeast(cx, "registerModule", 2)) {
    return false;
  }

  if (!args[0].isString()) {
    const char* typeName = InformalValueTypeName(args[0]);
    JS_ReportErrorASCII(cx, "Expected string, got %s", typeName);
    return false;
  }

  if (!args[1].isObject() ||
      !args[1].toObject().is<ShellModuleObjectWrapper>()) {
    const char* typeName = InformalValueTypeName(args[1]);
    JS_ReportErrorASCII(cx, "Expected module, got %s", typeName);
    return false;
  }

  ShellContext* sc = GetShellContext(cx);
  Rooted<ModuleObject*> module(
      cx, args[1].toObject().as<ShellModuleObjectWrapper>().get());
  if (module->realm() != cx->realm()) {
    JS_ReportErrorASCII(cx, "Module is in a different realm");
    return false;
  }

  Rooted<JSAtom*> specifier(cx, AtomizeString(cx, args[0].toString()));
  if (!specifier) {
    return false;
  }

  JS::ModuleType moduleType = JS::ModuleType::JavaScript;
  if (module->hasSyntheticModuleFields()) {
    moduleType = JS::ModuleType::JSON;
  }

  RootedObject moduleRequest(
      cx, ModuleRequestObject::create(cx, specifier, moduleType));
  if (!moduleRequest) {
    return false;
  }

  if (!sc->moduleLoader->registerTestModule(cx, moduleRequest, module)) {
    return false;
  }

  Rooted<ShellModuleObjectWrapper*> wrapper(
      cx, ShellModuleObjectWrapper::create(cx, module));
  if (!wrapper) {
    return false;
  }
  args.rval().setObject(*wrapper);
  return true;
}

static bool ClearModules(JSContext* cx, unsigned argc, Value* vp) {
  CallArgs args = CallArgsFromVp(argc, vp);
  ShellContext* sc = GetShellContext(cx);
  sc->moduleLoader->clearModules(cx);
  args.rval().setUndefined();
  return true;
}

static bool ModuleLink(JSContext* cx, unsigned argc, Value* vp) {
  CallArgs args = CallArgsFromVp(argc, vp);

  if (args.length() != 1 || !args[0].isObject()) {
    JS_ReportErrorNumberASCII(cx, GetErrorMessage, nullptr, JSMSG_INVALID_ARGS,
                              "moduleLink");
    return false;
  }

  RootedObject object(cx, UncheckedUnwrap(&args[0].toObject()));
  if (!object->is<ShellModuleObjectWrapper>()) {
    JS_ReportErrorNumberASCII(cx, GetErrorMessage, nullptr, JSMSG_INVALID_ARGS,
                              "moduleLink");
    return false;
  }

  AutoRealm ar(cx, object);

  Rooted<ModuleObject*> module(cx,
                               object->as<ShellModuleObjectWrapper>().get());
  if (!JS::ModuleLink(cx, module)) {
    return false;
  }

  args.rval().setUndefined();
  return true;
}

static bool ModuleEvaluate(JSContext* cx, unsigned argc, Value* vp) {
  CallArgs args = CallArgsFromVp(argc, vp);

  if (args.length() != 1 || !args[0].isObject()) {
    JS_ReportErrorNumberASCII(cx, GetErrorMessage, nullptr, JSMSG_INVALID_ARGS,
                              "moduleEvaluate");
    return false;
  }

  RootedObject object(cx, UncheckedUnwrap(&args[0].toObject()));
  if (!object->is<ShellModuleObjectWrapper>()) {
    JS_ReportErrorNumberASCII(cx, GetErrorMessage, nullptr, JSMSG_INVALID_ARGS,
                              "moduleEvaluate");
    return false;
  }

  {
    AutoRealm ar(cx, object);

    Rooted<ModuleObject*> module(cx,
                                 object->as<ShellModuleObjectWrapper>().get());
    if (!JS::ModuleEvaluate(cx, module, args.rval())) {
      return false;
    }
  }

  return JS_WrapValue(cx, args.rval());
}

static ModuleEnvironmentObject* GetModuleInitialEnvironment(
    JSContext* cx, Handle<ModuleObject*> module) {
  // Use the initial environment so that tests can check bindings exists
  // before they have been instantiated.
  Rooted<ModuleEnvironmentObject*> env(cx, &module->initialEnvironment());
  MOZ_ASSERT(env);
  return env;
}

static bool GetModuleEnvironmentNames(JSContext* cx, unsigned argc, Value* vp) {
  CallArgs args = CallArgsFromVp(argc, vp);
  if (args.length() != 1) {
    JS_ReportErrorASCII(cx, "Wrong number of arguments");
    return false;
  }

  if (!args[0].isObject() ||
      !args[0].toObject().is<ShellModuleObjectWrapper>()) {
    JS_ReportErrorASCII(cx,
                        "First argument should be a ShellModuleObjectWrapper");
    return false;
  }

  Rooted<ModuleObject*> module(
      cx, args[0].toObject().as<ShellModuleObjectWrapper>().get());
  if (module->hadEvaluationError()) {
    JS_ReportErrorASCII(cx, "Module environment unavailable");
    return false;
  }

  Rooted<ModuleEnvironmentObject*> env(cx,
                                       GetModuleInitialEnvironment(cx, module));
  Rooted<IdVector> ids(cx, IdVector(cx));
  if (!JS_Enumerate(cx, env, &ids)) {
    return false;
  }

  // The "*namespace*" binding is a detail of current implementation so hide
  // it to give stable results in tests.
  ids.eraseIfEqual(NameToId(cx->names().star_namespace_star_));

  uint32_t length = ids.length();
  Rooted<ArrayObject*> array(cx, NewDenseFullyAllocatedArray(cx, length));
  if (!array) {
    return false;
  }

  array->setDenseInitializedLength(length);
  for (uint32_t i = 0; i < length; i++) {
    array->initDenseElement(i, StringValue(ids[i].toString()));
  }

  args.rval().setObject(*array);
  return true;
}

static bool GetModuleEnvironmentValue(JSContext* cx, unsigned argc, Value* vp) {
  CallArgs args = CallArgsFromVp(argc, vp);
  if (args.length() != 2) {
    JS_ReportErrorASCII(cx, "Wrong number of arguments");
    return false;
  }

  if (!args[0].isObject() ||
      !args[0].toObject().is<ShellModuleObjectWrapper>()) {
    JS_ReportErrorASCII(cx,
                        "First argument should be a ShellModuleObjectWrapper");
    return false;
  }

  if (!args[1].isString()) {
    JS_ReportErrorASCII(cx, "Second argument should be a string");
    return false;
  }

  Rooted<ModuleObject*> module(
      cx, args[0].toObject().as<ShellModuleObjectWrapper>().get());
  if (module->hadEvaluationError()) {
    JS_ReportErrorASCII(cx, "Module environment unavailable");
    return false;
  }

  Rooted<ModuleEnvironmentObject*> env(cx,
                                       GetModuleInitialEnvironment(cx, module));
  RootedString name(cx, args[1].toString());
  RootedId id(cx);
  if (!JS_StringToId(cx, name, &id)) {
    return false;
  }

  if (!GetProperty(cx, env, env, id, args.rval())) {
    return false;
  }

  if (args.rval().isMagic(JS_UNINITIALIZED_LEXICAL)) {
    ReportRuntimeLexicalError(cx, JSMSG_UNINITIALIZED_LEXICAL, id);
    return false;
  }

  return true;
}

enum class DumpType {
  ParseNode,
  Stencil,
};

template <typename Unit>
static bool DumpAST(JSContext* cx, const JS::ReadOnlyCompileOptions& options,
                    const Unit* units, size_t length,
                    js::frontend::CompilationState& compilationState,
                    js::frontend::ParseGoal goal) {
  using namespace js::frontend;

  AutoReportFrontendContext fc(cx);
  Parser<FullParseHandler, Unit> parser(&fc, options, units, length,
                                        compilationState,
                                        /* syntaxParser = */ nullptr);
  if (!parser.checkOptions()) {
    return false;
  }

  // Emplace the top-level stencil.
  MOZ_ASSERT(compilationState.scriptData.length() ==
             CompilationStencil::TopLevelIndex);
  if (!compilationState.appendScriptStencilAndData(&fc)) {
    return false;
  }

  js::frontend::ParseNode* pn;
  if (goal == frontend::ParseGoal::Script) {
    pn = parser.parse().unwrapOr(nullptr);
  } else {
    ModuleBuilder builder(&fc, &parser);

    SourceExtent extent = SourceExtent::makeGlobalExtent(length);
    ModuleSharedContext modulesc(&fc, options, builder, extent);
    pn = parser.moduleBody(&modulesc).unwrapOr(nullptr);
  }

  if (!pn) {
    return false;
  }

#if defined(DEBUG)
  js::Fprinter out(stderr);
  DumpParseTree(&parser, pn, out);
#endif

  return true;
}

template <typename Unit>
[[nodiscard]] static bool DumpStencil(JSContext* cx,
                                      const JS::ReadOnlyCompileOptions& options,
                                      const Unit* units, size_t length,
                                      js::frontend::ParseGoal goal) {
  Rooted<frontend::CompilationInput> input(cx,
                                           frontend::CompilationInput(options));

  JS::SourceText<Unit> srcBuf;
  if (!srcBuf.init(cx, units, length, JS::SourceOwnership::Borrowed)) {
    return false;
  }

  AutoReportFrontendContext fc(cx);
  js::frontend::NoScopeBindingCache scopeCache;
  UniquePtr<frontend::ExtensibleCompilationStencil> stencil;
  if (goal == frontend::ParseGoal::Script) {
    stencil = frontend::CompileGlobalScriptToExtensibleStencil(
        cx, &fc, input.get(), &scopeCache, srcBuf, ScopeKind::Global);
  } else {
    stencil = frontend::ParseModuleToExtensibleStencil(
        cx, &fc, cx->tempLifoAlloc(), input.get(), &scopeCache, srcBuf);
  }

  if (!stencil) {
    return false;
  }

#if defined(DEBUG) || defined(JS_JITSPEW)
  stencil->dump();
#endif

  return true;
}

static bool FrontendTest(JSContext* cx, unsigned argc, Value* vp,
                         const char* funcName, DumpType dumpType) {
  using namespace js::frontend;

  CallArgs args = CallArgsFromVp(argc, vp);

  if (!args.requireAtLeast(cx, funcName, 1)) {
    return false;
  }
  if (!args[0].isString()) {
    const char* typeName = InformalValueTypeName(args[0]);
    JS_ReportErrorASCII(cx, "expected string to parse, got %s", typeName);
    return false;
  }

  frontend::ParseGoal goal = frontend::ParseGoal::Script;
#ifdef JS_ENABLE_SMOOSH
  bool smoosh = false;
#endif

  CompileOptions options(cx);
  options.setIntroductionType("js shell parse")
      .setFileAndLine("<string>", 1)
      .setIsRunOnce(true)
      .setNoScriptRval(true);

  if (args.length() >= 2) {
    if (!args[1].isObject()) {
      JS_ReportErrorASCII(cx, "The 2nd argument must be an object");
      return false;
    }

    RootedObject objOptions(cx, &args[1].toObject());

    RootedValue optionModule(cx);
    if (!JS_GetProperty(cx, objOptions, "module", &optionModule)) {
      return false;
    }

    if (optionModule.isBoolean()) {
      if (optionModule.toBoolean()) {
        goal = frontend::ParseGoal::Module;
      }
    } else if (!optionModule.isUndefined()) {
      const char* typeName = InformalValueTypeName(optionModule);
      JS_ReportErrorASCII(cx, "option `module` should be a boolean, got %s",
                          typeName);
      return false;
    }
    if (!js::ParseCompileOptions(cx, options, objOptions, nullptr)) {
      return false;
    }

    if (goal == frontend::ParseGoal::Module && options.lineno == 0) {
      JS_ReportErrorASCII(cx, "Module cannot be compiled with lineNumber == 0");
      return false;
    }

#ifdef JS_ENABLE_SMOOSH
    bool found = false;
    if (!JS_HasProperty(cx, objOptions, "rustFrontend", &found)) {
      return false;
    }
    if (found) {
      JS_ReportErrorASCII(cx, "'rustFrontend' option is renamed to 'smoosh'");
      return false;
    }

    RootedValue optionSmoosh(cx);
    if (!JS_GetProperty(cx, objOptions, "smoosh", &optionSmoosh)) {
      return false;
    }

    if (optionSmoosh.isBoolean()) {
      smoosh = optionSmoosh.toBoolean();
    } else if (!optionSmoosh.isUndefined()) {
      const char* typeName = InformalValueTypeName(optionSmoosh);
      JS_ReportErrorASCII(cx, "option `smoosh` should be a boolean, got %s",
                          typeName);
      return false;
    }
#endif  // JS_ENABLE_SMOOSH
  }

  JSString* scriptContents = args[0].toString();
  Rooted<JSLinearString*> linearString(cx, scriptContents->ensureLinear(cx));
  if (!linearString) {
    return false;
  }

  bool isAscii = false;
  if (linearString->hasLatin1Chars()) {
    JS::AutoCheckCannotGC nogc;
    isAscii = JS::StringIsASCII(mozilla::Span(
        reinterpret_cast<const char*>(linearString->latin1Chars(nogc)),
        linearString->length()));
  }

  AutoStableStringChars stableChars(cx);
  if (isAscii) {
    if (!stableChars.init(cx, scriptContents)) {
      return false;
    }
    MOZ_ASSERT(stableChars.isLatin1());
  } else {
    if (!stableChars.initTwoByte(cx, scriptContents)) {
      return false;
    }
  }

  size_t length = scriptContents->length();
#ifdef JS_ENABLE_SMOOSH
  if (dumpType == DumpType::ParseNode) {
    if (smoosh) {
      if (isAscii) {
        const Latin1Char* chars = stableChars.latin1Range().begin().get();

        if (goal == frontend::ParseGoal::Script) {
          if (!SmooshParseScript(cx, chars, length)) {
            return false;
          }
        } else {
          if (!SmooshParseModule(cx, chars, length)) {
            return false;
          }
        }
        args.rval().setUndefined();
        return true;
      }
      JS_ReportErrorASCII(cx,
                          "SmooshMonkey does not support non-ASCII chars yet");
      return false;
    }
  }
#endif  // JS_ENABLE_SMOOSH

  if (goal == frontend::ParseGoal::Module) {
    // See frontend::CompileModule.
    options.setForceStrictMode();
    options.allowHTMLComments = false;
  }

  if (dumpType == DumpType::Stencil) {
#ifdef JS_ENABLE_SMOOSH
    if (smoosh) {
      if (isAscii) {
        if (goal == frontend::ParseGoal::Script) {
          const Latin1Char* latin1 = stableChars.latin1Range().begin().get();
          auto utf8 = reinterpret_cast<const mozilla::Utf8Unit*>(latin1);
          JS::SourceText<Utf8Unit> srcBuf;
          if (!srcBuf.init(cx, utf8, length, JS::SourceOwnership::Borrowed)) {
            return false;
          }

          AutoReportFrontendContext fc(cx);
          Rooted<frontend::CompilationInput> input(
              cx, frontend::CompilationInput(options));
          UniquePtr<frontend::ExtensibleCompilationStencil> stencil;
          if (!Smoosh::tryCompileGlobalScriptToExtensibleStencil(
                  cx, &fc, input.get(), srcBuf, stencil)) {
            return false;
          }
          if (!stencil) {
            fc.clearAutoReport();
            JS_ReportErrorASCII(cx, "SmooshMonkey failed to parse");
            return false;
          }

#  ifdef DEBUG
          {
            frontend::BorrowingCompilationStencil borrowingStencil(*stencil);
            borrowingStencil.dump();
          }
#  endif
        } else {
          JS_ReportErrorASCII(cx,
                              "SmooshMonkey does not support module stencil");
          return false;
        }
        args.rval().setUndefined();
        return true;
      }
      JS_ReportErrorASCII(cx,
                          "SmooshMonkey does not support non-ASCII chars yet");
      return false;
    }
#endif  // JS_ENABLE_SMOOSH

    if (isAscii) {
      const Latin1Char* latin1 = stableChars.latin1Range().begin().get();
      auto utf8 = reinterpret_cast<const mozilla::Utf8Unit*>(latin1);
      if (!DumpStencil<mozilla::Utf8Unit>(cx, options, utf8, length, goal)) {
        return false;
      }
    } else {
      MOZ_ASSERT(stableChars.isTwoByte());
      const char16_t* chars = stableChars.twoByteRange().begin().get();
      if (!DumpStencil<char16_t>(cx, options, chars, length, goal)) {
        return false;
      }
    }

    args.rval().setUndefined();
    return true;
  }

  AutoReportFrontendContext fc(cx);
  Rooted<frontend::CompilationInput> input(cx,
                                           frontend::CompilationInput(options));
  if (goal == frontend::ParseGoal::Script) {
    if (!input.get().initForGlobal(&fc)) {
      return false;
    }
  } else {
    if (!input.get().initForModule(&fc)) {
      return false;
    }
  }

  LifoAllocScope allocScope(&cx->tempLifoAlloc());
  frontend::NoScopeBindingCache scopeCache;
  frontend::CompilationState compilationState(&fc, allocScope, input.get());
  if (!compilationState.init(&fc, &scopeCache)) {
    return false;
  }

  if (isAscii) {
    const Latin1Char* latin1 = stableChars.latin1Range().begin().get();
    auto utf8 = reinterpret_cast<const mozilla::Utf8Unit*>(latin1);
    if (!DumpAST<mozilla::Utf8Unit>(cx, options, utf8, length, compilationState,
                                    goal)) {
      return false;
    }
  } else {
    MOZ_ASSERT(stableChars.isTwoByte());
    const char16_t* chars = stableChars.twoByteRange().begin().get();
    if (!DumpAST<char16_t>(cx, options, chars, length, compilationState,
                           goal)) {
      return false;
    }
  }
  args.rval().setUndefined();
  return true;
}

static bool DumpStencil(JSContext* cx, unsigned argc, Value* vp) {
  return FrontendTest(cx, argc, vp, "dumpStencil", DumpType::Stencil);
}

static bool Parse(JSContext* cx, unsigned argc, Value* vp) {
  // Parse returns local scope information with variables ordered
  // differently, depending on the underlying JIT implementation.
  if (js::SupportDifferentialTesting()) {
    JS_ReportErrorASCII(cx,
                        "Function not available in differential testing mode.");
    return false;
  }

  return FrontendTest(cx, argc, vp, "parse", DumpType::ParseNode);
}

static bool SyntaxParse(JSContext* cx, unsigned argc, Value* vp) {
  using namespace js::frontend;

  CallArgs args = CallArgsFromVp(argc, vp);

  if (!args.requireAtLeast(cx, "syntaxParse", 1)) {
    return false;
  }
  if (!args[0].isString()) {
    const char* typeName = InformalValueTypeName(args[0]);
    JS_ReportErrorASCII(cx, "expected string to parse, got %s", typeName);
    return false;
  }

  JSString* scriptContents = args[0].toString();

  CompileOptions options(cx);
  options.setIntroductionType("js shell syntaxParse")
      .setFileAndLine("<string>", 1);

  AutoStableStringChars stableChars(cx);
  if (!stableChars.initTwoByte(cx, scriptContents)) {
    return false;
  }

  const char16_t* chars = stableChars.twoByteRange().begin().get();
  size_t length = scriptContents->length();

  AutoReportFrontendContext fc(cx);
  Rooted<frontend::CompilationInput> input(cx,
                                           frontend::CompilationInput(options));
  if (!input.get().initForGlobal(&fc)) {
    return false;
  }

  LifoAllocScope allocScope(&cx->tempLifoAlloc());
  frontend::NoScopeBindingCache scopeCache;
  frontend::CompilationState compilationState(&fc, allocScope, input.get());
  if (!compilationState.init(&fc, &scopeCache)) {
    return false;
  }

  Parser<frontend::SyntaxParseHandler, char16_t> parser(
      &fc, options, chars, length, compilationState,
      /* syntaxParser = */ nullptr);
  if (!parser.checkOptions()) {
    return false;
  }

  bool succeeded = parser.parse().isOk();
  if (fc.hadErrors()) {
    return false;
  }

  if (!succeeded && !parser.hadAbortedSyntaxParse()) {
    // If no exception is posted, either there was an OOM or a language
    // feature unhandled by the syntax parser was encountered.
    MOZ_ASSERT(fc.hadOutOfMemory());
    return false;
  }

  args.rval().setBoolean(succeeded);
  return true;
}

static bool OffThreadCompileToStencil(JSContext* cx, unsigned argc, Value* vp) {
  if (!CanUseExtraThreads()) {
    JS_ReportErrorASCII(
        cx, "Can't use offThreadCompileToStencil with --no-threads");
    return false;
  }

  CallArgs args = CallArgsFromVp(argc, vp);

  if (!args.requireAtLeast(cx, "offThreadCompileToStencil", 1)) {
    return false;
  }
  if (!args[0].isString()) {
    const char* typeName = InformalValueTypeName(args[0]);
    JS_ReportErrorASCII(cx, "expected string to parse, got %s", typeName);
    return false;
  }

  UniqueChars fileNameBytes;
  CompileOptions options(cx);
  options.setIntroductionType("js shell offThreadCompileToStencil")
      .setFileAndLine("<string>", 1);

  if (args.length() >= 2) {
    if (!args[1].isObject()) {
      JS_ReportErrorASCII(
          cx, "offThreadCompileToStencil: The 2nd argument must be an object");
      return false;
    }

    // Offthread compilation requires that the debug metadata be set when the
    // script is collected from offthread, rather than when compiled.
    RootedObject opts(cx, &args[1].toObject());
    if (!js::ParseCompileOptions(cx, options, opts, &fileNameBytes)) {
      return false;
    }
  }

  // This option setting must override whatever the caller requested.
  options.setIsRunOnce(true);

  JSString* scriptContents = args[0].toString();
  AutoStableStringChars stableChars(cx);
  if (!stableChars.initTwoByte(cx, scriptContents)) {
    return false;
  }

  size_t length = scriptContents->length();
  const char16_t* chars = stableChars.twoByteChars();

  // Make sure we own the string's chars, so that they are not freed before
  // the compilation is finished.
  UniqueTwoByteChars ownedChars;
  if (stableChars.maybeGiveOwnershipToCaller()) {
    ownedChars.reset(const_cast<char16_t*>(chars));
  } else {
    ownedChars.reset(cx->pod_malloc<char16_t>(length));
    if (!ownedChars) {
      return false;
    }

    mozilla::PodCopy(ownedChars.get(), chars, length);
  }

  if (!cx->runtime()->canUseParallelParsing() || !js::CanUseExtraThreads()) {
    JS_ReportErrorASCII(cx, "cannot compile code on helper thread");
    return false;
  }

  JS::SourceText<char16_t> srcBuf;
  if (!srcBuf.init(cx, std::move(ownedChars), length)) {
    return false;
  }

  OffThreadJob* job = NewOffThreadJob(cx, OffThreadJob::Kind::CompileScript,
                                      options, std::move(srcBuf));
  if (!job) {
    return false;
  }

  if (!job->dispatch()) {
    ReportOutOfMemory(cx);
    DeleteOffThreadJob(cx, job);
    return false;
  }

  args.rval().setInt32(job->id);
  return true;
}

static bool FinishOffThreadStencil(JSContext* cx, unsigned argc, Value* vp) {
  CallArgs args = CallArgsFromVp(argc, vp);

  OffThreadJob* job = LookupOffThreadJobForArgs(cx, args, 0);
  if (!job) {
    return false;
  }

  job->waitUntilDone();

  RefPtr<JS::Stencil> stencil = job->stealStencil(cx);
  DeleteOffThreadJob(cx, job);
  if (!stencil) {
    return false;
  }
  RootedObject stencilObj(cx,
                          js::StencilObject::create(cx, std::move(stencil)));
  if (!stencilObj) {
    return false;
  }

  args.rval().setObject(*stencilObj);
  return true;
}

static bool OffThreadCompileModuleToStencil(JSContext* cx, unsigned argc,
                                            Value* vp) {
  CallArgs args = CallArgsFromVp(argc, vp);

  if (!args.requireAtLeast(cx, "offThreadCompileModuleToStencil", 1)) {
    return false;
  }
  if (!args[0].isString()) {
    const char* typeName = InformalValueTypeName(args[0]);
    JS_ReportErrorASCII(cx, "expected string to parse, got %s", typeName);
    return false;
  }

  UniqueChars fileNameBytes;
  CompileOptions options(cx);
  options.setIntroductionType("js shell offThreadCompileModuleToStencil")
      .setFileAndLine("<string>", 1);

  if (args.length() >= 2) {
    if (!args[1].isObject()) {
      JS_ReportErrorASCII(cx,
                          "offThreadCompileModuleToStencil: The 2nd argument "
                          "must be an object");
      return false;
    }

    // Offthread compilation requires that the debug metadata be set when the
    // script is collected from offthread, rather than when compiled.
    RootedObject opts(cx, &args[1].toObject());
    if (!js::ParseCompileOptions(cx, options, opts, &fileNameBytes)) {
      return false;
    }

    if (!ValidateModuleCompileOptions(cx, options)) {
      return false;
    }
  }

  options.setIsRunOnce(true).setSourceIsLazy(false);

  JSString* scriptContents = args[0].toString();
  AutoStableStringChars stableChars(cx);
  if (!stableChars.initTwoByte(cx, scriptContents)) {
    return false;
  }

  size_t length = scriptContents->length();
  const char16_t* chars = stableChars.twoByteChars();

  // Make sure we own the string's chars, so that they are not freed before
  // the compilation is finished.
  UniqueTwoByteChars ownedChars;
  if (stableChars.maybeGiveOwnershipToCaller()) {
    ownedChars.reset(const_cast<char16_t*>(chars));
  } else {
    ownedChars.reset(cx->pod_malloc<char16_t>(length));
    if (!ownedChars) {
      return false;
    }

    mozilla::PodCopy(ownedChars.get(), chars, length);
  }

  if (!cx->runtime()->canUseParallelParsing() || !js::CanUseExtraThreads()) {
    JS_ReportErrorASCII(cx, "cannot compile code on worker thread");
    return false;
  }

  JS::SourceText<char16_t> srcBuf;
  if (!srcBuf.init(cx, std::move(ownedChars), length)) {
    return false;
  }

  OffThreadJob* job = NewOffThreadJob(cx, OffThreadJob::Kind::CompileModule,
                                      options, std::move(srcBuf));
  if (!job) {
    return false;
  }

  if (!job->dispatch()) {
    ReportOutOfMemory(cx);
    DeleteOffThreadJob(cx, job);
    return false;
  }

  args.rval().setInt32(job->id);
  return true;
}

static bool OffThreadDecodeStencil(JSContext* cx, unsigned argc, Value* vp) {
  if (!CanUseExtraThreads()) {
    JS_ReportErrorASCII(cx,
                        "Can't use offThreadDecodeStencil with --no-threads");
    return false;
  }

  CallArgs args = CallArgsFromVp(argc, vp);

  if (!args.requireAtLeast(cx, "offThreadDecodeStencil", 1)) {
    return false;
  }
  if (!args[0].isObject() || !CacheEntry_isCacheEntry(&args[0].toObject())) {
    const char* typeName = InformalValueTypeName(args[0]);
    JS_ReportErrorASCII(cx, "expected cache entry, got %s", typeName);
    return false;
  }
  RootedObject cacheEntry(cx, &args[0].toObject());

  UniqueChars fileNameBytes;
  CompileOptions options(cx);
  options.setIntroductionType("js shell offThreadDecodeStencil")
      .setFileAndLine("<string>", 1);

  if (args.length() >= 2) {
    if (!args[1].isObject()) {
      JS_ReportErrorASCII(
          cx, "offThreadDecodeStencil: The 2nd argument must be an object");
      return false;
    }

    RootedObject opts(cx, &args[1].toObject());
    if (!js::ParseCompileOptions(cx, options, opts, &fileNameBytes)) {
      return false;
    }
  }

  // This option setting must override whatever the caller requested, and
  // this should match `Evaluate` that encodes the script.
  options.setIsRunOnce(false);

  JS::TranscodeBuffer loadBuffer;
  size_t loadLength = 0;
  uint8_t* loadData = nullptr;
  loadData = CacheEntry_getBytecode(cx, cacheEntry, &loadLength);
  if (!loadData) {
    return false;
  }
  if (!loadBuffer.append(loadData, loadLength)) {
    JS_ReportOutOfMemory(cx);
    return false;
  }

  if (!cx->runtime()->canUseParallelParsing() || !js::CanUseExtraThreads()) {
    JS_ReportErrorASCII(cx, "cannot compile code on worker thread");
    return false;
  }

  OffThreadJob* job = NewOffThreadJob(cx, OffThreadJob::Kind::Decode, options,
                                      std::move(loadBuffer));
  if (!job) {
    return false;
  }

  if (!job->dispatch()) {
    ReportOutOfMemory(cx);
    DeleteOffThreadJob(cx, job);
    return false;
  }

  args.rval().setInt32(job->id);
  return true;
}

class AutoCStringVector {
  Vector<char*> argv_;

 public:
  explicit AutoCStringVector(JSContext* cx) : argv_(cx) {}
  ~AutoCStringVector() {
    for (size_t i = 0; i < argv_.length(); i++) {
      js_free(argv_[i]);
    }
  }
  bool append(UniqueChars&& arg) {
    if (!argv_.append(arg.get())) {
      return false;
    }

    // Now owned by this vector.
    (void)arg.release();
    return true;
  }
  char* const* get() const { return argv_.begin(); }
  size_t length() const { return argv_.length(); }
  char* operator[](size_t i) const { return argv_[i]; }
  void replace(size_t i, UniqueChars arg) {
    js_free(argv_[i]);
    argv_[i] = arg.release();
  }
};

#if defined(XP_WIN)
static bool EscapeForShell(JSContext* cx, AutoCStringVector& argv) {
  // Windows will break arguments in argv by various spaces, so we wrap each
  // argument in quotes and escape quotes within. Even with quotes, \ will be
  // treated like an escape character, so inflate each \ to \\.

  for (size_t i = 0; i < argv.length(); i++) {
    if (!argv[i]) {
      continue;
    }

    size_t newLen = 3;  // quotes before and after and null-terminator
    for (char* p = argv[i]; *p; p++) {
      newLen++;
      if (*p == '\"' || *p == '\\') {
        newLen++;
      }
    }

    auto escaped = cx->make_pod_array<char>(newLen);
    if (!escaped) {
      return false;
    }

    char* src = argv[i];
    char* dst = escaped.get();
    *dst++ = '\"';
    while (*src) {
      if (*src == '\"' || *src == '\\') {
        *dst++ = '\\';
      }
      *dst++ = *src++;
    }
    *dst++ = '\"';
    *dst++ = '\0';
    MOZ_ASSERT(escaped.get() + newLen == dst);

    argv.replace(i, std::move(escaped));
  }
  return true;
}
#endif

#ifndef __wasi__
static bool ReadAll(int fd, wasm::Bytes* bytes) {
  size_t lastLength = bytes->length();
  while (true) {
    static const int ChunkSize = 64 * 1024;
    if (!bytes->growBy(ChunkSize)) {
      return false;
    }

    intptr_t readCount;
    while (true) {
      readCount = read(fd, bytes->begin() + lastLength, ChunkSize);
      if (readCount >= 0) {
        break;
      }
      if (errno != EINTR) {
        return false;
      }
    }

    if (readCount < ChunkSize) {
      bytes->shrinkTo(lastLength + readCount);
      if (readCount == 0) {
        return true;
      }
    }

    lastLength = bytes->length();
  }
}

static bool WriteAll(int fd, const uint8_t* bytes, size_t length) {
  while (length > 0) {
    int written = write(fd, bytes, length);
    if (written < 0) {
      if (errno == EINTR) {
        continue;
      }
      return false;
    }
    MOZ_ASSERT(unsigned(written) <= length);
    length -= written;
    bytes += written;
  }

  return true;
}

class AutoPipe {
  int fds_[2];

 public:
  AutoPipe() {
    fds_[0] = -1;
    fds_[1] = -1;
  }

  ~AutoPipe() {
    if (fds_[0] != -1) {
      close(fds_[0]);
    }
    if (fds_[1] != -1) {
      close(fds_[1]);
    }
  }

  bool init() {
#  ifdef XP_WIN
    return !_pipe(fds_, 4096, O_BINARY);
#  else
    return !pipe(fds_);
#  endif
  }

  int reader() const {
    MOZ_ASSERT(fds_[0] != -1);
    return fds_[0];
  }

  int writer() const {
    MOZ_ASSERT(fds_[1] != -1);
    return fds_[1];
  }

  void closeReader() {
    MOZ_ASSERT(fds_[0] != -1);
    close(fds_[0]);
    fds_[0] = -1;
  }

  void closeWriter() {
    MOZ_ASSERT(fds_[1] != -1);
    close(fds_[1]);
    fds_[1] = -1;
  }
};
#endif  // __wasi__

int shell::sArgc;
char** shell::sArgv;

#ifndef __wasi__
static const char sWasmCompileAndSerializeFlag[] =
    "--wasm-compile-and-serialize";
MOZ_RUNINIT static Vector<const char*, 5, js::SystemAllocPolicy>
    sCompilerProcessFlags;

static bool CompileAndSerializeInSeparateProcess(JSContext* cx,
                                                 const uint8_t* bytecode,
                                                 size_t bytecodeLength,
                                                 wasm::Bytes* serialized) {
  AutoPipe stdIn, stdOut;
  if (!stdIn.init() || !stdOut.init()) {
    return false;
  }

  AutoCStringVector argv(cx);

  UniqueChars argv0 = DuplicateString(cx, sArgv[0]);
  if (!argv0 || !argv.append(std::move(argv0))) {
    return false;
  }

  // Put compiler flags first since they must precede the non-option
  // file-descriptor args (passed on Windows, below).
  for (unsigned i = 0; i < sCompilerProcessFlags.length(); i++) {
    UniqueChars flags = DuplicateString(cx, sCompilerProcessFlags[i]);
    if (!flags || !argv.append(std::move(flags))) {
      return false;
    }
  }

  UniqueChars arg;

  arg = DuplicateString(sWasmCompileAndSerializeFlag);
  if (!arg || !argv.append(std::move(arg))) {
    return false;
  }

#  ifdef XP_WIN
  // The spawned process will have all the stdIn/stdOut file handles open, but
  // without the power of fork, we need some other way to communicate the
  // integer fd values so we encode them in argv and WasmCompileAndSerialize()
  // has a matching #ifdef XP_WIN to parse them out. Communicate both ends of
  // both pipes so the child process can closed the unused ends.

  arg = JS_smprintf("%d", stdIn.reader());
  if (!arg || !argv.append(std::move(arg))) {
    return false;
  }

  arg = JS_smprintf("%d", stdIn.writer());
  if (!arg || !argv.append(std::move(arg))) {
    return false;
  }

  arg = JS_smprintf("%d", stdOut.reader());
  if (!arg || !argv.append(std::move(arg))) {
    return false;
  }

  arg = JS_smprintf("%d", stdOut.writer());
  if (!arg || !argv.append(std::move(arg))) {
    return false;
  }
#  endif

  // Required by both _spawnv and exec.
  if (!argv.append(nullptr)) {
    return false;
  }

#  ifdef XP_WIN
  if (!EscapeForShell(cx, argv)) {
    return false;
  }

  int childPid = _spawnv(P_NOWAIT, sArgv[0], argv.get());
  if (childPid == -1) {
    return false;
  }
#  else
  pid_t childPid = fork();
  switch (childPid) {
    case -1:
      return false;
    case 0:
      // In the child process. Redirect stdin/stdout to the respective ends of
      // the pipes. Closing stdIn.writer() is necessary for stdin to hit EOF.
      // This case statement must not return before exec() takes over. Rather,
      // exit(-1) is used to return failure to the parent process.
      if (dup2(stdIn.reader(), STDIN_FILENO) == -1) {
        exit(-1);
      }
      if (dup2(stdOut.writer(), STDOUT_FILENO) == -1) {
        exit(-1);
      }
      close(stdIn.reader());
      close(stdIn.writer());
      close(stdOut.reader());
      close(stdOut.writer());
      execv(sArgv[0], argv.get());
      exit(-1);
  }
#  endif

  // In the parent process. Closing stdOut.writer() is necessary for
  // stdOut.reader() below to hit EOF.
  stdIn.closeReader();
  stdOut.closeWriter();

  if (!WriteAll(stdIn.writer(), bytecode, bytecodeLength)) {
    return false;
  }

  stdIn.closeWriter();

  if (!ReadAll(stdOut.reader(), serialized)) {
    return false;
  }

  stdOut.closeReader();

  int status;
#  ifdef XP_WIN
  if (_cwait(&status, childPid, WAIT_CHILD) == -1) {
    return false;
  }
#  else
  while (true) {
    if (waitpid(childPid, &status, 0) >= 0) {
      break;
    }
    if (errno != EINTR) {
      return false;
    }
  }
#  endif

  return status == 0;
}

static bool WasmCompileAndSerialize(JSContext* cx) {
  MOZ_ASSERT(wasm::CodeCachingAvailable(cx));

#  ifdef XP_WIN
  // See CompileAndSerializeInSeparateProcess for why we've had to smuggle
  // these fd values through argv. Closing the writing ends is necessary for
  // the reading ends to hit EOF.
  int flagIndex = 0;
  for (; flagIndex < sArgc; flagIndex++) {
    if (!strcmp(sArgv[flagIndex], sWasmCompileAndSerializeFlag)) {
      break;
    }
  }
  MOZ_RELEASE_ASSERT(flagIndex < sArgc);

  int fdsIndex = flagIndex + 1;
  MOZ_RELEASE_ASSERT(fdsIndex + 4 == sArgc);

  int stdInReader = atoi(sArgv[fdsIndex + 0]);
  int stdInWriter = atoi(sArgv[fdsIndex + 1]);
  int stdOutReader = atoi(sArgv[fdsIndex + 2]);
  int stdOutWriter = atoi(sArgv[fdsIndex + 3]);

  int stdIn = stdInReader;
  close(stdInWriter);
  close(stdOutReader);
  int stdOut = stdOutWriter;
#  else
  int stdIn = STDIN_FILENO;
  int stdOut = STDOUT_FILENO;
#  endif

  wasm::MutableBytes bytecode = js_new<wasm::ShareableBytes>();
  if (!ReadAll(stdIn, &bytecode->bytes)) {
    return false;
  }

  wasm::Bytes serialized;
  if (!wasm::CompileAndSerialize(cx, *bytecode, &serialized)) {
    return false;
  }

  if (!WriteAll(stdOut, serialized.begin(), serialized.length())) {
    return false;
  }

  return true;
}

static bool WasmCompileInSeparateProcess(JSContext* cx, unsigned argc,
                                         Value* vp) {
  if (!wasm::CodeCachingAvailable(cx)) {
    JS_ReportErrorASCII(cx, "WebAssembly caching not supported");
    return false;
  }

  CallArgs args = CallArgsFromVp(argc, vp);
  if (!args.requireAtLeast(cx, "wasmCompileInSeparateProcess", 1)) {
    return false;
  }

  SharedMem<uint8_t*> bytecode;
  size_t numBytes;
  if (!args[0].isObject() ||
      !IsBufferSource(&args[0].toObject(), &bytecode, &numBytes)) {
    RootedObject callee(cx, &args.callee());
    ReportUsageErrorASCII(cx, callee, "Argument must be a buffer source");
    return false;
  }

  wasm::Bytes serialized;
  if (!CompileAndSerializeInSeparateProcess(cx, bytecode.unwrap(), numBytes,
                                            &serialized)) {
    if (!cx->isExceptionPending()) {
      JS_ReportErrorASCII(cx, "creating and executing child process");
    }
    return false;
  }

  RootedObject module(cx);
  if (!wasm::DeserializeModule(cx, serialized, &module)) {
    return false;
  }

  args.rval().setObject(*module);
  return true;
}
#endif  // __wasi__

static bool DecompileFunction(JSContext* cx, unsigned argc, Value* vp) {
  CallArgs args = CallArgsFromVp(argc, vp);
  if (args.length() < 1 || !args[0].isObject() ||
      !args[0].toObject().is<JSFunction>()) {
    args.rval().setUndefined();
    return true;
  }
  RootedFunction fun(cx, &args[0].toObject().as<JSFunction>());
  JSString* result = JS_DecompileFunction(cx, fun);
  if (!result) {
    return false;
  }
  args.rval().setString(result);
  return true;
}

static bool DecompileThisScript(JSContext* cx, unsigned argc, Value* vp) {
  CallArgs args = CallArgsFromVp(argc, vp);

  NonBuiltinScriptFrameIter iter(cx);
  if (iter.done()) {
    args.rval().setString(cx->runtime()->emptyString);
    return true;
  }

  {
    JSAutoRealm ar(cx, iter.script());

    RootedScript script(cx, iter.script());
    JSString* result = JS_DecompileScript(cx, script);
    if (!result) {
      return false;
    }

    args.rval().setString(result);
  }

  return JS_WrapValue(cx, args.rval());
}

static bool ValueToSource(JSContext* cx, unsigned argc, Value* vp) {
  CallArgs args = CallArgsFromVp(argc, vp);

  JSString* str = ValueToSource(cx, args.get(0));
  if (!str) {
    return false;
  }

  args.rval().setString(str);
  return true;
}

static bool ThisFilename(JSContext* cx, unsigned argc, Value* vp) {
  CallArgs args = CallArgsFromVp(argc, vp);

  JS::AutoFilename filename;
  if (!DescribeScriptedCaller(&filename, cx) || !filename.get()) {
    args.rval().setString(cx->runtime()->emptyString);
    return true;
  }

  JSString* str = NewStringCopyUTF8(cx, filename.get());
  if (!str) {
    return false;
  }

  args.rval().setString(str);
  return true;
}

static bool WrapWithProto(JSContext* cx, unsigned argc, Value* vp) {
  CallArgs args = CallArgsFromVp(argc, vp);
  Value obj = args.get(0);
  Value proto = args.get(1);
  if (!obj.isObject() || !proto.isObjectOrNull()) {
    JS_ReportErrorNumberASCII(cx, my_GetErrorMessage, nullptr,
                              JSSMSG_INVALID_ARGS, "wrapWithProto");
    return false;
  }

  // Disallow constructing (deeply) nested wrapper chains, to avoid running
  // out of stack space in isCallable/isConstructor. See bug 1126105.
  if (IsWrapper(&obj.toObject())) {
    JS_ReportErrorASCII(cx, "wrapWithProto cannot wrap a wrapper");
    return false;
  }

  WrapperOptions options(cx);
  options.setProto(proto.toObjectOrNull());
  JSObject* wrapped = Wrapper::New(cx, &obj.toObject(),
                                   &Wrapper::singletonWithPrototype, options);
  if (!wrapped) {
    return false;
  }

  args.rval().setObject(*wrapped);
  return true;
}

static bool NewGlobal(JSContext* cx, unsigned argc, Value* vp) {
  CallArgs args = CallArgsFromVp(argc, vp);
  RootedObject callee(cx, &args.callee());

  JS::RealmOptions options;
  JS::RealmCreationOptions& creationOptions = options.creationOptions();
  JS::RealmBehaviors& behaviors = options.behaviors();
  ShellGlobalKind kind = ShellGlobalKind::WindowProxy;
  bool immutablePrototype = true;

  SetStandardRealmOptions(options);

  // Default to creating the global in the current compartment unless
  // --more-compartments is used.
  if (defaultToSameCompartment) {
    creationOptions.setExistingCompartment(cx->global());
  } else {
    creationOptions.setNewCompartmentAndZone();
  }

  // Ensure the target compartment/zone is kept alive when sameCompartmentAs or
  // sameZoneAs is used.
  Rooted<JSObject*> compartmentRoot(cx);

  JS::AutoHoldPrincipals principals(cx);

  if (args.length() == 1 && args[0].isObject()) {
    RootedObject opts(cx, &args[0].toObject());
    RootedValue v(cx);

    if (!JS_GetProperty(cx, opts, "invisibleToDebugger", &v)) {
      return false;
    }
    if (v.isBoolean()) {
      creationOptions.setInvisibleToDebugger(v.toBoolean());
    }

    if (!JS_GetProperty(cx, opts, "sameZoneAs", &v)) {
      return false;
    }
    if (v.isObject()) {
      compartmentRoot = UncheckedUnwrap(&v.toObject());
      creationOptions.setNewCompartmentInExistingZone(compartmentRoot);
    }

    if (!JS_GetProperty(cx, opts, "sameCompartmentAs", &v)) {
      return false;
    }
    if (v.isObject()) {
      compartmentRoot = UncheckedUnwrap(&v.toObject());
      creationOptions.setExistingCompartment(compartmentRoot);
    }

    if (!JS_GetProperty(cx, opts, "newCompartment", &v)) {
      return false;
    }
    if (v.isBoolean()) {
      if (v.toBoolean()) {
        creationOptions.setNewCompartmentAndZone();
      } else {
        creationOptions.setExistingCompartment(cx->global());
      }
    }

    if (!JS_GetProperty(cx, opts, "discardSource", &v)) {
      return false;
    }
    if (v.isBoolean()) {
      behaviors.setDiscardSource(v.toBoolean());
    }

    if (!JS_GetProperty(cx, opts, "useWindowProxy", &v)) {
      return false;
    }
    if (v.isBoolean()) {
      kind = v.toBoolean() ? ShellGlobalKind::WindowProxy
                           : ShellGlobalKind::GlobalObject;
    }

    if (!JS_GetProperty(cx, opts, "immutablePrototype", &v)) {
      return false;
    }
    if (v.isBoolean()) {
      immutablePrototype = v.toBoolean();
    }

    if (!JS_GetProperty(cx, opts, "systemPrincipal", &v)) {
      return false;
    }
    if (v.isBoolean()) {
      principals.reset(&ShellPrincipals::fullyTrusted);
    }

    if (!JS_GetProperty(cx, opts, "principal", &v)) {
      return false;
    }
    if (!v.isUndefined()) {
      uint32_t bits;
      if (!ToUint32(cx, v, &bits)) {
        return false;
      }
      JSPrincipals* newPrincipals = cx->new_<ShellPrincipals>(bits);
      if (!newPrincipals) {
        return false;
      }
      principals.reset(newPrincipals);
    }

    if (!JS_GetProperty(cx, opts, "enableCoopAndCoep", &v)) {
      return false;
    }
    if (v.isBoolean()) {
      creationOptions.setCoopAndCoepEnabled(v.toBoolean());
    }

    if (!JS_GetProperty(cx, opts, "freezeBuiltins", &v)) {
      return false;
    }
    if (v.isBoolean()) {
      creationOptions.setFreezeBuiltins(v.toBoolean());
    }

    // On the web, the SharedArrayBuffer constructor is not installed as a
    // global property in pages that aren't isolated in a separate process (and
    // thus can't allow the structured cloning of shared memory).  Specify false
    // for this option to reproduce this behavior.
    if (!JS_GetProperty(cx, opts, "defineSharedArrayBufferConstructor", &v)) {
      return false;
    }
    if (v.isBoolean()) {
      creationOptions.setDefineSharedArrayBufferConstructor(v.toBoolean());
    }

    if (!JS_GetProperty(cx, opts, "forceUTC", &v)) {
      return false;
    }
    if (v.isBoolean()) {
      creationOptions.setForceUTC(v.toBoolean());
    }

    if (!JS_GetProperty(cx, opts, "alwaysUseFdlibm", &v)) {
      return false;
    }
    if (v.isBoolean()) {
      creationOptions.setAlwaysUseFdlibm(v.toBoolean());
    }

    if (!JS_GetProperty(cx, opts, "locale", &v)) {
      return false;
    }
    if (v.isString()) {
      RootedString str(cx, v.toString());
      UniqueChars locale = StringToLocale(cx, callee, str);
      if (!locale) {
        return false;
      }
      creationOptions.setLocaleCopyZ(locale.get());
    }
  }

  if (!CheckRealmOptions(cx, options, principals.get())) {
    return false;
  }

  RootedObject global(cx, NewGlobalObject(cx, options, principals.get(), kind,
                                          immutablePrototype));
  if (!global) {
    return false;
  }

  RootedObject wrapped(cx, ToWindowProxyIfWindow(global));
  if (!JS_WrapObject(cx, &wrapped)) {
    return false;
  }

  args.rval().setObject(*wrapped);
  return true;
}

static bool NukeAllCCWs(JSContext* cx, unsigned argc, Value* vp) {
  CallArgs args = CallArgsFromVp(argc, vp);

  if (args.length() != 0) {
    JS_ReportErrorNumberASCII(cx, my_GetErrorMessage, nullptr,
                              JSSMSG_INVALID_ARGS, "nukeAllCCWs");
    return false;
  }

  NukeCrossCompartmentWrappers(cx, AllCompartments(), cx->realm(),
                               NukeWindowReferences, NukeAllReferences);
  args.rval().setUndefined();
  return true;
}

static bool RecomputeWrappers(JSContext* cx, unsigned argc, Value* vp) {
  CallArgs args = CallArgsFromVp(argc, vp);

  if (args.length() > 2) {
    JS_ReportErrorNumberASCII(cx, my_GetErrorMessage, nullptr,
                              JSSMSG_INVALID_ARGS, "recomputeWrappers");
    return false;
  }

  JS::Compartment* sourceComp = nullptr;
  if (args.get(0).isObject()) {
    sourceComp = JS::GetCompartment(UncheckedUnwrap(&args[0].toObject()));
  }

  JS::Compartment* targetComp = nullptr;
  if (args.get(1).isObject()) {
    targetComp = JS::GetCompartment(UncheckedUnwrap(&args[1].toObject()));
  }

  struct SingleOrAllCompartments final : public CompartmentFilter {
    JS::Compartment* comp;
    explicit SingleOrAllCompartments(JS::Compartment* c) : comp(c) {}
    virtual bool match(JS::Compartment* c) const override {
      return !comp || comp == c;
    }
  };

  if (!js::RecomputeWrappers(cx, SingleOrAllCompartments(sourceComp),
                             SingleOrAllCompartments(targetComp))) {
    return false;
  }

  args.rval().setUndefined();
  return true;
}

static bool DumpObjectWrappers(JSContext* cx, unsigned argc, Value* vp) {
  CallArgs args = CallArgsFromVp(argc, vp);

  bool printedHeader = false;
  for (ZonesIter zone(cx->runtime(), WithAtoms); !zone.done(); zone.next()) {
    bool printedZoneInfo = false;
    for (CompartmentsInZoneIter comp(zone); !comp.done(); comp.next()) {
      bool printedCompartmentInfo = false;
      for (Compartment::ObjectWrapperEnum e(comp); !e.empty(); e.popFront()) {
        JSObject* wrapper = e.front().value().unbarrieredGet();
        JSObject* wrapped = e.front().key();
        if (!printedHeader) {
          fprintf(stderr, "Cross-compartment object wrappers:\n");
          printedHeader = true;
        }
        if (!printedZoneInfo) {
          fprintf(stderr, "  Zone %p:\n", zone.get());
          printedZoneInfo = true;
        }
        if (!printedCompartmentInfo) {
          fprintf(stderr, "    Compartment %p:\n", comp.get());
          printedCompartmentInfo = true;
        }
        fprintf(stderr,
                "      Object wrapper %p -> %p in zone %p compartment %p\n",
                wrapper, wrapped, wrapped->zone(), wrapped->compartment());
      }
    }
  }

  if (!printedHeader) {
    fprintf(stderr, "No cross-compartment object wrappers.\n");
  }

  args.rval().setUndefined();
  return true;
}

static bool GetMaxArgs(JSContext* cx, unsigned argc, Value* vp) {
  CallArgs args = CallArgsFromVp(argc, vp);
  args.rval().setInt32(ARGS_LENGTH_MAX);
  return true;
}

static bool IsHTMLDDA_Call(JSContext* cx, unsigned argc, Value* vp) {
  CallArgs args = CallArgsFromVp(argc, vp);

  // These are the required conditions under which this object may be called
  // by test262 tests, and the required behavior under those conditions.
  if (args.length() == 0 ||
      (args[0].isString() && args[0].toString()->length() == 0)) {
    args.rval().setNull();
    return true;
  }

  JS_ReportErrorASCII(
      cx, "IsHTMLDDA object is being called in an impermissible manner");
  return false;
}

static bool CreateIsHTMLDDA(JSContext* cx, unsigned argc, Value* vp) {
  CallArgs args = CallArgsFromVp(argc, vp);

  static const JSClassOps classOps = {
      nullptr,         // addProperty
      nullptr,         // delProperty
      nullptr,         // enumerate
      nullptr,         // newEnumerate
      nullptr,         // resolve
      nullptr,         // mayResolve
      nullptr,         // finalize
      IsHTMLDDA_Call,  // call
      nullptr,         // construct
      nullptr,         // trace
  };

  static const JSClass cls = {
      "IsHTMLDDA",
      JSCLASS_EMULATES_UNDEFINED,
      &classOps,
  };

  JSObject* obj = JS_NewObject(cx, &cls);
  if (!obj) {
    return false;
  }
  args.rval().setObject(*obj);
  return true;
}

static bool GetSelfHostedValue(JSContext* cx, unsigned argc, Value* vp) {
  CallArgs args = CallArgsFromVp(argc, vp);

  if (args.length() != 1 || !args[0].isString()) {
    JS_ReportErrorNumberASCII(cx, my_GetErrorMessage, nullptr,
                              JSSMSG_INVALID_ARGS, "getSelfHostedValue");
    return false;
  }
  Rooted<JSAtom*> srcAtom(cx, ToAtom<CanGC>(cx, args[0]));
  if (!srcAtom) {
    return false;
  }
  Rooted<PropertyName*> srcName(cx, srcAtom->asPropertyName());
  return GlobalObject::getIntrinsicValue(cx, cx->global(), srcName,
                                         args.rval());
}

class ShellSourceHook : public SourceHook {
  // The function we should call to lazily retrieve source code.
  PersistentRootedFunction fun;

 public:
  ShellSourceHook(JSContext* cx, JSFunction& fun) : fun(cx, &fun) {}

  bool load(JSContext* cx, const char* filename, char16_t** twoByteSource,
            char** utf8Source, size_t* length) override {
    MOZ_ASSERT((twoByteSource != nullptr) != (utf8Source != nullptr),
               "must be called requesting only one of UTF-8 or UTF-16 source");

    RootedString str(cx);
    if (filename) {
      str = NewStringCopyUTF8(cx, filename);
      if (!str) {
        return false;
      }
    } else {
      str = JS_GetEmptyString(cx);
    }
    RootedValue filenameValue(cx, StringValue(str));

    RootedValue result(cx);
    if (!Call(cx, UndefinedHandleValue, fun, HandleValueArray(filenameValue),
              &result)) {
      return false;
    }

    str = JS::ToString(cx, result);
    if (!str) {
      return false;
    }

    Rooted<JSLinearString*> linear(cx, str->ensureLinear(cx));
    if (!linear) {
      return false;
    }

    if (twoByteSource) {
      *length = JS_GetStringLength(linear);

      *twoByteSource = cx->pod_malloc<char16_t>(*length);
      if (!*twoByteSource) {
        return false;
      }

      CopyChars(*twoByteSource, *linear);
    } else {
      MOZ_ASSERT(utf8Source != nullptr);

      *length = JS::GetDeflatedUTF8StringLength(linear);

      *utf8Source = cx->pod_malloc<char>(*length);
      if (!*utf8Source) {
        return false;
      }

      mozilla::DebugOnly<size_t> dstLen = JS::DeflateStringToUTF8Buffer(
          linear, mozilla::Span(*utf8Source, *length));
      MOZ_ASSERT(dstLen == *length);
    }

    return true;
  }
};

static bool WithSourceHook(JSContext* cx, unsigned argc, Value* vp) {
  CallArgs args = CallArgsFromVp(argc, vp);
  RootedObject callee(cx, &args.callee());

  if (args.length() != 2) {
    ReportUsageErrorASCII(cx, callee, "Wrong number of arguments.");
    return false;
  }

  if (!args[0].isObject() || !args[0].toObject().is<JSFunction>() ||
      !args[1].isObject() || !args[1].toObject().is<JSFunction>()) {
    ReportUsageErrorASCII(cx, callee,
                          "First and second arguments must be functions.");
    return false;
  }

  mozilla::UniquePtr<ShellSourceHook> hook =
      mozilla::MakeUnique<ShellSourceHook>(cx,
                                           args[0].toObject().as<JSFunction>());
  if (!hook) {
    return false;
  }

  mozilla::UniquePtr<SourceHook> savedHook = js::ForgetSourceHook(cx);
  js::SetSourceHook(cx, std::move(hook));

  RootedObject fun(cx, &args[1].toObject());
  bool result = Call(cx, UndefinedHandleValue, fun,
                     JS::HandleValueArray::empty(), args.rval());
  js::SetSourceHook(cx, std::move(savedHook));
  return result;
}

static void PrintProfilerEvents_Callback(const char* msg, const char* details) {
  fprintf(stderr, "PROFILER EVENT: %s %s\n", msg, details);
}

static bool PrintProfilerEvents(JSContext* cx, unsigned argc, Value* vp) {
  CallArgs args = CallArgsFromVp(argc, vp);
  if (cx->runtime()->geckoProfiler().enabled()) {
    js::RegisterContextProfilingEventMarker(cx, &PrintProfilerEvents_Callback);
  }
  args.rval().setUndefined();
  return true;
}

#ifdef SINGLESTEP_PROFILING
static void SingleStepCallback(void* arg, jit::Simulator* sim, void* pc) {
  JSContext* cx = reinterpret_cast<JSContext*>(arg);

  // If profiling is not enabled, don't do anything.
  if (!cx->runtime()->geckoProfiler().enabled()) {
    return;
  }

  JS::ProfilingFrameIterator::RegisterState state;
  state.pc = pc;
#  if defined(JS_SIMULATOR_ARM)
  state.sp = (void*)sim->get_register(jit::Simulator::sp);
  state.lr = (void*)sim->get_register(jit::Simulator::lr);
  state.fp = (void*)sim->get_register(jit::Simulator::fp);
  state.tempFP = (void*)sim->get_register(jit::Simulator::r7);
#  elif defined(JS_SIMULATOR_ARM64)
  state.sp = (void*)sim->get_sp();
  state.lr = (void*)sim->get_lr();
  state.fp = (void*)sim->get_fp();
  state.tempFP = (void*)sim->xreg(11);
#  elif defined(JS_SIMULATOR_MIPS64) || defined(JS_SIMULATOR_MIPS32)
  state.sp = (void*)sim->getRegister(jit::Simulator::sp);
  state.lr = (void*)sim->getRegister(jit::Simulator::ra);
  state.fp = (void*)sim->getRegister(jit::Simulator::fp);
#  elif defined(JS_SIMULATOR_LOONG64)
  state.sp = (void*)sim->getRegister(jit::Simulator::sp);
  state.lr = (void*)sim->getRegister(jit::Simulator::ra);
  state.fp = (void*)sim->getRegister(jit::Simulator::fp);
#  else
#    error "NYI: Single-step profiling support"
#  endif

  mozilla::DebugOnly<void*> lastStackAddress = nullptr;
  StackChars stack;
  uint32_t frameNo = 0;
  AutoEnterOOMUnsafeRegion oomUnsafe;
  for (JS::ProfilingFrameIterator i(cx, state); !i.done(); ++i) {
    MOZ_ASSERT(i.stackAddress() != nullptr);
#  ifndef ENABLE_WASM_JSPI
    // The stack addresses are monotonically increasing, except when
    // suspendable stacks are present (e.g. when JS PI is enabled).
    MOZ_ASSERT(lastStackAddress <= i.stackAddress());
#  endif
    lastStackAddress = i.stackAddress();
    JS::ProfilingFrameIterator::Frame frames[16];
    uint32_t nframes = i.extractStack(frames, 0, 16);
    for (uint32_t i = 0; i < nframes; i++) {
#  ifndef ENABLE_WASM_JSPI
      // Assert endStackAddress never exceeds sp (bug 1782188).
      MOZ_ASSERT(frames[i].endStackAddress >= state.sp);
#  endif
      if (frameNo > 0) {
        if (!stack.append(",", 1)) {
          oomUnsafe.crash("stack.append");
        }
      }
      if (!stack.append(frames[i].label, strlen(frames[i].label))) {
        oomUnsafe.crash("stack.append");
      }
      frameNo++;
    }
  }

  ShellContext* sc = GetShellContext(cx);

  // Only append the stack if it differs from the last stack.
  if (sc->stacks.empty() || sc->stacks.back().length() != stack.length() ||
      !ArrayEqual(sc->stacks.back().begin(), stack.begin(), stack.length())) {
    if (!sc->stacks.append(std::move(stack))) {
      oomUnsafe.crash("stacks.append");
    }
  }
}
#endif

static bool EnableSingleStepProfiling(JSContext* cx, unsigned argc, Value* vp) {
#ifdef SINGLESTEP_PROFILING
  CallArgs args = CallArgsFromVp(argc, vp);

  jit::Simulator* sim = cx->simulator();
  sim->enable_single_stepping(SingleStepCallback, cx);

  args.rval().setUndefined();
  return true;
#else
  JS_ReportErrorASCII(cx, "single-step profiling not enabled on this platform");
  return false;
#endif
}

static bool DisableSingleStepProfiling(JSContext* cx, unsigned argc,
                                       Value* vp) {
#ifdef SINGLESTEP_PROFILING
  CallArgs args = CallArgsFromVp(argc, vp);

  jit::Simulator* sim = cx->simulator();
  sim->disable_single_stepping();

  ShellContext* sc = GetShellContext(cx);

  RootedValueVector elems(cx);
  for (size_t i = 0; i < sc->stacks.length(); i++) {
    JSString* stack =
        JS_NewUCStringCopyN(cx, sc->stacks[i].begin(), sc->stacks[i].length());
    if (!stack) {
      return false;
    }
    if (!elems.append(StringValue(stack))) {
      return false;
    }
  }

  JSObject* array = JS::NewArrayObject(cx, elems);
  if (!array) {
    return false;
  }

  sc->stacks.clear();
  args.rval().setObject(*array);
  return true;
#else
  JS_ReportErrorASCII(cx, "single-step profiling not enabled on this platform");
  return false;
#endif
}

static bool IsLatin1(JSContext* cx, unsigned argc, Value* vp) {
  CallArgs args = CallArgsFromVp(argc, vp);
  bool isLatin1 =
      args.get(0).isString() && args[0].toString()->hasLatin1Chars();
  args.rval().setBoolean(isLatin1);
  return true;
}

static bool EnableGeckoProfiling(JSContext* cx, unsigned argc, Value* vp) {
  CallArgs args = CallArgsFromVp(argc, vp);

  if (!EnsureGeckoProfilingStackInstalled(cx, GetShellContext(cx))) {
    return false;
  }

  cx->runtime()->geckoProfiler().enableSlowAssertions(false);
  cx->runtime()->geckoProfiler().enable(true);

  args.rval().setUndefined();
  return true;
}

static bool EnableGeckoProfilingWithSlowAssertions(JSContext* cx, unsigned argc,
                                                   Value* vp) {
  CallArgs args = CallArgsFromVp(argc, vp);
  args.rval().setUndefined();

  if (cx->runtime()->geckoProfiler().enabled()) {
    // If profiling already enabled with slow assertions disabled,
    // this is a no-op.
    if (cx->runtime()->geckoProfiler().slowAssertionsEnabled()) {
      return true;
    }

    // Slow assertions are off.  Disable profiling before re-enabling
    // with slow assertions on.
    cx->runtime()->geckoProfiler().enable(false);
  }

  if (!EnsureGeckoProfilingStackInstalled(cx, GetShellContext(cx))) {
    return false;
  }

  cx->runtime()->geckoProfiler().enableSlowAssertions(true);
  cx->runtime()->geckoProfiler().enable(true);

  return true;
}

static bool DisableGeckoProfiling(JSContext* cx, unsigned argc, Value* vp) {
  CallArgs args = CallArgsFromVp(argc, vp);
  args.rval().setUndefined();

  if (!cx->runtime()->geckoProfiler().enabled()) {
    return true;
  }

  cx->runtime()->geckoProfiler().enable(false);
  return true;
}

// Global mailbox that is used to communicate a shareable object value from one
// worker to another.
//
// These object types are shareable:
//
//   - SharedArrayBuffer
//   - WasmMemoryObject (when constructed with shared:true)
//   - WasmModuleObject
//
// For the SharedArrayBuffer and WasmMemoryObject we transmit the underlying
// SharedArrayRawBuffer ("SARB"). For the WasmModuleObject we transmit the
// underlying JS::WasmModule.  The transmitted types are refcounted.  When they
// are in the mailbox their reference counts are at least 1, accounting for the
// reference from the mailbox.
//
// The lock guards the mailbox variable and prevents a race where two workers
// try to set the mailbox at the same time to replace an object that is only
// referenced from the mailbox: the workers will both decrement the reference
// count on the old object, and one of those decrements will be on a garbage
// object.  We could implement this with atomics and a CAS loop but it's not
// worth the bother.
//
// Note that if a thread reads the mailbox repeatedly it will get distinct
// objects on each read.  The alternatives are to cache created objects locally,
// but this retains storage we don't need to retain, or to somehow clear the
// mailbox locally, but this creates a coordination headache.  Buyer beware.

enum class MailboxTag {
  Empty,
  SharedArrayBuffer,
  WasmMemory,
  WasmModule,
  Number,
};

struct SharedObjectMailbox {
  union Value {
    struct {
      SharedArrayRawBuffer* buffer;
      size_t length;
      bool isHugeMemory;  // For a WasmMemory tag, otherwise false
      bool isGrowable;    // For GrowableSharedArrayBuffer, otherwise false
    } sarb;
    JS::WasmModule* module;
    double number;

    Value() : number(0.0) {}
  };

  MailboxTag tag = MailboxTag::Empty;
  Value val;
};

using SOMailbox = ExclusiveData<SharedObjectMailbox>;

// Never null after successful initialization.
static SOMailbox* sharedObjectMailbox;

static bool InitSharedObjectMailbox() {
  sharedObjectMailbox = js_new<SOMailbox>(mutexid::ShellObjectMailbox);
  return sharedObjectMailbox != nullptr;
}

static void DestructSharedObjectMailbox() {
  // All workers need to have terminated at this point.

  {
    auto mbx = sharedObjectMailbox->lock();
    switch (mbx->tag) {
      case MailboxTag::Empty:
      case MailboxTag::Number:
        break;
      case MailboxTag::SharedArrayBuffer:
      case MailboxTag::WasmMemory:
        mbx->val.sarb.buffer->dropReference();
        break;
      case MailboxTag::WasmModule:
        mbx->val.module->Release();
        break;
      default:
        MOZ_CRASH();
    }
  }

  js_delete(sharedObjectMailbox);
  sharedObjectMailbox = nullptr;
}

static bool GetSharedObject(JSContext* cx, unsigned argc, Value* vp) {
  CallArgs args = CallArgsFromVp(argc, vp);
  RootedObject newObj(cx);

  {
    auto mbx = sharedObjectMailbox->lock();
    switch (mbx->tag) {
      case MailboxTag::Empty: {
        break;
      }
      case MailboxTag::Number: {
        args.rval().setNumber(mbx->val.number);
        return true;
      }
      case MailboxTag::SharedArrayBuffer:
      case MailboxTag::WasmMemory: {
        // Flag was set in the sender; ensure it is set in the receiver.
        MOZ_ASSERT(
            cx->realm()->creationOptions().getSharedMemoryAndAtomicsEnabled());

        // The protocol for creating a SAB requires the refcount to be
        // incremented prior to the SAB creation.

        SharedArrayRawBuffer* buf = mbx->val.sarb.buffer;
        size_t length = mbx->val.sarb.length;
        if (!buf->addReference()) {
          JS_ReportErrorNumberASCII(cx, GetErrorMessage, nullptr,
                                    JSMSG_SC_SAB_REFCNT_OFLO);
          return false;
        }

        // If the allocation fails we must decrement the refcount before
        // returning.

        Rooted<ArrayBufferObjectMaybeShared*> maybesab(cx);
        if (!mbx->val.sarb.isGrowable) {
          maybesab = SharedArrayBufferObject::New(cx, buf, length);
        } else {
          maybesab = SharedArrayBufferObject::NewGrowable(cx, buf, length);
        }
        if (!maybesab) {
          buf->dropReference();
          return false;
        }

        // At this point the SAB was created successfully and it owns the
        // refcount-increase on the buffer that we performed above.  So even
        // if we fail to allocate along any path below we must not decrement
        // the refcount; the garbage collector must be allowed to handle
        // that via finalization of the orphaned SAB object.

        if (mbx->tag == MailboxTag::SharedArrayBuffer) {
          newObj = maybesab;
        } else {
          if (!GlobalObject::ensureConstructor(cx, cx->global(),
                                               JSProto_WebAssembly)) {
            return false;
          }
          RootedObject proto(cx,
                             &cx->global()->getPrototype(JSProto_WasmMemory));
          newObj = WasmMemoryObject::create(cx, maybesab,
                                            mbx->val.sarb.isHugeMemory, proto);
          MOZ_ASSERT_IF(newObj, newObj->as<WasmMemoryObject>().isShared());
          if (!newObj) {
            return false;
          }
        }

        break;
      }
      case MailboxTag::WasmModule: {
        // Flag was set in the sender; ensure it is set in the receiver.
        MOZ_ASSERT(
            cx->realm()->creationOptions().getSharedMemoryAndAtomicsEnabled());

        if (!GlobalObject::ensureConstructor(cx, cx->global(),
                                             JSProto_WebAssembly)) {
          return false;
        }

        // WasmModuleObject::create() increments the refcount on the module
        // and signals an error and returns null if that fails.
        newObj = mbx->val.module->createObject(cx);
        if (!newObj) {
          return false;
        }
        break;
      }
      default: {
        MOZ_CRASH();
      }
    }
  }

  args.rval().setObjectOrNull(newObj);
  return true;
}

static bool SetSharedObject(JSContext* cx, unsigned argc, Value* vp) {
  CallArgs args = CallArgsFromVp(argc, vp);

  MailboxTag tag = MailboxTag::Empty;
  SharedObjectMailbox::Value value;

  // Increase refcounts when we obtain the value to avoid operating on dead
  // storage during self-assignment.

  if (args.get(0).isObject()) {
    RootedObject obj(cx, &args[0].toObject());
    if (obj->is<SharedArrayBufferObject>()) {
      Rooted<SharedArrayBufferObject*> sab(cx,
                                           &obj->as<SharedArrayBufferObject>());
      tag = MailboxTag::SharedArrayBuffer;
      value.sarb.buffer = sab->rawBufferObject();
      value.sarb.length = sab->byteLengthOrMaxByteLength();
      value.sarb.isHugeMemory = false;
      value.sarb.isGrowable = sab->isGrowable();
      if (!value.sarb.buffer->addReference()) {
        JS_ReportErrorASCII(cx,
                            "Reference count overflow on SharedArrayBuffer");
        return false;
      }
    } else if (obj->is<WasmMemoryObject>()) {
      // Here we must transmit sab.byteLength() as the length; the SARB has its
      // own notion of the length which may be greater, and that's fine.
      if (obj->as<WasmMemoryObject>().isShared()) {
        Rooted<SharedArrayBufferObject*> sab(
            cx, &obj->as<WasmMemoryObject>()
                     .buffer()
                     .as<SharedArrayBufferObject>());
        MOZ_ASSERT(!sab->isGrowable(), "unexpected growable shared buffer");
        tag = MailboxTag::WasmMemory;
        value.sarb.buffer = sab->rawBufferObject();
        value.sarb.length = sab->byteLength();
        value.sarb.isHugeMemory = obj->as<WasmMemoryObject>().isHuge();
        value.sarb.isGrowable = false;
        if (!value.sarb.buffer->addReference()) {
          JS_ReportErrorASCII(cx,
                              "Reference count overflow on SharedArrayBuffer");
          return false;
        }
      } else {
        JS_ReportErrorASCII(cx, "Invalid argument to SetSharedObject");
        return false;
      }
    } else if (JS::IsWasmModuleObject(obj)) {
      tag = MailboxTag::WasmModule;
      value.module = JS::GetWasmModule(obj).forget().take();
    } else {
      JS_ReportErrorASCII(cx, "Invalid argument to SetSharedObject");
      return false;
    }
  } else if (args.get(0).isNumber()) {
    tag = MailboxTag::Number;
    value.number = args.get(0).toNumber();
    // Nothing
  } else if (args.get(0).isNullOrUndefined()) {
    // Nothing
  } else {
    JS_ReportErrorASCII(cx, "Invalid argument to SetSharedObject");
    return false;
  }

  {
    auto mbx = sharedObjectMailbox->lock();

    switch (mbx->tag) {
      case MailboxTag::Empty:
      case MailboxTag::Number:
        break;
      case MailboxTag::SharedArrayBuffer:
      case MailboxTag::WasmMemory:
        mbx->val.sarb.buffer->dropReference();
        break;
      case MailboxTag::WasmModule:
        mbx->val.module->Release();
        break;
      default:
        MOZ_CRASH();
    }

    mbx->tag = tag;
    mbx->val = value;
  }

  args.rval().setUndefined();
  return true;
}

using Uint8Vector = Vector<uint8_t, 0, SystemAllocPolicy>;

class StreamCacheEntry : public AtomicRefCounted<StreamCacheEntry>,
                         public JS::OptimizedEncodingListener {
  using AtomicBase = AtomicRefCounted<StreamCacheEntry>;

  Uint8Vector bytes_;
  ExclusiveData<Uint8Vector> optimized_;

 public:
  explicit StreamCacheEntry(Uint8Vector&& original)
      : bytes_(std::move(original)),
        optimized_(mutexid::ShellStreamCacheEntryState) {}

  // Implement JS::OptimizedEncodingListener:

  MozExternalRefCountType MOZ_XPCOM_ABI AddRef() override {
    AtomicBase::AddRef();
    return 1;  // unused
  }
  MozExternalRefCountType MOZ_XPCOM_ABI Release() override {
    AtomicBase::Release();
    return 0;  // unused
  }

  const Uint8Vector& bytes() const { return bytes_; }

  void storeOptimizedEncoding(const uint8_t* srcBytes,
                              size_t srcLength) override {
    MOZ_ASSERT(srcLength > 0);

    // Tolerate races since a single StreamCacheEntry object can be used as
    // the source of multiple streaming compilations.
    auto dstBytes = optimized_.lock();
    if (dstBytes->length() > 0) {
      return;
    }

    if (!dstBytes->resize(srcLength)) {
      return;
    }
    memcpy(dstBytes->begin(), srcBytes, srcLength);
  }

  bool hasOptimizedEncoding() const { return !optimized_.lock()->empty(); }
  const Uint8Vector& optimizedEncoding() const {
    return optimized_.lock().get();
  }
};

using StreamCacheEntryPtr = RefPtr<StreamCacheEntry>;

class StreamCacheEntryObject : public NativeObject {
  static const unsigned CACHE_ENTRY_SLOT = 0;
  static const JSClassOps classOps_;
  static const JSPropertySpec properties_;

  static void finalize(JS::GCContext* gcx, JSObject* obj) {
    obj->as<StreamCacheEntryObject>().cache().Release();
  }

  static bool cachedGetter(JSContext* cx, unsigned argc, Value* vp) {
    CallArgs args = CallArgsFromVp(argc, vp);
    if (!args.thisv().isObject() ||
        !args.thisv().toObject().is<StreamCacheEntryObject>()) {
      JS_ReportErrorASCII(cx, "Expected StreamCacheEntry object");
      return false;
    }

    StreamCacheEntryObject& obj =
        args.thisv().toObject().as<StreamCacheEntryObject>();
    args.rval().setBoolean(obj.cache().hasOptimizedEncoding());
    return true;
  }
  static bool getBuffer(JSContext* cx, unsigned argc, Value* vp) {
    CallArgs args = CallArgsFromVp(argc, vp);
    if (!args.thisv().isObject() ||
        !args.thisv().toObject().is<StreamCacheEntryObject>()) {
      JS_ReportErrorASCII(cx, "Expected StreamCacheEntry object");
      return false;
    }

    auto& bytes =
        args.thisv().toObject().as<StreamCacheEntryObject>().cache().bytes();
    auto* buffer = ArrayBufferObject::createZeroed(cx, bytes.length());
    if (!buffer) {
      return false;
    }

    memcpy(buffer->dataPointer(), bytes.begin(), bytes.length());

    args.rval().setObject(*buffer);
    return true;
  }

 public:
  static const unsigned RESERVED_SLOTS = 1;
  static const JSClass class_;
  static const JSPropertySpec properties[];

  static bool construct(JSContext* cx, unsigned argc, Value* vp) {
    CallArgs args = CallArgsFromVp(argc, vp);
    if (!args.requireAtLeast(cx, "streamCacheEntry", 1)) {
      return false;
    }

    SharedMem<uint8_t*> ptr;
    size_t numBytes;
    if (!args[0].isObject() ||
        !IsBufferSource(&args[0].toObject(), &ptr, &numBytes)) {
      RootedObject callee(cx, &args.callee());
      ReportUsageErrorASCII(cx, callee, "Argument must be an ArrayBuffer");
      return false;
    }

    Uint8Vector bytes;
    if (!bytes.resize(numBytes)) {
      ReportOutOfMemory(cx);
      return false;
    }

    memcpy(bytes.begin(), ptr.unwrap(), numBytes);

    RefPtr<StreamCacheEntry> cache =
        cx->new_<StreamCacheEntry>(std::move(bytes));
    if (!cache) {
      return false;
    }

    Rooted<NativeObject*> obj(
        cx, NewObjectWithGivenProto<StreamCacheEntryObject>(cx, nullptr));
    if (!obj) {
      return false;
    }
    obj->initReservedSlot(CACHE_ENTRY_SLOT,
                          PrivateValue(cache.forget().take()));

    if (!JS_DefineProperty(cx, obj, "cached", cachedGetter, nullptr, 0)) {
      return false;
    }
    if (!JS_DefineFunction(cx, obj, "getBuffer", getBuffer, 0, 0)) {
      return false;
    }

    args.rval().setObject(*obj);
    return true;
  }

  StreamCacheEntry& cache() const {
    return *(StreamCacheEntry*)getReservedSlot(CACHE_ENTRY_SLOT).toPrivate();
  }
};

const JSClassOps StreamCacheEntryObject::classOps_ = {
    nullptr,                           // addProperty
    nullptr,                           // delProperty
    nullptr,                           // enumerate
    nullptr,                           // newEnumerate
    nullptr,                           // resolve
    nullptr,                           // mayResolve
    StreamCacheEntryObject::finalize,  // finalize
    nullptr,                           // call
    nullptr,                           // construct
    nullptr,                           // trace
};

const JSClass StreamCacheEntryObject::class_ = {
    "StreamCacheEntryObject",
    JSCLASS_HAS_RESERVED_SLOTS(StreamCacheEntryObject::RESERVED_SLOTS) |
        JSCLASS_BACKGROUND_FINALIZE,
    &StreamCacheEntryObject::classOps_,
};

struct BufferStreamJob {
  Variant<Uint8Vector, StreamCacheEntryPtr> source;
  Thread thread;
  JS::StreamConsumer* consumer;

  BufferStreamJob(Uint8Vector&& source, JS::StreamConsumer* consumer)
      : source(AsVariant<Uint8Vector>(std::move(source))), consumer(consumer) {}
  BufferStreamJob(StreamCacheEntry& source, JS::StreamConsumer* consumer)
      : source(AsVariant<StreamCacheEntryPtr>(&source)), consumer(consumer) {}
};

struct BufferStreamState {
  Vector<UniquePtr<BufferStreamJob>, 0, SystemAllocPolicy> jobs;
  size_t delayMillis;
  size_t chunkSize;
  bool shutdown;

  BufferStreamState() : delayMillis(1), chunkSize(10), shutdown(false) {}

  ~BufferStreamState() { MOZ_ASSERT(jobs.empty()); }
};

static ExclusiveWaitableData<BufferStreamState>* bufferStreamState;

static void BufferStreamMain(BufferStreamJob* job) {
  const uint8_t* bytes;
  size_t byteLength;
  JS::OptimizedEncodingListener* listener;
  if (job->source.is<StreamCacheEntryPtr>()) {
    StreamCacheEntry& cache = *job->source.as<StreamCacheEntryPtr>();
    if (cache.hasOptimizedEncoding()) {
      const Uint8Vector& optimized = cache.optimizedEncoding();
      job->consumer->consumeOptimizedEncoding(optimized.begin(),
                                              optimized.length());
      goto done;
    }

    bytes = cache.bytes().begin();
    byteLength = cache.bytes().length();
    listener = &cache;
  } else {
    bytes = job->source.as<Uint8Vector>().begin();
    byteLength = job->source.as<Uint8Vector>().length();
    listener = nullptr;
  }

  size_t byteOffset;
  byteOffset = 0;
  while (true) {
    if (byteOffset == byteLength) {
      job->consumer->streamEnd(listener);
      break;
    }

    bool shutdown;
    size_t delayMillis;
    size_t chunkSize;
    {
      auto state = bufferStreamState->lock();
      shutdown = state->shutdown;
      delayMillis = state->delayMillis;
      chunkSize = state->chunkSize;
    }

    if (shutdown) {
      job->consumer->streamError(JSMSG_STREAM_CONSUME_ERROR);
      break;
    }

    ThisThread::SleepMilliseconds(delayMillis);

    chunkSize = std::min(chunkSize, byteLength - byteOffset);

    if (!job->consumer->consumeChunk(bytes + byteOffset, chunkSize)) {
      break;
    }

    byteOffset += chunkSize;
  }

done:
  auto state = bufferStreamState->lock();
  size_t jobIndex = 0;
  while (state->jobs[jobIndex].get() != job) {
    jobIndex++;
  }
  job->thread.detach();  // quiet assert in ~Thread() called by erase().
  state->jobs.erase(state->jobs.begin() + jobIndex);
  if (state->jobs.empty()) {
    state.notify_all(/* jobs empty */);
  }
}

static bool ConsumeBufferSource(JSContext* cx, JS::HandleObject obj,
                                JS::MimeType, JS::StreamConsumer* consumer) {
  {
    RootedValue url(cx);
    if (!JS_GetProperty(cx, obj, "url", &url)) {
      return false;
    }
    UniqueChars urlChars;
    if (url.isString()) {
      Rooted<JSString*> str(cx, url.toString());
      urlChars = JS_EncodeStringToUTF8(cx, str);
      if (!urlChars) {
        return false;
      }
    }

    RootedValue mapUrl(cx);
    if (!JS_GetProperty(cx, obj, "sourceMappingURL", &mapUrl)) {
      return false;
    }
    UniqueChars mapUrlChars;
    if (mapUrl.isString()) {
      Rooted<JSString*> str(cx, mapUrl.toString());
      mapUrlChars = JS_EncodeStringToUTF8(cx, str);
      if (!mapUrlChars) {
        return false;
      }
    }

    consumer->noteResponseURLs(urlChars.get(), mapUrlChars.get());
  }

  UniquePtr<BufferStreamJob> job;

  SharedMem<uint8_t*> dataPointer;
  size_t byteLength;
  if (IsBufferSource(obj, &dataPointer, &byteLength)) {
    Uint8Vector bytes;
    if (!bytes.resize(byteLength)) {
      JS_ReportOutOfMemory(cx);
      return false;
    }

    memcpy(bytes.begin(), dataPointer.unwrap(), byteLength);
    job = cx->make_unique<BufferStreamJob>(std::move(bytes), consumer);
  } else if (obj->is<StreamCacheEntryObject>()) {
    job = cx->make_unique<BufferStreamJob>(
        obj->as<StreamCacheEntryObject>().cache(), consumer);
  } else {
    JS_ReportErrorASCII(
        cx,
        "shell streaming consumes a buffer source (buffer or view) "
        "or StreamCacheEntryObject");
    return false;
  }
  if (!job) {
    return false;
  }

  BufferStreamJob* jobPtr = job.get();

  {
    auto state = bufferStreamState->lock();
    MOZ_ASSERT(!state->shutdown);
    if (!state->jobs.append(std::move(job))) {
      JS_ReportOutOfMemory(cx);
      return false;
    }
  }

  {
    AutoEnterOOMUnsafeRegion oomUnsafe;
    if (!jobPtr->thread.init(BufferStreamMain, jobPtr)) {
      oomUnsafe.crash("ConsumeBufferSource");
    }
  }

  return true;
}

static void ReportStreamError(JSContext* cx, size_t errorNumber) {
  JS_ReportErrorNumberUTF8(cx, GetErrorMessage, nullptr, errorNumber);
}

static bool SetBufferStreamParams(JSContext* cx, unsigned argc, Value* vp) {
  CallArgs args = CallArgsFromVp(argc, vp);
  if (!args.requireAtLeast(cx, "setBufferStreamParams", 2)) {
    return false;
  }

  double delayMillis;
  if (!ToNumber(cx, args[0], &delayMillis)) {
    return false;
  }

  double chunkSize;
  if (!ToNumber(cx, args[1], &chunkSize)) {
    return false;
  }

  {
    auto state = bufferStreamState->lock();
    state->delayMillis = delayMillis;
    state->chunkSize = chunkSize;
  }

  args.rval().setUndefined();
  return true;
}

static void ShutdownBufferStreams() {
  auto state = bufferStreamState->lock();
  state->shutdown = true;
  while (!state->jobs.empty()) {
    state.wait(/* jobs empty */);
  }
  state->jobs.clearAndFree();
}

static bool DumpScopeChain(JSContext* cx, unsigned argc, Value* vp) {
  CallArgs args = CallArgsFromVp(argc, vp);
  RootedObject callee(cx, &args.callee());

  if (js::SupportDifferentialTesting()) {
    ReportUsageErrorASCII(
        cx, callee, "Function not available in differential testing mode.");
    return false;
  }

  if (args.length() != 1) {
    ReportUsageErrorASCII(cx, callee, "Wrong number of arguments");
    return false;
  }

  if (!args[0].isObject() ||
      !(args[0].toObject().is<JSFunction>() ||
        args[0].toObject().is<ShellModuleObjectWrapper>())) {
    ReportUsageErrorASCII(
        cx, callee, "Argument must be an interpreted function or a module");
    return false;
  }

  RootedObject obj(cx, &args[0].toObject());
  RootedScript script(cx);

  if (obj->is<JSFunction>()) {
    RootedFunction fun(cx, &obj->as<JSFunction>());
    if (!fun->isInterpreted()) {
      ReportUsageErrorASCII(cx, callee,
                            "Argument must be an interpreted function");
      return false;
    }
    script = JSFunction::getOrCreateScript(cx, fun);
    if (!script) {
      return false;
    }
  } else {
    script = obj->as<ShellModuleObjectWrapper>().get()->maybeScript();
    if (!script) {
      JS_ReportErrorASCII(cx, "module does not have an associated script");
      return false;
    }
  }

  script->bodyScope()->dump();

  args.rval().setUndefined();
  return true;
}

// For testing GC marking, blackRoot() and grayRoot() will heap-allocate an
// array whose elements (as well as the array itself) will be marked as roots in
// subsequent GCs.
//
// Note that EnsureGrayRoot() will blacken the returned object, so it will not
// actually end up marked gray until the following GC clears the black bit
// (assuming nothing is holding onto it.)
//
// The idea is that you can set up a whole graph of objects to be marked gray,
// hanging off of the object returned from grayRoot(). Then you GC to clear the
// black bits and set the gray bits.
//
// To test grayness, register the objects of interest with addMarkObservers(),
// which takes an Array of objects (which will be marked black at the time
// they're passed in). Their mark bits may be retrieved at any time with
// getMarks(), in the form of an array of strings with each index corresponding
// to the original objects passed to addMarkObservers().

static bool EnsureRootArray(JSContext* cx, gc::MarkColor color, unsigned argc,
                            Value* vp) {
  CallArgs args = CallArgsFromVp(argc, vp);

  auto priv = EnsureShellCompartmentPrivate(cx);
  if (!priv) {
    return false;
  }

  GCPtr<ArrayObject*>& root =
      (color == gc::MarkColor::Black) ? priv->blackRoot : priv->grayRoot;

  if (!root && !(root = NewTenuredDenseEmptyArray(cx))) {
    return false;
  }

  // Barrier to enforce the invariant that JS does not touch gray objects.
  JSObject* obj = root;
  JS::ExposeObjectToActiveJS(obj);

  args.rval().setObject(*obj);
  return true;
}

static bool EnsureBlackRoot(JSContext* cx, unsigned argc, Value* vp) {
  return EnsureRootArray(cx, gc::MarkColor::Black, argc, vp);
}

static bool EnsureGrayRoot(JSContext* cx, unsigned argc, Value* vp) {
  return EnsureRootArray(cx, gc::MarkColor::Gray, argc, vp);
}

static MarkBitObservers* EnsureMarkBitObservers(JSContext* cx) {
  ShellContext* sc = GetShellContext(cx);
  if (!sc->markObservers) {
    auto* observers =
        cx->new_<MarkBitObservers>(cx->runtime(), NonshrinkingGCObjectVector());
    if (!observers) {
      return nullptr;
    }
    sc->markObservers.reset(observers);
  }
  return sc->markObservers.get();
}

static bool ClearMarkObservers(JSContext* cx, unsigned argc, Value* vp) {
  CallArgs args = CallArgsFromVp(argc, vp);

  auto markObservers = EnsureMarkBitObservers(cx);
  if (!markObservers) {
    return false;
  }

  markObservers->get().clear();

  args.rval().setUndefined();
  return true;
}

static bool AddMarkObservers(JSContext* cx, unsigned argc, Value* vp) {
  CallArgs args = CallArgsFromVp(argc, vp);

  auto markObservers = EnsureMarkBitObservers(cx);
  if (!markObservers) {
    return false;
  }

  if (!args.get(0).isObject()) {
    JS_ReportErrorASCII(cx, "argument must be an Array of objects");
    return false;
  }

  RootedObject observersArg(cx, &args[0].toObject());
  uint64_t length;
  if (!GetLengthProperty(cx, observersArg, &length)) {
    return false;
  }

  if (length > UINT32_MAX) {
    JS_ReportErrorASCII(cx, "Invalid length for observers array");
    return false;
  }

  RootedValue value(cx);
  RootedObject object(cx);
  for (uint32_t i = 0; i < length; i++) {
    if (!JS_GetElement(cx, observersArg, i, &value)) {
      return false;
    }

    if (!value.isObject()) {
      JS_ReportErrorASCII(cx, "argument must be an Array of objects");
      return false;
    }

    object = &value.toObject();
    if (gc::IsInsideNursery(object)) {
      // WeakCaches are not swept during a minor GC. To prevent
      // nursery-allocated contents from having the mark bits be deceptively
      // black until the second GC, they would need to be marked weakly (cf
      // NurseryAwareHashMap). It is simpler to evict the nursery to prevent
      // nursery objects from being observed.
      cx->runtime()->gc.evictNursery();
    }

    if (!markObservers->get().append(object)) {
      ReportOutOfMemory(cx);
      return false;
    }
  }

  args.rval().setInt32(length);
  return true;
}

static bool GetMarks(JSContext* cx, unsigned argc, Value* vp) {
  CallArgs args = CallArgsFromVp(argc, vp);

  auto& observers = GetShellContext(cx)->markObservers;
  if (!observers) {
    args.rval().setUndefined();
    return true;
  }

  size_t length = observers->get().length();
  Rooted<ArrayObject*> ret(cx, js::NewDenseEmptyArray(cx));
  if (!ret) {
    return false;
  }

  for (uint32_t i = 0; i < length; i++) {
    const char* color;
    JSObject* obj = observers->get()[i];
    if (!obj) {
      color = "dead";
    } else if (obj->zone()->isGCPreparing()) {
      color = "unmarked";
    } else {
      gc::TenuredCell* cell = &obj->asTenured();
      if (cell->isMarkedGray()) {
        color = "gray";
      } else if (cell->isMarkedBlack()) {
        color = "black";
      } else {
        color = "unmarked";
      }
    }
    JSString* s = JS_NewStringCopyZ(cx, color);
    if (!s) {
      return false;
    }
    if (!NewbornArrayPush(cx, ret, StringValue(s))) {
      return false;
    }
  }

  args.rval().setObject(*ret);
  return true;
}

#ifndef __wasi__
static bool WasmTextToBinary(JSContext* cx, unsigned argc, Value* vp) {
  CallArgs args = CallArgsFromVp(argc, vp);
  RootedObject callee(cx, &args.callee());

  if (!args.requireAtLeast(cx, "wasmTextToBinary", 1)) {
    return false;
  }

  if (!args[0].isString()) {
    ReportUsageErrorASCII(cx, callee, "First argument must be a String");
    return false;
  }

<<<<<<< HEAD
  void Exit(JSContext* cx) override {
    MOZ_ASSERT(enteredWithoutExit);
    enteredWithoutExit = false;
  }

  bool buildResult(JSContext* cx, MutableHandleValue resultValue) {
    if (oom) {
      JS_ReportOutOfMemory(cx);
      return false;
    }

    RootedObject result(cx, JS::NewArrayObject(cx, log.length()));
    if (!result) {
      return false;
    }

    for (size_t i = 0; i < log.length(); i++) {
      char* name = log[i].get();
      RootedString string(cx, AtomizeUTF8Chars(cx, name, strlen(name)));
      if (!string) {
        return false;
      }
      RootedValue value(cx, StringValue(string));
      if (!JS_SetElement(cx, result, i, value)) {
        return false;
      }
    }

    resultValue.setObject(*result.get());
    return true;
  }
};

}  // namespace shell
}  // namespace js

static bool EntryPoints(JSContext* cx, unsigned argc, Value* vp) {
  CallArgs args = CallArgsFromVp(argc, vp);

  if (args.length() != 1) {
    JS_ReportErrorASCII(cx, "Wrong number of arguments");
    return false;
  }

  RootedObject opts(cx, ToObject(cx, args[0]));
  if (!opts) {
    return false;
  }

  // { function: f } --- Call f.
  {
    RootedValue fun(cx), dummy(cx);

    if (!JS_GetProperty(cx, opts, "function", &fun)) {
      return false;
    }
    if (!fun.isUndefined()) {
      js::shell::ShellAutoEntryMonitor sarep(cx);
      if (!Call(cx, UndefinedHandleValue, fun, JS::HandleValueArray::empty(),
                &dummy)) {
        return false;
      }
      return sarep.buildResult(cx, args.rval());
    }
  }

  // { object: o, property: p, value: v } --- Fetch o[p], or if
  // v is present, assign o[p] = v.
  {
    RootedValue objectv(cx), propv(cx), valuev(cx);

    if (!JS_GetProperty(cx, opts, "object", &objectv) ||
        !JS_GetProperty(cx, opts, "property", &propv))
      return false;
    if (!objectv.isUndefined() && !propv.isUndefined()) {
      RootedObject object(cx, ToObject(cx, objectv));
      if (!object) {
        return false;
      }

      RootedString string(cx, ToString(cx, propv));
      if (!string) {
        return false;
      }
      RootedId id(cx);
      if (!JS_StringToId(cx, string, &id)) {
        return false;
      }

      if (!JS_GetProperty(cx, opts, "value", &valuev)) {
        return false;
      }

      js::shell::ShellAutoEntryMonitor sarep(cx);

      if (!valuev.isUndefined()) {
        if (!JS_SetPropertyById(cx, object, id, valuev)) {
          return false;
        }
      } else {
        if (!JS_GetPropertyById(cx, object, id, &valuev)) {
          return false;
        }
      }

      return sarep.buildResult(cx, args.rval());
    }
  }

  // { ToString: v } --- Apply JS::ToString to v.
  {
    RootedValue v(cx);

    if (!JS_GetProperty(cx, opts, "ToString", &v)) {
      return false;
    }
    if (!v.isUndefined()) {
      js::shell::ShellAutoEntryMonitor sarep(cx);
      if (!JS::ToString(cx, v)) {
        return false;
      }
      return sarep.buildResult(cx, args.rval());
    }
  }

  // { ToNumber: v } --- Apply JS::ToNumber to v.
  {
    RootedValue v(cx);
    double dummy;

    if (!JS_GetProperty(cx, opts, "ToNumber", &v)) {
      return false;
    }
    if (!v.isUndefined()) {
      js::shell::ShellAutoEntryMonitor sarep(cx);
      if (!JS::ToNumber(cx, v, &dummy)) {
        return false;
      }
      return sarep.buildResult(cx, args.rval());
    }
  }

  // { eval: code } --- Apply ToString and then Evaluate to code.
  {
    RootedValue code(cx), dummy(cx);

    if (!JS_GetProperty(cx, opts, "eval", &code)) {
      return false;
    }
    if (!code.isUndefined()) {
      RootedString codeString(cx, ToString(cx, code));
      if (!codeString) {
        return false;
      }

      AutoStableStringChars linearChars(cx);
      if (!linearChars.initTwoByte(cx, codeString)) {
        return false;
      }
      JS::SourceText<char16_t> srcBuf;
      if (!srcBuf.initMaybeBorrowed(cx, linearChars)) {
        return false;
      }

      CompileOptions options(cx);
      options.setIntroductionType("entryPoint eval")
          .setFileAndLine("entryPoint eval", 1);

      js::shell::ShellAutoEntryMonitor sarep(cx);
      if (!JS::Evaluate(cx, options, srcBuf, &dummy)) {
        return false;
      }
      return sarep.buildResult(cx, args.rval());
    }
  }

  JS_ReportErrorASCII(cx, "bad 'params' object");
  return false;
}

static bool
Taint(JSContext* cx, unsigned argc, Value* vp)
{
    return str_tainted(cx, argc, vp);
}

#ifndef __wasi__
static bool WasmTextToBinary(JSContext* cx, unsigned argc, Value* vp) {
  CallArgs args = CallArgsFromVp(argc, vp);
  RootedObject callee(cx, &args.callee());

  if (!args.requireAtLeast(cx, "wasmTextToBinary", 1)) {
    return false;
  }

  if (!args[0].isString()) {
    ReportUsageErrorASCII(cx, callee, "First argument must be a String");
    return false;
  }

=======
>>>>>>> 4764531b
  size_t textLen = args[0].toString()->length();

  AutoStableStringChars twoByteChars(cx);
  if (!twoByteChars.initTwoByte(cx, args[0].toString())) {
    return false;
  }

  wasm::Bytes bytes;
  UniqueChars error;
  if (!wasm::TextToBinary(twoByteChars.twoByteChars(), textLen, &bytes,
                          &error)) {
    JS_ReportErrorNumberUTF8(cx, GetErrorMessage, nullptr, JSMSG_WASM_TEXT_FAIL,
                             error.get() ? error.get() : "out of memory");
    return false;
  }

  RootedObject binary(cx, JS_NewUint8Array(cx, bytes.length()));
  if (!binary) {
    return false;
  }

  memcpy(binary->as<TypedArrayObject>().dataPointerUnshared(), bytes.begin(),
         bytes.length());

  args.rval().setObject(*binary);
  return true;
}

#  ifndef __AFL_HAVE_MANUAL_CONTROL
#    define __AFL_LOOP(x) true
#  endif

static bool WasmLoop(JSContext* cx, unsigned argc, Value* vp) {
  CallArgs args = CallArgsFromVp(argc, vp);
  RootedObject callee(cx, &args.callee());

  if (args.length() < 1 || args.length() > 2) {
    ReportUsageErrorASCII(cx, callee, "Wrong number of arguments");
    return false;
  }

  if (!args[0].isString()) {
    ReportUsageErrorASCII(cx, callee, "First argument must be a String");
    return false;
  }

  RootedObject importObj(cx);
  if (!args.get(1).isUndefined()) {
    if (!args.get(1).isObject()) {
      ReportUsageErrorASCII(cx, callee,
                            "Second argument, if present, must be an Object");
      return false;
    }
    importObj = &args[1].toObject();
  }

  RootedString givenPath(cx, args[0].toString());
  RootedString filename(cx, ResolvePath(cx, givenPath, RootRelative));
  if (!filename) {
    return false;
  }

  while (__AFL_LOOP(1000)) {
    Rooted<JSObject*> ret(cx, FileAsTypedArray(cx, filename));
    if (!ret) {
      return false;
    }

    Rooted<TypedArrayObject*> typedArray(cx, &ret->as<TypedArrayObject>());
    Rooted<WasmInstanceObject*> instanceObj(cx);
    if (!wasm::Eval(cx, typedArray, importObj, &instanceObj)) {
      // Clear any pending exceptions, we don't care about them
      cx->clearPendingException();
    }
  }

#  ifdef __AFL_HAVE_MANUAL_CONTROL  // to silence unreachable code warning
  return true;
#  endif
}
#endif  // __wasi__

static constexpr uint32_t DOM_OBJECT_SLOT = 0;
static constexpr uint32_t DOM_OBJECT_SLOT2 = 1;

static const JSClass* GetDomClass();

static JSObject* GetDOMPrototype(JSContext* cx, JSObject* global);

static const JSClass TransplantableDOMObjectClass = {
    "TransplantableDOMObject",
    JSCLASS_IS_DOMJSCLASS | JSCLASS_HAS_RESERVED_SLOTS(1),
};

static const JSClass TransplantableDOMProxyObjectClass =
    PROXY_CLASS_DEF("TransplantableDOMProxyObject",
                    JSCLASS_IS_DOMJSCLASS | JSCLASS_HAS_RESERVED_SLOTS(1));

class TransplantableDOMProxyHandler final : public ForwardingProxyHandler {
 public:
  static const TransplantableDOMProxyHandler singleton;
  static const char family;

  constexpr TransplantableDOMProxyHandler() : ForwardingProxyHandler(&family) {}

  // These two proxy traps are called in |js::DeadProxyTargetValue|, which in
  // turn is called when nuking proxies. Because this proxy can temporarily be
  // without an object in its private slot, see |EnsureExpandoObject|, the
  // default implementation inherited from ForwardingProxyHandler can't be used,
  // since it tries to derive the callable/constructible value from the target.
  bool isCallable(JSObject* obj) const override { return false; }
  bool isConstructor(JSObject* obj) const override { return false; }

  // Simplified implementation of |DOMProxyHandler::GetAndClearExpandoObject|.
  static JSObject* GetAndClearExpandoObject(JSObject* obj) {
    const Value& v = GetProxyPrivate(obj);
    if (v.isUndefined()) {
      return nullptr;
    }

    JSObject* expandoObject = &v.toObject();
    SetProxyPrivate(obj, UndefinedValue());
    return expandoObject;
  }

  // Simplified implementation of |DOMProxyHandler::EnsureExpandoObject|.
  static JSObject* EnsureExpandoObject(JSContext* cx, JS::HandleObject obj) {
    const Value& v = GetProxyPrivate(obj);
    if (v.isObject()) {
      return &v.toObject();
    }
    MOZ_ASSERT(v.isUndefined());

    JSObject* expando = JS_NewObjectWithGivenProto(cx, nullptr, nullptr);
    if (!expando) {
      return nullptr;
    }
    SetProxyPrivate(obj, ObjectValue(*expando));
    return expando;
  }
};

const TransplantableDOMProxyHandler TransplantableDOMProxyHandler::singleton;
const char TransplantableDOMProxyHandler::family = 0;

enum TransplantObjectSlots {
  TransplantSourceObject = 0,
};

static bool TransplantObject(JSContext* cx, unsigned argc, Value* vp) {
  CallArgs args = CallArgsFromVp(argc, vp);
  RootedFunction callee(cx, &args.callee().as<JSFunction>());

  if (args.length() != 1 || !args[0].isObject()) {
    JS_ReportErrorASCII(cx, "transplant() must be called with an object");
    return false;
  }

  // |newGlobal| needs to be a GlobalObject.
  RootedObject newGlobal(
      cx, js::CheckedUnwrapDynamic(&args[0].toObject(), cx,
                                   /* stopAtWindowProxy = */ false));
  if (!newGlobal) {
    ReportAccessDenied(cx);
    return false;
  }
  if (!JS_IsGlobalObject(newGlobal)) {
    JS_ReportErrorNumberASCII(
        cx, GetErrorMessage, nullptr, JSMSG_UNEXPECTED_TYPE,
        "\"global\" passed to transplant()", "not a global object");
    return false;
  }

  const Value& reserved =
      GetFunctionNativeReserved(callee, TransplantSourceObject);
  RootedObject source(cx, CheckedUnwrapStatic(&reserved.toObject()));
  if (!source) {
    ReportAccessDenied(cx);
    return false;
  }
  if (JS_IsDeadWrapper(source)) {
    JS_ReportErrorNumberASCII(cx, GetErrorMessage, nullptr, JSMSG_DEAD_OBJECT);
    return false;
  }
  MOZ_ASSERT(source->getClass()->isDOMClass());

  // The following steps aim to replicate the behavior of UpdateReflectorGlobal
  // in dom/bindings/BindingUtils.cpp. In detail:
  // 1. Check the recursion depth using checkConservative.
  // 2. Enter the target compartment.
  // 3. Clone the source object using JS_CloneObject.
  // 4. Check if new wrappers can be created if source and target are in
  //    different compartments.
  // 5. Copy all properties from source to a temporary holder object.
  // 6. Actually transplant the object.
  // 7. And finally copy the properties back to the source object.
  //
  // As an extension to the algorithm in UpdateReflectorGlobal, we also allow
  // to transplant an object into the same compartment as the source object to
  // cover all operations supported by JS_TransplantObject.

  AutoCheckRecursionLimit recursion(cx);
  if (!recursion.checkConservative(cx)) {
    return false;
  }

  bool isProxy = IsProxy(source);
  RootedObject expandoObject(cx);
  if (isProxy) {
    expandoObject =
        TransplantableDOMProxyHandler::GetAndClearExpandoObject(source);
  }

  JSAutoRealm ar(cx, newGlobal);

  RootedObject proto(cx);
  if (JS::GetClass(source) == GetDomClass()) {
    proto = GetDOMPrototype(cx, newGlobal);
  } else {
    proto = JS::GetRealmObjectPrototype(cx);
  }
  if (!proto) {
    return false;
  }

  RootedObject target(cx, JS_CloneObject(cx, source, proto));
  if (!target) {
    return false;
  }

  if (JS::GetCompartment(source) != JS::GetCompartment(target) &&
      !AllowNewWrapper(JS::GetCompartment(source), target)) {
    JS_ReportErrorASCII(cx, "Cannot transplant into nuked compartment");
    return false;
  }

  RootedObject copyFrom(cx, isProxy ? expandoObject : source);
  RootedObject propertyHolder(cx,
                              JS_NewObjectWithGivenProto(cx, nullptr, nullptr));
  if (!propertyHolder) {
    return false;
  }

  if (!JS_CopyOwnPropertiesAndPrivateFields(cx, propertyHolder, copyFrom)) {
    return false;
  }

  JS::SetReservedSlot(target, DOM_OBJECT_SLOT,
                      JS::GetReservedSlot(source, DOM_OBJECT_SLOT));
  JS::SetReservedSlot(source, DOM_OBJECT_SLOT, JS::PrivateValue(nullptr));
  if (JS::GetClass(source) == GetDomClass()) {
    JS::SetReservedSlot(target, DOM_OBJECT_SLOT2,
                        JS::GetReservedSlot(source, DOM_OBJECT_SLOT2));
    JS::SetReservedSlot(source, DOM_OBJECT_SLOT2, UndefinedValue());
  }

  source = JS_TransplantObject(cx, source, target);
  if (!source) {
    return false;
  }

  RootedObject copyTo(cx);
  if (isProxy) {
    copyTo = TransplantableDOMProxyHandler::EnsureExpandoObject(cx, source);
    if (!copyTo) {
      return false;
    }
  } else {
    copyTo = source;
  }
  if (!JS_CopyOwnPropertiesAndPrivateFields(cx, copyTo, propertyHolder)) {
    return false;
  }

  args.rval().setUndefined();
  return true;
}

static bool TransplantableObject(JSContext* cx, unsigned argc, Value* vp) {
  CallArgs args = CallArgsFromVp(argc, vp);
  RootedObject callee(cx, &args.callee());

  if (args.length() > 1) {
    ReportUsageErrorASCII(cx, callee, "Wrong number of arguments");
    return false;
  }

  bool createProxy = false;
  RootedObject source(cx);
  if (args.length() == 1 && !args[0].isUndefined()) {
    if (!args[0].isObject()) {
      ReportUsageErrorASCII(cx, callee, "Argument must be an object");
      return false;
    }

    RootedObject options(cx, &args[0].toObject());
    RootedValue value(cx);

    if (!JS_GetProperty(cx, options, "proxy", &value)) {
      return false;
    }
    createProxy = JS::ToBoolean(value);

    if (!JS_GetProperty(cx, options, "object", &value)) {
      return false;
    }
    if (!value.isUndefined()) {
      if (!value.isObject()) {
        ReportUsageErrorASCII(cx, callee, "'object' option must be an object");
        return false;
      }

      source = &value.toObject();
      if (JS::GetClass(source) != GetDomClass()) {
        ReportUsageErrorASCII(cx, callee, "Object not a FakeDOMObject");
        return false;
      }

      // |source| must be a tenured object to be transplantable.
      if (gc::IsInsideNursery(source)) {
        JS_GC(cx);

        MOZ_ASSERT(!gc::IsInsideNursery(source),
                   "Live objects should be tenured after one GC, because "
                   "the nursery has only a single generation");
      }
    }
  }

  if (!source) {
    if (!createProxy) {
      source = NewBuiltinClassInstance(cx, &TransplantableDOMObjectClass,
                                       TenuredObject);
      if (!source) {
        return false;
      }

      JS::SetReservedSlot(source, DOM_OBJECT_SLOT, JS::PrivateValue(nullptr));
    } else {
      JSObject* expando = JS_NewPlainObject(cx);
      if (!expando) {
        return false;
      }
      RootedValue expandoVal(cx, ObjectValue(*expando));

      ProxyOptions options;
      options.setClass(&TransplantableDOMProxyObjectClass);
      options.setLazyProto(true);

      source = NewProxyObject(cx, &TransplantableDOMProxyHandler::singleton,
                              expandoVal, nullptr, options);
      if (!source) {
        return false;
      }

      SetProxyReservedSlot(source, DOM_OBJECT_SLOT, JS::PrivateValue(nullptr));
    }
  }

  jsid emptyId = NameToId(cx->names().empty_);
  RootedObject transplant(
      cx, NewFunctionByIdWithReserved(cx, TransplantObject, 0, 0, emptyId));
  if (!transplant) {
    return false;
  }

  SetFunctionNativeReserved(transplant, TransplantSourceObject,
                            ObjectValue(*source));

  RootedObject result(cx, JS_NewPlainObject(cx));
  if (!result) {
    return false;
  }

  RootedValue sourceVal(cx, ObjectValue(*source));
  RootedValue transplantVal(cx, ObjectValue(*transplant));
  if (!JS_DefineProperty(cx, result, "object", sourceVal, 0) ||
      !JS_DefineProperty(cx, result, "transplant", transplantVal, 0)) {
    return false;
  }

  args.rval().setObject(*result);
  return true;
}

#ifdef DEBUG
static bool DebugGetQueuedJobs(JSContext* cx, unsigned argc, Value* vp) {
  CallArgs args = CallArgsFromVp(argc, vp);

  JSObject* jobs = js::GetJobsInInternalJobQueue(cx);
  if (!jobs) {
    return false;
  }

  args.rval().setObject(*jobs);
  return true;
}
#endif

#ifdef FUZZING_INTERFACES
extern "C" {
size_t gluesmith(uint8_t* data, size_t size, uint8_t* out, size_t maxsize);
}

static bool GetWasmSmithModule(JSContext* cx, unsigned argc, Value* vp) {
  CallArgs args = CallArgsFromVp(argc, vp);
  RootedObject callee(cx, &args.callee());

  if (args.length() != 1) {
    ReportUsageErrorASCII(cx, callee, "Wrong number of arguments");
    return false;
  }

  if (!args[0].isObject() || !args[0].toObject().is<ArrayBufferObject>()) {
    ReportUsageErrorASCII(cx, callee, "Argument must be ArrayBuffer.");
    return false;
  }

  ArrayBufferObject* arrayBuffer = &args[0].toObject().as<ArrayBufferObject>();
  size_t length = arrayBuffer->byteLength();
  uint8_t* data = arrayBuffer->dataPointer();

  const size_t maxModuleSize = 4096;
  uint8_t tmp[maxModuleSize];

  size_t outSize = gluesmith(data, length, tmp, maxModuleSize);
  if (!outSize) {
    JS_ReportErrorASCII(cx, "Generated module is too large.");
    return false;
  }

  JS::Rooted<JSObject*> outArr(cx, JS_NewUint8ClampedArray(cx, outSize));
  if (!outArr) {
    return false;
  }

  {
    JS::AutoCheckCannotGC nogc;
    bool isShared;
    uint8_t* data = JS_GetUint8ClampedArrayData(outArr, &isShared, nogc);
    MOZ_RELEASE_ASSERT(!isShared);
    memcpy(data, tmp, outSize);
  }

  args.rval().setObject(*outArr);
  return true;
}

#endif

static bool IsValidJSON(JSContext* cx, unsigned argc, Value* vp) {
  CallArgs args = CallArgsFromVp(argc, vp);
  RootedObject callee(cx, &args.callee());

  if (!args.get(0).isString()) {
    ReportUsageErrorASCII(cx, callee, "First argument must be a String");
    return false;
  }

  JS::Rooted<JSLinearString*> input(cx, args[0].toString()->ensureLinear(cx));
  if (!input) {
    return false;
  }

  bool result;
  if (input->hasLatin1Chars()) {
    JS::AutoCheckCannotGC nogc;
    result = JS::IsValidJSON(input->latin1Chars(nogc), input->length());
  } else {
    JS::AutoCheckCannotGC nogc;
    result = JS::IsValidJSON(input->twoByteChars(nogc), input->length());
  }

  args.rval().setBoolean(result);
  return true;
}

// Quick file format for a LZ4 compressed file
static constexpr uint32_t LZ4MagicHeader = -1;
// A magic word and a length field
static constexpr size_t LZ4HeaderSize = sizeof(uint32_t) * 2;
static constexpr size_t LZ4MaxSize = UINT32_MAX;

static bool CompressLZ4(JSContext* cx, unsigned argc, Value* vp) {
  CallArgs args = CallArgsFromVp(argc, vp);
  RootedObject callee(cx, &args.callee());

  if (!args.get(0).isObject() ||
      !args.get(0).toObject().is<ArrayBufferObject>()) {
    ReportUsageErrorASCII(cx, callee, "First argument must be an ArrayBuffer");
    return false;
  }

  JS::Rooted<ArrayBufferObject*> bytes(
      cx, &args.get(0).toObject().as<ArrayBufferObject>());
  size_t byteLength = bytes->byteLength();
  if (byteLength > LZ4MaxSize) {
    ReportOutOfMemory(cx);
    return false;
  }

  // Create a buffer big enough for the header and the max amount of compressed
  // bytes.
  size_t outputCapacity =
      LZ4HeaderSize + mozilla::Compression::LZ4::maxCompressedSize(byteLength);

  mozilla::UniquePtr<void, JS::FreePolicy> output(js_malloc(outputCapacity));
  if (!output) {
    ReportOutOfMemory(cx);
    return false;
  }

  // Write the magic header word and decompressed size in bytes.
  ((uint32_t*)(output.get()))[0] = LZ4MagicHeader;
  ((uint32_t*)(output.get()))[1] = byteLength;

  // Compress the bytes into the output
  char* compressedBytesStart = ((char*)output.get()) + LZ4HeaderSize;
  size_t compressedBytesLength = mozilla::Compression::LZ4::compress(
      (const char*)bytes->dataPointer(), byteLength, compressedBytesStart);
  size_t outputLength = compressedBytesLength + LZ4HeaderSize;

  // Create an ArrayBuffer wrapping the compressed bytes
  JSObject* outputArrayBuffer =
      NewArrayBufferWithContents(cx, outputLength, std::move(output));
  if (!outputArrayBuffer) {
    return false;
  }

  args.rval().setObject(*outputArrayBuffer);
  return true;
}

static bool DecompressLZ4(JSContext* cx, unsigned argc, Value* vp) {
  CallArgs args = CallArgsFromVp(argc, vp);
  RootedObject callee(cx, &args.callee());

  if (!args.get(0).isObject() ||
      !args.get(0).toObject().is<ArrayBufferObject>()) {
    ReportUsageErrorASCII(cx, callee, "First argument must be an ArrayBuffer");
    return false;
  }

  JS::Rooted<ArrayBufferObject*> bytes(
      cx, &args.get(0).toObject().as<ArrayBufferObject>());
  size_t byteLength = bytes->byteLength();
  if (byteLength < LZ4HeaderSize) {
    JS_ReportErrorASCII(cx, "Invalid LZ4 buffer");
    return false;
  }

  // Check the magic header and get the decompressed byte length.
  uint32_t magicHeader = ((uint32_t*)(bytes->dataPointer()))[0];
  uint32_t decompressedBytesLength = ((uint32_t*)(bytes->dataPointer()))[1];
  if (magicHeader != LZ4MagicHeader) {
    JS_ReportErrorASCII(cx, "Invalid magic header");
    return false;
  }

  // Allocate a buffer to store the decompressed bytes.
  mozilla::UniquePtr<void, JS::FreePolicy> decompressedBytes(
      js_malloc(decompressedBytesLength));
  if (!decompressedBytes) {
    ReportOutOfMemory(cx);
    return false;
  }

  // Decompress the bytes into the output
  const char* compressedBytesStart =
      ((const char*)bytes->dataPointer()) + LZ4HeaderSize;
  size_t compressedBytesLength = byteLength - LZ4HeaderSize;
  size_t actualDecompressedBytesLength = 0;
  if (!mozilla::Compression::LZ4::decompress(
          compressedBytesStart, compressedBytesLength,
          (char*)decompressedBytes.get(), decompressedBytesLength,
          &actualDecompressedBytesLength) ||
      actualDecompressedBytesLength != decompressedBytesLength) {
    JS_ReportErrorASCII(cx, "Invalid LZ4 buffer");
    return false;
  }

  // Create an ArrayBuffer wrapping the decompressed bytes
  JSObject* outputArrayBuffer = NewArrayBufferWithContents(
      cx, decompressedBytesLength, std::move(decompressedBytes));
  if (!outputArrayBuffer) {
    return false;
  }

  args.rval().setObject(*outputArrayBuffer);
  return true;
}

static bool SideEffectfulResolveObject_enumerate(
    JSContext* cx, JS::HandleObject obj, JS::MutableHandleIdVector properties,
    bool enumerableOnly) {
  return properties.append(NameToId(cx->names().test));
}

static bool SideEffectfulResolveObject_resolve(JSContext* cx, HandleObject obj,
                                               HandleId id, bool* resolvedp) {
  *resolvedp = false;
  if (JS::dbg::ShouldAvoidSideEffects(cx)) {
    JS::ReportUncatchableException(cx);
    return false;
  }

  if (id == NameToId(cx->names().test)) {
    RootedValue value(cx, JS::NumberValue(42));
    if (!JS_DefinePropertyById(cx, obj, id, value, JSPROP_ENUMERATE)) {
      return false;
    }
    *resolvedp = true;
  }

  return true;
}

static const JSClassOps SideEffectfulResolveObject_classOps = {
    nullptr,                               // addProperty
    nullptr,                               // delProperty
    nullptr,                               // enumerate
    SideEffectfulResolveObject_enumerate,  // newEnumerate
    SideEffectfulResolveObject_resolve,    // resolve
    nullptr,                               // mayResolve
    nullptr,                               // finalize
    nullptr,                               // call
    nullptr,                               // construct
    nullptr,
};

static const JSClass SideEffectfulResolveObject_class = {
    "SideEffectfulResolveObject",
    0,
    &SideEffectfulResolveObject_classOps,
};

static bool CreateSideEffectfulResolveObject(JSContext* cx, unsigned argc,
                                             JS::Value* vp) {
  CallArgs args = CallArgsFromVp(argc, vp);

  RootedObject obj(cx, JS_NewObject(cx, &SideEffectfulResolveObject_class));
  if (!obj) {
    return false;
  }

  args.rval().setObject(*obj);
  return true;
}

#ifdef MOZ_EXECUTION_TRACING

static bool EnableExecutionTracing(JSContext* cx, unsigned argc,
                                   JS::Value* vp) {
  CallArgs args = CallArgsFromVp(argc, vp);

  if (!JS_TracerBeginTracing(cx)) {
    return false;
  }

  args.rval().setUndefined();
  return true;
}

static bool GetExecutionTrace(JSContext* cx, unsigned argc, JS::Value* vp) {
  CallArgs args = CallArgsFromVp(argc, vp);

  JS::ExecutionTrace trace;
  if (!JS_TracerSnapshotTrace(trace)) {
    JS_ReportErrorASCII(cx, "Failed to get the execution trace");
    return false;
  }

  JS::Rooted<JSString*> functionEnterStr(cx,
                                         JS_AtomizeString(cx, "FunctionEnter"));
  if (!functionEnterStr) {
    return false;
  }
  JS::Rooted<JSString*> functionLeaveStr(cx,
                                         JS_AtomizeString(cx, "FunctionLeave"));
  if (!functionLeaveStr) {
    return false;
  }
  JS::Rooted<JSString*> labelEnterStr(cx, JS_AtomizeString(cx, "LabelEnter"));
  if (!labelEnterStr) {
    return false;
  }
  JS::Rooted<JSString*> labelLeaveStr(cx, JS_AtomizeString(cx, "LabelLeave"));
  if (!labelLeaveStr) {
    return false;
  }
  JS::Rooted<JSString*> errorStr(cx, JS_AtomizeString(cx, "Error"));
  if (!errorStr) {
    return false;
  }

  JS::Rooted<JSString*> interpreterStr(cx, JS_AtomizeString(cx, "interpreter"));
  if (!interpreterStr) {
    return false;
  }
  JS::Rooted<JSString*> baselineStr(cx, JS_AtomizeString(cx, "baseline"));
  if (!baselineStr) {
    return false;
  }
  JS::Rooted<JSString*> ionStr(cx, JS_AtomizeString(cx, "ion"));
  if (!ionStr) {
    return false;
  }
  JS::Rooted<JSString*> wasmStr(cx, JS_AtomizeString(cx, "wasm"));
  if (!wasmStr) {
    return false;
  }

  JS::Rooted<JSString*> kindStr(cx, JS_AtomizeString(cx, "kind"));
  if (!kindStr) {
    return false;
  }
  JS::Rooted<JS::PropertyKey> kindId(cx, JS::PropertyKey::NonIntAtom(kindStr));

  JS::Rooted<JSString*> implementationStr(
      cx, JS_AtomizeString(cx, "implementation"));
  if (!implementationStr) {
    return false;
  }
  JS::Rooted<JS::PropertyKey> implementationId(
      cx, JS::PropertyKey::NonIntAtom(implementationStr));

  JS::Rooted<JSString*> timeStr(cx, JS_AtomizeString(cx, "time"));
  if (!timeStr) {
    return false;
  }
  JS::Rooted<JS::PropertyKey> timeId(cx, JS::PropertyKey::NonIntAtom(timeStr));

  JS::Rooted<JSString*> eventsStr(cx, JS_AtomizeString(cx, "events"));
  if (!eventsStr) {
    return false;
  }
  JS::Rooted<JS::PropertyKey> eventsId(cx,
                                       JS::PropertyKey::NonIntAtom(eventsStr));

  JS::Rooted<JS::PropertyKey> lineNumberId(cx,
                                           NameToId(cx->names().lineNumber));
  JS::Rooted<JS::PropertyKey> columnNumberId(
      cx, NameToId(cx->names().columnNumber));
  JS::Rooted<JS::PropertyKey> scriptId(cx, NameToId(cx->names().script));
  JS::Rooted<JS::PropertyKey> nameId(cx, NameToId(cx->names().name));
  JS::Rooted<JS::PropertyKey> labelId(cx, NameToId(cx->names().label));
  JS::Rooted<JSString*> realmIDStr(cx, JS_AtomizeString(cx, "realmID"));
  if (!realmIDStr) {
    return false;
  }
  JS::Rooted<JS::PropertyKey> realmIDId(
      cx, JS::PropertyKey::NonIntAtom(realmIDStr));

  JS::Rooted<JSObject*> contextObj(cx);
  JS::Rooted<ArrayObject*> eventsArray(cx);
  JS::Rooted<JSObject*> eventObj(cx);
  JS::Rooted<JSString*> str(cx);

  JS::Rooted<ArrayObject*> traceArray(cx, NewDenseEmptyArray(cx));
  if (!traceArray) {
    return false;
  }

  for (const auto& context : trace.contexts) {
    contextObj = JS_NewPlainObject(cx);
    if (!contextObj) {
      return false;
    }

    eventsArray = NewDenseEmptyArray(cx);
    if (!eventsArray) {
      return false;
    }

    for (const auto& event : context.events) {
      eventObj = JS_NewPlainObject(cx);
      if (!eventObj) {
        return false;
      }

      switch (event.kind) {
        case JS::ExecutionTrace::EventKind::FunctionEnter:
          str = functionEnterStr;
          break;
        case JS::ExecutionTrace::EventKind::FunctionLeave:
          str = functionLeaveStr;
          break;
        case JS::ExecutionTrace::EventKind::LabelEnter:
          str = labelEnterStr;
          break;
        case JS::ExecutionTrace::EventKind::LabelLeave:
          str = labelLeaveStr;
          break;
        case JS::ExecutionTrace::EventKind::Error:
          str = errorStr;
          break;
        default:
          MOZ_CRASH("Unexpected EventKind");
          break;
      }
      if (!JS_DefinePropertyById(cx, eventObj, kindId, str, JSPROP_ENUMERATE)) {
        return false;
      }

      if (event.kind == JS::ExecutionTrace::EventKind::FunctionEnter ||
          event.kind == JS::ExecutionTrace::EventKind::FunctionLeave) {
        switch (event.functionEvent.implementation) {
          case JS::ExecutionTrace::ImplementationType::Interpreter:
            str = interpreterStr;
            break;
          case JS::ExecutionTrace::ImplementationType::Baseline:
            str = baselineStr;
            break;
          case JS::ExecutionTrace::ImplementationType::Ion:
            str = ionStr;
            break;
          case JS::ExecutionTrace::ImplementationType::Wasm:
            str = wasmStr;
            break;
          default:
            MOZ_CRASH("Unexpected ImplementationType");
            break;
        }
        if (!JS_DefinePropertyById(cx, eventObj, implementationId, str,
                                   JSPROP_ENUMERATE)) {
          return false;
        }

        if (!JS_DefinePropertyById(cx, eventObj, lineNumberId,
                                   event.functionEvent.lineNumber,
                                   JSPROP_ENUMERATE)) {
          return false;
        }

        if (!JS_DefinePropertyById(cx, eventObj, columnNumberId,
                                   event.functionEvent.column,
                                   JSPROP_ENUMERATE)) {
          return false;
        }

        if (auto p = context.scriptUrls.lookup(event.functionEvent.scriptId)) {
          str = JS_NewStringCopyUTF8Z(
              cx, JS::ConstUTF8CharsZ(trace.stringBuffer.begin() + p->value()));
          if (!str) {
            return false;
          }

          if (!JS_DefinePropertyById(cx, eventObj, scriptId, str,
                                     JSPROP_ENUMERATE)) {
            return false;
          }
        } else {
          if (!JS_DefinePropertyById(cx, eventObj, scriptId,
                                     JS::UndefinedHandleValue,
                                     JSPROP_ENUMERATE)) {
            return false;
          }
        }

        if (!JS_DefinePropertyById(
                cx, eventObj, realmIDId,
                // We are converting a uint64_t into double which is lossy. But
                // this is okay because Firefox makes sure to only use 53 bits
                // so it can be converted to and from a JS value without loss of
                // precision. Additionally we don't set the realmID in JS shell.
                double(event.functionEvent.realmID), JSPROP_ENUMERATE)) {
          return false;
        }

        if (auto p = context.atoms.lookup(event.functionEvent.functionNameId)) {
          str = JS_NewStringCopyUTF8Z(
              cx, JS::ConstUTF8CharsZ(trace.stringBuffer.begin() + p->value()));
          if (!str) {
            return false;
          }

          if (!JS_DefinePropertyById(cx, eventObj, nameId, str,
                                     JSPROP_ENUMERATE)) {
            return false;
          }
        } else {
          if (!JS_DefinePropertyById(cx, eventObj, nameId,
                                     JS::UndefinedHandleValue,
                                     JSPROP_ENUMERATE)) {
            return false;
          }
        }
      } else if (event.kind == JS::ExecutionTrace::EventKind::LabelEnter ||
                 event.kind == JS::ExecutionTrace::EventKind::LabelLeave) {
        str = JS_NewStringCopyUTF8Z(
            cx, JS::ConstUTF8CharsZ(trace.stringBuffer.begin() +
                                    event.labelEvent.label));
        if (!str) {
          return false;
        }

        if (!JS_DefinePropertyById(cx, eventObj, labelId, str,
                                   JSPROP_ENUMERATE)) {
          return false;
        }
      }

      if (event.kind != JS::ExecutionTrace::EventKind::Error) {
        if (!JS_DefinePropertyById(cx, eventObj, timeId, event.time,
                                   JSPROP_ENUMERATE)) {
          return false;
        }
      }

      if (!NewbornArrayPush(cx, eventsArray, JS::ObjectValue(*eventObj))) {
        return false;
      }
    }

    if (!JS_DefinePropertyById(cx, contextObj, eventsId, eventsArray,
                               JSPROP_ENUMERATE)) {
      return false;
    }

    if (!NewbornArrayPush(cx, traceArray, JS::ObjectValue(*contextObj))) {
      return false;
    }
  }

  args.rval().setObject(*traceArray);
  return true;
}

static bool DisableExecutionTracing(JSContext* cx, unsigned argc,
                                    JS::Value* vp) {
  CallArgs args = CallArgsFromVp(argc, vp);

  if (!JS_TracerEndTracing(cx)) {
    return false;
  }

  args.rval().setUndefined();
  return true;
}

#endif  // MOZ_EXECUTION_TRACING

// clang-format off
static const JSFunctionSpecWithHelp shell_functions[] = {
    JS_FN_HELP("options", Options, 0, 0,
"options([option ...])",
"  Get or toggle JavaScript options."),

    JS_FN_HELP("load", Load, 1, 0,
"load(['foo.js' ...])",
"  Load files named by string arguments. Filename is relative to the\n"
"      current working directory."),

    JS_FN_HELP("loadRelativeToScript", LoadScriptRelativeToScript, 1, 0,
"loadRelativeToScript(['foo.js' ...])",
"  Load files named by string arguments. Filename is relative to the\n"
"      calling script."),

    JS_FN_HELP("evaluate", Evaluate, 2, 0,
"evaluate(code[, options])",
"  Evaluate code as though it were the contents of a file.\n"
"  options is an optional object that may have these properties:\n"
"      isRunOnce: use the isRunOnce compiler option (default: false)\n"
"      noScriptRval: use the no-script-rval compiler option (default: false)\n"
"      fileName: filename for error messages and debug info\n"
"      skipFileNameValidation: skip the filename-validation callback\n"
"      lineNumber: starting line number for error messages and debug info\n"
"      columnNumber: starting column number for error messages and debug info\n"
"      global: global in which to execute the code\n"
"      newContext: if true, create and use a new cx (default: false)\n"
"      catchTermination: if true, catch termination (failure without\n"
"         an exception value, as for slow scripts or out-of-memory)\n"
"         and return 'terminated'\n"
"      element: if present with value |v|, convert |v| to an object |o| and\n"
"         mark the source as being attached to the DOM element |o|. If the\n"
"         property is omitted or |v| is null, don't attribute the source to\n"
"         any DOM element.\n"
"      elementAttributeName: if present and not undefined, the name of\n"
"         property of 'element' that holds this code. This is what\n"
"         Debugger.Source.prototype.elementAttributeName returns.\n"
"      sourceMapURL: if present with value |v|, convert |v| to a string, and\n"
"         provide that as the code's source map URL. If omitted, attach no\n"
"         source map URL to the code (although the code may provide one itself,\n"
"         via a //#sourceMappingURL comment).\n"
"      sourceIsLazy: if present and true, indicates that, after compilation, \n"
"          script source should not be cached by the JS engine and should be \n"
"          lazily loaded from the embedding as-needed.\n"
"      forceFullParse: if present and true, disable syntax-parse.\n"
"      loadBytecode: if true, and if the source is a CacheEntryObject,\n"
"         the bytecode would be loaded and decoded from the cache entry instead\n"
"         of being parsed, then it would be executed as usual.\n"
"      saveIncrementalBytecode: if true, and if the source is a\n"
"         CacheEntryObject, the bytecode would be incrementally encoded and\n"
"         saved into the cache entry.\n"
"      execute: if false, do not execute the script, but do parse and/or\n"
"               transcode.\n"
"      assertEqBytecode: if true, and if both loadBytecode and either\n"
"         saveIncrementalBytecode is true, then the loaded\n"
"         bytecode and the encoded bytecode are compared.\n"
"         and an assertion is raised if they differ.\n"
"      envChainObject: object to put on the scope chain, with its fields added\n"
"         as var bindings, akin to how elements are added to the environment in\n"
"         event handlers in Gecko.\n"
"      supportUnscopables: if true, support Symbol.unscopables lookups for\n"
"         envChainObject, similar to (syntactic) with-statements.\n"
),

    JS_FN_HELP("run", Run, 1, 0,
"run('foo.js')",
"  Run the file named by the first argument, returning the number of\n"
"  of milliseconds spent compiling and executing it."),

    JS_FN_HELP("readline", ReadLine, 0, 0,
"readline()",
"  Read a single line from stdin."),

    JS_FN_HELP("readlineBuf", ReadLineBuf, 1, 0,
"readlineBuf([ buf ])",
"  Emulate readline() on the specified string. The first call with a string\n"
"  argument sets the source buffer. Subsequent calls without an argument\n"
"  then read from this buffer line by line.\n"),

    JS_FN_HELP("print", Print, 0, 0,
"print([exp ...])",
"  Evaluate and print expressions to stdout."),

    JS_FN_HELP("printErr", PrintErr, 0, 0,
"printErr([exp ...])",
"  Evaluate and print expressions to stderr."),

    JS_FN_HELP("putstr", PutStr, 0, 0,
"putstr([exp])",
"  Evaluate and print expression without newline."),

    JS_FN_HELP("dateNow", Now, 0, 0,
"dateNow()",
"  Return the current time with sub-ms precision."),

    JS_FN_HELP("help", Help, 0, 0,
"help([function or interface object or /pattern/])",
"  Display usage and help messages."),

    JS_FN_HELP("quit", Quit, 0, 0,
"quit()",
"  Quit the shell."),

    JS_FN_HELP("assertEq", AssertEq, 2, 0,
"assertEq(actual, expected[, msg])",
"  Throw if the first two arguments are not the same (both +0 or both -0,\n"
"  both NaN, or non-zero and ===)."),

    JS_FN_HELP("startTimingMutator", StartTimingMutator, 0, 0,
"startTimingMutator()",
"  Start accounting time to mutator vs GC."),

    JS_FN_HELP("stopTimingMutator", StopTimingMutator, 0, 0,
"stopTimingMutator()",
"  Stop accounting time to mutator vs GC and dump the results."),

    JS_FN_HELP("throwError", ThrowError, 0, 0,
"throwError()",
"  Throw an error from JS_ReportError."),

    JS_FN_HELP("createErrorReport", CreateErrorReport, 1, 0,
"createErrorReport(value)",
"  Create an JS::ErrorReportBuilder object from the given value and serialize\n"
"  to an object."),

#if defined(DEBUG) || defined(JS_JITSPEW)
    JS_FN_HELP("disassemble", DisassembleToString, 1, 0,
"disassemble([fun/code])",
"  Return the disassembly for the given function or code.\n"
"  All disassembly functions take these options as leading string arguments:\n"
"    \"-r\" (disassemble recursively)\n"
"    \"-l\" (show line numbers)\n"
"    \"-S\" (omit source notes)"),

    JS_FN_HELP("dis", Disassemble, 1, 0,
"dis([fun/code])",
"  Disassemble functions into bytecodes."),

    JS_FN_HELP("disfile", DisassFile, 1, 0,
"disfile('foo.js')",
"  Disassemble script file into bytecodes.\n"),

    JS_FN_HELP("dissrc", DisassWithSrc, 1, 0,
"dissrc([fun/code])",
"  Disassemble functions with source lines."),

    JS_FN_HELP("notes", Notes, 1, 0,
"notes([fun])",
"  Show source notes for functions."),

    JS_FN_HELP("stackDump", StackDump, 3, 0,
"stackDump(showArgs, showLocals, showThisProps)",
"  Tries to print a lot of information about the current stack. \n"
"  Similar to the DumpJSStack() function in the browser."),

#endif

    JS_FN_HELP("getslx", GetSLX, 1, 0,
"getslx(obj)",
"  Get script line extent."),

    JS_FN_HELP("evalcx", EvalInContext, 1, 0,
"evalcx(s[, o])",
"  Evaluate s in optional sandbox object o.\n"
"  if (s == '' && !o) return new o with eager standard classes\n"
"  if (s == 'lazy' && !o) return new o with lazy standard classes"),

    JS_FN_HELP("evalInWorker", EvalInWorker, 1, 0,
"evalInWorker(str)",
"  Evaluate 'str' in a separate thread with its own runtime.\n"),

    JS_FN_HELP("getSharedObject", GetSharedObject, 0, 0,
"getSharedObject()",
"  Retrieve the shared object from the cross-worker mailbox.\n"
"  The object retrieved may not be identical to the object that was\n"
"  installed, but it references the same shared memory.\n"
"  getSharedObject performs an ordering memory barrier.\n"),

    JS_FN_HELP("setSharedObject", SetSharedObject, 0, 0,
"setSharedObject(obj)",
"  Install the shared object in the cross-worker mailbox.  The object\n"
"  may be null.  setSharedObject performs an ordering memory barrier.\n"),

    JS_FN_HELP("getSharedArrayBuffer", GetSharedObject, 0, 0,
"getSharedArrayBuffer()",
"  Obsolete alias for getSharedObject().\n"),

    JS_FN_HELP("setSharedArrayBuffer", SetSharedObject, 0, 0,
"setSharedArrayBuffer(obj)",
"  Obsolete alias for setSharedObject(obj).\n"),

    JS_FN_HELP("shapeOf", ShapeOf, 1, 0,
"shapeOf(obj)",
"  Get the shape of obj (an implementation detail)."),

#ifdef DEBUG
    JS_FN_HELP("arrayInfo", ArrayInfo, 1, 0,
"arrayInfo(a1, a2, ...)",
"  Report statistics about arrays."),
#endif

    JS_FN_HELP("sleep", Sleep_fn, 1, 0,
"sleep(dt)",
"  Sleep for dt seconds."),

    JS_FN_HELP("parseModule", ParseModule, 3, 0,
"parseModule(code, 'filename', 'js' | 'json')",
"  Parses source text as a JS module ('js', this is the default) or a JSON"
" module ('json') and returns a ModuleObject wrapper object."),

    JS_FN_HELP("instantiateModuleStencil", InstantiateModuleStencil, 1, 0,
"instantiateModuleStencil(stencil, [options])",
"  Instantiates the given stencil as module, and return the module object."),

    JS_FN_HELP("instantiateModuleStencilXDR", InstantiateModuleStencilXDR, 1, 0,
"instantiateModuleStencilXDR(stencil, [options])",
"  Reads the given stencil XDR object, instantiates the stencil as module, and"
"  return the module object."),

    JS_FN_HELP("registerModule", RegisterModule, 2, 0,
"registerModule(specifier, module)",
"  Register a module with the module loader, so that subsequent import from\n"
"  |specifier| will resolve to |module|.  Returns |module|."),

    JS_FN_HELP("clearModules", ClearModules, 0, 0,
"clearModules()",
"  Clear knowledge of all loaded modules."),

    JS_FN_HELP("moduleLink", ModuleLink, 1, 0,
"moduleLink(moduleOjbect)",
"  Link a module graph, performing the spec's Link method."),

    JS_FN_HELP("moduleEvaluate", ModuleEvaluate, 1, 0,
"moduleEvaluate(moduleOjbect)",
"  Evaluate a module graph, performing the spec's Evaluate method."),

    JS_FN_HELP("getModuleEnvironmentNames", GetModuleEnvironmentNames, 1, 0,
"getModuleEnvironmentNames(module)",
"  Get the list of a module environment's bound names for a specified module.\n"),

    JS_FN_HELP("getModuleEnvironmentValue", GetModuleEnvironmentValue, 2, 0,
"getModuleEnvironmentValue(module, name)",
"  Get the value of a bound name in a module environment.\n"),

    JS_FN_HELP("dumpStencil", DumpStencil, 1, 0,
"dumpStencil(code, [options])",
"  Parses a string and returns string that represents stencil.\n"
"  If present, |options| may have properties saying how the code should be\n"
"  compiled:\n"
"      module: if present and true, compile the source as module.\n"
"      smoosh: if present and true, use SmooshMonkey.\n"
"  CompileOptions-related properties of evaluate function's option can also\n"
"  be used."),

    JS_FN_HELP("parse", Parse, 1, 0,
"parse(code, [options])",
"  Parses a string, potentially throwing. If present, |options| may\n"
"  have properties saying how the code should be compiled:\n"
"      module: if present and true, compile the source as module.\n"
"      smoosh: if present and true, use SmooshMonkey.\n"
"  CompileOptions-related properties of evaluate function's option can also\n"
"  be used. except forceFullParse. This function always use full parse."),

    JS_FN_HELP("syntaxParse", SyntaxParse, 1, 0,
"syntaxParse(code)",
"  Check the syntax of a string, returning success value"),

    JS_FN_HELP("offThreadCompileModuleToStencil", OffThreadCompileModuleToStencil, 1, 0,
"offThreadCompileModuleToStencil(code[, options])",
"  Compile |code| on a helper thread, returning a job ID. To wait for the\n"
"  compilation to finish and and get the module stencil object call\n"
"  |finishOffThreadStencil| passing the job ID."),

    JS_FN_HELP("offThreadDecodeStencil", OffThreadDecodeStencil, 1, 0,
"offThreadDecodeStencil(cacheEntry[, options])",
"  Decode |code| on a helper thread, returning a job ID. To wait for the\n"
"  decoding to finish and run the code, call |finishOffThreadStencil| passing\n"
"  the job ID. If present, |options| may have properties saying how the code\n"
"  should be compiled (see also offThreadCompileToStencil)."),

    JS_FN_HELP("offThreadCompileToStencil", OffThreadCompileToStencil, 1, 0,
"offThreadCompileToStencil(code[, options])",
"  Compile |code| on a helper thread, returning a job ID. To wait for the\n"
"  compilation to finish and get the stencil object, call\n"
"  |finishOffThreadStencil| passing the job ID.  If present, \n"
"  |options| may have properties saying how the code should be compiled:\n"
"      noScriptRval: use the no-script-rval compiler option (default: false)\n"
"      fileName: filename for error messages and debug info\n"
"      lineNumber: starting line number for error messages and debug info\n"
"      columnNumber: starting column number for error messages and debug info\n"
"      element: if present with value |v|, convert |v| to an object |o| and\n"
"         mark the source as being attached to the DOM element |o|. If the\n"
"         property is omitted or |v| is null, don't attribute the source to\n"
"         any DOM element.\n"
"      elementAttributeName: if present and not undefined, the name of\n"
"         property of 'element' that holds this code. This is what\n"
"         Debugger.Source.prototype.elementAttributeName returns."),

    JS_FN_HELP("finishOffThreadStencil", FinishOffThreadStencil, 0, 0,
"finishOffThreadStencil([jobID])",
"  Wait for an off-thread compilation or decode job to complete. The job ID\n"
"  can be ommitted if there is only one job pending. If an error occurred,\n"
"  throw the appropriate exception; otherwise, return the stencil object,"
"  that can be passed to |evalStencil|."),

    JS_FN_HELP("timeout", Timeout, 1, 0,
"timeout([seconds], [func])",
"  Get/Set the limit in seconds for the execution time for the current context.\n"
"  When the timeout expires the current interrupt callback is invoked.\n"
"  The timeout is used just once.  If the callback returns a falsy value, the\n"
"  script is aborted.  A negative value for seconds (this is the default) cancels\n"
"  any pending timeout.\n"
"  If a second argument is provided, it is installed as the interrupt handler,\n"
"  exactly as if by |setInterruptCallback|.\n"),

    JS_FN_HELP("interruptIf", InterruptIf, 1, 0,
"interruptIf(cond)",
"  Requests interrupt callback if cond is true. If a callback function is set via\n"
"  |timeout| or |setInterruptCallback|, it will be called. No-op otherwise."),

    JS_FN_HELP("invokeInterruptCallback", InvokeInterruptCallbackWrapper, 0, 0,
"invokeInterruptCallback(fun)",
"  Forcefully set the interrupt flag and invoke the interrupt handler. If a\n"
"  callback function is set via |timeout| or |setInterruptCallback|, it will\n"
"  be called. Before returning, fun is called with the return value of the\n"
"  interrupt handler."),

    JS_FN_HELP("setInterruptCallback", SetInterruptCallback, 1, 0,
"setInterruptCallback(func)",
"  Sets func as the interrupt callback function.\n"
"  Calling this function will replace any callback set by |timeout|.\n"
"  If the callback returns a falsy value, the script is aborted.\n"),

    JS_FN_HELP("setPrefValue", SetPrefValue, 2, 0,
"setPrefValue(name, value)",
"  Set the value of the JS pref with the given name."),

    JS_FN_HELP("setJitCompilerOption", SetJitCompilerOption, 2, 0,
"setJitCompilerOption(<option>, <number>)",
"  Set a compiler option indexed in JSCompileOption enum to a number.\n"),

#ifdef DEBUG
    JS_FN_HELP("interruptRegexp", InterruptRegexp, 2, 0,
"interruptRegexp(<regexp>, <string>)",
"  Interrrupt the execution of regular expression.\n"),
#endif
    JS_FN_HELP("checkRegExpSyntax", CheckRegExpSyntax, 1, 0,
"checkRegExpSyntax(<string>)",
"  Return undefined if the string parses as a RegExp. If the string does not\n"
"  parse correctly, return the SyntaxError that occurred."),

    JS_FN_HELP("enableLastWarning", EnableLastWarning, 0, 0,
"enableLastWarning()",
"  Enable storing the last warning."),
    JS_FN_HELP("disableLastWarning", DisableLastWarning, 0, 0,
"disableLastWarning()",
"  Disable storing the last warning."),

    JS_FN_HELP("getLastWarning", GetLastWarning, 0, 0,
"getLastWarning()",
"  Returns an object that represents the last warning."),

    JS_FN_HELP("clearLastWarning", ClearLastWarning, 0, 0,
"clearLastWarning()",
"  Clear the last warning."),

    JS_FN_HELP("elapsed", Elapsed, 0, 0,
"elapsed()",
"  Execution time elapsed for the current thread."),

    JS_FN_HELP("decompileFunction", DecompileFunction, 1, 0,
"decompileFunction(func)",
"  Decompile a function."),

    JS_FN_HELP("decompileThis", DecompileThisScript, 0, 0,
"decompileThis()",
"  Decompile the currently executing script."),

    JS_FN_HELP("valueToSource", ValueToSource, 1, 0,
"valueToSource(value)",
"  Format a value for inspection."),

    JS_FN_HELP("thisFilename", ThisFilename, 0, 0,
"thisFilename()",
"  Return the filename of the current script"),

    JS_FN_HELP("newGlobal", NewGlobal, 1, 0,
"newGlobal([options])",
"  Return a new global object/realm. The new global is created in the\n"
"  'newGlobal' function object's compartment and zone, unless the\n"
"  '--more-compartments' command-line flag was given, in which case new\n"
"  globals get a fresh compartment and zone. If options is given, it may\n"
"  have any of the following properties:\n"
"      sameCompartmentAs: If an object, the global will be in the same\n"
"         compartment and zone as the given object.\n"
"      sameZoneAs: The global will be in a new compartment in the same zone\n"
"         as the given object.\n"
"      newCompartment: If true, the global will always be created in a new\n"
"         compartment and zone.\n"
"      invisibleToDebugger: If true, the global will be invisible to the\n"
"         debugger (default false)\n"
"      discardSource: If true, discard source after compiling a script\n"
"         (default false).\n"
"      useWindowProxy: the global will be created with a WindowProxy attached. In this\n"
"          case, the WindowProxy will be returned.\n"
"      freezeBuiltins: certain builtin constructors will be frozen when created and\n"
"          their prototypes will be sealed. These constructors will be defined on the\n"
"          global as non-configurable and non-writable.\n"
"      immutablePrototype: whether the global's prototype is immutable.\n"
"      principal: if present, its value converted to a number must be an\n"
"         integer that fits in 32 bits; use that as the new realm's\n"
"         principal. Shell principals are toys, meant only for testing; one\n"
"         shell principal subsumes another if its set bits are a superset of\n"
"         the other's. Thus, a principal of 0 subsumes nothing, while a\n"
"         principals of ~0 subsumes all other principals. The absence of a\n"
"         principal is treated as if its bits were 0xffff, for subsumption\n"
"         purposes. If this property is omitted, supply no principal.\n"
"      systemPrincipal: If true, use the shell's trusted principals for the\n"
"         new realm. This creates a realm that's marked as a 'system' realm."),

    JS_FN_HELP("nukeAllCCWs", NukeAllCCWs, 0, 0,
"nukeAllCCWs()",
"  Like nukeCCW, but for all CrossCompartmentWrappers targeting the current realm."),

    JS_FN_HELP("recomputeWrappers", RecomputeWrappers, 2, 0,
"recomputeWrappers([src, [target]])",
"  Recompute all cross-compartment wrappers. src and target are both optional\n"
"  and can be used to filter source or target compartments: the unwrapped\n"
"  object's compartment is used as CompartmentFilter.\n"),

    JS_FN_HELP("dumpObjectWrappers", DumpObjectWrappers, 2, 0,
"dumpObjectWrappers()",
"  Print information about cross-compartment object wrappers.\n"),

    JS_FN_HELP("wrapWithProto", WrapWithProto, 2, 0,
"wrapWithProto(obj)",
"  Wrap an object into a noop wrapper with prototype semantics."),

    JS_FN_HELP("createExternalArrayBuffer", CreateExternalArrayBuffer, 1, 0,
"createExternalArrayBuffer(size)",
"  Create an array buffer that has external data of size."),

    JS_FN_HELP("createMappedArrayBuffer", CreateMappedArrayBuffer, 1, 0,
"createMappedArrayBuffer(filename, [offset, [size]])",
"  Create an array buffer that mmaps the given file."),

JS_FN_HELP("createUserArrayBuffer", CreateUserArrayBuffer, 1, 0,
"createUserArrayBuffer(size)",
"  Create an array buffer that uses user-controlled memory."),

    JS_FN_HELP("addPromiseReactions", AddPromiseReactions, 3, 0,
"addPromiseReactions(promise, onResolve, onReject)",
"  Calls the JS::AddPromiseReactions JSAPI function with the given arguments."),

    JS_FN_HELP("ignoreUnhandledRejections", IgnoreUnhandledRejections, 0, 0,
"ignoreUnhandledRejections()",
"  By default, js shell tracks unhandled promise rejections and reports\n"
"  them at the end of the exectuion.  If a testcase isn't interested\n"
"  in those rejections, call this to stop tracking and reporting."),

    JS_FN_HELP("getMaxArgs", GetMaxArgs, 0, 0,
"getMaxArgs()",
"  Return the maximum number of supported args for a call."),

    JS_FN_HELP("createIsHTMLDDA", CreateIsHTMLDDA, 0, 0,
"createIsHTMLDDA()",
"  Return an object |obj| that \"looks like\" the |document.all| object in\n"
"  browsers in certain ways: |typeof obj === \"undefined\"|, |obj == null|\n"
"  and |obj == undefined| (vice versa for !=), |ToBoolean(obj) === false|,\n"
"  and when called with no arguments or the single argument \"\" returns\n"
"  null.  (Calling |obj| any other way crashes or throws an exception.)\n"
"  This function implements the exact requirements of the $262.IsHTMLDDA\n"
"  property in test262."),

    JS_FN_HELP("cacheEntry", CacheEntry, 1, 0,
"cacheEntry(code)",
"  Return a new opaque object which emulates a cache entry of a script.  This\n"
"  object encapsulates the code and its cached content. The cache entry is filled\n"
"  and read by the \"evaluate\" function by using it in place of the source, and\n"
"  by setting \"saveIncrementalBytecode\" and \"loadBytecode\" options."),

    JS_FN_HELP("streamCacheEntry", StreamCacheEntryObject::construct, 1, 0,
"streamCacheEntry(buffer)",
"  Create a shell-only object that holds wasm bytecode and can be streaming-\n"
"  compiled and cached by WebAssembly.{compile,instantiate}Streaming(). On a\n"
"  second compilation of the same cache entry, the cached code will be used."),

    JS_FN_HELP("printProfilerEvents", PrintProfilerEvents, 0, 0,
"printProfilerEvents()",
"  Register a callback with the profiler that prints javascript profiler events\n"
"  to stderr.  Callback is only registered if profiling is enabled."),

    JS_FN_HELP("enableSingleStepProfiling", EnableSingleStepProfiling, 0, 0,
"enableSingleStepProfiling()",
"  This function will fail on platforms that don't support single-step profiling\n"
"  (currently ARM and MIPS64 support it). When enabled, at every instruction a\n"
"  backtrace will be recorded and stored in an array. Adjacent duplicate backtraces\n"
"  are discarded."),

    JS_FN_HELP("disableSingleStepProfiling", DisableSingleStepProfiling, 0, 0,
"disableSingleStepProfiling()",
"  Return the array of backtraces recorded by enableSingleStepProfiling."),

    JS_FN_HELP("enableGeckoProfiling", EnableGeckoProfiling, 0, 0,
"enableGeckoProfiling()",
"  Enables Gecko Profiler instrumentation and corresponding assertions, with slow\n"
"  assertions disabled.\n"),

    JS_FN_HELP("enableGeckoProfilingWithSlowAssertions", EnableGeckoProfilingWithSlowAssertions, 0, 0,
"enableGeckoProfilingWithSlowAssertions()",
"  Enables Gecko Profiler instrumentation and corresponding assertions, with slow\n"
"  assertions enabled.\n"),

    JS_FN_HELP("disableGeckoProfiling", DisableGeckoProfiling, 0, 0,
"disableGeckoProfiling()",
"  Disables Gecko Profiler instrumentation"),

    JS_FN_HELP("isLatin1", IsLatin1, 1, 0,
"isLatin1(s)",
"  Return true iff the string's characters are stored as Latin1."),

    JS_FN_HELP("stackPointerInfo", StackPointerInfo, 0, 0,
"stackPointerInfo()",
"  Return an int32 value which corresponds to the offset of the latest stack\n"
"  pointer, such that one can take the differences of 2 to estimate a frame-size."),

    JS_FN_HELP("enqueueJob", EnqueueJob, 1, 0,
"enqueueJob(fn)",
"  Enqueue 'fn' on the shell's job queue."),

    JS_FN_HELP("globalOfFirstJobInQueue", GlobalOfFirstJobInQueue, 0, 0,
"globalOfFirstJobInQueue()",
"  Returns the global of the first item in the job queue. Throws an exception\n"
"  if the queue is empty.\n"),

    JS_FN_HELP("drainJobQueue", DrainJobQueue, 0, 0,
"drainJobQueue()",
"Take jobs from the shell's job queue in FIFO order and run them until the\n"
"queue is empty.\n"),

    JS_FN_HELP("setPromiseRejectionTrackerCallback", SetPromiseRejectionTrackerCallback, 1, 0,
"setPromiseRejectionTrackerCallback()",
"Sets the callback to be invoked whenever a Promise rejection is unhandled\n"
"or a previously-unhandled rejection becomes handled."),

    JS_FN_HELP("dumpScopeChain", DumpScopeChain, 1, 0,
"dumpScopeChain(obj)",
"  Prints the scope chain of an interpreted function or a module."),

    JS_FN_HELP("blackRoot", EnsureBlackRoot, 0, 0,
"blackRoot()",
"  Return an array in the current compartment whose elements will be marked\n"
"  as black roots by the GC."),

    JS_FN_HELP("grayRoot", EnsureGrayRoot, 0, 0,
"grayRoot()",
"  Return an array in the current compartment whose elements will be marked\n"
"  as gray roots by the GC."),

    JS_FN_HELP("addMarkObservers", AddMarkObservers, 1, 0,
"addMarkObservers(array_of_objects)",
"  Register an array of objects whose mark bits will be tested by calls to\n"
"  getMarks. The objects will be in calling compartment. Objects from\n"
"  multiple compartments may be monitored by calling this function in\n"
"  different compartments."),

    JS_FN_HELP("clearMarkObservers", ClearMarkObservers, 1, 0,
"clearMarkObservers()",
"  Clear out the list of objects whose mark bits will be tested.\n"),

    JS_FN_HELP("getMarks", GetMarks, 0, 0,
"getMarks()",
"  Return an array of strings representing the current state of the mark\n"
"  bits ('gray' or 'black', or 'dead' if the object has been collected)\n"
"  for the objects registered via addMarkObservers. Note that some of the\n"
"  objects tested may be from different compartments than the one in which\n"
"  this function runs."),

    JS_FN_HELP("bindToAsyncStack", BindToAsyncStack, 2, 0,
"bindToAsyncStack(fn, { stack, cause, explicit })",
"  Returns a new function that calls 'fn' with no arguments, passing\n"
"  'undefined' as the 'this' value, and supplies an async stack for the\n"
"  call as described by the second argument, an object with the following\n"
"  properties (which are not optional, unless specified otherwise):\n"
"\n"
"  stack:    A SavedFrame object, like that returned by 'saveStack'. Stacks\n"
"            captured during calls to the returned function capture this as\n"
"            their async stack parent, accessible via a SavedFrame's\n"
"            'asyncParent' property.\n"
"\n"
"  cause:    A string, supplied as the async cause on the top frame of\n"
"            captured async stacks.\n"
"\n"
"  explicit: A boolean value, indicating whether the given 'stack' should\n"
"            always supplant the returned function's true callers (true),\n"
"            or only when there are no other JavaScript frames on the stack\n"
"            below it (false). If omitted, this is treated as 'true'."),

#ifndef __wasi__
    JS_FN_HELP("wasmCompileInSeparateProcess", WasmCompileInSeparateProcess, 1, 0,
"wasmCompileInSeparateProcess(buffer)",
"  Compile the given buffer in a separate process, serialize the resulting\n"
"  wasm::Module into bytes, and deserialize those bytes in the current\n"
"  process, returning the resulting WebAssembly.Module."),

    JS_FN_HELP("wasmTextToBinary", WasmTextToBinary, 1, 0,
"wasmTextToBinary(str)",
"  Translates the given text wasm module into its binary encoding."),
#endif // __wasi__

    JS_FN_HELP("transplantableObject", TransplantableObject, 0, 0,
"transplantableObject([options])",
"  Returns the pair {object, transplant}. |object| is an object which can be\n"
"  transplanted into a new object when the |transplant| function, which must\n"
"  be invoked with a global object, is called.\n"
"  |object| is swapped with a cross-compartment wrapper if the global object\n"
"  is in a different compartment.\n"
"\n"
"  If options is given, it may have any of the following properties:\n"
"    proxy: Create a DOM Proxy object instead of a plain DOM object.\n"
"    object: Don't create a new DOM object, but instead use the supplied\n"
"            FakeDOMObject."),

    JS_FN_HELP("cpuNow", CpuNow, /* nargs= */ 0, /* flags = */ 0,
"cpuNow()",
" Returns the approximate processor time used by the process since an arbitrary epoch, in seconds.\n"
" Only the difference between two calls to `cpuNow()` is meaningful."),

#ifdef FUZZING_JS_FUZZILLI
    JS_FN_HELP("fuzzilli", Fuzzilli, 0, 0,
"fuzzilli(operation, arg)",
"  Exposes functionality used by the Fuzzilli JavaScript fuzzer."),
#endif

#ifdef FUZZING_INTERFACES
    JS_FN_HELP("getWasmSmithModule", GetWasmSmithModule, 1, 0,
"getWasmSmithModule(arrayBuffer)",
"  Call wasm-smith to generate a random wasm module from the provided data."),
#endif

    JS_FN_HELP("isValidJSON", IsValidJSON, 1, 0,
"isValidJSON(source)",
" Returns true if the given source is valid JSON."),

    JS_FN_HELP("compressLZ4", CompressLZ4, 1, 0,
"compressLZ4(bytes)",
" Return a compressed copy of bytes using LZ4."),

    JS_FN_HELP("decompressLZ4", DecompressLZ4, 1, 0,
"decompressLZ4(bytes)",
" Return a decompressed copy of bytes using LZ4."),

    JS_FN_HELP("createSideEffectfulResolveObject", CreateSideEffectfulResolveObject, 0, 0,
"createSideEffectfulResolveObject()",
" Return an object with a property 'obj.test == 42', backed by a resolve hook "
" with the Debugger shouldAvoidSideEffects flag integration."),

  JS_FN_HELP("getUseCounterResults", GetUseCounterResults, 0, 0,
"getUseCounterResults()",
" Return the values of the shell use counters."),

  JS_FN_HELP("taint", Taint, 1, 0,
"taint(str)",
"  Return a copy of the provided string that is fully tainted."),

    JS_FS_HELP_END
};
// clang-format on

// clang-format off
#ifdef FUZZING_JS_FUZZILLI
static const JSFunctionSpec shell_function_fuzzilli_hash[] = {
    JS_INLINABLE_FN("fuzzilli_hash", fuzzilli_hash, 1, 0, FuzzilliHash),
    JS_FS_END,
};
#endif
// clang-format on

// clang-format off
static const JSFunctionSpecWithHelp diff_testing_unsafe_functions[] = {

    JS_FS_HELP_END
};
// clang-format on

// clang-format off
static const JSFunctionSpecWithHelp fuzzing_unsafe_functions[] = {
    JS_FN_HELP("getSelfHostedValue", GetSelfHostedValue, 1, 0,
"getSelfHostedValue()",
"  Get a self-hosted value by its name. Note that these values don't get \n"
"  cached, so repeatedly getting the same value creates multiple distinct clones."),

    JS_FN_HELP("line2pc", LineToPC, 0, 0,
"line2pc([fun,] line)",
"  Map line number to PC."),

    JS_FN_HELP("pc2line", PCToLine, 0, 0,
"pc2line(fun[, pc])",
"  Map PC to line number."),

    JS_INLINABLE_FN_HELP("assertFloat32", testingFunc_assertFloat32, 2, 0, TestAssertFloat32,
"assertFloat32(value, isFloat32)",
"  In IonMonkey only, asserts that value has (resp. hasn't) the MIRType::Float32 if isFloat32 is true (resp. false)."),

    JS_INLINABLE_FN_HELP("assertRecoveredOnBailout", testingFunc_assertRecoveredOnBailout, 2, 0,
TestAssertRecoveredOnBailout,
"assertRecoveredOnBailout(var)",
"  In IonMonkey only, asserts that variable has RecoveredOnBailout flag."),

    JS_FN_HELP("withSourceHook", WithSourceHook, 1, 0,
"withSourceHook(hook, fun)",
"  Set this JS runtime's lazy source retrieval hook (that is, the hook\n"
"  used to find sources compiled with |CompileOptions::LAZY_SOURCE|) to\n"
"  |hook|; call |fun| with no arguments; and then restore the runtime's\n"
"  original hook. Return or throw whatever |fun| did. |hook| gets\n"
"  passed the requested code's URL, and should return a string.\n"
"\n"
"  Notes:\n"
"\n"
"  1) SpiderMonkey may assert if the returned code isn't close enough\n"
"  to the script's real code, so this function is not fuzzer-safe.\n"
"\n"
"  2) The runtime can have only one source retrieval hook active at a\n"
"  time. If |fun| is not careful, |hook| could be asked to retrieve the\n"
"  source code for compilations that occurred long before it was set,\n"
"  and that it knows nothing about. The reverse applies as well: the\n"
"  original hook, that we reinstate after the call to |fun| completes,\n"
"  might be asked for the source code of compilations that |fun|\n"
"  performed, and which, presumably, only |hook| knows how to find.\n"),

    JS_FN_HELP("crash", Crash, 0, 0,
"crash([message, [{disable_minidump:true}]])",
"  Crashes the process with a MOZ_CRASH, optionally providing a message.\n"
"  An options object may be passed as the second argument. If the key\n"
"  'suppress_minidump' is set to true, then a minidump will not be\n"
"  generated by the crash (which only has an effect if the breakpad\n"
"  dumping library is loaded.)"),

#ifndef __wasi__
    JS_FN_HELP("wasmLoop", WasmLoop, 2, 0,
"wasmLoop(filename, imports)",
"  Performs an AFL-style persistent loop reading data from the given file and passing it\n"
"  to the 'wasmEval' function together with the specified imports object."),
#endif // __wasi__

    JS_FN_HELP("setBufferStreamParams", SetBufferStreamParams, 2, 0,
"setBufferStreamParams(delayMillis, chunkByteSize)",
"  Set the delay time (between calls to StreamConsumer::consumeChunk) and chunk\n"
"  size (in bytes)."),

#ifdef JS_CACHEIR_SPEW
  JS_FN_HELP("cacheIRHealthReport", CacheIRHealthReport, 0, 0,
"cacheIRHealthReport()",
"  Show health rating of CacheIR stubs."),
#endif

#ifdef DEBUG
  JS_FN_HELP("debugGetQueuedJobs", DebugGetQueuedJobs, 0, 0,
"debugGetQueuedJobs()",
"  Returns an array of queued jobs."),
#endif

#ifdef JS_HAS_INTL_API
  // One of the extras is AddMozDateTimeFormatConstructor, which is not fuzzing
  // safe, since it doesn't validate the custom format pattern.
  //
  // See https://bugzilla.mozilla.org/show_bug.cgi?id=1887585#c1
    JS_FN_HELP("addIntlExtras", AddIntlExtras, 1, 0,
"addIntlExtras(obj)",
"Adds various not-yet-standardized Intl functions as properties on the\n"
"provided object (this should generally be Intl itself).  The added\n"
"functions and their behavior are experimental: don't depend upon them\n"
"unless you're willing to update your code if these experimental APIs change\n"
"underneath you."),
#endif // JS_HAS_INTL_API

#ifdef MOZ_EXECUTION_TRACING
    JS_FN_HELP("enableExecutionTracing", EnableExecutionTracing, 0, 0,
"enableExecutionTracing()",
"  Enable execution tracing for the current context."),

    JS_FN_HELP("getExecutionTrace", GetExecutionTrace, 0, 0,
"getExecutionTrace()",
"  Get the execution trace."),

    JS_FN_HELP("disableExecutionTracing", DisableExecutionTracing, 0, 0,
"disableExecutionTracing()",
"  Disable execution tracing for the current context."),
#endif   // MOZ_EXECUTION_TRACING

    JS_FS_HELP_END
};
// clang-format on

// clang-format off
static const JSFunctionSpecWithHelp performance_functions[] = {
    JS_FN_HELP("now", Now, 0, 0,
"now()",
"  Return the current time with sub-ms precision.\n"
"  This function is an alias of the dateNow() function."),
    JS_FS_HELP_END
};
// clang-format on

// clang-format off
static const JSFunctionSpecWithHelp console_functions[] = {
    JS_FN_HELP("log", Print, 0, 0,
"log([exp ...])",
"  Evaluate and print expressions to stdout.\n"
"  This function is an alias of the print() function."),
    JS_FS_HELP_END
};
// clang-format on

bool DefineConsole(JSContext* cx, HandleObject global) {
  RootedObject obj(cx, JS_NewPlainObject(cx));
  return obj && JS_DefineFunctionsWithHelp(cx, obj, console_functions) &&
         JS_DefineProperty(cx, global, "console", obj, 0);
}

#ifdef MOZ_PROFILING
#  define PROFILING_FUNCTION_COUNT 5
#  ifdef MOZ_CALLGRIND
#    define CALLGRIND_FUNCTION_COUNT 3
#  else
#    define CALLGRIND_FUNCTION_COUNT 0
#  endif
#  ifdef MOZ_VTUNE
#    define VTUNE_FUNCTION_COUNT 4
#  else
#    define VTUNE_FUNCTION_COUNT 0
#  endif
#  define EXTERNAL_FUNCTION_COUNT \
    (PROFILING_FUNCTION_COUNT + CALLGRIND_FUNCTION_COUNT + VTUNE_FUNCTION_COUNT)
#else
#  define EXTERNAL_FUNCTION_COUNT 0
#endif

#undef PROFILING_FUNCTION_COUNT
#undef CALLGRIND_FUNCTION_COUNT
#undef VTUNE_FUNCTION_COUNT
#undef EXTERNAL_FUNCTION_COUNT

static bool PrintHelpString(JSContext* cx, HandleValue v) {
  RootedString str(cx, v.toString());
  MOZ_ASSERT(gOutFile->isOpen());

  UniqueChars bytes = JS_EncodeStringToUTF8(cx, str);
  if (!bytes) {
    return false;
  }

  fprintf(gOutFile->fp, "%s\n", bytes.get());
  return true;
}

static bool PrintHelp(JSContext* cx, HandleObject obj) {
  RootedValue usage(cx);
  if (!JS_GetProperty(cx, obj, "usage", &usage)) {
    return false;
  }
  RootedValue help(cx);
  if (!JS_GetProperty(cx, obj, "help", &help)) {
    return false;
  }

  if (!usage.isString() || !help.isString()) {
    return true;
  }

  return PrintHelpString(cx, usage) && PrintHelpString(cx, help);
}

struct ExtraGlobalBindingWithHelp {
  const char* name;
  const char* help;
};

// clang-format off
static ExtraGlobalBindingWithHelp extraGlobalBindingsWithHelp[] = {
// Defined in BindScriptArgs.
    {
"scriptArgs",
"  An array containing the command line arguments passed after the path\n"
"  to a JS script."},
    {
"scriptPath",
"  The path to the JS script passed to JS shell.  This does not reflect\n"
"  modules evaluated via -m option."},

// Defined in DefineConsole.
    {
"console",
"  An object with console.log() which aliases print()."},

// Defined in NewGlobalObject.
    {
"performance",
"  An object with the following properties:\n"
"    performance.now()\n"
"      See help(performance.now)\n"
"    performance.mozMemory.gc\n"
"      An object that represents GC statistics with the following properties:\n"
"        gcBytes\n"
"        gcMaxBytes\n"
"        mallocBytes\n"
"        gcIsHighFrequencyMode\n"
"        gcNumber\n"
"        majorGCCount\n"
"        minorGCCount\n"
"        sliceCount\n"
"        compartmentCount\n"
"        lastStartReason\n"
"        zone.gcBytes\n"
"        zone.gcTriggerBytes\n"
"        zone.gcAllocTrigger\n"
"        zone.mallocBytes\n"
"        zone.mallocTriggerBytes\n"
"        zone.gcNumber"},
    {
"new FakeDOMObject()",
"  A constructor to test IonMonkey DOM optimizations in JS shell.\n"
"  The prototype object has the following properties:\n"
"    FakeDOMObject.prototype.x\n"
"      Generic getter/setter with JSJitInfo\n"
"    FakeDOMObject.prototype.slot\n"
"      Getter with JSJitInfo.slotIndex\n"
"    FakeDOMObject.prototype.global\n"
"      Getter/setter with JSJitInfo::AliasEverything\n"
"    FakeDOMObject.prototype.doFoo()\n"
"      Method with JSJitInfo\n"
"    FakeDOMObject.prototype.getObject()\n"
"      Method with JSJitInfo that returns an object."},
};
// clang-format on

static bool MatchPattern(JSContext* cx, JS::Handle<RegExpObject*> regex,
                         JS::Handle<JSString*> inputStr, bool* result) {
  JS::Rooted<JSString*> linearInputStr(cx, inputStr);
  if (!linearInputStr->ensureLinear(cx)) {
    return false;
  }

  // Execute the regular expression in |regex|'s compartment.
  JSAutoRealm ar(cx, regex);
  if (!cx->compartment()->wrap(cx, &linearInputStr)) {
    return false;
  }
  JS::Rooted<JSLinearString*> input(cx, &linearInputStr->asLinear());
  size_t ignored = 0;
  JS::Rooted<JS::Value> v(cx);
  if (!ExecuteRegExpLegacy(cx, nullptr, regex, input, &ignored, true, &v)) {
    return false;
  }
  *result = !v.isNull();
  return true;
}

static bool PrintEnumeratedHelp(JSContext* cx, HandleObject obj,
                                HandleObject pattern, bool brief) {
  RootedIdVector idv(cx);
  if (!GetPropertyKeys(cx, obj, JSITER_OWNONLY | JSITER_HIDDEN, &idv)) {
    return false;
  }

  Rooted<RegExpObject*> regex(cx);
  if (pattern) {
    regex = &UncheckedUnwrap(pattern)->as<RegExpObject>();
  }

  for (size_t i = 0; i < idv.length(); i++) {
    RootedValue v(cx);
    RootedId id(cx, idv[i]);
    if (!JS_GetPropertyById(cx, obj, id, &v)) {
      return false;
    }
    if (!v.isObject()) {
      continue;
    }

    RootedObject funcObj(cx, &v.toObject());
    if (regex) {
      // Only pay attention to objects with a 'help' property, which will
      // either be documented functions or interface objects.
      if (!JS_GetProperty(cx, funcObj, "help", &v)) {
        return false;
      }
      if (!v.isString()) {
        continue;
      }

      // For functions, match against the name. For interface objects,
      // match against the usage string.
      if (!JS_GetProperty(cx, funcObj, "name", &v)) {
        return false;
      }
      if (!v.isString()) {
        if (!JS_GetProperty(cx, funcObj, "usage", &v)) {
          return false;
        }
        if (!v.isString()) {
          continue;
        }
      }

      Rooted<JSString*> inputStr(cx, v.toString());
      bool result = false;
      if (!MatchPattern(cx, regex, inputStr, &result)) {
        return false;
      }
      if (!result) {
        continue;
      }
    }

    if (!PrintHelp(cx, funcObj)) {
      return false;
    }
  }

  return true;
}

static bool PrintExtraGlobalEnumeratedHelp(JSContext* cx, HandleObject pattern,
                                           bool brief) {
  Rooted<RegExpObject*> regex(cx);
  if (pattern) {
    regex = &UncheckedUnwrap(pattern)->as<RegExpObject>();
  }

  for (const auto& item : extraGlobalBindingsWithHelp) {
    if (regex) {
      JS::Rooted<JSString*> name(cx, JS_NewStringCopyZ(cx, item.name));
      if (!name) {
        return false;
      }

      bool result = false;
      if (!MatchPattern(cx, regex, name, &result)) {
        return false;
      }
      if (!result) {
        continue;
      }
    }
    fprintf(gOutFile->fp, "%s\n", item.name);
    fprintf(gOutFile->fp, "%s\n", item.help);
  }

  return true;
}

static bool Help(JSContext* cx, unsigned argc, Value* vp) {
  if (!gOutFile->isOpen()) {
    JS_ReportErrorASCII(cx, "output file is closed");
    return false;
  }

  CallArgs args = CallArgsFromVp(argc, vp);
  args.rval().setUndefined();
  RootedObject global(cx, JS::CurrentGlobalOrNull(cx));

  // help() - display the version and dump out help for all functions on the
  // global.
  if (args.length() == 0) {
    fprintf(gOutFile->fp, "%s\n", JS_GetImplementationVersion());

    if (!PrintEnumeratedHelp(cx, global, nullptr, false)) {
      return false;
    }
    if (!PrintExtraGlobalEnumeratedHelp(cx, nullptr, false)) {
      return false;
    }
    return true;
  }

  RootedValue v(cx);

  if (args[0].isPrimitive()) {
    // help("foo")
    JS_ReportErrorASCII(cx, "primitive arg");
    return false;
  }

  RootedObject obj(cx, &args[0].toObject());
  if (!obj) {
    return true;
  }
  bool isRegexp;
  if (!JS::ObjectIsRegExp(cx, obj, &isRegexp)) {
    return false;
  }

  if (isRegexp) {
    // help(/pattern/)
    if (!PrintEnumeratedHelp(cx, global, obj, false)) {
      return false;
    }
    if (!PrintExtraGlobalEnumeratedHelp(cx, obj, false)) {
      return false;
    }
    return true;
  }

  // help(function)
  // help(namespace_obj)
  return PrintHelp(cx, obj);
}

static const JSErrorFormatString jsShell_ErrorFormatString[JSShellErr_Limit] = {
#define MSG_DEF(name, count, exception, format) \
  {#name, format, count, JSEXN_ERR},
#include "jsshell.msg"
#undef MSG_DEF
};

const JSErrorFormatString* js::shell::my_GetErrorMessage(
    void* userRef, const unsigned errorNumber) {
  if (errorNumber == 0 || errorNumber >= JSShellErr_Limit) {
    return nullptr;
  }

  return &jsShell_ErrorFormatString[errorNumber];
}

static bool CreateLastWarningObject(JSContext* cx, JSErrorReport* report) {
  RootedObject warningObj(cx, JS_NewObject(cx, nullptr));
  if (!warningObj) {
    return false;
  }

  if (!CopyErrorReportToObject(cx, report, warningObj)) {
    return false;
  }

  GetShellContext(cx)->lastWarning.setObject(*warningObj);
  return true;
}

static FILE* ErrorFilePointer() {
  if (gErrFile->isOpen()) {
    return gErrFile->fp;
  }

  fprintf(stderr, "error file is closed; falling back to stderr\n");
  return stderr;
}

bool shell::PrintStackTrace(JSContext* cx, HandleObject stackObj) {
  if (!stackObj || !stackObj->is<SavedFrame>()) {
    return true;
  }

  JSPrincipals* principals = stackObj->nonCCWRealm()->principals();
  RootedString stackStr(cx);
  if (!BuildStackString(cx, principals, stackObj, &stackStr, 2)) {
    return false;
  }

  UniqueChars stack = JS_EncodeStringToUTF8(cx, stackStr);
  if (!stack) {
    return false;
  }

  FILE* fp = ErrorFilePointer();
  fputs("Stack:\n", fp);
  fputs(stack.get(), fp);

  return true;
}

js::shell::AutoReportException::~AutoReportException() {
  if (!JS_IsExceptionPending(cx)) {
    return;
  }

  auto printError = [](JSContext* cx, auto& report, const auto& exnStack,
                       const char* prefix = nullptr) {
    if (!report.init(cx, exnStack, JS::ErrorReportBuilder::WithSideEffects)) {
      fprintf(stderr, "out of memory initializing JS::ErrorReportBuilder\n");
      fflush(stderr);
      JS_ClearPendingException(cx);
      return false;
    }

    MOZ_ASSERT(!report.report()->isWarning());

    FILE* fp = ErrorFilePointer();
    if (prefix) {
      fputs(prefix, fp);
    }
    JS::PrintError(fp, report, reportWarnings);
    JS_ClearPendingException(cx);

    // If possible, use the original error stack as the source of truth, because
    // finally block handlers may have overwritten the exception stack.
    RootedObject stack(cx, exnStack.stack());
    if (exnStack.exception().isObject()) {
      RootedObject exception(cx, &exnStack.exception().toObject());
      if (JSObject* exceptionStack = JS::ExceptionStackOrNull(exception)) {
        stack.set(exceptionStack);
      }
    }

    if (!PrintStackTrace(cx, stack)) {
      fputs("(Unable to print stack trace)\n", fp);
      JS_ClearPendingException(cx);
    }

    return true;
  };

  // Get exception object and stack before printing and clearing exception.
  JS::ExceptionStack exnStack(cx);
  if (!JS::StealPendingExceptionStack(cx, &exnStack)) {
    fprintf(stderr, "out of memory while stealing exception\n");
    fflush(stderr);
    JS_ClearPendingException(cx);
    return;
  }

  ShellContext* sc = GetShellContext(cx);
  JS::ErrorReportBuilder report(cx);
  if (!printError(cx, report, exnStack)) {
    // Return if we couldn't initialize the error report.
    return;
  }

  // Print the error's cause, if available.
  if (exnStack.exception().isObject()) {
    JSObject* exception = &exnStack.exception().toObject();
    if (exception->is<ErrorObject>()) {
      auto* error = &exception->as<ErrorObject>();
      if (auto maybeCause = error->getCause()) {
        RootedValue cause(cx, maybeCause.value());

        RootedObject causeStack(cx);
        if (cause.isObject()) {
          RootedObject causeObj(cx, &cause.toObject());
          causeStack = JS::ExceptionStackOrNull(causeObj);
        }

        JS::ExceptionStack exnStack(cx, cause, causeStack);
        JS::ErrorReportBuilder report(cx);
        printError(cx, report, exnStack, "Caused by: ");
      }
    }
  }

#if defined(DEBUG) || defined(JS_OOM_BREAKPOINT)
  // Don't quit the shell if an unhandled exception is reported during OOM
  // testing.
  if (cx->runningOOMTest) {
    return;
  }
#endif

  if (report.report()->errorNumber == JSMSG_OUT_OF_MEMORY) {
    sc->exitCode = EXITCODE_OUT_OF_MEMORY;
  } else {
    sc->exitCode = EXITCODE_RUNTIME_ERROR;
  }
}

void js::shell::WarningReporter(JSContext* cx, JSErrorReport* report) {
  ShellContext* sc = GetShellContext(cx);
  FILE* fp = ErrorFilePointer();

  MOZ_ASSERT(report->isWarning());

  if (sc->lastWarningEnabled) {
    JS::AutoSaveExceptionState savedExc(cx);
    if (!CreateLastWarningObject(cx, report)) {
      fputs("Unhandled error happened while creating last warning object.\n",
            fp);
      fflush(fp);
    }
    savedExc.restore();
  }

  // Print the warning.
  JS::PrintError(fp, report, reportWarnings);
}

static bool global_enumerate(JSContext* cx, JS::HandleObject obj,
                             JS::MutableHandleIdVector properties,
                             bool enumerableOnly) {
#ifdef LAZY_STANDARD_CLASSES
  return JS_NewEnumerateStandardClasses(cx, obj, properties, enumerableOnly);
#else
  return true;
#endif
}

static bool global_resolve(JSContext* cx, HandleObject obj, HandleId id,
                           bool* resolvedp) {
#ifdef LAZY_STANDARD_CLASSES
  if (!JS_ResolveStandardClass(cx, obj, id, resolvedp)) {
    return false;
  }
#endif
  return true;
}

static bool global_mayResolve(const JSAtomState& names, jsid id,
                              JSObject* maybeObj) {
  return JS_MayResolveStandardClass(names, id, maybeObj);
}

static const JSClassOps global_classOps = {
    nullptr,                   // addProperty
    nullptr,                   // delProperty
    nullptr,                   // enumerate
    global_enumerate,          // newEnumerate
    global_resolve,            // resolve
    global_mayResolve,         // mayResolve
    nullptr,                   // finalize
    nullptr,                   // call
    nullptr,                   // construct
    JS_GlobalObjectTraceHook,  // trace
};

static constexpr uint32_t DOM_PROTOTYPE_SLOT = JSCLASS_GLOBAL_SLOT_COUNT;
static constexpr uint32_t DOM_GLOBAL_SLOTS = 1;

static const JSClass global_class = {
    "global",
    JSCLASS_GLOBAL_FLAGS | JSCLASS_GLOBAL_FLAGS_WITH_SLOTS(DOM_GLOBAL_SLOTS),
    &global_classOps,
};

/*
 * Define a FakeDOMObject constructor. It returns an object with a getter,
 * setter and method with attached JitInfo. This object can be used to test
 * IonMonkey DOM optimizations in the shell.
 */

/* Fow now just use to a constant we can check. */
static const void* DOM_PRIVATE_VALUE = (void*)0x1234;

static bool dom_genericGetter(JSContext* cx, unsigned argc, JS::Value* vp);

static bool dom_genericSetter(JSContext* cx, unsigned argc, JS::Value* vp);

static bool dom_genericMethod(JSContext* cx, unsigned argc, JS::Value* vp);

static bool dom_get_x(JSContext* cx, HandleObject obj, void* self,
                      JSJitGetterCallArgs args) {
  MOZ_ASSERT(JS::GetClass(obj) == GetDomClass());
  MOZ_ASSERT(self == DOM_PRIVATE_VALUE);
  args.rval().set(JS_NumberValue(double(3.14)));
  return true;
}

static bool dom_set_x(JSContext* cx, HandleObject obj, void* self,
                      JSJitSetterCallArgs args) {
  MOZ_ASSERT(JS::GetClass(obj) == GetDomClass());
  MOZ_ASSERT(self == DOM_PRIVATE_VALUE);
  return true;
}

static bool dom_get_slot(JSContext* cx, HandleObject obj, void* self,
                         JSJitGetterCallArgs args) {
  MOZ_ASSERT(JS::GetClass(obj) == GetDomClass());
  MOZ_ASSERT(self == DOM_PRIVATE_VALUE);

  Value v = JS::GetReservedSlot(obj, DOM_OBJECT_SLOT2);
  MOZ_ASSERT(v.toInt32() == 42);
  args.rval().set(v);
  return true;
}

static bool dom_get_global(JSContext* cx, HandleObject obj, void* self,
                           JSJitGetterCallArgs args) {
  MOZ_ASSERT(JS::GetClass(obj) == GetDomClass());
  MOZ_ASSERT(self == DOM_PRIVATE_VALUE);

  // Return the current global (instead of obj->global()) to test cx->realm
  // switching in the JIT.
  args.rval().setObject(*ToWindowProxyIfWindow(cx->global()));

  return true;
}

static bool dom_set_global(JSContext* cx, HandleObject obj, void* self,
                           JSJitSetterCallArgs args) {
  MOZ_ASSERT(JS::GetClass(obj) == GetDomClass());
  MOZ_ASSERT(self == DOM_PRIVATE_VALUE);

  // Throw an exception if our argument is not the current global. This lets
  // us test cx->realm switching.
  if (!args[0].isObject() ||
      ToWindowIfWindowProxy(&args[0].toObject()) != cx->global()) {
    JS_ReportErrorASCII(cx, "Setter not called with matching global argument");
    return false;
  }

  return true;
}

static bool dom_doFoo(JSContext* cx, HandleObject obj, void* self,
                      const JSJitMethodCallArgs& args) {
  MOZ_ASSERT(JS::GetClass(obj) == GetDomClass());
  MOZ_ASSERT(self == DOM_PRIVATE_VALUE);
  MOZ_ASSERT(cx->realm() == args.callee().as<JSFunction>().realm());

  /* Just return args.length(). */
  args.rval().setInt32(args.length());
  return true;
}

static bool dom_doBar(JSContext* cx, HandleObject obj, void* self,
                      const JSJitMethodCallArgs& args) {
  MOZ_ASSERT(JS::GetClass(obj) == GetDomClass());
  MOZ_ASSERT(self == DOM_PRIVATE_VALUE);
  MOZ_ASSERT(cx->realm() == args.callee().as<JSFunction>().realm());

  static const JSClass barClass = {
      "BarObj",
  };

  JSObject* retObj =
      JS_NewObjectWithGivenProtoAndUseAllocSite(cx, &barClass, nullptr);
  if (!retObj) {
    return false;
  }

  args.rval().setObject(*retObj);
  return true;
}

static const JSJitInfo dom_x_getterinfo = {
    {(JSJitGetterOp)dom_get_x},
    {0}, /* protoID */
    {0}, /* depth */
    JSJitInfo::Getter,
    JSJitInfo::AliasNone, /* aliasSet */
    JSVAL_TYPE_UNKNOWN,   /* returnType */
    true,                 /* isInfallible. False in setters. */
    true,                 /* isMovable */
    true,                 /* isEliminatable */
    false,                /* isAlwaysInSlot */
    false,                /* isLazilyCachedInSlot */
    false,                /* isTypedMethod */
    0                     /* slotIndex */
};

static const JSJitInfo dom_x_setterinfo = {
    {(JSJitGetterOp)dom_set_x},
    {0}, /* protoID */
    {0}, /* depth */
    JSJitInfo::Setter,
    JSJitInfo::AliasEverything, /* aliasSet */
    JSVAL_TYPE_UNKNOWN,         /* returnType */
    false,                      /* isInfallible. False in setters. */
    false,                      /* isMovable. */
    false,                      /* isEliminatable. */
    false,                      /* isAlwaysInSlot */
    false,                      /* isLazilyCachedInSlot */
    false,                      /* isTypedMethod */
    0                           /* slotIndex */
};

static const JSJitInfo dom_slot_getterinfo = {
    {(JSJitGetterOp)dom_get_slot},
    {0}, /* protoID */
    {0}, /* depth */
    JSJitInfo::Getter,
    JSJitInfo::AliasNone, /* aliasSet */
    JSVAL_TYPE_INT32,     /* returnType */
    false,                /* isInfallible. False in setters. */
    true,                 /* isMovable */
    true,                 /* isEliminatable */
    true,                 /* isAlwaysInSlot */
    false,                /* isLazilyCachedInSlot */
    false,                /* isTypedMethod */
    DOM_OBJECT_SLOT2      /* slotIndex */
};

// Note: this getter uses AliasEverything and is marked as fallible and
// non-movable (1) to prevent Ion from getting too clever optimizing it and
// (2) it's nice to have a few different kinds of getters in the shell.
static const JSJitInfo dom_global_getterinfo = {
    {(JSJitGetterOp)dom_get_global},
    {0}, /* protoID */
    {0}, /* depth */
    JSJitInfo::Getter,
    JSJitInfo::AliasEverything, /* aliasSet */
    JSVAL_TYPE_OBJECT,          /* returnType */
    false,                      /* isInfallible. False in setters. */
    false,                      /* isMovable */
    false,                      /* isEliminatable */
    false,                      /* isAlwaysInSlot */
    false,                      /* isLazilyCachedInSlot */
    false,                      /* isTypedMethod */
    0                           /* slotIndex */
};

static const JSJitInfo dom_global_setterinfo = {
    {(JSJitGetterOp)dom_set_global},
    {0}, /* protoID */
    {0}, /* depth */
    JSJitInfo::Setter,
    JSJitInfo::AliasEverything, /* aliasSet */
    JSVAL_TYPE_UNKNOWN,         /* returnType */
    false,                      /* isInfallible. False in setters. */
    false,                      /* isMovable. */
    false,                      /* isEliminatable. */
    false,                      /* isAlwaysInSlot */
    false,                      /* isLazilyCachedInSlot */
    false,                      /* isTypedMethod */
    0                           /* slotIndex */
};

static const JSJitInfo doFoo_methodinfo = {
    {(JSJitGetterOp)dom_doFoo},
    {0}, /* protoID */
    {0}, /* depth */
    JSJitInfo::Method,
    JSJitInfo::AliasEverything, /* aliasSet */
    JSVAL_TYPE_UNKNOWN,         /* returnType */
    false,                      /* isInfallible. False in setters. */
    false,                      /* isMovable */
    false,                      /* isEliminatable */
    false,                      /* isAlwaysInSlot */
    false,                      /* isLazilyCachedInSlot */
    false,                      /* isTypedMethod */
    0                           /* slotIndex */
};

static const JSJitInfo doBar_methodinfo = {
    {(JSJitGetterOp)dom_doBar},
    {0}, /* protoID */
    {0}, /* depth */
    JSJitInfo::Method,
    JSJitInfo::AliasEverything, /* aliasSet */
    JSVAL_TYPE_OBJECT,          /* returnType */
    false,                      /* isInfallible. False in setters. */
    false,                      /* isMovable */
    false,                      /* isEliminatable */
    false,                      /* isAlwaysInSlot */
    false,                      /* isLazilyCachedInSlot */
    false,                      /* isTypedMethod */
    0                           /* slotIndex */
};

static const JSPropertySpec dom_props[] = {
    JSPropertySpec::nativeAccessors("x", JSPROP_ENUMERATE, dom_genericGetter,
                                    &dom_x_getterinfo, dom_genericSetter,
                                    &dom_x_setterinfo),
    JSPropertySpec::nativeAccessors("slot", JSPROP_ENUMERATE, dom_genericGetter,
                                    &dom_slot_getterinfo),
    JSPropertySpec::nativeAccessors("global", JSPROP_ENUMERATE,
                                    dom_genericGetter, &dom_global_getterinfo,
                                    dom_genericSetter, &dom_global_setterinfo),
    JS_PS_END,
};

static const JSFunctionSpec dom_methods[] = {
    JS_FNINFO("doFoo", dom_genericMethod, &doFoo_methodinfo, 3,
              JSPROP_ENUMERATE),
    JS_FNINFO("doBar", dom_genericMethod, &doBar_methodinfo, 3,
              JSPROP_ENUMERATE),
    JS_FS_END,
};

static const JSClass dom_class = {
    "FakeDOMObject",
    JSCLASS_IS_DOMJSCLASS | JSCLASS_HAS_RESERVED_SLOTS(2),
};

static const JSClass* GetDomClass() { return &dom_class; }

static bool dom_genericGetter(JSContext* cx, unsigned argc, JS::Value* vp) {
  CallArgs args = CallArgsFromVp(argc, vp);

  if (!args.thisv().isObject()) {
    args.rval().setUndefined();
    return true;
  }

  RootedObject obj(cx, &args.thisv().toObject());
  if (JS::GetClass(obj) != &dom_class) {
    args.rval().set(UndefinedValue());
    return true;
  }

  JS::Value val = JS::GetReservedSlot(obj, DOM_OBJECT_SLOT);

  const JSJitInfo* info = FUNCTION_VALUE_TO_JITINFO(args.calleev());
  MOZ_ASSERT(info->type() == JSJitInfo::Getter);
  JSJitGetterOp getter = info->getter;
  return getter(cx, obj, val.toPrivate(), JSJitGetterCallArgs(args));
}

static bool dom_genericSetter(JSContext* cx, unsigned argc, JS::Value* vp) {
  CallArgs args = CallArgsFromVp(argc, vp);

  if (args.length() < 1 || !args.thisv().isObject()) {
    args.rval().setUndefined();
    return true;
  }

  RootedObject obj(cx, &args.thisv().toObject());
  if (JS::GetClass(obj) != &dom_class) {
    args.rval().set(UndefinedValue());
    return true;
  }

  JS::Value val = JS::GetReservedSlot(obj, DOM_OBJECT_SLOT);

  const JSJitInfo* info = FUNCTION_VALUE_TO_JITINFO(args.calleev());
  MOZ_ASSERT(info->type() == JSJitInfo::Setter);
  JSJitSetterOp setter = info->setter;
  if (!setter(cx, obj, val.toPrivate(), JSJitSetterCallArgs(args))) {
    return false;
  }
  args.rval().set(UndefinedValue());
  return true;
}

static bool dom_genericMethod(JSContext* cx, unsigned argc, JS::Value* vp) {
  CallArgs args = CallArgsFromVp(argc, vp);

  if (!args.thisv().isObject()) {
    args.rval().setUndefined();
    return true;
  }

  RootedObject obj(cx, &args.thisv().toObject());
  if (JS::GetClass(obj) != &dom_class) {
    args.rval().set(UndefinedValue());
    return true;
  }

  JS::Value val = JS::GetReservedSlot(obj, DOM_OBJECT_SLOT);

  const JSJitInfo* info = FUNCTION_VALUE_TO_JITINFO(args.calleev());
  MOZ_ASSERT(info->type() == JSJitInfo::Method);
  JSJitMethodOp method = info->method;
  return method(cx, obj, val.toPrivate(), JSJitMethodCallArgs(args));
}

static void InitDOMObject(HandleObject obj) {
  JS::SetReservedSlot(obj, DOM_OBJECT_SLOT,
                      PrivateValue(const_cast<void*>(DOM_PRIVATE_VALUE)));
  JS::SetReservedSlot(obj, DOM_OBJECT_SLOT2, Int32Value(42));
}

static JSObject* GetDOMPrototype(JSContext* cx, JSObject* global) {
  MOZ_ASSERT(JS_IsGlobalObject(global));
  if (JS::GetClass(global) != &global_class) {
    JS_ReportErrorASCII(cx, "Can't get FakeDOMObject prototype in sandbox");
    return nullptr;
  }

  const JS::Value& slot = JS::GetReservedSlot(global, DOM_PROTOTYPE_SLOT);
  MOZ_ASSERT(slot.isObject());
  return &slot.toObject();
}

static bool dom_constructor(JSContext* cx, unsigned argc, JS::Value* vp) {
  CallArgs args = CallArgsFromVp(argc, vp);

  RootedObject callee(cx, &args.callee());
  RootedValue protov(cx);
  if (!GetProperty(cx, callee, callee, cx->names().prototype, &protov)) {
    return false;
  }

  if (!protov.isObject()) {
    JS_ReportErrorNumberASCII(cx, GetErrorMessage, nullptr, JSMSG_BAD_PROTOTYPE,
                              "FakeDOMObject");
    return false;
  }

  RootedObject proto(cx, &protov.toObject());
  RootedObject domObj(cx, JS_NewObjectWithGivenProto(cx, &dom_class, proto));
  if (!domObj) {
    return false;
  }

  InitDOMObject(domObj);

  args.rval().setObject(*domObj);
  return true;
}

static bool InstanceClassHasProtoAtDepth(const JSClass* clasp, uint32_t protoID,
                                         uint32_t depth) {
  // Only the (fake) DOM object supports any JIT optimizations.
  return clasp == GetDomClass();
}

static bool ShellBuildId(JS::BuildIdCharVector* buildId) {
  // The browser embeds the date into the buildid and the buildid is embedded
  // in the binary, so every 'make' necessarily builds a new firefox binary.
  // Fortunately, the actual firefox executable is tiny -- all the code is in
  // libxul.so and other shared modules -- so this isn't a big deal. Not so
  // for the statically-linked JS shell. To avoid recompiling js.cpp and
  // re-linking 'js' on every 'make', we use a constant buildid and rely on
  // the shell user to manually clear any caches between cache-breaking updates.
  const char buildid[] = "JS-shell";
  return buildId->append(buildid, sizeof(buildid));
}

static bool TimesAccessed(JSContext* cx, unsigned argc, Value* vp) {
  static int32_t accessed = 0;
  CallArgs args = CallArgsFromVp(argc, vp);
  args.rval().setInt32(++accessed);
  return true;
}

static const JSPropertySpec TestingProperties[] = {
    JS_PSG("timesAccessed", TimesAccessed, 0),
    JS_PS_END,
};

static JSObject* NewGlobalObject(JSContext* cx, JS::RealmOptions& options,
                                 JSPrincipals* principals, ShellGlobalKind kind,
                                 bool immutablePrototype) {
  RootedObject glob(cx,
                    JS_NewGlobalObject(cx, &global_class, principals,
                                       JS::DontFireOnNewGlobalHook, options));
  if (!glob) {
    return nullptr;
  }

  {
    JSAutoRealm ar(cx, glob);

    if (kind == ShellGlobalKind::WindowProxy) {
      RootedObject proxy(cx, NewShellWindowProxy(cx, glob));
      if (!proxy) {
        return nullptr;
      }
      js::SetWindowProxy(cx, glob, proxy);
    }

#ifndef LAZY_STANDARD_CLASSES
    if (!JS::InitRealmStandardClasses(cx)) {
      return nullptr;
    }
#endif

    if (immutablePrototype) {
      bool succeeded;
      if (!JS_SetImmutablePrototype(cx, glob, &succeeded)) {
        return nullptr;
      }
      MOZ_ASSERT(succeeded,
                 "a fresh, unexposed global object is always capable of "
                 "having its [[Prototype]] be immutable");
    }

#ifdef JS_HAS_CTYPES
    if (!fuzzingSafe && !JS::InitCTypesClass(cx, glob)) {
      return nullptr;
    }
#endif
    if (!JS_InitReflectParse(cx, glob)) {
      return nullptr;
    }
    if (!JS_DefineDebuggerObject(cx, glob)) {
      return nullptr;
    }
    if (!JS_DefineFunctionsWithHelp(cx, glob, shell_functions) ||
        !JS_DefineProfilingFunctions(cx, glob)) {
      return nullptr;
    }
#ifdef FUZZING_JS_FUZZILLI
    if (!JS_DefineFunctions(cx, glob, shell_function_fuzzilli_hash)) {
      return nullptr;
    }
#endif
    if (!js::DefineTestingFunctions(cx, glob, fuzzingSafe,
                                    disableOOMFunctions)) {
      return nullptr;
    }
    if (!JS_DefineProperties(cx, glob, TestingProperties)) {
      return nullptr;
    }

    if (!fuzzingSafe) {
      if (!JS_DefineFunctionsWithHelp(cx, glob, fuzzing_unsafe_functions)) {
        return nullptr;
      }
      if (!DefineConsole(cx, glob)) {
        return nullptr;
      }
    }

    if (!DefineOS(cx, glob, fuzzingSafe, &gOutFile, &gErrFile)) {
      return nullptr;
    }

    if (!js::SupportDifferentialTesting()) {
      if (!JS_DefineFunctionsWithHelp(cx, glob,
                                      diff_testing_unsafe_functions)) {
        return nullptr;
      }

      RootedObject performanceObj(cx, JS_NewObject(cx, nullptr));
      if (!performanceObj) {
        return nullptr;
      }
      if (!JS_DefineFunctionsWithHelp(cx, performanceObj,
                                      performance_functions)) {
        return nullptr;
      }
      RootedObject mozMemoryObj(cx, JS_NewObject(cx, nullptr));
      if (!mozMemoryObj) {
        return nullptr;
      }
      RootedObject gcObj(cx, gc::NewMemoryInfoObject(cx));
      if (!gcObj) {
        return nullptr;
      }
      if (!JS_DefineProperty(cx, glob, "performance", performanceObj,
                             JSPROP_ENUMERATE)) {
        return nullptr;
      }
      if (!JS_DefineProperty(cx, performanceObj, "mozMemory", mozMemoryObj,
                             JSPROP_ENUMERATE)) {
        return nullptr;
      }
      if (!JS_DefineProperty(cx, mozMemoryObj, "gc", gcObj, JSPROP_ENUMERATE)) {
        return nullptr;
      }
    }

    /* Initialize FakeDOMObject. */
    static const js::DOMCallbacks DOMcallbacks = {InstanceClassHasProtoAtDepth};
    SetDOMCallbacks(cx, &DOMcallbacks);

    RootedObject domProto(
        cx, JS_InitClass(cx, glob, &dom_class, nullptr, "FakeDOMObject",
                         dom_constructor, 0, dom_props, dom_methods, nullptr,
                         nullptr));
    if (!domProto) {
      return nullptr;
    }

    // FakeDOMObject.prototype is the only DOM object which needs to retrieved
    // in the shell; store it directly instead of creating a separate layer
    // (ProtoAndIfaceCache) as done in the browser.
    JS::SetReservedSlot(glob, DOM_PROTOTYPE_SLOT, ObjectValue(*domProto));

    /* Initialize FakeDOMObject.prototype */
    InitDOMObject(domProto);

    if (!DefineToStringTag(cx, glob, cx->names().global)) {
      return nullptr;
    }

    JS_FireOnNewGlobalObject(cx, glob);
  }

  return glob;
}

static bool BindScriptArgs(JSContext* cx, OptionParser* op) {
  AutoReportException are(cx);

  MultiStringRange msr = op->getMultiStringArg("scriptArgs");
  RootedObject scriptArgs(cx);
  scriptArgs = JS::NewArrayObject(cx, 0);
  if (!scriptArgs) {
    return false;
  }

  if (!JS_DefineProperty(cx, cx->global(), "scriptArgs", scriptArgs, 0)) {
    return false;
  }

  for (size_t i = 0; !msr.empty(); msr.popFront(), ++i) {
    const char* scriptArg = msr.front();
    UniqueChars scriptArgUtf8 = JS::EncodeNarrowToUtf8(cx, scriptArg);
    if (!scriptArgUtf8) {
      return false;
    }
    RootedString str(cx, NewStringCopyUTF8(cx, scriptArgUtf8.get()));
    if (!str || !JS_DefineElement(cx, scriptArgs, i, str, JSPROP_ENUMERATE)) {
      return false;
    }
  }

  RootedValue scriptPathValue(cx);
  if (const char* scriptPath = op->getStringArg("script")) {
    UniqueChars scriptPathUtf8 = JS::EncodeNarrowToUtf8(cx, scriptPath);
    if (!scriptPathUtf8) {
      return false;
    }
    RootedString scriptPathString(cx,
                                  NewStringCopyUTF8(cx, scriptPathUtf8.get()));
    if (!scriptPathString) {
      return false;
    }
    scriptPathValue = StringValue(scriptPathString);
  } else {
    scriptPathValue = UndefinedValue();
  }

  if (!JS_DefineProperty(cx, cx->global(), "scriptPath", scriptPathValue, 0)) {
    return false;
  }

  return true;
}

static bool OptionFailure(const char* option, const char* str) {
  fprintf(stderr, "Unrecognized option for %s: %s\n", option, str);
  return false;
}

template <typename... Ts>
auto minVal(Ts... args);
template <typename T>
auto minVal(T a) {
  return a;
}

template <typename T, typename... Ts>
auto minVal(T a, Ts... args) {
  return std::min(a, minVal(args...));
}

[[nodiscard]] static bool ProcessArgs(JSContext* cx, OptionParser* op) {
  ShellContext* sc = GetShellContext(cx);

  /* |scriptArgs| gets bound on the global before any code is run. */
  if (!BindScriptArgs(cx, op)) {
    return false;
  }

  MultiStringRange filePaths = op->getMultiStringOption('f');
  MultiStringRange utf16FilePaths = op->getMultiStringOption('u');
  MultiStringRange preludePaths = op->getMultiStringOption('p');
  MultiStringRange codeChunks = op->getMultiStringOption('e');
  MultiStringRange modulePaths = op->getMultiStringOption('m');

#ifdef FUZZING_JS_FUZZILLI
  // Check for REPRL file source
  if (op->getBoolOption("reprl")) {
    return FuzzilliReprlGetAndRun(cx);
  }
#endif /* FUZZING_JS_FUZZILLI */

  if (filePaths.empty() && utf16FilePaths.empty() && codeChunks.empty() &&
      modulePaths.empty() && !op->getStringArg("script")) {
    // Always use the interactive shell when -i is used. Without -i we let
    // Process figure it out based on isatty.
    bool forceTTY = op->getBoolOption('i');
    return Process(cx, nullptr, forceTTY, FileScript);
  }

  while (!preludePaths.empty() || !filePaths.empty() ||
         !utf16FilePaths.empty() || !codeChunks.empty() ||
         !modulePaths.empty()) {
    size_t ppArgno = preludePaths.empty() ? SIZE_MAX : preludePaths.argno();
    size_t fpArgno = filePaths.empty() ? SIZE_MAX : filePaths.argno();
    size_t ufpArgno =
        utf16FilePaths.empty() ? SIZE_MAX : utf16FilePaths.argno();
    size_t ccArgno = codeChunks.empty() ? SIZE_MAX : codeChunks.argno();
    size_t mpArgno = modulePaths.empty() ? SIZE_MAX : modulePaths.argno();
    size_t minArgno = minVal(ppArgno, fpArgno, ufpArgno, ccArgno, mpArgno);

    if (ppArgno == minArgno) {
      UniqueChars path = JS::EncodeNarrowToUtf8(cx, preludePaths.front());
      if (!path) {
        return false;
      }
      if (!Process(cx, path.get(), false, PreludeScript)) {
        return false;
      }

      preludePaths.popFront();
      continue;
    }

    if (fpArgno == minArgno) {
      UniqueChars path = JS::EncodeNarrowToUtf8(cx, filePaths.front());
      if (!path) {
        return false;
      }
      if (!Process(cx, path.get(), false, FileScript)) {
        return false;
      }

      filePaths.popFront();
      continue;
    }

    if (ufpArgno == minArgno) {
      UniqueChars path = JS::EncodeNarrowToUtf8(cx, utf16FilePaths.front());
      if (!path) {
        return false;
      }
      if (!Process(cx, path.get(), false, FileScriptUtf16)) {
        return false;
      }

      utf16FilePaths.popFront();
      continue;
    }

    if (ccArgno == minArgno) {
      UniqueChars code = JS::EncodeNarrowToUtf8(cx, codeChunks.front());
      if (!code) {
        return false;
      }

      // Command line scripts are always parsed with full-parse to evaluate
      // conditions which might filter code coverage conditions.
      JS::CompileOptions opts(cx);
      opts.setFileAndLine("-e", 1).setForceFullParse();

      JS::SourceText<Utf8Unit> srcBuf;
      if (!srcBuf.init(cx, code.get(), strlen(code.get()),
                       JS::SourceOwnership::Borrowed)) {
        return false;
      }

      RootedValue rval(cx);
      if (!JS::Evaluate(cx, opts, srcBuf, &rval)) {
        return false;
      }

      codeChunks.popFront();
      if (sc->quitting) {
        break;
      }

      continue;
    }

    MOZ_ASSERT(mpArgno == minArgno);

    UniqueChars path = JS::EncodeNarrowToUtf8(cx, modulePaths.front());
    if (!path) {
      return false;
    }
    if (!Process(cx, path.get(), false, FileModule)) {
      return false;
    }

    modulePaths.popFront();
  }

  if (sc->quitting) {
    return false;
  }

  /* The |script| argument is processed after all options. */
  if (const char* path = op->getStringArg("script")) {
    UniqueChars pathUtf8 = JS::EncodeNarrowToUtf8(cx, path);
    if (!pathUtf8) {
      return false;
    }
    if (!Process(cx, pathUtf8.get(), false, FileScript)) {
      return false;
    }
  }

  if (op->getBoolOption('i')) {
    if (!Process(cx, nullptr, true, FileScript)) {
      return false;
    }
  }

  return true;
}

static void SetWorkerContextOptions(JSContext* cx) {
  // Copy option values from the main thread.
  JS::ContextOptionsRef(cx)
      .setAsmJS(enableAsmJS)
      .setWasm(enableWasm)
      .setWasmBaseline(enableWasmBaseline)
      .setWasmIon(enableWasmOptimizing)

      .setWasmVerbose(enableWasmVerbose)
      .setTestWasmAwaitTier2(enableTestWasmAwaitTier2)
      .setSourcePragmas(enableSourcePragmas);

  cx->runtime()->setOffthreadIonCompilationEnabled(offthreadCompilation);
  cx->runtime()->profilingScripts =
      enableCodeCoverage || enableDisassemblyDumps;

#ifdef JS_GC_ZEAL
  if (gZealBits && gZealFrequency) {
    for (size_t i = 0; i < size_t(gc::ZealMode::Count); i++) {
      if (gZealBits & (1 << i)) {
        cx->runtime()->gc.setZeal(i, gZealFrequency);
      }
    }
  }
#endif

  JS_SetNativeStackQuota(cx, gWorkerStackSize);
}

[[nodiscard]] static bool PrintUnhandledRejection(
    JSContext* cx, Handle<PromiseObject*> promise) {
  RootedValue reason(cx, promise->reason());
  RootedObject site(cx, promise->resolutionSite());

  RootedString str(cx, JS_ValueToSource(cx, reason));
  if (!str) {
    return false;
  }

  UniqueChars utf8chars = JS_EncodeStringToUTF8(cx, str);
  if (!utf8chars) {
    return false;
  }

  FILE* fp = ErrorFilePointer();
  fprintf(fp, "Unhandled rejection: %s\n", utf8chars.get());

  if (!site) {
    fputs("(no stack trace available)\n", stderr);
    return true;
  }

  JSPrincipals* principals = cx->realm()->principals();
  RootedString stackStr(cx);
  if (!BuildStackString(cx, principals, site, &stackStr, 2)) {
    return false;
  }

  UniqueChars stack = JS_EncodeStringToUTF8(cx, stackStr);
  if (!stack) {
    return false;
  }

  fputs("Stack:\n", fp);
  fputs(stack.get(), fp);

  return true;
}

[[nodiscard]] static bool ReportUnhandledRejections(JSContext* cx) {
  ShellContext* sc = GetShellContext(cx);
  if (!sc->trackUnhandledRejections) {
    return true;
  }

  if (!sc->unhandledRejectedPromises) {
    return true;
  }

  AutoRealm ar(cx, sc->unhandledRejectedPromises);

  if (sc->unhandledRejectedPromises->size() == 0) {
    return true;
  }

  sc->exitCode = EXITCODE_RUNTIME_ERROR;

  RootedValue iter(cx);
  if (!SetObject::iterator(cx, SetObject::IteratorKind::Values,
                           sc->unhandledRejectedPromises, &iter)) {
    return false;
  }

  Rooted<SetIteratorObject*> iterObj(cx,
                                     &iter.toObject().as<SetIteratorObject>());
  JSObject* obj = SetIteratorObject::createResult(cx);
  if (!obj) {
    return false;
  }

  Rooted<ArrayObject*> resultObj(cx, &obj->as<ArrayObject>());
  while (true) {
    bool done = SetIteratorObject::next(iterObj, resultObj);
    if (done) {
      break;
    }

    RootedObject obj(cx, &resultObj->getDenseElement(0).toObject());
    Rooted<PromiseObject*> promise(cx, obj->maybeUnwrapIf<PromiseObject>());
    if (!promise) {
      FILE* fp = ErrorFilePointer();
      fputs(
          "Unhandled rejection: dead proxy found in unhandled "
          "rejections set\n",
          fp);
      continue;
    }

    AutoRealm ar2(cx, promise);

    if (!PrintUnhandledRejection(cx, promise)) {
      return false;
    }
  }

  sc->unhandledRejectedPromises = nullptr;

  return true;
}

bool ShellContext::registerWithCx(JSContext* cx) {
  cx_ = cx;
  JS_SetContextPrivate(cx, this);

  if (isWorker) {
    SetWorkerContextOptions(cx);
  }

  JS::SetWarningReporter(cx, WarningReporter);
  JS_SetFutexCanWait(cx);
  JS_InitDestroyPrincipalsCallback(cx, ShellPrincipals::destroy);
  JS_SetDestroyCompartmentCallback(cx, DestroyShellCompartmentPrivate);
  js::SetWindowProxyClass(cx, &ShellWindowProxyClass);

  js::UseInternalJobQueues(cx);

  js::SetPreserveWrapperCallbacks(cx, DummyPreserveWrapperCallback,
                                  DummyHasReleasedWrapperCallback);

  JS::SetHostCleanupFinalizationRegistryCallback(
      cx, ShellCleanupFinalizationRegistryCallback, this);
  JS_AddExtraGCRootsTracer(cx, TraceBlackRoots, nullptr);
  JS_SetGrayGCRootsTracer(cx, TraceGrayRoots, nullptr);

  return true;
}

ShellContext::~ShellContext() {
  markObservers.reset();
  if (cx_) {
    JS_SetContextPrivate(cx_, nullptr);
    JS::SetHostCleanupFinalizationRegistryCallback(cx_, nullptr, nullptr);
    JS_SetGrayGCRootsTracer(cx_, nullptr, nullptr);
    JS_RemoveExtraGCRootsTracer(cx_, TraceBlackRoots, nullptr);
  }
  MOZ_ASSERT(offThreadJobs.empty());
}

static int Shell(JSContext* cx, OptionParser* op) {
#ifdef JS_STRUCTURED_SPEW
  cx->spewer().enableSpewing();
#endif

  auto exitShell = MakeScopeExit([&] {
#ifdef JS_STRUCTURED_SPEW
    cx->spewer().disableSpewing();
#endif
  });

#ifdef MOZ_CODE_COVERAGE
  InstallCoverageSignalHandlers();
#endif

  Maybe<JS::AutoDisableGenerationalGC> noggc;
  if (op->getBoolOption("no-ggc")) {
    noggc.emplace(cx);
  }

  Maybe<AutoDisableCompactingGC> nocgc;
  if (op->getBoolOption("no-cgc")) {
    nocgc.emplace(cx);
  }

#ifdef DEBUG
  if (op->getBoolOption("differential-testing")) {
    JS::SetSupportDifferentialTesting(true);
  }
#endif

  if (op->getBoolOption("disable-oom-functions")) {
    disableOOMFunctions = true;
  }

  if (op->getBoolOption("more-compartments")) {
    defaultToSameCompartment = false;
  }

  bool reprl_mode = FuzzilliUseReprlMode(op);

  // Begin REPRL Loop
  int result = EXIT_SUCCESS;
  do {
    JS::RealmOptions options;
    SetStandardRealmOptions(options);
    RootedObject glob(
        cx, NewGlobalObject(cx, options, nullptr, ShellGlobalKind::WindowProxy,
                            /* immutablePrototype = */ true));
    if (!glob) {
      return 1;
    }

    JSAutoRealm ar(cx, glob);

    ShellContext* sc = GetShellContext(cx);
    if (!sc->moduleLoader && !InitModuleLoader(cx, *op)) {
      return EXIT_FAILURE;
    }

#ifdef FUZZING_INTERFACES
    if (fuzzHaveModule) {
      return FuzzJSRuntimeStart(cx, &sArgc, &sArgv);
    }
#endif

    sc->exitCode = 0;
    result = EXIT_SUCCESS;
    {
      AutoReportException are(cx);
      if (!ProcessArgs(cx, op) && !sc->quitting) {
        result = EXITCODE_RUNTIME_ERROR;
      }
    }

    /*
     * The job queue must be drained even on error to finish outstanding async
     * tasks before the main thread JSRuntime is torn down. Drain after
     * uncaught exceptions have been reported since draining runs callbacks.
     */
    RunShellJobs(cx);

    // Only if there's no other error, report unhandled rejections.
    if (!result && !sc->exitCode) {
      AutoReportException are(cx);
      if (!ReportUnhandledRejections(cx)) {
        FILE* fp = ErrorFilePointer();
        fputs("Error while printing unhandled rejection\n", fp);
      }
    }

    if (sc->exitCode) {
      result = sc->exitCode;
    }

#ifdef FUZZING_JS_FUZZILLI
    if (reprl_mode) {
      fflush(stdout);
      fflush(stderr);
      // Send return code to parent and reset edge counters.
      int status = (result & 0xff) << 8;
      if (js::SupportDifferentialTesting()) {
        struct {
          int status;
          uint32_t execHash;
          uint32_t execHashInputs;
        } s;
        s.status = status;
        s.execHash = cx->executionHash;
        s.execHashInputs = cx->executionHashInputs;
        MOZ_RELEASE_ASSERT(write(REPRL_CWFD, &s, 12) == 12);
      } else {
        MOZ_RELEASE_ASSERT(write(REPRL_CWFD, &status, 4) == 4);
      }
      __sanitizer_cov_reset_edgeguards();
      cx->executionHash = 1;
      cx->executionHashInputs = 0;
    }
#endif

    if (enableDisassemblyDumps) {
      AutoReportException are(cx);
      if (!js::DumpRealmPCCounts(cx)) {
        result = EXITCODE_OUT_OF_MEMORY;
      }
    }

    // End REPRL loop
  } while (reprl_mode);

  return result;
}

// Used to allocate memory when jemalloc isn't yet initialized.
JS_DECLARE_NEW_METHODS(SystemAlloc_New, malloc, static)

static void SetOutputFile(const char* const envVar, RCFile* defaultOut,
                          RCFile** outFileP) {
  RCFile* outFile;

  const char* outPath = getenv(envVar);
  FILE* newfp;
  if (outPath && *outPath && (newfp = fopen(outPath, "w"))) {
    outFile = SystemAlloc_New<RCFile>(newfp);
  } else {
    outFile = defaultOut;
  }

  if (!outFile) {
    MOZ_CRASH("Failed to allocate output file");
  }

  outFile->acquire();
  *outFileP = outFile;
}

static void PreInit() {
#ifdef XP_WIN
  const char* crash_option = getenv("XRE_NO_WINDOWS_CRASH_DIALOG");
  if (crash_option && crash_option[0] == '1') {
    // Disable the segfault dialog. We want to fail the tests immediately
    // instead of hanging automation.
    UINT newMode = SEM_NOGPFAULTERRORBOX | SEM_NOOPENFILEERRORBOX;
    UINT prevMode = SetErrorMode(newMode);
    SetErrorMode(prevMode | newMode);
  }
#endif
}

#ifndef JS_WITHOUT_NSPR
class AutoLibraryLoader {
  Vector<PRLibrary*, 4, SystemAllocPolicy> libraries;

 public:
  ~AutoLibraryLoader() {
    for (auto dll : libraries) {
      PR_UnloadLibrary(dll);
    }
  }

  PRLibrary* load(const char* path) {
    PRLibSpec libSpec;
    libSpec.type = PR_LibSpec_Pathname;
    libSpec.value.pathname = path;
    PRLibrary* dll = PR_LoadLibraryWithFlags(libSpec, PR_LD_NOW | PR_LD_GLOBAL);
    if (!dll) {
      fprintf(stderr, "LoadLibrary '%s' failed with code %d\n", path,
              PR_GetError());
      MOZ_CRASH("Failed to load library");
    }

    MOZ_ALWAYS_TRUE(libraries.append(dll));
    return dll;
  }
};
#endif

static bool ReadSelfHostedXDRFile(JSContext* cx, FileContents& buf) {
  FILE* file = fopen(selfHostedXDRPath, "rb");
  if (!file) {
    fprintf(stderr, "Can't open self-hosted stencil XDR file.\n");
    return false;
  }
  AutoCloseFile autoClose(file);

  struct stat st;
  if (fstat(fileno(file), &st) < 0) {
    fprintf(stderr, "Unable to stat self-hosted stencil XDR file.\n");
    return false;
  }

  if (st.st_size >= INT32_MAX) {
    fprintf(stderr, "self-hosted stencil XDR file too large.\n");
    return false;
  }
  uint32_t filesize = uint32_t(st.st_size);

  if (!buf.growBy(filesize)) {
    return false;
  }
  size_t cc = fread(buf.begin(), 1, filesize, file);
  if (cc != filesize) {
    fprintf(stderr, "Short read on self-hosted stencil XDR file.\n");
    return false;
  }

  return true;
}

static bool WriteSelfHostedXDRFile(JSContext* cx, JS::SelfHostedCache buffer) {
  FILE* file = fopen(selfHostedXDRPath, "wb");
  if (!file) {
    JS_ReportErrorUTF8(cx, "Can't open self-hosted stencil XDR file.");
    return false;
  }
  AutoCloseFile autoClose(file);

  size_t cc = fwrite(buffer.Elements(), 1, buffer.LengthBytes(), file);
  if (cc != buffer.LengthBytes()) {
    JS_ReportErrorUTF8(cx, "Short write on self-hosted stencil XDR file.");
    return false;
  }

  return true;
}

static bool SetGCParameterFromArg(JSContext* cx, char* arg) {
  char* c = strchr(arg, '=');
  if (!c) {
    fprintf(stderr,
            "Error: --gc-param argument '%s' must be of the form "
            "name=decimalValue\n",
            arg);
    return false;
  }

  *c = '\0';
  const char* name = arg;
  const char* valueStr = c + 1;

  JSGCParamKey key;
  bool writable;
  if (!GetGCParameterInfo(name, &key, &writable)) {
    fprintf(stderr, "Error: Unknown GC parameter name '%s'\n", name);
    fprintf(stderr, "Writable GC parameter names are:\n");
#define PRINT_WRITABLE_PARAM_NAME(name, _, writable) \
  if (writable) {                                    \
    fprintf(stderr, "  %s\n", name);                 \
  }
    FOR_EACH_GC_PARAM(PRINT_WRITABLE_PARAM_NAME)
#undef PRINT_WRITABLE_PARAM_NAME
    return false;
  }

  if (!writable) {
    fprintf(stderr, "Error: GC parameter '%s' is not writable\n", name);
    return false;
  }

  char* end = nullptr;
  unsigned long int value = strtoul(valueStr, &end, 10);
  if (end == valueStr || *end) {
    fprintf(stderr,
            "Error: Could not parse '%s' as decimal for GC parameter '%s'\n",
            valueStr, name);
    return false;
  }

  uint32_t paramValue = uint32_t(value);
  if (value == ULONG_MAX || value != paramValue ||
      !cx->runtime()->gc.setParameter(cx, key, paramValue)) {
    fprintf(stderr, "Error: Value %s is out of range for GC parameter '%s'\n",
            valueStr, name);
    return false;
  }

  return true;
}

int main(int argc, char** argv) {
  PreInit();

  sArgc = argc;
  sArgv = argv;

  int result;

  setlocale(LC_ALL, "");

  // Special-case stdout and stderr. We bump their refcounts to prevent them
  // from getting closed and then having some printf fail somewhere.
  RCFile rcStdout(stdout);
  rcStdout.acquire();
  RCFile rcStderr(stderr);
  rcStderr.acquire();

  SetOutputFile("JS_STDOUT", &rcStdout, &gOutFile);
  SetOutputFile("JS_STDERR", &rcStderr, &gErrFile);

  // Use a larger jemalloc page cache. This should match the value for browser
  // foreground processes in ContentChild::RecvNotifyProcessPriorityChanged.
  moz_set_max_dirty_page_modifier(4);

  OptionParser op("Usage: {progname} [options] [[script] scriptArgs*]");
  if (!InitOptionParser(op)) {
    return EXIT_FAILURE;
  }

  switch (op.parseArgs(argc, argv)) {
    case OptionParser::EarlyExit:
      return EXIT_SUCCESS;
    case OptionParser::ParseError:
      op.printHelp(argv[0]);
      return EXIT_FAILURE;
    case OptionParser::Fail:
      return EXIT_FAILURE;
    case OptionParser::Okay:
      break;
  }

  if (op.getHelpOption()) {
    return EXIT_SUCCESS;
  }

  if (!SetGlobalOptionsPreJSInit(op)) {
    return EXIT_FAILURE;
  }

  // Start the engine.
  if (const char* message = JS_InitWithFailureDiagnostic()) {
    fprintf(gErrFile->fp, "JS_Init failed: %s\n", message);
    return 1;
  }

  // `selfHostedXDRBuffer` contains XDR buffer of the self-hosted JS.
  // A part of it is borrowed by ImmutableScriptData of the self-hosted scripts.
  //
  // This buffer should outlive JS_Shutdown.
  Maybe<FileContents> selfHostedXDRBuffer;

  auto shutdownEngine = MakeScopeExit([] { JS_ShutDown(); });

  if (!SetGlobalOptionsPostJSInit(op)) {
    return EXIT_FAILURE;
  }

  // Record aggregated telemetry data on disk. Do this as early as possible such
  // that the telemetry is recording both before starting the context and after
  // closing it.
  auto writeTelemetryResults = MakeScopeExit([&op] {
    if (telemetryLock) {
      const char* dir = op.getStringOption("telemetry-dir");
      WriteTelemetryDataToDisk(dir);
      js_free(telemetryLock);
      telemetryLock = nullptr;
    }
  });

  if (!InitSharedObjectMailbox()) {
    return EXIT_FAILURE;
  }

  JS::SetProcessBuildIdOp(ShellBuildId);

  /* Use the same parameters as the browser in xpcjsruntime.cpp. */
  JSContext* const cx = JS_NewContext(JS::DefaultHeapMaxBytes);
  if (!cx) {
    return 1;
  }

  if (!JS::SetLoggingInterface(shellLoggingInterface)) {
    return 1;
  }
  ParseLoggerOptions();

  // Register telemetry callbacks, if needed.
  if (telemetryLock) {
    JS_SetAccumulateTelemetryCallback(cx, AccumulateTelemetryDataCallback);
  }
  JS_SetSetUseCounterCallback(cx, SetUseCounterCallback);

  auto destroyCx = MakeScopeExit([cx] { JS_DestroyContext(cx); });

  UniquePtr<ShellContext> sc =
      MakeUnique<ShellContext>(cx, ShellContext::MainThread);
  if (!sc || !sc->registerWithCx(cx)) {
    return 1;
  }

  if (!SetContextOptions(cx, op)) {
    return 1;
  }

  JS_SetTrustedPrincipals(cx, &ShellPrincipals::fullyTrusted);
  JS_SetSecurityCallbacks(cx, &ShellPrincipals::securityCallbacks);

  JS_AddInterruptCallback(cx, ShellInterruptCallback);

  JS::SetGCSliceCallback(cx, GCSliceCallback);

  bufferStreamState = js_new<ExclusiveWaitableData<BufferStreamState>>(
      mutexid::BufferStreamState);
  if (!bufferStreamState) {
    return 1;
  }
  auto shutdownBufferStreams = MakeScopeExit([] {
    ShutdownBufferStreams();
    js_delete(bufferStreamState);
  });
  JS::InitConsumeStreamCallback(cx, ConsumeBufferSource, ReportStreamError);

  JS::SetPromiseRejectionTrackerCallback(
      cx, ForwardingPromiseRejectionTrackerCallback);

  JS::dbg::SetDebuggerMallocSizeOf(cx, moz_malloc_size_of);

  auto shutdownShellThreads = MakeScopeExit([cx] {
    KillWatchdog(cx);
    KillWorkerThreads(cx);
    DestructSharedObjectMailbox();
    CancelOffThreadJobsForRuntime(cx);
  });

  // The file content should stay alive as long as Worker thread can be
  // initialized.
  JS::SelfHostedCache xdrSpan = nullptr;
  JS::SelfHostedWriter xdrWriter = nullptr;
  if (selfHostedXDRPath) {
    if (encodeSelfHostedCode) {
      xdrWriter = WriteSelfHostedXDRFile;
    } else {
      selfHostedXDRBuffer.emplace(cx);
      if (ReadSelfHostedXDRFile(cx, *selfHostedXDRBuffer)) {
        MOZ_ASSERT(selfHostedXDRBuffer->length() > 0);
        JS::SelfHostedCache span(selfHostedXDRBuffer->begin(),
                                 selfHostedXDRBuffer->end());
        xdrSpan = span;
      } else {
        fprintf(stderr, "Falling back on parsing source.\n");
        selfHostedXDRPath = nullptr;
      }
    }
  }

  if (!JS::InitSelfHostedCode(cx, xdrSpan, xdrWriter)) {
    return 1;
  }

  EnvironmentPreparer environmentPreparer(cx);

  JS::SetProcessLargeAllocationFailureCallback(my_LargeAllocFailCallback);

  if (op.getBoolOption("wasm-compile-and-serialize")) {
#ifdef __wasi__
    MOZ_CRASH("WASI doesn't support wasm");
#else
    if (!WasmCompileAndSerialize(cx)) {
      // Errors have been printed directly to stderr.
      MOZ_ASSERT(!cx->isExceptionPending());
      return EXIT_FAILURE;
    }
#endif
    return EXIT_SUCCESS;
  }

  result = Shell(cx, &op);

#ifdef DEBUG
  if (OOM_printAllocationCount) {
    printf("OOM max count: %" PRIu64 "\n", js::oom::simulator.counter());
  }
#endif

  return result;
}

bool InitOptionParser(OptionParser& op) {
  op.setDescription(
      "The SpiderMonkey shell provides a command line interface to the "
      "JavaScript engine. Code and file options provided via the command line "
      "are "
      "run left to right. If provided, the optional script argument is run "
      "after "
      "all options have been processed. Just-In-Time compilation modes may be "
      "enabled via "
      "command line options.");
  op.setDescriptionWidth(72);
  op.setHelpWidth(80);
  op.setVersion(JS_GetImplementationVersion());

  if (!op.addMultiStringOption(
          'f', "file", "PATH",
          "File path to run, parsing file contents as UTF-8") ||
      !op.addMultiStringOption(
          'u', "utf16-file", "PATH",
          "File path to run, inflating the file's UTF-8 contents to UTF-16 and "
          "then parsing that") ||
      !op.addMultiStringOption('m', "module", "PATH", "Module path to run") ||
      !op.addMultiStringOption('p', "prelude", "PATH", "Prelude path to run") ||
      !op.addMultiStringOption('e', "execute", "CODE", "Inline code to run") ||
      !op.addStringOption('\0', "selfhosted-xdr-path", "[filename]",
                          "Read/Write selfhosted script data from/to the given "
                          "XDR file") ||
      !op.addStringOption('\0', "selfhosted-xdr-mode", "(encode,decode,off)",
                          "Whether to encode/decode data of the file provided"
                          "with --selfhosted-xdr-path.") ||
      !op.addBoolOption('i', "shell", "Enter prompt after running code") ||
      !op.addBoolOption('c', "compileonly",
                        "Only compile, don't run (syntax checking mode)") ||
      !op.addBoolOption('w', "warnings", "Emit warnings") ||
      !op.addBoolOption('W', "nowarnings", "Don't emit warnings") ||
      !op.addBoolOption('D', "dump-bytecode",
                        "Dump bytecode with exec count for all scripts") ||
      !op.addBoolOption('b', "print-timing",
                        "Print sub-ms runtime for each file that's run") ||
      !op.addBoolOption('\0', "code-coverage",
                        "Enable code coverage instrumentation.") ||
      !op.addBoolOption(
          '\0', "disable-parser-deferred-alloc",
          "Disable deferred allocation of GC objects until after parser") ||
#ifdef DEBUG
      !op.addBoolOption('O', "print-alloc",
                        "Print the number of allocations at exit") ||
#endif
      !op.addOptionalStringArg("script",
                               "A script to execute (after all options)") ||
      !op.addOptionalMultiStringArg(
          "scriptArgs",
          "String arguments to bind as |scriptArgs| in the "
          "shell's global") ||
      !op.addIntOption(
          '\0', "cpu-count", "COUNT",
          "Set the number of CPUs (hardware threads) to COUNT, the "
          "default is the actual number of CPUs. The total number of "
          "background helper threads is the CPU count plus some constant.",
          -1) ||
      !op.addIntOption('\0', "thread-count", "COUNT", "Alias for --cpu-count.",
                       -1) ||
      !op.addBoolOption('\0', "ion", "Enable IonMonkey (default)") ||
      !op.addBoolOption('\0', "no-ion", "Disable IonMonkey") ||
      !op.addBoolOption('\0', "no-ion-for-main-context",
                        "Disable IonMonkey for the main context only") ||
      !op.addIntOption('\0', "inlining-entry-threshold", "COUNT",
                       "The minimum stub entry count before trial-inlining a"
                       " call",
                       -1) ||
      !op.addIntOption('\0', "small-function-length", "COUNT",
                       "The maximum bytecode length of a 'small function' for "
                       "the purpose of inlining.",
                       -1) ||
      !op.addBoolOption('\0', "only-inline-selfhosted",
                        "Only inline selfhosted functions") ||
      !op.addBoolOption('\0', "no-asmjs", "Disable asm.js compilation") ||
      !op.addStringOption(
          '\0', "wasm-compiler", "[option]",
          "Choose to enable a subset of the wasm compilers, valid options are "
          "'none', 'baseline', 'ion', 'optimizing', "
          "'baseline+ion', 'baseline+optimizing'.") ||
      !op.addBoolOption('\0', "wasm-verbose",
                        "Enable WebAssembly verbose logging") ||
      !op.addBoolOption('\0', "disable-wasm-huge-memory",
                        "Disable WebAssembly huge memory") ||
      !op.addBoolOption('\0', "test-wasm-await-tier2",
                        "Forcibly activate tiering and block "
                        "instantiation on completion of tier2") ||
      !op.addBoolOption('\0', "no-native-regexp",
                        "Disable native regexp compilation") ||
      !op.addIntOption(
          '\0', "regexp-warmup-threshold", "COUNT",
          "Wait for COUNT invocations before compiling regexps to native code "
          "(default 10)",
          -1) ||
      !op.addBoolOption('\0', "trace-regexp-parser", "Trace regexp parsing") ||
      !op.addBoolOption('\0', "trace-regexp-assembler",
                        "Trace regexp assembler") ||
      !op.addBoolOption('\0', "trace-regexp-interpreter",
                        "Trace regexp interpreter") ||
      !op.addBoolOption('\0', "trace-regexp-peephole",
                        "Trace regexp peephole optimization") ||
      !op.addBoolOption('\0', "less-debug-code",
                        "Emit less machine code for "
                        "checking assertions under DEBUG.") ||
      !op.addBoolOption('\0', "disable-weak-refs", "Disable weak references") ||
      !op.addBoolOption('\0', "disable-tosource", "Disable toSource/uneval") ||
      !op.addBoolOption('\0', "disable-property-error-message-fix",
                        "Disable fix for the error message when accessing "
                        "property of null or undefined") ||
      !op.addBoolOption('\0', "enable-iterator-helpers",
                        "Enable iterator helpers") ||
      !op.addBoolOption('\0', "enable-async-iterator-helpers",
                        "Enable async iterator helpers") ||
      !op.addBoolOption('\0', "enable-json-parse-with-source",
                        "Enable JSON.parse with source") ||
      !op.addBoolOption('\0', "enable-shadow-realms", "Enable ShadowRealms") ||
      !op.addBoolOption('\0', "disable-array-grouping",
                        "Disable Object.groupBy and Map.groupBy") ||
      !op.addBoolOption('\0', "disable-well-formed-unicode-strings",
                        "Disable String.prototype.{is,to}WellFormed() methods"
                        "(Well-Formed Unicode Strings) (default: Enabled)") ||
      !op.addBoolOption('\0', "enable-new-set-methods",
                        "Enable New Set methods") ||
      !op.addBoolOption('\0', "disable-arraybuffer-transfer",
                        "Disable ArrayBuffer.prototype.transfer() methods") ||
      !op.addBoolOption('\0', "enable-symbols-as-weakmap-keys",
                        "Enable Symbols As WeakMap keys") ||
      !op.addBoolOption(
          '\0', "enable-arraybuffer-resizable",
          "Enable resizable ArrayBuffers and growable SharedArrayBuffers") ||
      !op.addBoolOption('\0', "enable-uint8array-base64",
                        "Enable Uint8Array base64/hex methods") ||
      !op.addBoolOption('\0', "enable-float16array", "Enable Float16Array") ||
      !op.addBoolOption('\0', "enable-regexp-duplicate-named-groups",
                        "Enable Duplicate Named Capture Groups") ||
      !op.addBoolOption('\0', "enable-regexp-modifiers",
                        "Enable Pattern Modifiers") ||
      !op.addBoolOption('\0', "enable-regexp-escape", "Enable RegExp.escape") ||
      !op.addBoolOption('\0', "enable-top-level-await",
                        "Enable top-level await") ||
      !op.addBoolOption('\0', "enable-import-attributes",
                        "Enable import attributes") ||
      !op.addBoolOption('\0', "disable-destructuring-fuse",
                        "Disable Destructuring Fuse") ||
      !op.addStringOption('\0', "shared-memory", "on/off",
                          "SharedArrayBuffer and Atomics "
#if SHARED_MEMORY_DEFAULT
                          "(default: on, off to disable)"
#else
                          "(default: off, on to enable)"
#endif
                          ) ||
      !op.addStringOption('\0', "spectre-mitigations", "on/off",
                          "Whether Spectre mitigations are enabled (default: "
                          "off, on to enable)") ||
      !op.addStringOption('\0', "write-protect-code", "on/off",
                          "Whether the W^X policy is enforced to mark JIT code "
                          "pages as either writable or executable but never "
                          "both at the same time (default: on, off to "
                          "disable)") ||
      !op.addStringOption('\0', "cache-ir-stubs", "on/off/call",
                          "Use CacheIR stubs (default: on, off to disable, "
                          "call to enable work-in-progress call ICs)") ||
      !op.addStringOption('\0', "ion-shared-stubs", "on/off",
                          "Use shared stubs (default: on, off to disable)") ||
      !op.addStringOption('\0', "ion-scalar-replacement", "on/off",
                          "Scalar Replacement (default: on, off to disable)") ||
      !op.addStringOption('\0', "ion-gvn", "[mode]",
                          "Specify Ion global value numbering:\n"
                          "  off: disable GVN\n"
                          "  on:  enable GVN (default)\n") ||
      !op.addStringOption(
          '\0', "ion-licm", "on/off",
          "Loop invariant code motion (default: on, off to disable)") ||
      !op.addStringOption('\0', "ion-edgecase-analysis", "on/off",
                          "Find edge cases where Ion can avoid bailouts "
                          "(default: on, off to disable)") ||
      !op.addStringOption('\0', "ion-pruning", "on/off",
                          "Branch pruning (default: on, off to disable)") ||
      !op.addStringOption('\0', "ion-range-analysis", "on/off",
                          "Range analysis (default: on, off to disable)") ||
      !op.addStringOption('\0', "ion-sink", "on/off",
                          "Sink code motion (default: off, on to enable)") ||
      !op.addStringOption(
          '\0', "ion-instruction-reordering", "on/off",
          "Instruction reordering (default: off, on to enable)") ||
      !op.addStringOption(
          '\0', "ion-optimize-shapeguards", "on/off",
          "Eliminate redundant shape guards (default: on, off to disable)") ||
      !op.addStringOption(
          '\0', "ion-optimize-gcbarriers", "on/off",
          "Eliminate redundant GC barriers (default: on, off to disable)") ||
      !op.addStringOption('\0', "ion-iterator-indices", "on/off",
                          "Optimize property access in for-in loops "
                          "(default: on, off to disable)") ||
      !op.addStringOption('\0', "ion-load-keys", "on/off",
                          "Atomize property loads used as keys "
                          "(default: on, off to disable)") ||
      !op.addBoolOption('\0', "ion-check-range-analysis",
                        "Range analysis checking") ||
      !op.addBoolOption('\0', "ion-extra-checks",
                        "Perform extra dynamic validation checks") ||
      !op.addStringOption(
          '\0', "ion-inlining", "on/off",
          "Inline methods where possible (default: on, off to disable)") ||
      !op.addStringOption(
          '\0', "ion-osr", "on/off",
          "On-Stack Replacement (default: on, off to disable)") ||
      !op.addBoolOption('\0', "disable-bailout-loop-check",
                        "Turn off bailout loop check") ||
      !op.addBoolOption('\0', "enable-ic-frame-pointers",
                        "Use frame pointers in all IC stubs") ||
      !op.addBoolOption('\0', "scalar-replace-arguments",
                        "Use scalar replacement to optimize ArgumentsObject") ||
      !op.addStringOption(
          '\0', "ion-limit-script-size", "on/off",
          "Don't compile very large scripts (default: on, off to disable)") ||
      !op.addIntOption('\0', "ion-warmup-threshold", "COUNT",
                       "Wait for COUNT calls or iterations before compiling "
                       "at the normal optimization level (default: 1000)",
                       -1) ||
      !op.addStringOption(
          '\0', "ion-regalloc", "[mode]",
          "Specify Ion register allocation:\n"
          "  backtracking: Priority based backtracking register allocation "
          "(default)\n"
          "  testbed: Backtracking allocator with experimental features\n"
          "  stupid: Simple block local register allocation") ||
      !op.addBoolOption(
          '\0', "ion-eager",
          "Always ion-compile methods (implies --baseline-eager)") ||
      !op.addBoolOption('\0', "fast-warmup",
                        "Reduce warmup thresholds for each tier.") ||
      !op.addStringOption('\0', "ion-offthread-compile", "on/off",
                          "Compile scripts off thread (default: on)") ||
      !op.addStringOption('\0', "ion-parallel-compile", "on/off",
                          "--ion-parallel compile is deprecated. Use "
                          "--ion-offthread-compile.") ||
      !op.addBoolOption('\0', "baseline",
                        "Enable baseline compiler (default)") ||
      !op.addBoolOption('\0', "no-baseline", "Disable baseline compiler") ||
      !op.addBoolOption('\0', "baseline-eager",
                        "Always baseline-compile methods") ||
#ifdef ENABLE_PORTABLE_BASELINE_INTERP
      !op.addBoolOption('\0', "portable-baseline-eager",
                        "Always use the porbale baseline interpreter") ||
      !op.addBoolOption('\0', "portable-baseline",
                        "Enable Portable Baseline Interpreter (default)") ||
      !op.addBoolOption('\0', "no-portable-baseline",
                        "Disable Portable Baseline Interpreter") ||
#endif
      !op.addIntOption(
          '\0', "baseline-warmup-threshold", "COUNT",
          "Wait for COUNT calls or iterations before baseline-compiling "
          "(default: 10)",
          -1) ||
      !op.addBoolOption('\0', "blinterp",
                        "Enable Baseline Interpreter (default)") ||
      !op.addBoolOption('\0', "no-blinterp", "Disable Baseline Interpreter") ||
      !op.addBoolOption('\0', "disable-jithints",
                        "Disable caching eager baseline compilation hints.") ||
      !op.addBoolOption(
          '\0', "emit-interpreter-entry",
          "Emit Interpreter entry trampolines (default under --enable-perf)") ||
      !op.addBoolOption(
          '\0', "no-emit-interpreter-entry",
          "Do not emit Interpreter entry trampolines (default).") ||
      !op.addBoolOption('\0', "blinterp-eager",
                        "Always Baseline-interpret scripts") ||
      !op.addIntOption(
          '\0', "blinterp-warmup-threshold", "COUNT",
          "Wait for COUNT calls or iterations before Baseline-interpreting "
          "(default: 10)",
          -1) ||
      !op.addIntOption(
          '\0', "trial-inlining-warmup-threshold", "COUNT",
          "Wait for COUNT calls or iterations before trial-inlining "
          "(default: 500)",
          -1) ||
      !op.addStringOption(
          '\0', "monomorphic-inlining", "default/always/never",
          "Whether monomorphic inlining is used instead of trial inlining "
          "always, never, or based on heuristics (default)") ||
      !op.addBoolOption(
          '\0', "no-sse3",
          "Pretend CPU does not support SSE3 instructions and above "
          "to test JIT codegen (no-op on platforms other than x86 and x64).") ||
      !op.addBoolOption(
          '\0', "no-ssse3",
          "Pretend CPU does not support SSSE3 [sic] instructions and above "
          "to test JIT codegen (no-op on platforms other than x86 and x64).") ||
      !op.addBoolOption(
          '\0', "no-sse41",
          "Pretend CPU does not support SSE4.1 instructions "
          "to test JIT codegen (no-op on platforms other than x86 and x64).") ||
      !op.addBoolOption('\0', "no-sse4", "Alias for --no-sse41") ||
      !op.addBoolOption(
          '\0', "no-sse42",
          "Pretend CPU does not support SSE4.2 instructions "
          "to test JIT codegen (no-op on platforms other than x86 and x64).") ||
#ifdef ENABLE_WASM_AVX
      !op.addBoolOption('\0', "enable-avx",
                        "No-op. AVX is enabled by default, if available.") ||
      !op.addBoolOption(
          '\0', "no-avx",
          "Pretend CPU does not support AVX or AVX2 instructions "
          "to test JIT codegen (no-op on platforms other than x86 and x64).") ||
#else
      !op.addBoolOption('\0', "enable-avx",
                        "AVX is disabled by default. Enable AVX. "
                        "(no-op on platforms other than x86 and x64).") ||
      !op.addBoolOption('\0', "no-avx",
                        "No-op. AVX is currently disabled by default.") ||
#endif
      !op.addBoolOption('\0', "more-compartments",
                        "Make newGlobal default to creating a new "
                        "compartment.") ||
      !op.addBoolOption('\0', "fuzzing-safe",
                        "Don't expose functions that aren't safe for "
                        "fuzzers to call") ||
#ifdef DEBUG
      !op.addBoolOption('\0', "differential-testing",
                        "Avoid random/undefined behavior that disturbs "
                        "differential testing (correctness fuzzing)") ||
#endif
      !op.addBoolOption('\0', "disable-oom-functions",
                        "Disable functions that cause "
                        "artificial OOMs") ||
      !op.addBoolOption('\0', "no-threads", "Disable helper threads") ||
      !op.addBoolOption(
          '\0', "no-jit-backend",
          "Disable the JIT backend completely for this process") ||
#ifdef DEBUG
      !op.addBoolOption('\0', "dump-entrained-variables",
                        "Print variables which are "
                        "unnecessarily entrained by inner functions") ||
#endif
      !op.addBoolOption('\0', "no-ggc", "Disable Generational GC") ||
      !op.addBoolOption('\0', "no-cgc", "Disable Compacting GC") ||
      !op.addBoolOption('\0', "no-incremental-gc", "Disable Incremental GC") ||
      !op.addBoolOption('\0', "no-parallel-marking",
                        "Disable GC parallel marking") ||
      !op.addBoolOption('\0', "enable-parallel-marking",
                        "Enable GC parallel marking") ||
      !op.addStringOption('\0', "nursery-strings", "on/off",
                          "Allocate strings in the nursery") ||
      !op.addStringOption('\0', "nursery-bigints", "on/off",
                          "Allocate BigInts in the nursery") ||
      !op.addIntOption('\0', "available-memory", "SIZE",
                       "Select GC settings based on available memory (MB)",
                       0) ||
      !op.addStringOption('\0', "arm-hwcap", "[features]",
                          "Specify ARM code generation features, or 'help' to "
                          "list all features.") ||
      !op.addIntOption('\0', "arm-asm-nop-fill", "SIZE",
                       "Insert the given number of NOP instructions at all "
                       "possible pool locations.",
                       0) ||
      !op.addIntOption('\0', "asm-pool-max-offset", "OFFSET",
                       "The maximum pc relative OFFSET permitted in pool "
                       "reference instructions.",
                       1024) ||
      !op.addBoolOption('\0', "arm-sim-icache-checks",
                        "Enable icache flush checks in the ARM "
                        "simulator.") ||
      !op.addIntOption('\0', "arm-sim-stop-at", "NUMBER",
                       "Stop the ARM simulator after the given "
                       "NUMBER of instructions.",
                       -1) ||
      !op.addBoolOption('\0', "mips-sim-icache-checks",
                        "Enable icache flush checks in the MIPS "
                        "simulator.") ||
      !op.addIntOption('\0', "mips-sim-stop-at", "NUMBER",
                       "Stop the MIPS simulator after the given "
                       "NUMBER of instructions.",
                       -1) ||
      !op.addBoolOption('\0', "loong64-sim-icache-checks",
                        "Enable icache flush checks in the LoongArch64 "
                        "simulator.") ||
      !op.addIntOption('\0', "loong64-sim-stop-at", "NUMBER",
                       "Stop the LoongArch64 simulator after the given "
                       "NUMBER of instructions.",
                       -1) ||
#ifdef JS_CODEGEN_RISCV64
      !op.addBoolOption('\0', "riscv-debug", "debug print riscv info.") ||
#endif
#ifdef JS_SIMULATOR_RISCV64
      !op.addBoolOption('\0', "trace-sim", "print simulator info.") ||
      !op.addBoolOption('\0', "debug-sim", "debug simulator.") ||
      !op.addBoolOption('\0', "riscv-trap-to-simulator-debugger",
                        "trap into simulator debuggger.") ||
      !op.addIntOption('\0', "riscv-sim-stop-at", "NUMBER",
                       "Stop the riscv simulator after the given "
                       "NUMBER of instructions.",
                       -1) ||
#endif
      !op.addIntOption('\0', "nursery-size", "SIZE-MB",
                       "Set the maximum nursery size in MB",
                       JS::DefaultNurseryMaxBytes / 1024 / 1024) ||
#ifdef JS_GC_ZEAL
      !op.addStringOption('z', "gc-zeal", "LEVEL(;LEVEL)*[,N]",
                          gc::ZealModeHelpText) ||
#else
      !op.addStringOption('z', "gc-zeal", "LEVEL(;LEVEL)*[,N]",
                          "option ignored in non-gc-zeal builds") ||
#endif
      !op.addMultiStringOption('\0', "gc-param", "NAME=VALUE",
                               "Set a named GC parameter") ||
      !op.addStringOption('\0', "module-load-path", "DIR",
                          "Set directory to load modules from") ||
      !op.addBoolOption('\0', "no-source-pragmas",
                        "Disable source(Mapping)URL pragma parsing") ||
      !op.addBoolOption('\0', "no-async-stacks", "Disable async stacks") ||
      !op.addBoolOption('\0', "async-stacks-capture-debuggee-only",
                        "Limit async stack capture to only debuggees") ||
      !op.addMultiStringOption('\0', "dll", "LIBRARY",
                               "Dynamically load LIBRARY") ||
      !op.addBoolOption('\0', "suppress-minidump",
                        "Suppress crash minidumps") ||
#ifdef JS_ENABLE_SMOOSH
      !op.addBoolOption('\0', "smoosh", "Use SmooshMonkey") ||
      !op.addStringOption('\0', "not-implemented-watchfile", "[filename]",
                          "Track NotImplemented errors in the new frontend") ||
#else
      !op.addBoolOption('\0', "smoosh", "No-op") ||
#endif
      !op.addStringOption(
          '\0', "delazification-mode", "[option]",
          "Select one of the delazification mode for scripts given on the "
          "command line, valid options are: "
          "'on-demand', 'concurrent-df', 'eager', 'concurrent-df+on-demand'. "
          "Choosing 'concurrent-df+on-demand' will run both concurrent-df and "
          "on-demand delazification mode, and compare compilation outcome. ") ||
      !op.addBoolOption('\0', "wasm-compile-and-serialize",
                        "Compile the wasm bytecode from stdin and serialize "
                        "the results to stdout") ||
#ifdef FUZZING_JS_FUZZILLI
      !op.addBoolOption('\0', "reprl", "Enable REPRL mode for fuzzing") ||
#endif
      !op.addStringOption('\0', "telemetry-dir", "[directory]",
                          "Output telemetry results in a directory") ||
      !op.addMultiStringOption('P', "setpref", "name[=val]",
                               "Set the value of a JS pref. The value may "
                               "be omitted for boolean prefs, in which case "
                               "they default to true. Use --list-prefs "
                               "to print all pref names.") ||
      !op.addBoolOption(
          '\0', "list-prefs",
          "Print list of prefs that can be set with --setpref.") ||
      !op.addBoolOption('\0', "use-fdlibm-for-sin-cos-tan",
                        "Use fdlibm for Math.sin, Math.cos, and Math.tan") ||
      !op.addBoolOption('\0', "wasm-gc", "Enable WebAssembly gc proposal.") ||
      !op.addBoolOption('\0', "wasm-relaxed-simd",
                        "Enable WebAssembly relaxed-simd proposal.") ||
      !op.addBoolOption('\0', "wasm-multi-memory",
                        "Enable WebAssembly multi-memory proposal.") ||
      !op.addBoolOption('\0', "wasm-memory-control",
                        "Enable WebAssembly memory-control proposal.") ||
      !op.addBoolOption('\0', "wasm-memory64",
                        "Enable WebAssembly memory64 proposal.") ||
      !op.addBoolOption('\0', "wasm-tail-calls",
                        "Enable WebAssembly tail-calls proposal.") ||
      !op.addBoolOption('\0', "wasm-js-string-builtins",
                        "Enable WebAssembly js-string-builtins proposal.") ||
      !op.addBoolOption('\0', "enable-promise-try", "Enable Promise.try") ||
      !op.addBoolOption('\0', "enable-iterator-sequencing",
                        "Enable Iterator Sequencing") ||
      !op.addBoolOption('\0', "enable-math-sumprecise",
                        "Enable Math.sumPrecise") ||
      !op.addBoolOption('\0', "enable-error-iserror", "Enable Error.isError") ||
      !op.addBoolOption('\0', "enable-iterator-range",
                        "Enable Iterator.range") ||
      !op.addBoolOption('\0', "enable-joint-iteration",
                        "Enable Joint Iteration") ||
      !op.addBoolOption('\0', "enable-atomics-pause", "Enable Atomics pause") ||
      !op.addBoolOption('\0', "enable-explicit-resource-management",
                        "Enable Explicit Resource Management") ||
      !op.addBoolOption('\0', "disable-explicit-resource-management",
                        "Disable Explicit Resource Management")) {
    return false;
  }

  op.setArgTerminatesOptions("script", true);
  op.setArgCapturesRest("scriptArgs");

  // If --fuzzing-safe is used, print a warning for unknown shell flags instead
  // of aborting execution.
  op.setIgnoresUnknownOptions("fuzzing-safe", true);

  return true;
}

bool SetGlobalOptionsPreJSInit(const OptionParser& op) {
  if (op.getBoolOption("fuzzing-safe")) {
    fuzzingSafe = true;
  } else {
    fuzzingSafe =
        (getenv("MOZ_FUZZING_SAFE") && getenv("MOZ_FUZZING_SAFE")[0] != '0');
  }

  for (MultiStringRange args = op.getMultiStringOption("setpref");
       !args.empty(); args.popFront()) {
    if (!SetPref(args.front())) {
      return false;
    }
  }

  // Override pref values for prefs that have a custom shell flag.
  // If you're adding a new feature, consider using --setpref instead.

  if (op.getBoolOption("disable-array-grouping")) {
    JS::Prefs::setAtStartup_array_grouping(false);
  }
  if (op.getBoolOption("disable-arraybuffer-transfer")) {
    JS::Prefs::setAtStartup_arraybuffer_transfer(false);
  }
  if (op.getBoolOption("enable-shadow-realms")) {
    JS::Prefs::set_experimental_shadow_realms(true);
  }
  if (op.getBoolOption("disable-well-formed-unicode-strings")) {
    JS::Prefs::setAtStartup_well_formed_unicode_strings(false);
  }
  if (op.getBoolOption("enable-arraybuffer-resizable")) {
    JS::Prefs::setAtStartup_experimental_arraybuffer_resizable(true);
    JS::Prefs::setAtStartup_experimental_sharedarraybuffer_growable(true);
  }
  if (op.getBoolOption("enable-regexp-duplicate-named-groups")) {
    JS::Prefs::setAtStartup_experimental_regexp_duplicate_named_groups(true);
  }
  if (op.getBoolOption("enable-float16array")) {
    JS::Prefs::setAtStartup_experimental_float16array(true);
  }
  if (op.getBoolOption("enable-new-set-methods")) {
    JS::Prefs::setAtStartup_experimental_new_set_methods(true);
  }
  if (op.getBoolOption("enable-regexp-modifiers")) {
    JS::Prefs::setAtStartup_experimental_regexp_modifiers(true);
  }
  if (op.getBoolOption("enable-uint8array-base64")) {
    JS::Prefs::setAtStartup_experimental_uint8array_base64(true);
  }
  if (op.getBoolOption("enable-regexp-escape")) {
    JS::Prefs::setAtStartup_experimental_regexp_escape(true);
  }
  if (op.getBoolOption("enable-promise-try")) {
    JS::Prefs::setAtStartup_experimental_promise_try(true);
  }
#ifdef NIGHTLY_BUILD
  if (op.getBoolOption("enable-async-iterator-helpers")) {
    JS::Prefs::setAtStartup_experimental_async_iterator_helpers(true);
  }
  if (op.getBoolOption("enable-symbols-as-weakmap-keys")) {
    JS::Prefs::setAtStartup_experimental_symbols_as_weakmap_keys(true);
  }
  if (op.getBoolOption("enable-error-iserror")) {
    JS::Prefs::setAtStartup_experimental_error_iserror(true);
  }
  if (op.getBoolOption("enable-iterator-sequencing")) {
    JS::Prefs::setAtStartup_experimental_iterator_sequencing(true);
  }
  if (op.getBoolOption("enable-math-sumprecise")) {
    JS::Prefs::setAtStartup_experimental_math_sumprecise(true);
  }
  if (op.getBoolOption("enable-iterator-range")) {
    JS::Prefs::setAtStartup_experimental_iterator_range(true);
  }
  if (op.getBoolOption("enable-joint-iteration")) {
    JS::Prefs::setAtStartup_experimental_joint_iteration(true);
  }
  if (op.getBoolOption("enable-atomics-pause")) {
    JS::Prefs::setAtStartup_experimental_atomics_pause(true);
  }
#endif
#ifdef ENABLE_EXPLICIT_RESOURCE_MANAGEMENT
  if (op.getBoolOption("enable-explicit-resource-management")) {
    JS::Prefs::set_experimental_explicit_resource_management(true);
  }
  if (op.getBoolOption("disable-explicit-resource-management")) {
    JS::Prefs::set_experimental_explicit_resource_management(false);
  }
#endif
  if (op.getBoolOption("enable-json-parse-with-source")) {
    JS::Prefs::set_experimental_json_parse_with_source(true);
  }

  if (op.getBoolOption("disable-weak-refs")) {
    JS::Prefs::setAtStartup_weakrefs(false);
  }
  JS::Prefs::setAtStartup_experimental_weakrefs_expose_cleanupSome(true);

  if (op.getBoolOption("disable-destructuring-fuse")) {
    JS::Prefs::setAtStartup_destructuring_fuse(false);
  }
  if (op.getBoolOption("disable-property-error-message-fix")) {
    JS::Prefs::setAtStartup_property_error_message_fix(false);
  }

  JS::Prefs::set_use_fdlibm_for_sin_cos_tan(
      op.getBoolOption("use-fdlibm-for-sin-cos-tan"));

  if (op.getBoolOption("wasm-gc") || op.getBoolOption("wasm-relaxed-simd") ||
      op.getBoolOption("wasm-multi-memory") ||
      op.getBoolOption("wasm-memory-control") ||
      op.getBoolOption("wasm-memory64") ||
      op.getBoolOption("wasm-tail-calls") ||
      op.getBoolOption("wasm-js-string-builtins")) {
    fprintf(
        stderr,
        "Wasm shell flags are now using prefs, use -P wasm_feature instead.\n");
    return false;
  }

  if (op.getBoolOption("list-prefs")) {
    ListPrefs();
    return false;
  }

  // Note: DisableJitBackend must be called before JS_InitWithFailureDiagnostic.
  if (op.getBoolOption("no-jit-backend")) {
    JS::DisableJitBackend();
  }

#if defined(JS_CODEGEN_ARM)
  if (const char* str = op.getStringOption("arm-hwcap")) {
    jit::SetARMHwCapFlagsString(str);
  }

  int32_t fill = op.getIntOption("arm-asm-nop-fill");
  if (fill >= 0) {
    jit::Assembler::NopFill = fill;
  }

  int32_t poolMaxOffset = op.getIntOption("asm-pool-max-offset");
  if (poolMaxOffset >= 5 && poolMaxOffset <= 1024) {
    jit::Assembler::AsmPoolMaxOffset = poolMaxOffset;
  }
#endif

  // Fish around in `op` for various important compiler-configuration flags
  // and make sure they get handed on to any child processes we might create.
  // See bug 1700900.  Semantically speaking, this is all rather dubious:
  //
  // * What set of flags need to be propagated in order to guarantee that the
  //   child produces code that is "compatible" (in whatever sense) with that
  //   produced by the parent? This isn't always easy to determine.
  //
  // * There's nothing that ensures that flags given to the child are
  //   presented in the same order that they exist in the parent's `argv[]`.
  //   That could be a problem in the case where two flags with contradictory
  //   meanings are given, and they are presented to the child in the opposite
  //   order.  For example: --wasm-compiler=optimizing --wasm-compiler=baseline.

#if defined(JS_CODEGEN_X86) || defined(JS_CODEGEN_X64)
  MOZ_ASSERT(!js::jit::CPUFlagsHaveBeenComputed());

  if (op.getBoolOption("no-avx")) {
    js::jit::CPUInfo::SetAVXDisabled();
    if (!sCompilerProcessFlags.append("--no-avx")) {
      return false;
    }
  }
  if (op.getBoolOption("enable-avx")) {
    js::jit::CPUInfo::SetAVXEnabled();
    if (!sCompilerProcessFlags.append("--enable-avx")) {
      return false;
    }
  }
  if (op.getBoolOption("no-sse3")) {
    js::jit::CPUInfo::SetSSE3Disabled();
    if (!sCompilerProcessFlags.append("--no-sse3")) {
      return false;
    }
  }
  if (op.getBoolOption("no-ssse3")) {
    js::jit::CPUInfo::SetSSSE3Disabled();
    if (!sCompilerProcessFlags.append("--no-ssse3")) {
      return false;
    }
  }
  if (op.getBoolOption("no-sse4") || op.getBoolOption("no-sse41")) {
    js::jit::CPUInfo::SetSSE41Disabled();
    if (!sCompilerProcessFlags.append("--no-sse41")) {
      return false;
    }
  }
  if (op.getBoolOption("no-sse42")) {
    js::jit::CPUInfo::SetSSE42Disabled();
    if (!sCompilerProcessFlags.append("--no-sse42")) {
      return false;
    }
  }
#endif
#ifndef __wasi__
  if (op.getBoolOption("disable-wasm-huge-memory")) {
    JS::Prefs::setAtStartup_wasm_disable_huge_memory(true);
    if (!sCompilerProcessFlags.append("--disable-wasm-huge-memory")) {
      return false;
    }
  }
#endif

  return true;
}

bool SetGlobalOptionsPostJSInit(const OptionParser& op) {
  if (op.getStringOption("telemetry-dir")) {
    MOZ_ASSERT(!telemetryLock);
    telemetryLock = js_new<Mutex>(mutexid::ShellTelemetry);
    if (!telemetryLock) {
      return false;
    }
  }

  // Allow dumping on Linux with the fuzzing flag set, even when running with
  // the suid/sgid flag set on the shell.
#ifdef XP_LINUX
  if (op.getBoolOption("fuzzing-safe")) {
    prctl(PR_SET_DUMPABLE, 1);
  }
#endif

#ifdef DEBUG
  /*
   * Process OOM options as early as possible so that we can observe as many
   * allocations as possible.
   */
  OOM_printAllocationCount = op.getBoolOption('O');
#endif

  if (op.getBoolOption("no-threads")) {
    js::DisableExtraThreads();
  }

  enableCodeCoverage = op.getBoolOption("code-coverage");
  if (enableCodeCoverage) {
    js::EnableCodeCoverage();
  }

  // If LCov is enabled, then the default delazification mode should be changed
  // to parse everything eagerly, such that we know the location of every
  // instruction, to report them in the LCov summary, even if there is no uses
  // of these instructions.
  //
  // Note: code coverage can be enabled either using the --code-coverage command
  // line, or the JS_CODE_COVERAGE_OUTPUT_DIR environment variable, which is
  // processed by JS_InitWithFailureDiagnostic.
  if (coverage::IsLCovEnabled()) {
    defaultDelazificationMode =
        JS::DelazificationOption::ParseEverythingEagerly;
  }

  if (const char* xdr = op.getStringOption("selfhosted-xdr-path")) {
    shell::selfHostedXDRPath = xdr;
  }
  if (const char* opt = op.getStringOption("selfhosted-xdr-mode")) {
    if (strcmp(opt, "encode") == 0) {
      shell::encodeSelfHostedCode = true;
    } else if (strcmp(opt, "decode") == 0) {
      shell::encodeSelfHostedCode = false;
    } else if (strcmp(opt, "off") == 0) {
      shell::selfHostedXDRPath = nullptr;
    } else {
      MOZ_CRASH(
          "invalid option value for --selfhosted-xdr-mode, must be "
          "encode/decode");
    }
  }

#ifdef JS_WITHOUT_NSPR
  if (!op.getMultiStringOption("dll").empty()) {
    fprintf(stderr, "Error: --dll requires NSPR support!\n");
    return false;
  }
#else
  AutoLibraryLoader loader;
  MultiStringRange dllPaths = op.getMultiStringOption("dll");
  while (!dllPaths.empty()) {
    char* path = dllPaths.front();
    loader.load(path);
    dllPaths.popFront();
  }
#endif

  if (op.getBoolOption("suppress-minidump")) {
    js::NoteIntentionalCrash();
  }

  // The fake CPU count must be set before initializing the Runtime,
  // which spins up the thread pool.
  int32_t cpuCount = op.getIntOption("cpu-count");  // What we're really setting
  if (cpuCount < 0) {
    cpuCount = op.getIntOption("thread-count");  // Legacy name
  }
  if (cpuCount >= 0 && !SetFakeCPUCount(cpuCount)) {
    return false;
  }

  return true;
}

bool SetContextOptions(JSContext* cx, const OptionParser& op) {
  if (!SetContextWasmOptions(cx, op) || !SetContextJITOptions(cx, op) ||
      !SetContextGCOptions(cx, op)) {
    return false;
  }

  enableSourcePragmas = !op.getBoolOption("no-source-pragmas");
  enableAsyncStacks = !op.getBoolOption("no-async-stacks");
  enableAsyncStackCaptureDebuggeeOnly =
      op.getBoolOption("async-stacks-capture-debuggee-only");
  enableToSource = !op.getBoolOption("disable-tosource");
  enableImportAttributes = op.getBoolOption("enable-import-attributes");
  JS::ContextOptionsRef(cx)
      .setSourcePragmas(enableSourcePragmas)
      .setAsyncStack(enableAsyncStacks)
      .setAsyncStackCaptureDebuggeeOnly(enableAsyncStackCaptureDebuggeeOnly)
      .setImportAttributes(enableImportAttributes);

  if (const char* str = op.getStringOption("shared-memory")) {
    if (strcmp(str, "off") == 0) {
      enableSharedMemory = false;
    } else if (strcmp(str, "on") == 0) {
      enableSharedMemory = true;
    } else {
      return OptionFailure("shared-memory", str);
    }
  }

  reportWarnings = op.getBoolOption('w');
  compileOnly = op.getBoolOption('c');
  printTiming = op.getBoolOption('b');
  enableDisassemblyDumps = op.getBoolOption('D');
  cx->runtime()->profilingScripts =
      enableCodeCoverage || enableDisassemblyDumps;

#ifdef JS_ENABLE_SMOOSH
  if (op.getBoolOption("smoosh")) {
    JS::ContextOptionsRef(cx).setTrySmoosh(true);
    js::frontend::InitSmoosh();
  }

  if (const char* filename = op.getStringOption("not-implemented-watchfile")) {
    FILE* out = fopen(filename, "a");
    MOZ_RELEASE_ASSERT(out);
    setbuf(out, nullptr);  // Make unbuffered
    cx->runtime()->parserWatcherFile.init(out);
    JS::ContextOptionsRef(cx).setTrackNotImplemented(true);
  }
#endif

  if (const char* mode = op.getStringOption("delazification-mode")) {
    if (strcmp(mode, "on-demand") == 0) {
      defaultDelazificationMode = JS::DelazificationOption::OnDemandOnly;
    } else if (strcmp(mode, "concurrent-df") == 0) {
      defaultDelazificationMode =
          JS::DelazificationOption::ConcurrentDepthFirst;
    } else if (strcmp(mode, "eager") == 0) {
      defaultDelazificationMode =
          JS::DelazificationOption::ParseEverythingEagerly;
    } else if (strcmp(mode, "concurrent-df+on-demand") == 0 ||
               strcmp(mode, "on-demand+concurrent-df") == 0) {
      defaultDelazificationMode =
          JS::DelazificationOption::CheckConcurrentWithOnDemand;
    } else {
      return OptionFailure("delazification-mode", mode);
    }
  }

  return true;
}

bool SetContextWasmOptions(JSContext* cx, const OptionParser& op) {
  enableAsmJS = !op.getBoolOption("no-asmjs");

  enableWasm = true;
  enableWasmBaseline = true;
  enableWasmOptimizing = true;

  if (const char* str = op.getStringOption("wasm-compiler")) {
    if (strcmp(str, "none") == 0) {
      enableWasm = false;
    } else if (strcmp(str, "baseline") == 0) {
      MOZ_ASSERT(enableWasmBaseline);
      enableWasmOptimizing = false;
    } else if (strcmp(str, "optimizing") == 0 ||
               strcmp(str, "optimized") == 0) {
      enableWasmBaseline = false;
      MOZ_ASSERT(enableWasmOptimizing);
    } else if (strcmp(str, "baseline+optimizing") == 0 ||
               strcmp(str, "baseline+optimized") == 0) {
      MOZ_ASSERT(enableWasmBaseline);
      MOZ_ASSERT(enableWasmOptimizing);
    } else if (strcmp(str, "ion") == 0) {
      enableWasmBaseline = false;
      enableWasmOptimizing = true;
    } else if (strcmp(str, "baseline+ion") == 0) {
      MOZ_ASSERT(enableWasmBaseline);
      enableWasmOptimizing = true;
    } else {
      return OptionFailure("wasm-compiler", str);
    }
  }

  enableWasmVerbose = op.getBoolOption("wasm-verbose");
  enableTestWasmAwaitTier2 = op.getBoolOption("test-wasm-await-tier2");

  JS::ContextOptionsRef(cx)
      .setAsmJS(enableAsmJS)
      .setWasm(enableWasm)
      .setWasmForTrustedPrinciples(enableWasm)
      .setWasmBaseline(enableWasmBaseline)
      .setWasmIon(enableWasmOptimizing)
      .setTestWasmAwaitTier2(enableTestWasmAwaitTier2);

#ifndef __wasi__
  // Also the following are to be propagated.
  const char* to_propagate[] = {
      // Compiler selection options
      "--test-wasm-await-tier2",
  };
  for (const char* p : to_propagate) {
    if (op.getBoolOption(p + 2 /* 2 => skip the leading '--' */)) {
      if (!sCompilerProcessFlags.append(p)) {
        return false;
      }
    }
  }

  // Also --wasm-compiler= is to be propagated.  This is tricky because it is
  // necessary to reconstitute the --wasm-compiler=<whatever> string from its
  // pieces, without causing a leak.  Hence it is copied into a static buffer.
  // This is thread-unsafe, but we're in `main()` and on the process' root
  // thread.  Also, we do this only once -- it wouldn't work properly if we
  // handled multiple --wasm-compiler= flags in a loop.
  const char* wasm_compiler = op.getStringOption("wasm-compiler");
  if (wasm_compiler) {
    size_t n_needed =
        2 + strlen("wasm-compiler") + 1 + strlen(wasm_compiler) + 1;
    const size_t n_avail = 128;
    static char buf[n_avail];
    // `n_needed` depends on the compiler name specified.  However, it can't
    // be arbitrarily long, since previous flag-checking should have limited
    // it to a set of known possibilities: "baseline", "ion",
    // "baseline+ion",  Still, assert this for safety.
    MOZ_RELEASE_ASSERT(n_needed < n_avail);
    memset(buf, 0, sizeof(buf));
    SprintfBuf(buf, n_avail, "--%s=%s", "wasm-compiler", wasm_compiler);
    if (!sCompilerProcessFlags.append(buf)) {
      return false;
    }
  }
#endif  // __wasi__

  return true;
}

bool SetContextJITOptions(JSContext* cx, const OptionParser& op) {
  // Check --fast-warmup first because it sets default warm-up thresholds. These
  // thresholds can then be overridden below by --ion-eager and other flags.
  if (op.getBoolOption("fast-warmup")) {
    jit::JitOptions.setFastWarmUp();
  }

  if (op.getBoolOption("no-ion-for-main-context")) {
    JS::ContextOptionsRef(cx).setDisableIon();
  }

  if (const char* str = op.getStringOption("cache-ir-stubs")) {
    if (strcmp(str, "on") == 0) {
      jit::JitOptions.disableCacheIR = false;
    } else if (strcmp(str, "off") == 0) {
      jit::JitOptions.disableCacheIR = true;
    } else {
      return OptionFailure("cache-ir-stubs", str);
    }
  }

  if (const char* str = op.getStringOption("spectre-mitigations")) {
    if (strcmp(str, "on") == 0) {
      jit::JitOptions.spectreIndexMasking = true;
      jit::JitOptions.spectreObjectMitigations = true;
      jit::JitOptions.spectreStringMitigations = true;
      jit::JitOptions.spectreValueMasking = true;
      jit::JitOptions.spectreJitToCxxCalls = true;
    } else if (strcmp(str, "off") == 0) {
      jit::JitOptions.spectreIndexMasking = false;
      jit::JitOptions.spectreObjectMitigations = false;
      jit::JitOptions.spectreStringMitigations = false;
      jit::JitOptions.spectreValueMasking = false;
      jit::JitOptions.spectreJitToCxxCalls = false;
    } else {
      return OptionFailure("spectre-mitigations", str);
    }
  }

  if (const char* str = op.getStringOption("write-protect-code")) {
    if (strcmp(str, "on") == 0) {
      jit::JitOptions.maybeSetWriteProtectCode(true);
    } else if (strcmp(str, "off") == 0) {
      jit::JitOptions.maybeSetWriteProtectCode(false);
    } else {
      return OptionFailure("write-protect-code", str);
    }
  }

  if (const char* str = op.getStringOption("monomorphic-inlining")) {
    if (strcmp(str, "default") == 0) {
      jit::JitOptions.monomorphicInlining =
          jit::UseMonomorphicInlining::Default;
    } else if (strcmp(str, "always") == 0) {
      jit::JitOptions.monomorphicInlining = jit::UseMonomorphicInlining::Always;
    } else if (strcmp(str, "never") == 0) {
      jit::JitOptions.monomorphicInlining = jit::UseMonomorphicInlining::Never;
    } else {
      return OptionFailure("monomorphic-inlining", str);
    }
  }

  if (const char* str = op.getStringOption("ion-scalar-replacement")) {
    if (strcmp(str, "on") == 0) {
      jit::JitOptions.disableScalarReplacement = false;
    } else if (strcmp(str, "off") == 0) {
      jit::JitOptions.disableScalarReplacement = true;
    } else {
      return OptionFailure("ion-scalar-replacement", str);
    }
  }

  if (op.getStringOption("ion-shared-stubs")) {
    // Dead option, preserved for now for potential fuzzer interaction.
  }

  if (const char* str = op.getStringOption("ion-gvn")) {
    if (strcmp(str, "off") == 0) {
      jit::JitOptions.disableGvn = true;
    } else if (strcmp(str, "on") != 0 && strcmp(str, "optimistic") != 0 &&
               strcmp(str, "pessimistic") != 0) {
      // We accept "pessimistic" and "optimistic" as synonyms for "on"
      // for backwards compatibility.
      return OptionFailure("ion-gvn", str);
    }
  }

  if (const char* str = op.getStringOption("ion-licm")) {
    if (strcmp(str, "on") == 0) {
      jit::JitOptions.disableLicm = false;
    } else if (strcmp(str, "off") == 0) {
      jit::JitOptions.disableLicm = true;
    } else {
      return OptionFailure("ion-licm", str);
    }
  }

  if (const char* str = op.getStringOption("ion-edgecase-analysis")) {
    if (strcmp(str, "on") == 0) {
      jit::JitOptions.disableEdgeCaseAnalysis = false;
    } else if (strcmp(str, "off") == 0) {
      jit::JitOptions.disableEdgeCaseAnalysis = true;
    } else {
      return OptionFailure("ion-edgecase-analysis", str);
    }
  }

  if (const char* str = op.getStringOption("ion-pruning")) {
    if (strcmp(str, "on") == 0) {
      jit::JitOptions.disablePruning = false;
    } else if (strcmp(str, "off") == 0) {
      jit::JitOptions.disablePruning = true;
    } else {
      return OptionFailure("ion-pruning", str);
    }
  }

  if (const char* str = op.getStringOption("ion-range-analysis")) {
    if (strcmp(str, "on") == 0) {
      jit::JitOptions.disableRangeAnalysis = false;
    } else if (strcmp(str, "off") == 0) {
      jit::JitOptions.disableRangeAnalysis = true;
    } else {
      return OptionFailure("ion-range-analysis", str);
    }
  }

  if (const char* str = op.getStringOption("ion-sink")) {
    if (strcmp(str, "on") == 0) {
      jit::JitOptions.disableSink = false;
    } else if (strcmp(str, "off") == 0) {
      jit::JitOptions.disableSink = true;
    } else {
      return OptionFailure("ion-sink", str);
    }
  }

  if (const char* str = op.getStringOption("ion-optimize-shapeguards")) {
    if (strcmp(str, "on") == 0) {
      jit::JitOptions.disableRedundantShapeGuards = false;
    } else if (strcmp(str, "off") == 0) {
      jit::JitOptions.disableRedundantShapeGuards = true;
    } else {
      return OptionFailure("ion-optimize-shapeguards", str);
    }
  }

  if (const char* str = op.getStringOption("ion-optimize-gcbarriers")) {
    if (strcmp(str, "on") == 0) {
      jit::JitOptions.disableRedundantGCBarriers = false;
    } else if (strcmp(str, "off") == 0) {
      jit::JitOptions.disableRedundantGCBarriers = true;
    } else {
      return OptionFailure("ion-optimize-gcbarriers", str);
    }
  }

  if (const char* str = op.getStringOption("ion-instruction-reordering")) {
    if (strcmp(str, "on") == 0) {
      jit::JitOptions.disableInstructionReordering = false;
    } else if (strcmp(str, "off") == 0) {
      jit::JitOptions.disableInstructionReordering = true;
    } else {
      return OptionFailure("ion-instruction-reordering", str);
    }
  }

  if (op.getBoolOption("ion-check-range-analysis")) {
    jit::JitOptions.checkRangeAnalysis = true;
  }

  if (op.getBoolOption("ion-extra-checks")) {
    jit::JitOptions.runExtraChecks = true;
  }

  if (const char* str = op.getStringOption("ion-inlining")) {
    if (strcmp(str, "on") == 0) {
      jit::JitOptions.disableInlining = false;
    } else if (strcmp(str, "off") == 0) {
      jit::JitOptions.disableInlining = true;
    } else {
      return OptionFailure("ion-inlining", str);
    }
  }

  if (const char* str = op.getStringOption("ion-osr")) {
    if (strcmp(str, "on") == 0) {
      jit::JitOptions.osr = true;
    } else if (strcmp(str, "off") == 0) {
      jit::JitOptions.osr = false;
    } else {
      return OptionFailure("ion-osr", str);
    }
  }

  if (const char* str = op.getStringOption("ion-limit-script-size")) {
    if (strcmp(str, "on") == 0) {
      jit::JitOptions.limitScriptSize = true;
    } else if (strcmp(str, "off") == 0) {
      jit::JitOptions.limitScriptSize = false;
    } else {
      return OptionFailure("ion-limit-script-size", str);
    }
  }

  int32_t warmUpThreshold = op.getIntOption("ion-warmup-threshold");
  if (warmUpThreshold >= 0) {
    jit::JitOptions.setNormalIonWarmUpThreshold(warmUpThreshold);
  }

  warmUpThreshold = op.getIntOption("baseline-warmup-threshold");
  if (warmUpThreshold >= 0) {
    jit::JitOptions.baselineJitWarmUpThreshold = warmUpThreshold;
  }

  warmUpThreshold = op.getIntOption("trial-inlining-warmup-threshold");
  if (warmUpThreshold >= 0) {
    jit::JitOptions.trialInliningWarmUpThreshold = warmUpThreshold;
  }

  warmUpThreshold = op.getIntOption("regexp-warmup-threshold");
  if (warmUpThreshold >= 0) {
    jit::JitOptions.regexpWarmUpThreshold = warmUpThreshold;
  }

  if (op.getBoolOption("baseline-eager")) {
    jit::JitOptions.setEagerBaselineCompilation();
  }

#ifdef ENABLE_PORTABLE_BASELINE_INTERP
  if (op.getBoolOption("portable-baseline-eager")) {
    jit::JitOptions.setEagerPortableBaselineInterpreter();
  }
  if (op.getBoolOption("portable-baseline")) {
    jit::JitOptions.portableBaselineInterpreter = true;
  }
  if (op.getBoolOption("no-portable-baseline")) {
    jit::JitOptions.portableBaselineInterpreter = false;
  }
#endif

  if (op.getBoolOption("blinterp")) {
    jit::JitOptions.baselineInterpreter = true;
  }

  if (op.getBoolOption("no-blinterp")) {
    jit::JitOptions.baselineInterpreter = false;
  }

  if (op.getBoolOption("disable-jithints")) {
    jit::JitOptions.disableJitHints = true;
  }

  if (op.getBoolOption("emit-interpreter-entry")) {
    jit::JitOptions.emitInterpreterEntryTrampoline = true;
  }

  if (op.getBoolOption("no-emit-interpreter-entry")) {
    jit::JitOptions.emitInterpreterEntryTrampoline = false;
  }

  warmUpThreshold = op.getIntOption("blinterp-warmup-threshold");
  if (warmUpThreshold >= 0) {
    jit::JitOptions.baselineInterpreterWarmUpThreshold = warmUpThreshold;
  }

  if (op.getBoolOption("blinterp-eager")) {
    jit::JitOptions.baselineInterpreterWarmUpThreshold = 0;
  }

  if (op.getBoolOption("no-baseline")) {
    jit::JitOptions.baselineJit = false;
  }

  if (op.getBoolOption("no-ion")) {
    jit::JitOptions.ion = false;
  }

  if (op.getBoolOption("no-native-regexp")) {
    jit::JitOptions.nativeRegExp = false;
  }

  if (op.getBoolOption("trace-regexp-parser")) {
    jit::JitOptions.trace_regexp_parser = true;
  }
  if (op.getBoolOption("trace-regexp-assembler")) {
    jit::JitOptions.trace_regexp_assembler = true;
  }
  if (op.getBoolOption("trace-regexp-interpreter")) {
    jit::JitOptions.trace_regexp_bytecodes = true;
  }
  if (op.getBoolOption("trace-regexp-peephole")) {
    jit::JitOptions.trace_regexp_peephole_optimization = true;
  }

  if (op.getBoolOption("less-debug-code")) {
    jit::JitOptions.lessDebugCode = true;
  }

  int32_t inliningEntryThreshold = op.getIntOption("inlining-entry-threshold");
  if (inliningEntryThreshold > 0) {
    jit::JitOptions.inliningEntryThreshold = inliningEntryThreshold;
  }

  int32_t smallFunctionLength = op.getIntOption("small-function-length");
  if (smallFunctionLength > 0) {
    jit::JitOptions.smallFunctionMaxBytecodeLength = smallFunctionLength;
  }

  if (const char* str = op.getStringOption("ion-regalloc")) {
    jit::JitOptions.forcedRegisterAllocator = jit::LookupRegisterAllocator(str);
    if (!jit::JitOptions.forcedRegisterAllocator.isSome()) {
      return OptionFailure("ion-regalloc", str);
    }
  }

  if (op.getBoolOption("ion-eager")) {
    jit::JitOptions.setEagerIonCompilation();
  }

  offthreadCompilation = true;
  if (const char* str = op.getStringOption("ion-offthread-compile")) {
    if (strcmp(str, "off") == 0) {
      offthreadCompilation = false;
    } else if (strcmp(str, "on") != 0) {
      return OptionFailure("ion-offthread-compile", str);
    }
  }
  cx->runtime()->setOffthreadIonCompilationEnabled(offthreadCompilation);

  if (op.getStringOption("ion-parallel-compile")) {
    fprintf(stderr,
            "--ion-parallel-compile is deprecated. Please use "
            "--ion-offthread-compile instead.\n");
    return false;
  }

  if (op.getBoolOption("disable-bailout-loop-check")) {
    jit::JitOptions.disableBailoutLoopCheck = true;
  }

  if (op.getBoolOption("only-inline-selfhosted")) {
    jit::JitOptions.onlyInlineSelfHosted = true;
  }

  if (op.getBoolOption("enable-ic-frame-pointers")) {
    jit::JitOptions.enableICFramePointers = true;
  }

  if (const char* str = op.getStringOption("ion-iterator-indices")) {
    if (strcmp(str, "on") == 0) {
      jit::JitOptions.disableIteratorIndices = false;
    } else if (strcmp(str, "off") == 0) {
      jit::JitOptions.disableIteratorIndices = true;
    } else {
      return OptionFailure("ion-iterator-indices", str);
    }
  }

  if (const char* str = op.getStringOption("ion-load-keys")) {
    if (strcmp(str, "on") == 0) {
      jit::JitOptions.disableMarkLoadsUsedAsPropertyKeys = false;
    } else if (strcmp(str, "off") == 0) {
      jit::JitOptions.disableMarkLoadsUsedAsPropertyKeys = true;
    } else {
      return OptionFailure("ion-load-keys", str);
    }
  }

#if defined(JS_SIMULATOR_ARM)
  if (op.getBoolOption("arm-sim-icache-checks")) {
    jit::SimulatorProcess::ICacheCheckingDisableCount = 0;
  }

  int32_t stopAt = op.getIntOption("arm-sim-stop-at");
  if (stopAt >= 0) {
    jit::Simulator::StopSimAt = stopAt;
  }
#elif defined(JS_SIMULATOR_MIPS32) || defined(JS_SIMULATOR_MIPS64)
  if (op.getBoolOption("mips-sim-icache-checks")) {
    jit::SimulatorProcess::ICacheCheckingDisableCount = 0;
  }

  int32_t stopAt = op.getIntOption("mips-sim-stop-at");
  if (stopAt >= 0) {
    jit::Simulator::StopSimAt = stopAt;
  }
#elif defined(JS_SIMULATOR_LOONG64)
  if (op.getBoolOption("loong64-sim-icache-checks")) {
    jit::SimulatorProcess::ICacheCheckingDisableCount = 0;
  }

  int32_t stopAt = op.getIntOption("loong64-sim-stop-at");
  if (stopAt >= 0) {
    jit::Simulator::StopSimAt = stopAt;
  }
#endif

#ifdef DEBUG
#  ifdef JS_CODEGEN_RISCV64
  if (op.getBoolOption("riscv-debug")) {
    jit::Assembler::FLAG_riscv_debug = true;
  }
#  endif
#  ifdef JS_SIMULATOR_RISCV64
  if (op.getBoolOption("trace-sim")) {
    jit::Simulator::FLAG_trace_sim = true;
  }
  if (op.getBoolOption("debug-sim")) {
    jit::Simulator::FLAG_debug_sim = true;
  }
  if (op.getBoolOption("riscv-trap-to-simulator-debugger")) {
    jit::Simulator::FLAG_riscv_trap_to_simulator_debugger = true;
  }
  int32_t stopAt = op.getIntOption("riscv-sim-stop-at");
  if (stopAt >= 0) {
    jit::Simulator::StopSimAt = stopAt;
  }
#  endif
#endif

  if (op.getBoolOption("enable-regexp-duplicate-named-groups")) {
    jit::JitOptions.js_regexp_duplicate_named_groups = true;
  }

  if (op.getBoolOption("enable-regexp-modifiers")) {
    jit::JitOptions.js_regexp_modifiers = true;
  }

  return true;
}

bool SetContextGCOptions(JSContext* cx, const OptionParser& op) {
  JS_SetGCParameter(cx, JSGC_MAX_BYTES, 0xffffffff);

  size_t nurseryBytes = op.getIntOption("nursery-size") * 1024L * 1024L;
  if (nurseryBytes == 0) {
    fprintf(stderr, "Error: --nursery-size parameter must be non-zero.\n");
    fprintf(stderr,
            "The nursery can be disabled by passing the --no-ggc option.\n");
    return false;
  }
  JS_SetGCParameter(cx, JSGC_MAX_NURSERY_BYTES, nurseryBytes);

  size_t availMemMB = op.getIntOption("available-memory");
  if (availMemMB > 0) {
    JS_SetGCParametersBasedOnAvailableMemory(cx, availMemMB);
  }

  if (const char* opt = op.getStringOption("nursery-strings")) {
    if (strcmp(opt, "on") == 0) {
      cx->runtime()->gc.nursery().enableStrings();
    } else if (strcmp(opt, "off") == 0) {
      cx->runtime()->gc.nursery().disableStrings();
    } else {
      MOZ_CRASH("invalid option value for --nursery-strings, must be on/off");
    }
  }

  if (const char* opt = op.getStringOption("nursery-bigints")) {
    if (strcmp(opt, "on") == 0) {
      cx->runtime()->gc.nursery().enableBigInts();
    } else if (strcmp(opt, "off") == 0) {
      cx->runtime()->gc.nursery().disableBigInts();
    } else {
      MOZ_CRASH("invalid option value for --nursery-bigints, must be on/off");
    }
  }

  bool incrementalGC = !op.getBoolOption("no-incremental-gc");
  JS_SetGCParameter(cx, JSGC_INCREMENTAL_GC_ENABLED, incrementalGC);

#ifndef ANDROID
  bool parallelMarking = true;
#else
  bool parallelMarking = false;
#endif
  if (op.getBoolOption("enable-parallel-marking")) {
    parallelMarking = true;
  }
  if (op.getBoolOption("no-parallel-marking")) {
    parallelMarking = false;
  }
  JS_SetGCParameter(cx, JSGC_PARALLEL_MARKING_ENABLED, parallelMarking);

  JS_SetGCParameter(cx, JSGC_SLICE_TIME_BUDGET_MS, 5);

  JS_SetGCParameter(cx, JSGC_PER_ZONE_GC_ENABLED, true);

  for (MultiStringRange args = op.getMultiStringOption("gc-param");
       !args.empty(); args.popFront()) {
    if (!SetGCParameterFromArg(cx, args.front())) {
      return false;
    }
  }

#ifdef DEBUG
  dumpEntrainedVariables = op.getBoolOption("dump-entrained-variables");
#endif

#ifdef JS_GC_ZEAL
  const char* zealStr = op.getStringOption("gc-zeal");
  if (zealStr) {
    if (!cx->runtime()->gc.parseAndSetZeal(zealStr)) {
      return false;
    }
    uint32_t nextScheduled;
    cx->runtime()->gc.getZealBits(&gZealBits, &gZealFrequency, &nextScheduled);
  }
#endif

  return true;
}

bool InitModuleLoader(JSContext* cx, const OptionParser& op) {
  RootedString moduleLoadPath(cx);
  if (const char* option = op.getStringOption("module-load-path")) {
    UniqueChars pathUtf8 = JS::EncodeNarrowToUtf8(cx, option);
    if (!pathUtf8) {
      return false;
    }

    Rooted<JSString*> jspath(cx, NewStringCopyUTF8(cx, pathUtf8.get()));
    if (!jspath) {
      return false;
    }

    moduleLoadPath = js::shell::ResolvePath(cx, jspath, RootRelative);

    processWideModuleLoadPath = JS_EncodeStringToUTF8(cx, moduleLoadPath);
    if (!processWideModuleLoadPath) {
      return false;
    }
  } else {
    processWideModuleLoadPath = js::shell::GetCWD(cx);
    if (!processWideModuleLoadPath) {
      return false;
    }

    moduleLoadPath = NewStringCopyUTF8(cx, processWideModuleLoadPath.get());
    if (!moduleLoadPath) {
      return false;
    }
  }

  ShellContext* sc = GetShellContext(cx);
  sc->moduleLoader = js::MakeUnique<ModuleLoader>();
  if (!sc->moduleLoader || !sc->moduleLoader->init(cx, moduleLoadPath)) {
    return false;
  }

  return true;
}<|MERGE_RESOLUTION|>--- conflicted
+++ resolved
@@ -8801,6 +8801,12 @@
   return true;
 }
 
+static bool
+Taint(JSContext* cx, unsigned argc, Value* vp)
+{
+    return str_tainted(cx, argc, vp);
+}
+
 #ifndef __wasi__
 static bool WasmTextToBinary(JSContext* cx, unsigned argc, Value* vp) {
   CallArgs args = CallArgsFromVp(argc, vp);
@@ -8815,209 +8821,6 @@
     return false;
   }
 
-<<<<<<< HEAD
-  void Exit(JSContext* cx) override {
-    MOZ_ASSERT(enteredWithoutExit);
-    enteredWithoutExit = false;
-  }
-
-  bool buildResult(JSContext* cx, MutableHandleValue resultValue) {
-    if (oom) {
-      JS_ReportOutOfMemory(cx);
-      return false;
-    }
-
-    RootedObject result(cx, JS::NewArrayObject(cx, log.length()));
-    if (!result) {
-      return false;
-    }
-
-    for (size_t i = 0; i < log.length(); i++) {
-      char* name = log[i].get();
-      RootedString string(cx, AtomizeUTF8Chars(cx, name, strlen(name)));
-      if (!string) {
-        return false;
-      }
-      RootedValue value(cx, StringValue(string));
-      if (!JS_SetElement(cx, result, i, value)) {
-        return false;
-      }
-    }
-
-    resultValue.setObject(*result.get());
-    return true;
-  }
-};
-
-}  // namespace shell
-}  // namespace js
-
-static bool EntryPoints(JSContext* cx, unsigned argc, Value* vp) {
-  CallArgs args = CallArgsFromVp(argc, vp);
-
-  if (args.length() != 1) {
-    JS_ReportErrorASCII(cx, "Wrong number of arguments");
-    return false;
-  }
-
-  RootedObject opts(cx, ToObject(cx, args[0]));
-  if (!opts) {
-    return false;
-  }
-
-  // { function: f } --- Call f.
-  {
-    RootedValue fun(cx), dummy(cx);
-
-    if (!JS_GetProperty(cx, opts, "function", &fun)) {
-      return false;
-    }
-    if (!fun.isUndefined()) {
-      js::shell::ShellAutoEntryMonitor sarep(cx);
-      if (!Call(cx, UndefinedHandleValue, fun, JS::HandleValueArray::empty(),
-                &dummy)) {
-        return false;
-      }
-      return sarep.buildResult(cx, args.rval());
-    }
-  }
-
-  // { object: o, property: p, value: v } --- Fetch o[p], or if
-  // v is present, assign o[p] = v.
-  {
-    RootedValue objectv(cx), propv(cx), valuev(cx);
-
-    if (!JS_GetProperty(cx, opts, "object", &objectv) ||
-        !JS_GetProperty(cx, opts, "property", &propv))
-      return false;
-    if (!objectv.isUndefined() && !propv.isUndefined()) {
-      RootedObject object(cx, ToObject(cx, objectv));
-      if (!object) {
-        return false;
-      }
-
-      RootedString string(cx, ToString(cx, propv));
-      if (!string) {
-        return false;
-      }
-      RootedId id(cx);
-      if (!JS_StringToId(cx, string, &id)) {
-        return false;
-      }
-
-      if (!JS_GetProperty(cx, opts, "value", &valuev)) {
-        return false;
-      }
-
-      js::shell::ShellAutoEntryMonitor sarep(cx);
-
-      if (!valuev.isUndefined()) {
-        if (!JS_SetPropertyById(cx, object, id, valuev)) {
-          return false;
-        }
-      } else {
-        if (!JS_GetPropertyById(cx, object, id, &valuev)) {
-          return false;
-        }
-      }
-
-      return sarep.buildResult(cx, args.rval());
-    }
-  }
-
-  // { ToString: v } --- Apply JS::ToString to v.
-  {
-    RootedValue v(cx);
-
-    if (!JS_GetProperty(cx, opts, "ToString", &v)) {
-      return false;
-    }
-    if (!v.isUndefined()) {
-      js::shell::ShellAutoEntryMonitor sarep(cx);
-      if (!JS::ToString(cx, v)) {
-        return false;
-      }
-      return sarep.buildResult(cx, args.rval());
-    }
-  }
-
-  // { ToNumber: v } --- Apply JS::ToNumber to v.
-  {
-    RootedValue v(cx);
-    double dummy;
-
-    if (!JS_GetProperty(cx, opts, "ToNumber", &v)) {
-      return false;
-    }
-    if (!v.isUndefined()) {
-      js::shell::ShellAutoEntryMonitor sarep(cx);
-      if (!JS::ToNumber(cx, v, &dummy)) {
-        return false;
-      }
-      return sarep.buildResult(cx, args.rval());
-    }
-  }
-
-  // { eval: code } --- Apply ToString and then Evaluate to code.
-  {
-    RootedValue code(cx), dummy(cx);
-
-    if (!JS_GetProperty(cx, opts, "eval", &code)) {
-      return false;
-    }
-    if (!code.isUndefined()) {
-      RootedString codeString(cx, ToString(cx, code));
-      if (!codeString) {
-        return false;
-      }
-
-      AutoStableStringChars linearChars(cx);
-      if (!linearChars.initTwoByte(cx, codeString)) {
-        return false;
-      }
-      JS::SourceText<char16_t> srcBuf;
-      if (!srcBuf.initMaybeBorrowed(cx, linearChars)) {
-        return false;
-      }
-
-      CompileOptions options(cx);
-      options.setIntroductionType("entryPoint eval")
-          .setFileAndLine("entryPoint eval", 1);
-
-      js::shell::ShellAutoEntryMonitor sarep(cx);
-      if (!JS::Evaluate(cx, options, srcBuf, &dummy)) {
-        return false;
-      }
-      return sarep.buildResult(cx, args.rval());
-    }
-  }
-
-  JS_ReportErrorASCII(cx, "bad 'params' object");
-  return false;
-}
-
-static bool
-Taint(JSContext* cx, unsigned argc, Value* vp)
-{
-    return str_tainted(cx, argc, vp);
-}
-
-#ifndef __wasi__
-static bool WasmTextToBinary(JSContext* cx, unsigned argc, Value* vp) {
-  CallArgs args = CallArgsFromVp(argc, vp);
-  RootedObject callee(cx, &args.callee());
-
-  if (!args.requireAtLeast(cx, "wasmTextToBinary", 1)) {
-    return false;
-  }
-
-  if (!args[0].isString()) {
-    ReportUsageErrorASCII(cx, callee, "First argument must be a String");
-    return false;
-  }
-
-=======
->>>>>>> 4764531b
   size_t textLen = args[0].toString()->length();
 
   AutoStableStringChars twoByteChars(cx);
