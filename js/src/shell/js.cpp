/* -*- Mode: C++; tab-width: 8; indent-tabs-mode: nil; c-basic-offset: 2 -*-
 * vim: set ts=8 sts=2 et sw=2 tw=80:
 * This Source Code Form is subject to the terms of the Mozilla Public
 * License, v. 2.0. If a copy of the MPL was not distributed with this
 * file, You can obtain one at http://mozilla.org/MPL/2.0/. */
/*
 * Modifications Copyright SAP SE. 2019-2021.  All rights reserved.
 */

/* JS shell. */

#include "mozilla/ArrayUtils.h"
#include "mozilla/Atomics.h"
#include "mozilla/Attributes.h"
#include "mozilla/DebugOnly.h"
#include "mozilla/EnumSet.h"
#include "mozilla/IntegerPrintfMacros.h"
#include "mozilla/mozalloc.h"
#include "mozilla/PodOperations.h"
#include "mozilla/RefPtr.h"
#include "mozilla/ScopeExit.h"
#include "mozilla/Sprintf.h"
#include "mozilla/TimeStamp.h"
#include "mozilla/UniquePtrExtensions.h"  // UniqueFreePtr
#include "mozilla/Utf8.h"
#include "mozilla/Variant.h"

#include <algorithm>
#include <chrono>
#ifdef XP_WIN
#  include <direct.h>
#  include <process.h>
#endif
#include <errno.h>
#include <fcntl.h>
#if defined(XP_WIN)
#  include <io.h> /* for isatty() */
#endif
#include <locale.h>
#if defined(MALLOC_H)
#  include MALLOC_H /* for malloc_usable_size, malloc_size, _msize */
#endif
#include <ctime>
#include <math.h>
#ifndef __wasi__
#  include <signal.h>
#endif
#include <stdio.h>
#include <stdlib.h>
#include <string.h>
#include <sys/stat.h>
#include <sys/types.h>
#include <utility>
#ifdef XP_UNIX
#  ifndef __wasi__
#    include <sys/mman.h>
#    include <sys/wait.h>
#  endif
#  include <sys/stat.h>
#  include <unistd.h>
#endif
#ifdef XP_LINUX
#  include <sys/prctl.h>
#endif

#include "jsapi.h"
#include "jsfriendapi.h"
#include "jstypes.h"
#ifndef JS_WITHOUT_NSPR
#  include "prerror.h"
#  include "prlink.h"
#endif

#include "builtin/Array.h"
#include "builtin/MapObject.h"
#include "builtin/ModuleObject.h"
#include "builtin/RegExp.h"
#include "builtin/String.h"
#include "builtin/TestingFunctions.h"
#include "builtin/TestingUtility.h"  // js::ParseCompileOptions
#include "debugger/DebugAPI.h"
#include "frontend/BytecodeCompilation.h"
#include "frontend/BytecodeCompiler.h"
#include "frontend/CompilationStencil.h"
#ifdef JS_ENABLE_SMOOSH
#  include "frontend/Frontend2.h"
#endif
#include "frontend/ModuleSharedContext.h"
#include "frontend/Parser.h"
#include "frontend/SourceNotes.h"  // SrcNote, SrcNoteType, SrcNoteIterator
#include "gc/PublicIterators.h"
#ifdef DEBUG
#  include "irregexp/RegExpAPI.h"
#endif
#include "gc/GC-inl.h"  // ZoneCellIter

#ifdef JS_SIMULATOR_ARM
#  include "jit/arm/Simulator-arm.h"
#endif
#ifdef JS_SIMULATOR_MIPS32
#  include "jit/mips32/Simulator-mips32.h"
#endif
#ifdef JS_SIMULATOR_MIPS64
#  include "jit/mips64/Simulator-mips64.h"
#endif
#include "jit/CacheIRHealth.h"
#include "jit/InlinableNatives.h"
#include "jit/Ion.h"
#include "jit/JitcodeMap.h"
#include "jit/shared/CodeGenerator-shared.h"
#include "js/Array.h"        // JS::NewArrayObject
#include "js/ArrayBuffer.h"  // JS::{CreateMappedArrayBufferContents,NewMappedArrayBufferWithContents,IsArrayBufferObject,GetArrayBufferLengthAndData}
#include "js/BuildId.h"      // JS::BuildIdCharVector, JS::SetProcessBuildIdOp
#include "js/CallAndConstruct.h"  // JS::Call, JS::IsCallable, JS_CallFunction, JS_CallFunctionValue
#include "js/CharacterEncoding.h"  // JS::StringIsASCII
#include "js/CompilationAndEvaluation.h"
#include "js/CompileOptions.h"
#include "js/ContextOptions.h"  // JS::ContextOptions{,Ref}
#include "js/Debug.h"
#include "js/Equality.h"                   // JS::SameValue
#include "js/ErrorReport.h"                // JS::PrintError
#include "js/Exception.h"                  // JS::StealPendingExceptionStack
#include "js/experimental/CodeCoverage.h"  // js::EnableCodeCoverage
#include "js/experimental/CTypes.h"        // JS::InitCTypesClass
#include "js/experimental/Intl.h"  // JS::AddMoz{DateTimeFormat,DisplayNames}Constructor
#include "js/experimental/JitInfo.h"  // JSJit{Getter,Setter,Method}CallArgs, JSJitGetterInfo, JSJit{Getter,Setter}Op, JSJitInfo
#include "js/experimental/JSStencil.h"  // JS::Stencil, JS::CompileToStencilOffThread, JS::FinishOffThreadCompileToStencil
#include "js/experimental/SourceHook.h"  // js::{Set,Forget,}SourceHook
#include "js/experimental/TypedData.h"   // JS_NewUint8Array
#include "js/friend/DumpFunctions.h"     // JS::FormatStackDump
#include "js/friend/ErrorMessages.h"     // js::GetErrorMessage, JSMSG_*
#include "js/friend/StackLimits.h"       // js::AutoCheckRecursionLimit
#include "js/friend/WindowProxy.h"  // js::IsWindowProxy, js::SetWindowProxyClass, js::ToWindowProxyIfWindow, js::ToWindowIfWindowProxy
#include "js/GCAPI.h"               // JS::AutoCheckCannotGC
#include "js/GCVector.h"
#include "js/GlobalObject.h"
#include "js/Initialization.h"
#include "js/Interrupt.h"
#include "js/JSON.h"
#include "js/MemoryCallbacks.h"
#include "js/MemoryFunctions.h"
#include "js/Modules.h"  // JS::GetModulePrivate, JS::SetModule{DynamicImport,Metadata,Resolve}Hook, JS::SetModulePrivate
#include "js/Object.h"  // JS::GetClass, JS::GetCompartment, JS::GetReservedSlot, JS::SetReservedSlot
#include "js/Printf.h"
#include "js/PropertyAndElement.h"  // JS_DefineElement, JS_DefineFunction, JS_DefineFunctions, JS_DefineProperties, JS_DefineProperty, JS_GetElement, JS_GetProperty, JS_GetPropertyById, JS_HasProperty, JS_SetElement, JS_SetProperty, JS_SetPropertyById
#include "js/PropertySpec.h"
#include "js/Realm.h"
#include "js/RegExp.h"  // JS::ObjectIsRegExp
#include "js/ScriptPrivate.h"
#include "js/SourceText.h"
#include "js/StableStringChars.h"
#include "js/Stack.h"
#include "js/StreamConsumer.h"
#include "js/StructuredClone.h"
#include "js/SweepingAPI.h"
#include "js/Transcoding.h"  // JS::TranscodeBuffer, JS::TranscodeRange
#include "js/Warnings.h"     // JS::SetWarningReporter
#include "js/WasmModule.h"   // JS::WasmModule
#include "js/Wrapper.h"
#include "proxy/DeadObjectProxy.h"  // js::IsDeadProxyObject
#include "shell/jsoptparse.h"
#include "shell/jsshell.h"
#include "shell/OSObject.h"
#include "shell/ShellModuleObjectWrapper.h"
#include "shell/WasmTesting.h"
#include "threading/ConditionVariable.h"
#include "threading/ExclusiveData.h"
#include "threading/LockGuard.h"
#include "threading/Thread.h"
#include "util/CompleteFile.h"  // js::FileContents, js::ReadCompleteFile
#include "util/DifferentialTesting.h"
#include "util/StringBuffer.h"
#include "util/Text.h"
#include "util/WindowsWrapper.h"
#include "vm/ArgumentsObject.h"
#include "vm/Compression.h"
#include "vm/ErrorObject.h"
#include "vm/HelperThreads.h"
#include "vm/JSAtom.h"
#include "vm/JSContext.h"
#include "vm/JSFunction.h"
#include "vm/JSObject.h"
#include "vm/JSScript.h"
#include "vm/ModuleBuilder.h"  // js::ModuleBuilder
#include "vm/Monitor.h"
#include "vm/MutexIDs.h"
#include "vm/Printer.h"        // QuoteString
#include "vm/PromiseObject.h"  // js::PromiseObject
#include "vm/Shape.h"
#include "vm/SharedArrayObject.h"
#include "vm/StencilObject.h"  // js::StencilObject
#include "vm/Time.h"
#include "vm/ToSource.h"  // js::ValueToSource
#include "vm/TypedArrayObject.h"
#include "vm/WrapperObject.h"
#include "wasm/WasmJS.h"

#include "vm/Compartment-inl.h"
#include "vm/ErrorObject-inl.h"
#include "vm/Interpreter-inl.h"
#include "vm/JSObject-inl.h"
#include "vm/Realm-inl.h"
#include "vm/Stack-inl.h"

using namespace js;
using namespace js::cli;
using namespace js::shell;

using JS::AutoStableStringChars;
using JS::CompileOptions;

using js::shell::RCFile;

using mozilla::ArrayEqual;
using mozilla::AsVariant;
using mozilla::Atomic;
using mozilla::MakeScopeExit;
using mozilla::Maybe;
using mozilla::Nothing;
using mozilla::NumberEqualsInt32;
using mozilla::TimeDuration;
using mozilla::TimeStamp;
using mozilla::Utf8Unit;
using mozilla::Variant;

#ifdef FUZZING_JS_FUZZILLI
#  define REPRL_CRFD 100
#  define REPRL_CWFD 101
#  define REPRL_DRFD 102
#  define REPRL_DWFD 103

#  define SHM_SIZE 0x100000
#  define MAX_EDGES ((SHM_SIZE - 4) * 8)

struct shmem_data {
  uint32_t num_edges;
  unsigned char edges[];
};

struct shmem_data* __shmem;

uint32_t *__edges_start, *__edges_stop;
void __sanitizer_cov_reset_edgeguards() {
  uint64_t N = 0;
  for (uint32_t* x = __edges_start; x < __edges_stop && N < MAX_EDGES; x++)
    *x = ++N;
}

extern "C" void __sanitizer_cov_trace_pc_guard_init(uint32_t* start,
                                                    uint32_t* stop) {
  // Avoid duplicate initialization
  if (start == stop || *start) return;

  if (__edges_start != NULL || __edges_stop != NULL) {
    fprintf(stderr,
            "Coverage instrumentation is only supported for a single module\n");
    _exit(-1);
  }

  __edges_start = start;
  __edges_stop = stop;

  // Map the shared memory region
  const char* shm_key = getenv("SHM_ID");
  if (!shm_key) {
    puts("[COV] no shared memory bitmap available, skipping");
    __shmem = (struct shmem_data*)malloc(SHM_SIZE);
  } else {
    int fd = shm_open(shm_key, O_RDWR, S_IREAD | S_IWRITE);
    if (fd <= -1) {
      fprintf(stderr, "Failed to open shared memory region: %s\n",
              strerror(errno));
      _exit(-1);
    }

    __shmem = (struct shmem_data*)mmap(0, SHM_SIZE, PROT_READ | PROT_WRITE,
                                       MAP_SHARED, fd, 0);
    if (__shmem == MAP_FAILED) {
      fprintf(stderr, "Failed to mmap shared memory region\n");
      _exit(-1);
    }
  }

  __sanitizer_cov_reset_edgeguards();

  __shmem->num_edges = stop - start;
  printf("[COV] edge counters initialized. Shared memory: %s with %u edges\n",
         shm_key, __shmem->num_edges);
}

extern "C" void __sanitizer_cov_trace_pc_guard(uint32_t* guard) {
  // There's a small race condition here: if this function executes in two
  // threads for the same edge at the same time, the first thread might disable
  // the edge (by setting the guard to zero) before the second thread fetches
  // the guard value (and thus the index). However, our instrumentation ignores
  // the first edge (see libcoverage.c) and so the race is unproblematic.
  uint32_t index = *guard;
  // If this function is called before coverage instrumentation is properly
  // initialized we want to return early.
  if (!index) return;
  __shmem->edges[index / 8] |= 1 << (index % 8);
  *guard = 0;
}
#endif /* FUZZING_JS_FUZZILLI */

enum JSShellExitCode {
  EXITCODE_RUNTIME_ERROR = 3,
  EXITCODE_FILE_NOT_FOUND = 4,
  EXITCODE_OUT_OF_MEMORY = 5,
  EXITCODE_TIMEOUT = 6
};

/*
 * Limit the timeout to 30 minutes to prevent an overflow on platfoms
 * that represent the time internally in microseconds using 32-bit int.
 */
static const double MAX_TIMEOUT_SECONDS = 1800.0;

// Not necessarily in sync with the browser
#ifdef ENABLE_SHARED_MEMORY
#  define SHARED_MEMORY_DEFAULT 1
#else
#  define SHARED_MEMORY_DEFAULT 0
#endif

// Fuzzing support for JS runtime fuzzing
#ifdef FUZZING_INTERFACES
#  include "shell/jsrtfuzzing/jsrtfuzzing.h"
static bool fuzzDoDebug = !!getenv("MOZ_FUZZ_DEBUG");
static bool fuzzHaveModule = !!getenv("FUZZER");
#endif  // FUZZING_INTERFACES

// Code to support GCOV code coverage measurements on standalone shell
#ifdef MOZ_CODE_COVERAGE
#  if defined(__GNUC__) && !defined(__clang__)
extern "C" void __gcov_dump();
extern "C" void __gcov_reset();

void counters_dump(int) { __gcov_dump(); }

void counters_reset(int) { __gcov_reset(); }
#  else
void counters_dump(int) { /* Do nothing */
}

void counters_reset(int) { /* Do nothing */
}
#  endif

static void InstallCoverageSignalHandlers() {
#  ifndef XP_WIN
  fprintf(stderr, "[CodeCoverage] Setting handlers for process %d.\n",
          getpid());

  struct sigaction dump_sa;
  dump_sa.sa_handler = counters_dump;
  dump_sa.sa_flags = SA_RESTART;
  sigemptyset(&dump_sa.sa_mask);
  mozilla::DebugOnly<int> r1 = sigaction(SIGUSR1, &dump_sa, nullptr);
  MOZ_ASSERT(r1 == 0, "Failed to install GCOV SIGUSR1 handler");

  struct sigaction reset_sa;
  reset_sa.sa_handler = counters_reset;
  reset_sa.sa_flags = SA_RESTART;
  sigemptyset(&reset_sa.sa_mask);
  mozilla::DebugOnly<int> r2 = sigaction(SIGUSR2, &reset_sa, nullptr);
  MOZ_ASSERT(r2 == 0, "Failed to install GCOV SIGUSR2 handler");
#  endif
}
#endif

// An off-thread parse or decode job.
class js::shell::OffThreadJob {
  enum State {
    RUNNING,   // Working; no token.
    DONE,      // Finished; have token.
    CANCELLED  // Cancelled due to error.
  };

 public:
  using Source = mozilla::Variant<JS::UniqueTwoByteChars, JS::TranscodeBuffer>;

  OffThreadJob(ShellContext* sc, ScriptKind kind, Source&& source);
  ~OffThreadJob();

  void cancel();
  void markDone(JS::OffThreadToken* newToken);
  JS::OffThreadToken* waitUntilDone(JSContext* cx);

  char16_t* sourceChars() { return source.as<UniqueTwoByteChars>().get(); }
  JS::TranscodeBuffer& xdrBuffer() { return source.as<JS::TranscodeBuffer>(); }

 public:
  const int32_t id;
  const ScriptKind kind;

 private:
  js::Monitor& monitor;
  State state;
  JS::OffThreadToken* token;
  Source source;
};

static OffThreadJob* NewOffThreadJob(JSContext* cx, ScriptKind kind,
                                     CompileOptions& options,
                                     OffThreadJob::Source&& source) {
  ShellContext* sc = GetShellContext(cx);
  UniquePtr<OffThreadJob> job(
      cx->new_<OffThreadJob>(sc, kind, std::move(source)));
  if (!job) {
    return nullptr;
  }

  if (!sc->offThreadJobs.append(job.get())) {
    job->cancel();
    JS_ReportErrorASCII(cx, "OOM adding off-thread job");
    return nullptr;
  }

  return job.release();
}

static OffThreadJob* GetSingleOffThreadJob(JSContext* cx, ScriptKind kind) {
  ShellContext* sc = GetShellContext(cx);
  const auto& jobs = sc->offThreadJobs;
  if (jobs.empty()) {
    JS_ReportErrorASCII(cx, "No off-thread jobs are pending");
    return nullptr;
  }

  if (jobs.length() > 1) {
    JS_ReportErrorASCII(
        cx, "Multiple off-thread jobs are pending: must specify job ID");
    return nullptr;
  }

  OffThreadJob* job = jobs[0];
  if (job->kind != kind) {
    JS_ReportErrorASCII(cx, "Off-thread job is the wrong kind");
    return nullptr;
  }

  return job;
}

static OffThreadJob* LookupOffThreadJobByID(JSContext* cx, ScriptKind kind,
                                            int32_t id) {
  if (id <= 0) {
    JS_ReportErrorASCII(cx, "Bad off-thread job ID");
    return nullptr;
  }

  ShellContext* sc = GetShellContext(cx);
  const auto& jobs = sc->offThreadJobs;
  if (jobs.empty()) {
    JS_ReportErrorASCII(cx, "No off-thread jobs are pending");
    return nullptr;
  }

  OffThreadJob* job = nullptr;
  for (auto someJob : jobs) {
    if (someJob->id == id) {
      job = someJob;
      break;
    }
  }

  if (!job) {
    JS_ReportErrorASCII(cx, "Off-thread job not found");
    return nullptr;
  }

  if (job->kind != kind) {
    JS_ReportErrorASCII(cx, "Off-thread job is the wrong kind");
    return nullptr;
  }

  return job;
}

static OffThreadJob* LookupOffThreadJobForArgs(JSContext* cx, ScriptKind kind,
                                               const CallArgs& args,
                                               size_t arg) {
  // If the optional ID argument isn't present, get the single pending job.
  if (args.length() <= arg) {
    return GetSingleOffThreadJob(cx, kind);
  }

  // Lookup the job using the specified ID.
  int32_t id = 0;
  RootedValue value(cx, args[arg]);
  if (!ToInt32(cx, value, &id)) {
    return nullptr;
  }

  return LookupOffThreadJobByID(cx, kind, id);
}

static void DeleteOffThreadJob(JSContext* cx, OffThreadJob* job) {
  ShellContext* sc = GetShellContext(cx);
  for (size_t i = 0; i < sc->offThreadJobs.length(); i++) {
    if (sc->offThreadJobs[i] == job) {
      sc->offThreadJobs.erase(&sc->offThreadJobs[i]);
      js_delete(job);
      return;
    }
  }

  MOZ_CRASH("Off-thread job not found");
}

static void CancelOffThreadJobsForContext(JSContext* cx) {
  // Parse jobs may be blocked waiting on GC.
  gc::FinishGC(cx);

  // Wait for jobs belonging to this context.
  ShellContext* sc = GetShellContext(cx);
  while (!sc->offThreadJobs.empty()) {
    OffThreadJob* job = sc->offThreadJobs.popCopy();
    job->waitUntilDone(cx);
    js_delete(job);
  }
}

static void CancelOffThreadJobsForRuntime(JSContext* cx) {
  // Parse jobs may be blocked waiting on GC.
  gc::FinishGC(cx);

  // Cancel jobs belonging to this runtime.
  CancelOffThreadParses(cx->runtime());
  ShellContext* sc = GetShellContext(cx);
  while (!sc->offThreadJobs.empty()) {
    js_delete(sc->offThreadJobs.popCopy());
  }
}

mozilla::Atomic<int32_t> gOffThreadJobSerial(1);

OffThreadJob::OffThreadJob(ShellContext* sc, ScriptKind kind, Source&& source)
    : id(gOffThreadJobSerial++),
      kind(kind),
      monitor(sc->offThreadMonitor),
      state(RUNNING),
      token(nullptr),
      source(std::move(source)) {
  MOZ_RELEASE_ASSERT(id > 0, "Off-thread job IDs exhausted");
}

OffThreadJob::~OffThreadJob() { MOZ_ASSERT(state != RUNNING); }

void OffThreadJob::cancel() {
  MOZ_ASSERT(state == RUNNING);
  MOZ_ASSERT(!token);

  state = CANCELLED;
}

void OffThreadJob::markDone(JS::OffThreadToken* newToken) {
  AutoLockMonitor alm(monitor);
  MOZ_ASSERT(state == RUNNING);
  MOZ_ASSERT(!token);
  MOZ_ASSERT(newToken);

  token = newToken;
  state = DONE;
  alm.notifyAll();
}

JS::OffThreadToken* OffThreadJob::waitUntilDone(JSContext* cx) {
  AutoLockMonitor alm(monitor);
  MOZ_ASSERT(state != CANCELLED);

  while (state != DONE) {
    alm.wait();
  }

  MOZ_ASSERT(token);
  return token;
}

struct ShellCompartmentPrivate {
  GCPtrObject grayRoot;
};

struct MOZ_STACK_CLASS EnvironmentPreparer
    : public js::ScriptEnvironmentPreparer {
  explicit EnvironmentPreparer(JSContext* cx) {
    js::SetScriptEnvironmentPreparer(cx, this);
  }
  void invoke(JS::HandleObject global, Closure& closure) override;
};

const char* shell::selfHostedXDRPath = nullptr;
bool shell::encodeSelfHostedCode = false;
bool shell::enableCodeCoverage = false;
bool shell::enableDisassemblyDumps = false;
bool shell::offthreadCompilation = false;
bool shell::enableAsmJS = false;
bool shell::enableWasm = false;
bool shell::enableSharedMemory = SHARED_MEMORY_DEFAULT;
bool shell::enableWasmBaseline = false;
bool shell::enableWasmOptimizing = false;

#define WASM_DEFAULT_FEATURE(NAME, ...) bool shell::enableWasm##NAME = true;
#define WASM_EXPERIMENTAL_FEATURE(NAME, ...) \
  bool shell::enableWasm##NAME = false;
JS_FOR_WASM_FEATURES(WASM_DEFAULT_FEATURE, WASM_DEFAULT_FEATURE,
                     WASM_EXPERIMENTAL_FEATURE);
#undef WASM_DEFAULT_FEATURE
#undef WASM_EXPERIMENTAL_FEATURE

#ifdef ENABLE_WASM_SIMD_WORMHOLE
bool shell::enableWasmSimdWormhole = false;
#endif
bool shell::enableWasmVerbose = false;
bool shell::enableTestWasmAwaitTier2 = false;
bool shell::enableSourcePragmas = true;
bool shell::enableAsyncStacks = false;
bool shell::enableAsyncStackCaptureDebuggeeOnly = false;
bool shell::enableStreams = false;
bool shell::enableReadableByteStreams = false;
bool shell::enableBYOBStreamReaders = false;
bool shell::enableWritableStreams = false;
bool shell::enableReadableStreamPipeTo = false;
bool shell::enableWeakRefs = false;
bool shell::enableToSource = false;
bool shell::enablePropertyErrorMessageFix = false;
bool shell::enableIteratorHelpers = false;
bool shell::enablePrivateClassFields = false;
bool shell::enablePrivateClassMethods = false;
bool shell::enableErgonomicBrandChecks = true;
#ifdef ENABLE_CHANGE_ARRAY_BY_COPY
bool shell::enableChangeArrayByCopy = false;
#endif
#ifdef ENABLE_NEW_SET_METHODS
bool shell::enableNewSetMethods = true;
#endif
bool shell::enableClassStaticBlocks = true;
bool shell::enableImportAssertions = false;
#ifdef JS_GC_ZEAL
uint32_t shell::gZealBits = 0;
uint32_t shell::gZealFrequency = 0;
#endif
bool shell::printTiming = false;
RCFile* shell::gErrFile = nullptr;
RCFile* shell::gOutFile = nullptr;
bool shell::reportWarnings = true;
bool shell::compileOnly = false;
bool shell::disableOOMFunctions = false;
bool shell::defaultToSameCompartment = true;

bool shell::useFdlibmForSinCosTan = false;

#ifdef DEBUG
bool shell::dumpEntrainedVariables = false;
bool shell::OOM_printAllocationCount = false;
#endif

UniqueChars shell::processWideModuleLoadPath;

static bool SetTimeoutValue(JSContext* cx, double t);

static void KillWatchdog(JSContext* cx);

static bool ScheduleWatchdog(JSContext* cx, double t);

static void CancelExecution(JSContext* cx);

enum class ShellGlobalKind {
  GlobalObject,
  WindowProxy,
};

static JSObject* NewGlobalObject(JSContext* cx, JS::RealmOptions& options,
                                 JSPrincipals* principals, ShellGlobalKind kind,
                                 bool immutablePrototype);

/*
 * A toy WindowProxy class for the shell. This is intended for testing code
 * where global |this| is a WindowProxy. All requests are forwarded to the
 * underlying global and no navigation is supported.
 */
const JSClass ShellWindowProxyClass =
    PROXY_CLASS_DEF("ShellWindowProxy", JSCLASS_HAS_RESERVED_SLOTS(1));

JSObject* NewShellWindowProxy(JSContext* cx, JS::HandleObject global) {
  MOZ_ASSERT(global->is<GlobalObject>());

  js::WrapperOptions options;
  options.setClass(&ShellWindowProxyClass);

  JSAutoRealm ar(cx, global);
  JSObject* obj =
      js::Wrapper::New(cx, global, &js::Wrapper::singleton, options);
  MOZ_ASSERT_IF(obj, js::IsWindowProxy(obj));
  return obj;
}

/*
 * A toy principals type for the shell.
 *
 * In the shell, a principal is simply a 32-bit mask: P subsumes Q if the
 * set bits in P are a superset of those in Q. Thus, the principal 0 is
 * subsumed by everything, and the principal ~0 subsumes everything.
 *
 * As a special case, a null pointer as a principal is treated like 0xffff.
 *
 * The 'newGlobal' function takes an option indicating which principal the
 * new global should have; 'evaluate' does for the new code.
 */
class ShellPrincipals final : public JSPrincipals {
  uint32_t bits;

  static uint32_t getBits(JSPrincipals* p) {
    if (!p) {
      return 0xffff;
    }
    return static_cast<ShellPrincipals*>(p)->bits;
  }

 public:
  explicit ShellPrincipals(uint32_t bits, int32_t refcount = 0) : bits(bits) {
    this->refcount = refcount;
  }

  bool write(JSContext* cx, JSStructuredCloneWriter* writer) override {
    // The shell doesn't have a read principals hook, so it doesn't really
    // matter what we write here, but we have to write something so the
    // fuzzer is happy.
    return JS_WriteUint32Pair(writer, bits, 0);
  }

  bool isSystemOrAddonPrincipal() override { return true; }

  static void destroy(JSPrincipals* principals) {
    MOZ_ASSERT(principals != &fullyTrusted);
    MOZ_ASSERT(principals->refcount == 0);
    js_delete(static_cast<const ShellPrincipals*>(principals));
  }

  static bool subsumes(JSPrincipals* first, JSPrincipals* second) {
    uint32_t firstBits = getBits(first);
    uint32_t secondBits = getBits(second);
    return (firstBits | secondBits) == firstBits;
  }

  static JSSecurityCallbacks securityCallbacks;

  // Fully-trusted principals singleton.
  static ShellPrincipals fullyTrusted;
};

JSSecurityCallbacks ShellPrincipals::securityCallbacks = {
    nullptr,  // contentSecurityPolicyAllows
    subsumes};

// The fully-trusted principal subsumes all other principals.
ShellPrincipals ShellPrincipals::fullyTrusted(-1, 1);

#ifdef EDITLINE
extern "C" {
extern MOZ_EXPORT char* readline(const char* prompt);
extern MOZ_EXPORT void add_history(char* line);
}  // extern "C"
#endif

ShellContext::ShellContext(JSContext* cx)
    : isWorker(false),
      lastWarningEnabled(false),
      trackUnhandledRejections(true),
      timeoutInterval(-1.0),
      startTime(PRMJ_Now()),
      serviceInterrupt(false),
      haveInterruptFunc(false),
      interruptFunc(cx, NullValue()),
      lastWarning(cx, NullValue()),
      promiseRejectionTrackerCallback(cx, NullValue()),
      unhandledRejectedPromises(cx),
      watchdogLock(mutexid::ShellContextWatchdog),
      exitCode(0),
      quitting(false),
      readLineBufPos(0),
      errFilePtr(nullptr),
      outFilePtr(nullptr),
      offThreadMonitor(mutexid::ShellOffThreadState),
      finalizationRegistryCleanupCallbacks(cx) {}

ShellContext::~ShellContext() { MOZ_ASSERT(offThreadJobs.empty()); }

ShellContext* js::shell::GetShellContext(JSContext* cx) {
  ShellContext* sc = static_cast<ShellContext*>(JS_GetContextPrivate(cx));
  MOZ_ASSERT(sc);
  return sc;
}

static bool TraceGrayRoots(JSTracer* trc, SliceBudget& budget, void* data) {
  JSRuntime* rt = trc->runtime();
  for (ZonesIter zone(rt, SkipAtoms); !zone.done(); zone.next()) {
    for (CompartmentsInZoneIter comp(zone); !comp.done(); comp.next()) {
      auto priv = static_cast<ShellCompartmentPrivate*>(
          JS_GetCompartmentPrivate(comp.get()));
      if (priv) {
        TraceNullableEdge(trc, &priv->grayRoot, "test gray root");
      }
    }
  }

  return true;
}

static mozilla::UniqueFreePtr<char[]> GetLine(FILE* file, const char* prompt) {
#ifdef EDITLINE
  /*
   * Use readline only if file is stdin, because there's no way to specify
   * another handle.  Are other filehandles interactive?
   */
  if (file == stdin) {
    mozilla::UniqueFreePtr<char[]> linep(readline(prompt));
    /*
     * We set it to zero to avoid complaining about inappropriate ioctl
     * for device in the case of EOF. Looks like errno == 251 if line is
     * finished with EOF and errno == 25 (EINVAL on Mac) if there is
     * nothing left to read.
     */
    if (errno == 251 || errno == 25 || errno == EINVAL) {
      errno = 0;
    }
    if (!linep) {
      return nullptr;
    }
    if (linep[0] != '\0') {
      add_history(linep.get());
    }
    return linep;
  }
#endif

  size_t len = 0;
  if (*prompt != '\0' && gOutFile->isOpen()) {
    fprintf(gOutFile->fp, "%s", prompt);
    fflush(gOutFile->fp);
  }

  size_t size = 80;
  mozilla::UniqueFreePtr<char[]> buffer(static_cast<char*>(malloc(size)));
  if (!buffer) {
    return nullptr;
  }

  char* current = buffer.get();
  do {
    while (true) {
      if (fgets(current, size - len, file)) {
        break;
      }
      if (errno != EINTR) {
        return nullptr;
      }
    }

    len += strlen(current);
    char* t = buffer.get() + len - 1;
    if (*t == '\n') {
      /* Line was read. We remove '\n' and exit. */
      *t = '\0';
      break;
    }

    if (len + 1 == size) {
      size = size * 2;
      char* raw = buffer.release();
      char* tmp = static_cast<char*>(realloc(raw, size));
      if (!tmp) {
        free(raw);
        return nullptr;
      }
      buffer.reset(tmp);
    }
    current = buffer.get() + len;
  } while (true);
  return buffer;
}

static bool ShellInterruptCallback(JSContext* cx) {
  ShellContext* sc = GetShellContext(cx);
  if (!sc->serviceInterrupt) {
    return true;
  }

  // Reset serviceInterrupt. CancelExecution or InterruptIf will set it to
  // true to distinguish watchdog or user triggered interrupts.
  // Do this first to prevent other interrupts that may occur while the
  // user-supplied callback is executing from re-entering the handler.
  sc->serviceInterrupt = false;

  bool result;
  if (sc->haveInterruptFunc) {
    bool wasAlreadyThrowing = cx->isExceptionPending();
    JS::AutoSaveExceptionState savedExc(cx);
    JSAutoRealm ar(cx, &sc->interruptFunc.toObject());
    RootedValue rval(cx);

    // Report any exceptions thrown by the JS interrupt callback, but do
    // *not* keep it on the cx. The interrupt handler is invoked at points
    // that are not expected to throw catchable exceptions, like at
    // JSOp::RetRval.
    //
    // If the interrupted JS code was already throwing, any exceptions
    // thrown by the interrupt handler are silently swallowed.
    {
      Maybe<AutoReportException> are;
      if (!wasAlreadyThrowing) {
        are.emplace(cx);
      }
      result = JS_CallFunctionValue(cx, nullptr, sc->interruptFunc,
                                    JS::HandleValueArray::empty(), &rval);
    }
    savedExc.restore();

    if (rval.isBoolean()) {
      result = rval.toBoolean();
    } else {
      result = false;
    }
  } else {
    result = false;
  }

  if (!result && sc->exitCode == 0) {
    static const char msg[] = "Script terminated by interrupt handler.\n";
    fputs(msg, stderr);

    sc->exitCode = EXITCODE_TIMEOUT;
  }

  return result;
}

/*
 * Some UTF-8 files, notably those written using Notepad, have a Unicode
 * Byte-Order-Mark (BOM) as their first character. This is useless (byte-order
 * is meaningless for UTF-8) but causes a syntax error unless we skip it.
 */
static void SkipUTF8BOM(FILE* file) {
  int ch1 = fgetc(file);
  int ch2 = fgetc(file);
  int ch3 = fgetc(file);

  // Skip the BOM
  if (ch1 == 0xEF && ch2 == 0xBB && ch3 == 0xBF) {
    return;
  }

  // No BOM - revert
  if (ch3 != EOF) {
    ungetc(ch3, file);
  }
  if (ch2 != EOF) {
    ungetc(ch2, file);
  }
  if (ch1 != EOF) {
    ungetc(ch1, file);
  }
}

void EnvironmentPreparer::invoke(HandleObject global, Closure& closure) {
  MOZ_ASSERT(JS_IsGlobalObject(global));

  JSContext* cx = TlsContext.get();
  MOZ_ASSERT(!JS_IsExceptionPending(cx));

  AutoRealm ar(cx, global);
  AutoReportException are(cx);
  if (!closure(cx)) {
    return;
  }
}

JSObject* js::shell::CreateScriptPrivate(JSContext* cx, HandleString path) {
  RootedObject info(cx, JS_NewPlainObject(cx));
  if (!info) {
    return nullptr;
  }

  if (path) {
    RootedValue pathValue(cx, StringValue(path));
    if (!JS_DefineProperty(cx, info, "path", pathValue, JSPROP_ENUMERATE)) {
      return nullptr;
    }
  }

  return info;
}

static bool RegisterScriptPathWithModuleLoader(JSContext* cx,
                                               HandleScript script,
                                               const char* filename) {
  // Set the private value associated with a script to a object containing the
  // script's filename so that the module loader can use it to resolve
  // relative imports.

  RootedString path(cx, JS_NewStringCopyZ(cx, filename));
  if (!path) {
    return false;
  }

  MOZ_ASSERT(JS::GetScriptPrivate(script).isUndefined());
  RootedObject infoObject(cx, CreateScriptPrivate(cx, path));
  if (!infoObject) {
    return false;
  }

  JS::SetScriptPrivate(script, ObjectValue(*infoObject));
  return true;
}

enum class CompileUtf8 {
  InflateToUtf16,
  DontInflate,
};

[[nodiscard]] static bool RunFile(JSContext* cx, const char* filename,
                                  FILE* file, CompileUtf8 compileMethod,
                                  bool compileOnly) {
  SkipUTF8BOM(file);

  int64_t t1 = PRMJ_Now();
  RootedScript script(cx);

  {
    CompileOptions options(cx);
    options.setIntroductionType("js shell file")
        .setFileAndLine(filename, 1)
        .setIsRunOnce(true)
        .setNoScriptRval(true);

    if (compileMethod == CompileUtf8::DontInflate) {
      script = JS::CompileUtf8File(cx, options, file);
    } else {
      fprintf(stderr, "(compiling '%s' after inflating to UTF-16)\n", filename);

      FileContents buffer(cx);
      if (!ReadCompleteFile(cx, file, buffer)) {
        return false;
      }

      size_t length = buffer.length();
      auto chars = UniqueTwoByteChars(
          UTF8CharsToNewTwoByteCharsZ(
              cx,
              JS::UTF8Chars(reinterpret_cast<const char*>(buffer.begin()),
                            buffer.length()),
              &length, js::MallocArena)
              .get());
      if (!chars) {
        return false;
      }

      JS::SourceText<char16_t> source;
      if (!source.init(cx, std::move(chars), length)) {
        return false;
      }

      script = JS::Compile(cx, options, source);
    }

    if (!script) {
      return false;
    }
  }

  if (!RegisterScriptPathWithModuleLoader(cx, script, filename)) {
    return false;
  }

#ifdef DEBUG
  if (dumpEntrainedVariables) {
    AnalyzeEntrainedVariables(cx, script);
  }
#endif
  if (!compileOnly) {
    if (!JS_ExecuteScript(cx, script)) {
      return false;
    }
    int64_t t2 = PRMJ_Now() - t1;
    if (printTiming) {
      printf("runtime = %.3f ms\n", double(t2) / PRMJ_USEC_PER_MSEC);
    }
  }
  return true;
}

[[nodiscard]] static bool RunModule(JSContext* cx, const char* filename,
                                    bool compileOnly) {
  ShellContext* sc = GetShellContext(cx);

  RootedString path(cx, JS_NewStringCopyZ(cx, filename));
  if (!path) {
    return false;
  }

  path = ResolvePath(cx, path, RootRelative);
  if (!path) {
    return false;
  }

  return sc->moduleLoader->loadRootModule(cx, path);
}

static void ShellCleanupFinalizationRegistryCallback(JSFunction* doCleanup,
                                                     JSObject* incumbentGlobal,
                                                     void* data) {
  // In the browser this queues a task. Shell jobs correspond to microtasks so
  // we arrange for cleanup to happen after all jobs/microtasks have run. The
  // incumbent global is ignored in the shell.

  auto sc = static_cast<ShellContext*>(data);
  AutoEnterOOMUnsafeRegion oomUnsafe;
  if (!sc->finalizationRegistryCleanupCallbacks.append(doCleanup)) {
    oomUnsafe.crash("ShellCleanupFinalizationRegistryCallback");
  }
}

// Run any FinalizationRegistry cleanup tasks and return whether any ran.
static bool MaybeRunFinalizationRegistryCleanupTasks(JSContext* cx) {
  ShellContext* sc = GetShellContext(cx);
  MOZ_ASSERT(!sc->quitting);

  Rooted<ShellContext::FunctionVector> callbacks(cx);
  std::swap(callbacks.get(), sc->finalizationRegistryCleanupCallbacks.get());

  bool ranTasks = false;

  RootedFunction callback(cx);
  for (JSFunction* f : callbacks) {
    callback = f;

    AutoRealm ar(cx, f);

    {
      AutoReportException are(cx);
      RootedValue unused(cx);
      (void)JS_CallFunction(cx, nullptr, callback, HandleValueArray::empty(),
                            &unused);
    }

    ranTasks = true;

    if (sc->quitting) {
      break;
    }
  }

  return ranTasks;
}

static bool EnqueueJob(JSContext* cx, unsigned argc, Value* vp) {
  CallArgs args = CallArgsFromVp(argc, vp);

  if (!IsFunctionObject(args.get(0))) {
    JS_ReportErrorASCII(cx, "EnqueueJob's first argument must be a function");
    return false;
  }

  args.rval().setUndefined();

  RootedObject job(cx, &args[0].toObject());
  return js::EnqueueJob(cx, job);
}

static void RunShellJobs(JSContext* cx) {
  ShellContext* sc = GetShellContext(cx);
  if (sc->quitting) {
    return;
  }

  while (true) {
    // Run microtasks.
    js::RunJobs(cx);
    if (sc->quitting) {
      return;
    }

    // Run tasks (only finalization registry clean tasks are possible).
    bool ranTasks = MaybeRunFinalizationRegistryCleanupTasks(cx);
    if (!ranTasks) {
      break;
    }
  }
}

static bool DrainJobQueue(JSContext* cx, unsigned argc, Value* vp) {
  CallArgs args = CallArgsFromVp(argc, vp);

  if (GetShellContext(cx)->quitting) {
    JS_ReportErrorASCII(
        cx, "Mustn't drain the job queue when the shell is quitting");
    return false;
  }

  RunShellJobs(cx);

  if (GetShellContext(cx)->quitting) {
    return false;
  }

  args.rval().setUndefined();
  return true;
}

static bool GlobalOfFirstJobInQueue(JSContext* cx, unsigned argc, Value* vp) {
  CallArgs args = CallArgsFromVp(argc, vp);

  RootedObject job(cx, cx->internalJobQueue->maybeFront());
  if (!job) {
    JS_ReportErrorASCII(cx, "Job queue is empty");
    return false;
  }

  RootedObject global(cx, &job->nonCCWGlobal());
  if (!cx->compartment()->wrap(cx, &global)) {
    return false;
  }

  args.rval().setObject(*global);
  return true;
}

static bool TrackUnhandledRejections(JSContext* cx, JS::HandleObject promise,
                                     JS::PromiseRejectionHandlingState state) {
  ShellContext* sc = GetShellContext(cx);
  if (!sc->trackUnhandledRejections) {
    return true;
  }

#if defined(DEBUG) || defined(JS_OOM_BREAKPOINT)
  if (cx->runningOOMTest) {
    // When OOM happens, we cannot reliably track the set of unhandled
    // promise rejections. Throw error only when simulated OOM is used
    // *and* promises are used in the test.
    JS_ReportErrorASCII(
        cx,
        "Can't track unhandled rejections while running simulated OOM "
        "test. Call ignoreUnhandledRejections before using oomTest etc.");
    return false;
  }
#endif

  if (!sc->unhandledRejectedPromises) {
    sc->unhandledRejectedPromises = SetObject::create(cx);
    if (!sc->unhandledRejectedPromises) {
      return false;
    }
  }

  RootedValue promiseVal(cx, ObjectValue(*promise));

  AutoRealm ar(cx, sc->unhandledRejectedPromises);
  if (!cx->compartment()->wrap(cx, &promiseVal)) {
    return false;
  }

  switch (state) {
    case JS::PromiseRejectionHandlingState::Unhandled:
      if (!SetObject::add(cx, sc->unhandledRejectedPromises, promiseVal)) {
        return false;
      }
      break;
    case JS::PromiseRejectionHandlingState::Handled:
      bool deleted = false;
      if (!SetObject::delete_(cx, sc->unhandledRejectedPromises, promiseVal,
                              &deleted)) {
        return false;
      }
      // We can't MOZ_ASSERT(deleted) here, because it's possible we failed to
      // add the promise in the first place, due to OOM.
      break;
  }

  return true;
}

static void ForwardingPromiseRejectionTrackerCallback(
    JSContext* cx, bool mutedErrors, JS::HandleObject promise,
    JS::PromiseRejectionHandlingState state, void* data) {
  AutoReportException are(cx);

  if (!TrackUnhandledRejections(cx, promise, state)) {
    return;
  }

  RootedValue callback(cx,
                       GetShellContext(cx)->promiseRejectionTrackerCallback);
  if (callback.isNull()) {
    return;
  }

  AutoRealm ar(cx, &callback.toObject());

  FixedInvokeArgs<2> args(cx);
  args[0].setObject(*promise);
  args[1].setInt32(static_cast<int32_t>(state));

  if (!JS_WrapValue(cx, args[0])) {
    return;
  }

  RootedValue rval(cx);
  (void)Call(cx, callback, UndefinedHandleValue, args, &rval);
}

static bool SetPromiseRejectionTrackerCallback(JSContext* cx, unsigned argc,
                                               Value* vp) {
  CallArgs args = CallArgsFromVp(argc, vp);

  if (!IsFunctionObject(args.get(0))) {
    JS_ReportErrorASCII(
        cx,
        "setPromiseRejectionTrackerCallback expects a function as its sole "
        "argument");
    return false;
  }

  GetShellContext(cx)->promiseRejectionTrackerCallback = args[0];

  args.rval().setUndefined();
  return true;
}

// clang-format off
#define LIT(NAME) #NAME,
static const char* telemetryNames[JS_TELEMETRY_END + 1] = {
  MAP_JS_TELEMETRY(LIT)
  "JS_TELEMETRY_END"
};
#undef LIT
// clang-format on

// Telemetry can be executed from multiple threads, and the callback is
// responsible to avoid contention on the recorded telemetry data.
static Mutex* telemetryLock = nullptr;
class MOZ_RAII AutoLockTelemetry : public LockGuard<Mutex> {
  using Base = LockGuard<Mutex>;

 public:
  AutoLockTelemetry() : Base(*telemetryLock) { MOZ_ASSERT(telemetryLock); }
};

using TelemetryData = uint32_t;
using TelemetryVec = Vector<TelemetryData, 0, SystemAllocPolicy>;
static mozilla::Array<TelemetryVec, JS_TELEMETRY_END> telemetryResults;
static void AccumulateTelemetryDataCallback(int id, uint32_t sample,
                                            const char* key) {
  AutoLockTelemetry alt;
  // We ignore OOMs while writting teleemtry data.
  if (telemetryResults[id].append(sample)) {
    return;
  }
}

static void WriteTelemetryDataToDisk(const char* dir) {
  const int pathLen = 260;
  char fileName[pathLen];
  Fprinter output;
  auto initOutput = [&](const char* name) -> bool {
    if (SprintfLiteral(fileName, "%s%s.csv", dir, name) >= pathLen) {
      return false;
    }
    FILE* file = fopen(fileName, "a");
    if (!file) {
      return false;
    }
    output.init(file);
    return true;
  };

  for (size_t id = 0; id < JS_TELEMETRY_END; id++) {
    auto clear = MakeScopeExit([&] { telemetryResults[id].clearAndFree(); });
    if (!initOutput(telemetryNames[id])) {
      continue;
    }
    for (uint32_t data : telemetryResults[id]) {
      output.printf("%u\n", data);
    }
    output.finish();
  }
}

#undef MAP_TELEMETRY

static bool BoundToAsyncStack(JSContext* cx, unsigned argc, Value* vp) {
  CallArgs args = CallArgsFromVp(argc, vp);

  RootedValue function(cx, GetFunctionNativeReserved(&args.callee(), 0));
  RootedObject options(
      cx, &GetFunctionNativeReserved(&args.callee(), 1).toObject());

  RootedSavedFrame stack(cx, nullptr);
  bool isExplicit;

  RootedValue v(cx);

  if (!JS_GetProperty(cx, options, "stack", &v)) {
    return false;
  }
  if (!v.isObject() || !v.toObject().is<SavedFrame>()) {
    JS_ReportErrorASCII(cx,
                        "The 'stack' property must be a SavedFrame object.");
    return false;
  }
  stack = &v.toObject().as<SavedFrame>();

  if (!JS_GetProperty(cx, options, "cause", &v)) {
    return false;
  }
  RootedString causeString(cx, ToString(cx, v));
  if (!causeString) {
    MOZ_ASSERT(cx->isExceptionPending());
    return false;
  }

  UniqueChars cause = JS_EncodeStringToUTF8(cx, causeString);
  if (!cause) {
    MOZ_ASSERT(cx->isExceptionPending());
    return false;
  }

  if (!JS_GetProperty(cx, options, "explicit", &v)) {
    return false;
  }
  isExplicit = v.isUndefined() ? true : ToBoolean(v);

  auto kind =
      (isExplicit ? JS::AutoSetAsyncStackForNewCalls::AsyncCallKind::EXPLICIT
                  : JS::AutoSetAsyncStackForNewCalls::AsyncCallKind::IMPLICIT);

  JS::AutoSetAsyncStackForNewCalls asasfnckthxbye(cx, stack, cause.get(), kind);
  return Call(cx, UndefinedHandleValue, function, JS::HandleValueArray::empty(),
              args.rval());
}

static bool BindToAsyncStack(JSContext* cx, unsigned argc, Value* vp) {
  CallArgs args = CallArgsFromVp(argc, vp);

  if (args.length() != 2) {
    JS_ReportErrorASCII(cx, "bindToAsyncStack takes exactly two arguments.");
    return false;
  }

  if (!args[0].isObject() || !IsCallable(args[0])) {
    JS_ReportErrorASCII(
        cx, "bindToAsyncStack's first argument should be a function.");
    return false;
  }

  if (!args[1].isObject()) {
    JS_ReportErrorASCII(
        cx, "bindToAsyncStack's second argument should be an object.");
    return false;
  }

  RootedFunction bound(cx, NewFunctionWithReserved(cx, BoundToAsyncStack, 0, 0,
                                                   "bindToAsyncStack thunk"));
  if (!bound) {
    return false;
  }
  SetFunctionNativeReserved(bound, 0, args[0]);
  SetFunctionNativeReserved(bound, 1, args[1]);

  args.rval().setObject(*bound);
  return true;
}

#ifdef JS_HAS_INTL_API
static bool AddIntlExtras(JSContext* cx, unsigned argc, Value* vp) {
  CallArgs args = CallArgsFromVp(argc, vp);
  if (!args.get(0).isObject()) {
    JS_ReportErrorASCII(cx, "addIntlExtras must be passed an object");
    return false;
  }
  JS::RootedObject intl(cx, &args[0].toObject());

  static const JSFunctionSpec funcs[] = {
      JS_SELF_HOSTED_FN("getCalendarInfo", "Intl_getCalendarInfo", 1, 0),
      JS_FS_END};

  if (!JS_DefineFunctions(cx, intl, funcs)) {
    return false;
  }

  if (!JS::AddMozDateTimeFormatConstructor(cx, intl)) {
    return false;
  }

  if (!JS::AddMozDisplayNamesConstructor(cx, intl)) {
    return false;
  }

  args.rval().setUndefined();
  return true;
}
#endif  // JS_HAS_INTL_API

<<<<<<< HEAD
static bool
PrintTaintedString(JSContext* cx, RootedValue *result) {
    StringTaint taint = result->toString()->taint();

    RootedString str(cx);
    str = JS_ValueToSource(cx, *result);
    if (!str)
        return false;

    JS::UniqueChars utf8chars = JS_EncodeStringToUTF8(cx, str);
    if (!utf8chars)
        return false;

    // true iff current char is tainted
    bool marker = false;
    // offset between encoded string and unicode string
    size_t offset = 1;
    // amount of chars that are escaped by "\".
    int escape = 0;
    // String representations always starts with a quote
    fprintf(gOutFile->fp, "%c", utf8chars[0]);
    for(size_t i = 1; utf8chars[i] != '\0'; i++) {
        if (taint[i-offset] && !marker) {
            fprintf(gOutFile->fp, "\e[91m");
            marker = true;
        }
        if (!taint[i-offset] && marker) {
            fprintf(gOutFile->fp, "\e[0m");
            marker = false;
        }
        // Print tainted spaces as a block (u2588)
        if (taint[i-offset] && utf8chars[i] == ' ') {
            fprintf(gOutFile->fp, "\u2588");
        } else {
            fprintf(gOutFile->fp, "%c", utf8chars[i]);
        }
        if (escape == 0 && utf8chars[i] == '\\' && utf8chars[i+1] == 'u') {
            escape = 5;
            offset++;
        } else if (escape == 0 && utf8chars[i] == '\\' && utf8chars[i+1] == 'x') {
            escape = 3;
            offset++;
        } else if (escape == 0 && utf8chars[i] == '\\') {
            escape = 1;
            offset++;
        } else if (escape > 0) {
            escape--;
            if(escape > 0) {
                offset++;
            }
        }
    }
    if (marker)
        fprintf(gOutFile->fp, "\033[0m");
    fprintf(gOutFile->fp, "\n");

    return true;
}

static MOZ_MUST_USE bool EvalUtf8AndPrint(JSContext* cx, const char* bytes,
                                          size_t length, int lineno,
                                          bool compileOnly) {
=======
[[nodiscard]] static bool EvalUtf8AndPrint(JSContext* cx, const char* bytes,
                                           size_t length, int lineno,
                                           bool compileOnly) {
>>>>>>> 713683b4
  // Eval.
  JS::CompileOptions options(cx);
  options.setIntroductionType("js shell interactive")
      .setIsRunOnce(true)
      .setFileAndLine("typein", lineno);

  JS::SourceText<Utf8Unit> srcBuf;
  if (!srcBuf.init(cx, bytes, length, JS::SourceOwnership::Borrowed)) {
    return false;
  }

  RootedScript script(cx, JS::Compile(cx, options, srcBuf));
  if (!script) {
    return false;
  }
  if (compileOnly) {
    return true;
  }
  RootedValue result(cx);
  if (!JS_ExecuteScript(cx, script, &result)) {
    return false;
  }

  if (!result.isUndefined() && gOutFile->isOpen()) {
    // Print.
    // Taintfox
    if (result.isString() && result.toString()->isTainted()) {
      PrintTaintedString(cx, &result);
    } else {
      RootedString str(cx, JS_ValueToSource(cx, result));
      if (!str) {
        return false;
      }

      UniqueChars utf8chars = JS_EncodeStringToUTF8(cx, str);
      if (!utf8chars) {
        return false;
      }
      fprintf(gOutFile->fp, "%s\n", utf8chars.get());
    }
  }
  return true;
}

[[nodiscard]] static bool ReadEvalPrintLoop(JSContext* cx, FILE* in,
                                            bool compileOnly) {
  ShellContext* sc = GetShellContext(cx);
  int lineno = 1;
  bool hitEOF = false;

  do {
    /*
     * Accumulate lines until we get a 'compilable unit' - one that either
     * generates an error (before running out of source) or that compiles
     * cleanly.  This should be whenever we get a complete statement that
     * coincides with the end of a line.
     */
    int startline = lineno;
    typedef Vector<char, 32> CharBuffer;
    RootedObject globalLexical(cx, &cx->global()->lexicalEnvironment());
    CharBuffer buffer(cx);
    do {
      ScheduleWatchdog(cx, -1);
      sc->serviceInterrupt = false;
      errno = 0;

      mozilla::UniqueFreePtr<char[]> line =
          GetLine(in, startline == lineno ? "js> " : "");
      if (!line) {
        if (errno) {
          /*
           * Use Latin1 variant here because strerror(errno)'s
           * encoding depends on the user's C locale.
           */
          JS_ReportErrorLatin1(cx, "%s", strerror(errno));
          return false;
        }
        hitEOF = true;
        break;
      }

      if (!buffer.append(line.get(), strlen(line.get())) ||
          !buffer.append('\n')) {
        return false;
      }

      lineno++;
      if (!ScheduleWatchdog(cx, sc->timeoutInterval)) {
        hitEOF = true;
        break;
      }
    } while (!JS_Utf8BufferIsCompilableUnit(cx, cx->global(), buffer.begin(),
                                            buffer.length()));

    if (hitEOF && buffer.empty()) {
      break;
    }

    {
      // Report exceptions but keep going.
      AutoReportException are(cx);
      (void)EvalUtf8AndPrint(cx, buffer.begin(), buffer.length(), startline,
                             compileOnly);
    }

    // If a let or const fail to initialize they will remain in an unusable
    // without further intervention. This call cleans up the global scope,
    // setting uninitialized lexicals to undefined so that they may still
    // be used. This behavior is _only_ acceptable in the context of the repl.
    if (JS::ForceLexicalInitialization(cx, globalLexical) &&
        gErrFile->isOpen()) {
      fputs(
          "Warning: According to the standard, after the above exception,\n"
          "Warning: the global bindings should be permanently uninitialized.\n"
          "Warning: We have non-standard-ly initialized them to `undefined`"
          "for you.\nWarning: This nicety only happens in the JS shell.\n",
          stderr);
    }

    RunShellJobs(cx);
  } while (!hitEOF && !sc->quitting);

  if (gOutFile->isOpen()) {
    fprintf(gOutFile->fp, "\n");
  }

  return true;
}

enum FileKind {
  FileScript,       // UTF-8, directly parsed as such
  FileScriptUtf16,  // FileScript, but inflate to UTF-16 before parsing
  FileModule,
};

static void ReportCantOpenErrorUnknownEncoding(JSContext* cx,
                                               const char* filename) {
  /*
   * Filenames are in some random system encoding.  *Probably* it's UTF-8,
   * but no guarantees.
   *
   * strerror(errno)'s encoding, in contrast, depends on the user's C locale.
   *
   * Latin-1 is possibly wrong for both of these -- but at least if it's
   * wrong it'll produce mojibake *safely*.  Run with Latin-1 til someone
   * complains.
   */
  JS_ReportErrorNumberLatin1(cx, my_GetErrorMessage, nullptr, JSSMSG_CANT_OPEN,
                             filename, strerror(errno));
}

[[nodiscard]] static bool Process(JSContext* cx, const char* filename,
                                  bool forceTTY, FileKind kind) {
  FILE* file;
  if (forceTTY || !filename || strcmp(filename, "-") == 0) {
    file = stdin;
  } else {
    file = fopen(filename, "rb");
    if (!file) {
      ReportCantOpenErrorUnknownEncoding(cx, filename);
      return false;
    }
  }
  AutoCloseFile autoClose(file);

  if (!forceTTY && !isatty(fileno(file))) {
    // It's not interactive - just execute it.
    switch (kind) {
      case FileScript:
        if (!RunFile(cx, filename, file, CompileUtf8::DontInflate,
                     compileOnly)) {
          return false;
        }
        break;
      case FileScriptUtf16:
        if (!RunFile(cx, filename, file, CompileUtf8::InflateToUtf16,
                     compileOnly)) {
          return false;
        }
        break;
      case FileModule:
        if (!RunModule(cx, filename, compileOnly)) {
          return false;
        }
        break;
      default:
        MOZ_CRASH("Impossible FileKind!");
    }
  } else {
    // It's an interactive filehandle; drop into read-eval-print loop.
    MOZ_ASSERT(kind == FileScript);
    if (!ReadEvalPrintLoop(cx, file, compileOnly)) {
      return false;
    }
  }
  return true;
}

#ifdef XP_WIN
#  define GET_FD_FROM_FILE(a) int(_get_osfhandle(fileno(a)))
#else
#  define GET_FD_FROM_FILE(a) fileno(a)
#endif

static void freeExternalCallback(void* contents, void* userData) {
  MOZ_ASSERT(!userData);
  js_free(contents);
}

static bool CreateExternalArrayBuffer(JSContext* cx, unsigned argc, Value* vp) {
  CallArgs args = CallArgsFromVp(argc, vp);
  if (args.length() != 1) {
    JS_ReportErrorNumberASCII(
        cx, my_GetErrorMessage, nullptr,
        args.length() < 1 ? JSSMSG_NOT_ENOUGH_ARGS : JSSMSG_TOO_MANY_ARGS,
        "createExternalArrayBuffer");
    return false;
  }

  int32_t bytes = 0;
  if (!ToInt32(cx, args[0], &bytes)) {
    return false;
  }

  if (bytes <= 0) {
    JS_ReportErrorASCII(cx, "Size must be positive");
    return false;
  }

  void* buffer = js_malloc(bytes);
  if (!buffer) {
    JS_ReportOutOfMemory(cx);
    return false;
  }

  RootedObject arrayBuffer(
      cx, JS::NewExternalArrayBuffer(cx, bytes, buffer, &freeExternalCallback));
  if (!arrayBuffer) {
    return false;
  }

  args.rval().setObject(*arrayBuffer);
  return true;
}

static bool CreateMappedArrayBuffer(JSContext* cx, unsigned argc, Value* vp) {
  CallArgs args = CallArgsFromVp(argc, vp);

  if (args.length() < 1 || args.length() > 3) {
    JS_ReportErrorNumberASCII(
        cx, my_GetErrorMessage, nullptr,
        args.length() < 1 ? JSSMSG_NOT_ENOUGH_ARGS : JSSMSG_TOO_MANY_ARGS,
        "createMappedArrayBuffer");
    return false;
  }

  RootedString rawFilenameStr(cx, JS::ToString(cx, args[0]));
  if (!rawFilenameStr) {
    return false;
  }
  // It's a little bizarre to resolve relative to the script, but for testing
  // I need a file at a known location, and the only good way I know of to do
  // that right now is to include it in the repo alongside the test script.
  // Bug 944164 would introduce an alternative.
  JSString* filenameStr = ResolvePath(cx, rawFilenameStr, ScriptRelative);
  if (!filenameStr) {
    return false;
  }
  UniqueChars filename = JS_EncodeStringToLatin1(cx, filenameStr);
  if (!filename) {
    return false;
  }

  uint32_t offset = 0;
  if (args.length() >= 2) {
    if (!JS::ToUint32(cx, args[1], &offset)) {
      return false;
    }
  }

  bool sizeGiven = false;
  uint32_t size;
  if (args.length() >= 3) {
    if (!JS::ToUint32(cx, args[2], &size)) {
      return false;
    }
    sizeGiven = true;
    if (size == 0) {
      JS_ReportErrorNumberASCII(cx, GetErrorMessage, nullptr,
                                JSMSG_BAD_ARRAY_LENGTH);
      return false;
    }
  }

  FILE* file = fopen(filename.get(), "rb");
  if (!file) {
    ReportCantOpenErrorUnknownEncoding(cx, filename.get());
    return false;
  }
  AutoCloseFile autoClose(file);

  struct stat st;
  if (fstat(fileno(file), &st) < 0) {
    JS_ReportErrorASCII(cx, "Unable to stat file");
    return false;
  }

  if ((st.st_mode & S_IFMT) != S_IFREG) {
    JS_ReportErrorASCII(cx, "Path is not a regular file");
    return false;
  }

  if (!sizeGiven) {
    if (off_t(offset) >= st.st_size) {
      JS_ReportErrorNumberASCII(cx, GetErrorMessage, nullptr,
                                JSMSG_OFFSET_LARGER_THAN_FILESIZE);
      return false;
    }
    size = st.st_size - offset;
  }

  void* contents =
      JS::CreateMappedArrayBufferContents(GET_FD_FROM_FILE(file), offset, size);
  if (!contents) {
    JS_ReportErrorASCII(cx,
                        "failed to allocate mapped array buffer contents "
                        "(possibly due to bad alignment)");
    return false;
  }

  RootedObject obj(cx,
                   JS::NewMappedArrayBufferWithContents(cx, size, contents));
  if (!obj) {
    return false;
  }

  args.rval().setObject(*obj);
  return true;
}

#undef GET_FD_FROM_FILE

static bool AddPromiseReactions(JSContext* cx, unsigned argc, Value* vp) {
  CallArgs args = CallArgsFromVp(argc, vp);

  if (args.length() != 3) {
    JS_ReportErrorNumberASCII(
        cx, my_GetErrorMessage, nullptr,
        args.length() < 3 ? JSSMSG_NOT_ENOUGH_ARGS : JSSMSG_TOO_MANY_ARGS,
        "addPromiseReactions");
    return false;
  }

  RootedObject promise(cx);
  if (args[0].isObject()) {
    promise = &args[0].toObject();
  }

  if (!promise || !JS::IsPromiseObject(promise)) {
    JS_ReportErrorNumberASCII(cx, my_GetErrorMessage, nullptr,
                              JSSMSG_INVALID_ARGS, "addPromiseReactions");
    return false;
  }

  RootedObject onResolve(cx);
  if (args[1].isObject()) {
    onResolve = &args[1].toObject();
  }

  RootedObject onReject(cx);
  if (args[2].isObject()) {
    onReject = &args[2].toObject();
  }

  if (!onResolve || !onResolve->is<JSFunction>() || !onReject ||
      !onReject->is<JSFunction>()) {
    JS_ReportErrorNumberASCII(cx, my_GetErrorMessage, nullptr,
                              JSSMSG_INVALID_ARGS, "addPromiseReactions");
    return false;
  }

  return JS::AddPromiseReactions(cx, promise, onResolve, onReject);
}

static bool IgnoreUnhandledRejections(JSContext* cx, unsigned argc, Value* vp) {
  CallArgs args = CallArgsFromVp(argc, vp);

  ShellContext* sc = GetShellContext(cx);
  sc->trackUnhandledRejections = false;

  args.rval().setUndefined();
  return true;
}

static bool Options(JSContext* cx, unsigned argc, Value* vp) {
  CallArgs args = CallArgsFromVp(argc, vp);

  JS::ContextOptions oldContextOptions = JS::ContextOptionsRef(cx);
  for (unsigned i = 0; i < args.length(); i++) {
    RootedString str(cx, JS::ToString(cx, args[i]));
    if (!str) {
      return false;
    }

    RootedLinearString opt(cx, str->ensureLinear(cx));
    if (!opt) {
      return false;
    }

    if (StringEqualsLiteral(opt, "throw_on_asmjs_validation_failure")) {
      JS::ContextOptionsRef(cx).toggleThrowOnAsmJSValidationFailure();
    } else if (StringEqualsLiteral(opt, "strict_mode")) {
      JS::ContextOptionsRef(cx).toggleStrictMode();
    } else {
      UniqueChars optChars = QuoteString(cx, opt, '"');
      if (!optChars) {
        return false;
      }

      JS_ReportErrorASCII(cx,
                          "unknown option name %s."
                          " The valid names are "
                          "throw_on_asmjs_validation_failure and strict_mode.",
                          optChars.get());
      return false;
    }
  }

  UniqueChars names = DuplicateString("");
  bool found = false;
  if (names && oldContextOptions.throwOnAsmJSValidationFailure()) {
    names = JS_sprintf_append(std::move(names), "%s%s", found ? "," : "",
                              "throw_on_asmjs_validation_failure");
    found = true;
  }
  if (names && oldContextOptions.strictMode()) {
    names = JS_sprintf_append(std::move(names), "%s%s", found ? "," : "",
                              "strict_mode");
    found = true;
  }
  if (!names) {
    JS_ReportOutOfMemory(cx);
    return false;
  }

  JSString* str = JS_NewStringCopyZ(cx, names.get());
  if (!str) {
    return false;
  }
  args.rval().setString(str);
  return true;
}

static bool LoadScript(JSContext* cx, unsigned argc, Value* vp,
                       bool scriptRelative) {
  CallArgs args = CallArgsFromVp(argc, vp);

  RootedString str(cx);
  for (unsigned i = 0; i < args.length(); i++) {
    str = JS::ToString(cx, args[i]);
    if (!str) {
      JS_ReportErrorNumberASCII(cx, my_GetErrorMessage, nullptr,
                                JSSMSG_INVALID_ARGS, "load");
      return false;
    }

    str = ResolvePath(cx, str, scriptRelative ? ScriptRelative : RootRelative);
    if (!str) {
      JS_ReportErrorASCII(cx, "unable to resolve path");
      return false;
    }

    UniqueChars filename = JS_EncodeStringToLatin1(cx, str);
    if (!filename) {
      return false;
    }

    errno = 0;

    CompileOptions opts(cx);
    opts.setIntroductionType("js shell load")
        .setIsRunOnce(true)
        .setNoScriptRval(true);

    RootedValue unused(cx);
    if (!(compileOnly
              ? JS::CompileUtf8Path(cx, opts, filename.get()) != nullptr
              : JS::EvaluateUtf8Path(cx, opts, filename.get(), &unused))) {
      return false;
    }
  }

  args.rval().setUndefined();
  return true;
}

static bool Load(JSContext* cx, unsigned argc, Value* vp) {
  return LoadScript(cx, argc, vp, false);
}

static bool LoadScriptRelativeToScript(JSContext* cx, unsigned argc,
                                       Value* vp) {
  return LoadScript(cx, argc, vp, true);
}

static bool ParseDebugMetadata(JSContext* cx, HandleObject opts,
                               MutableHandleValue privateValue,
                               MutableHandleString elementAttributeName) {
  RootedValue v(cx);
  RootedString s(cx);

  if (!JS_GetProperty(cx, opts, "element", &v)) {
    return false;
  }
  if (v.isObject()) {
    RootedObject infoObject(cx, CreateScriptPrivate(cx));
    if (!infoObject) {
      return false;
    }
    RootedValue elementValue(cx, v);
    if (!JS_WrapValue(cx, &elementValue)) {
      return false;
    }
    if (!JS_DefineProperty(cx, infoObject, "element", elementValue, 0)) {
      return false;
    }
    privateValue.set(ObjectValue(*infoObject));
  }

  if (!JS_GetProperty(cx, opts, "elementAttributeName", &v)) {
    return false;
  }
  if (!v.isUndefined()) {
    s = ToString(cx, v);
    if (!s) {
      return false;
    }
    elementAttributeName.set(s);
  }

  return true;
}

static void my_LargeAllocFailCallback() {
  JSContext* cx = TlsContext.get();
  if (!cx || cx->isHelperThreadContext()) {
    return;
  }

  MOZ_ASSERT(!JS::RuntimeHeapIsBusy());

  JS::PrepareForFullGC(cx);
  cx->runtime()->gc.gc(JS::GCOptions::Shrink,
                       JS::GCReason::SHARED_MEMORY_LIMIT);
}

static const uint32_t CacheEntry_SOURCE = 0;
static const uint32_t CacheEntry_BYTECODE = 1;
static const uint32_t CacheEntry_OPTIONS = 2;

// Some compile options can't be combined differently between save and load.
//
// CacheEntries store a CacheOption set, and on load an exception is thrown
// if the entries are incompatible.

enum CacheOptions : uint32_t {
  IsRunOnce,
  NoScriptRval,
  Global,
  NonSyntactic,
  SourceIsLazy,
  ForceFullParse,
};

struct CacheOptionSet : public mozilla::EnumSet<CacheOptions> {
  using mozilla::EnumSet<CacheOptions>::EnumSet;

  explicit CacheOptionSet(const CompileOptions& options) : EnumSet() {
    initFromOptions(options);
  }

  void initFromOptions(const CompileOptions& options) {
    if (options.noScriptRval) {
      *this += CacheOptions::NoScriptRval;
    }
    if (options.isRunOnce) {
      *this += CacheOptions::IsRunOnce;
    }
    if (options.sourceIsLazy) {
      *this += CacheOptions::SourceIsLazy;
    }
    if (options.forceFullParse()) {
      *this += CacheOptions::ForceFullParse;
    }
    if (options.nonSyntacticScope) {
      *this += CacheOptions::NonSyntactic;
    }
  }
};

static bool CacheOptionsCompatible(const CacheOptionSet& a,
                                   const CacheOptionSet& b) {
  // If the options are identical, they are trivially compatible.
  return a == b;
}

static const JSClass CacheEntry_class = {"CacheEntryObject",
                                         JSCLASS_HAS_RESERVED_SLOTS(3)};

static bool CacheEntry(JSContext* cx, unsigned argc, JS::Value* vp) {
  CallArgs args = CallArgsFromVp(argc, vp);

  if (args.length() != 1 || !args[0].isString()) {
    JS_ReportErrorNumberASCII(cx, my_GetErrorMessage, nullptr,
                              JSSMSG_INVALID_ARGS, "CacheEntry");
    return false;
  }

  RootedObject obj(cx, JS_NewObject(cx, &CacheEntry_class));
  if (!obj) {
    return false;
  }

  JS::SetReservedSlot(obj, CacheEntry_SOURCE, args[0]);
  JS::SetReservedSlot(obj, CacheEntry_BYTECODE, UndefinedValue());

  // Fill in empty option set.
  CacheOptionSet defaultOptions;
  JS::SetReservedSlot(obj, CacheEntry_OPTIONS,
                      Int32Value(defaultOptions.serialize()));

  args.rval().setObject(*obj);
  return true;
}

static bool CacheEntry_isCacheEntry(JSObject* cache) {
  return cache->hasClass(&CacheEntry_class);
}

static JSString* CacheEntry_getSource(JSContext* cx, HandleObject cache) {
  MOZ_ASSERT(CacheEntry_isCacheEntry(cache));
  Value v = JS::GetReservedSlot(cache, CacheEntry_SOURCE);
  if (!v.isString()) {
    JS_ReportErrorASCII(
        cx, "CacheEntry_getSource: Unexpected type of source reserved slot.");
    return nullptr;
  }

  return v.toString();
}

static bool CacheEntry_compatible(JSContext* cx, HandleObject cache,
                                  const CacheOptionSet& currentOptionSet) {
  CacheOptionSet cacheEntryOptions;
  MOZ_ASSERT(CacheEntry_isCacheEntry(cache));
  Value v = JS::GetReservedSlot(cache, CacheEntry_OPTIONS);
  cacheEntryOptions.deserialize(v.toInt32());
  if (!CacheOptionsCompatible(cacheEntryOptions, currentOptionSet)) {
    JS_ReportErrorASCII(cx,
                        "CacheEntry_compatible: Incompatible cache contents");
    return false;
  }
  return true;
}

static uint8_t* CacheEntry_getBytecode(JSContext* cx, HandleObject cache,
                                       size_t* length) {
  MOZ_ASSERT(CacheEntry_isCacheEntry(cache));
  Value v = JS::GetReservedSlot(cache, CacheEntry_BYTECODE);
  if (!v.isObject() || !v.toObject().is<ArrayBufferObject>()) {
    JS_ReportErrorASCII(
        cx,
        "CacheEntry_getBytecode: Unexpected type of bytecode reserved slot.");
    return nullptr;
  }

  ArrayBufferObject* arrayBuffer = &v.toObject().as<ArrayBufferObject>();
  *length = arrayBuffer->byteLength();
  return arrayBuffer->dataPointer();
}

static bool CacheEntry_setBytecode(JSContext* cx, HandleObject cache,
                                   const CacheOptionSet& cacheOptions,
                                   uint8_t* buffer, uint32_t length) {
  MOZ_ASSERT(CacheEntry_isCacheEntry(cache));

  using BufferContents = ArrayBufferObject::BufferContents;

  BufferContents contents = BufferContents::createMalloced(buffer);
  Rooted<ArrayBufferObject*> arrayBuffer(
      cx, ArrayBufferObject::createForContents(cx, length, contents));
  if (!arrayBuffer) {
    return false;
  }

  JS::SetReservedSlot(cache, CacheEntry_BYTECODE, ObjectValue(*arrayBuffer));
  JS::SetReservedSlot(cache, CacheEntry_OPTIONS,
                      Int32Value(cacheOptions.serialize()));
  return true;
}

static bool ConvertTranscodeResultToJSException(JSContext* cx,
                                                JS::TranscodeResult rv) {
  switch (rv) {
    case JS::TranscodeResult::Ok:
      return true;

    default:
      [[fallthrough]];
    case JS::TranscodeResult::Failure:
      MOZ_ASSERT(!cx->isExceptionPending());
      JS_ReportErrorASCII(cx, "generic warning");
      return false;
    case JS::TranscodeResult::Failure_BadBuildId:
      MOZ_ASSERT(!cx->isExceptionPending());
      JS_ReportErrorASCII(cx, "the build-id does not match");
      return false;
    case JS::TranscodeResult::Failure_AsmJSNotSupported:
      MOZ_ASSERT(!cx->isExceptionPending());
      JS_ReportErrorASCII(cx, "Asm.js is not supported by XDR");
      return false;
    case JS::TranscodeResult::Failure_BadDecode:
      MOZ_ASSERT(!cx->isExceptionPending());
      JS_ReportErrorASCII(cx, "XDR data corruption");
      return false;

    case JS::TranscodeResult::Throw:
      MOZ_ASSERT(cx->isExceptionPending());
      return false;
  }
}

static bool StartIncrementalEncoding(JSContext* cx,
                                     const JS::ReadOnlyCompileOptions& options,
                                     JS::Stencil* stencil) {
  Rooted<frontend::CompilationInput> input(cx,
                                           frontend::CompilationInput(options));

  auto initial =
      js::MakeUnique<frontend::ExtensibleCompilationStencil>(cx, input.get());
  if (!initial) {
    ReportOutOfMemory(cx);
    return false;
  }

  auto* source = stencil->source.get();

  if (!initial->steal(cx, std::move(*stencil))) {
    return false;
  }

  if (!source->startIncrementalEncoding(cx, std::move(initial))) {
    return false;
  }

  return true;
}

static bool Evaluate(JSContext* cx, unsigned argc, Value* vp) {
  CallArgs args = CallArgsFromVp(argc, vp);

  if (args.length() < 1 || args.length() > 2) {
    JS_ReportErrorNumberASCII(
        cx, my_GetErrorMessage, nullptr,
        args.length() < 1 ? JSSMSG_NOT_ENOUGH_ARGS : JSSMSG_TOO_MANY_ARGS,
        "evaluate");
    return false;
  }

  RootedString code(cx, nullptr);
  RootedObject cacheEntry(cx, nullptr);
  if (args[0].isString()) {
    code = args[0].toString();
  } else if (args[0].isObject() &&
             CacheEntry_isCacheEntry(&args[0].toObject())) {
    cacheEntry = &args[0].toObject();
    code = CacheEntry_getSource(cx, cacheEntry);
    if (!code) {
      return false;
    }
  }

  if (!code || (args.length() == 2 && args[1].isPrimitive())) {
    JS_ReportErrorNumberASCII(cx, my_GetErrorMessage, nullptr,
                              JSSMSG_INVALID_ARGS, "evaluate");
    return false;
  }

  CompileOptions options(cx);
  UniqueChars fileNameBytes;
  RootedString displayURL(cx);
  RootedString sourceMapURL(cx);
  RootedObject global(cx, nullptr);
  bool catchTermination = false;
  bool loadBytecode = false;
  bool saveIncrementalBytecode = false;
  bool transcodeOnly = false;
  bool assertEqBytecode = false;
  JS::RootedObjectVector envChain(cx);
  RootedObject callerGlobal(cx, cx->global());
  CacheOptionSet optionSet;

  options.setIntroductionType("js shell evaluate")
      .setFileAndLine("@evaluate", 1)
      .setDeferDebugMetadata();

  options.borrowBuffer = true;

  global = JS::CurrentGlobalOrNull(cx);
  MOZ_ASSERT(global);

  RootedValue privateValue(cx);
  RootedString elementAttributeName(cx);

  if (args.length() == 2) {
    if (!args[1].isObject()) {
      JS_ReportErrorASCII(cx, "evaluate: The 2nd argument must be an object");
      return false;
    }

    RootedObject opts(cx, &args[1].toObject());
    if (!js::ParseCompileOptions(cx, options, opts, &fileNameBytes)) {
      return false;
    }
    if (!ParseDebugMetadata(cx, opts, &privateValue, &elementAttributeName)) {
      return false;
    }
    if (!ParseSourceOptions(cx, opts, &displayURL, &sourceMapURL)) {
      return false;
    }

    RootedValue v(cx);
    if (!JS_GetProperty(cx, opts, "catchTermination", &v)) {
      return false;
    }
    if (!v.isUndefined()) {
      catchTermination = ToBoolean(v);
    }

    if (!JS_GetProperty(cx, opts, "loadBytecode", &v)) {
      return false;
    }
    if (!v.isUndefined()) {
      loadBytecode = ToBoolean(v);
    }

    if (!JS_GetProperty(cx, opts, "saveIncrementalBytecode", &v)) {
      return false;
    }
    if (!v.isUndefined()) {
      saveIncrementalBytecode = ToBoolean(v);
    }

    if (!JS_GetProperty(cx, opts, "transcodeOnly", &v)) {
      return false;
    }
    if (!v.isUndefined()) {
      transcodeOnly = ToBoolean(v);
    }

    if (!JS_GetProperty(cx, opts, "assertEqBytecode", &v)) {
      return false;
    }
    if (!v.isUndefined()) {
      assertEqBytecode = ToBoolean(v);
    }

    if (!JS_GetProperty(cx, opts, "envChainObject", &v)) {
      return false;
    }
    if (!v.isUndefined()) {
      if (!v.isObject()) {
        JS_ReportErrorNumberASCII(
            cx, GetErrorMessage, nullptr, JSMSG_UNEXPECTED_TYPE,
            "\"envChainObject\" passed to evaluate()", "not an object");
        return false;
      } else if (v.toObject().is<GlobalObject>()) {
        JS_ReportErrorASCII(
            cx,
            "\"envChainObject\" passed to evaluate() should not be a global");
        return false;
      } else if (!envChain.append(&v.toObject())) {
        JS_ReportOutOfMemory(cx);
        return false;
      }
    }

    // We cannot load or save the bytecode if we have no object where the
    // bytecode cache is stored.
    if (loadBytecode || saveIncrementalBytecode) {
      if (!cacheEntry) {
        JS_ReportErrorNumberASCII(cx, my_GetErrorMessage, nullptr,
                                  JSSMSG_INVALID_ARGS, "evaluate");
        return false;
      }
    }

    // NOTE: Check custom "global" after handling all CompileOption-related
    //       properties.
    if (!JS_GetProperty(cx, opts, "global", &v)) {
      return false;
    }
    if (!v.isUndefined()) {
      if (v.isObject()) {
        global = js::CheckedUnwrapDynamic(&v.toObject(), cx,
                                          /* stopAtWindowProxy = */ false);
        if (!global) {
          return false;
        }
      }
      if (!global || !(JS::GetClass(global)->flags & JSCLASS_IS_GLOBAL)) {
        JS_ReportErrorNumberASCII(
            cx, GetErrorMessage, nullptr, JSMSG_UNEXPECTED_TYPE,
            "\"global\" passed to evaluate()", "not a global object");
        return false;
      }

      // Validate the consistency between the passed CompileOptions and
      // global's option.
      {
        JSAutoRealm ar(cx, global);
        JS::CompileOptions globalOptions(cx);

        // If the passed global discards source, delazification isn't allowed.
        // The CompileOption should discard source as well.
        if (globalOptions.discardSource && !options.discardSource) {
          JS_ReportErrorASCII(cx, "discardSource option mismatch");
          return false;
        }
      }
    }
  }

  if (envChain.length() != 0) {
    {
      // Wrap the envChainObject list into target realm.
      JSAutoRealm ar(cx, global);
      for (size_t i = 0; i < envChain.length(); ++i) {
        if (!JS_WrapObject(cx, envChain[i])) {
          return false;
        }
      }
    }

    options.setNonSyntacticScope(true);
  }

  optionSet.initFromOptions(options);

  AutoStableStringChars codeChars(cx);
  if (!codeChars.initTwoByte(cx, code)) {
    return false;
  }

  JS::TranscodeBuffer loadBuffer;
  JS::TranscodeBuffer saveBuffer;

  if (loadBytecode) {
    size_t loadLength = 0;
    uint8_t* loadData = nullptr;

    if (!CacheEntry_compatible(cx, cacheEntry, optionSet)) {
      return false;
    }

    loadData = CacheEntry_getBytecode(cx, cacheEntry, &loadLength);
    if (!loadData) {
      return false;
    }
    if (!loadBuffer.append(loadData, loadLength)) {
      JS_ReportOutOfMemory(cx);
      return false;
    }
  }

  {
    JSAutoRealm ar(cx, global);
    RootedScript script(cx);

    {
      if (loadBytecode) {
        JS::TranscodeRange range(loadBuffer.begin(), loadBuffer.length());

        RefPtr<JS::Stencil> stencil;

        JS::DecodeOptions decodeOptions(options);

        JS::TranscodeResult rv = JS::DecodeStencil(cx, decodeOptions, range,
                                                   getter_AddRefs(stencil));
        if (!ConvertTranscodeResultToJSException(cx, rv)) {
          return false;
        }

        JS::InstantiateOptions instantiateOptions(options);
        script = JS::InstantiateGlobalStencil(cx, instantiateOptions, stencil);
        if (!script) {
          return false;
        }

        if (saveIncrementalBytecode) {
          if (!StartIncrementalEncoding(cx, options, stencil)) {
            return false;
          }
        }
      } else {
        mozilla::Range<const char16_t> chars = codeChars.twoByteRange();
        JS::SourceText<char16_t> srcBuf;
        if (!srcBuf.init(cx, chars.begin().get(), chars.length(),
                         JS::SourceOwnership::Borrowed)) {
          return false;
        }

        if (saveIncrementalBytecode) {
          script = JS::CompileAndStartIncrementalEncoding(cx, options, srcBuf);
          if (!script) {
            return false;
          }
        } else {
          script = JS::Compile(cx, options, srcBuf);
          if (!script) {
            return false;
          }
        }
      }
    }

    if (!SetSourceOptions(cx, script->scriptSource(), displayURL,
                          sourceMapURL)) {
      return false;
    }

    JS::InstantiateOptions instantiateOptions(options);
    if (!JS::UpdateDebugMetadata(cx, script, instantiateOptions, privateValue,
                                 elementAttributeName, nullptr, nullptr)) {
      return false;
    }

    if (!transcodeOnly) {
      if (!(envChain.empty()
                ? JS_ExecuteScript(cx, script, args.rval())
                : JS_ExecuteScript(cx, envChain, script, args.rval()))) {
        if (catchTermination && !JS_IsExceptionPending(cx)) {
          JSAutoRealm ar1(cx, callerGlobal);
          JSString* str = JS_NewStringCopyZ(cx, "terminated");
          if (!str) {
            return false;
          }
          args.rval().setString(str);
          return true;
        }
        return false;
      }
    }

    // Serialize the encoded bytecode, recorded before the execution, into a
    // buffer which can be deserialized linearly.
    if (saveIncrementalBytecode) {
      if (!FinishIncrementalEncoding(cx, script, saveBuffer)) {
        return false;
      }
    }
  }

  if (saveIncrementalBytecode) {
    // If we are both loading and saving, we assert that we are going to
    // replace the current bytecode by the same stream of bytes.
    if (loadBytecode && assertEqBytecode) {
      if (saveBuffer.length() != loadBuffer.length()) {
        char loadLengthStr[16];
        SprintfLiteral(loadLengthStr, "%zu", loadBuffer.length());
        char saveLengthStr[16];
        SprintfLiteral(saveLengthStr, "%zu", saveBuffer.length());

        JS_ReportErrorNumberASCII(cx, my_GetErrorMessage, nullptr,
                                  JSSMSG_CACHE_EQ_SIZE_FAILED, loadLengthStr,
                                  saveLengthStr);
        return false;
      }

      if (!ArrayEqual(loadBuffer.begin(), saveBuffer.begin(),
                      loadBuffer.length())) {
        JS_ReportErrorNumberASCII(cx, my_GetErrorMessage, nullptr,
                                  JSSMSG_CACHE_EQ_CONTENT_FAILED);
        return false;
      }
    }

    size_t saveLength = saveBuffer.length();
    if (saveLength >= INT32_MAX) {
      JS_ReportErrorASCII(cx, "Cannot save large cache entry content");
      return false;
    }
    uint8_t* saveData = saveBuffer.extractOrCopyRawBuffer();
    if (!CacheEntry_setBytecode(cx, cacheEntry, optionSet, saveData,
                                saveLength)) {
      js_free(saveData);
      return false;
    }
  }

  return JS_WrapValue(cx, args.rval());
}

JSString* js::shell::FileAsString(JSContext* cx, JS::HandleString pathnameStr) {
  UniqueChars pathname = JS_EncodeStringToLatin1(cx, pathnameStr);
  if (!pathname) {
    return nullptr;
  }

  FILE* file;

  file = fopen(pathname.get(), "rb");
  if (!file) {
    ReportCantOpenErrorUnknownEncoding(cx, pathname.get());
    return nullptr;
  }

  AutoCloseFile autoClose(file);

  struct stat st;
  if (fstat(fileno(file), &st) != 0) {
    JS_ReportErrorUTF8(cx, "can't stat %s", pathname.get());
    return nullptr;
  }

  if ((st.st_mode & S_IFMT) != S_IFREG) {
    JS_ReportErrorUTF8(cx, "can't read non-regular file %s", pathname.get());
    return nullptr;
  }

  if (fseek(file, 0, SEEK_END) != 0) {
    pathname = JS_EncodeStringToUTF8(cx, pathnameStr);
    if (!pathname) {
      return nullptr;
    }
    JS_ReportErrorUTF8(cx, "can't seek end of %s", pathname.get());
    return nullptr;
  }

  long endPos = ftell(file);
  if (endPos < 0) {
    JS_ReportErrorUTF8(cx, "can't read length of %s", pathname.get());
    return nullptr;
  }

  size_t len = endPos;
  if (fseek(file, 0, SEEK_SET) != 0) {
    pathname = JS_EncodeStringToUTF8(cx, pathnameStr);
    if (!pathname) {
      return nullptr;
    }
    JS_ReportErrorUTF8(cx, "can't seek start of %s", pathname.get());
    return nullptr;
  }

  UniqueChars buf(js_pod_malloc<char>(len + 1));
  if (!buf) {
    JS_ReportErrorUTF8(cx, "out of memory reading %s", pathname.get());
    return nullptr;
  }

  size_t cc = fread(buf.get(), 1, len, file);
  if (cc != len) {
    if (ptrdiff_t(cc) < 0) {
      ReportCantOpenErrorUnknownEncoding(cx, pathname.get());
    } else {
      pathname = JS_EncodeStringToUTF8(cx, pathnameStr);
      if (!pathname) {
        return nullptr;
      }
      JS_ReportErrorUTF8(cx, "can't read %s: short read", pathname.get());
    }
    return nullptr;
  }

  UniqueTwoByteChars ucbuf(
      JS::LossyUTF8CharsToNewTwoByteCharsZ(cx, JS::UTF8Chars(buf.get(), len),
                                           &len, js::MallocArena)
          .get());
  if (!ucbuf) {
    pathname = JS_EncodeStringToUTF8(cx, pathnameStr);
    if (!pathname) {
      return nullptr;
    }
    JS_ReportErrorUTF8(cx, "Invalid UTF-8 in file '%s'", pathname.get());
    return nullptr;
  }

  return JS_NewUCStringCopyN(cx, ucbuf.get(), len);
}

/*
 * Function to run scripts and return compilation + execution time. Semantics
 * are closely modelled after the equivalent function in WebKit, as this is used
 * to produce benchmark timings by SunSpider.
 */
static bool Run(JSContext* cx, unsigned argc, Value* vp) {
  CallArgs args = CallArgsFromVp(argc, vp);
  if (args.length() != 1) {
    JS_ReportErrorNumberASCII(cx, my_GetErrorMessage, nullptr,
                              JSSMSG_INVALID_ARGS, "run");
    return false;
  }

  RootedString str(cx, JS::ToString(cx, args[0]));
  if (!str) {
    return false;
  }
  args[0].setString(str);

  str = FileAsString(cx, str);
  if (!str) {
    return false;
  }

  AutoStableStringChars chars(cx);
  if (!chars.initTwoByte(cx, str)) {
    return false;
  }

  JS::SourceText<char16_t> srcBuf;
  if (!srcBuf.init(cx, chars.twoByteRange().begin().get(), str->length(),
                   JS::SourceOwnership::Borrowed)) {
    return false;
  }

  RootedScript script(cx);
  int64_t startClock = PRMJ_Now();
  {
    /* FIXME: This should use UTF-8 (bug 987069). */
    UniqueChars filename = JS_EncodeStringToLatin1(cx, str);
    if (!filename) {
      return false;
    }

    JS::CompileOptions options(cx);
    options.setIntroductionType("js shell run")
        .setFileAndLine(filename.get(), 1)
        .setIsRunOnce(true)
        .setNoScriptRval(true);

    script = JS::Compile(cx, options, srcBuf);
    if (!script) {
      return false;
    }
  }

  if (!JS_ExecuteScript(cx, script)) {
    return false;
  }

  int64_t endClock = PRMJ_Now();

  args.rval().setDouble((endClock - startClock) / double(PRMJ_USEC_PER_MSEC));
  return true;
}

static int js_fgets(char* buf, int size, FILE* file) {
  int n, i, c;
  bool crflag;

  n = size - 1;
  if (n < 0) {
    return -1;
  }

  // Use the fastest available getc.
  auto fast_getc =
#if defined(HAVE_GETC_UNLOCKED)
      getc_unlocked
#elif defined(HAVE__GETC_NOLOCK)
      _getc_nolock
#else
      getc
#endif
      ;

  crflag = false;
  for (i = 0; i < n && (c = fast_getc(file)) != EOF; i++) {
    buf[i] = c;
    if (c == '\n') {  // any \n ends a line
      i++;            // keep the \n; we know there is room for \0
      break;
    }
    if (crflag) {  // \r not followed by \n ends line at the \r
      ungetc(c, file);
      break;  // and overwrite c in buf with \0
    }
    crflag = (c == '\r');
  }

  buf[i] = '\0';
  return i;
}

/*
 * function readline()
 * Provides a hook for scripts to read a line from stdin.
 */
static bool ReadLine(JSContext* cx, unsigned argc, Value* vp) {
  CallArgs args = CallArgsFromVp(argc, vp);

  static constexpr size_t BUFSIZE = 256;
  FILE* from = stdin;
  size_t buflength = 0;
  size_t bufsize = BUFSIZE;
  char* buf = (char*)JS_malloc(cx, bufsize);
  if (!buf) {
    return false;
  }

  bool sawNewline = false;
  size_t gotlength;
  while ((gotlength = js_fgets(buf + buflength, bufsize - buflength, from)) >
         0) {
    buflength += gotlength;

    /* Are we done? */
    if (buf[buflength - 1] == '\n') {
      buf[buflength - 1] = '\0';
      sawNewline = true;
      break;
    } else if (buflength < bufsize - 1) {
      break;
    }

    /* Else, grow our buffer for another pass. */
    char* tmp;
    bufsize *= 2;
    if (bufsize > buflength) {
      tmp = static_cast<char*>(JS_realloc(cx, buf, bufsize / 2, bufsize));
    } else {
      JS_ReportOutOfMemory(cx);
      tmp = nullptr;
    }

    if (!tmp) {
      JS_free(cx, buf);
      return false;
    }

    buf = tmp;
  }

  /* Treat the empty string specially. */
  if (buflength == 0) {
    args.rval().set(feof(from) ? NullValue() : JS_GetEmptyStringValue(cx));
    JS_free(cx, buf);
    return true;
  }

  /* Shrink the buffer to the real size. */
  char* tmp = static_cast<char*>(JS_realloc(cx, buf, bufsize, buflength));
  if (!tmp) {
    JS_free(cx, buf);
    return false;
  }

  buf = tmp;

  /*
   * Turn buf into a JSString. Note that buflength includes the trailing null
   * character.
   */
  JSString* str =
      JS_NewStringCopyN(cx, buf, sawNewline ? buflength - 1 : buflength);
  JS_free(cx, buf);
  if (!str) {
    return false;
  }

  args.rval().setString(str);
  return true;
}

/*
 * function readlineBuf()
 * Provides a hook for scripts to emulate readline() using a string object.
 */
static bool ReadLineBuf(JSContext* cx, unsigned argc, Value* vp) {
  CallArgs args = CallArgsFromVp(argc, vp);
  ShellContext* sc = GetShellContext(cx);

  if (!args.length()) {
    if (!sc->readLineBuf) {
      JS_ReportErrorASCII(cx,
                          "No source buffer set. You must initially "
                          "call readlineBuf with an argument.");
      return false;
    }

    char* currentBuf = sc->readLineBuf.get() + sc->readLineBufPos;
    size_t buflen = strlen(currentBuf);

    if (!buflen) {
      args.rval().setNull();
      return true;
    }

    size_t len = 0;
    while (len < buflen) {
      if (currentBuf[len] == '\n') {
        break;
      }
      len++;
    }

    JSString* str = JS_NewStringCopyUTF8N(cx, JS::UTF8Chars(currentBuf, len));
    if (!str) {
      return false;
    }

    if (currentBuf[len] == '\0') {
      sc->readLineBufPos += len;
    } else {
      sc->readLineBufPos += len + 1;
    }

    args.rval().setString(str);
    return true;
  }

  if (args.length() == 1) {
    sc->readLineBuf = nullptr;
    sc->readLineBufPos = 0;

    RootedString str(cx, JS::ToString(cx, args[0]));
    if (!str) {
      return false;
    }
    sc->readLineBuf = JS_EncodeStringToUTF8(cx, str);
    if (!sc->readLineBuf) {
      return false;
    }

    args.rval().setUndefined();
    return true;
  }

  JS_ReportErrorASCII(cx, "Must specify at most one argument");
  return false;
}

static bool PutStr(JSContext* cx, unsigned argc, Value* vp) {
  CallArgs args = CallArgsFromVp(argc, vp);

  if (args.length() != 0) {
    if (!gOutFile->isOpen()) {
      JS_ReportErrorASCII(cx, "output file is closed");
      return false;
    }

    RootedString str(cx, JS::ToString(cx, args[0]));
    if (!str) {
      return false;
    }
    UniqueChars bytes = JS_EncodeStringToUTF8(cx, str);
    if (!bytes) {
      return false;
    }
    fputs(bytes.get(), gOutFile->fp);
    fflush(gOutFile->fp);
  }

  args.rval().setUndefined();
  return true;
}

static bool Now(JSContext* cx, unsigned argc, Value* vp) {
  CallArgs args = CallArgsFromVp(argc, vp);
  double now = PRMJ_Now() / double(PRMJ_USEC_PER_MSEC);
  args.rval().setDouble(now);
  return true;
}

static bool CpuNow(JSContext* cx, unsigned argc, Value* vp) {
  CallArgs args = CallArgsFromVp(argc, vp);
  double now = double(std::clock()) / double(CLOCKS_PER_SEC);
  args.rval().setDouble(now);
  return true;
}

static bool PrintInternal(JSContext* cx, const CallArgs& args, RCFile* file) {
  if (!file->isOpen()) {
    JS_ReportErrorASCII(cx, "output file is closed");
    return false;
  }

  for (unsigned i = 0; i < args.length(); i++) {
    RootedString str(cx, JS::ToString(cx, args[i]));
    if (!str) {
      return false;
    }
    UniqueChars bytes = JS_EncodeStringToUTF8(cx, str);
    if (!bytes) {
      return false;
    }
    fprintf(file->fp, "%s%s", i ? " " : "", bytes.get());
  }

  fputc('\n', file->fp);
  fflush(file->fp);

  args.rval().setUndefined();
  return true;
}

static bool Print(JSContext* cx, unsigned argc, Value* vp) {
  CallArgs args = CallArgsFromVp(argc, vp);
#ifdef FUZZING_INTERFACES
  if (fuzzHaveModule && !fuzzDoDebug) {
    // When fuzzing and not debugging, suppress any print() output,
    // as it slows down fuzzing and makes libFuzzer's output hard
    // to read.
    args.rval().setUndefined();
    return true;
  }
#endif  // FUZZING_INTERFACES
  return PrintInternal(cx, args, gOutFile);
}

static bool PrintErr(JSContext* cx, unsigned argc, Value* vp) {
  CallArgs args = CallArgsFromVp(argc, vp);
  return PrintInternal(cx, args, gErrFile);
}

static bool Help(JSContext* cx, unsigned argc, Value* vp);

static bool Quit(JSContext* cx, unsigned argc, Value* vp) {
  ShellContext* sc = GetShellContext(cx);

  // Print a message to stderr in differential testing to help jsfunfuzz
  // find uncatchable-exception bugs.
  if (js::SupportDifferentialTesting()) {
    fprintf(stderr, "quit called\n");
  }

  CallArgs args = CallArgsFromVp(argc, vp);
  int32_t code;
  if (!ToInt32(cx, args.get(0), &code)) {
    return false;
  }

  // The fuzzers check the shell's exit code and assume a value >= 128 means
  // the process crashed (for instance, SIGSEGV will result in code 139). On
  // POSIX platforms, the exit code is 8-bit and negative values can also
  // result in an exit code >= 128. We restrict the value to range [0, 127] to
  // avoid false positives.
  if (code < 0 || code >= 128) {
    JS_ReportErrorASCII(cx, "quit exit code should be in range 0-127");
    return false;
  }

  js::StopDrainingJobQueue(cx);
  sc->exitCode = code;
  sc->quitting = true;
  return false;
}

static bool StartTimingMutator(JSContext* cx, unsigned argc, Value* vp) {
  CallArgs args = CallArgsFromVp(argc, vp);
  if (args.length() > 0) {
    JS_ReportErrorNumberASCII(cx, my_GetErrorMessage, nullptr,
                              JSSMSG_TOO_MANY_ARGS, "startTimingMutator");
    return false;
  }

  if (!cx->runtime()->gc.stats().startTimingMutator()) {
    JS_ReportErrorASCII(
        cx, "StartTimingMutator should only be called from outside of GC");
    return false;
  }

  args.rval().setUndefined();
  return true;
}

static bool StopTimingMutator(JSContext* cx, unsigned argc, Value* vp) {
  CallArgs args = CallArgsFromVp(argc, vp);
  if (args.length() > 0) {
    JS_ReportErrorNumberASCII(cx, my_GetErrorMessage, nullptr,
                              JSSMSG_TOO_MANY_ARGS, "stopTimingMutator");
    return false;
  }

  double mutator_ms, gc_ms;
  if (!cx->runtime()->gc.stats().stopTimingMutator(mutator_ms, gc_ms)) {
    JS_ReportErrorASCII(cx,
                        "stopTimingMutator called when not timing the mutator");
    return false;
  }
  double total_ms = mutator_ms + gc_ms;
  if (total_ms > 0 && gOutFile->isOpen()) {
    fprintf(gOutFile->fp, "Mutator: %.3fms (%.1f%%), GC: %.3fms (%.1f%%)\n",
            mutator_ms, mutator_ms / total_ms * 100.0, gc_ms,
            gc_ms / total_ms * 100.0);
  }

  args.rval().setUndefined();
  return true;
}

static const char* ToSource(JSContext* cx, HandleValue vp, UniqueChars* bytes) {
  RootedString str(cx, JS_ValueToSource(cx, vp));
  if (str) {
    *bytes = JS_EncodeStringToUTF8(cx, str);
    if (*bytes) {
      return bytes->get();
    }
  }
  JS_ClearPendingException(cx);
  return "<<error converting value to string>>";
}

static bool AssertEq(JSContext* cx, unsigned argc, Value* vp) {
  CallArgs args = CallArgsFromVp(argc, vp);
  if (!(args.length() == 2 || (args.length() == 3 && args[2].isString()))) {
    JS_ReportErrorNumberASCII(cx, my_GetErrorMessage, nullptr,
                              (args.length() < 2)    ? JSSMSG_NOT_ENOUGH_ARGS
                              : (args.length() == 3) ? JSSMSG_INVALID_ARGS
                                                     : JSSMSG_TOO_MANY_ARGS,
                              "assertEq");
    return false;
  }

  bool same;
  if (!JS::SameValue(cx, args[0], args[1], &same)) {
    return false;
  }
  if (!same) {
    UniqueChars bytes0, bytes1;
    const char* actual = ToSource(cx, args[0], &bytes0);
    const char* expected = ToSource(cx, args[1], &bytes1);
    if (args.length() == 2) {
      JS_ReportErrorNumberUTF8(cx, my_GetErrorMessage, nullptr,
                               JSSMSG_ASSERT_EQ_FAILED, actual, expected);
    } else {
      RootedString message(cx, args[2].toString());
      UniqueChars bytes2 = QuoteString(cx, message);
      if (!bytes2) {
        return false;
      }
      JS_ReportErrorNumberUTF8(cx, my_GetErrorMessage, nullptr,
                               JSSMSG_ASSERT_EQ_FAILED_MSG, actual, expected,
                               bytes2.get());
    }
    return false;
  }
  args.rval().setUndefined();
  return true;
}

static JSScript* GetTopScript(JSContext* cx) {
  NonBuiltinScriptFrameIter iter(cx);
  return iter.done() ? nullptr : iter.script();
}

static bool GetScriptAndPCArgs(JSContext* cx, CallArgs& args,
                               MutableHandleScript scriptp, int32_t* ip) {
  RootedScript script(cx, GetTopScript(cx));
  *ip = 0;
  if (!args.get(0).isUndefined()) {
    HandleValue v = args[0];
    unsigned intarg = 0;
    if (v.isObject() && JS::GetClass(&v.toObject())->isJSFunction()) {
      script = TestingFunctionArgumentToScript(cx, v);
      if (!script) {
        return false;
      }
      intarg++;
    }
    if (!args.get(intarg).isUndefined()) {
      if (!JS::ToInt32(cx, args[intarg], ip)) {
        return false;
      }
      if ((uint32_t)*ip >= script->length()) {
        JS_ReportErrorASCII(cx, "Invalid PC");
        return false;
      }
    }
  }

  scriptp.set(script);

  return true;
}

static bool LineToPC(JSContext* cx, unsigned argc, Value* vp) {
  CallArgs args = CallArgsFromVp(argc, vp);

  if (args.length() == 0) {
    JS_ReportErrorNumberASCII(cx, my_GetErrorMessage, nullptr,
                              JSSMSG_LINE2PC_USAGE);
    return false;
  }

  RootedScript script(cx, GetTopScript(cx));
  int32_t lineArg = 0;
  if (args[0].isObject() && args[0].toObject().is<JSFunction>()) {
    script = TestingFunctionArgumentToScript(cx, args[0]);
    if (!script) {
      return false;
    }
    lineArg++;
  }

  uint32_t lineno;
  if (!ToUint32(cx, args.get(lineArg), &lineno)) {
    return false;
  }

  jsbytecode* pc = LineNumberToPC(script, lineno);
  if (!pc) {
    return false;
  }
  args.rval().setInt32(script->pcToOffset(pc));
  return true;
}

static bool PCToLine(JSContext* cx, unsigned argc, Value* vp) {
  CallArgs args = CallArgsFromVp(argc, vp);
  RootedScript script(cx);
  int32_t i;
  unsigned lineno;

  if (!GetScriptAndPCArgs(cx, args, &script, &i)) {
    return false;
  }
  lineno = PCToLineNumber(script, script->offsetToPC(i));
  if (!lineno) {
    return false;
  }
  args.rval().setInt32(lineno);
  return true;
}

#if defined(DEBUG) || defined(JS_JITSPEW)

[[nodiscard]] static bool SrcNotes(JSContext* cx, HandleScript script,
                                   Sprinter* sp) {
  if (!sp->put("\nSource notes:\n") ||
      !sp->jsprintf("%4s %4s %6s %5s %6s %-10s %s\n", "ofs", "line", "column",
                    "pc", "delta", "desc", "args") ||
      !sp->put("---- ---- ------ ----- ------ ---------- ------\n")) {
    return false;
  }

  unsigned offset = 0;
  unsigned lineno = script->lineno();
  unsigned column = script->column();
  SrcNote* notes = script->notes();
  for (SrcNoteIterator iter(notes); !iter.atEnd(); ++iter) {
    auto sn = *iter;

    unsigned delta = sn->delta();
    offset += delta;
    SrcNoteType type = sn->type();
    const char* name = sn->name();
    if (!sp->jsprintf("%3u: %4u %6u %5u [%4u] %-10s", unsigned(sn - notes),
                      lineno, column, offset, delta, name)) {
      return false;
    }

    switch (type) {
      case SrcNoteType::Null:
      case SrcNoteType::AssignOp:
      case SrcNoteType::Breakpoint:
      case SrcNoteType::StepSep:
      case SrcNoteType::XDelta:
        break;

      case SrcNoteType::ColSpan: {
        uint32_t colspan = SrcNote::ColSpan::getSpan(sn);
        if (!sp->jsprintf(" colspan %u", colspan)) {
          return false;
        }
        column += colspan;
        break;
      }

      case SrcNoteType::SetLine:
        lineno = SrcNote::SetLine::getLine(sn, script->lineno());
        if (!sp->jsprintf(" lineno %u", lineno)) {
          return false;
        }
        column = 0;
        break;

      case SrcNoteType::NewLine:
        ++lineno;
        column = 0;
        break;

      default:
        MOZ_ASSERT_UNREACHABLE("unrecognized srcnote");
    }
    if (!sp->put("\n")) {
      return false;
    }
  }

  return true;
}

static bool Notes(JSContext* cx, unsigned argc, Value* vp) {
  CallArgs args = CallArgsFromVp(argc, vp);
  Sprinter sprinter(cx);
  if (!sprinter.init()) {
    return false;
  }

  for (unsigned i = 0; i < args.length(); i++) {
    RootedScript script(cx, TestingFunctionArgumentToScript(cx, args[i]));
    if (!script) {
      return false;
    }

    if (!SrcNotes(cx, script, &sprinter)) {
      return false;
    }
  }

  JSString* str = JS_NewStringCopyZ(cx, sprinter.string());
  if (!str) {
    return false;
  }
  args.rval().setString(str);
  return true;
}

static const char* TryNoteName(TryNoteKind kind) {
  switch (kind) {
    case TryNoteKind::Catch:
      return "catch";
    case TryNoteKind::Finally:
      return "finally";
    case TryNoteKind::ForIn:
      return "for-in";
    case TryNoteKind::ForOf:
      return "for-of";
    case TryNoteKind::Loop:
      return "loop";
    case TryNoteKind::ForOfIterClose:
      return "for-of-iterclose";
    case TryNoteKind::Destructuring:
      return "destructuring";
  }

  MOZ_CRASH("Bad TryNoteKind");
}

[[nodiscard]] static bool TryNotes(JSContext* cx, HandleScript script,
                                   Sprinter* sp) {
  if (!sp->put(
          "\nException table:\nkind               stack    start      end\n")) {
    return false;
  }

  for (const TryNote& tn : script->trynotes()) {
    if (!sp->jsprintf(" %-16s %6u %8u %8u\n", TryNoteName(tn.kind()),
                      tn.stackDepth, tn.start, tn.start + tn.length)) {
      return false;
    }
  }
  return true;
}

[[nodiscard]] static bool ScopeNotes(JSContext* cx, HandleScript script,
                                     Sprinter* sp) {
  if (!sp->put("\nScope notes:\n   index   parent    start      end\n")) {
    return false;
  }

  for (const ScopeNote& note : script->scopeNotes()) {
    if (note.index == ScopeNote::NoScopeIndex) {
      if (!sp->jsprintf("%8s ", "(none)")) {
        return false;
      }
    } else {
      if (!sp->jsprintf("%8u ", note.index.index)) {
        return false;
      }
    }
    if (note.parent == ScopeNote::NoScopeIndex) {
      if (!sp->jsprintf("%8s ", "(none)")) {
        return false;
      }
    } else {
      if (!sp->jsprintf("%8u ", note.parent)) {
        return false;
      }
    }
    if (!sp->jsprintf("%8u %8u\n", note.start, note.start + note.length)) {
      return false;
    }
  }
  return true;
}

[[nodiscard]] static bool GCThings(JSContext* cx, HandleScript script,
                                   Sprinter* sp) {
  if (!sp->put("\nGC things:\n   index   type       value\n")) {
    return false;
  }

  size_t i = 0;
  for (JS::GCCellPtr gcThing : script->gcthings()) {
    if (!sp->jsprintf("%8zu   ", i)) {
      return false;
    }
    if (gcThing.is<BigInt>()) {
      if (!sp->put("BigInt     ")) {
        return false;
      }
      gcThing.as<BigInt>().dump(*sp);
      if (!sp->put("\n")) {
        return false;
      }
    } else if (gcThing.is<Scope>()) {
      if (!sp->put("Scope      ")) {
        return false;
      }
      Rooted<Scope*> scope(cx, &gcThing.as<Scope>());
      if (!Scope::dumpForDisassemble(cx, scope, *sp,
                                     "                      ")) {
        return false;
      }
      if (!sp->put("\n")) {
        return false;
      }
    } else if (gcThing.is<JSObject>()) {
      JSObject* obj = &gcThing.as<JSObject>();
      if (obj->is<JSFunction>()) {
        if (!sp->put("Function   ")) {
          return false;
        }
        RootedFunction fun(cx, &obj->as<JSFunction>());
        if (fun->displayAtom()) {
          Rooted<JSAtom*> name(cx, fun->displayAtom());
          UniqueChars utf8chars = JS_EncodeStringToUTF8(cx, name);
          if (!utf8chars) {
            return false;
          }
          if (!sp->put(utf8chars.get())) {
            return false;
          }
        } else {
          if (!sp->put("(anonymous)")) {
            return false;
          }
        }

        if (fun->hasBaseScript()) {
          BaseScript* script = fun->baseScript();
          if (!sp->jsprintf(" @ %u:%u\n", script->lineno(), script->column())) {
            return false;
          }
        } else {
          if (!sp->put(" (no script)\n")) {
            return false;
          }
        }
      } else {
        if (obj->is<RegExpObject>()) {
          if (!sp->put("RegExp     ")) {
            return false;
          }
        } else {
          if (!sp->put("Object     ")) {
            return false;
          }
        }

        RootedValue objValue(cx, ObjectValue(*obj));
        RootedString str(cx, ValueToSource(cx, objValue));
        if (!str) {
          return false;
        }
        UniqueChars utf8chars = JS_EncodeStringToUTF8(cx, str);
        if (!utf8chars) {
          return false;
        }
        if (!sp->put(utf8chars.get())) {
          return false;
        }

        if (!sp->put("\n")) {
          return false;
        }
      }
    } else if (gcThing.is<JSString>()) {
      RootedString str(cx, &gcThing.as<JSString>());
      if (str->isAtom()) {
        if (!sp->put("Atom       ")) {
          return false;
        }
      } else {
        if (!sp->put("String     ")) {
          return false;
        }
      }
      UniqueChars chars = QuoteString(cx, str, '"');
      if (!chars) {
        return false;
      }
      if (!sp->put(chars.get())) {
        return false;
      }
      if (!sp->put("\n")) {
        return false;
      }
    } else {
      if (!sp->put("Unknown\n")) {
        return false;
      }
    }
    i++;
  }

  return true;
}

[[nodiscard]] static bool DisassembleScript(JSContext* cx, HandleScript script,
                                            HandleFunction fun, bool lines,
                                            bool recursive, bool sourceNotes,
                                            bool gcThings, Sprinter* sp) {
  if (fun) {
    if (!sp->put("flags:")) {
      return false;
    }
    if (fun->isLambda()) {
      if (!sp->put(" LAMBDA")) {
        return false;
      }
    }
    if (fun->needsCallObject()) {
      if (!sp->put(" NEEDS_CALLOBJECT")) {
        return false;
      }
    }
    if (fun->needsExtraBodyVarEnvironment()) {
      if (!sp->put(" NEEDS_EXTRABODYVARENV")) {
        return false;
      }
    }
    if (fun->needsNamedLambdaEnvironment()) {
      if (!sp->put(" NEEDS_NAMEDLAMBDAENV")) {
        return false;
      }
    }
    if (fun->isConstructor()) {
      if (!sp->put(" CONSTRUCTOR")) {
        return false;
      }
    }
    if (fun->isSelfHostedBuiltin()) {
      if (!sp->put(" SELF_HOSTED")) {
        return false;
      }
    }
    if (fun->isArrow()) {
      if (!sp->put(" ARROW")) {
        return false;
      }
    }
    if (!sp->put("\n")) {
      return false;
    }
  }

  if (!Disassemble(cx, script, lines, sp)) {
    return false;
  }
  if (sourceNotes) {
    if (!SrcNotes(cx, script, sp)) {
      return false;
    }
  }
  if (!TryNotes(cx, script, sp)) {
    return false;
  }
  if (!ScopeNotes(cx, script, sp)) {
    return false;
  }
  if (gcThings) {
    if (!GCThings(cx, script, sp)) {
      return false;
    }
  }

  if (recursive) {
    for (JS::GCCellPtr gcThing : script->gcthings()) {
      if (!gcThing.is<JSObject>()) {
        continue;
      }

      JSObject* obj = &gcThing.as<JSObject>();
      if (obj->is<JSFunction>()) {
        if (!sp->put("\n")) {
          return false;
        }

        RootedFunction fun(cx, &obj->as<JSFunction>());
        if (fun->isInterpreted()) {
          RootedScript script(cx, JSFunction::getOrCreateScript(cx, fun));
          if (!script || !DisassembleScript(cx, script, fun, lines, recursive,
                                            sourceNotes, gcThings, sp)) {
            return false;
          }
        } else {
          if (!sp->put("[native code]\n")) {
            return false;
          }
        }
      }
    }
  }

  return true;
}

namespace {

struct DisassembleOptionParser {
  unsigned argc;
  Value* argv;
  bool lines;
  bool recursive;
  bool sourceNotes;
  bool gcThings;

  DisassembleOptionParser(unsigned argc, Value* argv)
      : argc(argc),
        argv(argv),
        lines(false),
        recursive(false),
        sourceNotes(true),
        gcThings(false) {}

  bool parse(JSContext* cx) {
    /* Read options off early arguments */
    while (argc > 0 && argv[0].isString()) {
      JSString* str = argv[0].toString();
      JSLinearString* linearStr = JS_EnsureLinearString(cx, str);
      if (!linearStr) {
        return false;
      }
      if (JS_LinearStringEqualsLiteral(linearStr, "-l")) {
        lines = true;
      } else if (JS_LinearStringEqualsLiteral(linearStr, "-r")) {
        recursive = true;
      } else if (JS_LinearStringEqualsLiteral(linearStr, "-S")) {
        sourceNotes = false;
      } else if (JS_LinearStringEqualsLiteral(linearStr, "-g")) {
        gcThings = true;
      } else {
        break;
      }
      argv++;
      argc--;
    }
    return true;
  }
};

} /* anonymous namespace */

static bool DisassembleToSprinter(JSContext* cx, unsigned argc, Value* vp,
                                  Sprinter* sprinter) {
  CallArgs args = CallArgsFromVp(argc, vp);
  DisassembleOptionParser p(args.length(), args.array());
  if (!p.parse(cx)) {
    return false;
  }

  if (p.argc == 0) {
    /* Without arguments, disassemble the current script. */
    RootedScript script(cx, GetTopScript(cx));
    if (script) {
      JSAutoRealm ar(cx, script);
      if (!Disassemble(cx, script, p.lines, sprinter)) {
        return false;
      }
      if (!SrcNotes(cx, script, sprinter)) {
        return false;
      }
      if (!TryNotes(cx, script, sprinter)) {
        return false;
      }
      if (!ScopeNotes(cx, script, sprinter)) {
        return false;
      }
      if (p.gcThings) {
        if (!GCThings(cx, script, sprinter)) {
          return false;
        }
      }
    }
  } else {
    for (unsigned i = 0; i < p.argc; i++) {
      RootedFunction fun(cx);
      RootedScript script(cx);
      RootedValue value(cx, p.argv[i]);
      if (value.isObject() && value.toObject().is<ShellModuleObjectWrapper>()) {
        script = value.toObject()
                     .as<ShellModuleObjectWrapper>()
                     .get()
                     ->maybeScript();
      } else {
        script = TestingFunctionArgumentToScript(cx, value, fun.address());
      }
      if (!script) {
        return false;
      }
      if (!DisassembleScript(cx, script, fun, p.lines, p.recursive,
                             p.sourceNotes, p.gcThings, sprinter)) {
        return false;
      }
    }
  }

  return !sprinter->hadOutOfMemory();
}

static bool DisassembleToString(JSContext* cx, unsigned argc, Value* vp) {
  CallArgs args = CallArgsFromVp(argc, vp);
  Sprinter sprinter(cx);
  if (!sprinter.init()) {
    return false;
  }
  if (!DisassembleToSprinter(cx, args.length(), vp, &sprinter)) {
    return false;
  }

  JS::ConstUTF8CharsZ utf8chars(sprinter.string(), strlen(sprinter.string()));
  JSString* str = JS_NewStringCopyUTF8Z(cx, utf8chars);
  if (!str) {
    return false;
  }
  args.rval().setString(str);
  return true;
}

static bool Disassemble(JSContext* cx, unsigned argc, Value* vp) {
  CallArgs args = CallArgsFromVp(argc, vp);

  if (!gOutFile->isOpen()) {
    JS_ReportErrorASCII(cx, "output file is closed");
    return false;
  }

  Sprinter sprinter(cx);
  if (!sprinter.init()) {
    return false;
  }
  if (!DisassembleToSprinter(cx, args.length(), vp, &sprinter)) {
    return false;
  }

  fprintf(gOutFile->fp, "%s\n", sprinter.string());
  args.rval().setUndefined();
  return true;
}

static bool DisassFile(JSContext* cx, unsigned argc, Value* vp) {
  CallArgs args = CallArgsFromVp(argc, vp);

  if (!gOutFile->isOpen()) {
    JS_ReportErrorASCII(cx, "output file is closed");
    return false;
  }

  /* Support extra options at the start, just like Disassemble. */
  DisassembleOptionParser p(args.length(), args.array());
  if (!p.parse(cx)) {
    return false;
  }

  if (!p.argc) {
    args.rval().setUndefined();
    return true;
  }

  // We should change DisassembleOptionParser to store CallArgs.
  JSString* str = JS::ToString(cx, HandleValue::fromMarkedLocation(&p.argv[0]));
  if (!str) {
    return false;
  }
  UniqueChars filename = JS_EncodeStringToLatin1(cx, str);
  if (!filename) {
    return false;
  }
  RootedScript script(cx);

  {
    CompileOptions options(cx);
    options.setIntroductionType("js shell disFile")
        .setFileAndLine(filename.get(), 1)
        .setIsRunOnce(true)
        .setNoScriptRval(true);

    script = JS::CompileUtf8Path(cx, options, filename.get());
    if (!script) {
      return false;
    }
  }

  Sprinter sprinter(cx);
  if (!sprinter.init()) {
    return false;
  }
  if (!DisassembleScript(cx, script, nullptr, p.lines, p.recursive,
                         p.sourceNotes, p.gcThings, &sprinter)) {
    return false;
  }

  fprintf(gOutFile->fp, "%s\n", sprinter.string());

  args.rval().setUndefined();
  return true;
}

static bool DisassWithSrc(JSContext* cx, unsigned argc, Value* vp) {
  CallArgs args = CallArgsFromVp(argc, vp);

  if (!gOutFile->isOpen()) {
    JS_ReportErrorASCII(cx, "output file is closed");
    return false;
  }

  const size_t lineBufLen = 512;
  unsigned len, line1, line2, bupline;
  char linebuf[lineBufLen];
  static const char sep[] = ";-------------------------";

  RootedScript script(cx);
  for (unsigned i = 0; i < args.length(); i++) {
    script = TestingFunctionArgumentToScript(cx, args[i]);
    if (!script) {
      return false;
    }

    if (!script->filename()) {
      JS_ReportErrorNumberASCII(cx, my_GetErrorMessage, nullptr,
                                JSSMSG_FILE_SCRIPTS_ONLY);
      return false;
    }

    FILE* file = fopen(script->filename(), "rb");
    if (!file) {
      /* FIXME: script->filename() should become UTF-8 (bug 987069). */
      ReportCantOpenErrorUnknownEncoding(cx, script->filename());
      return false;
    }
    auto closeFile = MakeScopeExit([file] { fclose(file); });

    jsbytecode* pc = script->code();
    jsbytecode* end = script->codeEnd();

    Sprinter sprinter(cx);
    if (!sprinter.init()) {
      return false;
    }

    /* burn the leading lines */
    line2 = PCToLineNumber(script, pc);
    for (line1 = 0; line1 < line2 - 1; line1++) {
      char* tmp = fgets(linebuf, lineBufLen, file);
      if (!tmp) {
        /* FIXME: This should use UTF-8 (bug 987069). */
        JS_ReportErrorLatin1(cx, "failed to read %s fully", script->filename());
        return false;
      }
    }

    bupline = 0;
    while (pc < end) {
      line2 = PCToLineNumber(script, pc);

      if (line2 < line1) {
        if (bupline != line2) {
          bupline = line2;
          if (!sprinter.jsprintf("%s %3u: BACKUP\n", sep, line2)) {
            return false;
          }
        }
      } else {
        if (bupline && line1 == line2) {
          if (!sprinter.jsprintf("%s %3u: RESTORE\n", sep, line2)) {
            return false;
          }
        }
        bupline = 0;
        while (line1 < line2) {
          if (!fgets(linebuf, lineBufLen, file)) {
            /*
             * FIXME: script->filename() should become UTF-8
             *        (bug 987069).
             */
            JS_ReportErrorNumberLatin1(cx, my_GetErrorMessage, nullptr,
                                       JSSMSG_UNEXPECTED_EOF,
                                       script->filename());
            return false;
          }
          line1++;
          if (!sprinter.jsprintf("%s %3u: %s", sep, line1, linebuf)) {
            return false;
          }
        }
      }

      len =
          Disassemble1(cx, script, pc, script->pcToOffset(pc), true, &sprinter);
      if (!len) {
        return false;
      }

      pc += len;
    }

    fprintf(gOutFile->fp, "%s\n", sprinter.string());
  }

  args.rval().setUndefined();
  return true;
}

#endif /* defined(DEBUG) || defined(JS_JITSPEW) */

#ifdef JS_CACHEIR_SPEW
static bool CacheIRHealthReport(JSContext* cx, unsigned argc, Value* vp) {
  CallArgs args = CallArgsFromVp(argc, vp);

  js::jit::CacheIRHealth cih;
  RootedScript script(cx);

  // In the case that we are calling this function from the shell and
  // the environment variable is not set, AutoSpewChannel automatically
  // sets and unsets the proper channel for the duration of spewing
  // a health report.
  AutoSpewChannel channel(cx, SpewChannel::CacheIRHealthReport, script);
  if (!argc) {
    // Calling CacheIRHealthReport without any arguments will create health
    // reports for all scripts in the zone.
    for (auto base = cx->zone()->cellIter<BaseScript>(); !base.done();
         base.next()) {
      if (!base->hasJitScript() || base->selfHosted()) {
        continue;
      }

      script = base->asJSScript();
      cih.healthReportForScript(cx, script, js::jit::SpewContext::Shell);
    }
  } else {
    RootedValue value(cx, args.get(0));

    if (value.isObject() && value.toObject().is<ShellModuleObjectWrapper>()) {
      script =
          value.toObject().as<ShellModuleObjectWrapper>().get()->maybeScript();
    } else {
      script = TestingFunctionArgumentToScript(cx, args.get(0));
    }

    if (!script) {
      return false;
    }

    cih.healthReportForScript(cx, script, js::jit::SpewContext::Shell);
  }

  args.rval().setUndefined();
  return true;
}
#endif /* JS_CACHEIR_SPEW */

/* Pretend we can always preserve wrappers for dummy DOM objects. */
static bool DummyPreserveWrapperCallback(JSContext* cx, HandleObject obj) {
  return true;
}

static bool DummyHasReleasedWrapperCallback(HandleObject obj) { return true; }

#ifdef FUZZING_JS_FUZZILLI
// We have to assume that the fuzzer will be able to call this function e.g. by
// enumerating the properties of the global object and eval'ing them. As such
// this function is implemented in a way that requires passing some magic value
// as first argument (with the idea being that the fuzzer won't be able to
// generate this value) which then also acts as a selector for the operation
// to perform.
static bool Fuzzilli(JSContext* cx, unsigned argc, Value* vp) {
  CallArgs args = CallArgsFromVp(argc, vp);

  RootedString arg(cx, JS::ToString(cx, args.get(0)));
  if (!arg) {
    return false;
  }
  RootedLinearString operation(cx, StringToLinearString(cx, arg));
  if (!operation) {
    return false;
  }

  if (StringEqualsAscii(operation, "FUZZILLI_CRASH")) {
    int type;
    if (!ToInt32(cx, args.get(1), &type)) {
      return false;
    }

    // With this, we can test the various ways the JS shell can crash and make
    // sure that Fuzzilli is able to detect all of these failures properly.
    switch (type) {
      case 0:
        *((int*)0x41414141) = 0x1337;
        break;
      case 1:
        MOZ_RELEASE_ASSERT(false);
        break;
      case 2:
        MOZ_ASSERT(false);
        break;
      case 3:
        __asm__("int3");
        break;
      default:
        exit(1);
    }
  } else if (StringEqualsAscii(operation, "FUZZILLI_PRINT")) {
    static FILE* fzliout = fdopen(REPRL_DWFD, "w");
    if (!fzliout) {
      fprintf(
          stderr,
          "Fuzzer output channel not available, printing to stdout instead\n");
      fzliout = stdout;
    }

    RootedString str(cx, JS::ToString(cx, args.get(1)));
    if (!str) {
      return false;
    }
    UniqueChars bytes = JS_EncodeStringToUTF8(cx, str);
    if (!bytes) {
      return false;
    }
    fprintf(fzliout, "%s\n", bytes.get());
    fflush(fzliout);
  }

  args.rval().setUndefined();
  return true;
}

static bool FuzzilliReprlGetAndRun(JSContext* cx) {
  size_t scriptSize = 0;

  unsigned action;
  MOZ_RELEASE_ASSERT(read(REPRL_CRFD, &action, 4) == 4);
  if (action == 'cexe') {
    MOZ_RELEASE_ASSERT(read(REPRL_CRFD, &scriptSize, 8) == 8);
  } else {
    fprintf(stderr, "Unknown action: %u\n", action);
    _exit(-1);
  }

  CompileOptions options(cx);
  options.setIntroductionType("reprl")
      .setFileAndLine("reprl", 1)
      .setIsRunOnce(true)
      .setNoScriptRval(true);

  char* scriptSrc = static_cast<char*>(js_malloc(scriptSize));

  char* ptr = scriptSrc;
  size_t remaining = scriptSize;
  while (remaining > 0) {
    ssize_t rv = read(REPRL_DRFD, ptr, remaining);
    if (rv <= 0) {
      fprintf(stderr, "Failed to load script\n");
      _exit(-1);
    }
    remaining -= rv;
    ptr += rv;
  }

  JS::SourceText<Utf8Unit> srcBuf;
  if (!srcBuf.init(cx, scriptSrc, scriptSize,
                   JS::SourceOwnership::TakeOwnership)) {
    return false;
  }

  RootedScript script(cx, JS::Compile(cx, options, srcBuf));
  if (!script) {
    return false;
  }

  if (!JS_ExecuteScript(cx, script)) {
    return false;
  }

  return true;
}

#endif /* FUZZING_JS_FUZZILLI */

static bool FuzzilliUseReprlMode(OptionParser* op) {
#ifdef FUZZING_JS_FUZZILLI
  // Check if we should use REPRL mode
  bool reprl_mode = op->getBoolOption("reprl");
  if (reprl_mode) {
    // Check in with parent
    char helo[] = "HELO";
    if (write(REPRL_CWFD, helo, 4) != 4 || read(REPRL_CRFD, helo, 4) != 4) {
      reprl_mode = false;
    }

    if (memcmp(helo, "HELO", 4) != 0) {
      fprintf(stderr, "Invalid response from parent\n");
      _exit(-1);
    }
  }
  return reprl_mode;
#else
  return false;
#endif /* FUZZING_JS_FUZZILLI */
}

static bool Crash(JSContext* cx, unsigned argc, Value* vp) {
  CallArgs args = CallArgsFromVp(argc, vp);
  if (args.length() == 0) {
    MOZ_CRASH("forced crash");
  }
  RootedString message(cx, JS::ToString(cx, args[0]));
  if (!message) {
    return false;
  }
  UniqueChars utf8chars = JS_EncodeStringToUTF8(cx, message);
  if (!utf8chars) {
    return false;
  }
  if (args.get(1).isObject()) {
    RootedValue v(cx);
    RootedObject opts(cx, &args[1].toObject());
    if (!JS_GetProperty(cx, opts, "suppress_minidump", &v)) {
      return false;
    }
    if (v.isBoolean() && v.toBoolean()) {
      js::NoteIntentionalCrash();
    }
  }
#ifndef DEBUG
  MOZ_ReportCrash(utf8chars.get(), __FILE__, __LINE__);
#endif
  MOZ_CRASH_UNSAFE(utf8chars.get());
}

static bool GetSLX(JSContext* cx, unsigned argc, Value* vp) {
  CallArgs args = CallArgsFromVp(argc, vp);
  RootedScript script(cx);

  script = TestingFunctionArgumentToScript(cx, args.get(0));
  if (!script) {
    return false;
  }
  args.rval().setInt32(GetScriptLineExtent(script));
  return true;
}

static bool ThrowError(JSContext* cx, unsigned argc, Value* vp) {
  JS_ReportErrorASCII(cx, "This is an error");
  return false;
}

static bool CopyErrorReportToObject(JSContext* cx, JSErrorReport* report,
                                    HandleObject obj) {
  RootedString nameStr(cx);
  if (report->exnType == JSEXN_WARN) {
    nameStr = JS_NewStringCopyZ(cx, "Warning");
    if (!nameStr) {
      return false;
    }
  } else {
    nameStr = GetErrorTypeName(cx, report->exnType);
    // GetErrorTypeName doesn't set an exception, but
    // can fail for InternalError or non-error objects.
    if (!nameStr) {
      nameStr = cx->runtime()->emptyString;
    }
  }
  RootedValue nameVal(cx, StringValue(nameStr));
  if (!DefineDataProperty(cx, obj, cx->names().name, nameVal)) {
    return false;
  }

  RootedString messageStr(cx, report->newMessageString(cx));
  if (!messageStr) {
    return false;
  }
  RootedValue messageVal(cx, StringValue(messageStr));
  if (!DefineDataProperty(cx, obj, cx->names().message, messageVal)) {
    return false;
  }

  RootedValue linenoVal(cx, Int32Value(report->lineno));
  if (!DefineDataProperty(cx, obj, cx->names().lineNumber, linenoVal)) {
    return false;
  }

  RootedValue columnVal(cx, Int32Value(report->column));
  if (!DefineDataProperty(cx, obj, cx->names().columnNumber, columnVal)) {
    return false;
  }

  RootedObject notesArray(cx, CreateErrorNotesArray(cx, report));
  if (!notesArray) {
    return false;
  }

  RootedValue notesArrayVal(cx, ObjectValue(*notesArray));
  return DefineDataProperty(cx, obj, cx->names().notes, notesArrayVal);
}

static bool CreateErrorReport(JSContext* cx, unsigned argc, Value* vp) {
  CallArgs args = CallArgsFromVp(argc, vp);

  // We don't have a stack here, so just initialize with null.
  JS::ExceptionStack exnStack(cx, args.get(0), nullptr);
  JS::ErrorReportBuilder report(cx);
  if (!report.init(cx, exnStack, JS::ErrorReportBuilder::WithSideEffects)) {
    return false;
  }

  MOZ_ASSERT(!report.report()->isWarning());

  RootedObject obj(cx, JS_NewPlainObject(cx));
  if (!obj) {
    return false;
  }

  RootedString toString(cx,
                        NewStringCopyUTF8Z<CanGC>(cx, report.toStringResult()));
  if (!toString) {
    return false;
  }

  if (!JS_DefineProperty(cx, obj, "toStringResult", toString,
                         JSPROP_ENUMERATE)) {
    return false;
  }

  if (!CopyErrorReportToObject(cx, report.report(), obj)) {
    return false;
  }

  args.rval().setObject(*obj);
  return true;
}

#define LAZY_STANDARD_CLASSES

/* A class for easily testing the inner/outer object callbacks. */
typedef struct ComplexObject {
  bool isInner;
  bool frozen;
  JSObject* inner;
  JSObject* outer;
} ComplexObject;

static bool sandbox_enumerate(JSContext* cx, JS::HandleObject obj,
                              JS::MutableHandleIdVector properties,
                              bool enumerableOnly) {
  RootedValue v(cx);

  if (!JS_GetProperty(cx, obj, "lazy", &v)) {
    return false;
  }

  if (!ToBoolean(v)) {
    return true;
  }

  return JS_NewEnumerateStandardClasses(cx, obj, properties, enumerableOnly);
}

static bool sandbox_resolve(JSContext* cx, HandleObject obj, HandleId id,
                            bool* resolvedp) {
  RootedValue v(cx);
  if (!JS_GetProperty(cx, obj, "lazy", &v)) {
    return false;
  }

  if (ToBoolean(v)) {
    return JS_ResolveStandardClass(cx, obj, id, resolvedp);
  }
  return true;
}

static const JSClassOps sandbox_classOps = {
    nullptr,                   // addProperty
    nullptr,                   // delProperty
    nullptr,                   // enumerate
    sandbox_enumerate,         // newEnumerate
    sandbox_resolve,           // resolve
    nullptr,                   // mayResolve
    nullptr,                   // finalize
    nullptr,                   // call
    nullptr,                   // hasInstance
    nullptr,                   // construct
    JS_GlobalObjectTraceHook,  // trace
};

static const JSClass sandbox_class = {"sandbox", JSCLASS_GLOBAL_FLAGS,
                                      &sandbox_classOps};

static void SetStandardRealmOptions(JS::RealmOptions& options) {
  options.creationOptions()
      .setSharedMemoryAndAtomicsEnabled(enableSharedMemory)
      .setCoopAndCoepEnabled(false)
      .setStreamsEnabled(enableStreams)
      .setReadableByteStreamsEnabled(enableReadableByteStreams)
      .setBYOBStreamReadersEnabled(enableBYOBStreamReaders)
      .setWritableStreamsEnabled(enableWritableStreams)
      .setReadableStreamPipeToEnabled(enableReadableStreamPipeTo)
      .setWeakRefsEnabled(enableWeakRefs
                              ? JS::WeakRefSpecifier::EnabledWithCleanupSome
                              : JS::WeakRefSpecifier::Disabled)
      .setToSourceEnabled(enableToSource)
      .setPropertyErrorMessageFixEnabled(enablePropertyErrorMessageFix)
      .setIteratorHelpersEnabled(enableIteratorHelpers)
#ifdef ENABLE_NEW_SET_METHODS
      .setNewSetMethodsEnabled(enableNewSetMethods)
#endif
      ;
}

[[nodiscard]] static bool CheckRealmOptions(JSContext* cx,
                                            JS::RealmOptions& options,
                                            JSPrincipals* principals) {
  JS::RealmCreationOptions& creationOptions = options.creationOptions();
  if (creationOptions.compartmentSpecifier() !=
      JS::CompartmentSpecifier::ExistingCompartment) {
    return true;
  }

  JS::Compartment* comp = creationOptions.compartment();

  // All realms in a compartment must be either system or non-system.
  bool isSystem =
      principals && principals == cx->runtime()->trustedPrincipals();
  if (isSystem != IsSystemCompartment(comp)) {
    JS_ReportErrorASCII(cx,
                        "Cannot create system and non-system realms in the "
                        "same compartment");
    return false;
  }

  // Debugger visibility is per-compartment, not per-realm, so make sure the
  // requested visibility matches the existing compartment's.
  if (creationOptions.invisibleToDebugger() != comp->invisibleToDebugger()) {
    JS_ReportErrorASCII(cx,
                        "All the realms in a compartment must have "
                        "the same debugger visibility");
    return false;
  }

  return true;
}

static JSObject* NewSandbox(JSContext* cx, bool lazy) {
  JS::RealmOptions options;
  SetStandardRealmOptions(options);

  if (defaultToSameCompartment) {
    options.creationOptions().setExistingCompartment(cx->global());
  } else {
    options.creationOptions().setNewCompartmentAndZone();
  }

  JSPrincipals* principals = nullptr;
  if (!CheckRealmOptions(cx, options, principals)) {
    return nullptr;
  }

  RootedObject obj(cx,
                   JS_NewGlobalObject(cx, &sandbox_class, principals,
                                      JS::DontFireOnNewGlobalHook, options));
  if (!obj) {
    return nullptr;
  }

  {
    JSAutoRealm ar(cx, obj);
    if (!lazy && !JS::InitRealmStandardClasses(cx)) {
      return nullptr;
    }

    RootedValue value(cx, BooleanValue(lazy));
    if (!JS_DefineProperty(cx, obj, "lazy", value,
                           JSPROP_PERMANENT | JSPROP_READONLY)) {
      return nullptr;
    }

    JS_FireOnNewGlobalObject(cx, obj);
  }

  if (!cx->compartment()->wrap(cx, &obj)) {
    return nullptr;
  }
  return obj;
}

static bool EvalInContext(JSContext* cx, unsigned argc, Value* vp) {
  CallArgs args = CallArgsFromVp(argc, vp);
  if (!args.requireAtLeast(cx, "evalcx", 1)) {
    return false;
  }

  RootedString str(cx, ToString(cx, args[0]));
  if (!str) {
    return false;
  }

  RootedObject sobj(cx);
  if (args.hasDefined(1)) {
    sobj = ToObject(cx, args[1]);
    if (!sobj) {
      return false;
    }
  }

  AutoStableStringChars strChars(cx);
  if (!strChars.initTwoByte(cx, str)) {
    return false;
  }

  mozilla::Range<const char16_t> chars = strChars.twoByteRange();
  size_t srclen = chars.length();
  const char16_t* src = chars.begin().get();

  bool lazy = false;
  if (srclen == 4) {
    if (src[0] == 'l' && src[1] == 'a' && src[2] == 'z' && src[3] == 'y') {
      lazy = true;
      srclen = 0;
    }
  }

  if (!sobj) {
    sobj = NewSandbox(cx, lazy);
    if (!sobj) {
      return false;
    }
  }

  if (srclen == 0) {
    args.rval().setObject(*sobj);
    return true;
  }

  JS::AutoFilename filename;
  unsigned lineno;

  DescribeScriptedCaller(cx, &filename, &lineno);
  {
    sobj = UncheckedUnwrap(sobj, true);

    JSAutoRealm ar(cx, sobj);

    sobj = ToWindowIfWindowProxy(sobj);

    if (!JS_IsGlobalObject(sobj)) {
      JS_ReportErrorASCII(cx, "Invalid scope argument to evalcx");
      return false;
    }

    JS::CompileOptions opts(cx);
    opts.setFileAndLine(filename.get(), lineno);

    JS::SourceText<char16_t> srcBuf;
    if (!srcBuf.init(cx, src, srclen, JS::SourceOwnership::Borrowed) ||
        !JS::Evaluate(cx, opts, srcBuf, args.rval())) {
      return false;
    }
  }

  if (!cx->compartment()->wrap(cx, args.rval())) {
    return false;
  }

  return true;
}

static bool EnsureGeckoProfilingStackInstalled(JSContext* cx,
                                               ShellContext* sc) {
  if (cx->geckoProfiler().infraInstalled()) {
    MOZ_ASSERT(sc->geckoProfilingStack);
    return true;
  }

  MOZ_ASSERT(!sc->geckoProfilingStack);
  sc->geckoProfilingStack = MakeUnique<ProfilingStack>();
  if (!sc->geckoProfilingStack) {
    JS_ReportOutOfMemory(cx);
    return false;
  }

  SetContextProfilingStack(cx, sc->geckoProfilingStack.get());
  return true;
}

struct WorkerInput {
  JSRuntime* parentRuntime;
  UniqueTwoByteChars chars;
  size_t length;

  WorkerInput(JSRuntime* parentRuntime, UniqueTwoByteChars chars, size_t length)
      : parentRuntime(parentRuntime), chars(std::move(chars)), length(length) {}
};

static void DestroyShellCompartmentPrivate(JSFreeOp* fop,
                                           JS::Compartment* compartment) {
  auto priv = static_cast<ShellCompartmentPrivate*>(
      JS_GetCompartmentPrivate(compartment));
  js_delete(priv);
}

static void SetWorkerContextOptions(JSContext* cx);
static bool ShellBuildId(JS::BuildIdCharVector* buildId);

static JSObject* ShellSourceElementCallback(JSContext* cx,
                                            JS::HandleValue privateValue) {
  if (!privateValue.isObject()) {
    return nullptr;
  }

  // Due to nukeCCW shenanigans in the shell, we need to check for dead-proxy
  // objects that may have replaced an CCW.  Otherwise the GetProperty below
  // would throw an exception which we do not want to support in this callback.
  if (js::IsDeadProxyObject(&privateValue.toObject())) {
    return nullptr;
  }

  RootedObject infoObject(cx,
                          CheckedUnwrapStatic(privateValue.toObjectOrNull()));
  AutoRealm ar(cx, infoObject);

  RootedValue elementValue(cx);
  if (!JS_GetProperty(cx, infoObject, "element", &elementValue)) {
    // This shouldn't happen in the shell, as ParseDebugMetadata always
    // creates the infoObject with this property. In any case, this callback
    // must not leave an exception pending, so:
    MOZ_CRASH("error getting source element");
  }

  if (elementValue.isObject()) {
    return &elementValue.toObject();
  }

  return nullptr;
}

static constexpr size_t gWorkerStackSize = 2 * 128 * sizeof(size_t) * 1024;

static void WorkerMain(UniquePtr<WorkerInput> input) {
  MOZ_ASSERT(input->parentRuntime);

  JSContext* cx = JS_NewContext(8L * 1024L * 1024L, input->parentRuntime);
  if (!cx) {
    return;
  }

  ShellContext* sc = js_new<ShellContext>(cx);
  if (!sc) {
    return;
  }

  auto guard = mozilla::MakeScopeExit([&] {
    CancelOffThreadJobsForContext(cx);
    sc->markObservers.reset();
    JS_SetContextPrivate(cx, nullptr);
    js_delete(sc);
    JS_DestroyContext(cx);
  });

  sc->isWorker = true;

  JS_SetContextPrivate(cx, sc);
  JS_SetGrayGCRootsTracer(cx, TraceGrayRoots, nullptr);
  SetWorkerContextOptions(cx);

  JS_SetFutexCanWait(cx);
  JS::SetWarningReporter(cx, WarningReporter);
  js::SetPreserveWrapperCallbacks(cx, DummyPreserveWrapperCallback,
                                  DummyHasReleasedWrapperCallback);
  JS_InitDestroyPrincipalsCallback(cx, ShellPrincipals::destroy);
  JS_SetDestroyCompartmentCallback(cx, DestroyShellCompartmentPrivate);
  JS::SetSourceElementCallback(cx, ShellSourceElementCallback);

  js::SetWindowProxyClass(cx, &ShellWindowProxyClass);

  js::UseInternalJobQueues(cx);

  JS::SetHostCleanupFinalizationRegistryCallback(
      cx, ShellCleanupFinalizationRegistryCallback, sc);

  if (!JS::InitSelfHostedCode(cx)) {
    return;
  }

  EnvironmentPreparer environmentPreparer(cx);

  do {
    JS::RealmOptions realmOptions;
    SetStandardRealmOptions(realmOptions);

    RootedObject global(cx, NewGlobalObject(cx, realmOptions, nullptr,
                                            ShellGlobalKind::WindowProxy,
                                            /* immutablePrototype = */ true));
    if (!global) {
      break;
    }

    JSAutoRealm ar(cx, global);

    JS::ConstUTF8CharsZ path(processWideModuleLoadPath.get(),
                             strlen(processWideModuleLoadPath.get()));
    RootedString moduleLoadPath(cx, JS_NewStringCopyUTF8Z(cx, path));
    if (!moduleLoadPath) {
      return;
    }
    sc->moduleLoader = js::MakeUnique<ModuleLoader>();
    if (!sc->moduleLoader || !sc->moduleLoader->init(cx, moduleLoadPath)) {
      return;
    }

    JS::CompileOptions options(cx);
    options.setFileAndLine("<string>", 1).setIsRunOnce(true);

    AutoReportException are(cx);
    JS::SourceText<char16_t> srcBuf;
    if (!srcBuf.init(cx, input->chars.get(), input->length,
                     JS::SourceOwnership::Borrowed)) {
      break;
    }

    RootedScript script(cx, JS::Compile(cx, options, srcBuf));
    if (!script) {
      break;
    }
    RootedValue result(cx);
    JS_ExecuteScript(cx, script, &result);
  } while (0);

  KillWatchdog(cx);
  JS_SetGrayGCRootsTracer(cx, nullptr, nullptr);
}

// Workers can spawn other workers, so we need a lock to access workerThreads.
static Mutex* workerThreadsLock = nullptr;
static Vector<UniquePtr<js::Thread>, 0, SystemAllocPolicy> workerThreads;

class MOZ_RAII AutoLockWorkerThreads : public LockGuard<Mutex> {
  using Base = LockGuard<Mutex>;

 public:
  AutoLockWorkerThreads() : Base(*workerThreadsLock) {
    MOZ_ASSERT(workerThreadsLock);
  }
};

static bool EvalInWorker(JSContext* cx, unsigned argc, Value* vp) {
  if (!CanUseExtraThreads()) {
    JS_ReportErrorASCII(cx, "Can't create threads with --no-threads");
    return false;
  }

  CallArgs args = CallArgsFromVp(argc, vp);
  if (!args.get(0).isString()) {
    JS_ReportErrorASCII(cx, "Invalid arguments");
    return false;
  }

#if defined(DEBUG) || defined(JS_OOM_BREAKPOINT)
  if (cx->runningOOMTest) {
    JS_ReportErrorASCII(
        cx, "Can't create threads while running simulated OOM test");
    return false;
  }
#endif

  if (!args[0].toString()->ensureLinear(cx)) {
    return false;
  }

  if (!workerThreadsLock) {
    workerThreadsLock = js_new<Mutex>(mutexid::ShellWorkerThreads);
    if (!workerThreadsLock) {
      ReportOutOfMemory(cx);
      return false;
    }
  }

  JSLinearString* str = &args[0].toString()->asLinear();

  UniqueTwoByteChars chars(js_pod_malloc<char16_t>(str->length()));
  if (!chars) {
    ReportOutOfMemory(cx);
    return false;
  }

  CopyChars(chars.get(), *str);

  auto input = js::MakeUnique<WorkerInput>(JS_GetParentRuntime(cx),
                                           std::move(chars), str->length());
  if (!input) {
    ReportOutOfMemory(cx);
    return false;
  }

  UniquePtr<Thread> thread;
  {
    AutoEnterOOMUnsafeRegion oomUnsafe;
    thread = js::MakeUnique<Thread>(
        Thread::Options().setStackSize(gWorkerStackSize + 512 * 1024));
    if (!thread || !thread->init(WorkerMain, std::move(input))) {
      oomUnsafe.crash("EvalInWorker");
    }
  }

  AutoLockWorkerThreads alwt;
  if (!workerThreads.append(std::move(thread))) {
    ReportOutOfMemory(cx);
    thread->join();
    return false;
  }

  args.rval().setUndefined();
  return true;
}

static bool ShapeOf(JSContext* cx, unsigned argc, JS::Value* vp) {
  CallArgs args = CallArgsFromVp(argc, vp);
  if (!args.get(0).isObject()) {
    JS_ReportErrorASCII(cx, "shapeOf: object expected");
    return false;
  }
  JSObject* obj = &args[0].toObject();
  args.rval().set(JS_NumberValue(double(uintptr_t(obj->shape()) >> 3)));
  return true;
}

static bool Sleep_fn(JSContext* cx, unsigned argc, Value* vp) {
  ShellContext* sc = GetShellContext(cx);
  CallArgs args = CallArgsFromVp(argc, vp);

  TimeDuration duration = TimeDuration::FromSeconds(0.0);
  if (args.length() > 0) {
    double t_secs;
    if (!ToNumber(cx, args[0], &t_secs)) {
      return false;
    }
    if (mozilla::IsNaN(t_secs)) {
      JS_ReportErrorASCII(cx, "sleep interval is not a number");
      return false;
    }

    duration = TimeDuration::FromSeconds(std::max(0.0, t_secs));
    const TimeDuration MAX_TIMEOUT_INTERVAL =
        TimeDuration::FromSeconds(MAX_TIMEOUT_SECONDS);
    if (duration > MAX_TIMEOUT_INTERVAL) {
      JS_ReportErrorASCII(cx, "Excessive sleep interval");
      return false;
    }
  }
  {
    LockGuard<Mutex> guard(sc->watchdogLock);
    TimeStamp toWakeup = TimeStamp::Now() + duration;
    for (;;) {
      sc->sleepWakeup.wait_for(guard, duration);
      if (sc->serviceInterrupt) {
        break;
      }
      auto now = TimeStamp::Now();
      if (now >= toWakeup) {
        break;
      }
      duration = toWakeup - now;
    }
  }
  args.rval().setUndefined();
  return !sc->serviceInterrupt;
}

static void KillWatchdog(JSContext* cx) {
  ShellContext* sc = GetShellContext(cx);
  Maybe<Thread> thread;

  {
    LockGuard<Mutex> guard(sc->watchdogLock);
    std::swap(sc->watchdogThread, thread);
    if (thread) {
      // The watchdog thread becoming Nothing is its signal to exit.
      sc->watchdogWakeup.notify_one();
    }
  }
  if (thread) {
    thread->join();
  }

  MOZ_ASSERT(!sc->watchdogThread);
}

static void WatchdogMain(JSContext* cx) {
  ThisThread::SetName("JS Watchdog");

  ShellContext* sc = GetShellContext(cx);

  {
    LockGuard<Mutex> guard(sc->watchdogLock);
    while (sc->watchdogThread) {
      auto now = TimeStamp::Now();
      if (sc->watchdogTimeout && now >= sc->watchdogTimeout.value()) {
        /*
         * The timeout has just expired. Request an interrupt callback
         * outside the lock.
         */
        sc->watchdogTimeout = Nothing();
        {
          UnlockGuard<Mutex> unlock(guard);
          CancelExecution(cx);
        }

        /* Wake up any threads doing sleep. */
        sc->sleepWakeup.notify_all();
      } else {
        if (sc->watchdogTimeout) {
          /*
           * Time hasn't expired yet. Simulate an interrupt callback
           * which doesn't abort execution.
           */
          JS_RequestInterruptCallback(cx);
        }

        TimeDuration sleepDuration = sc->watchdogTimeout
                                         ? TimeDuration::FromSeconds(0.1)
                                         : TimeDuration::Forever();
        sc->watchdogWakeup.wait_for(guard, sleepDuration);
      }
    }
  }
}

static bool ScheduleWatchdog(JSContext* cx, double t) {
  ShellContext* sc = GetShellContext(cx);

  if (t <= 0) {
    LockGuard<Mutex> guard(sc->watchdogLock);
    sc->watchdogTimeout = Nothing();
    return true;
  }

#ifdef __wasi__
  return false;
#endif

  auto interval = TimeDuration::FromSeconds(t);
  auto timeout = TimeStamp::Now() + interval;
  LockGuard<Mutex> guard(sc->watchdogLock);
  if (!sc->watchdogThread) {
    MOZ_ASSERT(!sc->watchdogTimeout);
    sc->watchdogThread.emplace();
    AutoEnterOOMUnsafeRegion oomUnsafe;
    if (!sc->watchdogThread->init(WatchdogMain, cx)) {
      oomUnsafe.crash("watchdogThread.init");
    }
  } else if (!sc->watchdogTimeout || timeout < sc->watchdogTimeout.value()) {
    sc->watchdogWakeup.notify_one();
  }
  sc->watchdogTimeout = Some(timeout);
  return true;
}

static void KillWorkerThreads(JSContext* cx) {
  MOZ_ASSERT_IF(!CanUseExtraThreads(), workerThreads.empty());

  if (!workerThreadsLock) {
    MOZ_ASSERT(workerThreads.empty());
    return;
  }

  while (true) {
    // We need to leave the AutoLockWorkerThreads scope before we call
    // js::Thread::join, to avoid deadlocks when AutoLockWorkerThreads is
    // used by the worker thread.
    UniquePtr<Thread> thread;
    {
      AutoLockWorkerThreads alwt;
      if (workerThreads.empty()) {
        break;
      }
      thread = std::move(workerThreads.back());
      workerThreads.popBack();
    }
    thread->join();
  }

  workerThreads.clearAndFree();

  js_delete(workerThreadsLock);
  workerThreadsLock = nullptr;
}

static void CancelExecution(JSContext* cx) {
  ShellContext* sc = GetShellContext(cx);
  sc->serviceInterrupt = true;
  JS_RequestInterruptCallback(cx);
}

static bool SetTimeoutValue(JSContext* cx, double t) {
  if (mozilla::IsNaN(t)) {
    JS_ReportErrorASCII(cx, "timeout is not a number");
    return false;
  }
  const TimeDuration MAX_TIMEOUT_INTERVAL =
      TimeDuration::FromSeconds(MAX_TIMEOUT_SECONDS);
  if (TimeDuration::FromSeconds(t) > MAX_TIMEOUT_INTERVAL) {
    JS_ReportErrorASCII(cx, "Excessive timeout value");
    return false;
  }
  GetShellContext(cx)->timeoutInterval = t;
  if (!ScheduleWatchdog(cx, t)) {
    JS_ReportErrorASCII(cx, "Failed to create the watchdog");
    return false;
  }
  return true;
}

static bool Timeout(JSContext* cx, unsigned argc, Value* vp) {
  ShellContext* sc = GetShellContext(cx);
  CallArgs args = CallArgsFromVp(argc, vp);

  if (args.length() == 0) {
    args.rval().setNumber(sc->timeoutInterval);
    return true;
  }

  if (args.length() > 2) {
    JS_ReportErrorASCII(cx, "Wrong number of arguments");
    return false;
  }

  double t;
  if (!ToNumber(cx, args[0], &t)) {
    return false;
  }

  if (args.length() > 1) {
    RootedValue value(cx, args[1]);
    if (!value.isObject() || !value.toObject().is<JSFunction>()) {
      JS_ReportErrorASCII(cx, "Second argument must be a timeout function");
      return false;
    }
    sc->interruptFunc = value;
    sc->haveInterruptFunc = true;
  }

  args.rval().setUndefined();
  return SetTimeoutValue(cx, t);
}

static bool InterruptIf(JSContext* cx, unsigned argc, Value* vp) {
  CallArgs args = CallArgsFromVp(argc, vp);

  if (args.length() != 1) {
    JS_ReportErrorASCII(cx, "Wrong number of arguments");
    return false;
  }

  if (ToBoolean(args[0])) {
    GetShellContext(cx)->serviceInterrupt = true;
    JS_RequestInterruptCallback(cx);
  }

  args.rval().setUndefined();
  return true;
}

static bool InvokeInterruptCallbackWrapper(JSContext* cx, unsigned argc,
                                           Value* vp) {
  CallArgs args = CallArgsFromVp(argc, vp);
  if (args.length() != 1) {
    JS_ReportErrorASCII(cx, "Wrong number of arguments");
    return false;
  }

  GetShellContext(cx)->serviceInterrupt = true;
  JS_RequestInterruptCallback(cx);
  bool interruptRv = CheckForInterrupt(cx);

  // The interrupt handler could have set a pending exception. Since we call
  // back into JS, don't have it see the pending exception. If we have an
  // uncatchable exception that's not propagating a debug mode forced
  // return, return.
  if (!interruptRv && !cx->isExceptionPending() &&
      !cx->isPropagatingForcedReturn()) {
    return false;
  }

  JS::AutoSaveExceptionState savedExc(cx);

  FixedInvokeArgs<1> iargs(cx);

  iargs[0].setBoolean(interruptRv);

  RootedValue rv(cx);
  if (!js::Call(cx, args[0], UndefinedHandleValue, iargs, &rv)) {
    return false;
  }

  args.rval().setUndefined();
  return interruptRv;
}

static bool SetInterruptCallback(JSContext* cx, unsigned argc, Value* vp) {
  CallArgs args = CallArgsFromVp(argc, vp);

  if (args.length() != 1) {
    JS_ReportErrorASCII(cx, "Wrong number of arguments");
    return false;
  }

  RootedValue value(cx, args[0]);
  if (!value.isObject() || !value.toObject().is<JSFunction>()) {
    JS_ReportErrorASCII(cx, "Argument must be a function");
    return false;
  }
  GetShellContext(cx)->interruptFunc = value;
  GetShellContext(cx)->haveInterruptFunc = true;

  args.rval().setUndefined();
  return true;
}

#ifdef DEBUG
// var s0 = "A".repeat(10*1024);
// interruptRegexp(/a(bc|bd)/, s0);
// first arg is regexp
// second arg is string
static bool InterruptRegexp(JSContext* cx, unsigned argc, Value* vp) {
  CallArgs args = CallArgsFromVp(argc, vp);
  ShellContext* sc = GetShellContext(cx);
  RootedObject callee(cx, &args.callee());

  if (args.length() != 2) {
    ReportUsageErrorASCII(cx, callee, "Wrong number of arguments.");
    return false;
  }
  if (!(args[0].isObject() && args[0].toObject().is<RegExpObject>())) {
    ReportUsageErrorASCII(cx, callee,
                          "First argument must be a regular expression.");
    return false;
  }
  if (!args[1].isString()) {
    ReportUsageErrorASCII(cx, callee, "Second argument must be a String.");
    return false;
  }
  // Set interrupt flags
  sc->serviceInterrupt = true;
  js::irregexp::IsolateSetShouldSimulateInterrupt(cx->isolate);

  RootedObject regexp(cx, &args[0].toObject());
  RootedString string(cx, args[1].toString());
  int32_t lastIndex = 0;

  return js::RegExpMatcherRaw(cx, regexp, string, lastIndex, nullptr,
                              args.rval());
}
#endif

static bool SetJitCompilerOption(JSContext* cx, unsigned argc, Value* vp) {
  CallArgs args = CallArgsFromVp(argc, vp);
  RootedObject callee(cx, &args.callee());

  if (args.length() != 2) {
    ReportUsageErrorASCII(cx, callee, "Wrong number of arguments.");
    return false;
  }

  if (!args[0].isString()) {
    ReportUsageErrorASCII(cx, callee, "First argument must be a String.");
    return false;
  }

  if (!args[1].isInt32()) {
    ReportUsageErrorASCII(cx, callee, "Second argument must be an Int32.");
    return false;
  }

  // Disallow setting JIT options when there are worker threads, to avoid
  // races.
  if (workerThreadsLock) {
    ReportUsageErrorASCII(
        cx, callee, "Can't set JIT options when there are worker threads.");
    return false;
  }

  JSLinearString* strArg = JS_EnsureLinearString(cx, args[0].toString());
  if (!strArg) {
    return false;
  }

#define JIT_COMPILER_MATCH(key, string)                        \
  else if (JS_LinearStringEqualsLiteral(strArg, string)) opt = \
      JSJITCOMPILER_##key;

  JSJitCompilerOption opt = JSJITCOMPILER_NOT_AN_OPTION;
  if (false) {
  }
  JIT_COMPILER_OPTIONS(JIT_COMPILER_MATCH);
#undef JIT_COMPILER_MATCH

  if (opt == JSJITCOMPILER_NOT_AN_OPTION) {
    ReportUsageErrorASCII(
        cx, callee,
        "First argument does not name a valid option (see jsapi.h).");
    return false;
  }

  int32_t number = args[1].toInt32();
  if (number < 0) {
    number = -1;
  }

  // Disallow enabling or disabling the Baseline Interpreter at runtime.
  // Enabling is a problem because the Baseline Interpreter code is only
  // present if the interpreter was enabled when the JitRuntime was created.
  // To support disabling we would have to discard all JitScripts. Furthermore,
  // we really want JitOptions to be immutable after startup so it's better to
  // use shell flags.
  if (opt == JSJITCOMPILER_BASELINE_INTERPRETER_ENABLE &&
      bool(number) != jit::IsBaselineInterpreterEnabled()) {
    JS_ReportErrorASCII(cx,
                        "Enabling or disabling the Baseline Interpreter at "
                        "runtime is not supported.");
    return false;
  }

  // Throw if disabling the JITs and there's JIT code on the stack, to avoid
  // assertion failures.
  if ((opt == JSJITCOMPILER_BASELINE_ENABLE ||
       opt == JSJITCOMPILER_ION_ENABLE) &&
      number == 0) {
    js::jit::JitActivationIterator iter(cx);
    if (!iter.done()) {
      JS_ReportErrorASCII(cx,
                          "Can't turn off JITs with JIT code on the stack.");
      return false;
    }
  }

  // Throw if trying to disable all the Wasm compilers.  The logic here is that
  // if we're trying to disable a compiler that is currently enabled and that is
  // the last compiler enabled then we must throw.
  //
  // Note that this check does not prevent an error from being thrown later.
  // Actual compiler availability is dynamic and depends on other conditions,
  // such as other options set and whether a debugger is present.
  if ((opt == JSJITCOMPILER_WASM_JIT_BASELINE ||
       opt == JSJITCOMPILER_WASM_JIT_OPTIMIZING) &&
      number == 0) {
    uint32_t baseline, optimizing;
    MOZ_ALWAYS_TRUE(JS_GetGlobalJitCompilerOption(
        cx, JSJITCOMPILER_WASM_JIT_BASELINE, &baseline));
    MOZ_ALWAYS_TRUE(JS_GetGlobalJitCompilerOption(
        cx, JSJITCOMPILER_WASM_JIT_OPTIMIZING, &optimizing));
    if (baseline + optimizing == 1) {
      if ((opt == JSJITCOMPILER_WASM_JIT_BASELINE && baseline) ||
          (opt == JSJITCOMPILER_WASM_JIT_OPTIMIZING && optimizing)) {
        JS_ReportErrorASCII(
            cx,
            "Disabling all the Wasm compilers at runtime is not supported.");
        return false;
      }
    }
  }

  // JIT compiler options are process-wide, so we have to stop off-thread
  // compilations for all runtimes to avoid races.
  WaitForAllHelperThreads();

  // Only release JIT code for the current runtime because there's no good
  // way to discard code for other runtimes.
  ReleaseAllJITCode(cx->runtime()->defaultFreeOp());

  JS_SetGlobalJitCompilerOption(cx, opt, uint32_t(number));

  args.rval().setUndefined();
  return true;
}

static bool EnableLastWarning(JSContext* cx, unsigned argc, Value* vp) {
  ShellContext* sc = GetShellContext(cx);
  CallArgs args = CallArgsFromVp(argc, vp);

  sc->lastWarningEnabled = true;
  sc->lastWarning.setNull();

  args.rval().setUndefined();
  return true;
}

static bool DisableLastWarning(JSContext* cx, unsigned argc, Value* vp) {
  ShellContext* sc = GetShellContext(cx);
  CallArgs args = CallArgsFromVp(argc, vp);

  sc->lastWarningEnabled = false;
  sc->lastWarning.setNull();

  args.rval().setUndefined();
  return true;
}

static bool GetLastWarning(JSContext* cx, unsigned argc, Value* vp) {
  ShellContext* sc = GetShellContext(cx);
  CallArgs args = CallArgsFromVp(argc, vp);

  if (!sc->lastWarningEnabled) {
    JS_ReportErrorASCII(cx, "Call enableLastWarning first.");
    return false;
  }

  if (!JS_WrapValue(cx, &sc->lastWarning)) {
    return false;
  }

  args.rval().set(sc->lastWarning);
  return true;
}

static bool ClearLastWarning(JSContext* cx, unsigned argc, Value* vp) {
  ShellContext* sc = GetShellContext(cx);
  CallArgs args = CallArgsFromVp(argc, vp);

  if (!sc->lastWarningEnabled) {
    JS_ReportErrorASCII(cx, "Call enableLastWarning first.");
    return false;
  }

  sc->lastWarning.setNull();

  args.rval().setUndefined();
  return true;
}

#if defined(DEBUG) || defined(JS_JITSPEW)
static bool StackDump(JSContext* cx, unsigned argc, Value* vp) {
  CallArgs args = CallArgsFromVp(argc, vp);

  if (!gOutFile->isOpen()) {
    JS_ReportErrorASCII(cx, "output file is closed");
    return false;
  }

  bool showArgs = ToBoolean(args.get(0));
  bool showLocals = ToBoolean(args.get(1));
  bool showThisProps = ToBoolean(args.get(2));

  JS::UniqueChars buf =
      JS::FormatStackDump(cx, showArgs, showLocals, showThisProps);
  if (!buf) {
    fputs("Failed to format JavaScript stack for dump\n", gOutFile->fp);
    JS_ClearPendingException(cx);
  } else {
    fputs(buf.get(), gOutFile->fp);
  }

  args.rval().setUndefined();
  return true;
}
#endif

static bool StackPointerInfo(JSContext* cx, unsigned argc, Value* vp) {
  CallArgs args = CallArgsFromVp(argc, vp);

  // Copy the truncated stack pointer to the result.  This value is not used
  // as a pointer but as a way to measure frame-size from JS.
  args.rval().setInt32(int32_t(reinterpret_cast<size_t>(&args) & 0xfffffff));
  return true;
}

static bool Elapsed(JSContext* cx, unsigned argc, Value* vp) {
  CallArgs args = CallArgsFromVp(argc, vp);
  if (args.length() == 0) {
    double d = PRMJ_Now() - GetShellContext(cx)->startTime;
    args.rval().setDouble(d);
    return true;
  }
  JS_ReportErrorASCII(cx, "Wrong number of arguments");
  return false;
}

static bool Compile(JSContext* cx, unsigned argc, Value* vp) {
  CallArgs args = CallArgsFromVp(argc, vp);
  if (!args.requireAtLeast(cx, "compile", 1)) {
    return false;
  }
  if (!args[0].isString()) {
    const char* typeName = InformalValueTypeName(args[0]);
    JS_ReportErrorASCII(cx, "expected string to compile, got %s", typeName);
    return false;
  }

  RootedObject global(cx, JS::CurrentGlobalOrNull(cx));
  RootedString scriptContents(cx, args[0].toString());

  AutoStableStringChars stableChars(cx);
  if (!stableChars.initTwoByte(cx, scriptContents)) {
    return false;
  }

  JS::CompileOptions options(cx);
  options.setIntroductionType("js shell compile")
      .setFileAndLine("<string>", 1)
      .setIsRunOnce(true)
      .setNoScriptRval(true)
      .setDeferDebugMetadata();
  RootedValue privateValue(cx);
  RootedString elementAttributeName(cx);

  if (args.length() >= 2) {
    if (!args[1].isObject()) {
      JS_ReportErrorASCII(cx, "compile: The 2nd argument must be an object");
      return false;
    }

    RootedObject opts(cx, &args[1].toObject());
    if (!js::ParseCompileOptions(cx, options, opts, nullptr)) {
      return false;
    }
    if (!ParseDebugMetadata(cx, opts, &privateValue, &elementAttributeName)) {
      return false;
    }
  }

  JS::SourceText<char16_t> srcBuf;
  if (!srcBuf.init(cx, stableChars.twoByteRange().begin().get(),
                   scriptContents->length(), JS::SourceOwnership::Borrowed)) {
    return false;
  }

  RootedScript script(cx, JS::Compile(cx, options, srcBuf));
  if (!script) {
    return false;
  }

  JS::InstantiateOptions instantiateOptions(options);
  if (!JS::UpdateDebugMetadata(cx, script, instantiateOptions, privateValue,
                               elementAttributeName, nullptr, nullptr)) {
    return false;
  }

  args.rval().setUndefined();
  return true;
}

static ShellCompartmentPrivate* EnsureShellCompartmentPrivate(JSContext* cx) {
  Compartment* comp = cx->compartment();
  auto priv =
      static_cast<ShellCompartmentPrivate*>(JS_GetCompartmentPrivate(comp));
  if (!priv) {
    priv = cx->new_<ShellCompartmentPrivate>();
    JS_SetCompartmentPrivate(cx->compartment(), priv);
  }
  return priv;
}

static bool ParseModule(JSContext* cx, unsigned argc, Value* vp) {
  CallArgs args = CallArgsFromVp(argc, vp);
  if (!args.requireAtLeast(cx, "parseModule", 1)) {
    return false;
  }

  if (!args[0].isString()) {
    const char* typeName = InformalValueTypeName(args[0]);
    JS_ReportErrorASCII(cx, "expected string to compile, got %s", typeName);
    return false;
  }

  JSString* scriptContents = args[0].toString();

  UniqueChars filename;
  CompileOptions options(cx);
  if (args.length() > 1) {
    if (!args[1].isString()) {
      const char* typeName = InformalValueTypeName(args[1]);
      JS_ReportErrorASCII(cx, "expected filename string, got %s", typeName);
      return false;
    }

    RootedString str(cx, args[1].toString());
    filename = JS_EncodeStringToLatin1(cx, str);
    if (!filename) {
      return false;
    }

    options.setFileAndLine(filename.get(), 1);
  } else {
    options.setFileAndLine("<string>", 1);
  }
  options.setModule();

  AutoStableStringChars stableChars(cx);
  if (!stableChars.initTwoByte(cx, scriptContents)) {
    return false;
  }

  const char16_t* chars = stableChars.twoByteRange().begin().get();
  JS::SourceText<char16_t> srcBuf;
  if (!srcBuf.init(cx, chars, scriptContents->length(),
                   JS::SourceOwnership::Borrowed)) {
    return false;
  }

  RootedObject module(cx, frontend::CompileModule(cx, options, srcBuf));
  if (!module) {
    return false;
  }

  Rooted<ShellModuleObjectWrapper*> wrapper(
      cx, ShellModuleObjectWrapper::create(cx, module.as<ModuleObject>()));
  if (!wrapper) {
    return false;
  }
  args.rval().setObject(*wrapper);
  return true;
}

// A JSObject that holds XDRBuffer.
class XDRBufferObject : public NativeObject {
  static const size_t VECTOR_SLOT = 0;
  static const unsigned RESERVED_SLOTS = 1;

 public:
  static const JSClassOps classOps_;
  static const JSClass class_;

  [[nodiscard]] inline static XDRBufferObject* create(
      JSContext* cx, JS::TranscodeBuffer&& buf);

  JS::TranscodeBuffer* data() const {
    Value value = getReservedSlot(VECTOR_SLOT);
    auto buf = static_cast<JS::TranscodeBuffer*>(value.toPrivate());
    MOZ_ASSERT(buf);
    return buf;
  }

  bool hasData() const {
    // Data may not be present if we hit OOM in initialization.
    return !getReservedSlot(VECTOR_SLOT).isUndefined();
  }

  static void finalize(JSFreeOp* fop, JSObject* obj);
};

/*static */ const JSClassOps XDRBufferObject::classOps_ = {
    nullptr,                    // addProperty
    nullptr,                    // delProperty
    nullptr,                    // enumerate
    nullptr,                    // newEnumerate
    nullptr,                    // resolve
    nullptr,                    // mayResolve
    XDRBufferObject::finalize,  // finalize
    nullptr,                    // call
    nullptr,                    // hasInstance
    nullptr,                    // construct
    nullptr,                    // trace
};

/*static */ const JSClass XDRBufferObject::class_ = {
    "XDRBufferObject",
    JSCLASS_HAS_RESERVED_SLOTS(XDRBufferObject::RESERVED_SLOTS) |
        JSCLASS_BACKGROUND_FINALIZE,
    &XDRBufferObject::classOps_};

XDRBufferObject* XDRBufferObject::create(JSContext* cx,
                                         JS::TranscodeBuffer&& buf) {
  XDRBufferObject* bufObj =
      NewObjectWithGivenProto<XDRBufferObject>(cx, nullptr);
  if (!bufObj) {
    return nullptr;
  }

  auto heapBuf = cx->make_unique<JS::TranscodeBuffer>(std::move(buf));
  if (!heapBuf) {
    return nullptr;
  }

  size_t len = heapBuf->length();
  InitReservedSlot(bufObj, VECTOR_SLOT, heapBuf.release(), len,
                   MemoryUse::XDRBufferElements);

  return bufObj;
}

void XDRBufferObject::finalize(JSFreeOp* fop, JSObject* obj) {
  XDRBufferObject* buf = &obj->as<XDRBufferObject>();
  if (buf->hasData()) {
    fop->delete_(buf, buf->data(), buf->data()->length(),
                 MemoryUse::XDRBufferElements);
  }
}

static bool InstantiateModuleStencil(JSContext* cx, uint32_t argc, Value* vp) {
  CallArgs args = CallArgsFromVp(argc, vp);

  if (!args.requireAtLeast(cx, "instantiateModuleStencil", 1)) {
    return false;
  }

  /* Prepare the input byte array. */
  if (!args[0].isObject() || !args[0].toObject().is<js::StencilObject>()) {
    JS_ReportErrorASCII(cx,
                        "instantiateModuleStencil: Stencil object expected");
    return false;
  }
  Rooted<js::StencilObject*> stencilObj(
      cx, &args[0].toObject().as<js::StencilObject>());

  if (!stencilObj->stencil()->isModule()) {
    JS_ReportErrorASCII(cx,
                        "instantiateModuleStencil: Module stencil expected");
    return false;
  }

  CompileOptions options(cx);
  UniqueChars fileNameBytes;
  if (args.length() == 2) {
    if (!args[1].isObject()) {
      JS_ReportErrorASCII(
          cx, "instantiateModuleStencil: The 2nd argument must be an object");
      return false;
    }

    RootedObject opts(cx, &args[1].toObject());
    if (!js::ParseCompileOptions(cx, options, opts, &fileNameBytes)) {
      return false;
    }
  }

  /* Prepare the CompilationStencil for decoding. */
  Rooted<frontend::CompilationInput> input(cx,
                                           frontend::CompilationInput(options));
  if (!input.get().initForModule(cx)) {
    return false;
  }

  /* Instantiate the stencil. */
  Rooted<frontend::CompilationGCOutput> output(cx);
  if (!frontend::CompilationStencil::instantiateStencils(
          cx, input.get(), *stencilObj->stencil(), output.get())) {
    return false;
  }

  Rooted<ModuleObject*> modObject(cx, output.get().module);
  Rooted<ShellModuleObjectWrapper*> wrapper(
      cx, ShellModuleObjectWrapper::create(cx, modObject));
  if (!wrapper) {
    return false;
  }
  args.rval().setObject(*wrapper);
  return true;
}

static bool InstantiateModuleStencilXDR(JSContext* cx, uint32_t argc,
                                        Value* vp) {
  CallArgs args = CallArgsFromVp(argc, vp);

  if (!args.requireAtLeast(cx, "instantiateModuleStencilXDR", 1)) {
    return false;
  }

  /* Prepare the input byte array. */
  if (!args[0].isObject() || !args[0].toObject().is<StencilXDRBufferObject>()) {
    JS_ReportErrorASCII(
        cx, "instantiateModuleStencilXDR: stencil XDR object expected");
    return false;
  }
  Rooted<StencilXDRBufferObject*> xdrObj(
      cx, &args[0].toObject().as<StencilXDRBufferObject>());
  MOZ_ASSERT(xdrObj->hasBuffer());

  CompileOptions options(cx);
  UniqueChars fileNameBytes;
  if (args.length() == 2) {
    if (!args[1].isObject()) {
      JS_ReportErrorASCII(
          cx,
          "instantiateModuleStencilXDR: The 2nd argument must be an object");
      return false;
    }

    RootedObject opts(cx, &args[1].toObject());
    if (!js::ParseCompileOptions(cx, options, opts, &fileNameBytes)) {
      return false;
    }
  }

  /* Prepare the CompilationStencil for decoding. */
  Rooted<frontend::CompilationInput> input(cx,
                                           frontend::CompilationInput(options));
  if (!input.get().initForModule(cx)) {
    return false;
  }
  frontend::CompilationStencil stencil(nullptr);

  /* Deserialize the stencil from XDR. */
  JS::TranscodeRange xdrRange(xdrObj->buffer(), xdrObj->bufferLength());
  bool succeeded = false;
  if (!stencil.deserializeStencils(cx, input.get(), xdrRange, &succeeded)) {
    return false;
  }
  if (!succeeded) {
    JS_ReportErrorASCII(cx, "Decoding failure");
    return false;
  }

  if (!stencil.isModule()) {
    JS_ReportErrorASCII(cx,
                        "instantiateModuleStencilXDR: Module stencil expected");
    return false;
  }

  /* Instantiate the stencil. */
  Rooted<frontend::CompilationGCOutput> output(cx);
  if (!frontend::CompilationStencil::instantiateStencils(
          cx, input.get(), stencil, output.get())) {
    return false;
  }

  Rooted<ModuleObject*> modObject(cx, output.get().module);
  Rooted<ShellModuleObjectWrapper*> wrapper(
      cx, ShellModuleObjectWrapper::create(cx, modObject));
  if (!wrapper) {
    return false;
  }
  args.rval().setObject(*wrapper);
  return true;
}

static bool RegisterModule(JSContext* cx, unsigned argc, Value* vp) {
  CallArgs args = CallArgsFromVp(argc, vp);
  if (!args.requireAtLeast(cx, "registerModule", 2)) {
    return false;
  }

  if (!args[0].isString()) {
    const char* typeName = InformalValueTypeName(args[0]);
    JS_ReportErrorASCII(cx, "expected string, got %s", typeName);
    return false;
  }

  if (!args[1].isObject() ||
      !args[1].toObject().is<ShellModuleObjectWrapper>()) {
    const char* typeName = InformalValueTypeName(args[1]);
    JS_ReportErrorASCII(cx, "expected module, got %s", typeName);
    return false;
  }

  ShellContext* sc = GetShellContext(cx);
  RootedModuleObject module(
      cx, args[1].toObject().as<ShellModuleObjectWrapper>().get());

  RootedAtom specifier(cx, AtomizeString(cx, args[0].toString()));
  if (!specifier) {
    return false;
  }

  RootedObject moduleRequest(
      cx, ModuleRequestObject::create(cx, specifier, nullptr));
  if (!moduleRequest) {
    return false;
  }

  if (!sc->moduleLoader->registerTestModule(cx, moduleRequest, module)) {
    return false;
  }

  Rooted<ShellModuleObjectWrapper*> wrapper(
      cx, ShellModuleObjectWrapper::create(cx, module));
  if (!wrapper) {
    return false;
  }
  args.rval().setObject(*wrapper);
  return true;
}

static ModuleEnvironmentObject* GetModuleEnvironment(
    JSContext* cx, HandleModuleObject module) {
  // Use the initial environment so that tests can check bindings exists
  // before they have been instantiated.
  RootedModuleEnvironmentObject env(cx, &module->initialEnvironment());
  MOZ_ASSERT(env);
  return env;
}

static bool GetModuleEnvironmentNames(JSContext* cx, unsigned argc, Value* vp) {
  CallArgs args = CallArgsFromVp(argc, vp);
  if (args.length() != 1) {
    JS_ReportErrorASCII(cx, "Wrong number of arguments");
    return false;
  }

  if (!args[0].isObject() ||
      !args[0].toObject().is<ShellModuleObjectWrapper>()) {
    JS_ReportErrorASCII(cx,
                        "First argument should be a ShellModuleObjectWrapper");
    return false;
  }

  RootedModuleObject module(
      cx, args[0].toObject().as<ShellModuleObjectWrapper>().get());
  if (module->hadEvaluationError()) {
    JS_ReportErrorASCII(cx, "Module environment unavailable");
    return false;
  }

  RootedModuleEnvironmentObject env(cx, GetModuleEnvironment(cx, module));
  Rooted<IdVector> ids(cx, IdVector(cx));
  if (!JS_Enumerate(cx, env, &ids)) {
    return false;
  }

  // The "*namespace*" binding is a detail of current implementation so hide
  // it to give stable results in tests.
  ids.eraseIfEqual(NameToId(cx->names().starNamespaceStar));

  uint32_t length = ids.length();
  RootedArrayObject array(cx, NewDenseFullyAllocatedArray(cx, length));
  if (!array) {
    return false;
  }

  array->setDenseInitializedLength(length);
  for (uint32_t i = 0; i < length; i++) {
    array->initDenseElement(i, StringValue(JSID_TO_STRING(ids[i])));
  }

  args.rval().setObject(*array);
  return true;
}

static bool GetModuleEnvironmentValue(JSContext* cx, unsigned argc, Value* vp) {
  CallArgs args = CallArgsFromVp(argc, vp);
  if (args.length() != 2) {
    JS_ReportErrorASCII(cx, "Wrong number of arguments");
    return false;
  }

  if (!args[0].isObject() ||
      !args[0].toObject().is<ShellModuleObjectWrapper>()) {
    JS_ReportErrorASCII(cx,
                        "First argument should be a ShellModuleObjectWrapper");
    return false;
  }

  if (!args[1].isString()) {
    JS_ReportErrorASCII(cx, "Second argument should be a string");
    return false;
  }

  RootedModuleObject module(
      cx, args[0].toObject().as<ShellModuleObjectWrapper>().get());
  if (module->hadEvaluationError()) {
    JS_ReportErrorASCII(cx, "Module environment unavailable");
    return false;
  }

  RootedModuleEnvironmentObject env(cx, GetModuleEnvironment(cx, module));
  RootedString name(cx, args[1].toString());
  RootedId id(cx);
  if (!JS_StringToId(cx, name, &id)) {
    return false;
  }

  if (!GetProperty(cx, env, env, id, args.rval())) {
    return false;
  }

  if (args.rval().isMagic(JS_UNINITIALIZED_LEXICAL)) {
    ReportRuntimeLexicalError(cx, JSMSG_UNINITIALIZED_LEXICAL, id);
    return false;
  }

  return true;
}

enum class DumpType {
  ParseNode,
  Stencil,
};

template <typename Unit>
static bool DumpAST(JSContext* cx, const JS::ReadOnlyCompileOptions& options,
                    const Unit* units, size_t length,
                    js::frontend::CompilationState& compilationState,
                    js::frontend::ParseGoal goal) {
  using namespace js::frontend;

  Parser<FullParseHandler, Unit> parser(cx, options, units, length,
                                        /* foldConstants = */ false,
                                        compilationState,
                                        /* syntaxParser = */ nullptr);
  if (!parser.checkOptions()) {
    return false;
  }

  // Emplace the top-level stencil.
  MOZ_ASSERT(compilationState.scriptData.length() ==
             CompilationStencil::TopLevelIndex);
  if (!compilationState.appendScriptStencilAndData(cx)) {
    return false;
  }

  js::frontend::ParseNode* pn;
  if (goal == frontend::ParseGoal::Script) {
    pn = parser.parse();
  } else {
    if (!GlobalObject::ensureModulePrototypesCreated(cx, cx->global())) {
      return false;
    }

    ModuleBuilder builder(cx, &parser);

    SourceExtent extent = SourceExtent::makeGlobalExtent(length);
    ModuleSharedContext modulesc(cx, options, builder, extent);
    pn = parser.moduleBody(&modulesc);
  }

  if (!pn) {
    return false;
  }

#if defined(DEBUG)
  js::Fprinter out(stderr);
  DumpParseTree(&parser, pn, out);
#endif

  return true;
}

template <typename Unit>
[[nodiscard]] static bool DumpStencil(JSContext* cx,
                                      const JS::ReadOnlyCompileOptions& options,
                                      const Unit* units, size_t length,
                                      js::frontend::ParseGoal goal) {
  Rooted<frontend::CompilationInput> input(cx,
                                           frontend::CompilationInput(options));

  JS::SourceText<Unit> srcBuf;
  if (!srcBuf.init(cx, units, length, JS::SourceOwnership::Borrowed)) {
    return false;
  }

  UniquePtr<frontend::ExtensibleCompilationStencil> stencil;
  if (goal == frontend::ParseGoal::Script) {
    stencil = frontend::CompileGlobalScriptToExtensibleStencil(
        cx, input.get(), srcBuf, ScopeKind::Global);
  } else {
    stencil = frontend::ParseModuleToExtensibleStencil(cx, input.get(), srcBuf);
  }

  if (!stencil) {
    return false;
  }

#if defined(DEBUG) || defined(JS_JITSPEW)
  {
    frontend::BorrowingCompilationStencil borrowingStencil(*stencil);
    borrowingStencil.dump();
  }
#endif

  return true;
}

static bool FrontendTest(JSContext* cx, unsigned argc, Value* vp,
                         const char* funcName, DumpType dumpType) {
  using namespace js::frontend;

  CallArgs args = CallArgsFromVp(argc, vp);

  if (!args.requireAtLeast(cx, funcName, 1)) {
    return false;
  }
  if (!args[0].isString()) {
    const char* typeName = InformalValueTypeName(args[0]);
    JS_ReportErrorASCII(cx, "expected string to parse, got %s", typeName);
    return false;
  }

  frontend::ParseGoal goal = frontend::ParseGoal::Script;
#ifdef JS_ENABLE_SMOOSH
  bool smoosh = false;
#endif

  CompileOptions options(cx);
  options.setIntroductionType("js shell parse")
      .setFileAndLine("<string>", 1)
      .setIsRunOnce(true)
      .setNoScriptRval(true);

  if (args.length() >= 2) {
    if (!args[1].isObject()) {
      JS_ReportErrorASCII(cx, "The 2nd argument must be an object");
      return false;
    }

    RootedObject objOptions(cx, &args[1].toObject());

    RootedValue optionModule(cx);
    if (!JS_GetProperty(cx, objOptions, "module", &optionModule)) {
      return false;
    }

    if (optionModule.isBoolean()) {
      if (optionModule.toBoolean()) {
        goal = frontend::ParseGoal::Module;
      }
    } else if (!optionModule.isUndefined()) {
      const char* typeName = InformalValueTypeName(optionModule);
      JS_ReportErrorASCII(cx, "option `module` should be a boolean, got %s",
                          typeName);
      return false;
    }
    if (!js::ParseCompileOptions(cx, options, objOptions, nullptr)) {
      return false;
    }

#ifdef JS_ENABLE_SMOOSH
    bool found = false;
    if (!JS_HasProperty(cx, objOptions, "rustFrontend", &found)) {
      return false;
    }
    if (found) {
      JS_ReportErrorASCII(cx, "'rustFrontend' option is renamed to 'smoosh'");
      return false;
    }

    RootedValue optionSmoosh(cx);
    if (!JS_GetProperty(cx, objOptions, "smoosh", &optionSmoosh)) {
      return false;
    }

    if (optionSmoosh.isBoolean()) {
      smoosh = optionSmoosh.toBoolean();
    } else if (!optionSmoosh.isUndefined()) {
      const char* typeName = InformalValueTypeName(optionSmoosh);
      JS_ReportErrorASCII(cx, "option `smoosh` should be a boolean, got %s",
                          typeName);
      return false;
    }
#endif  // JS_ENABLE_SMOOSH
  }

  JSString* scriptContents = args[0].toString();
  RootedLinearString linearString(cx, scriptContents->ensureLinear(cx));
  if (!linearString) {
    return false;
  }

  bool isAscii = false;
  if (linearString->hasLatin1Chars()) {
    JS::AutoCheckCannotGC nogc;
    isAscii = JS::StringIsASCII(mozilla::Span(
        reinterpret_cast<const char*>(linearString->latin1Chars(nogc)),
        linearString->length()));
  }

  AutoStableStringChars stableChars(cx);
  if (isAscii) {
    if (!stableChars.init(cx, scriptContents)) {
      return false;
    }
    MOZ_ASSERT(stableChars.isLatin1());
  } else {
    if (!stableChars.initTwoByte(cx, scriptContents)) {
      return false;
    }
  }

  size_t length = scriptContents->length();
#ifdef JS_ENABLE_SMOOSH
  if (dumpType == DumpType::ParseNode) {
    if (smoosh) {
      if (isAscii) {
        const Latin1Char* chars = stableChars.latin1Range().begin().get();

        if (goal == frontend::ParseGoal::Script) {
          if (!SmooshParseScript(cx, chars, length)) {
            return false;
          }
        } else {
          if (!SmooshParseModule(cx, chars, length)) {
            return false;
          }
        }
        args.rval().setUndefined();
        return true;
      }
      JS_ReportErrorASCII(cx,
                          "SmooshMonkey does not support non-ASCII chars yet");
      return false;
    }
  }
#endif  // JS_ENABLE_SMOOSH

  if (goal == frontend::ParseGoal::Module) {
    // See frontend::CompileModule.
    options.setForceStrictMode();
    options.allowHTMLComments = false;
  }

  if (dumpType == DumpType::Stencil) {
#ifdef JS_ENABLE_SMOOSH
    if (smoosh) {
      if (isAscii) {
        if (goal == frontend::ParseGoal::Script) {
          const Latin1Char* latin1 = stableChars.latin1Range().begin().get();
          auto utf8 = reinterpret_cast<const mozilla::Utf8Unit*>(latin1);
          JS::SourceText<Utf8Unit> srcBuf;
          if (!srcBuf.init(cx, utf8, length, JS::SourceOwnership::Borrowed)) {
            return false;
          }

          Rooted<frontend::CompilationInput> input(
              cx, frontend::CompilationInput(options));
          UniquePtr<frontend::ExtensibleCompilationStencil> stencil;
          if (!Smoosh::tryCompileGlobalScriptToExtensibleStencil(
                  cx, input.get(), srcBuf, stencil)) {
            return false;
          }
          if (!stencil) {
            JS_ReportErrorASCII(cx, "SmooshMonkey failed to parse");
            return false;
          }

#  ifdef DEBUG
          {
            frontend::BorrowingCompilationStencil borrowingStencil(*stencil);
            borrowingStencil.dump();
          }
#  endif
        } else {
          JS_ReportErrorASCII(cx,
                              "SmooshMonkey does not support module stencil");
          return false;
        }
        args.rval().setUndefined();
        return true;
      }
      JS_ReportErrorASCII(cx,
                          "SmooshMonkey does not support non-ASCII chars yet");
      return false;
    }
#endif  // JS_ENABLE_SMOOSH

    if (isAscii) {
      const Latin1Char* latin1 = stableChars.latin1Range().begin().get();
      auto utf8 = reinterpret_cast<const mozilla::Utf8Unit*>(latin1);
      if (!DumpStencil<mozilla::Utf8Unit>(cx, options, utf8, length, goal)) {
        return false;
      }
    } else {
      MOZ_ASSERT(stableChars.isTwoByte());
      const char16_t* chars = stableChars.twoByteRange().begin().get();
      if (!DumpStencil<char16_t>(cx, options, chars, length, goal)) {
        return false;
      }
    }

    args.rval().setUndefined();
    return true;
  }

  Rooted<frontend::CompilationInput> input(cx,
                                           frontend::CompilationInput(options));
  if (goal == frontend::ParseGoal::Script) {
    if (!input.get().initForGlobal(cx)) {
      return false;
    }
  } else {
    if (!input.get().initForModule(cx)) {
      return false;
    }
  }

  LifoAllocScope allocScope(&cx->tempLifoAlloc());
  frontend::CompilationState compilationState(cx, allocScope, input.get());
  if (!compilationState.init(cx)) {
    return false;
  }

  if (isAscii) {
    const Latin1Char* latin1 = stableChars.latin1Range().begin().get();
    auto utf8 = reinterpret_cast<const mozilla::Utf8Unit*>(latin1);
    if (!DumpAST<mozilla::Utf8Unit>(cx, options, utf8, length, compilationState,
                                    goal)) {
      return false;
    }
  } else {
    MOZ_ASSERT(stableChars.isTwoByte());
    const char16_t* chars = stableChars.twoByteRange().begin().get();
    if (!DumpAST<char16_t>(cx, options, chars, length, compilationState,
                           goal)) {
      return false;
    }
  }
  args.rval().setUndefined();
  return true;
}

static bool DumpStencil(JSContext* cx, unsigned argc, Value* vp) {
  return FrontendTest(cx, argc, vp, "dumpStencil", DumpType::Stencil);
}

static bool Parse(JSContext* cx, unsigned argc, Value* vp) {
  // Parse returns local scope information with variables ordered
  // differently, depending on the underlying JIT implementation.
  if (js::SupportDifferentialTesting()) {
    JS_ReportErrorASCII(cx,
                        "Function not available in differential testing mode.");
    return false;
  }

  return FrontendTest(cx, argc, vp, "parse", DumpType::ParseNode);
}

static bool SyntaxParse(JSContext* cx, unsigned argc, Value* vp) {
  using namespace js::frontend;

  CallArgs args = CallArgsFromVp(argc, vp);

  if (!args.requireAtLeast(cx, "syntaxParse", 1)) {
    return false;
  }
  if (!args[0].isString()) {
    const char* typeName = InformalValueTypeName(args[0]);
    JS_ReportErrorASCII(cx, "expected string to parse, got %s", typeName);
    return false;
  }

  JSString* scriptContents = args[0].toString();

  CompileOptions options(cx);
  options.setIntroductionType("js shell syntaxParse")
      .setFileAndLine("<string>", 1);

  AutoStableStringChars stableChars(cx);
  if (!stableChars.initTwoByte(cx, scriptContents)) {
    return false;
  }

  const char16_t* chars = stableChars.twoByteRange().begin().get();
  size_t length = scriptContents->length();

  Rooted<frontend::CompilationInput> input(cx,
                                           frontend::CompilationInput(options));
  if (!input.get().initForGlobal(cx)) {
    return false;
  }

  LifoAllocScope allocScope(&cx->tempLifoAlloc());
  frontend::CompilationState compilationState(cx, allocScope, input.get());
  if (!compilationState.init(cx)) {
    return false;
  }

  Parser<frontend::SyntaxParseHandler, char16_t> parser(
      cx, options, chars, length,
      /* foldConstants = */ false, compilationState,
      /* syntaxParser = */ nullptr);
  if (!parser.checkOptions()) {
    return false;
  }

  bool succeeded = parser.parse();
  if (cx->isExceptionPending()) {
    return false;
  }

  if (!succeeded && !parser.hadAbortedSyntaxParse()) {
    // If no exception is posted, either there was an OOM or a language
    // feature unhandled by the syntax parser was encountered.
    MOZ_ASSERT(cx->runtime()->hadOutOfMemory);
    return false;
  }

  args.rval().setBoolean(succeeded);
  return true;
}

static void OffThreadCompileScriptCallback(JS::OffThreadToken* token,
                                           void* callbackData) {
  auto job = static_cast<OffThreadJob*>(callbackData);
  job->markDone(token);
}

static bool OffThreadCompileScript(JSContext* cx, unsigned argc, Value* vp) {
  if (!CanUseExtraThreads()) {
    JS_ReportErrorASCII(cx,
                        "Can't use offThreadCompileScript with --no-threads");
    return false;
  }

  CallArgs args = CallArgsFromVp(argc, vp);

  if (!args.requireAtLeast(cx, "offThreadCompileScript", 1)) {
    return false;
  }
  if (!args[0].isString()) {
    const char* typeName = InformalValueTypeName(args[0]);
    JS_ReportErrorASCII(cx, "expected string to parse, got %s", typeName);
    return false;
  }

  UniqueChars fileNameBytes;
  CompileOptions options(cx);
  options.setIntroductionType("js shell offThreadCompileScript")
      .setFileAndLine("<string>", 1)
      .setDeferDebugMetadata();

  if (args.length() >= 2) {
    if (!args[1].isObject()) {
      JS_ReportErrorASCII(
          cx, "offThreadCompileScript: The 2nd argument must be an object");
      return false;
    }

    // Offthread compilation requires that the debug metadata be set when the
    // script is collected from offthread, rather than when compiled.
    RootedObject opts(cx, &args[1].toObject());
    if (!js::ParseCompileOptions(cx, options, opts, &fileNameBytes)) {
      return false;
    }
  }

  // These option settings must override whatever the caller requested.
  options.setIsRunOnce(true).setSourceIsLazy(false);

  // We assume the caller wants caching if at all possible, ignoring
  // heuristics that make sense for a real browser.
  options.forceAsync = true;

  JSString* scriptContents = args[0].toString();
  AutoStableStringChars stableChars(cx);
  if (!stableChars.initTwoByte(cx, scriptContents)) {
    return false;
  }

  size_t length = scriptContents->length();
  const char16_t* chars = stableChars.twoByteChars();

  // Make sure we own the string's chars, so that they are not freed before
  // the compilation is finished.
  UniqueTwoByteChars ownedChars;
  if (stableChars.maybeGiveOwnershipToCaller()) {
    ownedChars.reset(const_cast<char16_t*>(chars));
  } else {
    ownedChars.reset(cx->pod_malloc<char16_t>(length));
    if (!ownedChars) {
      return false;
    }

    mozilla::PodCopy(ownedChars.get(), chars, length);
  }

  if (!JS::CanCompileOffThread(cx, options, length)) {
    JS_ReportErrorASCII(cx, "cannot compile code on worker thread");
    return false;
  }

  OffThreadJob* job =
      NewOffThreadJob(cx, ScriptKind::Script, options,
                      OffThreadJob::Source(std::move(ownedChars)));
  if (!job) {
    return false;
  }

  JS::SourceText<char16_t> srcBuf;
  if (!srcBuf.init(cx, job->sourceChars(), length,
                   JS::SourceOwnership::Borrowed) ||
      !JS::CompileOffThread(cx, options, srcBuf, OffThreadCompileScriptCallback,
                            job)) {
    job->cancel();
    DeleteOffThreadJob(cx, job);
    return false;
  }

  args.rval().setInt32(job->id);
  return true;
}

static bool runOffThreadScript(JSContext* cx, unsigned argc, Value* vp) {
  CallArgs args = CallArgsFromVp(argc, vp);

  OffThreadJob* job =
      LookupOffThreadJobForArgs(cx, ScriptKind::Script, args, 0);
  if (!job) {
    return false;
  }

  JS::OffThreadToken* token = job->waitUntilDone(cx);
  MOZ_ASSERT(token);

  RootedScript script(cx, JS::FinishOffThreadScript(cx, token));
  DeleteOffThreadJob(cx, job);
  if (!script) {
    return false;
  }

  RootedValue privateValue(cx);
  RootedString elementAttributeName(cx);

  if (args.length() >= 2) {
    if (args[1].isPrimitive()) {
      JS_ReportErrorNumberASCII(cx, my_GetErrorMessage, nullptr,
                                JSSMSG_INVALID_ARGS, "compile");
      return false;
    }

    RootedObject opts(cx, &args[1].toObject());
    if (!ParseDebugMetadata(cx, opts, &privateValue, &elementAttributeName)) {
      return false;
    }
  }

  CompileOptions dummyOptions(cx);
  JS::InstantiateOptions dummyInstantiateOptions(dummyOptions);
  if (!JS::UpdateDebugMetadata(cx, script, dummyInstantiateOptions,
                               privateValue, elementAttributeName, nullptr,
                               nullptr)) {
    return false;
  }

  return JS_ExecuteScript(cx, script, args.rval());
}

static bool OffThreadCompileToStencil(JSContext* cx, unsigned argc, Value* vp) {
  if (!CanUseExtraThreads()) {
    JS_ReportErrorASCII(
        cx, "Can't use offThreadCompileToStencil with --no-threads");
    return false;
  }

  CallArgs args = CallArgsFromVp(argc, vp);

  if (!args.requireAtLeast(cx, "offThreadCompileToStencil", 1)) {
    return false;
  }
  if (!args[0].isString()) {
    const char* typeName = InformalValueTypeName(args[0]);
    JS_ReportErrorASCII(cx, "expected string to parse, got %s", typeName);
    return false;
  }

  UniqueChars fileNameBytes;
  CompileOptions options(cx);
  options.setIntroductionType("js shell offThreadCompileToStencil")
      .setFileAndLine("<string>", 1)
      .setDeferDebugMetadata();

  if (args.length() >= 2) {
    if (!args[1].isObject()) {
      JS_ReportErrorASCII(
          cx, "offThreadCompileToStencil: The 2nd argument must be an object");
      return false;
    }

    // Offthread compilation requires that the debug metadata be set when the
    // script is collected from offthread, rather than when compiled.
    RootedObject opts(cx, &args[1].toObject());
    if (!js::ParseCompileOptions(cx, options, opts, &fileNameBytes)) {
      return false;
    }
  }

  // This option setting must override whatever the caller requested.
  options.setIsRunOnce(true);

  // We assume the caller wants caching if at all possible, ignoring
  // heuristics that make sense for a real browser.
  options.forceAsync = true;

  JSString* scriptContents = args[0].toString();
  AutoStableStringChars stableChars(cx);
  if (!stableChars.initTwoByte(cx, scriptContents)) {
    return false;
  }

  size_t length = scriptContents->length();
  const char16_t* chars = stableChars.twoByteChars();

  // Make sure we own the string's chars, so that they are not freed before
  // the compilation is finished.
  UniqueTwoByteChars ownedChars;
  if (stableChars.maybeGiveOwnershipToCaller()) {
    ownedChars.reset(const_cast<char16_t*>(chars));
  } else {
    ownedChars.reset(cx->pod_malloc<char16_t>(length));
    if (!ownedChars) {
      return false;
    }

    mozilla::PodCopy(ownedChars.get(), chars, length);
  }

  if (!JS::CanCompileOffThread(cx, options, length)) {
    JS_ReportErrorASCII(cx, "cannot compile code on worker thread");
    return false;
  }

  OffThreadJob* job =
      NewOffThreadJob(cx, ScriptKind::ScriptStencil, options,
                      OffThreadJob::Source(std::move(ownedChars)));
  if (!job) {
    return false;
  }

  JS::SourceText<char16_t> srcBuf;
  if (!srcBuf.init(cx, job->sourceChars(), length,
                   JS::SourceOwnership::Borrowed) ||
      !JS::CompileToStencilOffThread(cx, options, srcBuf,
                                     OffThreadCompileScriptCallback, job)) {
    job->cancel();
    DeleteOffThreadJob(cx, job);
    return false;
  }

  args.rval().setInt32(job->id);
  return true;
}

static bool FinishOffThreadCompileToStencil(JSContext* cx, unsigned argc,
                                            Value* vp) {
  CallArgs args = CallArgsFromVp(argc, vp);

  OffThreadJob* job =
      LookupOffThreadJobForArgs(cx, ScriptKind::ScriptStencil, args, 0);
  if (!job) {
    return false;
  }

  JS::OffThreadToken* token = job->waitUntilDone(cx);
  MOZ_ASSERT(token);

  RefPtr<JS::Stencil> stencil = JS::FinishOffThreadCompileToStencil(cx, token);
  DeleteOffThreadJob(cx, job);
  if (!stencil) {
    return false;
  }
  RootedObject stencilObj(cx,
                          js::StencilObject::create(cx, std::move(stencil)));
  if (!stencilObj) {
    return false;
  }

  args.rval().setObject(*stencilObj);
  return true;
}

static bool OffThreadCompileModule(JSContext* cx, unsigned argc, Value* vp) {
  CallArgs args = CallArgsFromVp(argc, vp);

  if (args.length() != 1 || !args[0].isString()) {
    JS_ReportErrorNumberASCII(cx, my_GetErrorMessage, nullptr,
                              JSSMSG_INVALID_ARGS, "offThreadCompileModule");
    return false;
  }

  UniqueChars fileNameBytes;
  CompileOptions options(cx);
  options.setIntroductionType("js shell offThreadCompileModule")
      .setFileAndLine("<string>", 1);
  options.setIsRunOnce(true).setSourceIsLazy(false);
  options.forceAsync = true;

  JSString* scriptContents = args[0].toString();
  AutoStableStringChars stableChars(cx);
  if (!stableChars.initTwoByte(cx, scriptContents)) {
    return false;
  }

  size_t length = scriptContents->length();
  const char16_t* chars = stableChars.twoByteChars();

  // Make sure we own the string's chars, so that they are not freed before
  // the compilation is finished.
  UniqueTwoByteChars ownedChars;
  if (stableChars.maybeGiveOwnershipToCaller()) {
    ownedChars.reset(const_cast<char16_t*>(chars));
  } else {
    ownedChars.reset(cx->pod_malloc<char16_t>(length));
    if (!ownedChars) {
      return false;
    }

    mozilla::PodCopy(ownedChars.get(), chars, length);
  }

  if (!JS::CanCompileOffThread(cx, options, length)) {
    JS_ReportErrorASCII(cx, "cannot compile code on worker thread");
    return false;
  }

  OffThreadJob* job =
      NewOffThreadJob(cx, ScriptKind::Module, options,
                      OffThreadJob::Source(std::move(ownedChars)));
  if (!job) {
    return false;
  }

  JS::SourceText<char16_t> srcBuf;
  if (!srcBuf.init(cx, job->sourceChars(), length,
                   JS::SourceOwnership::Borrowed) ||
      !JS::CompileOffThreadModule(cx, options, srcBuf,
                                  OffThreadCompileScriptCallback, job)) {
    job->cancel();
    DeleteOffThreadJob(cx, job);
    return false;
  }

  args.rval().setInt32(job->id);
  return true;
}

static bool FinishOffThreadModule(JSContext* cx, unsigned argc, Value* vp) {
  CallArgs args = CallArgsFromVp(argc, vp);

  OffThreadJob* job =
      LookupOffThreadJobForArgs(cx, ScriptKind::Module, args, 0);
  if (!job) {
    return false;
  }

  JS::OffThreadToken* token = job->waitUntilDone(cx);
  MOZ_ASSERT(token);

  RootedObject module(cx, JS::FinishOffThreadModule(cx, token));
  DeleteOffThreadJob(cx, job);
  if (!module) {
    return false;
  }

  Rooted<ShellModuleObjectWrapper*> wrapper(
      cx, ShellModuleObjectWrapper::create(cx, module.as<ModuleObject>()));
  if (!wrapper) {
    return false;
  }
  args.rval().setObject(*wrapper);
  return true;
}

static bool OffThreadDecodeScript(JSContext* cx, unsigned argc, Value* vp) {
  if (!CanUseExtraThreads()) {
    JS_ReportErrorASCII(cx,
                        "Can't use offThreadDecodeScript with --no-threads");
    return false;
  }

  CallArgs args = CallArgsFromVp(argc, vp);

  if (!args.requireAtLeast(cx, "offThreadDecodeScript", 1)) {
    return false;
  }
  if (!args[0].isObject() || !CacheEntry_isCacheEntry(&args[0].toObject())) {
    const char* typeName = InformalValueTypeName(args[0]);
    JS_ReportErrorASCII(cx, "expected cache entry, got %s", typeName);
    return false;
  }
  RootedObject cacheEntry(cx, &args[0].toObject());

  UniqueChars fileNameBytes;
  CompileOptions options(cx);
  options.setIntroductionType("js shell offThreadDecodeScript")
      .setFileAndLine("<string>", 1);

  options.borrowBuffer = true;

  if (args.length() >= 2) {
    if (!args[1].isObject()) {
      JS_ReportErrorASCII(
          cx, "offThreadDecodeScript: The 2nd argument must be an object");
      return false;
    }

    RootedObject opts(cx, &args[1].toObject());
    if (!js::ParseCompileOptions(cx, options, opts, &fileNameBytes)) {
      return false;
    }
  }

  // This option setting must override whatever the caller requested, and
  // this should match `Evaluate` that encodes the script.
  options.setIsRunOnce(false);

  // We assume the caller wants caching if at all possible, ignoring
  // heuristics that make sense for a real browser.
  options.forceAsync = true;

  JS::TranscodeBuffer loadBuffer;
  size_t loadLength = 0;
  uint8_t* loadData = nullptr;
  loadData = CacheEntry_getBytecode(cx, cacheEntry, &loadLength);
  if (!loadData) {
    return false;
  }
  if (!loadBuffer.append(loadData, loadLength)) {
    JS_ReportOutOfMemory(cx);
    return false;
  }

  if (!JS::CanDecodeOffThread(cx, options, loadLength)) {
    JS_ReportErrorASCII(cx, "cannot compile code on worker thread");
    return false;
  }

  OffThreadJob* job =
      NewOffThreadJob(cx, ScriptKind::DecodeScript, options,
                      OffThreadJob::Source(std::move(loadBuffer)));
  if (!job) {
    return false;
  }

  if (!JS::DecodeOffThreadScript(cx, options, job->xdrBuffer(), 0,
                                 OffThreadCompileScriptCallback, job)) {
    job->cancel();
    DeleteOffThreadJob(cx, job);
    return false;
  }

  args.rval().setInt32(job->id);
  return true;
}

static bool runOffThreadDecodedScript(JSContext* cx, unsigned argc, Value* vp) {
  CallArgs args = CallArgsFromVp(argc, vp);

  OffThreadJob* job =
      LookupOffThreadJobForArgs(cx, ScriptKind::DecodeScript, args, 0);
  if (!job) {
    return false;
  }

  JS::OffThreadToken* token = job->waitUntilDone(cx);
  MOZ_ASSERT(token);

  RootedScript script(cx, JS::FinishOffThreadScriptDecoder(cx, token));
  DeleteOffThreadJob(cx, job);
  if (!script) {
    return false;
  }

  return JS_ExecuteScript(cx, script, args.rval());
}

class AutoCStringVector {
  Vector<char*> argv_;

 public:
  explicit AutoCStringVector(JSContext* cx) : argv_(cx) {}
  ~AutoCStringVector() {
    for (size_t i = 0; i < argv_.length(); i++) {
      js_free(argv_[i]);
    }
  }
  bool append(UniqueChars&& arg) {
    if (!argv_.append(arg.get())) {
      return false;
    }

    // Now owned by this vector.
    (void)arg.release();
    return true;
  }
  char* const* get() const { return argv_.begin(); }
  size_t length() const { return argv_.length(); }
  char* operator[](size_t i) const { return argv_[i]; }
  void replace(size_t i, UniqueChars arg) {
    js_free(argv_[i]);
    argv_[i] = arg.release();
  }
};

#if defined(XP_WIN)
static bool EscapeForShell(JSContext* cx, AutoCStringVector& argv) {
  // Windows will break arguments in argv by various spaces, so we wrap each
  // argument in quotes and escape quotes within. Even with quotes, \ will be
  // treated like an escape character, so inflate each \ to \\.

  for (size_t i = 0; i < argv.length(); i++) {
    if (!argv[i]) {
      continue;
    }

    size_t newLen = 3;  // quotes before and after and null-terminator
    for (char* p = argv[i]; *p; p++) {
      newLen++;
      if (*p == '\"' || *p == '\\') {
        newLen++;
      }
    }

    auto escaped = cx->make_pod_array<char>(newLen);
    if (!escaped) {
      return false;
    }

    char* src = argv[i];
    char* dst = escaped.get();
    *dst++ = '\"';
    while (*src) {
      if (*src == '\"' || *src == '\\') {
        *dst++ = '\\';
      }
      *dst++ = *src++;
    }
    *dst++ = '\"';
    *dst++ = '\0';
    MOZ_ASSERT(escaped.get() + newLen == dst);

    argv.replace(i, std::move(escaped));
  }
  return true;
}
#endif

#ifndef __wasi__
static bool ReadAll(int fd, wasm::Bytes* bytes) {
  size_t lastLength = bytes->length();
  while (true) {
    static const int ChunkSize = 64 * 1024;
    if (!bytes->growBy(ChunkSize)) {
      return false;
    }

    intptr_t readCount;
    while (true) {
      readCount = read(fd, bytes->begin() + lastLength, ChunkSize);
      if (readCount >= 0) {
        break;
      }
      if (errno != EINTR) {
        return false;
      }
    }

    if (readCount < ChunkSize) {
      bytes->shrinkTo(lastLength + readCount);
      if (readCount == 0) {
        return true;
      }
    }

    lastLength = bytes->length();
  }
}

static bool WriteAll(int fd, const uint8_t* bytes, size_t length) {
  while (length > 0) {
    int written = write(fd, bytes, length);
    if (written < 0) {
      if (errno == EINTR) {
        continue;
      }
      return false;
    }
    MOZ_ASSERT(unsigned(written) <= length);
    length -= written;
    bytes += written;
  }

  return true;
}

class AutoPipe {
  int fds_[2];

 public:
  AutoPipe() {
    fds_[0] = -1;
    fds_[1] = -1;
  }

  ~AutoPipe() {
    if (fds_[0] != -1) {
      close(fds_[0]);
    }
    if (fds_[1] != -1) {
      close(fds_[1]);
    }
  }

  bool init() {
#  ifdef XP_WIN
    return !_pipe(fds_, 4096, O_BINARY);
#  else
    return !pipe(fds_);
#  endif
  }

  int reader() const {
    MOZ_ASSERT(fds_[0] != -1);
    return fds_[0];
  }

  int writer() const {
    MOZ_ASSERT(fds_[1] != -1);
    return fds_[1];
  }

  void closeReader() {
    MOZ_ASSERT(fds_[0] != -1);
    close(fds_[0]);
    fds_[0] = -1;
  }

  void closeWriter() {
    MOZ_ASSERT(fds_[1] != -1);
    close(fds_[1]);
    fds_[1] = -1;
  }
};
#endif  // __wasi__

int shell::sArgc;
char** shell::sArgv;

#ifndef __wasi__
static const char sWasmCompileAndSerializeFlag[] =
    "--wasm-compile-and-serialize";
static Vector<const char*, 5, js::SystemAllocPolicy> sCompilerProcessFlags;

static bool CompileAndSerializeInSeparateProcess(JSContext* cx,
                                                 const uint8_t* bytecode,
                                                 size_t bytecodeLength,
                                                 wasm::Bytes* serialized) {
  AutoPipe stdIn, stdOut;
  if (!stdIn.init() || !stdOut.init()) {
    return false;
  }

  AutoCStringVector argv(cx);

  UniqueChars argv0 = DuplicateString(cx, sArgv[0]);
  if (!argv0 || !argv.append(std::move(argv0))) {
    return false;
  }

  // Put compiler flags first since they must precede the non-option
  // file-descriptor args (passed on Windows, below).
  for (unsigned i = 0; i < sCompilerProcessFlags.length(); i++) {
    UniqueChars flags = DuplicateString(cx, sCompilerProcessFlags[i]);
    if (!flags || !argv.append(std::move(flags))) {
      return false;
    }
  }

  UniqueChars arg;

  arg = DuplicateString(sWasmCompileAndSerializeFlag);
  if (!arg || !argv.append(std::move(arg))) {
    return false;
  }

#  ifdef XP_WIN
  // The spawned process will have all the stdIn/stdOut file handles open, but
  // without the power of fork, we need some other way to communicate the
  // integer fd values so we encode them in argv and WasmCompileAndSerialize()
  // has a matching #ifdef XP_WIN to parse them out. Communicate both ends of
  // both pipes so the child process can closed the unused ends.

  arg = JS_smprintf("%d", stdIn.reader());
  if (!arg || !argv.append(std::move(arg))) {
    return false;
  }

  arg = JS_smprintf("%d", stdIn.writer());
  if (!arg || !argv.append(std::move(arg))) {
    return false;
  }

  arg = JS_smprintf("%d", stdOut.reader());
  if (!arg || !argv.append(std::move(arg))) {
    return false;
  }

  arg = JS_smprintf("%d", stdOut.writer());
  if (!arg || !argv.append(std::move(arg))) {
    return false;
  }
#  endif

  // Required by both _spawnv and exec.
  if (!argv.append(nullptr)) {
    return false;
  }

#  ifdef XP_WIN
  if (!EscapeForShell(cx, argv)) {
    return false;
  }

  int childPid = _spawnv(P_NOWAIT, sArgv[0], argv.get());
  if (childPid == -1) {
    return false;
  }
#  else
  pid_t childPid = fork();
  switch (childPid) {
    case -1:
      return false;
    case 0:
      // In the child process. Redirect stdin/stdout to the respective ends of
      // the pipes. Closing stdIn.writer() is necessary for stdin to hit EOF.
      // This case statement must not return before exec() takes over. Rather,
      // exit(-1) is used to return failure to the parent process.
      if (dup2(stdIn.reader(), STDIN_FILENO) == -1) {
        exit(-1);
      }
      if (dup2(stdOut.writer(), STDOUT_FILENO) == -1) {
        exit(-1);
      }
      close(stdIn.reader());
      close(stdIn.writer());
      close(stdOut.reader());
      close(stdOut.writer());
      execv(sArgv[0], argv.get());
      exit(-1);
  }
#  endif

  // In the parent process. Closing stdOut.writer() is necessary for
  // stdOut.reader() below to hit EOF.
  stdIn.closeReader();
  stdOut.closeWriter();

  if (!WriteAll(stdIn.writer(), bytecode, bytecodeLength)) {
    return false;
  }

  stdIn.closeWriter();

  if (!ReadAll(stdOut.reader(), serialized)) {
    return false;
  }

  stdOut.closeReader();

  int status;
#  ifdef XP_WIN
  if (_cwait(&status, childPid, WAIT_CHILD) == -1) {
    return false;
  }
#  else
  while (true) {
    if (waitpid(childPid, &status, 0) >= 0) {
      break;
    }
    if (errno != EINTR) {
      return false;
    }
  }
#  endif

  return status == 0;
}

static bool WasmCompileAndSerialize(JSContext* cx) {
  MOZ_ASSERT(wasm::CodeCachingAvailable(cx));

#  ifdef XP_WIN
  // See CompileAndSerializeInSeparateProcess for why we've had to smuggle
  // these fd values through argv. Closing the writing ends is necessary for
  // the reading ends to hit EOF.
  int flagIndex = 0;
  for (; flagIndex < sArgc; flagIndex++) {
    if (!strcmp(sArgv[flagIndex], sWasmCompileAndSerializeFlag)) {
      break;
    }
  }
  MOZ_RELEASE_ASSERT(flagIndex < sArgc);

  int fdsIndex = flagIndex + 1;
  MOZ_RELEASE_ASSERT(fdsIndex + 4 == sArgc);

  int stdInReader = atoi(sArgv[fdsIndex + 0]);
  int stdInWriter = atoi(sArgv[fdsIndex + 1]);
  int stdOutReader = atoi(sArgv[fdsIndex + 2]);
  int stdOutWriter = atoi(sArgv[fdsIndex + 3]);

  int stdIn = stdInReader;
  close(stdInWriter);
  close(stdOutReader);
  int stdOut = stdOutWriter;
#  else
  int stdIn = STDIN_FILENO;
  int stdOut = STDOUT_FILENO;
#  endif

  wasm::MutableBytes bytecode = js_new<wasm::ShareableBytes>();
  if (!ReadAll(stdIn, &bytecode->bytes)) {
    return false;
  }

  wasm::Bytes serialized;
  if (!wasm::CompileAndSerialize(*bytecode, &serialized)) {
    return false;
  }

  if (!WriteAll(stdOut, serialized.begin(), serialized.length())) {
    return false;
  }

  return true;
}

static bool WasmCompileInSeparateProcess(JSContext* cx, unsigned argc,
                                         Value* vp) {
  if (!wasm::CodeCachingAvailable(cx)) {
    JS_ReportErrorASCII(cx, "WebAssembly caching not supported");
    return false;
  }

  CallArgs args = CallArgsFromVp(argc, vp);
  if (!args.requireAtLeast(cx, "wasmCompileInSeparateProcess", 1)) {
    return false;
  }

  SharedMem<uint8_t*> bytecode;
  size_t numBytes;
  if (!args[0].isObject() ||
      !IsBufferSource(&args[0].toObject(), &bytecode, &numBytes)) {
    RootedObject callee(cx, &args.callee());
    ReportUsageErrorASCII(cx, callee, "Argument must be a buffer source");
    return false;
  }

  wasm::Bytes serialized;
  if (!CompileAndSerializeInSeparateProcess(cx, bytecode.unwrap(), numBytes,
                                            &serialized)) {
    if (!cx->isExceptionPending()) {
      JS_ReportErrorASCII(cx, "creating and executing child process");
    }
    return false;
  }

  RootedObject module(cx);
  if (!wasm::DeserializeModule(cx, serialized, &module)) {
    return false;
  }

  args.rval().setObject(*module);
  return true;
}
#endif  // __wasi__

static bool DecompileFunction(JSContext* cx, unsigned argc, Value* vp) {
  CallArgs args = CallArgsFromVp(argc, vp);
  if (args.length() < 1 || !args[0].isObject() ||
      !args[0].toObject().is<JSFunction>()) {
    args.rval().setUndefined();
    return true;
  }
  RootedFunction fun(cx, &args[0].toObject().as<JSFunction>());
  JSString* result = JS_DecompileFunction(cx, fun);
  if (!result) {
    return false;
  }
  args.rval().setString(result);
  return true;
}

static bool DecompileThisScript(JSContext* cx, unsigned argc, Value* vp) {
  CallArgs args = CallArgsFromVp(argc, vp);

  NonBuiltinScriptFrameIter iter(cx);
  if (iter.done()) {
    args.rval().setString(cx->runtime()->emptyString);
    return true;
  }

  {
    JSAutoRealm ar(cx, iter.script());

    RootedScript script(cx, iter.script());
    JSString* result = JS_DecompileScript(cx, script);
    if (!result) {
      return false;
    }

    args.rval().setString(result);
  }

  return JS_WrapValue(cx, args.rval());
}

static bool ValueToSource(JSContext* cx, unsigned argc, Value* vp) {
  CallArgs args = CallArgsFromVp(argc, vp);

  JSString* str = ValueToSource(cx, args.get(0));
  if (!str) {
    return false;
  }

  args.rval().setString(str);
  return true;
}

static bool ThisFilename(JSContext* cx, unsigned argc, Value* vp) {
  CallArgs args = CallArgsFromVp(argc, vp);

  JS::AutoFilename filename;
  if (!DescribeScriptedCaller(cx, &filename) || !filename.get()) {
    args.rval().setString(cx->runtime()->emptyString);
    return true;
  }

  JSString* str = JS_NewStringCopyZ(cx, filename.get());
  if (!str) {
    return false;
  }

  args.rval().setString(str);
  return true;
}

static bool WrapWithProto(JSContext* cx, unsigned argc, Value* vp) {
  CallArgs args = CallArgsFromVp(argc, vp);
  Value obj = args.get(0);
  Value proto = args.get(1);
  if (!obj.isObject() || !proto.isObjectOrNull()) {
    JS_ReportErrorNumberASCII(cx, my_GetErrorMessage, nullptr,
                              JSSMSG_INVALID_ARGS, "wrapWithProto");
    return false;
  }

  // Disallow constructing (deeply) nested wrapper chains, to avoid running
  // out of stack space in isCallable/isConstructor. See bug 1126105.
  if (IsWrapper(&obj.toObject())) {
    JS_ReportErrorASCII(cx, "wrapWithProto cannot wrap a wrapper");
    return false;
  }

  WrapperOptions options(cx);
  options.setProto(proto.toObjectOrNull());
  JSObject* wrapped = Wrapper::New(cx, &obj.toObject(),
                                   &Wrapper::singletonWithPrototype, options);
  if (!wrapped) {
    return false;
  }

  args.rval().setObject(*wrapped);
  return true;
}

static bool NewGlobal(JSContext* cx, unsigned argc, Value* vp) {
  JS::RealmOptions options;
  JS::RealmCreationOptions& creationOptions = options.creationOptions();
  JS::RealmBehaviors& behaviors = options.behaviors();
  ShellGlobalKind kind = ShellGlobalKind::WindowProxy;
  bool immutablePrototype = true;

  SetStandardRealmOptions(options);

  // Default to creating the global in the current compartment unless
  // --more-compartments is used.
  if (defaultToSameCompartment) {
    creationOptions.setExistingCompartment(cx->global());
  } else {
    creationOptions.setNewCompartmentAndZone();
  }

  JS::AutoHoldPrincipals principals(cx);

  CallArgs args = CallArgsFromVp(argc, vp);
  if (args.length() == 1 && args[0].isObject()) {
    RootedObject opts(cx, &args[0].toObject());
    RootedValue v(cx);

    if (!JS_GetProperty(cx, opts, "invisibleToDebugger", &v)) {
      return false;
    }
    if (v.isBoolean()) {
      creationOptions.setInvisibleToDebugger(v.toBoolean());
    }

    if (!JS_GetProperty(cx, opts, "sameZoneAs", &v)) {
      return false;
    }
    if (v.isObject()) {
      creationOptions.setNewCompartmentInExistingZone(
          UncheckedUnwrap(&v.toObject()));
    }

    if (!JS_GetProperty(cx, opts, "sameCompartmentAs", &v)) {
      return false;
    }
    if (v.isObject()) {
      creationOptions.setExistingCompartment(UncheckedUnwrap(&v.toObject()));
    }

    if (!JS_GetProperty(cx, opts, "newCompartment", &v)) {
      return false;
    }
    if (v.isBoolean() && v.toBoolean()) {
      creationOptions.setNewCompartmentAndZone();
    }

    if (!JS_GetProperty(cx, opts, "discardSource", &v)) {
      return false;
    }
    if (v.isBoolean()) {
      behaviors.setDiscardSource(v.toBoolean());
    }

    if (!JS_GetProperty(cx, opts, "useWindowProxy", &v)) {
      return false;
    }
    if (v.isBoolean()) {
      kind = v.toBoolean() ? ShellGlobalKind::WindowProxy
                           : ShellGlobalKind::GlobalObject;
    }

    if (!JS_GetProperty(cx, opts, "immutablePrototype", &v)) {
      return false;
    }
    if (v.isBoolean()) {
      immutablePrototype = v.toBoolean();
    }

    if (!JS_GetProperty(cx, opts, "enableWritableStreams", &v)) {
      return false;
    }
    if (v.isBoolean()) {
      creationOptions.setWritableStreamsEnabled(v.toBoolean());
    }

    if (!JS_GetProperty(cx, opts, "enableReadableStreamPipeTo", &v)) {
      return false;
    }
    if (v.isBoolean()) {
      creationOptions.setReadableStreamPipeToEnabled(v.toBoolean());
    }

    if (!JS_GetProperty(cx, opts, "systemPrincipal", &v)) {
      return false;
    }
    if (v.isBoolean()) {
      principals.reset(&ShellPrincipals::fullyTrusted);
    }

    if (!JS_GetProperty(cx, opts, "principal", &v)) {
      return false;
    }
    if (!v.isUndefined()) {
      uint32_t bits;
      if (!ToUint32(cx, v, &bits)) {
        return false;
      }
      JSPrincipals* newPrincipals = cx->new_<ShellPrincipals>(bits);
      if (!newPrincipals) {
        return false;
      }
      principals.reset(newPrincipals);
    }

    if (!JS_GetProperty(cx, opts, "enableCoopAndCoep", &v)) {
      return false;
    }
    if (v.isBoolean()) {
      creationOptions.setCoopAndCoepEnabled(v.toBoolean());
    }

    // On the web, the SharedArrayBuffer constructor is not installed as a
    // global property in pages that aren't isolated in a separate process (and
    // thus can't allow the structured cloning of shared memory).  Specify false
    // for this option to reproduce this behavior.
    if (!JS_GetProperty(cx, opts, "defineSharedArrayBufferConstructor", &v)) {
      return false;
    }
    if (v.isBoolean()) {
      creationOptions.setDefineSharedArrayBufferConstructor(v.toBoolean());
    }
  }

  if (!CheckRealmOptions(cx, options, principals.get())) {
    return false;
  }

  RootedObject global(cx, NewGlobalObject(cx, options, principals.get(), kind,
                                          immutablePrototype));
  if (!global) {
    return false;
  }

  RootedObject wrapped(cx, ToWindowProxyIfWindow(global));
  if (!JS_WrapObject(cx, &wrapped)) {
    return false;
  }

  args.rval().setObject(*wrapped);
  return true;
}

static bool NukeCCW(JSContext* cx, unsigned argc, Value* vp) {
  CallArgs args = CallArgsFromVp(argc, vp);

  if (args.length() != 1 || !args[0].isObject() ||
      !IsCrossCompartmentWrapper(&args[0].toObject())) {
    JS_ReportErrorNumberASCII(cx, my_GetErrorMessage, nullptr,
                              JSSMSG_INVALID_ARGS, "nukeCCW");
    return false;
  }

  NukeCrossCompartmentWrapper(cx, &args[0].toObject());
  args.rval().setUndefined();
  return true;
}

static bool NukeAllCCWs(JSContext* cx, unsigned argc, Value* vp) {
  CallArgs args = CallArgsFromVp(argc, vp);

  if (args.length() != 0) {
    JS_ReportErrorNumberASCII(cx, my_GetErrorMessage, nullptr,
                              JSSMSG_INVALID_ARGS, "nukeAllCCWs");
    return false;
  }

  NukeCrossCompartmentWrappers(cx, AllCompartments(), cx->realm(),
                               NukeWindowReferences, NukeAllReferences);
  args.rval().setUndefined();
  return true;
}

static bool RecomputeWrappers(JSContext* cx, unsigned argc, Value* vp) {
  CallArgs args = CallArgsFromVp(argc, vp);

  if (args.length() > 2) {
    JS_ReportErrorNumberASCII(cx, my_GetErrorMessage, nullptr,
                              JSSMSG_INVALID_ARGS, "recomputeWrappers");
    return false;
  }

  JS::Compartment* sourceComp = nullptr;
  if (args.get(0).isObject()) {
    sourceComp = JS::GetCompartment(UncheckedUnwrap(&args[0].toObject()));
  }

  JS::Compartment* targetComp = nullptr;
  if (args.get(1).isObject()) {
    targetComp = JS::GetCompartment(UncheckedUnwrap(&args[1].toObject()));
  }

  struct SingleOrAllCompartments final : public CompartmentFilter {
    JS::Compartment* comp;
    explicit SingleOrAllCompartments(JS::Compartment* c) : comp(c) {}
    virtual bool match(JS::Compartment* c) const override {
      return !comp || comp == c;
    }
  };

  if (!js::RecomputeWrappers(cx, SingleOrAllCompartments(sourceComp),
                             SingleOrAllCompartments(targetComp))) {
    return false;
  }

  args.rval().setUndefined();
  return true;
}

static bool DumpObjectWrappers(JSContext* cx, unsigned argc, Value* vp) {
  CallArgs args = CallArgsFromVp(argc, vp);

  bool printedHeader = false;
  for (ZonesIter zone(cx->runtime(), WithAtoms); !zone.done(); zone.next()) {
    bool printedZoneInfo = false;
    for (CompartmentsInZoneIter comp(zone); !comp.done(); comp.next()) {
      bool printedCompartmentInfo = false;
      for (Compartment::ObjectWrapperEnum e(comp); !e.empty(); e.popFront()) {
        JSObject* wrapper = e.front().value().unbarrieredGet();
        JSObject* wrapped = e.front().key();
        if (!printedHeader) {
          fprintf(stderr, "Cross-compartment object wrappers:\n");
          printedHeader = true;
        }
        if (!printedZoneInfo) {
          fprintf(stderr, "  Zone %p:\n", zone.get());
          printedZoneInfo = true;
        }
        if (!printedCompartmentInfo) {
          fprintf(stderr, "    Compartment %p:\n", comp.get());
          printedCompartmentInfo = true;
        }
        fprintf(stderr,
                "      Object wrapper %p -> %p in zone %p compartment %p\n",
                wrapper, wrapped, wrapped->zone(), wrapped->compartment());
      }
    }
  }

  if (!printedHeader) {
    fprintf(stderr, "No cross-compartment object wrappers.\n");
  }

  args.rval().setUndefined();
  return true;
}

static bool GetMaxArgs(JSContext* cx, unsigned argc, Value* vp) {
  CallArgs args = CallArgsFromVp(argc, vp);
  args.rval().setInt32(ARGS_LENGTH_MAX);
  return true;
}

static bool IsHTMLDDA_Call(JSContext* cx, unsigned argc, Value* vp) {
  CallArgs args = CallArgsFromVp(argc, vp);

  // These are the required conditions under which this object may be called
  // by test262 tests, and the required behavior under those conditions.
  if (args.length() == 0 ||
      (args[0].isString() && args[0].toString()->length() == 0)) {
    args.rval().setNull();
    return true;
  }

  JS_ReportErrorASCII(
      cx, "IsHTMLDDA object is being called in an impermissible manner");
  return false;
}

static bool CreateIsHTMLDDA(JSContext* cx, unsigned argc, Value* vp) {
  CallArgs args = CallArgsFromVp(argc, vp);

  static const JSClassOps classOps = {
      nullptr,         // addProperty
      nullptr,         // delProperty
      nullptr,         // enumerate
      nullptr,         // newEnumerate
      nullptr,         // resolve
      nullptr,         // mayResolve
      nullptr,         // finalize
      IsHTMLDDA_Call,  // call
      nullptr,         // hasInstance
      nullptr,         // construct
      nullptr,         // trace
  };

  static const JSClass cls = {
      "IsHTMLDDA",
      JSCLASS_EMULATES_UNDEFINED,
      &classOps,
  };

  JSObject* obj = JS_NewObject(cx, &cls);
  if (!obj) {
    return false;
  }
  args.rval().setObject(*obj);
  return true;
}

static bool GetSelfHostedValue(JSContext* cx, unsigned argc, Value* vp) {
  CallArgs args = CallArgsFromVp(argc, vp);

  if (args.length() != 1 || !args[0].isString()) {
    JS_ReportErrorNumberASCII(cx, my_GetErrorMessage, nullptr,
                              JSSMSG_INVALID_ARGS, "getSelfHostedValue");
    return false;
  }
  RootedAtom srcAtom(cx, ToAtom<CanGC>(cx, args[0]));
  if (!srcAtom) {
    return false;
  }
  RootedPropertyName srcName(cx, srcAtom->asPropertyName());
  return GlobalObject::getIntrinsicValue(cx, cx->global(), srcName,
                                         args.rval());
}

class ShellSourceHook : public SourceHook {
  // The function we should call to lazily retrieve source code.
  PersistentRootedFunction fun;

 public:
  ShellSourceHook(JSContext* cx, JSFunction& fun) : fun(cx, &fun) {}

  bool load(JSContext* cx, const char* filename, char16_t** twoByteSource,
            char** utf8Source, size_t* length) override {
    MOZ_ASSERT((twoByteSource != nullptr) != (utf8Source != nullptr),
               "must be called requesting only one of UTF-8 or UTF-16 source");

    RootedString str(cx, JS_NewStringCopyZ(cx, filename));
    if (!str) {
      return false;
    }
    RootedValue filenameValue(cx, StringValue(str));

    RootedValue result(cx);
    if (!Call(cx, UndefinedHandleValue, fun, HandleValueArray(filenameValue),
              &result)) {
      return false;
    }

    str = JS::ToString(cx, result);
    if (!str) {
      return false;
    }

    Rooted<JSLinearString*> linear(cx, str->ensureLinear(cx));
    if (!linear) {
      return false;
    }

    if (twoByteSource) {
      *length = JS_GetStringLength(linear);

      *twoByteSource = cx->pod_malloc<char16_t>(*length);
      if (!*twoByteSource) {
        return false;
      }

      CopyChars(*twoByteSource, *linear);
    } else {
      MOZ_ASSERT(utf8Source != nullptr);

      *length = JS::GetDeflatedUTF8StringLength(linear);

      *utf8Source = cx->pod_malloc<char>(*length);
      if (!*utf8Source) {
        return false;
      }

      mozilla::DebugOnly<size_t> dstLen = JS::DeflateStringToUTF8Buffer(
          linear, mozilla::Span(*utf8Source, *length));
      MOZ_ASSERT(dstLen == *length);
    }

    return true;
  }
};

static bool WithSourceHook(JSContext* cx, unsigned argc, Value* vp) {
  CallArgs args = CallArgsFromVp(argc, vp);
  RootedObject callee(cx, &args.callee());

  if (args.length() != 2) {
    ReportUsageErrorASCII(cx, callee, "Wrong number of arguments.");
    return false;
  }

  if (!args[0].isObject() || !args[0].toObject().is<JSFunction>() ||
      !args[1].isObject() || !args[1].toObject().is<JSFunction>()) {
    ReportUsageErrorASCII(cx, callee,
                          "First and second arguments must be functions.");
    return false;
  }

  mozilla::UniquePtr<ShellSourceHook> hook =
      mozilla::MakeUnique<ShellSourceHook>(cx,
                                           args[0].toObject().as<JSFunction>());
  if (!hook) {
    return false;
  }

  mozilla::UniquePtr<SourceHook> savedHook = js::ForgetSourceHook(cx);
  js::SetSourceHook(cx, std::move(hook));

  RootedObject fun(cx, &args[1].toObject());
  bool result = Call(cx, UndefinedHandleValue, fun,
                     JS::HandleValueArray::empty(), args.rval());
  js::SetSourceHook(cx, std::move(savedHook));
  return result;
}

static void PrintProfilerEvents_Callback(const char* msg, const char* details) {
  fprintf(stderr, "PROFILER EVENT: %s %s\n", msg, details);
}

static bool PrintProfilerEvents(JSContext* cx, unsigned argc, Value* vp) {
  CallArgs args = CallArgsFromVp(argc, vp);
  if (cx->runtime()->geckoProfiler().enabled()) {
    js::RegisterContextProfilingEventMarker(cx, &PrintProfilerEvents_Callback);
  }
  args.rval().setUndefined();
  return true;
}

#ifdef SINGLESTEP_PROFILING
static void SingleStepCallback(void* arg, jit::Simulator* sim, void* pc) {
  JSContext* cx = reinterpret_cast<JSContext*>(arg);

  // If profiling is not enabled, don't do anything.
  if (!cx->runtime()->geckoProfiler().enabled()) {
    return;
  }

  JS::ProfilingFrameIterator::RegisterState state;
  state.pc = pc;
#  if defined(JS_SIMULATOR_ARM)
  state.sp = (void*)sim->get_register(jit::Simulator::sp);
  state.lr = (void*)sim->get_register(jit::Simulator::lr);
  state.fp = (void*)sim->get_register(jit::Simulator::fp);
#  elif defined(JS_SIMULATOR_MIPS64) || defined(JS_SIMULATOR_MIPS32)
  state.sp = (void*)sim->getRegister(jit::Simulator::sp);
  state.lr = (void*)sim->getRegister(jit::Simulator::ra);
  state.fp = (void*)sim->getRegister(jit::Simulator::fp);
#  else
#    error "NYI: Single-step profiling support"
#  endif

  mozilla::DebugOnly<void*> lastStackAddress = nullptr;
  StackChars stack;
  uint32_t frameNo = 0;
  AutoEnterOOMUnsafeRegion oomUnsafe;
  for (JS::ProfilingFrameIterator i(cx, state); !i.done(); ++i) {
    MOZ_ASSERT(i.stackAddress() != nullptr);
    MOZ_ASSERT(lastStackAddress <= i.stackAddress());
    lastStackAddress = i.stackAddress();
    JS::ProfilingFrameIterator::Frame frames[16];
    uint32_t nframes = i.extractStack(frames, 0, 16);
    for (uint32_t i = 0; i < nframes; i++) {
      if (frameNo > 0) {
        if (!stack.append(",", 1)) {
          oomUnsafe.crash("stack.append");
        }
      }
      if (!stack.append(frames[i].label, strlen(frames[i].label))) {
        oomUnsafe.crash("stack.append");
      }
      frameNo++;
    }
  }

  ShellContext* sc = GetShellContext(cx);

  // Only append the stack if it differs from the last stack.
  if (sc->stacks.empty() || sc->stacks.back().length() != stack.length() ||
      !ArrayEqual(sc->stacks.back().begin(), stack.begin(), stack.length())) {
    if (!sc->stacks.append(std::move(stack))) {
      oomUnsafe.crash("stacks.append");
    }
  }
}
#endif

static bool EnableSingleStepProfiling(JSContext* cx, unsigned argc, Value* vp) {
#ifdef SINGLESTEP_PROFILING
  CallArgs args = CallArgsFromVp(argc, vp);

  jit::Simulator* sim = cx->simulator();
  sim->enable_single_stepping(SingleStepCallback, cx);

  args.rval().setUndefined();
  return true;
#else
  JS_ReportErrorASCII(cx, "single-step profiling not enabled on this platform");
  return false;
#endif
}

static bool DisableSingleStepProfiling(JSContext* cx, unsigned argc,
                                       Value* vp) {
#ifdef SINGLESTEP_PROFILING
  CallArgs args = CallArgsFromVp(argc, vp);

  jit::Simulator* sim = cx->simulator();
  sim->disable_single_stepping();

  ShellContext* sc = GetShellContext(cx);

  RootedValueVector elems(cx);
  for (size_t i = 0; i < sc->stacks.length(); i++) {
    JSString* stack =
        JS_NewUCStringCopyN(cx, sc->stacks[i].begin(), sc->stacks[i].length());
    if (!stack) {
      return false;
    }
    if (!elems.append(StringValue(stack))) {
      return false;
    }
  }

  JSObject* array = JS::NewArrayObject(cx, elems);
  if (!array) {
    return false;
  }

  sc->stacks.clear();
  args.rval().setObject(*array);
  return true;
#else
  JS_ReportErrorASCII(cx, "single-step profiling not enabled on this platform");
  return false;
#endif
}

static bool IsLatin1(JSContext* cx, unsigned argc, Value* vp) {
  CallArgs args = CallArgsFromVp(argc, vp);
  bool isLatin1 =
      args.get(0).isString() && args[0].toString()->hasLatin1Chars();
  args.rval().setBoolean(isLatin1);
  return true;
}

static bool EnableGeckoProfiling(JSContext* cx, unsigned argc, Value* vp) {
  CallArgs args = CallArgsFromVp(argc, vp);

  if (!EnsureGeckoProfilingStackInstalled(cx, GetShellContext(cx))) {
    return false;
  }

  cx->runtime()->geckoProfiler().enableSlowAssertions(false);
  cx->runtime()->geckoProfiler().enable(true);

  args.rval().setUndefined();
  return true;
}

static bool EnableGeckoProfilingWithSlowAssertions(JSContext* cx, unsigned argc,
                                                   Value* vp) {
  CallArgs args = CallArgsFromVp(argc, vp);
  args.rval().setUndefined();

  if (cx->runtime()->geckoProfiler().enabled()) {
    // If profiling already enabled with slow assertions disabled,
    // this is a no-op.
    if (cx->runtime()->geckoProfiler().slowAssertionsEnabled()) {
      return true;
    }

    // Slow assertions are off.  Disable profiling before re-enabling
    // with slow assertions on.
    cx->runtime()->geckoProfiler().enable(false);
  }

  if (!EnsureGeckoProfilingStackInstalled(cx, GetShellContext(cx))) {
    return false;
  }

  cx->runtime()->geckoProfiler().enableSlowAssertions(true);
  cx->runtime()->geckoProfiler().enable(true);

  return true;
}

static bool DisableGeckoProfiling(JSContext* cx, unsigned argc, Value* vp) {
  CallArgs args = CallArgsFromVp(argc, vp);
  args.rval().setUndefined();

  if (!cx->runtime()->geckoProfiler().enabled()) {
    return true;
  }

  cx->runtime()->geckoProfiler().enable(false);
  return true;
}

// Global mailbox that is used to communicate a shareable object value from one
// worker to another.
//
// These object types are shareable:
//
//   - SharedArrayBuffer
//   - WasmMemoryObject (when constructed with shared:true)
//   - WasmModuleObject
//
// For the SharedArrayBuffer and WasmMemoryObject we transmit the underlying
// SharedArrayRawBuffer ("SARB"). For the WasmModuleObject we transmit the
// underlying JS::WasmModule.  The transmitted types are refcounted.  When they
// are in the mailbox their reference counts are at least 1, accounting for the
// reference from the mailbox.
//
// The lock guards the mailbox variable and prevents a race where two workers
// try to set the mailbox at the same time to replace an object that is only
// referenced from the mailbox: the workers will both decrement the reference
// count on the old object, and one of those decrements will be on a garbage
// object.  We could implement this with atomics and a CAS loop but it's not
// worth the bother.
//
// Note that if a thread reads the mailbox repeatedly it will get distinct
// objects on each read.  The alternatives are to cache created objects locally,
// but this retains storage we don't need to retain, or to somehow clear the
// mailbox locally, but this creates a coordination headache.  Buyer beware.

enum class MailboxTag {
  Empty,
  SharedArrayBuffer,
  WasmMemory,
  WasmModule,
  Number,
};

struct SharedObjectMailbox {
  union Value {
    struct {
      SharedArrayRawBuffer* buffer;
      size_t length;
      bool isHugeMemory;  // For a WasmMemory tag, otherwise false
    } sarb;
    JS::WasmModule* module;
    double number;

    Value() : number(0.0) {}
  };

  MailboxTag tag = MailboxTag::Empty;
  Value val;
};

typedef ExclusiveData<SharedObjectMailbox> SOMailbox;

// Never null after successful initialization.
static SOMailbox* sharedObjectMailbox;

static bool InitSharedObjectMailbox() {
  sharedObjectMailbox = js_new<SOMailbox>(mutexid::ShellObjectMailbox);
  return sharedObjectMailbox != nullptr;
}

static void DestructSharedObjectMailbox() {
  // All workers need to have terminated at this point.

  {
    auto mbx = sharedObjectMailbox->lock();
    switch (mbx->tag) {
      case MailboxTag::Empty:
      case MailboxTag::Number:
        break;
      case MailboxTag::SharedArrayBuffer:
      case MailboxTag::WasmMemory:
        mbx->val.sarb.buffer->dropReference();
        break;
      case MailboxTag::WasmModule:
        mbx->val.module->Release();
        break;
      default:
        MOZ_CRASH();
    }
  }

  js_delete(sharedObjectMailbox);
  sharedObjectMailbox = nullptr;
}

static bool GetSharedObject(JSContext* cx, unsigned argc, Value* vp) {
  CallArgs args = CallArgsFromVp(argc, vp);
  RootedObject newObj(cx);

  {
    auto mbx = sharedObjectMailbox->lock();
    switch (mbx->tag) {
      case MailboxTag::Empty: {
        break;
      }
      case MailboxTag::Number: {
        args.rval().setNumber(mbx->val.number);
        return true;
      }
      case MailboxTag::SharedArrayBuffer:
      case MailboxTag::WasmMemory: {
        // Flag was set in the sender; ensure it is set in the receiver.
        MOZ_ASSERT(
            cx->realm()->creationOptions().getSharedMemoryAndAtomicsEnabled());

        // The protocol for creating a SAB requires the refcount to be
        // incremented prior to the SAB creation.

        SharedArrayRawBuffer* buf = mbx->val.sarb.buffer;
        size_t length = mbx->val.sarb.length;
        if (!buf->addReference()) {
          JS_ReportErrorNumberASCII(cx, GetErrorMessage, nullptr,
                                    JSMSG_SC_SAB_REFCNT_OFLO);
          return false;
        }

        // If the allocation fails we must decrement the refcount before
        // returning.

        Rooted<ArrayBufferObjectMaybeShared*> maybesab(
            cx, SharedArrayBufferObject::New(cx, buf, length));
        if (!maybesab) {
          buf->dropReference();
          return false;
        }

        // At this point the SAB was created successfully and it owns the
        // refcount-increase on the buffer that we performed above.  So even
        // if we fail to allocate along any path below we must not decrement
        // the refcount; the garbage collector must be allowed to handle
        // that via finalization of the orphaned SAB object.

        if (mbx->tag == MailboxTag::SharedArrayBuffer) {
          newObj = maybesab;
        } else {
          if (!GlobalObject::ensureConstructor(cx, cx->global(),
                                               JSProto_WebAssembly)) {
            return false;
          }
          RootedObject proto(cx,
                             &cx->global()->getPrototype(JSProto_WasmMemory));
          newObj = WasmMemoryObject::create(cx, maybesab,
                                            mbx->val.sarb.isHugeMemory, proto);
          MOZ_ASSERT_IF(newObj, newObj->as<WasmMemoryObject>().isShared());
          if (!newObj) {
            return false;
          }
        }

        break;
      }
      case MailboxTag::WasmModule: {
        // Flag was set in the sender; ensure it is set in the receiver.
        MOZ_ASSERT(
            cx->realm()->creationOptions().getSharedMemoryAndAtomicsEnabled());

        if (!GlobalObject::ensureConstructor(cx, cx->global(),
                                             JSProto_WebAssembly)) {
          return false;
        }

        // WasmModuleObject::create() increments the refcount on the module
        // and signals an error and returns null if that fails.
        newObj = mbx->val.module->createObject(cx);
        if (!newObj) {
          return false;
        }
        break;
      }
      default: {
        MOZ_CRASH();
      }
    }
  }

  args.rval().setObjectOrNull(newObj);
  return true;
}

static bool SetSharedObject(JSContext* cx, unsigned argc, Value* vp) {
  CallArgs args = CallArgsFromVp(argc, vp);

  MailboxTag tag = MailboxTag::Empty;
  SharedObjectMailbox::Value value;

  // Increase refcounts when we obtain the value to avoid operating on dead
  // storage during self-assignment.

  if (args.get(0).isObject()) {
    RootedObject obj(cx, &args[0].toObject());
    if (obj->is<SharedArrayBufferObject>()) {
      Rooted<SharedArrayBufferObject*> sab(cx,
                                           &obj->as<SharedArrayBufferObject>());
      tag = MailboxTag::SharedArrayBuffer;
      value.sarb.buffer = sab->rawBufferObject();
      value.sarb.length = sab->byteLength();
      value.sarb.isHugeMemory = false;
      if (!value.sarb.buffer->addReference()) {
        JS_ReportErrorASCII(cx,
                            "Reference count overflow on SharedArrayBuffer");
        return false;
      }
    } else if (obj->is<WasmMemoryObject>()) {
      // Here we must transmit sab.byteLength() as the length; the SARB has its
      // own notion of the length which may be greater, and that's fine.
      if (obj->as<WasmMemoryObject>().isShared()) {
        Rooted<SharedArrayBufferObject*> sab(
            cx, &obj->as<WasmMemoryObject>()
                     .buffer()
                     .as<SharedArrayBufferObject>());
        tag = MailboxTag::WasmMemory;
        value.sarb.buffer = sab->rawBufferObject();
        value.sarb.length = sab->byteLength();
        value.sarb.isHugeMemory = obj->as<WasmMemoryObject>().isHuge();
        if (!value.sarb.buffer->addReference()) {
          JS_ReportErrorASCII(cx,
                              "Reference count overflow on SharedArrayBuffer");
          return false;
        }
      } else {
        JS_ReportErrorASCII(cx, "Invalid argument to SetSharedObject");
        return false;
      }
    } else if (JS::IsWasmModuleObject(obj)) {
      tag = MailboxTag::WasmModule;
      value.module = JS::GetWasmModule(obj).forget().take();
    } else {
      JS_ReportErrorASCII(cx, "Invalid argument to SetSharedObject");
      return false;
    }
  } else if (args.get(0).isNumber()) {
    tag = MailboxTag::Number;
    value.number = args.get(0).toNumber();
    // Nothing
  } else if (args.get(0).isNullOrUndefined()) {
    // Nothing
  } else {
    JS_ReportErrorASCII(cx, "Invalid argument to SetSharedObject");
    return false;
  }

  {
    auto mbx = sharedObjectMailbox->lock();

    switch (mbx->tag) {
      case MailboxTag::Empty:
      case MailboxTag::Number:
        break;
      case MailboxTag::SharedArrayBuffer:
      case MailboxTag::WasmMemory:
        mbx->val.sarb.buffer->dropReference();
        break;
      case MailboxTag::WasmModule:
        mbx->val.module->Release();
        break;
      default:
        MOZ_CRASH();
    }

    mbx->tag = tag;
    mbx->val = value;
  }

  args.rval().setUndefined();
  return true;
}

typedef Vector<uint8_t, 0, SystemAllocPolicy> Uint8Vector;

class StreamCacheEntry : public AtomicRefCounted<StreamCacheEntry>,
                         public JS::OptimizedEncodingListener {
  typedef AtomicRefCounted<StreamCacheEntry> AtomicBase;

  Uint8Vector bytes_;
  ExclusiveData<Uint8Vector> optimized_;

 public:
  explicit StreamCacheEntry(Uint8Vector&& original)
      : bytes_(std::move(original)),
        optimized_(mutexid::ShellStreamCacheEntryState) {}

  // Implement JS::OptimizedEncodingListener:

  MozExternalRefCountType MOZ_XPCOM_ABI AddRef() override {
    AtomicBase::AddRef();
    return 1;  // unused
  }
  MozExternalRefCountType MOZ_XPCOM_ABI Release() override {
    AtomicBase::Release();
    return 0;  // unused
  }

  const Uint8Vector& bytes() const { return bytes_; }

  void storeOptimizedEncoding(const uint8_t* srcBytes,
                              size_t srcLength) override {
    MOZ_ASSERT(srcLength > 0);

    // Tolerate races since a single StreamCacheEntry object can be used as
    // the source of multiple streaming compilations.
    auto dstBytes = optimized_.lock();
    if (dstBytes->length() > 0) {
      return;
    }

    if (!dstBytes->resize(srcLength)) {
      return;
    }
    memcpy(dstBytes->begin(), srcBytes, srcLength);
  }

  bool hasOptimizedEncoding() const { return !optimized_.lock()->empty(); }
  const Uint8Vector& optimizedEncoding() const {
    return optimized_.lock().get();
  }
};

typedef RefPtr<StreamCacheEntry> StreamCacheEntryPtr;

class StreamCacheEntryObject : public NativeObject {
  static const unsigned CACHE_ENTRY_SLOT = 0;
  static const JSClassOps classOps_;
  static const JSPropertySpec properties_;

  static void finalize(JSFreeOp*, JSObject* obj) {
    obj->as<StreamCacheEntryObject>().cache().Release();
  }

  static bool cachedGetter(JSContext* cx, unsigned argc, Value* vp) {
    CallArgs args = CallArgsFromVp(argc, vp);
    if (!args.thisv().isObject() ||
        !args.thisv().toObject().is<StreamCacheEntryObject>()) {
      return false;
    }

    StreamCacheEntryObject& obj =
        args.thisv().toObject().as<StreamCacheEntryObject>();
    args.rval().setBoolean(obj.cache().hasOptimizedEncoding());
    return true;
  }
  static bool getBuffer(JSContext* cx, unsigned argc, Value* vp) {
    CallArgs args = CallArgsFromVp(argc, vp);
    if (!args.thisv().isObject() ||
        !args.thisv().toObject().is<StreamCacheEntryObject>()) {
      return false;
    }

    auto& bytes =
        args.thisv().toObject().as<StreamCacheEntryObject>().cache().bytes();
    RootedArrayBufferObject buffer(
        cx, ArrayBufferObject::createZeroed(cx, bytes.length()));
    if (!buffer) {
      return false;
    }

    memcpy(buffer->dataPointer(), bytes.begin(), bytes.length());

    args.rval().setObject(*buffer);
    return true;
  }

 public:
  static const unsigned RESERVED_SLOTS = 1;
  static const JSClass class_;
  static const JSPropertySpec properties[];

  static bool construct(JSContext* cx, unsigned argc, Value* vp) {
    CallArgs args = CallArgsFromVp(argc, vp);
    if (!args.requireAtLeast(cx, "streamCacheEntry", 1)) {
      return false;
    }

    SharedMem<uint8_t*> ptr;
    size_t numBytes;
    if (!args[0].isObject() ||
        !IsBufferSource(&args[0].toObject(), &ptr, &numBytes)) {
      RootedObject callee(cx, &args.callee());
      ReportUsageErrorASCII(cx, callee, "Argument must be an ArrayBuffer");
      return false;
    }

    Uint8Vector bytes;
    if (!bytes.resize(numBytes)) {
      return false;
    }

    memcpy(bytes.begin(), ptr.unwrap(), numBytes);

    RefPtr<StreamCacheEntry> cache =
        cx->new_<StreamCacheEntry>(std::move(bytes));
    if (!cache) {
      return false;
    }

    RootedNativeObject obj(
        cx, NewObjectWithGivenProto<StreamCacheEntryObject>(cx, nullptr));
    if (!obj) {
      return false;
    }
    obj->initReservedSlot(CACHE_ENTRY_SLOT,
                          PrivateValue(cache.forget().take()));

    if (!JS_DefineProperty(cx, obj, "cached", cachedGetter, nullptr, 0)) {
      return false;
    }
    if (!JS_DefineFunction(cx, obj, "getBuffer", getBuffer, 0, 0)) {
      return false;
    }

    args.rval().setObject(*obj);
    return true;
  }

  StreamCacheEntry& cache() const {
    return *(StreamCacheEntry*)getReservedSlot(CACHE_ENTRY_SLOT).toPrivate();
  }
};

const JSClassOps StreamCacheEntryObject::classOps_ = {
    nullptr,                           // addProperty
    nullptr,                           // delProperty
    nullptr,                           // enumerate
    nullptr,                           // newEnumerate
    nullptr,                           // resolve
    nullptr,                           // mayResolve
    StreamCacheEntryObject::finalize,  // finalize
    nullptr,                           // call
    nullptr,                           // hasInstance
    nullptr,                           // construct
    nullptr,                           // trace
};

const JSClass StreamCacheEntryObject::class_ = {
    "StreamCacheEntryObject",
    JSCLASS_HAS_RESERVED_SLOTS(StreamCacheEntryObject::RESERVED_SLOTS) |
        JSCLASS_BACKGROUND_FINALIZE,
    &StreamCacheEntryObject::classOps_};

struct BufferStreamJob {
  Variant<Uint8Vector, StreamCacheEntryPtr> source;
  Thread thread;
  JS::StreamConsumer* consumer;

  BufferStreamJob(Uint8Vector&& source, JS::StreamConsumer* consumer)
      : source(AsVariant<Uint8Vector>(std::move(source))), consumer(consumer) {}
  BufferStreamJob(StreamCacheEntry& source, JS::StreamConsumer* consumer)
      : source(AsVariant<StreamCacheEntryPtr>(&source)), consumer(consumer) {}
};

struct BufferStreamState {
  Vector<UniquePtr<BufferStreamJob>, 0, SystemAllocPolicy> jobs;
  size_t delayMillis;
  size_t chunkSize;
  bool shutdown;

  BufferStreamState() : delayMillis(1), chunkSize(10), shutdown(false) {}

  ~BufferStreamState() { MOZ_ASSERT(jobs.empty()); }
};

static ExclusiveWaitableData<BufferStreamState>* bufferStreamState;

static void BufferStreamMain(BufferStreamJob* job) {
  const uint8_t* bytes;
  size_t byteLength;
  JS::OptimizedEncodingListener* listener;
  if (job->source.is<StreamCacheEntryPtr>()) {
    StreamCacheEntry& cache = *job->source.as<StreamCacheEntryPtr>();
    if (cache.hasOptimizedEncoding()) {
      const Uint8Vector& optimized = cache.optimizedEncoding();
      job->consumer->consumeOptimizedEncoding(optimized.begin(),
                                              optimized.length());
      goto done;
    }

    bytes = cache.bytes().begin();
    byteLength = cache.bytes().length();
    listener = &cache;
  } else {
    bytes = job->source.as<Uint8Vector>().begin();
    byteLength = job->source.as<Uint8Vector>().length();
    listener = nullptr;
  }

  size_t byteOffset;
  byteOffset = 0;
  while (true) {
    if (byteOffset == byteLength) {
      job->consumer->streamEnd(listener);
      break;
    }

    bool shutdown;
    size_t delayMillis;
    size_t chunkSize;
    {
      auto state = bufferStreamState->lock();
      shutdown = state->shutdown;
      delayMillis = state->delayMillis;
      chunkSize = state->chunkSize;
    }

    if (shutdown) {
      job->consumer->streamError(JSMSG_STREAM_CONSUME_ERROR);
      break;
    }

    ThisThread::SleepMilliseconds(delayMillis);

    chunkSize = std::min(chunkSize, byteLength - byteOffset);

    if (!job->consumer->consumeChunk(bytes + byteOffset, chunkSize)) {
      break;
    }

    byteOffset += chunkSize;
  }

done:
  auto state = bufferStreamState->lock();
  size_t jobIndex = 0;
  while (state->jobs[jobIndex].get() != job) {
    jobIndex++;
  }
  job->thread.detach();  // quiet assert in ~Thread() called by erase().
  state->jobs.erase(state->jobs.begin() + jobIndex);
  if (state->jobs.empty()) {
    state.notify_all(/* jobs empty */);
  }
}

static bool EnsureLatin1CharsLinearString(JSContext* cx, HandleValue value,
                                          UniqueChars* result) {
  if (!value.isString()) {
    result->reset(nullptr);
    return true;
  }
  RootedString str(cx, value.toString());
  if (!str->isLinear() || !str->hasLatin1Chars()) {
    JS_ReportErrorASCII(cx,
                        "only latin1 chars and linear strings are expected");
    return false;
  }

  // Use JS_EncodeStringToLatin1 to null-terminate.
  *result = JS_EncodeStringToLatin1(cx, str);
  return !!*result;
}

static bool ConsumeBufferSource(JSContext* cx, JS::HandleObject obj,
                                JS::MimeType, JS::StreamConsumer* consumer) {
  {
    RootedValue url(cx);
    if (!JS_GetProperty(cx, obj, "url", &url)) {
      return false;
    }
    UniqueChars urlChars;
    if (!EnsureLatin1CharsLinearString(cx, url, &urlChars)) {
      return false;
    }

    RootedValue mapUrl(cx);
    if (!JS_GetProperty(cx, obj, "sourceMappingURL", &mapUrl)) {
      return false;
    }
    UniqueChars mapUrlChars;
    if (!EnsureLatin1CharsLinearString(cx, mapUrl, &mapUrlChars)) {
      return false;
    }

    consumer->noteResponseURLs(urlChars.get(), mapUrlChars.get());
  }

  UniquePtr<BufferStreamJob> job;

  SharedMem<uint8_t*> dataPointer;
  size_t byteLength;
  if (IsBufferSource(obj, &dataPointer, &byteLength)) {
    Uint8Vector bytes;
    if (!bytes.resize(byteLength)) {
      JS_ReportOutOfMemory(cx);
      return false;
    }

    memcpy(bytes.begin(), dataPointer.unwrap(), byteLength);
    job = cx->make_unique<BufferStreamJob>(std::move(bytes), consumer);
  } else if (obj->is<StreamCacheEntryObject>()) {
    job = cx->make_unique<BufferStreamJob>(
        obj->as<StreamCacheEntryObject>().cache(), consumer);
  } else {
    JS_ReportErrorASCII(
        cx,
        "shell streaming consumes a buffer source (buffer or view) "
        "or StreamCacheEntryObject");
    return false;
  }
  if (!job) {
    return false;
  }

  BufferStreamJob* jobPtr = job.get();

  {
    auto state = bufferStreamState->lock();
    MOZ_ASSERT(!state->shutdown);
    if (!state->jobs.append(std::move(job))) {
      JS_ReportOutOfMemory(cx);
      return false;
    }
  }

  {
    AutoEnterOOMUnsafeRegion oomUnsafe;
    if (!jobPtr->thread.init(BufferStreamMain, jobPtr)) {
      oomUnsafe.crash("ConsumeBufferSource");
    }
  }

  return true;
}

static void ReportStreamError(JSContext* cx, size_t errorNumber) {
  JS_ReportErrorNumberUTF8(cx, GetErrorMessage, nullptr, errorNumber);
}

static bool SetBufferStreamParams(JSContext* cx, unsigned argc, Value* vp) {
  CallArgs args = CallArgsFromVp(argc, vp);
  if (!args.requireAtLeast(cx, "setBufferStreamParams", 2)) {
    return false;
  }

  double delayMillis;
  if (!ToNumber(cx, args[0], &delayMillis)) {
    return false;
  }

  double chunkSize;
  if (!ToNumber(cx, args[1], &chunkSize)) {
    return false;
  }

  {
    auto state = bufferStreamState->lock();
    state->delayMillis = delayMillis;
    state->chunkSize = chunkSize;
  }

  args.rval().setUndefined();
  return true;
}

static void ShutdownBufferStreams() {
  auto state = bufferStreamState->lock();
  state->shutdown = true;
  while (!state->jobs.empty()) {
    state.wait(/* jobs empty */);
  }
  state->jobs.clearAndFree();
}

static bool DumpScopeChain(JSContext* cx, unsigned argc, Value* vp) {
  CallArgs args = CallArgsFromVp(argc, vp);
  RootedObject callee(cx, &args.callee());

  if (js::SupportDifferentialTesting()) {
    ReportUsageErrorASCII(
        cx, callee, "Function not available in differential testing mode.");
    return false;
  }

  if (args.length() != 1) {
    ReportUsageErrorASCII(cx, callee, "Wrong number of arguments");
    return false;
  }

  if (!args[0].isObject() ||
      !(args[0].toObject().is<JSFunction>() ||
        args[0].toObject().is<ShellModuleObjectWrapper>())) {
    ReportUsageErrorASCII(
        cx, callee, "Argument must be an interpreted function or a module");
    return false;
  }

  RootedObject obj(cx, &args[0].toObject());
  RootedScript script(cx);

  if (obj->is<JSFunction>()) {
    RootedFunction fun(cx, &obj->as<JSFunction>());
    if (!fun->isInterpreted()) {
      ReportUsageErrorASCII(cx, callee,
                            "Argument must be an interpreted function");
      return false;
    }
    script = JSFunction::getOrCreateScript(cx, fun);
    if (!script) {
      return false;
    }
  } else {
    script = obj->as<ShellModuleObjectWrapper>().get()->maybeScript();
    if (!script) {
      JS_ReportErrorASCII(cx, "module does not have an associated script");
      return false;
    }
  }

  script->bodyScope()->dump();

  args.rval().setUndefined();
  return true;
}

// For testing gray marking, grayRoot() will heap-allocate an address
// where we can store a JSObject*, and create a new object if one doesn't
// already exist.
//
// Note that EnsureGrayRoot() will blacken the returned object, so it will not
// actually end up marked gray until the following GC clears the black bit
// (assuming nothing is holding onto it.)
//
// The idea is that you can set up a whole graph of objects to be marked gray,
// hanging off of the object returned from grayRoot(). Then you GC to clear the
// black bits and set the gray bits.
//
// To test grayness, register the objects of interest with addMarkObservers(),
// which takes an Array of objects (which will be marked black at the time
// they're passed in). Their mark bits may be retrieved at any time with
// getMarks(), in the form of an array of strings with each index corresponding
// to the original objects passed to addMarkObservers().

static bool EnsureGrayRoot(JSContext* cx, unsigned argc, Value* vp) {
  CallArgs args = CallArgsFromVp(argc, vp);

  auto priv = EnsureShellCompartmentPrivate(cx);
  if (!priv) {
    return false;
  }

  if (!priv->grayRoot) {
    if (!(priv->grayRoot = NewTenuredDenseEmptyArray(cx))) {
      return false;
    }
  }

  // Barrier to enforce the invariant that JS does not touch gray objects.
  JSObject* obj = priv->grayRoot;
  JS::ExposeObjectToActiveJS(obj);

  args.rval().setObject(*obj);
  return true;
}

static MarkBitObservers* EnsureMarkBitObservers(JSContext* cx) {
  ShellContext* sc = GetShellContext(cx);
  if (!sc->markObservers) {
    auto* observers =
        cx->new_<MarkBitObservers>(cx->runtime(), NonshrinkingGCObjectVector());
    if (!observers) {
      return nullptr;
    }
    sc->markObservers.reset(observers);
  }
  return sc->markObservers.get();
}

static bool ClearMarkObservers(JSContext* cx, unsigned argc, Value* vp) {
  CallArgs args = CallArgsFromVp(argc, vp);

  auto markObservers = EnsureMarkBitObservers(cx);
  if (!markObservers) {
    return false;
  }

  markObservers->get().clear();

  args.rval().setUndefined();
  return true;
}

static bool AddMarkObservers(JSContext* cx, unsigned argc, Value* vp) {
  CallArgs args = CallArgsFromVp(argc, vp);

  auto markObservers = EnsureMarkBitObservers(cx);
  if (!markObservers) {
    return false;
  }

  if (!args.get(0).isObject()) {
    JS_ReportErrorASCII(cx, "argument must be an Array of objects");
    return false;
  }

  RootedObject observersArg(cx, &args[0].toObject());
  uint64_t length;
  if (!GetLengthProperty(cx, observersArg, &length)) {
    return false;
  }

  if (length > UINT32_MAX) {
    JS_ReportErrorASCII(cx, "Invalid length for observers array");
    return false;
  }

  RootedValue value(cx);
  RootedObject object(cx);
  for (uint32_t i = 0; i < length; i++) {
    if (!JS_GetElement(cx, observersArg, i, &value)) {
      return false;
    }

    if (!value.isObject()) {
      JS_ReportErrorASCII(cx, "argument must be an Array of objects");
      return false;
    }

    object = &value.toObject();
    if (gc::IsInsideNursery(object)) {
      // WeakCaches are not swept during a minor GC. To prevent
      // nursery-allocated contents from having the mark bits be deceptively
      // black until the second GC, they would need to be marked weakly (cf
      // NurseryAwareHashMap). It is simpler to evict the nursery to prevent
      // nursery objects from being observed.
      cx->runtime()->gc.evictNursery();
    }

    if (!markObservers->get().append(object)) {
      return false;
    }
  }

  args.rval().setInt32(length);
  return true;
}

static bool GetMarks(JSContext* cx, unsigned argc, Value* vp) {
  CallArgs args = CallArgsFromVp(argc, vp);

  auto& observers = GetShellContext(cx)->markObservers;
  if (!observers) {
    args.rval().setUndefined();
    return true;
  }

  size_t length = observers->get().length();
  Rooted<ArrayObject*> ret(cx, js::NewDenseEmptyArray(cx));
  if (!ret) {
    return false;
  }

  for (uint32_t i = 0; i < length; i++) {
    const char* color;
    JSObject* obj = observers->get()[i];
    if (!obj) {
      color = "dead";
    } else {
      gc::TenuredCell* cell = &obj->asTenured();
      if (cell->isMarkedGray()) {
        color = "gray";
      } else if (cell->isMarkedBlack()) {
        color = "black";
      } else {
        color = "unmarked";
      }
    }
    JSString* s = JS_NewStringCopyZ(cx, color);
    if (!s) {
      return false;
    }
    if (!NewbornArrayPush(cx, ret, StringValue(s))) {
      return false;
    }
  }

  args.rval().setObject(*ret);
  return true;
}

namespace js {
namespace shell {

class ShellAutoEntryMonitor : JS::dbg::AutoEntryMonitor {
  Vector<UniqueChars, 1, js::SystemAllocPolicy> log;
  bool oom;
  bool enteredWithoutExit;

 public:
  explicit ShellAutoEntryMonitor(JSContext* cx)
      : AutoEntryMonitor(cx), oom(false), enteredWithoutExit(false) {}

  ~ShellAutoEntryMonitor() { MOZ_ASSERT(!enteredWithoutExit); }

  void Entry(JSContext* cx, JSFunction* function, JS::HandleValue asyncStack,
             const char* asyncCause) override {
    MOZ_ASSERT(!enteredWithoutExit);
    enteredWithoutExit = true;

    RootedString displayId(cx, JS_GetFunctionDisplayId(function));
    if (displayId) {
      UniqueChars displayIdStr = JS_EncodeStringToUTF8(cx, displayId);
      if (!displayIdStr) {
        // We report OOM in buildResult.
        cx->recoverFromOutOfMemory();
        oom = true;
        return;
      }
      oom = !log.append(std::move(displayIdStr));
      return;
    }

    oom = !log.append(DuplicateString("anonymous"));
  }

  void Entry(JSContext* cx, JSScript* script, JS::HandleValue asyncStack,
             const char* asyncCause) override {
    MOZ_ASSERT(!enteredWithoutExit);
    enteredWithoutExit = true;

    UniqueChars label(JS_smprintf("eval:%s", JS_GetScriptFilename(script)));
    oom = !label || !log.append(std::move(label));
  }

  void Exit(JSContext* cx) override {
    MOZ_ASSERT(enteredWithoutExit);
    enteredWithoutExit = false;
  }

  bool buildResult(JSContext* cx, MutableHandleValue resultValue) {
    if (oom) {
      JS_ReportOutOfMemory(cx);
      return false;
    }

    RootedObject result(cx, JS::NewArrayObject(cx, log.length()));
    if (!result) {
      return false;
    }

    for (size_t i = 0; i < log.length(); i++) {
      char* name = log[i].get();
      RootedString string(cx, Atomize(cx, name, strlen(name)));
      if (!string) {
        return false;
      }
      RootedValue value(cx, StringValue(string));
      if (!JS_SetElement(cx, result, i, value)) {
        return false;
      }
    }

    resultValue.setObject(*result.get());
    return true;
  }
};

}  // namespace shell
}  // namespace js

static bool EntryPoints(JSContext* cx, unsigned argc, Value* vp) {
  CallArgs args = CallArgsFromVp(argc, vp);

  if (args.length() != 1) {
    JS_ReportErrorASCII(cx, "Wrong number of arguments");
    return false;
  }

  RootedObject opts(cx, ToObject(cx, args[0]));
  if (!opts) {
    return false;
  }

  // { function: f } --- Call f.
  {
    RootedValue fun(cx), dummy(cx);

    if (!JS_GetProperty(cx, opts, "function", &fun)) {
      return false;
    }
    if (!fun.isUndefined()) {
      js::shell::ShellAutoEntryMonitor sarep(cx);
      if (!Call(cx, UndefinedHandleValue, fun, JS::HandleValueArray::empty(),
                &dummy)) {
        return false;
      }
      return sarep.buildResult(cx, args.rval());
    }
  }

  // { object: o, property: p, value: v } --- Fetch o[p], or if
  // v is present, assign o[p] = v.
  {
    RootedValue objectv(cx), propv(cx), valuev(cx);

    if (!JS_GetProperty(cx, opts, "object", &objectv) ||
        !JS_GetProperty(cx, opts, "property", &propv))
      return false;
    if (!objectv.isUndefined() && !propv.isUndefined()) {
      RootedObject object(cx, ToObject(cx, objectv));
      if (!object) {
        return false;
      }

      RootedString string(cx, ToString(cx, propv));
      if (!string) {
        return false;
      }
      RootedId id(cx);
      if (!JS_StringToId(cx, string, &id)) {
        return false;
      }

      if (!JS_GetProperty(cx, opts, "value", &valuev)) {
        return false;
      }

      js::shell::ShellAutoEntryMonitor sarep(cx);

      if (!valuev.isUndefined()) {
        if (!JS_SetPropertyById(cx, object, id, valuev)) {
          return false;
        }
      } else {
        if (!JS_GetPropertyById(cx, object, id, &valuev)) {
          return false;
        }
      }

      return sarep.buildResult(cx, args.rval());
    }
  }

  // { ToString: v } --- Apply JS::ToString to v.
  {
    RootedValue v(cx);

    if (!JS_GetProperty(cx, opts, "ToString", &v)) {
      return false;
    }
    if (!v.isUndefined()) {
      js::shell::ShellAutoEntryMonitor sarep(cx);
      if (!JS::ToString(cx, v)) {
        return false;
      }
      return sarep.buildResult(cx, args.rval());
    }
  }

  // { ToNumber: v } --- Apply JS::ToNumber to v.
  {
    RootedValue v(cx);
    double dummy;

    if (!JS_GetProperty(cx, opts, "ToNumber", &v)) {
      return false;
    }
    if (!v.isUndefined()) {
      js::shell::ShellAutoEntryMonitor sarep(cx);
      if (!JS::ToNumber(cx, v, &dummy)) {
        return false;
      }
      return sarep.buildResult(cx, args.rval());
    }
  }

  // { eval: code } --- Apply ToString and then Evaluate to code.
  {
    RootedValue code(cx), dummy(cx);

    if (!JS_GetProperty(cx, opts, "eval", &code)) {
      return false;
    }
    if (!code.isUndefined()) {
      RootedString codeString(cx, ToString(cx, code));
      if (!codeString) {
        return false;
      }

      AutoStableStringChars stableChars(cx);
      if (!stableChars.initTwoByte(cx, codeString)) {
        return false;
      }
      JS::SourceText<char16_t> srcBuf;
      if (!srcBuf.init(cx, stableChars.twoByteRange().begin().get(),
                       codeString->length(), JS::SourceOwnership::Borrowed)) {
        return false;
      }

      CompileOptions options(cx);
      options.setIntroductionType("entryPoint eval")
          .setFileAndLine("entryPoint eval", 1);

      js::shell::ShellAutoEntryMonitor sarep(cx);
      if (!JS::Evaluate(cx, options, srcBuf, &dummy)) {
        return false;
      }
      return sarep.buildResult(cx, args.rval());
    }
  }

  JS_ReportErrorASCII(cx, "bad 'params' object");
  return false;
}

<<<<<<< HEAD
static bool
Taint(JSContext* cx, unsigned argc, Value* vp)
{
    return str_tainted(cx, argc, vp);
}

static bool SetARMHwCapFlags(JSContext* cx, unsigned argc, Value* vp) {
  CallArgs args = CallArgsFromVp(argc, vp);

  if (args.length() != 1) {
    JS_ReportErrorASCII(cx, "Wrong number of arguments");
    return false;
  }

  RootedString flagsListString(cx, JS::ToString(cx, args.get(0)));
  if (!flagsListString) {
    return false;
  }

#if defined(JS_CODEGEN_ARM)
  UniqueChars flagsList = JS_EncodeStringToLatin1(cx, flagsListString);
  if (!flagsList) {
    return false;
  }

  jit::ParseARMHwCapFlags(flagsList.get());
#endif

  args.rval().setUndefined();
  return true;
}

=======
#ifndef __wasi__
>>>>>>> 713683b4
static bool WasmTextToBinary(JSContext* cx, unsigned argc, Value* vp) {
  CallArgs args = CallArgsFromVp(argc, vp);
  RootedObject callee(cx, &args.callee());

  if (!args.requireAtLeast(cx, "wasmTextToBinary", 1)) {
    return false;
  }

  if (!args[0].isString()) {
    ReportUsageErrorASCII(cx, callee, "First argument must be a String");
    return false;
  }

  size_t textLen = args[0].toString()->length();

  AutoStableStringChars twoByteChars(cx);
  if (!twoByteChars.initTwoByte(cx, args[0].toString())) {
    return false;
  }

  wasm::Bytes bytes;
  UniqueChars error;
  if (!wasm::TextToBinary(twoByteChars.twoByteChars(), textLen, &bytes,
                          &error)) {
    JS_ReportErrorNumberUTF8(cx, GetErrorMessage, nullptr, JSMSG_WASM_TEXT_FAIL,
                             error.get() ? error.get() : "out of memory");
    return false;
  }

  RootedObject binary(cx, JS_NewUint8Array(cx, bytes.length()));
  if (!binary) {
    return false;
  }

  memcpy(binary->as<TypedArrayObject>().dataPointerUnshared(), bytes.begin(),
         bytes.length());

  args.rval().setObject(*binary);
  return true;
}

static bool WasmCodeOffsets(JSContext* cx, unsigned argc, Value* vp) {
  CallArgs args = CallArgsFromVp(argc, vp);
  RootedObject callee(cx, &args.callee());

  if (!args.requireAtLeast(cx, "wasmCodeOffsets", 1)) {
    return false;
  }

  if (!args.get(0).isObject()) {
    JS_ReportErrorASCII(cx, "argument is not an object");
    return false;
  }

  SharedMem<uint8_t*> bytes;
  size_t byteLength;

  JSObject* bufferObject = &args[0].toObject();
  JSObject* unwrappedBufferObject = CheckedUnwrapStatic(bufferObject);
  if (!unwrappedBufferObject ||
      !IsBufferSource(unwrappedBufferObject, &bytes, &byteLength)) {
    JS_ReportErrorNumberUTF8(cx, GetErrorMessage, nullptr,
                             JSMSG_WASM_BAD_BUF_ARG);
    return false;
  }

  wasm::Uint32Vector offsets;
  wasm::CodeOffsets(bytes.unwrap(), byteLength, &offsets);

  RootedObject jsOffsets(cx, JS::NewArrayObject(cx, offsets.length()));
  if (!jsOffsets) {
    return false;
  }
  for (size_t i = 0; i < offsets.length(); i++) {
    uint32_t offset = offsets[i];
    RootedValue offsetVal(cx, NumberValue(offset));
    if (!JS_SetElement(cx, jsOffsets, i, offsetVal)) {
      return false;
    }
  }
  args.rval().setObject(*jsOffsets);
  return true;
}

#  ifndef __AFL_HAVE_MANUAL_CONTROL
#    define __AFL_LOOP(x) true
#  endif

static bool WasmLoop(JSContext* cx, unsigned argc, Value* vp) {
  CallArgs args = CallArgsFromVp(argc, vp);
  RootedObject callee(cx, &args.callee());

  if (args.length() < 1 || args.length() > 2) {
    ReportUsageErrorASCII(cx, callee, "Wrong number of arguments");
    return false;
  }

  if (!args[0].isString()) {
    ReportUsageErrorASCII(cx, callee, "First argument must be a String");
    return false;
  }

  RootedObject importObj(cx);
  if (!args.get(1).isUndefined()) {
    if (!args.get(1).isObject()) {
      ReportUsageErrorASCII(cx, callee,
                            "Second argument, if present, must be an Object");
      return false;
    }
    importObj = &args[1].toObject();
  }

  RootedString givenPath(cx, args[0].toString());
  RootedString filename(cx, ResolvePath(cx, givenPath, RootRelative));
  if (!filename) {
    return false;
  }

  while (__AFL_LOOP(1000)) {
    Rooted<JSObject*> ret(cx, FileAsTypedArray(cx, filename));
    if (!ret) {
      return false;
    }

    Rooted<TypedArrayObject*> typedArray(cx, &ret->as<TypedArrayObject>());
    RootedWasmInstanceObject instanceObj(cx);
    // No additional compile options here, we don't need them for this use case.
    RootedValue maybeOptions(cx);
    if (!wasm::Eval(cx, typedArray, importObj, maybeOptions, &instanceObj)) {
      // Clear any pending exceptions, we don't care about them
      cx->clearPendingException();
    }
  }

#  ifdef __AFL_HAVE_MANUAL_CONTROL  // to silence unreachable code warning
  return true;
#  endif
}
#endif  // __wasi__

static constexpr uint32_t DOM_OBJECT_SLOT = 0;
static constexpr uint32_t DOM_OBJECT_SLOT2 = 1;

static const JSClass* GetDomClass();

static JSObject* GetDOMPrototype(JSContext* cx, JSObject* global);

static const JSClass TransplantableDOMObjectClass = {
    "TransplantableDOMObject",
    JSCLASS_IS_DOMJSCLASS | JSCLASS_HAS_RESERVED_SLOTS(1)};

static const JSClass TransplantableDOMProxyObjectClass =
    PROXY_CLASS_DEF("TransplantableDOMProxyObject",
                    JSCLASS_IS_DOMJSCLASS | JSCLASS_HAS_RESERVED_SLOTS(1));

class TransplantableDOMProxyHandler final : public ForwardingProxyHandler {
 public:
  static const TransplantableDOMProxyHandler singleton;
  static const char family;

  constexpr TransplantableDOMProxyHandler() : ForwardingProxyHandler(&family) {}

  // These two proxy traps are called in |js::DeadProxyTargetValue|, which in
  // turn is called when nuking proxies. Because this proxy can temporarily be
  // without an object in its private slot, see |EnsureExpandoObject|, the
  // default implementation inherited from ForwardingProxyHandler can't be used,
  // since it tries to derive the callable/constructible value from the target.
  bool isCallable(JSObject* obj) const override { return false; }
  bool isConstructor(JSObject* obj) const override { return false; }

  // Simplified implementation of |DOMProxyHandler::GetAndClearExpandoObject|.
  static JSObject* GetAndClearExpandoObject(JSObject* obj) {
    const Value& v = GetProxyPrivate(obj);
    if (v.isUndefined()) {
      return nullptr;
    }

    JSObject* expandoObject = &v.toObject();
    SetProxyPrivate(obj, UndefinedValue());
    return expandoObject;
  }

  // Simplified implementation of |DOMProxyHandler::EnsureExpandoObject|.
  static JSObject* EnsureExpandoObject(JSContext* cx, JS::HandleObject obj) {
    const Value& v = GetProxyPrivate(obj);
    if (v.isObject()) {
      return &v.toObject();
    }
    MOZ_ASSERT(v.isUndefined());

    JSObject* expando = JS_NewObjectWithGivenProto(cx, nullptr, nullptr);
    if (!expando) {
      return nullptr;
    }
    SetProxyPrivate(obj, ObjectValue(*expando));
    return expando;
  }
};

const TransplantableDOMProxyHandler TransplantableDOMProxyHandler::singleton;
const char TransplantableDOMProxyHandler::family = 0;

enum TransplantObjectSlots {
  TransplantSourceObject = 0,
};

static bool TransplantObject(JSContext* cx, unsigned argc, Value* vp) {
  CallArgs args = CallArgsFromVp(argc, vp);
  RootedFunction callee(cx, &args.callee().as<JSFunction>());

  if (args.length() != 1 || !args[0].isObject()) {
    JS_ReportErrorASCII(cx, "transplant() must be called with an object");
    return false;
  }

  // |newGlobal| needs to be a GlobalObject.
  RootedObject newGlobal(
      cx, js::CheckedUnwrapDynamic(&args[0].toObject(), cx,
                                   /* stopAtWindowProxy = */ false));
  if (!newGlobal) {
    ReportAccessDenied(cx);
    return false;
  }
  if (!JS_IsGlobalObject(newGlobal)) {
    JS_ReportErrorNumberASCII(
        cx, GetErrorMessage, nullptr, JSMSG_UNEXPECTED_TYPE,
        "\"global\" passed to transplant()", "not a global object");
    return false;
  }

  const Value& reserved =
      GetFunctionNativeReserved(callee, TransplantSourceObject);
  RootedObject source(cx, CheckedUnwrapStatic(&reserved.toObject()));
  if (!source) {
    ReportAccessDenied(cx);
    return false;
  }
  MOZ_ASSERT(source->getClass()->isDOMClass());

  // The following steps aim to replicate the behavior of UpdateReflectorGlobal
  // in dom/bindings/BindingUtils.cpp. In detail:
  // 1. Check the recursion depth using checkConservative.
  // 2. Enter the target compartment.
  // 3. Clone the source object using JS_CloneObject.
  // 4. Check if new wrappers can be created if source and target are in
  //    different compartments.
  // 5. Copy all properties from source to a temporary holder object.
  // 6. Actually transplant the object.
  // 7. And finally copy the properties back to the source object.
  //
  // As an extension to the algorithm in UpdateReflectorGlobal, we also allow
  // to transplant an object into the same compartment as the source object to
  // cover all operations supported by JS_TransplantObject.

  AutoCheckRecursionLimit recursion(cx);
  if (!recursion.checkConservative(cx)) {
    return false;
  }

  bool isProxy = IsProxy(source);
  RootedObject expandoObject(cx);
  if (isProxy) {
    expandoObject =
        TransplantableDOMProxyHandler::GetAndClearExpandoObject(source);
  }

  JSAutoRealm ar(cx, newGlobal);

  RootedObject proto(cx);
  if (JS::GetClass(source) == GetDomClass()) {
    proto = GetDOMPrototype(cx, newGlobal);
  } else {
    proto = JS::GetRealmObjectPrototype(cx);
  }
  if (!proto) {
    return false;
  }

  RootedObject target(cx, JS_CloneObject(cx, source, proto));
  if (!target) {
    return false;
  }

  if (JS::GetCompartment(source) != JS::GetCompartment(target) &&
      !AllowNewWrapper(JS::GetCompartment(source), target)) {
    JS_ReportErrorASCII(cx, "Cannot transplant into nuked compartment");
    return false;
  }

  RootedObject copyFrom(cx, isProxy ? expandoObject : source);
  RootedObject propertyHolder(cx,
                              JS_NewObjectWithGivenProto(cx, nullptr, nullptr));
  if (!propertyHolder) {
    return false;
  }

  if (!JS_CopyOwnPropertiesAndPrivateFields(cx, propertyHolder, copyFrom)) {
    return false;
  }

  JS::SetReservedSlot(target, DOM_OBJECT_SLOT,
                      JS::GetReservedSlot(source, DOM_OBJECT_SLOT));
  JS::SetReservedSlot(source, DOM_OBJECT_SLOT, JS::PrivateValue(nullptr));
  if (JS::GetClass(source) == GetDomClass()) {
    JS::SetReservedSlot(target, DOM_OBJECT_SLOT2,
                        JS::GetReservedSlot(source, DOM_OBJECT_SLOT2));
    JS::SetReservedSlot(source, DOM_OBJECT_SLOT2, UndefinedValue());
  }

  source = JS_TransplantObject(cx, source, target);
  if (!source) {
    return false;
  }

  RootedObject copyTo(cx);
  if (isProxy) {
    copyTo = TransplantableDOMProxyHandler::EnsureExpandoObject(cx, source);
    if (!copyTo) {
      return false;
    }
  } else {
    copyTo = source;
  }
  if (!JS_CopyOwnPropertiesAndPrivateFields(cx, copyTo, propertyHolder)) {
    return false;
  }

  args.rval().setUndefined();
  return true;
}

static bool TransplantableObject(JSContext* cx, unsigned argc, Value* vp) {
  CallArgs args = CallArgsFromVp(argc, vp);
  RootedObject callee(cx, &args.callee());

  if (args.length() > 1) {
    ReportUsageErrorASCII(cx, callee, "Wrong number of arguments");
    return false;
  }

  bool createProxy = false;
  RootedObject source(cx);
  if (args.length() == 1 && !args[0].isUndefined()) {
    if (!args[0].isObject()) {
      ReportUsageErrorASCII(cx, callee, "Argument must be an object");
      return false;
    }

    RootedObject options(cx, &args[0].toObject());
    RootedValue value(cx);

    if (!JS_GetProperty(cx, options, "proxy", &value)) {
      return false;
    }
    createProxy = JS::ToBoolean(value);

    if (!JS_GetProperty(cx, options, "object", &value)) {
      return false;
    }
    if (!value.isUndefined()) {
      if (!value.isObject()) {
        ReportUsageErrorASCII(cx, callee, "'object' option must be an object");
        return false;
      }

      source = &value.toObject();
      if (JS::GetClass(source) != GetDomClass()) {
        ReportUsageErrorASCII(cx, callee, "Object not a FakeDOMObject");
        return false;
      }

      // |source| must be a tenured object to be transplantable.
      if (gc::IsInsideNursery(source)) {
        JS_GC(cx);

        MOZ_ASSERT(!gc::IsInsideNursery(source),
                   "Live objects should be tenured after one GC, because "
                   "the nursery has only a single generation");
      }
    }
  }

  if (!source) {
    if (!createProxy) {
      source = NewBuiltinClassInstance(cx, &TransplantableDOMObjectClass,
                                       TenuredObject);
      if (!source) {
        return false;
      }

      JS::SetReservedSlot(source, DOM_OBJECT_SLOT, JS::PrivateValue(nullptr));
    } else {
      JSObject* expando = JS_NewPlainObject(cx);
      if (!expando) {
        return false;
      }
      RootedValue expandoVal(cx, ObjectValue(*expando));

      ProxyOptions options;
      options.setClass(&TransplantableDOMProxyObjectClass);
      options.setLazyProto(true);

      source = NewProxyObject(cx, &TransplantableDOMProxyHandler::singleton,
                              expandoVal, nullptr, options);
      if (!source) {
        return false;
      }

      SetProxyReservedSlot(source, DOM_OBJECT_SLOT, JS::PrivateValue(nullptr));
    }
  }

  jsid emptyId = NameToId(cx->names().empty);
  RootedObject transplant(
      cx, NewFunctionByIdWithReserved(cx, TransplantObject, 0, 0, emptyId));
  if (!transplant) {
    return false;
  }

  SetFunctionNativeReserved(transplant, TransplantSourceObject,
                            ObjectValue(*source));

  RootedObject result(cx, JS_NewPlainObject(cx));
  if (!result) {
    return false;
  }

  RootedValue sourceVal(cx, ObjectValue(*source));
  RootedValue transplantVal(cx, ObjectValue(*transplant));
  if (!JS_DefineProperty(cx, result, "object", sourceVal, 0) ||
      !JS_DefineProperty(cx, result, "transplant", transplantVal, 0)) {
    return false;
  }

  args.rval().setObject(*result);
  return true;
}

#ifdef DEBUG
static bool DebugGetQueuedJobs(JSContext* cx, unsigned argc, Value* vp) {
  CallArgs args = CallArgsFromVp(argc, vp);

  JSObject* jobs = js::GetJobsInInternalJobQueue(cx);
  if (!jobs) {
    return false;
  }

  args.rval().setObject(*jobs);
  return true;
}
#endif

#ifdef FUZZING_INTERFACES
extern "C" {
size_t gluesmith(uint8_t* data, size_t size, uint8_t* out, size_t maxsize);
}

static bool GetWasmSmithModule(JSContext* cx, unsigned argc, Value* vp) {
  CallArgs args = CallArgsFromVp(argc, vp);
  RootedObject callee(cx, &args.callee());

  if (args.length() != 1) {
    ReportUsageErrorASCII(cx, callee, "Wrong number of arguments");
    return false;
  }

  if (!args[0].isObject() || !args[0].toObject().is<ArrayBufferObject>()) {
    ReportUsageErrorASCII(cx, callee, "Argument must be ArrayBuffer.");
    return false;
  }

  ArrayBufferObject* arrayBuffer = &args[0].toObject().as<ArrayBufferObject>();
  size_t length = arrayBuffer->byteLength();
  uint8_t* data = arrayBuffer->dataPointer();

  const size_t maxModuleSize = 4096;
  uint8_t tmp[maxModuleSize];

  size_t outSize = gluesmith(data, length, tmp, maxModuleSize);
  if (!outSize) {
    JS_ReportErrorASCII(cx, "Generated module is too large.");
    return false;
  }

  JS::Rooted<JSObject*> outArr(cx, JS_NewUint8ClampedArray(cx, outSize));
  if (!outArr) {
    return false;
  }

  {
    JS::AutoCheckCannotGC nogc;
    bool isShared;
    uint8_t* data = JS_GetUint8ClampedArrayData(outArr, &isShared, nogc);
    MOZ_RELEASE_ASSERT(!isShared);
    memcpy(data, tmp, outSize);
  }

  args.rval().setObject(*outArr);
  return true;
}

#endif

// clang-format off
static const JSFunctionSpecWithHelp shell_functions[] = {
    JS_FN_HELP("options", Options, 0, 0,
"options([option ...])",
"  Get or toggle JavaScript options."),

    JS_FN_HELP("load", Load, 1, 0,
"load(['foo.js' ...])",
"  Load files named by string arguments. Filename is relative to the\n"
"      current working directory."),

    JS_FN_HELP("loadRelativeToScript", LoadScriptRelativeToScript, 1, 0,
"loadRelativeToScript(['foo.js' ...])",
"  Load files named by string arguments. Filename is relative to the\n"
"      calling script."),

    JS_FN_HELP("evaluate", Evaluate, 2, 0,
"evaluate(code[, options])",
"  Evaluate code as though it were the contents of a file.\n"
"  options is an optional object that may have these properties:\n"
"      isRunOnce: use the isRunOnce compiler option (default: false)\n"
"      noScriptRval: use the no-script-rval compiler option (default: false)\n"
"      fileName: filename for error messages and debug info\n"
"      skipFileNameValidation: skip the filename-validation callback\n"
"      lineNumber: starting line number for error messages and debug info\n"
"      columnNumber: starting column number for error messages and debug info\n"
"      global: global in which to execute the code\n"
"      newContext: if true, create and use a new cx (default: false)\n"
"      catchTermination: if true, catch termination (failure without\n"
"         an exception value, as for slow scripts or out-of-memory)\n"
"         and return 'terminated'\n"
"      element: if present with value |v|, convert |v| to an object |o| and\n"
"         mark the source as being attached to the DOM element |o|. If the\n"
"         property is omitted or |v| is null, don't attribute the source to\n"
"         any DOM element.\n"
"      elementAttributeName: if present and not undefined, the name of\n"
"         property of 'element' that holds this code. This is what\n"
"         Debugger.Source.prototype.elementAttributeName returns.\n"
"      sourceMapURL: if present with value |v|, convert |v| to a string, and\n"
"         provide that as the code's source map URL. If omitted, attach no\n"
"         source map URL to the code (although the code may provide one itself,\n"
"         via a //#sourceMappingURL comment).\n"
"      sourceIsLazy: if present and true, indicates that, after compilation, \n"
"          script source should not be cached by the JS engine and should be \n"
"          lazily loaded from the embedding as-needed.\n"
"      forceFullParse: if present and true, disable syntax-parse.\n"
"      loadBytecode: if true, and if the source is a CacheEntryObject,\n"
"         the bytecode would be loaded and decoded from the cache entry instead\n"
"         of being parsed, then it would be executed as usual.\n"
"      saveIncrementalBytecode: if true, and if the source is a\n"
"         CacheEntryObject, the bytecode would be incrementally encoded and\n"
"         saved into the cache entry.\n"
"      transcodeOnly: if true, do not execute the script.\n"
"      assertEqBytecode: if true, and if both loadBytecode and either\n"
"         saveIncrementalBytecode is true, then the loaded\n"
"         bytecode and the encoded bytecode are compared.\n"
"         and an assertion is raised if they differ.\n"
"      envChainObject: object to put on the scope chain, with its fields added\n"
"         as var bindings, akin to how elements are added to the environment in\n"
"         event handlers in Gecko.\n"
),

    JS_FN_HELP("run", Run, 1, 0,
"run('foo.js')",
"  Run the file named by the first argument, returning the number of\n"
"  of milliseconds spent compiling and executing it."),

    JS_FN_HELP("readline", ReadLine, 0, 0,
"readline()",
"  Read a single line from stdin."),

    JS_FN_HELP("readlineBuf", ReadLineBuf, 1, 0,
"readlineBuf([ buf ])",
"  Emulate readline() on the specified string. The first call with a string\n"
"  argument sets the source buffer. Subsequent calls without an argument\n"
"  then read from this buffer line by line.\n"),

    JS_FN_HELP("print", Print, 0, 0,
"print([exp ...])",
"  Evaluate and print expressions to stdout."),

    JS_FN_HELP("printErr", PrintErr, 0, 0,
"printErr([exp ...])",
"  Evaluate and print expressions to stderr."),

    JS_FN_HELP("putstr", PutStr, 0, 0,
"putstr([exp])",
"  Evaluate and print expression without newline."),

    JS_FN_HELP("dateNow", Now, 0, 0,
"dateNow()",
"  Return the current time with sub-ms precision."),

    JS_FN_HELP("help", Help, 0, 0,
"help([function or interface object or /pattern/])",
"  Display usage and help messages."),

    JS_FN_HELP("quit", Quit, 0, 0,
"quit()",
"  Quit the shell."),

    JS_FN_HELP("assertEq", AssertEq, 2, 0,
"assertEq(actual, expected[, msg])",
"  Throw if the first two arguments are not the same (both +0 or both -0,\n"
"  both NaN, or non-zero and ===)."),

    JS_FN_HELP("startTimingMutator", StartTimingMutator, 0, 0,
"startTimingMutator()",
"  Start accounting time to mutator vs GC."),

    JS_FN_HELP("stopTimingMutator", StopTimingMutator, 0, 0,
"stopTimingMutator()",
"  Stop accounting time to mutator vs GC and dump the results."),

    JS_FN_HELP("throwError", ThrowError, 0, 0,
"throwError()",
"  Throw an error from JS_ReportError."),

    JS_FN_HELP("createErrorReport", CreateErrorReport, 1, 0,
"createErrorReport(value)",
"  Create an JS::ErrorReportBuilder object from the given value and serialize\n"
"  to an object."),

#if defined(DEBUG) || defined(JS_JITSPEW)
    JS_FN_HELP("disassemble", DisassembleToString, 1, 0,
"disassemble([fun/code])",
"  Return the disassembly for the given function or code.\n"
"  All disassembly functions take these options as leading string arguments:\n"
"    \"-r\" (disassemble recursively)\n"
"    \"-l\" (show line numbers)\n"
"    \"-S\" (omit source notes)"),

    JS_FN_HELP("dis", Disassemble, 1, 0,
"dis([fun/code])",
"  Disassemble functions into bytecodes."),

    JS_FN_HELP("disfile", DisassFile, 1, 0,
"disfile('foo.js')",
"  Disassemble script file into bytecodes.\n"),

    JS_FN_HELP("dissrc", DisassWithSrc, 1, 0,
"dissrc([fun/code])",
"  Disassemble functions with source lines."),

    JS_FN_HELP("notes", Notes, 1, 0,
"notes([fun])",
"  Show source notes for functions."),

    JS_FN_HELP("stackDump", StackDump, 3, 0,
"stackDump(showArgs, showLocals, showThisProps)",
"  Tries to print a lot of information about the current stack. \n"
"  Similar to the DumpJSStack() function in the browser."),

#endif

    JS_FN_HELP("getslx", GetSLX, 1, 0,
"getslx(obj)",
"  Get script line extent."),

    JS_FN_HELP("evalcx", EvalInContext, 1, 0,
"evalcx(s[, o])",
"  Evaluate s in optional sandbox object o.\n"
"  if (s == '' && !o) return new o with eager standard classes\n"
"  if (s == 'lazy' && !o) return new o with lazy standard classes"),

    JS_FN_HELP("evalInWorker", EvalInWorker, 1, 0,
"evalInWorker(str)",
"  Evaluate 'str' in a separate thread with its own runtime.\n"),

    JS_FN_HELP("getSharedObject", GetSharedObject, 0, 0,
"getSharedObject()",
"  Retrieve the shared object from the cross-worker mailbox.\n"
"  The object retrieved may not be identical to the object that was\n"
"  installed, but it references the same shared memory.\n"
"  getSharedObject performs an ordering memory barrier.\n"),

    JS_FN_HELP("setSharedObject", SetSharedObject, 0, 0,
"setSharedObject(obj)",
"  Install the shared object in the cross-worker mailbox.  The object\n"
"  may be null.  setSharedObject performs an ordering memory barrier.\n"),

    JS_FN_HELP("getSharedArrayBuffer", GetSharedObject, 0, 0,
"getSharedArrayBuffer()",
"  Obsolete alias for getSharedObject().\n"),

    JS_FN_HELP("setSharedArrayBuffer", SetSharedObject, 0, 0,
"setSharedArrayBuffer(obj)",
"  Obsolete alias for setSharedObject(obj).\n"),

    JS_FN_HELP("shapeOf", ShapeOf, 1, 0,
"shapeOf(obj)",
"  Get the shape of obj (an implementation detail)."),

#ifdef DEBUG
    JS_FN_HELP("arrayInfo", ArrayInfo, 1, 0,
"arrayInfo(a1, a2, ...)",
"  Report statistics about arrays."),
#endif

    JS_FN_HELP("sleep", Sleep_fn, 1, 0,
"sleep(dt)",
"  Sleep for dt seconds."),

    JS_FN_HELP("compile", Compile, 1, 0,
"compile(code, [options])",
"  Compiles a string to bytecode, potentially throwing.\n"
"  If present, |options| may have CompileOptions-related properties of\n"
"  evaluate function"),

    JS_FN_HELP("parseModule", ParseModule, 1, 0,
"parseModule(code)",
"  Parses source text as a module and returns a ModuleObject wrapper object."),

    JS_FN_HELP("instantiateModuleStencil", InstantiateModuleStencil, 1, 0,
"instantiateModuleStencil(stencil, [options])",
"  Instantiates the given stencil as module, and return the module object."),

    JS_FN_HELP("instantiateModuleStencilXDR", InstantiateModuleStencilXDR, 1, 0,
"instantiateModuleStencilXDR(stencil, [options])",
"  Reads the given stencil XDR object, instantiates the stencil as module, and"
"  return the module object."),

    JS_FN_HELP("registerModule", RegisterModule, 2, 0,
"registerModule(specifier, module)",
"  Register a module with the module loader, so that subsequent import from\n"
"  |specifier| will resolve to |module|.  Returns |module|."),

    JS_FN_HELP("getModuleEnvironmentNames", GetModuleEnvironmentNames, 1, 0,
"getModuleEnvironmentNames(module)",
"  Get the list of a module environment's bound names for a specified module.\n"),

    JS_FN_HELP("getModuleEnvironmentValue", GetModuleEnvironmentValue, 2, 0,
"getModuleEnvironmentValue(module, name)",
"  Get the value of a bound name in a module environment.\n"),

    JS_FN_HELP("dumpStencil", DumpStencil, 1, 0,
"dumpStencil(code, [options])",
"  Parses a string and returns string that represents stencil.\n"
"  If present, |options| may have properties saying how the code should be\n"
"  compiled:\n"
"      module: if present and true, compile the source as module.\n"
"      smoosh: if present and true, use SmooshMonkey.\n"
"  CompileOptions-related properties of evaluate function's option can also\n"
"  be used."),

    JS_FN_HELP("parse", Parse, 1, 0,
"parse(code, [options])",
"  Parses a string, potentially throwing. If present, |options| may\n"
"  have properties saying how the code should be compiled:\n"
"      module: if present and true, compile the source as module.\n"
"      smoosh: if present and true, use SmooshMonkey.\n"
"  CompileOptions-related properties of evaluate function's option can also\n"
"  be used. except forceFullParse. This function always use full parse."),

    JS_FN_HELP("syntaxParse", SyntaxParse, 1, 0,
"syntaxParse(code)",
"  Check the syntax of a string, returning success value"),

    JS_FN_HELP("offThreadCompileScript", OffThreadCompileScript, 1, 0,
"offThreadCompileScript(code[, options])",
"  Compile |code| on a helper thread, returning a job ID.\n"
"  To wait for the compilation to finish and run the code, call\n"
"  |runOffThreadScript| passing the job ID. If present, |options| may\n"
"  have properties saying how the code should be compiled:\n"
"      noScriptRval: use the no-script-rval compiler option (default: false)\n"
"      fileName: filename for error messages and debug info\n"
"      lineNumber: starting line number for error messages and debug info\n"
"      columnNumber: starting column number for error messages and debug info\n"
"      element: if present with value |v|, convert |v| to an object |o| and\n"
"         mark the source as being attached to the DOM element |o|. If the\n"
"         property is omitted or |v| is null, don't attribute the source to\n"
"         any DOM element.\n"
"      elementAttributeName: if present and not undefined, the name of\n"
"         property of 'element' that holds this code. This is what\n"
"         Debugger.Source.prototype.elementAttributeName returns."),

    JS_FN_HELP("runOffThreadScript", runOffThreadScript, 0, 0,
"runOffThreadScript([jobID])",
"  Wait for an off-thread compilation job to complete. The job ID can be\n"
"  ommitted if there is only one job pending. If an error occurred,\n"
"  throw the appropriate exception; otherwise, run the script and return\n"
"  its value."),

    JS_FN_HELP("offThreadCompileModule", OffThreadCompileModule, 1, 0,
"offThreadCompileModule(code)",
"  Compile |code| on a helper thread, returning a job ID. To wait for the\n"
"  compilation to finish and and get the module record object call\n"
"  |finishOffThreadModule| passing the job ID."),

    JS_FN_HELP("finishOffThreadModule", FinishOffThreadModule, 0, 0,
"finishOffThreadModule([jobID])",
"  Wait for an off-thread compilation job to complete. The job ID can be\n"
"  ommitted if there is only one job pending. If an error occurred,\n"
"  throw the appropriate exception; otherwise, return the module record object."),

    JS_FN_HELP("offThreadDecodeScript", OffThreadDecodeScript, 1, 0,
"offThreadDecodeScript(cacheEntry[, options])",
"  Decode |code| on a helper thread, returning a job ID. To wait for the\n"
"  decoding to finish and run the code, call |runOffThreadDecodeScript| passing\n"
"  the job ID. If present, |options| may have properties saying how the code\n"
"  should be compiled (see also offThreadCompileScript)."),

    JS_FN_HELP("runOffThreadDecodedScript", runOffThreadDecodedScript, 0, 0,
"runOffThreadDecodedScript([jobID])",
"  Wait for off-thread decoding to complete. The job ID can be ommitted if there\n"
"  is only one job pending. If an error occurred, throw the appropriate\n"
"  exception; otherwise, run the script and return its value."),

    JS_FN_HELP("offThreadCompileToStencil", OffThreadCompileToStencil, 1, 0,
"offThreadCompileToStencil(code[, options])",
"  Compile |code| on a helper thread, returning a job ID. To wait for the\n"
"  compilation to finish and get the stencil object, call\n"
"  |finishOffThreadCompileToStencil| passing the job ID."),

    JS_FN_HELP("finishOffThreadCompileToStencil", FinishOffThreadCompileToStencil, 0, 0,
"finishOffThreadCompileToStencil([jobID])",
"  Wait for an off-thread compilation job to complete. The job ID can be\n"
"  ommitted if there is only one job pending. If an error occurred,\n"
"  throw the appropriate exception; otherwise, return the stencil object,"
"  that can be passed to |evalStencil|."),

    JS_FN_HELP("timeout", Timeout, 1, 0,
"timeout([seconds], [func])",
"  Get/Set the limit in seconds for the execution time for the current context.\n"
"  When the timeout expires the current interrupt callback is invoked.\n"
"  The timeout is used just once.  If the callback returns a falsy value, the\n"
"  script is aborted.  A negative value for seconds (this is the default) cancels\n"
"  any pending timeout.\n"
"  If a second argument is provided, it is installed as the interrupt handler,\n"
"  exactly as if by |setInterruptCallback|.\n"),

    JS_FN_HELP("interruptIf", InterruptIf, 1, 0,
"interruptIf(cond)",
"  Requests interrupt callback if cond is true. If a callback function is set via\n"
"  |timeout| or |setInterruptCallback|, it will be called. No-op otherwise."),

    JS_FN_HELP("invokeInterruptCallback", InvokeInterruptCallbackWrapper, 0, 0,
"invokeInterruptCallback(fun)",
"  Forcefully set the interrupt flag and invoke the interrupt handler. If a\n"
"  callback function is set via |timeout| or |setInterruptCallback|, it will\n"
"  be called. Before returning, fun is called with the return value of the\n"
"  interrupt handler."),

    JS_FN_HELP("setInterruptCallback", SetInterruptCallback, 1, 0,
"setInterruptCallback(func)",
"  Sets func as the interrupt callback function.\n"
"  Calling this function will replace any callback set by |timeout|.\n"
"  If the callback returns a falsy value, the script is aborted.\n"),

    JS_FN_HELP("setJitCompilerOption", SetJitCompilerOption, 2, 0,
"setJitCompilerOption(<option>, <number>)",
"  Set a compiler option indexed in JSCompileOption enum to a number.\n"),
#ifdef DEBUG
    JS_FN_HELP("interruptRegexp", InterruptRegexp, 2, 0,
"interruptRegexp(<regexp>, <string>)",
"  Interrrupt the execution of regular expression.\n"),
#endif
    JS_FN_HELP("enableLastWarning", EnableLastWarning, 0, 0,
"enableLastWarning()",
"  Enable storing the last warning."),

    JS_FN_HELP("disableLastWarning", DisableLastWarning, 0, 0,
"disableLastWarning()",
"  Disable storing the last warning."),

    JS_FN_HELP("getLastWarning", GetLastWarning, 0, 0,
"getLastWarning()",
"  Returns an object that represents the last warning."),

    JS_FN_HELP("clearLastWarning", ClearLastWarning, 0, 0,
"clearLastWarning()",
"  Clear the last warning."),

    JS_FN_HELP("elapsed", Elapsed, 0, 0,
"elapsed()",
"  Execution time elapsed for the current thread."),

    JS_FN_HELP("decompileFunction", DecompileFunction, 1, 0,
"decompileFunction(func)",
"  Decompile a function."),

    JS_FN_HELP("decompileThis", DecompileThisScript, 0, 0,
"decompileThis()",
"  Decompile the currently executing script."),

    JS_FN_HELP("valueToSource", ValueToSource, 1, 0,
"valueToSource(value)",
"  Format a value for inspection."),

    JS_FN_HELP("thisFilename", ThisFilename, 0, 0,
"thisFilename()",
"  Return the filename of the current script"),

    JS_FN_HELP("newGlobal", NewGlobal, 1, 0,
"newGlobal([options])",
"  Return a new global object/realm. The new global is created in the\n"
"  'newGlobal' function object's compartment and zone, unless the\n"
"  '--more-compartments' command-line flag was given, in which case new\n"
"  globals get a fresh compartment and zone. If options is given, it may\n"
"  have any of the following properties:\n"
"      sameCompartmentAs: If an object, the global will be in the same\n"
"         compartment and zone as the given object.\n"
"      sameZoneAs: The global will be in a new compartment in the same zone\n"
"         as the given object.\n"
"      newCompartment: If true, the global will always be created in a new\n"
"         compartment and zone.\n"
"      invisibleToDebugger: If true, the global will be invisible to the\n"
"         debugger (default false)\n"
"      discardSource: If true, discard source after compiling a script\n"
"         (default false).\n"
"      useWindowProxy: the global will be created with a WindowProxy attached. In this\n"
"          case, the WindowProxy will be returned.\n"
"      immutablePrototype: whether the global's prototype is immutable.\n"
"      principal: if present, its value converted to a number must be an\n"
"         integer that fits in 32 bits; use that as the new realm's\n"
"         principal. Shell principals are toys, meant only for testing; one\n"
"         shell principal subsumes another if its set bits are a superset of\n"
"         the other's. Thus, a principal of 0 subsumes nothing, while a\n"
"         principals of ~0 subsumes all other principals. The absence of a\n"
"         principal is treated as if its bits were 0xffff, for subsumption\n"
"         purposes. If this property is omitted, supply no principal.\n"
"      systemPrincipal: If true, use the shell's trusted principals for the\n"
"         new realm. This creates a realm that's marked as a 'system' realm."),

    JS_FN_HELP("nukeCCW", NukeCCW, 1, 0,
"nukeCCW(wrapper)",
"  Nuke a CrossCompartmentWrapper, which turns it into a DeadProxyObject."),

    JS_FN_HELP("nukeAllCCWs", NukeAllCCWs, 0, 0,
"nukeAllCCWs()",
"  Like nukeCCW, but for all CrossCompartmentWrappers targeting the current realm."),

    JS_FN_HELP("recomputeWrappers", RecomputeWrappers, 2, 0,
"recomputeWrappers([src, [target]])",
"  Recompute all cross-compartment wrappers. src and target are both optional\n"
"  and can be used to filter source or target compartments: the unwrapped\n"
"  object's compartment is used as CompartmentFilter.\n"),

    JS_FN_HELP("dumpObjectWrappers", DumpObjectWrappers, 2, 0,
"dumpObjectWrappers()",
"  Print information about cross-compartment object wrappers.\n"),

    JS_FN_HELP("wrapWithProto", WrapWithProto, 2, 0,
"wrapWithProto(obj)",
"  Wrap an object into a noop wrapper with prototype semantics."),

    JS_FN_HELP("createExternalArrayBuffer", CreateExternalArrayBuffer, 1, 0,
"createExternalArrayBuffer(size)",
"  Create an array buffer that has external data of size."),

    JS_FN_HELP("createMappedArrayBuffer", CreateMappedArrayBuffer, 1, 0,
"createMappedArrayBuffer(filename, [offset, [size]])",
"  Create an array buffer that mmaps the given file."),

    JS_FN_HELP("addPromiseReactions", AddPromiseReactions, 3, 0,
"addPromiseReactions(promise, onResolve, onReject)",
"  Calls the JS::AddPromiseReactions JSAPI function with the given arguments."),

    JS_FN_HELP("ignoreUnhandledRejections", IgnoreUnhandledRejections, 0, 0,
"ignoreUnhandledRejections()",
"  By default, js shell tracks unhandled promise rejections and reports\n"
"  them at the end of the exectuion.  If a testcase isn't interested\n"
"  in those rejections, call this to stop tracking and reporting."),

    JS_FN_HELP("getMaxArgs", GetMaxArgs, 0, 0,
"getMaxArgs()",
"  Return the maximum number of supported args for a call."),

    JS_FN_HELP("createIsHTMLDDA", CreateIsHTMLDDA, 0, 0,
"createIsHTMLDDA()",
"  Return an object |obj| that \"looks like\" the |document.all| object in\n"
"  browsers in certain ways: |typeof obj === \"undefined\"|, |obj == null|\n"
"  and |obj == undefined| (vice versa for !=), |ToBoolean(obj) === false|,\n"
"  and when called with no arguments or the single argument \"\" returns\n"
"  null.  (Calling |obj| any other way crashes or throws an exception.)\n"
"  This function implements the exact requirements of the $262.IsHTMLDDA\n"
"  property in test262."),

    JS_FN_HELP("cacheEntry", CacheEntry, 1, 0,
"cacheEntry(code)",
"  Return a new opaque object which emulates a cache entry of a script.  This\n"
"  object encapsulates the code and its cached content. The cache entry is filled\n"
"  and read by the \"evaluate\" function by using it in place of the source, and\n"
"  by setting \"saveIncrementalBytecode\" and \"loadBytecode\" options."),

    JS_FN_HELP("streamCacheEntry", StreamCacheEntryObject::construct, 1, 0,
"streamCacheEntry(buffer)",
"  Create a shell-only object that holds wasm bytecode and can be streaming-\n"
"  compiled and cached by WebAssembly.{compile,instantiate}Streaming(). On a\n"
"  second compilation of the same cache entry, the cached code will be used."),

    JS_FN_HELP("printProfilerEvents", PrintProfilerEvents, 0, 0,
"printProfilerEvents()",
"  Register a callback with the profiler that prints javascript profiler events\n"
"  to stderr.  Callback is only registered if profiling is enabled."),

    JS_FN_HELP("enableSingleStepProfiling", EnableSingleStepProfiling, 0, 0,
"enableSingleStepProfiling()",
"  This function will fail on platforms that don't support single-step profiling\n"
"  (currently ARM and MIPS64 support it). When enabled, at every instruction a\n"
"  backtrace will be recorded and stored in an array. Adjacent duplicate backtraces\n"
"  are discarded."),

    JS_FN_HELP("disableSingleStepProfiling", DisableSingleStepProfiling, 0, 0,
"disableSingleStepProfiling()",
"  Return the array of backtraces recorded by enableSingleStepProfiling."),

    JS_FN_HELP("enableGeckoProfiling", EnableGeckoProfiling, 0, 0,
"enableGeckoProfiling()",
"  Enables Gecko Profiler instrumentation and corresponding assertions, with slow\n"
"  assertions disabled.\n"),

    JS_FN_HELP("enableGeckoProfilingWithSlowAssertions", EnableGeckoProfilingWithSlowAssertions, 0, 0,
"enableGeckoProfilingWithSlowAssertions()",
"  Enables Gecko Profiler instrumentation and corresponding assertions, with slow\n"
"  assertions enabled.\n"),

    JS_FN_HELP("disableGeckoProfiling", DisableGeckoProfiling, 0, 0,
"disableGeckoProfiling()",
"  Disables Gecko Profiler instrumentation"),

    JS_FN_HELP("isLatin1", IsLatin1, 1, 0,
"isLatin1(s)",
"  Return true iff the string's characters are stored as Latin1."),

    JS_FN_HELP("stackPointerInfo", StackPointerInfo, 0, 0,
"stackPointerInfo()",
"  Return an int32 value which corresponds to the offset of the latest stack\n"
"  pointer, such that one can take the differences of 2 to estimate a frame-size."),

    JS_FN_HELP("entryPoints", EntryPoints, 1, 0,
"entryPoints(params)",
"Carry out some JSAPI operation as directed by |params|, and return an array of\n"
"objects describing which JavaScript entry points were invoked as a result.\n"
"|params| is an object whose properties indicate what operation to perform. Here\n"
"are the recognized groups of properties:\n"
"\n"
"{ function }: Call the object |params.function| with no arguments.\n"
"\n"
"{ object, property }: Fetch the property named |params.property| of\n"
"|params.object|.\n"
"\n"
"{ ToString }: Apply JS::ToString to |params.toString|.\n"
"\n"
"{ ToNumber }: Apply JS::ToNumber to |params.toNumber|.\n"
"\n"
"{ eval }: Apply JS::Evaluate to |params.eval|.\n"
"\n"
"The return value is an array of strings, with one element for each\n"
"JavaScript invocation that occurred as a result of the given\n"
"operation. Each element is the name of the function invoked, or the\n"
"string 'eval:FILENAME' if the code was invoked by 'eval' or something\n"
"similar.\n"),

    JS_FN_HELP("enqueueJob", EnqueueJob, 1, 0,
"enqueueJob(fn)",
"  Enqueue 'fn' on the shell's job queue."),

    JS_FN_HELP("globalOfFirstJobInQueue", GlobalOfFirstJobInQueue, 0, 0,
"globalOfFirstJobInQueue()",
"  Returns the global of the first item in the job queue. Throws an exception\n"
"  if the queue is empty.\n"),

    JS_FN_HELP("drainJobQueue", DrainJobQueue, 0, 0,
"drainJobQueue()",
"Take jobs from the shell's job queue in FIFO order and run them until the\n"
"queue is empty.\n"),

    JS_FN_HELP("setPromiseRejectionTrackerCallback", SetPromiseRejectionTrackerCallback, 1, 0,
"setPromiseRejectionTrackerCallback()",
"Sets the callback to be invoked whenever a Promise rejection is unhandled\n"
"or a previously-unhandled rejection becomes handled."),

    JS_FN_HELP("dumpScopeChain", DumpScopeChain, 1, 0,
"dumpScopeChain(obj)",
"  Prints the scope chain of an interpreted function or a module."),

    JS_FN_HELP("grayRoot", EnsureGrayRoot, 0, 0,
"grayRoot()",
"  Create a gray root Array, if needed, for the current compartment, and\n"
"  return it."),

    JS_FN_HELP("addMarkObservers", AddMarkObservers, 1, 0,
"addMarkObservers(array_of_objects)",
"  Register an array of objects whose mark bits will be tested by calls to\n"
"  getMarks. The objects will be in calling compartment. Objects from\n"
"  multiple compartments may be monitored by calling this function in\n"
"  different compartments."),

    JS_FN_HELP("clearMarkObservers", ClearMarkObservers, 1, 0,
"clearMarkObservers()",
"  Clear out the list of objects whose mark bits will be tested.\n"),

    JS_FN_HELP("getMarks", GetMarks, 0, 0,
"getMarks()",
"  Return an array of strings representing the current state of the mark\n"
"  bits ('gray' or 'black', or 'dead' if the object has been collected)\n"
"  for the objects registered via addMarkObservers. Note that some of the\n"
"  objects tested may be from different compartments than the one in which\n"
"  this function runs."),

    JS_FN_HELP("bindToAsyncStack", BindToAsyncStack, 2, 0,
"bindToAsyncStack(fn, { stack, cause, explicit })",
"  Returns a new function that calls 'fn' with no arguments, passing\n"
"  'undefined' as the 'this' value, and supplies an async stack for the\n"
"  call as described by the second argument, an object with the following\n"
"  properties (which are not optional, unless specified otherwise):\n"
"\n"
"  stack:    A SavedFrame object, like that returned by 'saveStack'. Stacks\n"
"            captured during calls to the returned function capture this as\n"
"            their async stack parent, accessible via a SavedFrame's\n"
"            'asyncParent' property.\n"
"\n"
"  cause:    A string, supplied as the async cause on the top frame of\n"
"            captured async stacks.\n"
"\n"
"  explicit: A boolean value, indicating whether the given 'stack' should\n"
"            always supplant the returned function's true callers (true),\n"
"            or only when there are no other JavaScript frames on the stack\n"
"            below it (false). If omitted, this is treated as 'true'."),

#ifdef JS_HAS_INTL_API
    JS_FN_HELP("addIntlExtras", AddIntlExtras, 1, 0,
"addIntlExtras(obj)",
"Adds various not-yet-standardized Intl functions as properties on the\n"
"provided object (this should generally be Intl itself).  The added\n"
"functions and their behavior are experimental: don't depend upon them\n"
"unless you're willing to update your code if these experimental APIs change\n"
"underneath you."),
#endif // JS_HAS_INTL_API

#ifndef __wasi__
    JS_FN_HELP("wasmCompileInSeparateProcess", WasmCompileInSeparateProcess, 1, 0,
"wasmCompileInSeparateProcess(buffer)",
"  Compile the given buffer in a separate process, serialize the resulting\n"
"  wasm::Module into bytes, and deserialize those bytes in the current\n"
"  process, returning the resulting WebAssembly.Module."),

    JS_FN_HELP("wasmTextToBinary", WasmTextToBinary, 1, 0,
"wasmTextToBinary(str)",
"  Translates the given text wasm module into its binary encoding."),

    JS_FN_HELP("wasmCodeOffsets", WasmCodeOffsets, 1, 0,
"wasmCodeOffsets(binary)",
"  Decodes the given wasm binary to find the offsets of every instruction in the"
"  code section."),
#endif // __wasi__

    JS_FN_HELP("transplantableObject", TransplantableObject, 0, 0,
"transplantableObject([options])",
"  Returns the pair {object, transplant}. |object| is an object which can be\n"
"  transplanted into a new object when the |transplant| function, which must\n"
"  be invoked with a global object, is called.\n"
"  |object| is swapped with a cross-compartment wrapper if the global object\n"
"  is in a different compartment.\n"
"\n"
"  If options is given, it may have any of the following properties:\n"
"    proxy: Create a DOM Proxy object instead of a plain DOM object.\n"
"    object: Don't create a new DOM object, but instead use the supplied\n"
"            FakeDOMObject."),

    JS_FN_HELP("cpuNow", CpuNow, /* nargs= */ 0, /* flags = */ 0,
"cpuNow()",
" Returns the approximate processor time used by the process since an arbitrary epoch, in seconds.\n"
" Only the difference between two calls to `cpuNow()` is meaningful."),

<<<<<<< HEAD
    JS_FN_HELP("taint", Taint, 1, 0,
"taint(str)",
"  Return a copy of the provided string that is fully tainted.\n"),
=======
#ifdef FUZZING_JS_FUZZILLI
    JS_FN_HELP("fuzzilli", Fuzzilli, 0, 0,
"fuzzilli(operation, arg)",
"  Exposes functionality used by the Fuzzilli JavaScript fuzzer."),
#endif

#ifdef FUZZING_INTERFACES
    JS_FN_HELP("getWasmSmithModule", GetWasmSmithModule, 1, 0,
"getWasmSmithModule(arrayBuffer)",
"  Call wasm-smith to generate a random wasm module from the provided data."),
#endif
>>>>>>> 713683b4

    JS_FS_HELP_END
};
// clang-format on

// clang-format off
static const JSFunctionSpecWithHelp fuzzing_unsafe_functions[] = {
    JS_FN_HELP("getSelfHostedValue", GetSelfHostedValue, 1, 0,
"getSelfHostedValue()",
"  Get a self-hosted value by its name. Note that these values don't get \n"
"  cached, so repeatedly getting the same value creates multiple distinct clones."),

    JS_FN_HELP("line2pc", LineToPC, 0, 0,
"line2pc([fun,] line)",
"  Map line number to PC."),

    JS_FN_HELP("pc2line", PCToLine, 0, 0,
"pc2line(fun[, pc])",
"  Map PC to line number."),

    JS_INLINABLE_FN_HELP("assertFloat32", testingFunc_assertFloat32, 2, 0, TestAssertFloat32,
"assertFloat32(value, isFloat32)",
"  In IonMonkey only, asserts that value has (resp. hasn't) the MIRType::Float32 if isFloat32 is true (resp. false)."),

    JS_INLINABLE_FN_HELP("assertRecoveredOnBailout", testingFunc_assertRecoveredOnBailout, 2, 0,
TestAssertRecoveredOnBailout,
"assertRecoveredOnBailout(var)",
"  In IonMonkey only, asserts that variable has RecoveredOnBailout flag."),

    JS_FN_HELP("withSourceHook", WithSourceHook, 1, 0,
"withSourceHook(hook, fun)",
"  Set this JS runtime's lazy source retrieval hook (that is, the hook\n"
"  used to find sources compiled with |CompileOptions::LAZY_SOURCE|) to\n"
"  |hook|; call |fun| with no arguments; and then restore the runtime's\n"
"  original hook. Return or throw whatever |fun| did. |hook| gets\n"
"  passed the requested code's URL, and should return a string.\n"
"\n"
"  Notes:\n"
"\n"
"  1) SpiderMonkey may assert if the returned code isn't close enough\n"
"  to the script's real code, so this function is not fuzzer-safe.\n"
"\n"
"  2) The runtime can have only one source retrieval hook active at a\n"
"  time. If |fun| is not careful, |hook| could be asked to retrieve the\n"
"  source code for compilations that occurred long before it was set,\n"
"  and that it knows nothing about. The reverse applies as well: the\n"
"  original hook, that we reinstate after the call to |fun| completes,\n"
"  might be asked for the source code of compilations that |fun|\n"
"  performed, and which, presumably, only |hook| knows how to find.\n"),

    JS_FN_HELP("crash", Crash, 0, 0,
"crash([message, [{disable_minidump:true}]])",
"  Crashes the process with a MOZ_CRASH, optionally providing a message.\n"
"  An options object may be passed as the second argument. If the key\n"
"  'suppress_minidump' is set to true, then a minidump will not be\n"
"  generated by the crash (which only has an effect if the breakpad\n"
"  dumping library is loaded.)"),

#ifndef __wasi__
    JS_FN_HELP("wasmLoop", WasmLoop, 2, 0,
"wasmLoop(filename, imports)",
"  Performs an AFL-style persistent loop reading data from the given file and passing it\n"
"  to the 'wasmEval' function together with the specified imports object."),
#endif // __wasi__

    JS_FN_HELP("setBufferStreamParams", SetBufferStreamParams, 2, 0,
"setBufferStreamParams(delayMillis, chunkByteSize)",
"  Set the delay time (between calls to StreamConsumer::consumeChunk) and chunk\n"
"  size (in bytes)."),

#ifdef JS_CACHEIR_SPEW
  JS_FN_HELP("cacheIRHealthReport", CacheIRHealthReport, 0, 0,
"cacheIRHealthReport()",
"  Show health rating of CacheIR stubs."),
#endif

#ifdef DEBUG
  JS_FN_HELP("debugGetQueuedJobs", DebugGetQueuedJobs, 0, 0,
"debugGetQueuedJobs()",
"  Returns an array of queued jobs."),
#endif

    JS_FS_HELP_END
};
// clang-format on

// clang-format off
static const JSFunctionSpecWithHelp performance_functions[] = {
    JS_FN_HELP("now", Now, 0, 0,
"now()",
"  Return the current time with sub-ms precision.\n"
"  This function is an alias of the dateNow() function."),
    JS_FS_HELP_END
};
// clang-format on

// clang-format off
static const JSFunctionSpecWithHelp console_functions[] = {
    JS_FN_HELP("log", Print, 0, 0,
"log([exp ...])",
"  Evaluate and print expressions to stdout.\n"
"  This function is an alias of the print() function."),
    JS_FS_HELP_END
};
// clang-format on

bool DefineConsole(JSContext* cx, HandleObject global) {
  RootedObject obj(cx, JS_NewPlainObject(cx));
  return obj && JS_DefineFunctionsWithHelp(cx, obj, console_functions) &&
         JS_DefineProperty(cx, global, "console", obj, 0);
}

#ifdef MOZ_PROFILING
#  define PROFILING_FUNCTION_COUNT 5
#  ifdef MOZ_CALLGRIND
#    define CALLGRIND_FUNCTION_COUNT 3
#  else
#    define CALLGRIND_FUNCTION_COUNT 0
#  endif
#  ifdef MOZ_VTUNE
#    define VTUNE_FUNCTION_COUNT 4
#  else
#    define VTUNE_FUNCTION_COUNT 0
#  endif
#  define EXTERNAL_FUNCTION_COUNT \
    (PROFILING_FUNCTION_COUNT + CALLGRIND_FUNCTION_COUNT + VTUNE_FUNCTION_COUNT)
#else
#  define EXTERNAL_FUNCTION_COUNT 0
#endif

#undef PROFILING_FUNCTION_COUNT
#undef CALLGRIND_FUNCTION_COUNT
#undef VTUNE_FUNCTION_COUNT
#undef EXTERNAL_FUNCTION_COUNT

static bool PrintHelpString(JSContext* cx, HandleValue v) {
  RootedString str(cx, v.toString());
  MOZ_ASSERT(gOutFile->isOpen());

  UniqueChars bytes = JS_EncodeStringToUTF8(cx, str);
  if (!bytes) {
    return false;
  }

  fprintf(gOutFile->fp, "%s\n", bytes.get());
  return true;
}

static bool PrintHelp(JSContext* cx, HandleObject obj) {
  RootedValue usage(cx);
  if (!JS_GetProperty(cx, obj, "usage", &usage)) {
    return false;
  }
  RootedValue help(cx);
  if (!JS_GetProperty(cx, obj, "help", &help)) {
    return false;
  }

  if (!usage.isString() || !help.isString()) {
    return true;
  }

  return PrintHelpString(cx, usage) && PrintHelpString(cx, help);
}

static bool PrintEnumeratedHelp(JSContext* cx, HandleObject obj,
                                HandleObject pattern, bool brief) {
  RootedIdVector idv(cx);
  if (!GetPropertyKeys(cx, obj, JSITER_OWNONLY | JSITER_HIDDEN, &idv)) {
    return false;
  }

  Rooted<RegExpObject*> regex(cx);
  if (pattern) {
    regex = &UncheckedUnwrap(pattern)->as<RegExpObject>();
  }

  for (size_t i = 0; i < idv.length(); i++) {
    RootedValue v(cx);
    RootedId id(cx, idv[i]);
    if (!JS_GetPropertyById(cx, obj, id, &v)) {
      return false;
    }
    if (!v.isObject()) {
      continue;
    }

    RootedObject funcObj(cx, &v.toObject());
    if (regex) {
      // Only pay attention to objects with a 'help' property, which will
      // either be documented functions or interface objects.
      if (!JS_GetProperty(cx, funcObj, "help", &v)) {
        return false;
      }
      if (!v.isString()) {
        continue;
      }

      // For functions, match against the name. For interface objects,
      // match against the usage string.
      if (!JS_GetProperty(cx, funcObj, "name", &v)) {
        return false;
      }
      if (!v.isString()) {
        if (!JS_GetProperty(cx, funcObj, "usage", &v)) {
          return false;
        }
        if (!v.isString()) {
          continue;
        }
      }

      size_t ignored = 0;
      if (!JSString::ensureLinear(cx, v.toString())) {
        return false;
      }
      RootedLinearString input(cx, &v.toString()->asLinear());
      if (!ExecuteRegExpLegacy(cx, nullptr, regex, input, &ignored, true, &v)) {
        return false;
      }
      if (v.isNull()) {
        continue;
      }
    }

    if (!PrintHelp(cx, funcObj)) {
      return false;
    }
  }

  return true;
}

static bool Help(JSContext* cx, unsigned argc, Value* vp) {
  if (!gOutFile->isOpen()) {
    JS_ReportErrorASCII(cx, "output file is closed");
    return false;
  }

  CallArgs args = CallArgsFromVp(argc, vp);
  args.rval().setUndefined();
  RootedObject global(cx, JS::CurrentGlobalOrNull(cx));

  // help() - display the version and dump out help for all functions on the
  // global.
  if (args.length() == 0) {
    fprintf(gOutFile->fp, "%s\n", JS_GetImplementationVersion());

    if (!PrintEnumeratedHelp(cx, global, nullptr, false)) {
      return false;
    }
    return true;
  }

  RootedValue v(cx);

  if (args[0].isPrimitive()) {
    // help("foo")
    JS_ReportErrorASCII(cx, "primitive arg");
    return false;
  }

  RootedObject obj(cx, &args[0].toObject());
  if (!obj) {
    return true;
  }
  bool isRegexp;
  if (!JS::ObjectIsRegExp(cx, obj, &isRegexp)) {
    return false;
  }

  if (isRegexp) {
    // help(/pattern/)
    return PrintEnumeratedHelp(cx, global, obj, false);
  }

  // help(function)
  // help(namespace_obj)
  return PrintHelp(cx, obj);
}

static const JSErrorFormatString jsShell_ErrorFormatString[JSShellErr_Limit] = {
#define MSG_DEF(name, count, exception, format) \
  {#name, format, count, JSEXN_ERR},
#include "jsshell.msg"
#undef MSG_DEF
};

const JSErrorFormatString* js::shell::my_GetErrorMessage(
    void* userRef, const unsigned errorNumber) {
  if (errorNumber == 0 || errorNumber >= JSShellErr_Limit) {
    return nullptr;
  }

  return &jsShell_ErrorFormatString[errorNumber];
}

static bool CreateLastWarningObject(JSContext* cx, JSErrorReport* report) {
  RootedObject warningObj(cx, JS_NewObject(cx, nullptr));
  if (!warningObj) {
    return false;
  }

  if (!CopyErrorReportToObject(cx, report, warningObj)) {
    return false;
  }

  GetShellContext(cx)->lastWarning.setObject(*warningObj);
  return true;
}

static FILE* ErrorFilePointer() {
  if (gErrFile->isOpen()) {
    return gErrFile->fp;
  }

  fprintf(stderr, "error file is closed; falling back to stderr\n");
  return stderr;
}

bool shell::PrintStackTrace(JSContext* cx, HandleObject stackObj) {
  if (!stackObj || !stackObj->is<SavedFrame>()) {
    return true;
  }

  JSPrincipals* principals = stackObj->nonCCWRealm()->principals();
  RootedString stackStr(cx);
  if (!BuildStackString(cx, principals, stackObj, &stackStr, 2)) {
    return false;
  }

  UniqueChars stack = JS_EncodeStringToUTF8(cx, stackStr);
  if (!stack) {
    return false;
  }

  FILE* fp = ErrorFilePointer();
  fputs("Stack:\n", fp);
  fputs(stack.get(), fp);

  return true;
}

js::shell::AutoReportException::~AutoReportException() {
  if (!JS_IsExceptionPending(cx)) {
    return;
  }

  auto printError = [](JSContext* cx, auto& report, const auto& exnStack,
                       const char* prefix = nullptr) {
    if (!report.init(cx, exnStack, JS::ErrorReportBuilder::WithSideEffects)) {
      fprintf(stderr, "out of memory initializing JS::ErrorReportBuilder\n");
      fflush(stderr);
      JS_ClearPendingException(cx);
      return false;
    }

    MOZ_ASSERT(!report.report()->isWarning());

    FILE* fp = ErrorFilePointer();
    if (prefix) {
      fputs(prefix, fp);
    }
    JS::PrintError(fp, report, reportWarnings);
    JS_ClearPendingException(cx);

    // If possible, use the original error stack as the source of truth, because
    // finally block handlers may have overwritten the exception stack. See
    // the |cx->setPendingExceptionAndCaptureStack()| call when executing
    // |JSOp::RetSub|.
    RootedObject stack(cx, exnStack.stack());
    if (exnStack.exception().isObject()) {
      RootedObject exception(cx, &exnStack.exception().toObject());
      if (JSObject* exceptionStack = JS::ExceptionStackOrNull(exception)) {
        stack.set(exceptionStack);
      }
    }

    if (!PrintStackTrace(cx, stack)) {
      fputs("(Unable to print stack trace)\n", fp);
      JS_ClearPendingException(cx);
    }

    return true;
  };

  // Get exception object and stack before printing and clearing exception.
  JS::ExceptionStack exnStack(cx);
  if (!JS::StealPendingExceptionStack(cx, &exnStack)) {
    fprintf(stderr, "out of memory while stealing exception\n");
    fflush(stderr);
    JS_ClearPendingException(cx);
    return;
  }

  ShellContext* sc = GetShellContext(cx);
  JS::ErrorReportBuilder report(cx);
  if (!printError(cx, report, exnStack)) {
    // Return if we couldn't initialize the error report.
    return;
  }

  // Print the error's cause, if available.
  if (exnStack.exception().isObject()) {
    JSObject* exception = &exnStack.exception().toObject();
    if (exception->is<ErrorObject>()) {
      auto* error = &exception->as<ErrorObject>();
      if (auto maybeCause = error->getCause()) {
        RootedValue cause(cx, maybeCause.value());

        RootedObject causeStack(cx);
        if (cause.isObject()) {
          RootedObject causeObj(cx, &cause.toObject());
          causeStack = JS::ExceptionStackOrNull(causeObj);
        }

        JS::ExceptionStack exnStack(cx, cause, causeStack);
        JS::ErrorReportBuilder report(cx);
        printError(cx, report, exnStack, "Caused by: ");
      }
    }
  }

#if defined(DEBUG) || defined(JS_OOM_BREAKPOINT)
  // Don't quit the shell if an unhandled exception is reported during OOM
  // testing.
  if (cx->runningOOMTest) {
    return;
  }
#endif

  if (report.report()->errorNumber == JSMSG_OUT_OF_MEMORY) {
    sc->exitCode = EXITCODE_OUT_OF_MEMORY;
  } else {
    sc->exitCode = EXITCODE_RUNTIME_ERROR;
  }
}

void js::shell::WarningReporter(JSContext* cx, JSErrorReport* report) {
  ShellContext* sc = GetShellContext(cx);
  FILE* fp = ErrorFilePointer();

  MOZ_ASSERT(report->isWarning());

  if (sc->lastWarningEnabled) {
    JS::AutoSaveExceptionState savedExc(cx);
    if (!CreateLastWarningObject(cx, report)) {
      fputs("Unhandled error happened while creating last warning object.\n",
            fp);
      fflush(fp);
    }
    savedExc.restore();
  }

  // Print the warning.
  JS::PrintError(fp, report, reportWarnings);
}

static bool global_enumerate(JSContext* cx, JS::HandleObject obj,
                             JS::MutableHandleIdVector properties,
                             bool enumerableOnly) {
#ifdef LAZY_STANDARD_CLASSES
  return JS_NewEnumerateStandardClasses(cx, obj, properties, enumerableOnly);
#else
  return true;
#endif
}

static bool global_resolve(JSContext* cx, HandleObject obj, HandleId id,
                           bool* resolvedp) {
#ifdef LAZY_STANDARD_CLASSES
  if (!JS_ResolveStandardClass(cx, obj, id, resolvedp)) {
    return false;
  }
#endif
  return true;
}

static bool global_mayResolve(const JSAtomState& names, jsid id,
                              JSObject* maybeObj) {
  return JS_MayResolveStandardClass(names, id, maybeObj);
}

static const JSClassOps global_classOps = {
    nullptr,                   // addProperty
    nullptr,                   // delProperty
    nullptr,                   // enumerate
    global_enumerate,          // newEnumerate
    global_resolve,            // resolve
    global_mayResolve,         // mayResolve
    nullptr,                   // finalize
    nullptr,                   // call
    nullptr,                   // hasInstance
    nullptr,                   // construct
    JS_GlobalObjectTraceHook,  // trace
};

static constexpr uint32_t DOM_PROTOTYPE_SLOT = JSCLASS_GLOBAL_SLOT_COUNT;
static constexpr uint32_t DOM_GLOBAL_SLOTS = 1;

static const JSClass global_class = {
    "global",
    JSCLASS_GLOBAL_FLAGS | JSCLASS_GLOBAL_FLAGS_WITH_SLOTS(DOM_GLOBAL_SLOTS),
    &global_classOps};

/*
 * Define a FakeDOMObject constructor. It returns an object with a getter,
 * setter and method with attached JitInfo. This object can be used to test
 * IonMonkey DOM optimizations in the shell.
 */

/* Fow now just use to a constant we can check. */
static const void* DOM_PRIVATE_VALUE = (void*)0x1234;

static bool dom_genericGetter(JSContext* cx, unsigned argc, JS::Value* vp);

static bool dom_genericSetter(JSContext* cx, unsigned argc, JS::Value* vp);

static bool dom_genericMethod(JSContext* cx, unsigned argc, JS::Value* vp);

static bool dom_get_x(JSContext* cx, HandleObject obj, void* self,
                      JSJitGetterCallArgs args) {
  MOZ_ASSERT(JS::GetClass(obj) == GetDomClass());
  MOZ_ASSERT(self == DOM_PRIVATE_VALUE);
  args.rval().set(JS_NumberValue(double(3.14)));
  return true;
}

static bool dom_set_x(JSContext* cx, HandleObject obj, void* self,
                      JSJitSetterCallArgs args) {
  MOZ_ASSERT(JS::GetClass(obj) == GetDomClass());
  MOZ_ASSERT(self == DOM_PRIVATE_VALUE);
  return true;
}

static bool dom_get_slot(JSContext* cx, HandleObject obj, void* self,
                         JSJitGetterCallArgs args) {
  MOZ_ASSERT(JS::GetClass(obj) == GetDomClass());
  MOZ_ASSERT(self == DOM_PRIVATE_VALUE);

  Value v = JS::GetReservedSlot(obj, DOM_OBJECT_SLOT2);
  MOZ_ASSERT(v.toInt32() == 42);
  args.rval().set(v);
  return true;
}

static bool dom_get_global(JSContext* cx, HandleObject obj, void* self,
                           JSJitGetterCallArgs args) {
  MOZ_ASSERT(JS::GetClass(obj) == GetDomClass());
  MOZ_ASSERT(self == DOM_PRIVATE_VALUE);

  // Return the current global (instead of obj->global()) to test cx->realm
  // switching in the JIT.
  args.rval().setObject(*ToWindowProxyIfWindow(cx->global()));

  return true;
}

static bool dom_set_global(JSContext* cx, HandleObject obj, void* self,
                           JSJitSetterCallArgs args) {
  MOZ_ASSERT(JS::GetClass(obj) == GetDomClass());
  MOZ_ASSERT(self == DOM_PRIVATE_VALUE);

  // Throw an exception if our argument is not the current global. This lets
  // us test cx->realm switching.
  if (!args[0].isObject() ||
      ToWindowIfWindowProxy(&args[0].toObject()) != cx->global()) {
    JS_ReportErrorASCII(cx, "Setter not called with matching global argument");
    return false;
  }

  return true;
}

static bool dom_doFoo(JSContext* cx, HandleObject obj, void* self,
                      const JSJitMethodCallArgs& args) {
  MOZ_ASSERT(JS::GetClass(obj) == GetDomClass());
  MOZ_ASSERT(self == DOM_PRIVATE_VALUE);
  MOZ_ASSERT(cx->realm() == args.callee().as<JSFunction>().realm());

  /* Just return args.length(). */
  args.rval().setInt32(args.length());
  return true;
}

static const JSJitInfo dom_x_getterinfo = {
    {(JSJitGetterOp)dom_get_x},
    {0}, /* protoID */
    {0}, /* depth */
    JSJitInfo::Getter,
    JSJitInfo::AliasNone, /* aliasSet */
    JSVAL_TYPE_UNKNOWN,   /* returnType */
    true,                 /* isInfallible. False in setters. */
    true,                 /* isMovable */
    true,                 /* isEliminatable */
    false,                /* isAlwaysInSlot */
    false,                /* isLazilyCachedInSlot */
    false,                /* isTypedMethod */
    0                     /* slotIndex */
};

static const JSJitInfo dom_x_setterinfo = {
    {(JSJitGetterOp)dom_set_x},
    {0}, /* protoID */
    {0}, /* depth */
    JSJitInfo::Setter,
    JSJitInfo::AliasEverything, /* aliasSet */
    JSVAL_TYPE_UNKNOWN,         /* returnType */
    false,                      /* isInfallible. False in setters. */
    false,                      /* isMovable. */
    false,                      /* isEliminatable. */
    false,                      /* isAlwaysInSlot */
    false,                      /* isLazilyCachedInSlot */
    false,                      /* isTypedMethod */
    0                           /* slotIndex */
};

static const JSJitInfo dom_slot_getterinfo = {
    {(JSJitGetterOp)dom_get_slot},
    {0}, /* protoID */
    {0}, /* depth */
    JSJitInfo::Getter,
    JSJitInfo::AliasNone, /* aliasSet */
    JSVAL_TYPE_INT32,     /* returnType */
    false,                /* isInfallible. False in setters. */
    true,                 /* isMovable */
    true,                 /* isEliminatable */
    true,                 /* isAlwaysInSlot */
    false,                /* isLazilyCachedInSlot */
    false,                /* isTypedMethod */
    DOM_OBJECT_SLOT2      /* slotIndex */
};

// Note: this getter uses AliasEverything and is marked as fallible and
// non-movable (1) to prevent Ion from getting too clever optimizing it and
// (2) it's nice to have a few different kinds of getters in the shell.
static const JSJitInfo dom_global_getterinfo = {
    {(JSJitGetterOp)dom_get_global},
    {0}, /* protoID */
    {0}, /* depth */
    JSJitInfo::Getter,
    JSJitInfo::AliasEverything, /* aliasSet */
    JSVAL_TYPE_OBJECT,          /* returnType */
    false,                      /* isInfallible. False in setters. */
    false,                      /* isMovable */
    false,                      /* isEliminatable */
    false,                      /* isAlwaysInSlot */
    false,                      /* isLazilyCachedInSlot */
    false,                      /* isTypedMethod */
    0                           /* slotIndex */
};

static const JSJitInfo dom_global_setterinfo = {
    {(JSJitGetterOp)dom_set_global},
    {0}, /* protoID */
    {0}, /* depth */
    JSJitInfo::Setter,
    JSJitInfo::AliasEverything, /* aliasSet */
    JSVAL_TYPE_UNKNOWN,         /* returnType */
    false,                      /* isInfallible. False in setters. */
    false,                      /* isMovable. */
    false,                      /* isEliminatable. */
    false,                      /* isAlwaysInSlot */
    false,                      /* isLazilyCachedInSlot */
    false,                      /* isTypedMethod */
    0                           /* slotIndex */
};

static const JSJitInfo doFoo_methodinfo = {
    {(JSJitGetterOp)dom_doFoo},
    {0}, /* protoID */
    {0}, /* depth */
    JSJitInfo::Method,
    JSJitInfo::AliasEverything, /* aliasSet */
    JSVAL_TYPE_UNKNOWN,         /* returnType */
    false,                      /* isInfallible. False in setters. */
    false,                      /* isMovable */
    false,                      /* isEliminatable */
    false,                      /* isAlwaysInSlot */
    false,                      /* isLazilyCachedInSlot */
    false,                      /* isTypedMethod */
    0                           /* slotIndex */
};

static const JSPropertySpec dom_props[] = {
    JSPropertySpec::nativeAccessors("x", JSPROP_ENUMERATE, dom_genericGetter,
                                    &dom_x_getterinfo, dom_genericSetter,
                                    &dom_x_setterinfo),
    JSPropertySpec::nativeAccessors("slot", JSPROP_ENUMERATE, dom_genericGetter,
                                    &dom_slot_getterinfo),
    JSPropertySpec::nativeAccessors("global", JSPROP_ENUMERATE,
                                    dom_genericGetter, &dom_global_getterinfo,
                                    dom_genericSetter, &dom_global_setterinfo),
    JS_PS_END};

static const JSFunctionSpec dom_methods[] = {
    JS_FNINFO("doFoo", dom_genericMethod, &doFoo_methodinfo, 3,
              JSPROP_ENUMERATE),
    JS_FS_END};

static const JSClass dom_class = {
    "FakeDOMObject", JSCLASS_IS_DOMJSCLASS | JSCLASS_HAS_RESERVED_SLOTS(2)};

static const JSClass* GetDomClass() { return &dom_class; }

static bool dom_genericGetter(JSContext* cx, unsigned argc, JS::Value* vp) {
  CallArgs args = CallArgsFromVp(argc, vp);

  if (!args.thisv().isObject()) {
    args.rval().setUndefined();
    return true;
  }

  RootedObject obj(cx, &args.thisv().toObject());
  if (JS::GetClass(obj) != &dom_class) {
    args.rval().set(UndefinedValue());
    return true;
  }

  JS::Value val = JS::GetReservedSlot(obj, DOM_OBJECT_SLOT);

  const JSJitInfo* info = FUNCTION_VALUE_TO_JITINFO(args.calleev());
  MOZ_ASSERT(info->type() == JSJitInfo::Getter);
  JSJitGetterOp getter = info->getter;
  return getter(cx, obj, val.toPrivate(), JSJitGetterCallArgs(args));
}

static bool dom_genericSetter(JSContext* cx, unsigned argc, JS::Value* vp) {
  CallArgs args = CallArgsFromVp(argc, vp);

  if (args.length() < 1 || !args.thisv().isObject()) {
    args.rval().setUndefined();
    return true;
  }

  RootedObject obj(cx, &args.thisv().toObject());
  if (JS::GetClass(obj) != &dom_class) {
    args.rval().set(UndefinedValue());
    return true;
  }

  JS::Value val = JS::GetReservedSlot(obj, DOM_OBJECT_SLOT);

  const JSJitInfo* info = FUNCTION_VALUE_TO_JITINFO(args.calleev());
  MOZ_ASSERT(info->type() == JSJitInfo::Setter);
  JSJitSetterOp setter = info->setter;
  if (!setter(cx, obj, val.toPrivate(), JSJitSetterCallArgs(args))) {
    return false;
  }
  args.rval().set(UndefinedValue());
  return true;
}

static bool dom_genericMethod(JSContext* cx, unsigned argc, JS::Value* vp) {
  CallArgs args = CallArgsFromVp(argc, vp);

  if (!args.thisv().isObject()) {
    args.rval().setUndefined();
    return true;
  }

  RootedObject obj(cx, &args.thisv().toObject());
  if (JS::GetClass(obj) != &dom_class) {
    args.rval().set(UndefinedValue());
    return true;
  }

  JS::Value val = JS::GetReservedSlot(obj, DOM_OBJECT_SLOT);

  const JSJitInfo* info = FUNCTION_VALUE_TO_JITINFO(args.calleev());
  MOZ_ASSERT(info->type() == JSJitInfo::Method);
  JSJitMethodOp method = info->method;
  return method(cx, obj, val.toPrivate(), JSJitMethodCallArgs(args));
}

static void InitDOMObject(HandleObject obj) {
  JS::SetReservedSlot(obj, DOM_OBJECT_SLOT,
                      PrivateValue(const_cast<void*>(DOM_PRIVATE_VALUE)));
  JS::SetReservedSlot(obj, DOM_OBJECT_SLOT2, Int32Value(42));
}

static JSObject* GetDOMPrototype(JSContext* cx, JSObject* global) {
  MOZ_ASSERT(JS_IsGlobalObject(global));
  if (JS::GetClass(global) != &global_class) {
    JS_ReportErrorASCII(cx, "Can't get FakeDOMObject prototype in sandbox");
    return nullptr;
  }

  const JS::Value& slot = JS::GetReservedSlot(global, DOM_PROTOTYPE_SLOT);
  MOZ_ASSERT(slot.isObject());
  return &slot.toObject();
}

static bool dom_constructor(JSContext* cx, unsigned argc, JS::Value* vp) {
  CallArgs args = CallArgsFromVp(argc, vp);

  RootedObject callee(cx, &args.callee());
  RootedValue protov(cx);
  if (!GetProperty(cx, callee, callee, cx->names().prototype, &protov)) {
    return false;
  }

  if (!protov.isObject()) {
    JS_ReportErrorNumberASCII(cx, GetErrorMessage, nullptr, JSMSG_BAD_PROTOTYPE,
                              "FakeDOMObject");
    return false;
  }

  RootedObject proto(cx, &protov.toObject());
  RootedObject domObj(cx, JS_NewObjectWithGivenProto(cx, &dom_class, proto));
  if (!domObj) {
    return false;
  }

  InitDOMObject(domObj);

  args.rval().setObject(*domObj);
  return true;
}

static bool InstanceClassHasProtoAtDepth(const JSClass* clasp, uint32_t protoID,
                                         uint32_t depth) {
  // Only the (fake) DOM object supports any JIT optimizations.
  return clasp == GetDomClass();
}

static bool ShellBuildId(JS::BuildIdCharVector* buildId) {
  // The browser embeds the date into the buildid and the buildid is embedded
  // in the binary, so every 'make' necessarily builds a new firefox binary.
  // Fortunately, the actual firefox executable is tiny -- all the code is in
  // libxul.so and other shared modules -- so this isn't a big deal. Not so
  // for the statically-linked JS shell. To avoid recompiling js.cpp and
  // re-linking 'js' on every 'make', we use a constant buildid and rely on
  // the shell user to manually clear any caches between cache-breaking updates.
  const char buildid[] = "JS-shell";
  return buildId->append(buildid, sizeof(buildid));
}

static bool TimesAccessed(JSContext* cx, unsigned argc, Value* vp) {
  static int32_t accessed = 0;
  CallArgs args = CallArgsFromVp(argc, vp);
  args.rval().setInt32(++accessed);
  return true;
}

static const JSPropertySpec TestingProperties[] = {
    JS_PSG("timesAccessed", TimesAccessed, 0), JS_PS_END};

static JSObject* NewGlobalObject(JSContext* cx, JS::RealmOptions& options,
                                 JSPrincipals* principals, ShellGlobalKind kind,
                                 bool immutablePrototype) {
  RootedObject glob(cx,
                    JS_NewGlobalObject(cx, &global_class, principals,
                                       JS::DontFireOnNewGlobalHook, options));
  if (!glob) {
    return nullptr;
  }

  {
    JSAutoRealm ar(cx, glob);

    if (kind == ShellGlobalKind::WindowProxy) {
      RootedObject proxy(cx, NewShellWindowProxy(cx, glob));
      if (!proxy) {
        return nullptr;
      }
      js::SetWindowProxy(cx, glob, proxy);
    }

#ifndef LAZY_STANDARD_CLASSES
    if (!JS::InitRealmStandardClasses(cx)) {
      return nullptr;
    }
#endif

    if (immutablePrototype) {
      bool succeeded;
      if (!JS_SetImmutablePrototype(cx, glob, &succeeded)) {
        return nullptr;
      }
      MOZ_ASSERT(succeeded,
                 "a fresh, unexposed global object is always capable of "
                 "having its [[Prototype]] be immutable");
    }

#ifdef JS_HAS_CTYPES
    if (!fuzzingSafe && !JS::InitCTypesClass(cx, glob)) {
      return nullptr;
    }
#endif
    if (!JS_InitReflectParse(cx, glob)) {
      return nullptr;
    }
    if (!JS_DefineDebuggerObject(cx, glob)) {
      return nullptr;
    }
    if (!JS_DefineFunctionsWithHelp(cx, glob, shell_functions) ||
        !JS_DefineProfilingFunctions(cx, glob)) {
      return nullptr;
    }
    if (!js::DefineTestingFunctions(cx, glob, fuzzingSafe,
                                    disableOOMFunctions)) {
      return nullptr;
    }
    if (!JS_DefineProperties(cx, glob, TestingProperties)) {
      return nullptr;
    }

    if (!fuzzingSafe) {
      if (!JS_DefineFunctionsWithHelp(cx, glob, fuzzing_unsafe_functions)) {
        return nullptr;
      }
      if (!DefineConsole(cx, glob)) {
        return nullptr;
      }
    }

    if (!DefineOS(cx, glob, fuzzingSafe, &gOutFile, &gErrFile)) {
      return nullptr;
    }

    RootedObject performanceObj(cx, JS_NewObject(cx, nullptr));
    if (!performanceObj) {
      return nullptr;
    }
    if (!JS_DefineFunctionsWithHelp(cx, performanceObj,
                                    performance_functions)) {
      return nullptr;
    }
    RootedObject mozMemoryObj(cx, JS_NewObject(cx, nullptr));
    if (!mozMemoryObj) {
      return nullptr;
    }
    RootedObject gcObj(cx, gc::NewMemoryInfoObject(cx));
    if (!gcObj) {
      return nullptr;
    }
    if (!JS_DefineProperty(cx, glob, "performance", performanceObj,
                           JSPROP_ENUMERATE)) {
      return nullptr;
    }
    if (!JS_DefineProperty(cx, performanceObj, "mozMemory", mozMemoryObj,
                           JSPROP_ENUMERATE)) {
      return nullptr;
    }
    if (!JS_DefineProperty(cx, mozMemoryObj, "gc", gcObj, JSPROP_ENUMERATE)) {
      return nullptr;
    }

    /* Initialize FakeDOMObject. */
    static const js::DOMCallbacks DOMcallbacks = {InstanceClassHasProtoAtDepth};
    SetDOMCallbacks(cx, &DOMcallbacks);

    RootedObject domProto(
        cx, JS_InitClass(cx, glob, nullptr, &dom_class, dom_constructor, 0,
                         dom_props, dom_methods, nullptr, nullptr));
    if (!domProto) {
      return nullptr;
    }

    // FakeDOMObject.prototype is the only DOM object which needs to retrieved
    // in the shell; store it directly instead of creating a separate layer
    // (ProtoAndIfaceCache) as done in the browser.
    JS::SetReservedSlot(glob, DOM_PROTOTYPE_SLOT, ObjectValue(*domProto));

    /* Initialize FakeDOMObject.prototype */
    InitDOMObject(domProto);

    if (!DefineToStringTag(cx, glob, cx->names().global)) {
      return nullptr;
    }

    JS_FireOnNewGlobalObject(cx, glob);
  }

  return glob;
}

static bool BindScriptArgs(JSContext* cx, OptionParser* op) {
  AutoReportException are(cx);

  MultiStringRange msr = op->getMultiStringArg("scriptArgs");
  RootedObject scriptArgs(cx);
  scriptArgs = JS::NewArrayObject(cx, 0);
  if (!scriptArgs) {
    return false;
  }

  if (!JS_DefineProperty(cx, cx->global(), "scriptArgs", scriptArgs, 0)) {
    return false;
  }

  for (size_t i = 0; !msr.empty(); msr.popFront(), ++i) {
    const char* scriptArg = msr.front();
    JS::RootedString str(cx, JS_NewStringCopyZ(cx, scriptArg));
    if (!str || !JS_DefineElement(cx, scriptArgs, i, str, JSPROP_ENUMERATE)) {
      return false;
    }
  }

  const char* scriptPath = op->getStringArg("script");
  RootedValue scriptPathValue(cx);
  if (scriptPath) {
    RootedString scriptPathString(cx, JS_NewStringCopyZ(cx, scriptPath));
    if (!scriptPathString) {
      return false;
    }
    scriptPathValue = StringValue(scriptPathString);
  } else {
    scriptPathValue = UndefinedValue();
  }

  if (!JS_DefineProperty(cx, cx->global(), "scriptPath", scriptPathValue, 0)) {
    return false;
  }

  return true;
}

static bool OptionFailure(const char* option, const char* str) {
  fprintf(stderr, "Unrecognized option for %s: %s\n", option, str);
  return false;
}

[[nodiscard]] static bool ProcessArgs(JSContext* cx, OptionParser* op) {
  ShellContext* sc = GetShellContext(cx);

#ifdef JS_ENABLE_SMOOSH
  if (op->getBoolOption("smoosh")) {
    JS::ContextOptionsRef(cx).setTrySmoosh(true);
    js::frontend::InitSmoosh();
  }

  if (const char* filename = op->getStringOption("not-implemented-watchfile")) {
    FILE* out = fopen(filename, "a");
    MOZ_RELEASE_ASSERT(out);
    setbuf(out, nullptr);  // Make unbuffered
    cx->runtime()->parserWatcherFile.init(out);
    JS::ContextOptionsRef(cx).setTrackNotImplemented(true);
  }
#endif

  /* |scriptArgs| gets bound on the global before any code is run. */
  if (!BindScriptArgs(cx, op)) {
    return false;
  }

  RootedString moduleLoadPath(cx);
  if (const char* option = op->getStringOption("module-load-path")) {
    RootedString jspath(cx, JS_NewStringCopyZ(cx, option));
    if (!jspath) {
      return false;
    }

    moduleLoadPath = js::shell::ResolvePath(cx, jspath, RootRelative);
  } else {
    UniqueChars cwd = js::shell::GetCWD();
    moduleLoadPath = JS_NewStringCopyZ(cx, cwd.get());
  }

  if (!moduleLoadPath) {
    return false;
  }

  processWideModuleLoadPath = JS_EncodeStringToUTF8(cx, moduleLoadPath);
  if (!processWideModuleLoadPath) {
    MOZ_ASSERT(cx->isExceptionPending());
    return false;
  }

  sc->moduleLoader = js::MakeUnique<ModuleLoader>();
  if (!sc->moduleLoader || !sc->moduleLoader->init(cx, moduleLoadPath)) {
    return false;
  }

  MultiStringRange filePaths = op->getMultiStringOption('f');
  MultiStringRange utf16FilePaths = op->getMultiStringOption('u');
  MultiStringRange codeChunks = op->getMultiStringOption('e');
  MultiStringRange modulePaths = op->getMultiStringOption('m');

#ifdef FUZZING_JS_FUZZILLI
  // Check for REPRL file source
  if (op->getBoolOption("reprl")) {
    return FuzzilliReprlGetAndRun(cx);
  }
#endif /* FUZZING_JS_FUZZILLI */

  if (filePaths.empty() && utf16FilePaths.empty() && codeChunks.empty() &&
      modulePaths.empty() && !op->getStringArg("script")) {
    // Always use the interactive shell when -i is used. Without -i we let
    // Process figure it out based on isatty.
    bool forceTTY = op->getBoolOption('i');
    return Process(cx, nullptr, forceTTY, FileScript);
  }

  while (!filePaths.empty() || !utf16FilePaths.empty() || !codeChunks.empty() ||
         !modulePaths.empty()) {
    size_t fpArgno = filePaths.empty() ? SIZE_MAX : filePaths.argno();
    size_t ufpArgno =
        utf16FilePaths.empty() ? SIZE_MAX : utf16FilePaths.argno();
    size_t ccArgno = codeChunks.empty() ? SIZE_MAX : codeChunks.argno();
    size_t mpArgno = modulePaths.empty() ? SIZE_MAX : modulePaths.argno();

    if (fpArgno < ufpArgno && fpArgno < ccArgno && fpArgno < mpArgno) {
      char* path = filePaths.front();
      if (!Process(cx, path, false, FileScript)) {
        return false;
      }

      filePaths.popFront();
      continue;
    }

    if (ufpArgno < fpArgno && ufpArgno < ccArgno && ufpArgno < mpArgno) {
      char* path = utf16FilePaths.front();
      if (!Process(cx, path, false, FileScriptUtf16)) {
        return false;
      }

      utf16FilePaths.popFront();
      continue;
    }

    if (ccArgno < fpArgno && ccArgno < ufpArgno && ccArgno < mpArgno) {
      const char* code = codeChunks.front();

      JS::CompileOptions opts(cx);
      opts.setFileAndLine("-e", 1);

      JS::SourceText<Utf8Unit> srcBuf;
      if (!srcBuf.init(cx, code, strlen(code), JS::SourceOwnership::Borrowed)) {
        return false;
      }

      RootedValue rval(cx);
      if (!JS::Evaluate(cx, opts, srcBuf, &rval)) {
        return false;
      }

      codeChunks.popFront();
      if (sc->quitting) {
        break;
      }

      continue;
    }

    MOZ_ASSERT(mpArgno < fpArgno && mpArgno < ufpArgno && mpArgno < ccArgno);

    char* path = modulePaths.front();
    if (!Process(cx, path, false, FileModule)) {
      return false;
    }

    modulePaths.popFront();
  }

  if (sc->quitting) {
    return false;
  }

  /* The |script| argument is processed after all options. */
  if (const char* path = op->getStringArg("script")) {
    if (!Process(cx, path, false, FileScript)) {
      return false;
    }
  }

  if (op->getBoolOption('i')) {
    if (!Process(cx, nullptr, true, FileScript)) {
      return false;
    }
  }

  return true;
}

static bool SetContextOptions(JSContext* cx, const OptionParser& op) {
  enableAsmJS = !op.getBoolOption("no-asmjs");

  enableWasm = true;
  enableWasmBaseline = true;
  enableWasmOptimizing = true;

  if (const char* str = op.getStringOption("wasm-compiler")) {
    if (strcmp(str, "none") == 0) {
      enableWasm = false;
    } else if (strcmp(str, "baseline") == 0) {
      MOZ_ASSERT(enableWasmBaseline);
      enableWasmOptimizing = false;
    } else if (strcmp(str, "optimizing") == 0 ||
               strcmp(str, "optimized") == 0) {
      enableWasmBaseline = false;
      MOZ_ASSERT(enableWasmOptimizing);
    } else if (strcmp(str, "baseline+optimizing") == 0 ||
               strcmp(str, "baseline+optimized") == 0) {
      MOZ_ASSERT(enableWasmBaseline);
      MOZ_ASSERT(enableWasmOptimizing);
#ifdef ENABLE_WASM_CRANELIFT
    } else if (strcmp(str, "cranelift") == 0) {
      enableWasmBaseline = false;
      enableWasmOptimizing = true;
    } else if (strcmp(str, "baseline+cranelift") == 0) {
      MOZ_ASSERT(enableWasmBaseline);
      enableWasmOptimizing = true;
#else
    } else if (strcmp(str, "ion") == 0) {
      enableWasmBaseline = false;
      enableWasmOptimizing = true;
    } else if (strcmp(str, "baseline+ion") == 0) {
      MOZ_ASSERT(enableWasmBaseline);
      enableWasmOptimizing = true;
#endif
    } else {
      return OptionFailure("wasm-compiler", str);
    }
  }

#define WASM_DEFAULT_FEATURE(NAME, LOWER_NAME, COMPILE_PRED, COMPILER_PRED, \
                             FLAG_PRED, SHELL, ...)                         \
  enableWasm##NAME = !op.getBoolOption("no-wasm-" SHELL);
#define WASM_EXPERIMENTAL_FEATURE(NAME, LOWER_NAME, COMPILE_PRED,       \
                                  COMPILER_PRED, FLAG_PRED, SHELL, ...) \
  enableWasm##NAME = op.getBoolOption("wasm-" SHELL);
  JS_FOR_WASM_FEATURES(WASM_DEFAULT_FEATURE, WASM_DEFAULT_FEATURE,
                       WASM_EXPERIMENTAL_FEATURE);
#undef WASM_DEFAULT_FEATURE
#undef WASM_EXPERIMENTAL_FEATURE

#ifdef ENABLE_WASM_SIMD_WORMHOLE
  enableWasmSimdWormhole = op.getBoolOption("wasm-simd-wormhole");
#endif
  enableWasmVerbose = op.getBoolOption("wasm-verbose");
  enableTestWasmAwaitTier2 = op.getBoolOption("test-wasm-await-tier2");
  enableSourcePragmas = !op.getBoolOption("no-source-pragmas");
  enableAsyncStacks = !op.getBoolOption("no-async-stacks");
  enableAsyncStackCaptureDebuggeeOnly =
      op.getBoolOption("async-stacks-capture-debuggee-only");
  enableStreams = !op.getBoolOption("no-streams");
  enableReadableByteStreams = op.getBoolOption("enable-readable-byte-streams");
  enableBYOBStreamReaders = op.getBoolOption("enable-byob-stream-readers");
  enableWritableStreams = op.getBoolOption("enable-writable-streams");
  enableReadableStreamPipeTo = op.getBoolOption("enable-readablestream-pipeto");
  enableWeakRefs = !op.getBoolOption("disable-weak-refs");
  enableToSource = !op.getBoolOption("disable-tosource");
  enablePropertyErrorMessageFix =
      !op.getBoolOption("disable-property-error-message-fix");
  enableIteratorHelpers = op.getBoolOption("enable-iterator-helpers");
  enablePrivateClassFields = !op.getBoolOption("disable-private-fields");
  enablePrivateClassMethods = !op.getBoolOption("disable-private-methods");
  enableErgonomicBrandChecks =
      !op.getBoolOption("disable-ergonomic-brand-checks");
#ifdef ENABLE_CHANGE_ARRAY_BY_COPY
  enableChangeArrayByCopy = op.getBoolOption("enable-change-array-by-copy");
#endif
#ifdef ENABLE_NEW_SET_METHODS
  enableNewSetMethods = op.getBoolOption("enable-new-set-methods");
#endif
  enableClassStaticBlocks = !op.getBoolOption("disable-class-static-blocks");
  enableImportAssertions = op.getBoolOption("enable-import-assertions");
  useFdlibmForSinCosTan = op.getBoolOption("use-fdlibm-for-sin-cos-tan");

  JS::ContextOptionsRef(cx)
      .setAsmJS(enableAsmJS)
      .setWasm(enableWasm)
      .setWasmForTrustedPrinciples(enableWasm)
      .setWasmBaseline(enableWasmBaseline)
#if defined(ENABLE_WASM_CRANELIFT)
      .setWasmCranelift(enableWasmOptimizing)
      .setWasmIon(false)
#else
      .setWasmCranelift(false)
      .setWasmIon(enableWasmOptimizing)
#endif

#define WASM_FEATURE(NAME, ...) .setWasm##NAME(enableWasm##NAME)
          JS_FOR_WASM_FEATURES(WASM_FEATURE, WASM_FEATURE, WASM_FEATURE)
#undef WASM_FEATURE

#ifdef ENABLE_WASM_SIMD_WORMHOLE
      .setWasmSimdWormhole(enableWasmSimdWormhole)
#endif
      .setWasmVerbose(enableWasmVerbose)
      .setTestWasmAwaitTier2(enableTestWasmAwaitTier2)
      .setSourcePragmas(enableSourcePragmas)
      .setAsyncStack(enableAsyncStacks)
      .setAsyncStackCaptureDebuggeeOnly(enableAsyncStackCaptureDebuggeeOnly)
      .setPrivateClassFields(enablePrivateClassFields)
      .setPrivateClassMethods(enablePrivateClassMethods)
      .setErgnomicBrandChecks(enableErgonomicBrandChecks)
#ifdef ENABLE_CHANGE_ARRAY_BY_COPY
      .setChangeArrayByCopy(enableChangeArrayByCopy)
#endif
      .setClassStaticBlocks(enableClassStaticBlocks)
      .setImportAssertions(enableImportAssertions);

  JS::SetUseFdlibmForSinCosTan(useFdlibmForSinCosTan);

  // Check --fast-warmup first because it sets default warm-up thresholds. These
  // thresholds can then be overridden below by --ion-eager and other flags.
  if (op.getBoolOption("fast-warmup")) {
    jit::JitOptions.setFastWarmUp();
  }

  if (op.getBoolOption("no-ion-for-main-context")) {
    JS::ContextOptionsRef(cx).setDisableIon();
  }

  if (const char* str = op.getStringOption("cache-ir-stubs")) {
    if (strcmp(str, "on") == 0) {
      jit::JitOptions.disableCacheIR = false;
    } else if (strcmp(str, "off") == 0) {
      jit::JitOptions.disableCacheIR = true;
    } else {
      return OptionFailure("cache-ir-stubs", str);
    }
  }

  if (const char* str = op.getStringOption("spectre-mitigations")) {
    if (strcmp(str, "on") == 0) {
      jit::JitOptions.spectreIndexMasking = true;
      jit::JitOptions.spectreObjectMitigations = true;
      jit::JitOptions.spectreStringMitigations = true;
      jit::JitOptions.spectreValueMasking = true;
      jit::JitOptions.spectreJitToCxxCalls = true;
    } else if (strcmp(str, "off") == 0) {
      jit::JitOptions.spectreIndexMasking = false;
      jit::JitOptions.spectreObjectMitigations = false;
      jit::JitOptions.spectreStringMitigations = false;
      jit::JitOptions.spectreValueMasking = false;
      jit::JitOptions.spectreJitToCxxCalls = false;
    } else {
      return OptionFailure("spectre-mitigations", str);
    }
  }

  if (const char* str = op.getStringOption("ion-scalar-replacement")) {
    if (strcmp(str, "on") == 0) {
      jit::JitOptions.disableScalarReplacement = false;
    } else if (strcmp(str, "off") == 0) {
      jit::JitOptions.disableScalarReplacement = true;
    } else {
      return OptionFailure("ion-scalar-replacement", str);
    }
  }

  if (op.getStringOption("ion-shared-stubs")) {
    // Dead option, preserved for now for potential fuzzer interaction.
  }

  if (const char* str = op.getStringOption("ion-gvn")) {
    if (strcmp(str, "off") == 0) {
      jit::JitOptions.disableGvn = true;
    } else if (strcmp(str, "on") != 0 && strcmp(str, "optimistic") != 0 &&
               strcmp(str, "pessimistic") != 0) {
      // We accept "pessimistic" and "optimistic" as synonyms for "on"
      // for backwards compatibility.
      return OptionFailure("ion-gvn", str);
    }
  }

  if (const char* str = op.getStringOption("ion-licm")) {
    if (strcmp(str, "on") == 0) {
      jit::JitOptions.disableLicm = false;
    } else if (strcmp(str, "off") == 0) {
      jit::JitOptions.disableLicm = true;
    } else {
      return OptionFailure("ion-licm", str);
    }
  }

  if (const char* str = op.getStringOption("ion-edgecase-analysis")) {
    if (strcmp(str, "on") == 0) {
      jit::JitOptions.disableEdgeCaseAnalysis = false;
    } else if (strcmp(str, "off") == 0) {
      jit::JitOptions.disableEdgeCaseAnalysis = true;
    } else {
      return OptionFailure("ion-edgecase-analysis", str);
    }
  }

  if (const char* str = op.getStringOption("ion-pruning")) {
    if (strcmp(str, "on") == 0) {
      jit::JitOptions.disablePruning = false;
    } else if (strcmp(str, "off") == 0) {
      jit::JitOptions.disablePruning = true;
    } else {
      return OptionFailure("ion-pruning", str);
    }
  }

  if (const char* str = op.getStringOption("ion-range-analysis")) {
    if (strcmp(str, "on") == 0) {
      jit::JitOptions.disableRangeAnalysis = false;
    } else if (strcmp(str, "off") == 0) {
      jit::JitOptions.disableRangeAnalysis = true;
    } else {
      return OptionFailure("ion-range-analysis", str);
    }
  }

  if (const char* str = op.getStringOption("ion-sink")) {
    if (strcmp(str, "on") == 0) {
      jit::JitOptions.disableSink = false;
    } else if (strcmp(str, "off") == 0) {
      jit::JitOptions.disableSink = true;
    } else {
      return OptionFailure("ion-sink", str);
    }
  }

  if (const char* str = op.getStringOption("ion-instruction-reordering")) {
    if (strcmp(str, "on") == 0) {
      jit::JitOptions.disableInstructionReordering = false;
    } else if (strcmp(str, "off") == 0) {
      jit::JitOptions.disableInstructionReordering = true;
    } else {
      return OptionFailure("ion-instruction-reordering", str);
    }
  }

  if (op.getBoolOption("ion-check-range-analysis")) {
    jit::JitOptions.checkRangeAnalysis = true;
  }

  if (op.getBoolOption("ion-extra-checks")) {
    jit::JitOptions.runExtraChecks = true;
  }

  if (const char* str = op.getStringOption("ion-inlining")) {
    if (strcmp(str, "on") == 0) {
      jit::JitOptions.disableInlining = false;
    } else if (strcmp(str, "off") == 0) {
      jit::JitOptions.disableInlining = true;
    } else {
      return OptionFailure("ion-inlining", str);
    }
  }

  if (const char* str = op.getStringOption("ion-osr")) {
    if (strcmp(str, "on") == 0) {
      jit::JitOptions.osr = true;
    } else if (strcmp(str, "off") == 0) {
      jit::JitOptions.osr = false;
    } else {
      return OptionFailure("ion-osr", str);
    }
  }

  if (const char* str = op.getStringOption("ion-limit-script-size")) {
    if (strcmp(str, "on") == 0) {
      jit::JitOptions.limitScriptSize = true;
    } else if (strcmp(str, "off") == 0) {
      jit::JitOptions.limitScriptSize = false;
    } else {
      return OptionFailure("ion-limit-script-size", str);
    }
  }

  int32_t warmUpThreshold = op.getIntOption("ion-warmup-threshold");
  if (warmUpThreshold >= 0) {
    jit::JitOptions.setNormalIonWarmUpThreshold(warmUpThreshold);
  }

  warmUpThreshold = op.getIntOption("baseline-warmup-threshold");
  if (warmUpThreshold >= 0) {
    jit::JitOptions.baselineJitWarmUpThreshold = warmUpThreshold;
  }

  warmUpThreshold = op.getIntOption("trial-inlining-warmup-threshold");
  if (warmUpThreshold >= 0) {
    jit::JitOptions.trialInliningWarmUpThreshold = warmUpThreshold;
  }

  warmUpThreshold = op.getIntOption("regexp-warmup-threshold");
  if (warmUpThreshold >= 0) {
    jit::JitOptions.regexpWarmUpThreshold = warmUpThreshold;
  }

  if (op.getBoolOption("baseline-eager")) {
    jit::JitOptions.setEagerBaselineCompilation();
  }

  if (op.getBoolOption("blinterp")) {
    jit::JitOptions.baselineInterpreter = true;
  }

  if (op.getBoolOption("no-blinterp")) {
    jit::JitOptions.baselineInterpreter = false;
  }

  warmUpThreshold = op.getIntOption("blinterp-warmup-threshold");
  if (warmUpThreshold >= 0) {
    jit::JitOptions.baselineInterpreterWarmUpThreshold = warmUpThreshold;
  }

  if (op.getBoolOption("blinterp-eager")) {
    jit::JitOptions.baselineInterpreterWarmUpThreshold = 0;
  }

  if (op.getBoolOption("no-baseline")) {
    jit::JitOptions.baselineJit = false;
  }

  if (op.getBoolOption("no-warp-async")) {
    jit::JitOptions.warpAsync = false;
  }

  if (op.getBoolOption("no-warp-generator")) {
    jit::JitOptions.warpGenerator = false;
  }

  if (op.getBoolOption("warp-async")) {
    jit::JitOptions.warpAsync = true;
  }

  if (op.getBoolOption("warp-generator")) {
    jit::JitOptions.warpGenerator = true;
  }

  if (op.getBoolOption("no-ion")) {
    jit::JitOptions.ion = false;
  }

  if (op.getBoolOption("no-native-regexp")) {
    jit::JitOptions.nativeRegExp = false;
  }

  if (op.getBoolOption("trace-regexp-parser")) {
    jit::JitOptions.traceRegExpParser = true;
  }
  if (op.getBoolOption("trace-regexp-assembler")) {
    jit::JitOptions.traceRegExpAssembler = true;
  }
  if (op.getBoolOption("trace-regexp-interpreter")) {
    jit::JitOptions.traceRegExpInterpreter = true;
  }
  if (op.getBoolOption("trace-regexp-peephole")) {
    jit::JitOptions.traceRegExpPeephole = true;
  }

  if (op.getBoolOption("less-debug-code")) {
    jit::JitOptions.lessDebugCode = true;
  }

  int32_t inliningEntryThreshold = op.getIntOption("inlining-entry-threshold");
  if (inliningEntryThreshold > 0) {
    jit::JitOptions.inliningEntryThreshold = inliningEntryThreshold;
  }

  int32_t smallFunctionLength = op.getIntOption("small-function-length");
  if (smallFunctionLength > 0) {
    jit::JitOptions.smallFunctionMaxBytecodeLength = smallFunctionLength;
  }

  if (const char* str = op.getStringOption("ion-regalloc")) {
    jit::JitOptions.forcedRegisterAllocator = jit::LookupRegisterAllocator(str);
    if (!jit::JitOptions.forcedRegisterAllocator.isSome()) {
      return OptionFailure("ion-regalloc", str);
    }
  }

  if (op.getBoolOption("ion-eager")) {
    jit::JitOptions.setEagerIonCompilation();
  }

  offthreadCompilation = true;
  if (const char* str = op.getStringOption("ion-offthread-compile")) {
    if (strcmp(str, "off") == 0) {
      offthreadCompilation = false;
    } else if (strcmp(str, "on") != 0) {
      return OptionFailure("ion-offthread-compile", str);
    }
  }
  cx->runtime()->setOffthreadIonCompilationEnabled(offthreadCompilation);

  if (op.getStringOption("ion-parallel-compile")) {
    fprintf(stderr,
            "--ion-parallel-compile is deprecated. Please use "
            "--ion-offthread-compile instead.\n");
    return false;
  }

  if (const char* str = op.getStringOption("shared-memory")) {
    if (strcmp(str, "off") == 0) {
      enableSharedMemory = false;
    } else if (strcmp(str, "on") == 0) {
      enableSharedMemory = true;
    } else {
      return OptionFailure("shared-memory", str);
    }
  }

  if (op.getBoolOption("no-large-arraybuffers")) {
    JS::SetLargeArrayBuffersEnabled(false);
  }

  if (op.getBoolOption("disable-bailout-loop-check")) {
    jit::JitOptions.disableBailoutLoopCheck = true;
  }

#if defined(JS_CODEGEN_ARM)
  if (const char* str = op.getStringOption("arm-hwcap")) {
    jit::ParseARMHwCapFlags(str);
    jit::ComputeJitSupportFlags();
  }

  int32_t fill = op.getIntOption("arm-asm-nop-fill");
  if (fill >= 0) {
    jit::Assembler::NopFill = fill;
  }

  int32_t poolMaxOffset = op.getIntOption("asm-pool-max-offset");
  if (poolMaxOffset >= 5 && poolMaxOffset <= 1024) {
    jit::Assembler::AsmPoolMaxOffset = poolMaxOffset;
  }
#endif

#if defined(JS_SIMULATOR_ARM)
  if (op.getBoolOption("arm-sim-icache-checks")) {
    jit::SimulatorProcess::ICacheCheckingDisableCount = 0;
  }

  int32_t stopAt = op.getIntOption("arm-sim-stop-at");
  if (stopAt >= 0) {
    jit::Simulator::StopSimAt = stopAt;
  }
#elif defined(JS_SIMULATOR_MIPS32) || defined(JS_SIMULATOR_MIPS64)
  if (op.getBoolOption("mips-sim-icache-checks")) {
    jit::SimulatorProcess::ICacheCheckingDisableCount = 0;
  }

  int32_t stopAt = op.getIntOption("mips-sim-stop-at");
  if (stopAt >= 0) {
    jit::Simulator::StopSimAt = stopAt;
  }
#endif

  reportWarnings = op.getBoolOption('w');
  compileOnly = op.getBoolOption('c');
  printTiming = op.getBoolOption('b');
  enableDisassemblyDumps = op.getBoolOption('D');
  cx->runtime()->profilingScripts =
      enableCodeCoverage || enableDisassemblyDumps;

#ifdef DEBUG
  dumpEntrainedVariables = op.getBoolOption("dump-entrained-variables");
#endif

#ifdef JS_GC_ZEAL
  const char* zealStr = op.getStringOption("gc-zeal");
  if (zealStr) {
    if (!cx->runtime()->gc.parseAndSetZeal(zealStr)) {
      return false;
    }
    uint32_t nextScheduled;
    cx->runtime()->gc.getZealBits(&gZealBits, &gZealFrequency, &nextScheduled);
  }
#endif

  return true;
}

static void SetWorkerContextOptions(JSContext* cx) {
  // Copy option values from the main thread.
  JS::ContextOptionsRef(cx)
      .setAsmJS(enableAsmJS)
      .setWasm(enableWasm)
      .setWasmBaseline(enableWasmBaseline)
#if defined(ENABLE_WASM_CRANELIFT)
      .setWasmCranelift(enableWasmOptimizing)
      .setWasmIon(false)
#else
      .setWasmCranelift(false)
      .setWasmIon(enableWasmOptimizing)
#endif
#define WASM_FEATURE(NAME, ...) .setWasm##NAME(enableWasm##NAME)
          JS_FOR_WASM_FEATURES(WASM_FEATURE, WASM_FEATURE, WASM_FEATURE)
#undef WASM_FEATURE

#ifdef ENABLE_WASM_SIMD_WORMHOLE
      .setWasmSimdWormhole(enableWasmSimdWormhole)
#endif
      .setWasmVerbose(enableWasmVerbose)
      .setTestWasmAwaitTier2(enableTestWasmAwaitTier2)
      .setSourcePragmas(enableSourcePragmas);

  cx->runtime()->setOffthreadIonCompilationEnabled(offthreadCompilation);
  cx->runtime()->profilingScripts =
      enableCodeCoverage || enableDisassemblyDumps;

#ifdef JS_GC_ZEAL
  if (gZealBits && gZealFrequency) {
    for (size_t i = 0; i < size_t(gc::ZealMode::Count); i++) {
      if (gZealBits & (1 << i)) {
        cx->runtime()->gc.setZeal(i, gZealFrequency);
      }
    }
  }
#endif

  JS_SetNativeStackQuota(cx, gWorkerStackSize);
}

[[nodiscard]] static bool PrintUnhandledRejection(
    JSContext* cx, Handle<PromiseObject*> promise) {
  RootedValue reason(cx, promise->reason());
  RootedObject site(cx, promise->resolutionSite());

  RootedString str(cx, JS_ValueToSource(cx, reason));
  if (!str) {
    return false;
  }

  UniqueChars utf8chars = JS_EncodeStringToUTF8(cx, str);
  if (!utf8chars) {
    return false;
  }

  FILE* fp = ErrorFilePointer();
  fprintf(fp, "Unhandled rejection: %s\n", utf8chars.get());

  if (!site) {
    fputs("(no stack trace available)\n", stderr);
    return true;
  }

  JSPrincipals* principals = cx->realm()->principals();
  RootedString stackStr(cx);
  if (!BuildStackString(cx, principals, site, &stackStr, 2)) {
    return false;
  }

  UniqueChars stack = JS_EncodeStringToUTF8(cx, stackStr);
  if (!stack) {
    return false;
  }

  fputs("Stack:\n", fp);
  fputs(stack.get(), fp);

  return true;
}

[[nodiscard]] static bool ReportUnhandledRejections(JSContext* cx) {
  ShellContext* sc = GetShellContext(cx);
  if (!sc->trackUnhandledRejections) {
    return true;
  }

  if (!sc->unhandledRejectedPromises) {
    return true;
  }

  AutoRealm ar(cx, sc->unhandledRejectedPromises);

  if (!SetObject::size(cx, sc->unhandledRejectedPromises)) {
    return true;
  }

  sc->exitCode = EXITCODE_RUNTIME_ERROR;

  RootedValue iter(cx);
  if (!SetObject::iterator(cx, SetObject::IteratorKind::Values,
                           sc->unhandledRejectedPromises, &iter)) {
    return false;
  }

  Rooted<SetIteratorObject*> iterObj(cx,
                                     &iter.toObject().as<SetIteratorObject>());
  JSObject* obj = SetIteratorObject::createResult(cx);
  if (!obj) {
    return false;
  }

  RootedArrayObject resultObj(cx, &obj->as<ArrayObject>());
  while (true) {
    bool done = SetIteratorObject::next(iterObj, resultObj);
    if (done) {
      break;
    }

    RootedObject obj(cx, &resultObj->getDenseElement(0).toObject());
    Rooted<PromiseObject*> promise(cx, obj->maybeUnwrapIf<PromiseObject>());
    if (!promise) {
      FILE* fp = ErrorFilePointer();
      fputs(
          "Unhandled rejection: dead proxy found in unhandled "
          "rejections set\n",
          fp);
      continue;
    }

    AutoRealm ar2(cx, promise);

    if (!PrintUnhandledRejection(cx, promise)) {
      return false;
    }
  }

  sc->unhandledRejectedPromises = nullptr;

  return true;
}

static int Shell(JSContext* cx, OptionParser* op) {
  if (JS::TraceLoggerSupported()) {
    JS::StartTraceLogger(cx);
  }
#ifdef JS_STRUCTURED_SPEW
  cx->spewer().enableSpewing();
#endif

  auto exitShell = MakeScopeExit([&] {
    if (JS::TraceLoggerSupported()) {
      JS::SpewTraceLoggerForCurrentProcess();
      JS::StopTraceLogger(cx);
    }
#ifdef JS_STRUCTURED_SPEW
    cx->spewer().disableSpewing();
#endif
  });

  if (op->getBoolOption("wasm-compile-and-serialize")) {
#ifdef __wasi__
    MOZ_CRASH("WASI doesn't support wasm");
#else
    if (!WasmCompileAndSerialize(cx)) {
      // Errors have been printed directly to stderr.
      MOZ_ASSERT(!cx->isExceptionPending());
      return -1;
    }
#endif
    return EXIT_SUCCESS;
  }

#ifdef MOZ_CODE_COVERAGE
  InstallCoverageSignalHandlers();
#endif

  Maybe<JS::AutoDisableGenerationalGC> noggc;
  if (op->getBoolOption("no-ggc")) {
    noggc.emplace(cx);
  }

  Maybe<AutoDisableCompactingGC> nocgc;
  if (op->getBoolOption("no-cgc")) {
    nocgc.emplace(cx);
  }

  if (op->getBoolOption("fuzzing-safe")) {
    fuzzingSafe = true;
  } else {
    fuzzingSafe =
        (getenv("MOZ_FUZZING_SAFE") && getenv("MOZ_FUZZING_SAFE")[0] != '0');
  }

#ifdef DEBUG
  if (op->getBoolOption("differential-testing")) {
    JS::SetSupportDifferentialTesting(true);
  }
#endif

  if (op->getBoolOption("disable-oom-functions")) {
    disableOOMFunctions = true;
  }

  if (op->getBoolOption("more-compartments")) {
    defaultToSameCompartment = false;
  }

  bool reprl_mode = FuzzilliUseReprlMode(op);

  // Begin REPRL Loop
  int result = EXIT_SUCCESS;
  do {
    JS::RealmOptions options;
    SetStandardRealmOptions(options);
    RootedObject glob(
        cx, NewGlobalObject(cx, options, nullptr, ShellGlobalKind::WindowProxy,
                            /* immutablePrototype = */ true));
    if (!glob) {
      return 1;
    }

    JSAutoRealm ar(cx, glob);

#ifdef FUZZING_INTERFACES
    if (fuzzHaveModule) {
      return FuzzJSRuntimeStart(cx, &sArgc, &sArgv);
    }
#endif

    ShellContext* sc = GetShellContext(cx);
    sc->exitCode = 0;
    result = EXIT_SUCCESS;
    {
      AutoReportException are(cx);
      if (!ProcessArgs(cx, op) && !sc->quitting) {
        result = EXITCODE_RUNTIME_ERROR;
      }
    }

    /*
     * The job queue must be drained even on error to finish outstanding async
     * tasks before the main thread JSRuntime is torn down. Drain after
     * uncaught exceptions have been reported since draining runs callbacks.
     */
    RunShellJobs(cx);

    // Only if there's no other error, report unhandled rejections.
    if (!result && !sc->exitCode) {
      AutoReportException are(cx);
      if (!ReportUnhandledRejections(cx)) {
        FILE* fp = ErrorFilePointer();
        fputs("Error while printing unhandled rejection\n", fp);
      }
    }

    if (sc->exitCode) {
      result = sc->exitCode;
    }

#ifdef FUZZING_JS_FUZZILLI
    if (reprl_mode) {
      fflush(stdout);
      fflush(stderr);
      // Send return code to parent and reset edge counters.
      int status = (result & 0xff) << 8;
      MOZ_RELEASE_ASSERT(write(REPRL_CWFD, &status, 4) == 4);
      __sanitizer_cov_reset_edgeguards();
    }
#endif

    if (enableDisassemblyDumps) {
      AutoReportException are(cx);
      if (!js::DumpRealmPCCounts(cx)) {
        result = EXITCODE_OUT_OF_MEMORY;
      }
    }

    // End REPRL loop
  } while (reprl_mode);

  return result;
}

// Used to allocate memory when jemalloc isn't yet initialized.
JS_DECLARE_NEW_METHODS(SystemAlloc_New, malloc, static)

static void SetOutputFile(const char* const envVar, RCFile* defaultOut,
                          RCFile** outFileP) {
  RCFile* outFile;

  const char* outPath = getenv(envVar);
  FILE* newfp;
  if (outPath && *outPath && (newfp = fopen(outPath, "w"))) {
    outFile = SystemAlloc_New<RCFile>(newfp);
  } else {
    outFile = defaultOut;
  }

  if (!outFile) {
    MOZ_CRASH("Failed to allocate output file");
  }

  outFile->acquire();
  *outFileP = outFile;
}

static void PreInit() {
#ifdef XP_WIN
  const char* crash_option = getenv("XRE_NO_WINDOWS_CRASH_DIALOG");
  if (crash_option && crash_option[0] == '1') {
    // Disable the segfault dialog. We want to fail the tests immediately
    // instead of hanging automation.
    UINT newMode = SEM_NOGPFAULTERRORBOX | SEM_NOOPENFILEERRORBOX;
    UINT prevMode = SetErrorMode(newMode);
    SetErrorMode(prevMode | newMode);
  }
#endif
}

#ifndef JS_WITHOUT_NSPR
class AutoLibraryLoader {
  Vector<PRLibrary*, 4, SystemAllocPolicy> libraries;

 public:
  ~AutoLibraryLoader() {
    for (auto dll : libraries) {
      PR_UnloadLibrary(dll);
    }
  }

  PRLibrary* load(const char* path) {
    PRLibSpec libSpec;
    libSpec.type = PR_LibSpec_Pathname;
    libSpec.value.pathname = path;
    PRLibrary* dll = PR_LoadLibraryWithFlags(libSpec, PR_LD_NOW | PR_LD_GLOBAL);
    if (!dll) {
      fprintf(stderr, "LoadLibrary '%s' failed with code %d\n", path,
              PR_GetError());
      MOZ_CRASH("Failed to load library");
    }

    MOZ_ALWAYS_TRUE(libraries.append(dll));
    return dll;
  }
};
#endif

static bool ReadSelfHostedXDRFile(JSContext* cx, FileContents& buf) {
  FILE* file = fopen(selfHostedXDRPath, "rb");
  if (!file) {
    fprintf(stderr, "Can't open self-hosted stencil XDR file.\n");
    return false;
  }
  AutoCloseFile autoClose(file);

  struct stat st;
  if (fstat(fileno(file), &st) < 0) {
    fprintf(stderr, "Unable to stat self-hosted stencil XDR file.\n");
    return false;
  }

  if (st.st_size >= INT32_MAX) {
    fprintf(stderr, "self-hosted stencil XDR file too large.\n");
    return false;
  }
  uint32_t filesize = uint32_t(st.st_size);

  if (!buf.growBy(filesize)) {
    return false;
  }
  size_t cc = fread(buf.begin(), 1, filesize, file);
  if (cc != filesize) {
    fprintf(stderr, "Short read on self-hosted stencil XDR file.\n");
    return false;
  }

  return true;
}

static bool WriteSelfHostedXDRFile(JSContext* cx, JS::SelfHostedCache buffer) {
  FILE* file = fopen(selfHostedXDRPath, "wb");
  if (!file) {
    JS_ReportErrorUTF8(cx, "Can't open self-hosted stencil XDR file.");
    return false;
  }
  AutoCloseFile autoClose(file);

  size_t cc = fwrite(buffer.Elements(), 1, buffer.LengthBytes(), file);
  if (cc != buffer.LengthBytes()) {
    JS_ReportErrorUTF8(cx, "Short write on self-hosted stencil XDR file.");
    return false;
  }

  return true;
}

int main(int argc, char** argv) {
  PreInit();

  sArgc = argc;
  sArgv = argv;

  int result;

  setlocale(LC_ALL, "");

  // Special-case stdout and stderr. We bump their refcounts to prevent them
  // from getting closed and then having some printf fail somewhere.
  RCFile rcStdout(stdout);
  rcStdout.acquire();
  RCFile rcStderr(stderr);
  rcStderr.acquire();

  SetOutputFile("JS_STDOUT", &rcStdout, &gOutFile);
  SetOutputFile("JS_STDERR", &rcStderr, &gErrFile);

  // Start the engine.
  if (const char* message = JS_InitWithFailureDiagnostic()) {
    fprintf(gErrFile->fp, "JS_Init failed: %s\n", message);
    return 1;
  }

  // `selfHostedXDRBuffer` contains XDR buffer of the self-hosted JS.
  // A part of it is borrowed by ImmutableScriptData of the self-hosted scripts.
  //
  // This buffer's should outlive JS_Shutdown.
  Maybe<FileContents> selfHostedXDRBuffer;

  auto shutdownEngine = MakeScopeExit([] { JS_ShutDown(); });

  OptionParser op("Usage: {progname} [options] [[script] scriptArgs*]");

  op.setDescription(
      "The SpiderMonkey shell provides a command line interface to the "
      "JavaScript engine. Code and file options provided via the command line "
      "are "
      "run left to right. If provided, the optional script argument is run "
      "after "
      "all options have been processed. Just-In-Time compilation modes may be "
      "enabled via "
      "command line options.");
  op.setDescriptionWidth(72);
  op.setHelpWidth(80);
  op.setVersion(JS_GetImplementationVersion());

  if (!op.addMultiStringOption(
          'f', "file", "PATH",
          "File path to run, parsing file contents as UTF-8") ||
      !op.addMultiStringOption(
          'u', "utf16-file", "PATH",
          "File path to run, inflating the file's UTF-8 contents to UTF-16 and "
          "then parsing that") ||
      !op.addMultiStringOption('m', "module", "PATH", "Module path to run") ||
      !op.addMultiStringOption('e', "execute", "CODE", "Inline code to run") ||
      !op.addStringOption('\0', "selfhosted-xdr-path", "[filename]",
                          "Read/Write selfhosted script data from/to the given "
                          "XDR file") ||
      !op.addStringOption('\0', "selfhosted-xdr-mode", "(encode,decode,off)",
                          "Whether to encode/decode data of the file provided"
                          "with --selfhosted-xdr-path.") ||
      !op.addBoolOption('i', "shell", "Enter prompt after running code") ||
      !op.addBoolOption('c', "compileonly",
                        "Only compile, don't run (syntax checking mode)") ||
      !op.addBoolOption('w', "warnings", "Emit warnings") ||
      !op.addBoolOption('W', "nowarnings", "Don't emit warnings") ||
      !op.addBoolOption('D', "dump-bytecode",
                        "Dump bytecode with exec count for all scripts") ||
      !op.addBoolOption('b', "print-timing",
                        "Print sub-ms runtime for each file that's run") ||
      !op.addBoolOption('\0', "code-coverage",
                        "Enable code coverage instrumentation.") ||
      !op.addBoolOption(
          '\0', "disable-parser-deferred-alloc",
          "Disable deferred allocation of GC objects until after parser") ||
#ifdef DEBUG
      !op.addBoolOption('O', "print-alloc",
                        "Print the number of allocations at exit") ||
#endif
      !op.addOptionalStringArg("script",
                               "A script to execute (after all options)") ||
      !op.addOptionalMultiStringArg(
          "scriptArgs",
          "String arguments to bind as |scriptArgs| in the "
          "shell's global") ||
      !op.addIntOption(
          '\0', "cpu-count", "COUNT",
          "Set the number of CPUs (hardware threads) to COUNT, the "
          "default is the actual number of CPUs. The total number of "
          "background helper threads is the CPU count plus some constant.",
          -1) ||
      !op.addIntOption('\0', "thread-count", "COUNT", "Alias for --cpu-count.",
                       -1) ||
      !op.addBoolOption('\0', "ion", "Enable IonMonkey (default)") ||
      !op.addBoolOption('\0', "no-ion", "Disable IonMonkey") ||
      !op.addBoolOption('\0', "no-ion-for-main-context",
                        "Disable IonMonkey for the main context only") ||
      !op.addIntOption('\0', "inlining-entry-threshold", "COUNT",
                       "The minimum stub entry count before trial-inlining a"
                       " call",
                       -1) ||
      !op.addIntOption('\0', "small-function-length", "COUNT",
                       "The maximum bytecode length of a 'small function' for "
                       "the purpose of inlining.",
                       -1) ||
      !op.addBoolOption('\0', "no-asmjs", "Disable asm.js compilation") ||
      !op.addStringOption(
          '\0', "wasm-compiler", "[option]",
          "Choose to enable a subset of the wasm compilers, valid options are "
          "'none', 'baseline', 'ion', 'cranelift', 'optimizing', "
          "'baseline+ion', "
          "'baseline+cranelift', 'baseline+optimizing'. Choosing 'ion' when "
          "Ion is "
          "not available or 'cranelift' when Cranelift is not available will "
          "fail; "
          "use 'optimizing' for cross-compiler compatibility.") ||
      !op.addBoolOption('\0', "wasm-verbose",
                        "Enable WebAssembly verbose logging") ||
      !op.addBoolOption('\0', "disable-wasm-huge-memory",
                        "Disable WebAssembly huge memory") ||
      !op.addBoolOption('\0', "test-wasm-await-tier2",
                        "Forcibly activate tiering and block "
                        "instantiation on completion of tier2") ||
#define WASM_DEFAULT_FEATURE(NAME, LOWER_NAME, COMPILE_PRED, COMPILER_PRED, \
                             FLAG_PRED, SHELL, ...)                         \
  !op.addBoolOption('\0', "no-wasm-" SHELL, "Disable wasm " SHELL "feature.") ||
#define WASM_TENTATIVE_FEATURE(NAME, LOWER_NAME, COMPILE_PRED, COMPILER_PRED, \
                               FLAG_PRED, SHELL, ...)                         \
  !op.addBoolOption('\0', "no-wasm-" SHELL,                                   \
                    "Disable wasm " SHELL "feature.") ||                      \
      !op.addBoolOption('\0', "wasm-" SHELL, "No-op.") ||
#define WASM_EXPERIMENTAL_FEATURE(NAME, LOWER_NAME, COMPILE_PRED,       \
                                  COMPILER_PRED, FLAG_PRED, SHELL, ...) \
  !op.addBoolOption('\0', "wasm-" SHELL,                                \
                    "Enable experimental wasm " SHELL "feature.") ||    \
      !op.addBoolOption('\0', "no-wasm-" SHELL, "No-op.") ||
      JS_FOR_WASM_FEATURES(WASM_DEFAULT_FEATURE, WASM_TENTATIVE_FEATURE,
                           WASM_EXPERIMENTAL_FEATURE)
#undef WASM_DEFAULT_FEATURE
#undef WASM_TENTATIVE_FEATURE
#undef WASM_EXPERIMENTAL_FEATURE
#ifdef ENABLE_WASM_SIMD_WORMHOLE
          !op.addBoolOption('\0', "wasm-simd-wormhole",
                            "Enable wasm SIMD wormhole (UTSL)") ||
#else
          !op.addBoolOption('\0', "wasm-simd-wormhole", "No-op") ||
#endif
      !op.addBoolOption('\0', "no-native-regexp",
                        "Disable native regexp compilation") ||
      !op.addIntOption(
          '\0', "regexp-warmup-threshold", "COUNT",
          "Wait for COUNT invocations before compiling regexps to native code "
          "(default 10)",
          -1) ||
      !op.addBoolOption('\0', "trace-regexp-parser", "Trace regexp parsing") ||
      !op.addBoolOption('\0', "trace-regexp-assembler",
                        "Trace regexp assembler") ||
      !op.addBoolOption('\0', "trace-regexp-interpreter",
                        "Trace regexp interpreter") ||
      !op.addBoolOption('\0', "trace-regexp-peephole",
                        "Trace regexp peephole optimization") ||
      !op.addBoolOption('\0', "less-debug-code",
                        "Emit less machine code for "
                        "checking assertions under DEBUG.") ||
      !op.addBoolOption('\0', "enable-streams",
                        "Enable WHATWG Streams (default)") ||
      !op.addBoolOption('\0', "no-streams", "Disable WHATWG Streams") ||
      !op.addBoolOption('\0', "enable-readable-byte-streams",
                        "Enable support for WHATWG ReadableStreams of type "
                        "'bytes'") ||
      !op.addBoolOption('\0', "enable-byob-stream-readers",
                        "Enable support for getting BYOB readers for WHATWG "
                        "ReadableStreams of type \"bytes\"") ||
      !op.addBoolOption('\0', "enable-writable-streams",
                        "Enable support for WHATWG WritableStreams") ||
      !op.addBoolOption('\0', "enable-readablestream-pipeto",
                        "Enable support for "
                        "WHATWG ReadableStream.prototype.pipeTo") ||
      !op.addBoolOption('\0', "disable-weak-refs", "Disable weak references") ||
      !op.addBoolOption('\0', "disable-tosource", "Disable toSource/uneval") ||
      !op.addBoolOption('\0', "disable-property-error-message-fix",
                        "Disable fix for the error message when accessing "
                        "property of null or undefined") ||
      !op.addBoolOption('\0', "enable-iterator-helpers",
                        "Enable iterator helpers") ||
      !op.addBoolOption('\0', "disable-private-fields",
                        "Disable private class fields") ||
      !op.addBoolOption('\0', "disable-private-methods",
                        "Disable private class methods") ||
      !op.addBoolOption(
          '\0', "enable-ergonomic-brand-checks",
          "Enable ergonomic brand checks for private class fields (no-op)") ||
      !op.addBoolOption(
          '\0', "disable-ergonomic-brand-checks",
          "Disable ergonomic brand checks for private class fields") ||
#ifdef ENABLE_CHANGE_ARRAY_BY_COPY
      !op.addBoolOption('\0', "enable-change-array-by-copy",
                        "Enable change-array-by-copy methods") ||
      !op.addBoolOption('\0', "disable-change-array-by-copy",
                        "Disable change-array-by-copy methods") ||
#else
      !op.addBoolOption('\0', "enable-change-array-by-copy", "no-op") ||
      !op.addBoolOption('\0', "disable-change-array-by-copy", "no-op") ||
#endif
#ifdef ENABLE_NEW_SET_METHODS
      !op.addBoolOption('\0', "enable-new-set-methods",
                        "Enable New Set methods") ||
      !op.addBoolOption('\0', "disable-new-set-methods",
                        "Disable New Set methods") ||
#else
      !op.addBoolOption('\0', "enable-new-set-methods", "no-op") ||
      !op.addBoolOption('\0', "disable-new-set-methods", "no-op") ||
#endif
      !op.addBoolOption('\0', "enable-top-level-await",
                        "Enable top-level await") ||
      !op.addBoolOption('\0', "disable-class-static-blocks",
                        "Disable class static blocks") ||
      !op.addBoolOption('\0', "enable-class-static-blocks",
                        "(no-op) Enable class static blocks") ||
      !op.addBoolOption('\0', "enable-import-assertions",
                        "Enable import assertions") ||
      !op.addBoolOption('\0', "no-large-arraybuffers",
                        "Disallow creating ArrayBuffers larger than 2 GB on "
                        "64-bit platforms") ||
      !op.addStringOption('\0', "shared-memory", "on/off",
                          "SharedArrayBuffer and Atomics "
#if SHARED_MEMORY_DEFAULT
                          "(default: on, off to disable)"
#else
                          "(default: off, on to enable)"
#endif
                          ) ||
      !op.addStringOption('\0', "spectre-mitigations", "on/off",
                          "Whether Spectre mitigations are enabled (default: "
                          "off, on to enable)") ||
      !op.addStringOption('\0', "cache-ir-stubs", "on/off/call",
                          "Use CacheIR stubs (default: on, off to disable, "
                          "call to enable work-in-progress call ICs)") ||
      !op.addStringOption('\0', "ion-shared-stubs", "on/off",
                          "Use shared stubs (default: on, off to disable)") ||
      !op.addStringOption('\0', "ion-scalar-replacement", "on/off",
                          "Scalar Replacement (default: on, off to disable)") ||
      !op.addStringOption('\0', "ion-gvn", "[mode]",
                          "Specify Ion global value numbering:\n"
                          "  off: disable GVN\n"
                          "  on:  enable GVN (default)\n") ||
      !op.addStringOption(
          '\0', "ion-licm", "on/off",
          "Loop invariant code motion (default: on, off to disable)") ||
      !op.addStringOption('\0', "ion-edgecase-analysis", "on/off",
                          "Find edge cases where Ion can avoid bailouts "
                          "(default: on, off to disable)") ||
      !op.addStringOption('\0', "ion-pruning", "on/off",
                          "Branch pruning (default: on, off to disable)") ||
      !op.addStringOption('\0', "ion-range-analysis", "on/off",
                          "Range analysis (default: on, off to disable)") ||
      !op.addStringOption('\0', "ion-sink", "on/off",
                          "Sink code motion (default: off, on to enable)") ||
      !op.addStringOption('\0', "ion-optimization-levels", "on/off",
                          "No-op for fuzzing") ||
      !op.addStringOption('\0', "ion-loop-unrolling", "on/off",
                          "(NOP for fuzzers)") ||
      !op.addStringOption(
          '\0', "ion-instruction-reordering", "on/off",
          "Instruction reordering (default: off, on to enable)") ||
      !op.addBoolOption('\0', "ion-check-range-analysis",
                        "Range analysis checking") ||
      !op.addBoolOption('\0', "ion-extra-checks",
                        "Perform extra dynamic validation checks") ||
      !op.addStringOption(
          '\0', "ion-inlining", "on/off",
          "Inline methods where possible (default: on, off to disable)") ||
      !op.addStringOption(
          '\0', "ion-osr", "on/off",
          "On-Stack Replacement (default: on, off to disable)") ||
      !op.addBoolOption('\0', "disable-bailout-loop-check",
                        "Turn off bailout loop check") ||
      !op.addBoolOption('\0', "scalar-replace-arguments",
                        "Use scalar replacement to optimize ArgumentsObject") ||
      !op.addStringOption(
          '\0', "ion-limit-script-size", "on/off",
          "Don't compile very large scripts (default: on, off to disable)") ||
      !op.addIntOption('\0', "ion-warmup-threshold", "COUNT",
                       "Wait for COUNT calls or iterations before compiling "
                       "at the normal optimization level (default: 1000)",
                       -1) ||
      !op.addIntOption('\0', "ion-full-warmup-threshold", "COUNT",
                       "No-op for fuzzing", -1) ||
      !op.addStringOption(
          '\0', "ion-regalloc", "[mode]",
          "Specify Ion register allocation:\n"
          "  backtracking: Priority based backtracking register allocation "
          "(default)\n"
          "  testbed: Backtracking allocator with experimental features\n"
          "  stupid: Simple block local register allocation") ||
      !op.addBoolOption(
          '\0', "ion-eager",
          "Always ion-compile methods (implies --baseline-eager)") ||
      !op.addBoolOption('\0', "fast-warmup",
                        "Reduce warmup thresholds for each tier.") ||
      !op.addStringOption('\0', "ion-offthread-compile", "on/off",
                          "Compile scripts off thread (default: on)") ||
      !op.addStringOption('\0', "ion-parallel-compile", "on/off",
                          "--ion-parallel compile is deprecated. Use "
                          "--ion-offthread-compile.") ||
      !op.addBoolOption('\0', "baseline",
                        "Enable baseline compiler (default)") ||
      !op.addBoolOption('\0', "no-baseline", "Disable baseline compiler") ||
      !op.addBoolOption('\0', "no-warp-async",
                        "Don't Warp compile Async Functions") ||
      !op.addBoolOption('\0', "no-warp-generator",
                        "Warp compile Generator Functions") ||
      !op.addBoolOption('\0', "warp-async", "Warp compile Async Functions") ||
      !op.addBoolOption('\0', "warp-generator",
                        "Don't Warp compile Generator Functions") ||
      !op.addBoolOption('\0', "baseline-eager",
                        "Always baseline-compile methods") ||
      !op.addIntOption(
          '\0', "baseline-warmup-threshold", "COUNT",
          "Wait for COUNT calls or iterations before baseline-compiling "
          "(default: 10)",
          -1) ||
      !op.addBoolOption('\0', "blinterp",
                        "Enable Baseline Interpreter (default)") ||
      !op.addBoolOption('\0', "no-blinterp", "Disable Baseline Interpreter") ||
      !op.addBoolOption('\0', "blinterp-eager",
                        "Always Baseline-interpret scripts") ||
      !op.addIntOption(
          '\0', "blinterp-warmup-threshold", "COUNT",
          "Wait for COUNT calls or iterations before Baseline-interpreting "
          "(default: 10)",
          -1) ||
      !op.addIntOption(
          '\0', "trial-inlining-warmup-threshold", "COUNT",
          "Wait for COUNT calls or iterations before trial-inlining "
          "(default: 500)",
          -1) ||
      !op.addBoolOption(
          '\0', "non-writable-jitcode",
          "(NOP for fuzzers) Allocate JIT code as non-writable memory.") ||
      !op.addBoolOption(
          '\0', "no-sse3",
          "Pretend CPU does not support SSE3 instructions and above "
          "to test JIT codegen (no-op on platforms other than x86 and x64).") ||
      !op.addBoolOption(
          '\0', "no-ssse3",
          "Pretend CPU does not support SSSE3 [sic] instructions and above "
          "to test JIT codegen (no-op on platforms other than x86 and x64).") ||
      !op.addBoolOption(
          '\0', "no-sse41",
          "Pretend CPU does not support SSE4.1 instructions "
          "to test JIT codegen (no-op on platforms other than x86 and x64).") ||
      !op.addBoolOption('\0', "no-sse4", "Alias for --no-sse41") ||
      !op.addBoolOption(
          '\0', "no-sse42",
          "Pretend CPU does not support SSE4.2 instructions "
          "to test JIT codegen (no-op on platforms other than x86 and x64).") ||
      !op.addBoolOption('\0', "enable-avx",
                        "AVX is disabled by default. Enable AVX. "
                        "(no-op on platforms other than x86 and x64).") ||
      !op.addBoolOption('\0', "no-avx",
                        "No-op. AVX is currently disabled by default.") ||
      !op.addBoolOption('\0', "more-compartments",
                        "Make newGlobal default to creating a new "
                        "compartment.") ||
      !op.addBoolOption('\0', "fuzzing-safe",
                        "Don't expose functions that aren't safe for "
                        "fuzzers to call") ||
#ifdef DEBUG
      !op.addBoolOption('\0', "differential-testing",
                        "Avoid random/undefined behavior that disturbs "
                        "differential testing (correctness fuzzing)") ||
#endif
      !op.addBoolOption('\0', "disable-oom-functions",
                        "Disable functions that cause "
                        "artificial OOMs") ||
      !op.addBoolOption('\0', "no-threads", "Disable helper threads") ||
#ifdef DEBUG
      !op.addBoolOption('\0', "dump-entrained-variables",
                        "Print variables which are "
                        "unnecessarily entrained by inner functions") ||
#endif
      !op.addBoolOption('\0', "no-ggc", "Disable Generational GC") ||
      !op.addBoolOption('\0', "no-cgc", "Disable Compacting GC") ||
      !op.addBoolOption('\0', "no-incremental-gc", "Disable Incremental GC") ||
      !op.addStringOption('\0', "nursery-strings", "on/off",
                          "Allocate strings in the nursery") ||
      !op.addStringOption('\0', "nursery-bigints", "on/off",
                          "Allocate BigInts in the nursery") ||
      !op.addIntOption('\0', "available-memory", "SIZE",
                       "Select GC settings based on available memory (MB)",
                       0) ||
      !op.addStringOption('\0', "arm-hwcap", "[features]",
                          "Specify ARM code generation features, or 'help' to "
                          "list all features.") ||
      !op.addIntOption('\0', "arm-asm-nop-fill", "SIZE",
                       "Insert the given number of NOP instructions at all "
                       "possible pool locations.",
                       0) ||
      !op.addIntOption('\0', "asm-pool-max-offset", "OFFSET",
                       "The maximum pc relative OFFSET permitted in pool "
                       "reference instructions.",
                       1024) ||
      !op.addBoolOption('\0', "arm-sim-icache-checks",
                        "Enable icache flush checks in the ARM "
                        "simulator.") ||
      !op.addIntOption('\0', "arm-sim-stop-at", "NUMBER",
                       "Stop the ARM simulator after the given "
                       "NUMBER of instructions.",
                       -1) ||
      !op.addBoolOption('\0', "mips-sim-icache-checks",
                        "Enable icache flush checks in the MIPS "
                        "simulator.") ||
      !op.addIntOption('\0', "mips-sim-stop-at", "NUMBER",
                       "Stop the MIPS simulator after the given "
                       "NUMBER of instructions.",
                       -1) ||
      !op.addIntOption('\0', "nursery-size", "SIZE-MB",
                       "Set the maximum nursery size in MB",
                       JS::DefaultNurseryMaxBytes / 1024 / 1024) ||
#ifdef JS_GC_ZEAL
      !op.addStringOption('z', "gc-zeal", "LEVEL(;LEVEL)*[,N]",
                          gc::ZealModeHelpText) ||
#else
      !op.addStringOption('z', "gc-zeal", "LEVEL(;LEVEL)*[,N]",
                          "option ignored in non-gc-zeal builds") ||
#endif
      !op.addStringOption('\0', "module-load-path", "DIR",
                          "Set directory to load modules from") ||
      !op.addBoolOption('\0', "no-source-pragmas",
                        "Disable source(Mapping)URL pragma parsing") ||
      !op.addBoolOption('\0', "no-async-stacks", "Disable async stacks") ||
      !op.addBoolOption('\0', "async-stacks-capture-debuggee-only",
                        "Limit async stack capture to only debuggees") ||
      !op.addMultiStringOption('\0', "dll", "LIBRARY",
                               "Dynamically load LIBRARY") ||
      !op.addBoolOption('\0', "suppress-minidump",
                        "Suppress crash minidumps") ||
#ifdef JS_ENABLE_SMOOSH
      !op.addBoolOption('\0', "smoosh", "Use SmooshMonkey") ||
      !op.addStringOption('\0', "not-implemented-watchfile", "[filename]",
                          "Track NotImplemented errors in the new frontend") ||
#else
      !op.addBoolOption('\0', "smoosh", "No-op") ||
#endif
      !op.addBoolOption('\0', "wasm-compile-and-serialize",
                        "Compile the wasm bytecode from stdin and serialize "
                        "the results to stdout") ||
#ifdef FUZZING_JS_FUZZILLI
      !op.addBoolOption('\0', "reprl", "Enable REPRL mode for fuzzing") ||
#endif
      !op.addStringOption('\0', "telemetry-dir", "[directory]",
                          "Output telemetry results in a directory") ||
      !op.addBoolOption('\0', "use-fdlibm-for-sin-cos-tan",
                        "Use fdlibm for Math.sin, Math.cos, and Math.tan")) {
    return EXIT_FAILURE;
  }

  op.setArgTerminatesOptions("script", true);
  op.setArgCapturesRest("scriptArgs");

  switch (op.parseArgs(argc, argv)) {
    case OptionParser::EarlyExit:
      return EXIT_SUCCESS;
    case OptionParser::ParseError:
      op.printHelp(argv[0]);
      return EXIT_FAILURE;
    case OptionParser::Fail:
      return EXIT_FAILURE;
    case OptionParser::Okay:
      break;
  }

  if (op.getHelpOption()) {
    return EXIT_SUCCESS;
  }

  // Record aggregated telemetry data on disk. Do this as early as possible such
  // that the telemetry is recording both before starting the context and after
  // closing it.
  if (op.getStringOption("telemetry-dir")) {
    if (!telemetryLock) {
      telemetryLock = js_new<Mutex>(mutexid::ShellTelemetry);
      if (!telemetryLock) {
        return EXIT_FAILURE;
      }
    }
  }
  auto writeTelemetryResults = MakeScopeExit([&op] {
    if (const char* dir = op.getStringOption("telemetry-dir")) {
      WriteTelemetryDataToDisk(dir);
      js_free(telemetryLock);
      telemetryLock = nullptr;
    }
  });

  /*
   * Allow dumping on Linux with the fuzzing flag set, even when running with
   * the suid/sgid flag set on the shell.
   */
#ifdef XP_LINUX
  if (op.getBoolOption("fuzzing-safe")) {
    prctl(PR_SET_DUMPABLE, 1);
  }
#endif

#ifdef DEBUG
  /*
   * Process OOM options as early as possible so that we can observe as many
   * allocations as possible.
   */
  OOM_printAllocationCount = op.getBoolOption('O');
#endif

  if (op.getBoolOption("no-threads")) {
    js::DisableExtraThreads();
  }

  enableCodeCoverage = op.getBoolOption("code-coverage");
  if (enableCodeCoverage) {
    js::EnableCodeCoverage();
  }

  if (const char* xdr = op.getStringOption("selfhosted-xdr-path")) {
    shell::selfHostedXDRPath = xdr;
  }
  if (const char* opt = op.getStringOption("selfhosted-xdr-mode")) {
    if (strcmp(opt, "encode") == 0) {
      shell::encodeSelfHostedCode = true;
    } else if (strcmp(opt, "decode") == 0) {
      shell::encodeSelfHostedCode = false;
    } else if (strcmp(opt, "off") == 0) {
      shell::selfHostedXDRPath = nullptr;
    } else {
      MOZ_CRASH(
          "invalid option value for --selfhosted-xdr-mode, must be "
          "encode/decode");
    }
  }

#ifdef JS_WITHOUT_NSPR
  if (!op.getMultiStringOption("dll").empty()) {
    fprintf(stderr, "Error: --dll requires NSPR support!\n");
    return EXIT_FAILURE;
  }
#else
  AutoLibraryLoader loader;
  MultiStringRange dllPaths = op.getMultiStringOption("dll");
  while (!dllPaths.empty()) {
    char* path = dllPaths.front();
    loader.load(path);
    dllPaths.popFront();
  }
#endif

  if (op.getBoolOption("suppress-minidump")) {
    js::NoteIntentionalCrash();
  }

  if (!InitSharedObjectMailbox()) {
    return 1;
  }

  JS::SetProcessBuildIdOp(ShellBuildId);

  // The fake CPU count must be set before initializing the Runtime,
  // which spins up the thread pool.
  int32_t cpuCount = op.getIntOption("cpu-count");  // What we're really setting
  if (cpuCount < 0) {
    cpuCount = op.getIntOption("thread-count");  // Legacy name
  }
  if (cpuCount >= 0 && !SetFakeCPUCount(cpuCount)) {
    return 1;
  }

  /* Use the same parameters as the browser in xpcjsruntime.cpp. */
  JSContext* const cx = JS_NewContext(JS::DefaultHeapMaxBytes);
  if (!cx) {
    return 1;
  }

  // Register telemetry callbacks, if needed.
  if (telemetryLock) {
    JS_SetAccumulateTelemetryCallback(cx, AccumulateTelemetryDataCallback);
  }

  size_t nurseryBytes = op.getIntOption("nursery-size") * 1024L * 1024L;
  if (nurseryBytes == 0) {
    fprintf(stderr, "Error: --nursery-size parameter must be non-zero.\n");
    fprintf(stderr,
            "The nursery can be disabled by passing the --no-ggc option.\n");
    return EXIT_FAILURE;
  }
  JS_SetGCParameter(cx, JSGC_MAX_NURSERY_BYTES, nurseryBytes);

  auto destroyCx = MakeScopeExit([cx] { JS_DestroyContext(cx); });

  UniquePtr<ShellContext> sc = MakeUnique<ShellContext>(cx);
  if (!sc) {
    return 1;
  }
  auto destroyShellContext = MakeScopeExit([cx, &sc] {
    // Must clear out some of sc's pointer containers before JS_DestroyContext.
    sc->markObservers.reset();

    JS_SetContextPrivate(cx, nullptr);
    sc.reset();
  });

  JS_SetContextPrivate(cx, sc.get());
  JS_SetGrayGCRootsTracer(cx, TraceGrayRoots, nullptr);
  auto resetGrayGCRootsTracer =
      MakeScopeExit([cx] { JS_SetGrayGCRootsTracer(cx, nullptr, nullptr); });

  // Waiting is allowed on the shell's main thread, for now.
  JS_SetFutexCanWait(cx);
  JS::SetWarningReporter(cx, WarningReporter);
  if (!SetContextOptions(cx, op)) {
    return 1;
  }

  JS_SetGCParameter(cx, JSGC_MAX_BYTES, 0xffffffff);

  size_t availMemMB = op.getIntOption("available-memory");
  if (availMemMB > 0) {
    JS_SetGCParametersBasedOnAvailableMemory(cx, availMemMB);
  }

  JS_SetTrustedPrincipals(cx, &ShellPrincipals::fullyTrusted);
  JS_SetSecurityCallbacks(cx, &ShellPrincipals::securityCallbacks);
  JS_InitDestroyPrincipalsCallback(cx, ShellPrincipals::destroy);
  JS_SetDestroyCompartmentCallback(cx, DestroyShellCompartmentPrivate);
  JS::SetSourceElementCallback(cx, ShellSourceElementCallback);

  js::SetWindowProxyClass(cx, &ShellWindowProxyClass);

  JS_AddInterruptCallback(cx, ShellInterruptCallback);

  bufferStreamState = js_new<ExclusiveWaitableData<BufferStreamState>>(
      mutexid::BufferStreamState);
  if (!bufferStreamState) {
    return 1;
  }
  auto shutdownBufferStreams = MakeScopeExit([] {
    ShutdownBufferStreams();
    js_delete(bufferStreamState);
  });
  JS::InitConsumeStreamCallback(cx, ConsumeBufferSource, ReportStreamError);

  JS::SetPromiseRejectionTrackerCallback(
      cx, ForwardingPromiseRejectionTrackerCallback);

  JS::dbg::SetDebuggerMallocSizeOf(cx, moz_malloc_size_of);

  js::UseInternalJobQueues(cx);

  JS::SetHostCleanupFinalizationRegistryCallback(
      cx, ShellCleanupFinalizationRegistryCallback, sc.get());

  auto shutdownShellThreads = MakeScopeExit([cx] {
    KillWatchdog(cx);
    KillWorkerThreads(cx);
    DestructSharedObjectMailbox();
    CancelOffThreadJobsForRuntime(cx);
  });

  if (const char* opt = op.getStringOption("nursery-strings")) {
    if (strcmp(opt, "on") == 0) {
      cx->runtime()->gc.nursery().enableStrings();
    } else if (strcmp(opt, "off") == 0) {
      cx->runtime()->gc.nursery().disableStrings();
    } else {
      MOZ_CRASH("invalid option value for --nursery-strings, must be on/off");
    }
  }

  if (const char* opt = op.getStringOption("nursery-bigints")) {
    if (strcmp(opt, "on") == 0) {
      cx->runtime()->gc.nursery().enableBigInts();
    } else if (strcmp(opt, "off") == 0) {
      cx->runtime()->gc.nursery().disableBigInts();
    } else {
      MOZ_CRASH("invalid option value for --nursery-bigints, must be on/off");
    }
  }

  // The file content should stay alive as long as Worker thread can be
  // initialized.
  JS::SelfHostedCache xdrSpan = nullptr;
  JS::SelfHostedWriter xdrWriter = nullptr;
  if (selfHostedXDRPath) {
    if (encodeSelfHostedCode) {
      xdrWriter = WriteSelfHostedXDRFile;
    } else {
      selfHostedXDRBuffer.emplace(cx);
      if (ReadSelfHostedXDRFile(cx, *selfHostedXDRBuffer)) {
        MOZ_ASSERT(selfHostedXDRBuffer->length() > 0);
        JS::SelfHostedCache span(selfHostedXDRBuffer->begin(),
                                 selfHostedXDRBuffer->end());
        xdrSpan = span;
      } else {
        fprintf(stderr, "Falling back on parsing source.\n");
        selfHostedXDRPath = nullptr;
      }
    }
  }

#ifndef __wasi__
  // This must be set before self-hosted code is initialized, as self-hosted
  // code reads the property and the property may not be changed later.
  bool disabledHugeMemory = false;
  if (op.getBoolOption("disable-wasm-huge-memory")) {
    disabledHugeMemory = JS::DisableWasmHugeMemory();
    MOZ_RELEASE_ASSERT(disabledHugeMemory);
  }
#endif

  if (!JS::InitSelfHostedCode(cx, xdrSpan, xdrWriter)) {
    return 1;
  }

  EnvironmentPreparer environmentPreparer(cx);

  bool incrementalGC = !op.getBoolOption("no-incremental-gc");
  JS_SetGCParameter(cx, JSGC_INCREMENTAL_GC_ENABLED, incrementalGC);
  JS_SetGCParameter(cx, JSGC_SLICE_TIME_BUDGET_MS, 5);

  JS_SetGCParameter(cx, JSGC_PER_ZONE_GC_ENABLED, true);

  JS::SetProcessLargeAllocationFailureCallback(my_LargeAllocFailCallback);

  js::SetPreserveWrapperCallbacks(cx, DummyPreserveWrapperCallback,
                                  DummyHasReleasedWrapperCallback);

  // Fish around in `op` for various important compiler-configuration flags
  // and make sure they get handed on to any child processes we might create.
  // See bug 1700900.  Semantically speaking, this is all rather dubious:
  //
  // * What set of flags need to be propagated in order to guarantee that the
  //   child produces code that is "compatible" (in whatever sense) with that
  //   produced by the parent?  This isn't always easy to determine.
  //
  // * There's nothing that ensures that flags given to the child are
  //   presented in the same order that they exist in the parent's `argv[]`.
  //   That could be a problem in the case where two flags with contradictory
  //   meanings are given, and they are presented to the child in the opposite
  //   order.  For example: --wasm-compiler=optimizing --wasm-compiler=baseline.

#if defined(JS_CODEGEN_X86) || defined(JS_CODEGEN_X64)
  // The flags were computed by InitWithFailureDiagnostics().
  MOZ_ASSERT(js::jit::CPUFlagsHaveBeenComputed());

  // Reset the SSE flags; they are recomputed below.
  js::jit::CPUInfo::ResetSSEFlagsForTesting();

  if (op.getBoolOption("no-sse3")) {
    js::jit::CPUInfo::SetSSE3Disabled();
    if (!sCompilerProcessFlags.append("--no-sse3")) {
      return EXIT_FAILURE;
    }
  }
  if (op.getBoolOption("no-ssse3")) {
    js::jit::CPUInfo::SetSSSE3Disabled();
    if (!sCompilerProcessFlags.append("--no-ssse3")) {
      return EXIT_FAILURE;
    }
  }
  if (op.getBoolOption("no-sse4") || op.getBoolOption("no-sse41")) {
    js::jit::CPUInfo::SetSSE41Disabled();
    if (!sCompilerProcessFlags.append("--no-sse41")) {
      return EXIT_FAILURE;
    }
  }
  if (op.getBoolOption("no-sse42")) {
    js::jit::CPUInfo::SetSSE42Disabled();
    if (!sCompilerProcessFlags.append("--no-sse42")) {
      return EXIT_FAILURE;
    }
  }
  if (op.getBoolOption("enable-avx")) {
    js::jit::CPUInfo::SetAVXEnabled();
    if (!sCompilerProcessFlags.append("--enable-avx")) {
      return EXIT_FAILURE;
    }
    // Disable AVX completely for now.  We're not supporting AVX and things
    // break easily if asking for AVX.
    fprintf(stderr, "Error: AVX encodings are currently disabled\n");
    return EXIT_FAILURE;
  }

  // Recompute flags.
  js::jit::CPUInfo::GetSSEVersion();
#endif

#ifndef JS_CODEGEN_NONE
  // At this point the flags must definitely be set.
  MOZ_ASSERT(js::jit::CPUFlagsHaveBeenComputed());
#endif

#ifndef __wasi__
  // --disable-wasm-huge-memory needs to be propagated.  See bug 1518210.
  if (disabledHugeMemory &&
      !sCompilerProcessFlags.append("--disable-wasm-huge-memory")) {
    return EXIT_FAILURE;
  }

  // Also the following are to be propagated.
  const char* to_propagate[] = {
#  define WASM_DEFAULT_FEATURE(NAME, LOWER_NAME, COMPILE_PRED, COMPILER_PRED, \
                               FLAG_PRED, SHELL, ...)                         \
    "--no-wasm-" SHELL,
#  define WASM_EXPERIMENTAL_FEATURE(NAME, LOWER_NAME, COMPILE_PRED,       \
                                    COMPILER_PRED, FLAG_PRED, SHELL, ...) \
    "--wasm-" SHELL,
      JS_FOR_WASM_FEATURES(WASM_DEFAULT_FEATURE, WASM_DEFAULT_FEATURE,
                           WASM_EXPERIMENTAL_FEATURE)
#  undef WASM_DEFAULT_FEATURE
#  undef WASM_EXPERIMENTAL_FEATURE
      // Feature selection options
      "--wasm-simd-wormhole",
      // Compiler selection options
      "--test-wasm-await-tier2", NULL};
  for (const char** p = &to_propagate[0]; *p; p++) {
    if (op.getBoolOption(&(*p)[2] /* 2 => skip the leading '--' */)) {
      if (!sCompilerProcessFlags.append(*p)) {
        return EXIT_FAILURE;
      }
    }
  }

  // Also --wasm-compiler= is to be propagated.  This is tricky because it is
  // necessary to reconstitute the --wasm-compiler=<whatever> string from its
  // pieces, without causing a leak.  Hence it is copied into a static buffer.
  // This is thread-unsafe, but we're in `main()` and on the process' root
  // thread.  Also, we do this only once -- it wouldn't work properly if we
  // handled multiple --wasm-compiler= flags in a loop.
  const char* wasm_compiler = op.getStringOption("wasm-compiler");
  if (wasm_compiler) {
    size_t n_needed =
        2 + strlen("wasm-compiler") + 1 + strlen(wasm_compiler) + 1;
    const size_t n_avail = 128;
    static char buf[n_avail];
    // `n_needed` depends on the compiler name specified.  However, it can't
    // be arbitrarily long, since previous flag-checking should have limited
    // it to a set of known possibilities: "baseline", "ion", "cranelift",
    // "baseline+ion", "baseline+cranelift", etc.  Still, assert this for
    // safety.
    MOZ_RELEASE_ASSERT(n_needed < n_avail);
    memset(buf, 0, sizeof(buf));
    SprintfBuf(buf, n_avail, "--%s=%s", "wasm-compiler", wasm_compiler);
    if (!sCompilerProcessFlags.append(buf)) {
      return EXIT_FAILURE;
    }
  }
#endif  // __wasi__

  result = Shell(cx, &op);

#ifdef DEBUG
  if (OOM_printAllocationCount) {
    printf("OOM max count: %" PRIu64 "\n", js::oom::simulator.counter());
  }
#endif

  return result;
}<|MERGE_RESOLUTION|>--- conflicted
+++ resolved
@@ -1501,7 +1501,6 @@
 }
 #endif  // JS_HAS_INTL_API
 
-<<<<<<< HEAD
 static bool
 PrintTaintedString(JSContext* cx, RootedValue *result) {
     StringTaint taint = result->toString()->taint();
@@ -1561,14 +1560,9 @@
     return true;
 }
 
-static MOZ_MUST_USE bool EvalUtf8AndPrint(JSContext* cx, const char* bytes,
-                                          size_t length, int lineno,
-                                          bool compileOnly) {
-=======
 [[nodiscard]] static bool EvalUtf8AndPrint(JSContext* cx, const char* bytes,
                                            size_t length, int lineno,
                                            bool compileOnly) {
->>>>>>> 713683b4
   // Eval.
   JS::CompileOptions options(cx);
   options.setIntroductionType("js shell interactive")
@@ -8935,42 +8929,13 @@
   return false;
 }
 
-<<<<<<< HEAD
 static bool
 Taint(JSContext* cx, unsigned argc, Value* vp)
 {
     return str_tainted(cx, argc, vp);
 }
 
-static bool SetARMHwCapFlags(JSContext* cx, unsigned argc, Value* vp) {
-  CallArgs args = CallArgsFromVp(argc, vp);
-
-  if (args.length() != 1) {
-    JS_ReportErrorASCII(cx, "Wrong number of arguments");
-    return false;
-  }
-
-  RootedString flagsListString(cx, JS::ToString(cx, args.get(0)));
-  if (!flagsListString) {
-    return false;
-  }
-
-#if defined(JS_CODEGEN_ARM)
-  UniqueChars flagsList = JS_EncodeStringToLatin1(cx, flagsListString);
-  if (!flagsList) {
-    return false;
-  }
-
-  jit::ParseARMHwCapFlags(flagsList.get());
-#endif
-
-  args.rval().setUndefined();
-  return true;
-}
-
-=======
 #ifndef __wasi__
->>>>>>> 713683b4
 static bool WasmTextToBinary(JSContext* cx, unsigned argc, Value* vp) {
   CallArgs args = CallArgsFromVp(argc, vp);
   RootedObject callee(cx, &args.callee());
@@ -10140,11 +10105,6 @@
 " Returns the approximate processor time used by the process since an arbitrary epoch, in seconds.\n"
 " Only the difference between two calls to `cpuNow()` is meaningful."),
 
-<<<<<<< HEAD
-    JS_FN_HELP("taint", Taint, 1, 0,
-"taint(str)",
-"  Return a copy of the provided string that is fully tainted.\n"),
-=======
 #ifdef FUZZING_JS_FUZZILLI
     JS_FN_HELP("fuzzilli", Fuzzilli, 0, 0,
 "fuzzilli(operation, arg)",
@@ -10156,7 +10116,10 @@
 "getWasmSmithModule(arrayBuffer)",
 "  Call wasm-smith to generate a random wasm module from the provided data."),
 #endif
->>>>>>> 713683b4
+
+    JS_FN_HELP("taint", Taint, 1, 0,
+"taint(str)",
+"  Return a copy of the provided string that is fully tainted.\n"),
 
     JS_FS_HELP_END
 };
