/* -*- Mode: C++; tab-width: 8; indent-tabs-mode: nil; c-basic-offset: 2 -*-
 * vim: set ts=8 sts=2 et sw=2 tw=80:
 * This Source Code Form is subject to the terms of the Mozilla Public
 * License, v. 2.0. If a copy of the MPL was not distributed with this
 * file, You can obtain one at http://mozilla.org/MPL/2.0/. */
/*
 * Modifications Copyright SAP SE. 2019-2021.  All rights reserved.
 */

/* JS shell. */

#include "mozilla/AlreadyAddRefed.h"  // mozilla::already_AddRefed
#include "mozilla/ArrayUtils.h"
#include "mozilla/Assertions.h"  // MOZ_ASSERT, MOZ_ASSERT_IF, MOZ_RELEASE_ASSERT, MOZ_CRASH
#include "mozilla/Atomics.h"
#include "mozilla/Attributes.h"
#include "mozilla/Compression.h"
#include "mozilla/DebugOnly.h"
#include "mozilla/EnumSet.h"
#include "mozilla/IntegerPrintfMacros.h"
#include "mozilla/mozalloc.h"
#include "mozilla/PodOperations.h"
#include "mozilla/RandomNum.h"
#include "mozilla/RefPtr.h"
#include "mozilla/ScopeExit.h"
#include "mozilla/Sprintf.h"
#include "mozilla/TimeStamp.h"
#include "mozilla/UniquePtrExtensions.h"  // UniqueFreePtr
#include "mozilla/Utf8.h"
#include "mozilla/Variant.h"

#include <algorithm>
#include <chrono>
#ifdef XP_WIN
#  include <direct.h>
#  include <process.h>
#endif
#include <errno.h>
#include <fcntl.h>
#if defined(XP_WIN)
#  include <io.h> /* for isatty() */
#endif
#include <locale.h>
#if defined(MALLOC_H)
#  include MALLOC_H /* for malloc_usable_size, malloc_size, _msize */
#endif
#include <ctime>
#include <math.h>
#ifndef __wasi__
#  include <signal.h>
#endif
#include <stdio.h>
#include <stdlib.h>
#include <string.h>
#include <sys/stat.h>
#include <sys/types.h>
#include <utility>
#ifdef XP_UNIX
#  ifndef __wasi__
#    include <sys/mman.h>
#    include <sys/wait.h>
#  endif
#  include <sys/stat.h>
#  include <unistd.h>
#endif
#ifdef XP_LINUX
#  include <sys/prctl.h>
#endif

#include "jsapi.h"
#include "jsfriendapi.h"
#include "jstypes.h"
#ifndef JS_WITHOUT_NSPR
#  include "prerror.h"
#  include "prlink.h"
#endif

#include "builtin/Array.h"
#include "builtin/MapObject.h"
#include "builtin/ModuleObject.h"
#include "builtin/RegExp.h"
#include "builtin/String.h"
#include "builtin/TestingFunctions.h"
#include "builtin/TestingUtility.h"  // js::ParseCompileOptions, js::ParseDebugMetadata, js::CreateScriptPrivate
#include "debugger/DebugAPI.h"
#include "frontend/BytecodeCompiler.h"  // frontend::{CompileGlobalScriptToExtensibleStencil, CompileModule, ParseModuleToExtensibleStencil}
#include "frontend/CompilationStencil.h"
#ifdef JS_ENABLE_SMOOSH
#  include "frontend/Frontend2.h"
#endif
#include "frontend/FrontendContext.h"  // AutoReportFrontendContext
#include "frontend/ModuleSharedContext.h"
#include "frontend/Parser.h"
#include "frontend/ScopeBindingCache.h"  // js::frontend::ScopeBindingCache
#include "gc/GC.h"
#include "gc/PublicIterators.h"
#ifdef DEBUG
#  include "irregexp/RegExpAPI.h"
#endif

#ifdef JS_SIMULATOR_ARM
#  include "jit/arm/Simulator-arm.h"
#endif
#ifdef JS_SIMULATOR_MIPS32
#  include "jit/mips32/Simulator-mips32.h"
#endif
#ifdef JS_SIMULATOR_MIPS64
#  include "jit/mips64/Simulator-mips64.h"
#endif
#ifdef JS_SIMULATOR_LOONG64
#  include "jit/loong64/Simulator-loong64.h"
#endif
#ifdef JS_SIMULATOR_RISCV64
#  include "jit/riscv64/Simulator-riscv64.h"
#endif
#include "jit/CacheIRHealth.h"
#include "jit/InlinableNatives.h"
#include "jit/Ion.h"
#include "jit/JitcodeMap.h"
#include "jit/JitZone.h"
#include "jit/shared/CodeGenerator-shared.h"
#include "js/Array.h"        // JS::NewArrayObject
#include "js/ArrayBuffer.h"  // JS::{CreateMappedArrayBufferContents,NewMappedArrayBufferWithContents,IsArrayBufferObject,GetArrayBufferLengthAndData}
#include "js/BuildId.h"      // JS::BuildIdCharVector, JS::SetProcessBuildIdOp
#include "js/CallAndConstruct.h"  // JS::Call, JS::IsCallable, JS_CallFunction, JS_CallFunctionValue
#include "js/CharacterEncoding.h"  // JS::StringIsASCII
#include "js/CompilationAndEvaluation.h"
#include "js/CompileOptions.h"  // JS::ReadOnlyCompileOptions, JS::CompileOptions, JS::OwningCompileOptions, JS::DecodeOptions, JS::InstantiateOptions
#include "js/ContextOptions.h"  // JS::ContextOptions{,Ref}
#include "js/Debug.h"           // JS::dbg::ShouldAvoidSideEffects
#include "js/Equality.h"        // JS::SameValue
#include "js/ErrorReport.h"     // JS::PrintError
#include "js/Exception.h"       // JS::StealPendingExceptionStack
#include "js/experimental/CodeCoverage.h"   // js::EnableCodeCoverage
#include "js/experimental/CompileScript.h"  // JS::NewFrontendContext, JS::DestroyFrontendContext, JS::HadFrontendErrors, JS::ConvertFrontendErrorsToRuntimeErrors, JS::CompileGlobalScriptToStencil, JS::CompileModuleScriptToStencil
#include "js/experimental/CTypes.h"         // JS::InitCTypesClass
#include "js/experimental/Intl.h"  // JS::AddMoz{DateTimeFormat,DisplayNames}Constructor
#include "js/experimental/JitInfo.h"  // JSJit{Getter,Setter,Method}CallArgs, JSJitGetterInfo, JSJit{Getter,Setter}Op, JSJitInfo
#include "js/experimental/JSStencil.h"   // JS::Stencil, JS::DecodeStencil
#include "js/experimental/SourceHook.h"  // js::{Set,Forget,}SourceHook
#include "js/experimental/TypedData.h"   // JS_NewUint8Array
#include "js/friend/DumpFunctions.h"     // JS::FormatStackDump
#include "js/friend/ErrorMessages.h"     // js::GetErrorMessage, JSMSG_*
#include "js/friend/StackLimits.h"       // js::AutoCheckRecursionLimit
#include "js/friend/WindowProxy.h"  // js::IsWindowProxy, js::SetWindowProxyClass, js::ToWindowProxyIfWindow, js::ToWindowIfWindowProxy
#include "js/GCAPI.h"               // JS::AutoCheckCannotGC
#include "js/GCVector.h"
#include "js/GlobalObject.h"
#include "js/Initialization.h"
#include "js/Interrupt.h"
#include "js/JSON.h"
#include "js/MemoryCallbacks.h"
#include "js/MemoryFunctions.h"
#include "js/Modules.h"  // JS::GetModulePrivate, JS::SetModule{DynamicImport,Metadata,Resolve}Hook, JS::SetModulePrivate
#include "js/Object.h"  // JS::GetClass, JS::GetCompartment, JS::GetReservedSlot, JS::SetReservedSlot
#include "js/Prefs.h"
#include "js/Principals.h"
#include "js/Printer.h"  // QuoteString
#include "js/Printf.h"
#include "js/PropertyAndElement.h"  // JS_DefineElement, JS_DefineFunction, JS_DefineFunctions, JS_DefineProperties, JS_DefineProperty, JS_GetElement, JS_GetProperty, JS_GetPropertyById, JS_HasProperty, JS_SetElement, JS_SetProperty, JS_SetPropertyById
#include "js/PropertySpec.h"
#include "js/Realm.h"
#include "js/RegExp.h"  // JS::ObjectIsRegExp
#include "js/ScriptPrivate.h"
#include "js/SourceText.h"  // JS::SourceText
#include "js/StableStringChars.h"
#include "js/Stack.h"
#include "js/StreamConsumer.h"
#include "js/StructuredClone.h"
#include "js/Transcoding.h"  // JS::TranscodeBuffer, JS::TranscodeRange, JS::IsTranscodeFailureResult
#include "js/Warnings.h"    // JS::SetWarningReporter
#include "js/WasmModule.h"  // JS::WasmModule
#include "js/Wrapper.h"
#include "proxy/DeadObjectProxy.h"  // js::IsDeadProxyObject
#include "shell/jsoptparse.h"
#include "shell/jsshell.h"
#include "shell/OSObject.h"
#include "shell/ShellModuleObjectWrapper.h"
#include "shell/WasmTesting.h"
#include "threading/ConditionVariable.h"
#include "threading/ExclusiveData.h"
#include "threading/LockGuard.h"
#include "threading/Thread.h"
#include "util/CompleteFile.h"  // js::FileContents, js::ReadCompleteFile
#include "util/DifferentialTesting.h"
#include "util/StringBuffer.h"
#include "util/Text.h"
#include "util/WindowsWrapper.h"
#include "vm/ArgumentsObject.h"
#include "vm/Compression.h"
#include "vm/ErrorObject.h"
#include "vm/ErrorReporting.h"
#include "vm/HelperThreads.h"
#include "vm/JSAtomUtils.h"  // AtomizeUTF8Chars, AtomizeString, ToAtom
#include "vm/JSContext.h"
#include "vm/JSFunction.h"
#include "vm/JSObject.h"
#include "vm/JSScript.h"
#include "vm/ModuleBuilder.h"  // js::ModuleBuilder
#include "vm/Modules.h"
#include "vm/Monitor.h"
#include "vm/MutexIDs.h"
#include "vm/PromiseObject.h"  // js::PromiseObject
#include "vm/Shape.h"
#include "vm/SharedArrayObject.h"
#include "vm/StencilObject.h"  // js::StencilObject
#include "vm/Time.h"
#include "vm/ToSource.h"  // js::ValueToSource
#include "vm/TypedArrayObject.h"
#include "vm/WrapperObject.h"
#include "wasm/WasmFeatures.h"
#include "wasm/WasmJS.h"

#include "vm/Compartment-inl.h"
#include "vm/ErrorObject-inl.h"
#include "vm/Interpreter-inl.h"
#include "vm/JSObject-inl.h"
#include "vm/Realm-inl.h"
#include "vm/Stack-inl.h"

#undef compress

using namespace js;
using namespace js::cli;
using namespace js::shell;

using JS::AutoStableStringChars;
using JS::CompileOptions;

using js::shell::RCFile;

using mozilla::ArrayEqual;
using mozilla::AsVariant;
using mozilla::Atomic;
using mozilla::MakeScopeExit;
using mozilla::Maybe;
using mozilla::Nothing;
using mozilla::NumberEqualsInt32;
using mozilla::TimeDuration;
using mozilla::TimeStamp;
using mozilla::Utf8Unit;
using mozilla::Variant;

bool InitOptionParser(OptionParser& op);
bool SetGlobalOptionsPreJSInit(const OptionParser& op);
bool SetGlobalOptionsPostJSInit(const OptionParser& op);
bool SetContextOptions(JSContext* cx, const OptionParser& op);
bool SetContextWasmOptions(JSContext* cx, const OptionParser& op);
bool SetContextJITOptions(JSContext* cx, const OptionParser& op);
bool SetContextGCOptions(JSContext* cx, const OptionParser& op);
bool InitModuleLoader(JSContext* cx, const OptionParser& op);

#ifdef FUZZING_JS_FUZZILLI
#  define REPRL_CRFD 100
#  define REPRL_CWFD 101
#  define REPRL_DRFD 102
#  define REPRL_DWFD 103

#  define SHM_SIZE 0x100000
#  define MAX_EDGES ((SHM_SIZE - 4) * 8)

struct shmem_data {
  uint32_t num_edges;
  unsigned char edges[];
};

struct shmem_data* __shmem;

uint32_t *__edges_start, *__edges_stop;
void __sanitizer_cov_reset_edgeguards() {
  uint64_t N = 0;
  for (uint32_t* x = __edges_start; x < __edges_stop && N < MAX_EDGES; x++)
    *x = ++N;
}

extern "C" void __sanitizer_cov_trace_pc_guard_init(uint32_t* start,
                                                    uint32_t* stop) {
  // Avoid duplicate initialization
  if (start == stop || *start) return;

  if (__edges_start != NULL || __edges_stop != NULL) {
    fprintf(stderr,
            "Coverage instrumentation is only supported for a single module\n");
    _exit(-1);
  }

  __edges_start = start;
  __edges_stop = stop;

  // Map the shared memory region
  const char* shm_key = getenv("SHM_ID");
  if (!shm_key) {
    puts("[COV] no shared memory bitmap available, skipping");
    __shmem = (struct shmem_data*)malloc(SHM_SIZE);
  } else {
    int fd = shm_open(shm_key, O_RDWR, S_IREAD | S_IWRITE);
    if (fd <= -1) {
      fprintf(stderr, "Failed to open shared memory region: %s\n",
              strerror(errno));
      _exit(-1);
    }

    __shmem = (struct shmem_data*)mmap(0, SHM_SIZE, PROT_READ | PROT_WRITE,
                                       MAP_SHARED, fd, 0);
    if (__shmem == MAP_FAILED) {
      fprintf(stderr, "Failed to mmap shared memory region\n");
      _exit(-1);
    }
  }

  __sanitizer_cov_reset_edgeguards();

  __shmem->num_edges = stop - start;
  printf("[COV] edge counters initialized. Shared memory: %s with %u edges\n",
         shm_key, __shmem->num_edges);
}

extern "C" void __sanitizer_cov_trace_pc_guard(uint32_t* guard) {
  // There's a small race condition here: if this function executes in two
  // threads for the same edge at the same time, the first thread might disable
  // the edge (by setting the guard to zero) before the second thread fetches
  // the guard value (and thus the index). However, our instrumentation ignores
  // the first edge (see libcoverage.c) and so the race is unproblematic.
  uint32_t index = *guard;
  // If this function is called before coverage instrumentation is properly
  // initialized we want to return early.
  if (!index) return;
  __shmem->edges[index / 8] |= 1 << (index % 8);
  *guard = 0;
}
#endif /* FUZZING_JS_FUZZILLI */

enum JSShellExitCode {
  EXITCODE_RUNTIME_ERROR = 3,
  EXITCODE_FILE_NOT_FOUND = 4,
  EXITCODE_OUT_OF_MEMORY = 5,
  EXITCODE_TIMEOUT = 6
};

/*
 * Limit the timeout to 30 minutes to prevent an overflow on platfoms
 * that represent the time internally in microseconds using 32-bit int.
 */
static const double MAX_TIMEOUT_SECONDS = 1800.0;

// Not necessarily in sync with the browser
#ifdef ENABLE_SHARED_MEMORY
#  define SHARED_MEMORY_DEFAULT 1
#else
#  define SHARED_MEMORY_DEFAULT 0
#endif

// Fuzzing support for JS runtime fuzzing
#ifdef FUZZING_INTERFACES
#  include "shell/jsrtfuzzing/jsrtfuzzing.h"
static bool fuzzDoDebug = !!getenv("MOZ_FUZZ_DEBUG");
static bool fuzzHaveModule = !!getenv("FUZZER");
#endif  // FUZZING_INTERFACES

// Code to support GCOV code coverage measurements on standalone shell
#ifdef MOZ_CODE_COVERAGE
#  if defined(__GNUC__) && !defined(__clang__)
extern "C" void __gcov_dump();
extern "C" void __gcov_reset();

void counters_dump(int) { __gcov_dump(); }

void counters_reset(int) { __gcov_reset(); }
#  else
void counters_dump(int) { /* Do nothing */ }

void counters_reset(int) { /* Do nothing */ }
#  endif

static void InstallCoverageSignalHandlers() {
#  ifndef XP_WIN
  fprintf(stderr, "[CodeCoverage] Setting handlers for process %d.\n",
          getpid());

  struct sigaction dump_sa;
  dump_sa.sa_handler = counters_dump;
  dump_sa.sa_flags = SA_RESTART;
  sigemptyset(&dump_sa.sa_mask);
  mozilla::DebugOnly<int> r1 = sigaction(SIGUSR1, &dump_sa, nullptr);
  MOZ_ASSERT(r1 == 0, "Failed to install GCOV SIGUSR1 handler");

  struct sigaction reset_sa;
  reset_sa.sa_handler = counters_reset;
  reset_sa.sa_flags = SA_RESTART;
  sigemptyset(&reset_sa.sa_mask);
  mozilla::DebugOnly<int> r2 = sigaction(SIGUSR2, &reset_sa, nullptr);
  MOZ_ASSERT(r2 == 0, "Failed to install GCOV SIGUSR2 handler");
#  endif
}
#endif

// An off-thread parse or decode job.
class js::shell::OffThreadJob {
  static constexpr size_t kCompileStackQuota = 128 * sizeof(size_t) * 1024;
  static constexpr size_t kThreadStackQuota =
      kCompileStackQuota + 128 * sizeof(size_t) * 1024;

  enum State {
    RUNNING,   // Working; no stencil.
    DONE,      // Finished; have stencil.
    CANCELLED  // Cancelled due to error.
  };

 public:
  enum class Kind {
    CompileScript,
    CompileModule,
    Decode,
  };

  OffThreadJob(ShellContext* sc, Kind kind, JS::SourceText<char16_t>&& srcBuf);
  OffThreadJob(ShellContext* sc, Kind kind, JS::TranscodeBuffer&& xdrBuf);

  ~OffThreadJob();

  bool init(JSContext* cx, const JS::ReadOnlyCompileOptions& options);
  bool dispatch();

  static void OffThreadMain(OffThreadJob* self);
  void run();

  void cancel();
  void waitUntilDone();

  already_AddRefed<JS::Stencil> stealStencil(JSContext* cx);

 public:
  const int32_t id;

 private:
  Kind kind_;
  State state_;

  JS::FrontendContext* fc_ = nullptr;
  JS::OwningCompileOptions options_;

  UniquePtr<Thread> thread_;

  JS::SourceText<char16_t> srcBuf_;
  JS::TranscodeBuffer xdrBuf_;

  RefPtr<JS::Stencil> stencil_;

  JS::TranscodeResult transcodeResult_ = JS::TranscodeResult::Ok;
};

template <typename T>
static OffThreadJob* NewOffThreadJob(JSContext* cx, OffThreadJob::Kind kind,
                                     JS::ReadOnlyCompileOptions& options,
                                     T&& source) {
  ShellContext* sc = GetShellContext(cx);
  if (sc->isWorker) {
    // Off-thread compilation/decode is used by main-thread, in order to improve
    // the responsiveness.  It's not used by worker in browser, and there's not
    // much reason to support worker here.
    JS_ReportErrorASCII(cx, "Off-thread job is not supported in worker");
    return nullptr;
  }

  UniquePtr<OffThreadJob> job(
      cx->new_<OffThreadJob>(sc, kind, std::move(source)));
  if (!job) {
    return nullptr;
  }

  if (!job->init(cx, options)) {
    return nullptr;
  }

  if (!sc->offThreadJobs.append(job.get())) {
    job->cancel();
    JS_ReportErrorASCII(cx, "OOM adding off-thread job");
    return nullptr;
  }

  return job.release();
}

static OffThreadJob* GetSingleOffThreadJob(JSContext* cx) {
  ShellContext* sc = GetShellContext(cx);
  const auto& jobs = sc->offThreadJobs;
  if (jobs.empty()) {
    JS_ReportErrorASCII(cx, "No off-thread jobs are pending");
    return nullptr;
  }

  if (jobs.length() > 1) {
    JS_ReportErrorASCII(
        cx, "Multiple off-thread jobs are pending: must specify job ID");
    return nullptr;
  }

  return jobs[0];
}

static OffThreadJob* LookupOffThreadJobByID(JSContext* cx, int32_t id) {
  if (id <= 0) {
    JS_ReportErrorASCII(cx, "Bad off-thread job ID");
    return nullptr;
  }

  ShellContext* sc = GetShellContext(cx);
  const auto& jobs = sc->offThreadJobs;
  if (jobs.empty()) {
    JS_ReportErrorASCII(cx, "No off-thread jobs are pending");
    return nullptr;
  }

  OffThreadJob* job = nullptr;
  for (auto someJob : jobs) {
    if (someJob->id == id) {
      job = someJob;
      break;
    }
  }

  if (!job) {
    JS_ReportErrorASCII(cx, "Off-thread job not found");
    return nullptr;
  }

  return job;
}

static OffThreadJob* LookupOffThreadJobForArgs(JSContext* cx,
                                               const CallArgs& args,
                                               size_t arg) {
  // If the optional ID argument isn't present, get the single pending job.
  if (args.length() <= arg) {
    return GetSingleOffThreadJob(cx);
  }

  // Lookup the job using the specified ID.
  int32_t id = 0;
  RootedValue value(cx, args[arg]);
  if (!ToInt32(cx, value, &id)) {
    return nullptr;
  }

  return LookupOffThreadJobByID(cx, id);
}

static void DeleteOffThreadJob(JSContext* cx, OffThreadJob* job) {
  ShellContext* sc = GetShellContext(cx);
  for (size_t i = 0; i < sc->offThreadJobs.length(); i++) {
    if (sc->offThreadJobs[i] == job) {
      sc->offThreadJobs.erase(&sc->offThreadJobs[i]);
      js_delete(job);
      return;
    }
  }

  MOZ_CRASH("Off-thread job not found");
}

static void CancelOffThreadJobsForRuntime(JSContext* cx) {
  ShellContext* sc = GetShellContext(cx);
  while (!sc->offThreadJobs.empty()) {
    OffThreadJob* job = sc->offThreadJobs.popCopy();
    job->waitUntilDone();
    js_delete(job);
  }
}

mozilla::Atomic<int32_t> gOffThreadJobSerial(1);

OffThreadJob::OffThreadJob(ShellContext* sc, Kind kind,
                           JS::SourceText<char16_t>&& srcBuf)
    : id(gOffThreadJobSerial++),
      kind_(kind),
      state_(RUNNING),
      options_(JS::OwningCompileOptions::ForFrontendContext()),
      srcBuf_(std::move(srcBuf)) {
  MOZ_RELEASE_ASSERT(id > 0, "Off-thread job IDs exhausted");
}

OffThreadJob::OffThreadJob(ShellContext* sc, Kind kind,
                           JS::TranscodeBuffer&& xdrBuf)
    : id(gOffThreadJobSerial++),
      kind_(kind),
      state_(RUNNING),
      options_(JS::OwningCompileOptions::ForFrontendContext()),
      xdrBuf_(std::move(xdrBuf)) {
  MOZ_RELEASE_ASSERT(id > 0, "Off-thread job IDs exhausted");
}

OffThreadJob::~OffThreadJob() {
  if (fc_) {
    JS::DestroyFrontendContext(fc_);
  }
  MOZ_ASSERT(state_ != RUNNING);
}

bool OffThreadJob::init(JSContext* cx,
                        const JS::ReadOnlyCompileOptions& options) {
  fc_ = JS::NewFrontendContext();
  if (!fc_) {
    ReportOutOfMemory(cx);
    state_ = CANCELLED;
    return false;
  }

  if (!options_.copy(cx, options)) {
    state_ = CANCELLED;
    return false;
  }

  return true;
}

bool OffThreadJob::dispatch() {
  thread_ =
      js::MakeUnique<Thread>(Thread::Options().setStackSize(kThreadStackQuota));
  if (!thread_) {
    state_ = CANCELLED;
    return false;
  }

  if (!thread_->init(OffThreadJob::OffThreadMain, this)) {
    state_ = CANCELLED;
    thread_ = nullptr;
    return false;
  }

  return true;
}

/* static */ void OffThreadJob::OffThreadMain(OffThreadJob* self) {
  self->run();
}

void OffThreadJob::run() {
  MOZ_ASSERT(state_ == RUNNING);
  MOZ_ASSERT(!stencil_);

  JS::SetNativeStackQuota(fc_, kCompileStackQuota);

  switch (kind_) {
    case Kind::CompileScript: {
      stencil_ = JS::CompileGlobalScriptToStencil(fc_, options_, srcBuf_);
      break;
    }
    case Kind::CompileModule: {
      stencil_ = JS::CompileModuleScriptToStencil(fc_, options_, srcBuf_);
      break;
    }
    case Kind::Decode: {
      JS::DecodeOptions decodeOptions(options_);
      JS::TranscodeRange range(xdrBuf_.begin(), xdrBuf_.length());
      transcodeResult_ = JS::DecodeStencil(fc_, decodeOptions, range,
                                           getter_AddRefs(stencil_));
      break;
    }
  }

  state_ = DONE;
}

void OffThreadJob::cancel() {
  MOZ_ASSERT(state_ == RUNNING);
  MOZ_ASSERT(!stencil_);
  MOZ_ASSERT(!thread_, "cannot cancel after starting a thread");

  state_ = CANCELLED;
}

void OffThreadJob::waitUntilDone() {
  MOZ_ASSERT(state_ != CANCELLED);
  thread_->join();
}

already_AddRefed<JS::Stencil> OffThreadJob::stealStencil(JSContext* cx) {
  JS::FrontendContext* fc = fc_;
  fc_ = nullptr;
  auto destroyFrontendContext =
      mozilla::MakeScopeExit([&]() { JS::DestroyFrontendContext(fc); });

  MOZ_ASSERT(fc);

  if (JS::HadFrontendErrors(fc)) {
    (void)JS::ConvertFrontendErrorsToRuntimeErrors(cx, fc, options_);
    return nullptr;
  }

  if (!stencil_ && JS::IsTranscodeFailureResult(transcodeResult_)) {
    JS_ReportErrorASCII(cx, "failed to decode cache");
    return nullptr;
  }

  // Report warnings.
  if (!JS::ConvertFrontendErrorsToRuntimeErrors(cx, fc, options_)) {
    return nullptr;
  }

  return stencil_.forget();
}

struct ShellCompartmentPrivate {
  GCPtr<ArrayObject*> blackRoot;
  GCPtr<ArrayObject*> grayRoot;
};

struct MOZ_STACK_CLASS EnvironmentPreparer
    : public js::ScriptEnvironmentPreparer {
  explicit EnvironmentPreparer(JSContext* cx) {
    js::SetScriptEnvironmentPreparer(cx, this);
  }
  void invoke(JS::HandleObject global, Closure& closure) override;
};

const char* shell::selfHostedXDRPath = nullptr;
bool shell::encodeSelfHostedCode = false;
bool shell::enableCodeCoverage = false;
bool shell::enableDisassemblyDumps = false;
bool shell::offthreadCompilation = false;
JS::DelazificationOption shell::defaultDelazificationMode =
    JS::DelazificationOption::OnDemandOnly;
bool shell::enableAsmJS = false;
bool shell::enableWasm = false;
bool shell::enableSharedMemory = SHARED_MEMORY_DEFAULT;
bool shell::enableWasmBaseline = false;
bool shell::enableWasmOptimizing = false;
bool shell::enableWasmVerbose = false;
bool shell::enableTestWasmAwaitTier2 = false;
bool shell::enableSourcePragmas = true;
bool shell::enableAsyncStacks = false;
bool shell::enableAsyncStackCaptureDebuggeeOnly = false;
bool shell::enableToSource = false;
bool shell::enableImportAttributes = false;
bool shell::enableImportAttributesAssertSyntax = false;
#ifdef JS_GC_ZEAL
uint32_t shell::gZealBits = 0;
uint32_t shell::gZealFrequency = 0;
#endif
bool shell::printTiming = false;
RCFile* shell::gErrFile = nullptr;
RCFile* shell::gOutFile = nullptr;
bool shell::reportWarnings = true;
bool shell::compileOnly = false;
bool shell::disableOOMFunctions = false;
bool shell::defaultToSameCompartment = true;

#ifdef DEBUG
bool shell::dumpEntrainedVariables = false;
bool shell::OOM_printAllocationCount = false;
#endif

UniqueChars shell::processWideModuleLoadPath;

static bool SetTimeoutValue(JSContext* cx, double t);

static void KillWatchdog(JSContext* cx);

static bool ScheduleWatchdog(JSContext* cx, double t);

static void CancelExecution(JSContext* cx);

enum class ShellGlobalKind {
  GlobalObject,
  WindowProxy,
};

static JSObject* NewGlobalObject(JSContext* cx, JS::RealmOptions& options,
                                 JSPrincipals* principals, ShellGlobalKind kind,
                                 bool immutablePrototype);

/*
 * A toy WindowProxy class for the shell. This is intended for testing code
 * where global |this| is a WindowProxy. All requests are forwarded to the
 * underlying global and no navigation is supported.
 */
const JSClass ShellWindowProxyClass =
    PROXY_CLASS_DEF("ShellWindowProxy", JSCLASS_HAS_RESERVED_SLOTS(1));

JSObject* NewShellWindowProxy(JSContext* cx, JS::HandleObject global) {
  MOZ_ASSERT(global->is<GlobalObject>());

  js::WrapperOptions options;
  options.setClass(&ShellWindowProxyClass);

  JSAutoRealm ar(cx, global);
  JSObject* obj =
      js::Wrapper::New(cx, global, &js::Wrapper::singleton, options);
  MOZ_ASSERT_IF(obj, js::IsWindowProxy(obj));
  return obj;
}

/*
 * A toy principals type for the shell.
 *
 * In the shell, a principal is simply a 32-bit mask: P subsumes Q if the
 * set bits in P are a superset of those in Q. Thus, the principal 0 is
 * subsumed by everything, and the principal ~0 subsumes everything.
 *
 * As a special case, a null pointer as a principal is treated like 0xffff.
 *
 * The 'newGlobal' function takes an option indicating which principal the
 * new global should have; 'evaluate' does for the new code.
 */
class ShellPrincipals final : public JSPrincipals {
  uint32_t bits;

  static uint32_t getBits(JSPrincipals* p) {
    if (!p) {
      return 0xffff;
    }
    return static_cast<ShellPrincipals*>(p)->bits;
  }

 public:
  explicit ShellPrincipals(uint32_t bits, int32_t refcount = 0) : bits(bits) {
    this->refcount = refcount;
  }

  bool write(JSContext* cx, JSStructuredCloneWriter* writer) override {
    // The shell doesn't have a read principals hook, so it doesn't really
    // matter what we write here, but we have to write something so the
    // fuzzer is happy.
    return JS_WriteUint32Pair(writer, bits, 0);
  }

  bool isSystemOrAddonPrincipal() override { return true; }

  static void destroy(JSPrincipals* principals) {
    MOZ_ASSERT(principals != &fullyTrusted);
    MOZ_ASSERT(principals->refcount == 0);
    js_delete(static_cast<const ShellPrincipals*>(principals));
  }

  static bool subsumes(JSPrincipals* first, JSPrincipals* second) {
    uint32_t firstBits = getBits(first);
    uint32_t secondBits = getBits(second);
    return (firstBits | secondBits) == firstBits;
  }

  static JSSecurityCallbacks securityCallbacks;

  // Fully-trusted principals singleton.
  static ShellPrincipals fullyTrusted;
};

JSSecurityCallbacks ShellPrincipals::securityCallbacks = {
    nullptr,  // contentSecurityPolicyAllows
    subsumes};

// The fully-trusted principal subsumes all other principals.
ShellPrincipals ShellPrincipals::fullyTrusted(-1, 1);

#ifdef EDITLINE
extern "C" {
extern MOZ_EXPORT char* readline(const char* prompt);
extern MOZ_EXPORT void add_history(char* line);
}  // extern "C"
#endif

ShellContext::ShellContext(JSContext* cx, IsWorkerEnum isWorker_)
    : cx_(nullptr),
      isWorker(isWorker_),
      lastWarningEnabled(false),
      trackUnhandledRejections(true),
      timeoutInterval(-1.0),
      startTime(PRMJ_Now()),
      serviceInterrupt(false),
      haveInterruptFunc(false),
      interruptFunc(cx, NullValue()),
      lastWarning(cx, NullValue()),
      promiseRejectionTrackerCallback(cx, NullValue()),
      unhandledRejectedPromises(cx),
      watchdogLock(mutexid::ShellContextWatchdog),
      exitCode(0),
      quitting(false),
      readLineBufPos(0),
      errFilePtr(nullptr),
      outFilePtr(nullptr),
      offThreadMonitor(mutexid::ShellOffThreadState),
      finalizationRegistryCleanupCallbacks(cx) {}

ShellContext* js::shell::GetShellContext(JSContext* cx) {
  ShellContext* sc = static_cast<ShellContext*>(JS_GetContextPrivate(cx));
  MOZ_ASSERT(sc);
  return sc;
}

static void TraceRootArrays(JSTracer* trc, gc::MarkColor color) {
  JSRuntime* rt = trc->runtime();
  for (ZonesIter zone(rt, SkipAtoms); !zone.done(); zone.next()) {
    for (CompartmentsInZoneIter comp(zone); !comp.done(); comp.next()) {
      auto priv = static_cast<ShellCompartmentPrivate*>(
          JS_GetCompartmentPrivate(comp.get()));
      if (!priv) {
        continue;
      }

      GCPtr<ArrayObject*>& array =
          (color == gc::MarkColor::Black) ? priv->blackRoot : priv->grayRoot;
      TraceNullableEdge(trc, &array, "shell root array");

      if (array) {
        // Trace the array elements as part of root marking.
        for (uint32_t i = 0; i < array->getDenseInitializedLength(); i++) {
          Value& value = const_cast<Value&>(array->getDenseElement(i));
          TraceManuallyBarrieredEdge(trc, &value, "shell root array element");
        }
      }
    }
  }
}

static void TraceBlackRoots(JSTracer* trc, void* data) {
  TraceRootArrays(trc, gc::MarkColor::Black);
}

static bool TraceGrayRoots(JSTracer* trc, SliceBudget& budget, void* data) {
  TraceRootArrays(trc, gc::MarkColor::Gray);
  return true;
}

static inline JSString* NewStringCopyUTF8(JSContext* cx, const char* chars) {
  return JS_NewStringCopyUTF8N(cx, JS::UTF8Chars(chars, strlen(chars)));
}

static mozilla::UniqueFreePtr<char[]> GetLine(FILE* file, const char* prompt) {
#ifdef EDITLINE
  /*
   * Use readline only if file is stdin, because there's no way to specify
   * another handle.  Are other filehandles interactive?
   */
  if (file == stdin) {
    mozilla::UniqueFreePtr<char[]> linep(readline(prompt));
    /*
     * We set it to zero to avoid complaining about inappropriate ioctl
     * for device in the case of EOF. Looks like errno == 251 if line is
     * finished with EOF and errno == 25 (EINVAL on Mac) if there is
     * nothing left to read.
     */
    if (errno == 251 || errno == 25 || errno == EINVAL) {
      errno = 0;
    }
    if (!linep) {
      return nullptr;
    }
    if (linep[0] != '\0') {
      add_history(linep.get());
    }
    return linep;
  }
#endif

  size_t len = 0;
  if (*prompt != '\0' && gOutFile->isOpen()) {
    fprintf(gOutFile->fp, "%s", prompt);
    fflush(gOutFile->fp);
  }

  size_t size = 80;
  mozilla::UniqueFreePtr<char[]> buffer(static_cast<char*>(malloc(size)));
  if (!buffer) {
    return nullptr;
  }

  char* current = buffer.get();
  do {
    while (true) {
      if (fgets(current, size - len, file)) {
        break;
      }
      if (errno != EINTR) {
        return nullptr;
      }
    }

    len += strlen(current);
    char* t = buffer.get() + len - 1;
    if (*t == '\n') {
      /* Line was read. We remove '\n' and exit. */
      *t = '\0';
      break;
    }

    if (len + 1 == size) {
      size = size * 2;
      char* raw = buffer.release();
      char* tmp = static_cast<char*>(realloc(raw, size));
      if (!tmp) {
        free(raw);
        return nullptr;
      }
      buffer.reset(tmp);
    }
    current = buffer.get() + len;
  } while (true);
  return buffer;
}

static bool ShellInterruptCallback(JSContext* cx) {
  ShellContext* sc = GetShellContext(cx);
  if (!sc->serviceInterrupt) {
    return true;
  }

  // Reset serviceInterrupt. CancelExecution or InterruptIf will set it to
  // true to distinguish watchdog or user triggered interrupts.
  // Do this first to prevent other interrupts that may occur while the
  // user-supplied callback is executing from re-entering the handler.
  sc->serviceInterrupt = false;

  bool result;
  if (sc->haveInterruptFunc) {
    bool wasAlreadyThrowing = cx->isExceptionPending();
    JS::AutoSaveExceptionState savedExc(cx);
    JSAutoRealm ar(cx, &sc->interruptFunc.toObject());
    RootedValue rval(cx);

    // Report any exceptions thrown by the JS interrupt callback, but do
    // *not* keep it on the cx. The interrupt handler is invoked at points
    // that are not expected to throw catchable exceptions, like at
    // JSOp::RetRval.
    //
    // If the interrupted JS code was already throwing, any exceptions
    // thrown by the interrupt handler are silently swallowed.
    {
      Maybe<AutoReportException> are;
      if (!wasAlreadyThrowing) {
        are.emplace(cx);
      }
      result = JS_CallFunctionValue(cx, nullptr, sc->interruptFunc,
                                    JS::HandleValueArray::empty(), &rval);
    }
    savedExc.restore();

    if (rval.isBoolean()) {
      result = rval.toBoolean();
    } else {
      result = false;
    }
  } else {
    result = false;
  }

  if (!result && sc->exitCode == 0) {
    static const char msg[] = "Script terminated by interrupt handler.\n";
    fputs(msg, stderr);

    sc->exitCode = EXITCODE_TIMEOUT;
  }

  return result;
}

static void GCSliceCallback(JSContext* cx, JS::GCProgress progress,
                            const JS::GCDescription& desc) {
  if (progress == JS::GC_CYCLE_END) {
#if defined(MOZ_MEMORY)
    // We call this here to match the browser's DOMGCSliceCallback.
    jemalloc_free_dirty_pages();
#endif
  }
}

/*
 * Some UTF-8 files, notably those written using Notepad, have a Unicode
 * Byte-Order-Mark (BOM) as their first character. This is useless (byte-order
 * is meaningless for UTF-8) but causes a syntax error unless we skip it.
 */
static void SkipUTF8BOM(FILE* file) {
  int ch1 = fgetc(file);
  int ch2 = fgetc(file);
  int ch3 = fgetc(file);

  // Skip the BOM
  if (ch1 == 0xEF && ch2 == 0xBB && ch3 == 0xBF) {
    return;
  }

  // No BOM - revert
  if (ch3 != EOF) {
    ungetc(ch3, file);
  }
  if (ch2 != EOF) {
    ungetc(ch2, file);
  }
  if (ch1 != EOF) {
    ungetc(ch1, file);
  }
}

void EnvironmentPreparer::invoke(HandleObject global, Closure& closure) {
  MOZ_ASSERT(JS_IsGlobalObject(global));

  JSContext* cx = TlsContext.get();
  MOZ_ASSERT(!JS_IsExceptionPending(cx));

  AutoRealm ar(cx, global);
  AutoReportException are(cx);
  if (!closure(cx)) {
    return;
  }
}

static bool RegisterScriptPathWithModuleLoader(JSContext* cx,
                                               HandleScript script,
                                               const char* filename) {
  // Set the private value associated with a script to a object containing the
  // script's filename so that the module loader can use it to resolve
  // relative imports.

  RootedString path(cx, NewStringCopyUTF8(cx, filename));
  if (!path) {
    return false;
  }

  MOZ_ASSERT(JS::GetScriptPrivate(script).isUndefined());
  RootedObject infoObject(cx, js::CreateScriptPrivate(cx, path));
  if (!infoObject) {
    return false;
  }

  JS::SetScriptPrivate(script, ObjectValue(*infoObject));
  return true;
}

enum class CompileUtf8 {
  InflateToUtf16,
  DontInflate,
};

[[nodiscard]] static bool RunFile(JSContext* cx, const char* filename,
                                  FILE* file, CompileUtf8 compileMethod,
                                  bool compileOnly, bool fullParse) {
  SkipUTF8BOM(file);

  int64_t t1 = PRMJ_Now();
  RootedScript script(cx);

  {
    CompileOptions options(cx);
    options.setIntroductionType("js shell file")
        .setFileAndLine(filename, 1)
        .setIsRunOnce(true)
        .setNoScriptRval(true);

    if (fullParse) {
      options.setForceFullParse();
    } else {
      options.setEagerDelazificationStrategy(defaultDelazificationMode);
    }

    if (compileMethod == CompileUtf8::DontInflate) {
      script = JS::CompileUtf8File(cx, options, file);
    } else {
      fprintf(stderr, "(compiling '%s' after inflating to UTF-16)\n", filename);

      FileContents buffer(cx);
      if (!ReadCompleteFile(cx, file, buffer)) {
        return false;
      }

      size_t length = buffer.length();
      auto chars = UniqueTwoByteChars(
          UTF8CharsToNewTwoByteCharsZ(
              cx,
              JS::UTF8Chars(reinterpret_cast<const char*>(buffer.begin()),
                            buffer.length()),
              &length, js::MallocArena)
              .get());
      if (!chars) {
        return false;
      }

      JS::SourceText<char16_t> source;
      if (!source.init(cx, std::move(chars), length)) {
        return false;
      }

      script = JS::Compile(cx, options, source);
    }

    if (!script) {
      return false;
    }
  }

  if (!RegisterScriptPathWithModuleLoader(cx, script, filename)) {
    return false;
  }

#ifdef DEBUG
  if (dumpEntrainedVariables) {
    AnalyzeEntrainedVariables(cx, script);
  }
#endif
  if (!compileOnly) {
    if (!JS_ExecuteScript(cx, script)) {
      return false;
    }
    int64_t t2 = PRMJ_Now() - t1;
    if (printTiming) {
      printf("runtime = %.3f ms\n", double(t2) / PRMJ_USEC_PER_MSEC);
    }
  }
  return true;
}

[[nodiscard]] static bool RunModule(JSContext* cx, const char* filename,
                                    bool compileOnly) {
  ShellContext* sc = GetShellContext(cx);

  RootedString path(cx, NewStringCopyUTF8(cx, filename));
  if (!path) {
    return false;
  }

  path = ResolvePath(cx, path, RootRelative);
  if (!path) {
    return false;
  }

  return sc->moduleLoader->loadRootModule(cx, path);
}

static void ShellCleanupFinalizationRegistryCallback(JSFunction* doCleanup,
                                                     JSObject* incumbentGlobal,
                                                     void* data) {
  // In the browser this queues a task. Shell jobs correspond to microtasks so
  // we arrange for cleanup to happen after all jobs/microtasks have run. The
  // incumbent global is ignored in the shell.

  auto sc = static_cast<ShellContext*>(data);
  AutoEnterOOMUnsafeRegion oomUnsafe;
  if (!sc->finalizationRegistryCleanupCallbacks.append(doCleanup)) {
    oomUnsafe.crash("ShellCleanupFinalizationRegistryCallback");
  }
}

// Run any FinalizationRegistry cleanup tasks and return whether any ran.
static bool MaybeRunFinalizationRegistryCleanupTasks(JSContext* cx) {
  ShellContext* sc = GetShellContext(cx);
  MOZ_ASSERT(!sc->quitting);

  Rooted<ShellContext::FunctionVector> callbacks(cx);
  std::swap(callbacks.get(), sc->finalizationRegistryCleanupCallbacks.get());

  bool ranTasks = false;

  RootedFunction callback(cx);
  for (JSFunction* f : callbacks) {
    callback = f;

    JS::ExposeObjectToActiveJS(callback);
    AutoRealm ar(cx, callback);

    {
      AutoReportException are(cx);
      RootedValue unused(cx);
      (void)JS_CallFunction(cx, nullptr, callback, HandleValueArray::empty(),
                            &unused);
    }

    ranTasks = true;

    if (sc->quitting) {
      break;
    }
  }

  return ranTasks;
}

static bool EnqueueJob(JSContext* cx, unsigned argc, Value* vp) {
  CallArgs args = CallArgsFromVp(argc, vp);

  if (!IsFunctionObject(args.get(0))) {
    JS_ReportErrorASCII(cx, "EnqueueJob's first argument must be a function");
    return false;
  }

  args.rval().setUndefined();

  RootedObject job(cx, &args[0].toObject());
  return js::EnqueueJob(cx, job);
}

static void RunShellJobs(JSContext* cx) {
  ShellContext* sc = GetShellContext(cx);
  if (sc->quitting) {
    return;
  }

  while (true) {
    // Run microtasks.
    js::RunJobs(cx);
    if (sc->quitting) {
      return;
    }

    // Run tasks (only finalization registry clean tasks are possible).
    bool ranTasks = MaybeRunFinalizationRegistryCleanupTasks(cx);
    if (!ranTasks) {
      break;
    }
  }
}

static bool DrainJobQueue(JSContext* cx, unsigned argc, Value* vp) {
  CallArgs args = CallArgsFromVp(argc, vp);

  if (GetShellContext(cx)->quitting) {
    JS_ReportErrorASCII(
        cx, "Mustn't drain the job queue when the shell is quitting");
    return false;
  }

  if (cx->isEvaluatingModule != 0) {
    JS_ReportErrorASCII(
        cx,
        "Can't drain the job queue when executing the top level of a module");
    return false;
  }

  RunShellJobs(cx);

  if (GetShellContext(cx)->quitting) {
    return false;
  }

  args.rval().setUndefined();
  return true;
}

static bool GlobalOfFirstJobInQueue(JSContext* cx, unsigned argc, Value* vp) {
  CallArgs args = CallArgsFromVp(argc, vp);

  RootedObject job(cx, cx->internalJobQueue->maybeFront());
  if (!job) {
    JS_ReportErrorASCII(cx, "Job queue is empty");
    return false;
  }

  RootedObject global(cx, &job->nonCCWGlobal());
  if (!cx->compartment()->wrap(cx, &global)) {
    return false;
  }

  args.rval().setObject(*global);
  return true;
}

static bool TrackUnhandledRejections(JSContext* cx, JS::HandleObject promise,
                                     JS::PromiseRejectionHandlingState state) {
  ShellContext* sc = GetShellContext(cx);
  if (!sc->trackUnhandledRejections) {
    return true;
  }

#if defined(DEBUG) || defined(JS_OOM_BREAKPOINT)
  if (cx->runningOOMTest) {
    // When OOM happens, we cannot reliably track the set of unhandled
    // promise rejections. Throw error only when simulated OOM is used
    // *and* promises are used in the test.
    JS_ReportErrorASCII(
        cx,
        "Can't track unhandled rejections while running simulated OOM "
        "test. Call ignoreUnhandledRejections before using oomTest etc.");
    return false;
  }
#endif

  if (!sc->unhandledRejectedPromises) {
    sc->unhandledRejectedPromises = SetObject::create(cx);
    if (!sc->unhandledRejectedPromises) {
      return false;
    }
  }

  RootedValue promiseVal(cx, ObjectValue(*promise));

  AutoRealm ar(cx, sc->unhandledRejectedPromises);
  if (!cx->compartment()->wrap(cx, &promiseVal)) {
    return false;
  }

  switch (state) {
    case JS::PromiseRejectionHandlingState::Unhandled:
      if (!SetObject::add(cx, sc->unhandledRejectedPromises, promiseVal)) {
        return false;
      }
      break;
    case JS::PromiseRejectionHandlingState::Handled:
      bool deleted = false;
      if (!SetObject::delete_(cx, sc->unhandledRejectedPromises, promiseVal,
                              &deleted)) {
        return false;
      }
      // We can't MOZ_ASSERT(deleted) here, because it's possible we failed to
      // add the promise in the first place, due to OOM.
      break;
  }

  return true;
}

static void ForwardingPromiseRejectionTrackerCallback(
    JSContext* cx, bool mutedErrors, JS::HandleObject promise,
    JS::PromiseRejectionHandlingState state, void* data) {
  AutoReportException are(cx);

  if (!TrackUnhandledRejections(cx, promise, state)) {
    return;
  }

  RootedValue callback(cx,
                       GetShellContext(cx)->promiseRejectionTrackerCallback);
  if (callback.isNull()) {
    return;
  }

  AutoRealm ar(cx, &callback.toObject());

  FixedInvokeArgs<2> args(cx);
  args[0].setObject(*promise);
  args[1].setInt32(static_cast<int32_t>(state));

  if (!JS_WrapValue(cx, args[0])) {
    return;
  }

  RootedValue rval(cx);
  (void)Call(cx, callback, UndefinedHandleValue, args, &rval);
}

static bool SetPromiseRejectionTrackerCallback(JSContext* cx, unsigned argc,
                                               Value* vp) {
  CallArgs args = CallArgsFromVp(argc, vp);

  if (!IsFunctionObject(args.get(0))) {
    JS_ReportErrorASCII(
        cx,
        "setPromiseRejectionTrackerCallback expects a function as its sole "
        "argument");
    return false;
  }

  GetShellContext(cx)->promiseRejectionTrackerCallback = args[0];

  args.rval().setUndefined();
  return true;
}

// clang-format off
static const char* telemetryNames[static_cast<int>(JSMetric::Count)] = {
#define LIT(NAME, _) #NAME,
  FOR_EACH_JS_METRIC(LIT)
#undef LIT
};
// clang-format on

// Telemetry can be executed from multiple threads, and the callback is
// responsible to avoid contention on the recorded telemetry data.
static Mutex* telemetryLock = nullptr;
class MOZ_RAII AutoLockTelemetry : public LockGuard<Mutex> {
  using Base = LockGuard<Mutex>;

 public:
  AutoLockTelemetry() : Base(*telemetryLock) { MOZ_ASSERT(telemetryLock); }
};

using TelemetryData = uint32_t;
using TelemetryVec = Vector<TelemetryData, 0, SystemAllocPolicy>;
static mozilla::Array<TelemetryVec, size_t(JSMetric::Count)> telemetryResults;
static void AccumulateTelemetryDataCallback(JSMetric id, uint32_t sample) {
  AutoLockTelemetry alt;
  // We ignore OOMs while writting teleemtry data.
  if (telemetryResults[static_cast<int>(id)].append(sample)) {
    return;
  }
}

static void WriteTelemetryDataToDisk(const char* dir) {
  const int pathLen = 260;
  char fileName[pathLen];
  Fprinter output;
  auto initOutput = [&](const char* name) -> bool {
    if (SprintfLiteral(fileName, "%s%s.csv", dir, name) >= pathLen) {
      return false;
    }
    FILE* file = fopen(fileName, "a");
    if (!file) {
      return false;
    }
    output.init(file);
    return true;
  };

  for (size_t id = 0; id < size_t(JSMetric::Count); id++) {
    auto clear = MakeScopeExit([&] { telemetryResults[id].clearAndFree(); });
    if (!initOutput(telemetryNames[id])) {
      continue;
    }
    for (uint32_t data : telemetryResults[id]) {
      output.printf("%u\n", data);
    }
    output.finish();
  }
}

#undef MAP_TELEMETRY

// Use Counter introspection
static Mutex useCounterLock(mutexid::ShellUseCounters);
class MOZ_RAII AutoLockUseCounters : public LockGuard<Mutex> {
  using Base = LockGuard<Mutex>;

 public:
  AutoLockUseCounters() : Base(useCounterLock) {}
};

using UseCounterArray =
    mozilla::Array<uint32_t, static_cast<size_t>(JSUseCounter::COUNT)>;
static UseCounterArray useCounterResults;
static void SetUseCounterCallback(JSObject* obj, JSUseCounter counter) {
  MOZ_RELEASE_ASSERT(obj);
  AutoLockUseCounters aluc;
  // Maybe should ensure obj is a global object?
  useCounterResults[static_cast<size_t>(counter)]++;
}

static bool GetUseCounterResults(JSContext* cx, unsigned argc, Value* vp) {
  CallArgs args = CallArgsFromVp(argc, vp);
  Rooted<JSObject*> obj(cx, JS_NewPlainObject(cx));
  if (!obj) {
    return false;
  }

  // Make a private copy holding the lock then release, because we can't
  // hold this mutex while doing JS_DefineProperty, which holds MemoryTracker
  // mutex.
  UseCounterArray local;
  {
    AutoLockUseCounters aluc;
    local = useCounterResults;
  }

  RootedValue val(cx);
#define ADD_VALUE(ENUM, NAME)                                      \
  val.setInt32(local[static_cast<size_t>(JSUseCounter::ENUM)]);    \
  if (!JS_DefineProperty(cx, obj, #NAME, val, JSPROP_ENUMERATE)) { \
    return false;                                                  \
  }

  FOR_EACH_JS_USE_COUNTER(ADD_VALUE);

  args.rval().setObject(*obj);
  return true;
}

static bool BoundToAsyncStack(JSContext* cx, unsigned argc, Value* vp) {
  CallArgs args = CallArgsFromVp(argc, vp);

  RootedValue function(cx, GetFunctionNativeReserved(&args.callee(), 0));
  RootedObject options(
      cx, &GetFunctionNativeReserved(&args.callee(), 1).toObject());

  Rooted<SavedFrame*> stack(cx, nullptr);
  bool isExplicit;

  RootedValue v(cx);

  if (!JS_GetProperty(cx, options, "stack", &v)) {
    return false;
  }
  if (!v.isObject() || !v.toObject().is<SavedFrame>()) {
    JS_ReportErrorASCII(cx,
                        "The 'stack' property must be a SavedFrame object.");
    return false;
  }
  stack = &v.toObject().as<SavedFrame>();

  if (!JS_GetProperty(cx, options, "cause", &v)) {
    return false;
  }
  RootedString causeString(cx, ToString(cx, v));
  if (!causeString) {
    return false;
  }

  UniqueChars cause = JS_EncodeStringToUTF8(cx, causeString);
  if (!cause) {
    MOZ_ASSERT(cx->isExceptionPending());
    return false;
  }

  if (!JS_GetProperty(cx, options, "explicit", &v)) {
    return false;
  }
  isExplicit = v.isUndefined() ? true : ToBoolean(v);

  auto kind =
      (isExplicit ? JS::AutoSetAsyncStackForNewCalls::AsyncCallKind::EXPLICIT
                  : JS::AutoSetAsyncStackForNewCalls::AsyncCallKind::IMPLICIT);

  JS::AutoSetAsyncStackForNewCalls asasfnckthxbye(cx, stack, cause.get(), kind);
  return Call(cx, UndefinedHandleValue, function, JS::HandleValueArray::empty(),
              args.rval());
}

static bool BindToAsyncStack(JSContext* cx, unsigned argc, Value* vp) {
  CallArgs args = CallArgsFromVp(argc, vp);

  if (args.length() != 2) {
    JS_ReportErrorASCII(cx, "bindToAsyncStack takes exactly two arguments.");
    return false;
  }

  if (!args[0].isObject() || !IsCallable(args[0])) {
    JS_ReportErrorASCII(
        cx, "bindToAsyncStack's first argument should be a function.");
    return false;
  }

  if (!args[1].isObject()) {
    JS_ReportErrorASCII(
        cx, "bindToAsyncStack's second argument should be an object.");
    return false;
  }

  RootedFunction bound(cx, NewFunctionWithReserved(cx, BoundToAsyncStack, 0, 0,
                                                   "bindToAsyncStack thunk"));
  if (!bound) {
    return false;
  }
  SetFunctionNativeReserved(bound, 0, args[0]);
  SetFunctionNativeReserved(bound, 1, args[1]);

  args.rval().setObject(*bound);
  return true;
}

#ifdef JS_HAS_INTL_API
static bool AddIntlExtras(JSContext* cx, unsigned argc, Value* vp) {
  CallArgs args = CallArgsFromVp(argc, vp);
  if (!args.get(0).isObject()) {
    JS_ReportErrorASCII(cx, "addIntlExtras must be passed an object");
    return false;
  }
  JS::RootedObject intl(cx, &args[0].toObject());

  static const JSFunctionSpec funcs[] = {
      JS_SELF_HOSTED_FN("getCalendarInfo", "Intl_getCalendarInfo", 1, 0),
      JS_FS_END};

  if (!JS_DefineFunctions(cx, intl, funcs)) {
    return false;
  }

  if (!JS::AddMozDateTimeFormatConstructor(cx, intl)) {
    return false;
  }

  if (!JS::AddMozDisplayNamesConstructor(cx, intl)) {
    return false;
  }

  args.rval().setUndefined();
  return true;
}
#endif  // JS_HAS_INTL_API

static bool
PrintTaintedString(JSContext* cx, RootedValue *result) {
    SafeStringTaint taint = result->toString()->taint();

    RootedString str(cx);
    str = JS_ValueToSource(cx, *result);
    if (!str)
        return false;

    JS::UniqueChars utf8chars = JS_EncodeStringToUTF8(cx, str);
    if (!utf8chars)
        return false;

    // true iff current char is tainted
    bool marker = false;
    // offset between encoded string and unicode string
    size_t offset = 1;
    // amount of chars that are escaped by "\".
    int escape = 0;
    // String representations always starts with a quote
    fprintf(gOutFile->fp, "%c", utf8chars[0]);
    for(size_t i = 1; utf8chars[i] != '\0'; i++) {
        if (taint[i-offset] && !marker) {
            fprintf(gOutFile->fp, "\e[91m");
            marker = true;
        }
        if (!taint[i-offset] && marker) {
            fprintf(gOutFile->fp, "\e[0m");
            marker = false;
        }
        // Print tainted spaces as a block (u2588)
        if (taint[i-offset] && utf8chars[i] == ' ') {
            fprintf(gOutFile->fp, "\u2588");
        } else {
            fprintf(gOutFile->fp, "%c", utf8chars[i]);
        }
        if (escape == 0 && utf8chars[i] == '\\' && utf8chars[i+1] == 'u') {
            escape = 5;
            offset++;
        } else if (escape == 0 && utf8chars[i] == '\\' && utf8chars[i+1] == 'x') {
            escape = 3;
            offset++;
        } else if (escape == 0 && utf8chars[i] == '\\') {
            escape = 1;
            offset++;
        } else if (escape > 0) {
            escape--;
            if(escape > 0) {
                offset++;
            }
        }
    }
    if (marker)
        fprintf(gOutFile->fp, "\033[0m");
    fprintf(gOutFile->fp, "\n");

    return true;
}

[[nodiscard]] static bool EvalUtf8AndPrint(JSContext* cx, const char* bytes,
                                           size_t length, int lineno,
                                           bool compileOnly) {
  // Eval.
  JS::CompileOptions options(cx);
  options.setIntroductionType("js shell interactive")
      .setIsRunOnce(true)
      .setFileAndLine("typein", lineno)
      .setEagerDelazificationStrategy(defaultDelazificationMode);

  JS::SourceText<Utf8Unit> srcBuf;
  if (!srcBuf.init(cx, bytes, length, JS::SourceOwnership::Borrowed)) {
    return false;
  }

  RootedScript script(cx, JS::Compile(cx, options, srcBuf));
  if (!script) {
    return false;
  }
  if (compileOnly) {
    return true;
  }
  RootedValue result(cx);
  if (!JS_ExecuteScript(cx, script, &result)) {
    return false;
  }

  if (!result.isUndefined() && gOutFile->isOpen()) {
    // Print.
    // Taintfox
    if (result.isString() && result.toString()->isTainted()) {
      PrintTaintedString(cx, &result);
    } else {
      RootedString str(cx, JS_ValueToSource(cx, result));
      if (!str) {
        return false;
      }

      UniqueChars utf8chars = JS_EncodeStringToUTF8(cx, str);
      if (!utf8chars) {
        return false;
      }
      fprintf(gOutFile->fp, "%s\n", utf8chars.get());
    }
  }
  return true;
}

[[nodiscard]] static bool ReadEvalPrintLoop(JSContext* cx, FILE* in,
                                            bool compileOnly) {
  ShellContext* sc = GetShellContext(cx);
  int lineno = 1;
  bool hitEOF = false;

  do {
    /*
     * Accumulate lines until we get a 'compilable unit' - one that either
     * generates an error (before running out of source) or that compiles
     * cleanly.  This should be whenever we get a complete statement that
     * coincides with the end of a line.
     */
    int startline = lineno;
    typedef Vector<char, 32> CharBuffer;
    RootedObject globalLexical(cx, &cx->global()->lexicalEnvironment());
    CharBuffer buffer(cx);
    do {
      ScheduleWatchdog(cx, -1);
      sc->serviceInterrupt = false;
      errno = 0;

      mozilla::UniqueFreePtr<char[]> line =
          GetLine(in, startline == lineno ? "js> " : "");
      if (!line) {
        if (errno) {
          if (UniqueChars error = SystemErrorMessage(cx, errno)) {
            JS_ReportErrorUTF8(cx, "%s", error.get());
          }
          return false;
        }
        hitEOF = true;
        break;
      }

      if (!buffer.append(line.get(), strlen(line.get())) ||
          !buffer.append('\n')) {
        return false;
      }

      lineno++;
      if (!ScheduleWatchdog(cx, sc->timeoutInterval)) {
        hitEOF = true;
        break;
      }
    } while (!JS_Utf8BufferIsCompilableUnit(cx, cx->global(), buffer.begin(),
                                            buffer.length()));

    if (hitEOF && buffer.empty()) {
      break;
    }

    {
      // Report exceptions but keep going.
      AutoReportException are(cx);
      (void)EvalUtf8AndPrint(cx, buffer.begin(), buffer.length(), startline,
                             compileOnly);
    }

    // If a let or const fail to initialize they will remain in an unusable
    // without further intervention. This call cleans up the global scope,
    // setting uninitialized lexicals to undefined so that they may still
    // be used. This behavior is _only_ acceptable in the context of the repl.
    if (JS::ForceLexicalInitialization(cx, globalLexical) &&
        gErrFile->isOpen()) {
      fputs(
          "Warning: According to the standard, after the above exception,\n"
          "Warning: the global bindings should be permanently uninitialized.\n"
          "Warning: We have non-standard-ly initialized them to `undefined`"
          "for you.\nWarning: This nicety only happens in the JS shell.\n",
          stderr);
    }

    RunShellJobs(cx);
  } while (!hitEOF && !sc->quitting);

  if (gOutFile->isOpen()) {
    fprintf(gOutFile->fp, "\n");
  }

  return true;
}

enum FileKind {
  PreludeScript,    // UTF-8 script, fully-parsed, to avoid conflicting
                    // configurations.
  FileScript,       // UTF-8, directly parsed as such
  FileScriptUtf16,  // FileScript, but inflate to UTF-16 before parsing
  FileModule,
};

[[nodiscard]] static bool Process(JSContext* cx, const char* filename,
                                  bool forceTTY, FileKind kind) {
  FILE* file;
  if (forceTTY || !filename || strcmp(filename, "-") == 0) {
    file = stdin;
  } else {
    file = OpenFile(cx, filename, "rb");
    if (!file) {
      return false;
    }
  }
  AutoCloseFile autoClose(file);

  bool fullParse = false;
  if (!forceTTY && !isatty(fileno(file))) {
    // It's not interactive - just execute it.
    switch (kind) {
      case PreludeScript:
        fullParse = true;
        if (!RunFile(cx, filename, file, CompileUtf8::DontInflate, compileOnly,
                     fullParse)) {
          return false;
        }
        break;
      case FileScript:
        if (!RunFile(cx, filename, file, CompileUtf8::DontInflate, compileOnly,
                     fullParse)) {
          return false;
        }
        break;
      case FileScriptUtf16:
        if (!RunFile(cx, filename, file, CompileUtf8::InflateToUtf16,
                     compileOnly, fullParse)) {
          return false;
        }
        break;
      case FileModule:
        if (!RunModule(cx, filename, compileOnly)) {
          return false;
        }
        break;
      default:
        MOZ_CRASH("Impossible FileKind!");
    }
  } else {
    // It's an interactive filehandle; drop into read-eval-print loop.
    MOZ_ASSERT(kind == FileScript);
    if (!ReadEvalPrintLoop(cx, file, compileOnly)) {
      return false;
    }
  }
#ifdef FUZZING_JS_FUZZILLI
  fprintf(stderr, "executionHash is 0x%x with %d inputs\n", cx->executionHash,
          cx->executionHashInputs);
#endif
  return true;
}

#ifdef XP_WIN
#  define GET_FD_FROM_FILE(a) int(_get_osfhandle(fileno(a)))
#else
#  define GET_FD_FROM_FILE(a) fileno(a)
#endif

static void freeExternalCallback(void* contents, void* userData) {
  MOZ_ASSERT(!userData);
  js_free(contents);
}

static bool CreateExternalArrayBuffer(JSContext* cx, unsigned argc, Value* vp) {
  CallArgs args = CallArgsFromVp(argc, vp);
  if (args.length() != 1) {
    JS_ReportErrorNumberASCII(
        cx, my_GetErrorMessage, nullptr,
        args.length() < 1 ? JSSMSG_NOT_ENOUGH_ARGS : JSSMSG_TOO_MANY_ARGS,
        "createExternalArrayBuffer");
    return false;
  }

  int32_t bytes = 0;
  if (!ToInt32(cx, args[0], &bytes)) {
    return false;
  }

  if (bytes < 0) {
    JS_ReportErrorASCII(cx, "Size must be non-negative");
    return false;
  }

  void* buffer = js_calloc(bytes);
  if (!buffer) {
    JS_ReportOutOfMemory(cx);
    return false;
  }

  UniquePtr<void, JS::BufferContentsDeleter> ptr{buffer,
                                                 {&freeExternalCallback}};
  RootedObject arrayBuffer(
      cx, JS::NewExternalArrayBuffer(cx, bytes, std::move(ptr)));
  if (!arrayBuffer) {
    return false;
  }

  args.rval().setObject(*arrayBuffer);
  return true;
}

static bool CreateMappedArrayBuffer(JSContext* cx, unsigned argc, Value* vp) {
  CallArgs args = CallArgsFromVp(argc, vp);

  if (args.length() < 1 || args.length() > 3) {
    JS_ReportErrorNumberASCII(
        cx, my_GetErrorMessage, nullptr,
        args.length() < 1 ? JSSMSG_NOT_ENOUGH_ARGS : JSSMSG_TOO_MANY_ARGS,
        "createMappedArrayBuffer");
    return false;
  }

  RootedString rawFilenameStr(cx, JS::ToString(cx, args[0]));
  if (!rawFilenameStr) {
    return false;
  }
  // It's a little bizarre to resolve relative to the script, but for testing
  // I need a file at a known location, and the only good way I know of to do
  // that right now is to include it in the repo alongside the test script.
  // Bug 944164 would introduce an alternative.
  Rooted<JSString*> filenameStr(
      cx, ResolvePath(cx, rawFilenameStr, ScriptRelative));
  if (!filenameStr) {
    return false;
  }
  UniqueChars filename = JS_EncodeStringToUTF8(cx, filenameStr);
  if (!filename) {
    return false;
  }

  uint32_t offset = 0;
  if (args.length() >= 2) {
    if (!JS::ToUint32(cx, args[1], &offset)) {
      return false;
    }
  }

  bool sizeGiven = false;
  uint32_t size;
  if (args.length() >= 3) {
    if (!JS::ToUint32(cx, args[2], &size)) {
      return false;
    }
    sizeGiven = true;
    if (size == 0) {
      JS_ReportErrorNumberASCII(cx, GetErrorMessage, nullptr,
                                JSMSG_BAD_ARRAY_LENGTH);
      return false;
    }
  }

  FILE* file = OpenFile(cx, filename.get(), "rb");
  if (!file) {
    return false;
  }
  AutoCloseFile autoClose(file);

  struct stat st;
  if (fstat(fileno(file), &st) < 0) {
    JS_ReportErrorASCII(cx, "Unable to stat file");
    return false;
  }

  if ((st.st_mode & S_IFMT) != S_IFREG) {
    JS_ReportErrorASCII(cx, "Path is not a regular file");
    return false;
  }

  if (!sizeGiven) {
    if (off_t(offset) >= st.st_size) {
      JS_ReportErrorNumberASCII(cx, GetErrorMessage, nullptr,
                                JSMSG_OFFSET_LARGER_THAN_FILESIZE);
      return false;
    }
    size = st.st_size - offset;
  }

  void* contents =
      JS::CreateMappedArrayBufferContents(GET_FD_FROM_FILE(file), offset, size);
  if (!contents) {
    JS_ReportErrorASCII(cx,
                        "failed to allocate mapped array buffer contents "
                        "(possibly due to bad alignment)");
    return false;
  }

  RootedObject obj(cx,
                   JS::NewMappedArrayBufferWithContents(cx, size, contents));
  if (!obj) {
    return false;
  }

  args.rval().setObject(*obj);
  return true;
}

#undef GET_FD_FROM_FILE

class UserBufferObject : public NativeObject {
  static const uint32_t BUFFER_SLOT = 0;
  static const uint32_t BYTE_LENGTH_SLOT = 1;
  static const uint32_t RESERVED_SLOTS = 2;

  static constexpr auto BufferMemoryUse = MemoryUse::Embedding1;

  static void finalize(JS::GCContext* gcx, JSObject* obj);

 public:
  static const JSClassOps classOps_;
  static const JSClass class_;

  [[nodiscard]] static UserBufferObject* create(JSContext* cx,
                                                size_t byteLength);

  void* buffer() const {
    auto& buffer = getReservedSlot(BUFFER_SLOT);
    if (buffer.isUndefined()) {
      return nullptr;
    }
    return buffer.toPrivate();
  }

  size_t byteLength() const {
    return size_t(getReservedSlot(BYTE_LENGTH_SLOT).toPrivate());
  }
};

const JSClassOps UserBufferObject::classOps_ = {
    nullptr,                     // addProperty
    nullptr,                     // delProperty
    nullptr,                     // enumerate
    nullptr,                     // newEnumerate
    nullptr,                     // resolve
    nullptr,                     // mayResolve
    UserBufferObject::finalize,  // finalize
    nullptr,                     // call
    nullptr,                     // construct
    nullptr,                     // trace
};

const JSClass UserBufferObject::class_ = {
    "UserBufferObject",
    JSCLASS_HAS_RESERVED_SLOTS(UserBufferObject::RESERVED_SLOTS) |
        JSCLASS_BACKGROUND_FINALIZE,
    &UserBufferObject::classOps_,
};

UserBufferObject* UserBufferObject::create(JSContext* cx, size_t byteLength) {
  void* buffer = js_calloc(byteLength);
  if (!buffer) {
    JS_ReportOutOfMemory(cx);
    return nullptr;
  }
  UniquePtr<void, JS::FreePolicy> ptr(buffer);

  auto* userBuffer = NewObjectWithGivenProto<UserBufferObject>(cx, nullptr);
  if (!userBuffer) {
    return nullptr;
  }

  InitReservedSlot(userBuffer, BUFFER_SLOT, ptr.release(), byteLength,
                   BufferMemoryUse);
  userBuffer->initReservedSlot(BYTE_LENGTH_SLOT, PrivateValue(byteLength));

  return userBuffer;
}

void UserBufferObject::finalize(JS::GCContext* gcx, JSObject* obj) {
  auto* userBuffer = &obj->as<UserBufferObject>();
  if (auto* buffer = userBuffer->buffer()) {
    gcx->free_(userBuffer, buffer, userBuffer->byteLength(), BufferMemoryUse);
  }
}

static bool CreateUserArrayBuffer(JSContext* cx, unsigned argc, Value* vp) {
  CallArgs args = CallArgsFromVp(argc, vp);
  if (args.length() != 1) {
    JS_ReportErrorNumberASCII(
        cx, my_GetErrorMessage, nullptr,
        args.length() < 1 ? JSSMSG_NOT_ENOUGH_ARGS : JSSMSG_TOO_MANY_ARGS,
        "createUserArrayBuffer");
    return false;
  }

  int32_t bytes = 0;
  if (!ToInt32(cx, args[0], &bytes)) {
    return false;
  }
  if (bytes < 0) {
    JS_ReportErrorASCII(cx, "Size must be non-negative");
    return false;
  }

  Rooted<UserBufferObject*> userBuffer(cx, UserBufferObject::create(cx, bytes));
  if (!userBuffer) {
    return false;
  }

  Rooted<JSObject*> arrayBuffer(
      cx, JS::NewArrayBufferWithUserOwnedContents(cx, userBuffer->byteLength(),
                                                  userBuffer->buffer()));
  if (!arrayBuffer) {
    return false;
  }

  // Create a strong reference from |arrayBuffer| to |userBuffer|. This ensures
  // |userBuffer| can't outlive |arrayBuffer|. That way we don't have to worry
  // about detaching the ArrayBuffer object when |userBuffer| gets finalized.
  // The reference is made through a private name, because we don't want to
  // expose |userBuffer| to user-code.

  auto* privateName = NewPrivateName(cx, cx->names().empty_.toHandle());
  if (!privateName) {
    return false;
  }

  Rooted<PropertyKey> id(cx, PropertyKey::Symbol(privateName));
  Rooted<JS::Value> userBufferVal(cx, ObjectValue(*userBuffer));
  if (!js::DefineDataProperty(cx, arrayBuffer, id, userBufferVal, 0)) {
    return false;
  }

  args.rval().setObject(*arrayBuffer);
  return true;
}

static bool AddPromiseReactions(JSContext* cx, unsigned argc, Value* vp) {
  CallArgs args = CallArgsFromVp(argc, vp);

  if (args.length() != 3) {
    JS_ReportErrorNumberASCII(
        cx, my_GetErrorMessage, nullptr,
        args.length() < 3 ? JSSMSG_NOT_ENOUGH_ARGS : JSSMSG_TOO_MANY_ARGS,
        "addPromiseReactions");
    return false;
  }

  RootedObject promise(cx);
  if (args[0].isObject()) {
    promise = &args[0].toObject();
  }

  if (!promise || !JS::IsPromiseObject(promise)) {
    JS_ReportErrorNumberASCII(cx, my_GetErrorMessage, nullptr,
                              JSSMSG_INVALID_ARGS, "addPromiseReactions");
    return false;
  }

  RootedObject onResolve(cx);
  if (args[1].isObject()) {
    onResolve = &args[1].toObject();
  }

  RootedObject onReject(cx);
  if (args[2].isObject()) {
    onReject = &args[2].toObject();
  }

  if (!onResolve || !onResolve->is<JSFunction>() || !onReject ||
      !onReject->is<JSFunction>()) {
    JS_ReportErrorNumberASCII(cx, my_GetErrorMessage, nullptr,
                              JSSMSG_INVALID_ARGS, "addPromiseReactions");
    return false;
  }

  return JS::AddPromiseReactions(cx, promise, onResolve, onReject);
}

static bool IgnoreUnhandledRejections(JSContext* cx, unsigned argc, Value* vp) {
  CallArgs args = CallArgsFromVp(argc, vp);

  ShellContext* sc = GetShellContext(cx);
  sc->trackUnhandledRejections = false;

  args.rval().setUndefined();
  return true;
}

static bool Options(JSContext* cx, unsigned argc, Value* vp) {
  CallArgs args = CallArgsFromVp(argc, vp);

  JS::ContextOptions oldContextOptions = JS::ContextOptionsRef(cx);
  for (unsigned i = 0; i < args.length(); i++) {
    RootedString str(cx, JS::ToString(cx, args[i]));
    if (!str) {
      return false;
    }

    Rooted<JSLinearString*> opt(cx, str->ensureLinear(cx));
    if (!opt) {
      return false;
    }

    if (StringEqualsLiteral(opt, "throw_on_asmjs_validation_failure")) {
      JS::ContextOptionsRef(cx).toggleThrowOnAsmJSValidationFailure();
    } else {
      UniqueChars optChars = QuoteString(cx, opt, '"');
      if (!optChars) {
        return false;
      }

      JS_ReportErrorASCII(cx,
                          "unknown option name %s."
                          " The valid name is "
                          "throw_on_asmjs_validation_failure.",
                          optChars.get());
      return false;
    }
  }

  UniqueChars names = DuplicateString("");
  bool found = false;
  if (names && oldContextOptions.throwOnAsmJSValidationFailure()) {
    names = JS_sprintf_append(std::move(names), "%s%s", found ? "," : "",
                              "throw_on_asmjs_validation_failure");
    found = true;
  }
  if (!names) {
    JS_ReportOutOfMemory(cx);
    return false;
  }

  JSString* str = JS_NewStringCopyZ(cx, names.get());
  if (!str) {
    return false;
  }
  args.rval().setString(str);
  return true;
}

static bool LoadScript(JSContext* cx, unsigned argc, Value* vp,
                       bool scriptRelative) {
  CallArgs args = CallArgsFromVp(argc, vp);

  RootedString str(cx);
  for (unsigned i = 0; i < args.length(); i++) {
    str = JS::ToString(cx, args[i]);
    if (!str) {
      JS_ReportErrorNumberASCII(cx, my_GetErrorMessage, nullptr,
                                JSSMSG_INVALID_ARGS, "load");
      return false;
    }

    str = ResolvePath(cx, str, scriptRelative ? ScriptRelative : RootRelative);
    if (!str) {
      JS_ReportErrorASCII(cx, "unable to resolve path");
      return false;
    }

    UniqueChars filename = JS_EncodeStringToUTF8(cx, str);
    if (!filename) {
      return false;
    }

    errno = 0;

    CompileOptions opts(cx);
    opts.setIntroductionType("js shell load")
        .setIsRunOnce(true)
        .setNoScriptRval(true)
        .setEagerDelazificationStrategy(defaultDelazificationMode);

    RootedValue unused(cx);
    if (!(compileOnly
              ? JS::CompileUtf8Path(cx, opts, filename.get()) != nullptr
              : JS::EvaluateUtf8Path(cx, opts, filename.get(), &unused))) {
      return false;
    }
  }

  args.rval().setUndefined();
  return true;
}

static bool Load(JSContext* cx, unsigned argc, Value* vp) {
  return LoadScript(cx, argc, vp, false);
}

static bool LoadScriptRelativeToScript(JSContext* cx, unsigned argc,
                                       Value* vp) {
  return LoadScript(cx, argc, vp, true);
}

static void my_LargeAllocFailCallback() {
  JSContext* cx = TlsContext.get();
  if (!cx) {
    return;
  }

  MOZ_ASSERT(!JS::RuntimeHeapIsBusy());

  JS::PrepareForFullGC(cx);
  cx->runtime()->gc.gc(JS::GCOptions::Shrink,
                       JS::GCReason::SHARED_MEMORY_LIMIT);
}

static const uint32_t CacheEntry_SOURCE = 0;
static const uint32_t CacheEntry_BYTECODE = 1;
static const uint32_t CacheEntry_OPTIONS = 2;

// Some compile options can't be combined differently between save and load.
//
// CacheEntries store a CacheOption set, and on load an exception is thrown
// if the entries are incompatible.

enum CacheOptions : uint32_t {
  IsRunOnce,
  NoScriptRval,
  Global,
  NonSyntactic,
  SourceIsLazy,
  ForceFullParse,
};

struct CacheOptionSet : public mozilla::EnumSet<CacheOptions> {
  using mozilla::EnumSet<CacheOptions>::EnumSet;

  explicit CacheOptionSet(const CompileOptions& options) : EnumSet() {
    initFromOptions(options);
  }

  void initFromOptions(const CompileOptions& options) {
    if (options.noScriptRval) {
      *this += CacheOptions::NoScriptRval;
    }
    if (options.isRunOnce) {
      *this += CacheOptions::IsRunOnce;
    }
    if (options.sourceIsLazy) {
      *this += CacheOptions::SourceIsLazy;
    }
    if (options.forceFullParse()) {
      *this += CacheOptions::ForceFullParse;
    }
    if (options.nonSyntacticScope) {
      *this += CacheOptions::NonSyntactic;
    }
  }
};

static bool CacheOptionsCompatible(const CacheOptionSet& a,
                                   const CacheOptionSet& b) {
  // If the options are identical, they are trivially compatible.
  return a == b;
}

static const JSClass CacheEntry_class = {"CacheEntryObject",
                                         JSCLASS_HAS_RESERVED_SLOTS(3)};

static bool CacheEntry(JSContext* cx, unsigned argc, JS::Value* vp) {
  CallArgs args = CallArgsFromVp(argc, vp);

  if (args.length() != 1 || !args[0].isString()) {
    JS_ReportErrorNumberASCII(cx, my_GetErrorMessage, nullptr,
                              JSSMSG_INVALID_ARGS, "CacheEntry");
    return false;
  }

  RootedObject obj(cx, JS_NewObject(cx, &CacheEntry_class));
  if (!obj) {
    return false;
  }

  JS::SetReservedSlot(obj, CacheEntry_SOURCE, args[0]);
  JS::SetReservedSlot(obj, CacheEntry_BYTECODE, UndefinedValue());

  // Fill in empty option set.
  CacheOptionSet defaultOptions;
  JS::SetReservedSlot(obj, CacheEntry_OPTIONS,
                      Int32Value(defaultOptions.serialize()));

  args.rval().setObject(*obj);
  return true;
}

static bool CacheEntry_isCacheEntry(JSObject* cache) {
  return cache->hasClass(&CacheEntry_class);
}

static JSString* CacheEntry_getSource(JSContext* cx, HandleObject cache) {
  MOZ_ASSERT(CacheEntry_isCacheEntry(cache));
  Value v = JS::GetReservedSlot(cache, CacheEntry_SOURCE);
  if (!v.isString()) {
    JS_ReportErrorASCII(
        cx, "CacheEntry_getSource: Unexpected type of source reserved slot.");
    return nullptr;
  }

  return v.toString();
}

static bool CacheEntry_compatible(JSContext* cx, HandleObject cache,
                                  const CacheOptionSet& currentOptionSet) {
  CacheOptionSet cacheEntryOptions;
  MOZ_ASSERT(CacheEntry_isCacheEntry(cache));
  Value v = JS::GetReservedSlot(cache, CacheEntry_OPTIONS);
  cacheEntryOptions.deserialize(v.toInt32());
  if (!CacheOptionsCompatible(cacheEntryOptions, currentOptionSet)) {
    JS_ReportErrorASCII(cx,
                        "CacheEntry_compatible: Incompatible cache contents");
    return false;
  }
  return true;
}

static uint8_t* CacheEntry_getBytecode(JSContext* cx, HandleObject cache,
                                       size_t* length) {
  MOZ_ASSERT(CacheEntry_isCacheEntry(cache));
  Value v = JS::GetReservedSlot(cache, CacheEntry_BYTECODE);
  if (!v.isObject() || !v.toObject().is<ArrayBufferObject>()) {
    JS_ReportErrorASCII(
        cx,
        "CacheEntry_getBytecode: Unexpected type of bytecode reserved slot.");
    return nullptr;
  }

  ArrayBufferObject* arrayBuffer = &v.toObject().as<ArrayBufferObject>();
  *length = arrayBuffer->byteLength();
  return arrayBuffer->dataPointer();
}

static bool CacheEntry_setBytecode(JSContext* cx, HandleObject cache,
                                   const CacheOptionSet& cacheOptions,
                                   uint8_t* buffer, uint32_t length) {
  MOZ_ASSERT(CacheEntry_isCacheEntry(cache));

  using BufferContents = ArrayBufferObject::BufferContents;

  BufferContents contents = BufferContents::createMallocedUnknownArena(buffer);
  Rooted<ArrayBufferObject*> arrayBuffer(
      cx, ArrayBufferObject::createForContents(cx, length, contents));
  if (!arrayBuffer) {
    return false;
  }

  JS::SetReservedSlot(cache, CacheEntry_BYTECODE, ObjectValue(*arrayBuffer));
  JS::SetReservedSlot(cache, CacheEntry_OPTIONS,
                      Int32Value(cacheOptions.serialize()));
  return true;
}

static bool ConvertTranscodeResultToJSException(JSContext* cx,
                                                JS::TranscodeResult rv) {
  switch (rv) {
    case JS::TranscodeResult::Ok:
      return true;

    default:
      [[fallthrough]];
    case JS::TranscodeResult::Failure:
      MOZ_ASSERT(!cx->isExceptionPending());
      JS_ReportErrorASCII(cx, "generic warning");
      return false;
    case JS::TranscodeResult::Failure_BadBuildId:
      MOZ_ASSERT(!cx->isExceptionPending());
      JS_ReportErrorASCII(cx, "the build-id does not match");
      return false;
    case JS::TranscodeResult::Failure_AsmJSNotSupported:
      MOZ_ASSERT(!cx->isExceptionPending());
      JS_ReportErrorASCII(cx, "Asm.js is not supported by XDR");
      return false;
    case JS::TranscodeResult::Failure_BadDecode:
      MOZ_ASSERT(!cx->isExceptionPending());
      JS_ReportErrorASCII(cx, "XDR data corruption");
      return false;

    case JS::TranscodeResult::Throw:
      MOZ_ASSERT(cx->isExceptionPending());
      return false;
  }
}

static void SetQuitting(JSContext* cx, int32_t code) {
  ShellContext* sc = GetShellContext(cx);
  js::StopDrainingJobQueue(cx);
  sc->exitCode = code;
  sc->quitting = true;
}

static void UnsetQuitting(JSContext* cx) {
  ShellContext* sc = GetShellContext(cx);
  js::RestartDrainingJobQueue(cx);
  sc->exitCode = 0;
  sc->quitting = false;
}

static bool Evaluate(JSContext* cx, unsigned argc, Value* vp) {
  CallArgs args = CallArgsFromVp(argc, vp);

  if (args.length() < 1 || args.length() > 2) {
    JS_ReportErrorNumberASCII(
        cx, my_GetErrorMessage, nullptr,
        args.length() < 1 ? JSSMSG_NOT_ENOUGH_ARGS : JSSMSG_TOO_MANY_ARGS,
        "evaluate");
    return false;
  }

  RootedString code(cx, nullptr);
  RootedObject cacheEntry(cx, nullptr);
  if (args[0].isString()) {
    code = args[0].toString();
  } else if (args[0].isObject() &&
             CacheEntry_isCacheEntry(&args[0].toObject())) {
    cacheEntry = &args[0].toObject();
    code = CacheEntry_getSource(cx, cacheEntry);
    if (!code) {
      return false;
    }
  }

  if (!code || (args.length() == 2 && args[1].isPrimitive())) {
    JS_ReportErrorNumberASCII(cx, my_GetErrorMessage, nullptr,
                              JSSMSG_INVALID_ARGS, "evaluate");
    return false;
  }

  RootedObject opts(cx);
  if (args.length() == 2) {
    if (!args[1].isObject()) {
      JS_ReportErrorASCII(cx, "evaluate: The 2nd argument must be an object");
      return false;
    }

    opts = &args[1].toObject();
  }

  RootedObject global(cx, JS::CurrentGlobalOrNull(cx));
  MOZ_ASSERT(global);

  // Check "global" property before everything to use the given global's
  // option as the default value.
  Maybe<CompileOptions> maybeOptions;
  if (opts) {
    RootedValue v(cx);
    if (!JS_GetProperty(cx, opts, "global", &v)) {
      return false;
    }
    if (!v.isUndefined()) {
      if (v.isObject()) {
        global = js::CheckedUnwrapDynamic(&v.toObject(), cx,
                                          /* stopAtWindowProxy = */ false);
        if (!global) {
          return false;
        }
      }
      if (!global || !(JS::GetClass(global)->flags & JSCLASS_IS_GLOBAL)) {
        JS_ReportErrorNumberASCII(
            cx, GetErrorMessage, nullptr, JSMSG_UNEXPECTED_TYPE,
            "\"global\" passed to evaluate()", "not a global object");
        return false;
      }

      JSAutoRealm ar(cx, global);
      maybeOptions.emplace(cx);
    }
  }
  if (!maybeOptions) {
    // If "global" property is not given, use the current global's option as
    // the default value.
    maybeOptions.emplace(cx);
  }

  CompileOptions& options = maybeOptions.ref();
  UniqueChars fileNameBytes;
  RootedString displayURL(cx);
  RootedString sourceMapURL(cx);
  bool catchTermination = false;
  bool loadBytecode = false;
  bool saveIncrementalBytecode = false;
  bool execute = true;
  bool assertEqBytecode = false;
  JS::RootedObjectVector envChain(cx);
  RootedObject callerGlobal(cx, cx->global());

  options.setIntroductionType("js shell evaluate")
      .setFileAndLine("@evaluate", 1)
      .setDeferDebugMetadata();

  RootedValue privateValue(cx);
  RootedString elementAttributeName(cx);

  if (opts) {
    if (!js::ParseCompileOptions(cx, options, opts, &fileNameBytes)) {
      return false;
    }
    if (!ParseDebugMetadata(cx, opts, &privateValue, &elementAttributeName)) {
      return false;
    }
    if (!ParseSourceOptions(cx, opts, &displayURL, &sourceMapURL)) {
      return false;
    }

    RootedValue v(cx);
    if (!JS_GetProperty(cx, opts, "catchTermination", &v)) {
      return false;
    }
    if (!v.isUndefined()) {
      catchTermination = ToBoolean(v);
    }

    if (!JS_GetProperty(cx, opts, "loadBytecode", &v)) {
      return false;
    }
    if (!v.isUndefined()) {
      loadBytecode = ToBoolean(v);
    }

    if (!JS_GetProperty(cx, opts, "saveIncrementalBytecode", &v)) {
      return false;
    }
    if (!v.isUndefined()) {
      saveIncrementalBytecode = ToBoolean(v);
    }

    if (!JS_GetProperty(cx, opts, "execute", &v)) {
      return false;
    }
    if (!v.isUndefined()) {
      execute = ToBoolean(v);
    }

    if (!JS_GetProperty(cx, opts, "assertEqBytecode", &v)) {
      return false;
    }
    if (!v.isUndefined()) {
      assertEqBytecode = ToBoolean(v);
    }

    if (!JS_GetProperty(cx, opts, "envChainObject", &v)) {
      return false;
    }
    if (!v.isUndefined()) {
      if (!v.isObject()) {
        JS_ReportErrorNumberASCII(
            cx, GetErrorMessage, nullptr, JSMSG_UNEXPECTED_TYPE,
            "\"envChainObject\" passed to evaluate()", "not an object");
        return false;
      }

      RootedObject obj(cx, &v.toObject());
      {
        // This may be a CCW, so try to unwrap before checking
        // if it is an unqualified variables object. We still append
        // the original object to the environment chain however.
        JSObject* unwrappedObj = js::UncheckedUnwrap(obj, cx);
        if (unwrappedObj->isUnqualifiedVarObj()) {
          JS_ReportErrorASCII(
              cx,
              "\"envChainObject\" passed to evaluate() should not be an "
              "unqualified variables object");
          return false;
        }
      }

      if (!envChain.append(obj)) {
        return false;
      }
    }

    // We cannot load or save the bytecode if we have no object where the
    // bytecode cache is stored.
    if (loadBytecode || saveIncrementalBytecode) {
      if (!cacheEntry) {
        JS_ReportErrorNumberASCII(cx, my_GetErrorMessage, nullptr,
                                  JSSMSG_INVALID_ARGS, "evaluate");
        return false;
      }
    }
  }

  if (envChain.length() != 0) {
    // Wrap the envChainObject list into target realm.
    JSAutoRealm ar(cx, global);
    for (size_t i = 0; i < envChain.length(); ++i) {
      if (!JS_WrapObject(cx, envChain[i])) {
        return false;
      }
    }

    options.setNonSyntacticScope(true);
  }

  // The `loadBuffer` we use below outlives the Stencil we generate so we can
  // use its contents directly in the Stencil.
  options.borrowBuffer = true;

  // We need to track the options used to generate bytecode for a CacheEntry to
  // avoid mismatches. This is primarily a concern when fuzzing the jsshell.
  CacheOptionSet cacheOptions;
  cacheOptions.initFromOptions(options);

  JS::TranscodeBuffer loadBuffer;
  JS::TranscodeBuffer saveBuffer;

  if (loadBytecode) {
    size_t loadLength = 0;
    uint8_t* loadData = nullptr;

    if (!CacheEntry_compatible(cx, cacheEntry, cacheOptions)) {
      return false;
    }

    loadData = CacheEntry_getBytecode(cx, cacheEntry, &loadLength);
    if (!loadData) {
      return false;
    }
    if (!loadBuffer.append(loadData, loadLength)) {
      JS_ReportOutOfMemory(cx);
      return false;
    }
  }

  {
    JSAutoRealm ar(cx, global);
    RefPtr<JS::Stencil> stencil;

    if (loadBytecode) {
      JS::TranscodeRange range(loadBuffer.begin(), loadBuffer.length());
      JS::DecodeOptions decodeOptions(options);

      JS::TranscodeResult rv =
          JS::DecodeStencil(cx, decodeOptions, range, getter_AddRefs(stencil));
      if (JS::IsTranscodeFailureResult(rv)) {
        JS_ReportErrorASCII(cx, "failed to decode cache");
        return false;
      }

      if (!ConvertTranscodeResultToJSException(cx, rv)) {
        return false;
      }
    } else {
      AutoStableStringChars linearChars(cx);
      if (!linearChars.initTwoByte(cx, code)) {
        return false;
      }

      JS::SourceText<char16_t> srcBuf;
      if (!srcBuf.initMaybeBorrowed(cx, linearChars)) {
        return false;
      }

      stencil = JS::CompileGlobalScriptToStencil(cx, options, srcBuf);
      if (!stencil) {
        return false;
      }
    }

    if (!js::ValidateLazinessOfStencilAndGlobal(cx, *stencil)) {
      return false;
    }

    JS::InstantiateOptions instantiateOptions(options);
    RootedScript script(
        cx, JS::InstantiateGlobalStencil(cx, instantiateOptions, stencil));
    if (!script) {
      return false;
    }

    AutoReportFrontendContext fc(cx);
    if (!SetSourceOptions(cx, &fc, script->scriptSource(), displayURL,
                          sourceMapURL)) {
      return false;
    }

    if (!JS::UpdateDebugMetadata(cx, script, instantiateOptions, privateValue,
                                 elementAttributeName, nullptr, nullptr)) {
      return false;
    }

    if (saveIncrementalBytecode) {
      if (!JS::StartIncrementalEncoding(cx, std::move(stencil))) {
        return false;
      }
    }

    if (execute) {
      if (!(envChain.empty()
                ? JS_ExecuteScript(cx, script, args.rval())
                : JS_ExecuteScript(cx, envChain, script, args.rval()))) {
        if (catchTermination && !JS_IsExceptionPending(cx)) {
          ShellContext* sc = GetShellContext(cx);
          if (sc->quitting) {
            UnsetQuitting(cx);
          }

          JSAutoRealm ar1(cx, callerGlobal);
          JSString* str = JS_NewStringCopyZ(cx, "terminated");
          if (!str) {
            return false;
          }
          args.rval().setString(str);
          return true;
        }
        return false;
      }
    }

    // Serialize the encoded bytecode, recorded before the execution, into a
    // buffer which can be deserialized linearly.
    if (saveIncrementalBytecode) {
      if (!FinishIncrementalEncoding(cx, script, saveBuffer)) {
        return false;
      }
    }
  }

  if (saveIncrementalBytecode) {
    // If we are both loading and saving, we assert that we are going to
    // replace the current bytecode by the same stream of bytes.
    if (loadBytecode && assertEqBytecode) {
      if (saveBuffer.length() != loadBuffer.length()) {
        char loadLengthStr[16];
        SprintfLiteral(loadLengthStr, "%zu", loadBuffer.length());
        char saveLengthStr[16];
        SprintfLiteral(saveLengthStr, "%zu", saveBuffer.length());

        JS_ReportErrorNumberASCII(cx, my_GetErrorMessage, nullptr,
                                  JSSMSG_CACHE_EQ_SIZE_FAILED, loadLengthStr,
                                  saveLengthStr);
        return false;
      }

      if (!ArrayEqual(loadBuffer.begin(), saveBuffer.begin(),
                      loadBuffer.length())) {
        JS_ReportErrorNumberASCII(cx, my_GetErrorMessage, nullptr,
                                  JSSMSG_CACHE_EQ_CONTENT_FAILED);
        return false;
      }
    }

    size_t saveLength = saveBuffer.length();
    if (saveLength >= INT32_MAX) {
      JS_ReportErrorASCII(cx, "Cannot save large cache entry content");
      return false;
    }
    uint8_t* saveData = saveBuffer.extractOrCopyRawBuffer();
    if (!CacheEntry_setBytecode(cx, cacheEntry, cacheOptions, saveData,
                                saveLength)) {
      js_free(saveData);
      return false;
    }
  }

  return JS_WrapValue(cx, args.rval());
}

JSString* js::shell::FileAsString(JSContext* cx, JS::HandleString pathnameStr) {
  UniqueChars pathname = JS_EncodeStringToUTF8(cx, pathnameStr);
  if (!pathname) {
    return nullptr;
  }

  FILE* file = OpenFile(cx, pathname.get(), "rb");
  if (!file) {
    return nullptr;
  }

  AutoCloseFile autoClose(file);

  struct stat st;
  if (fstat(fileno(file), &st) != 0) {
    JS_ReportErrorUTF8(cx, "can't stat %s", pathname.get());
    return nullptr;
  }

  if ((st.st_mode & S_IFMT) != S_IFREG) {
    JS_ReportErrorUTF8(cx, "can't read non-regular file %s", pathname.get());
    return nullptr;
  }

  size_t len;
  if (!FileSize(cx, pathname.get(), file, &len)) {
    return nullptr;
  }

  UniqueChars buf(js_pod_malloc<char>(len + 1));
  if (!buf) {
    JS_ReportErrorUTF8(cx, "out of memory reading %s", pathname.get());
    return nullptr;
  }

  if (!ReadFile(cx, pathname.get(), file, buf.get(), len)) {
    return nullptr;
  }

  UniqueTwoByteChars ucbuf(
      JS::LossyUTF8CharsToNewTwoByteCharsZ(cx, JS::UTF8Chars(buf.get(), len),
                                           &len, js::MallocArena)
          .get());
  if (!ucbuf) {
    JS_ReportErrorUTF8(cx, "Invalid UTF-8 in file '%s'", pathname.get());
    return nullptr;
  }

  return JS_NewUCStringCopyN(cx, ucbuf.get(), len);
}

/*
 * Function to run scripts and return compilation + execution time. Semantics
 * are closely modelled after the equivalent function in WebKit, as this is used
 * to produce benchmark timings by SunSpider.
 */
static bool Run(JSContext* cx, unsigned argc, Value* vp) {
  CallArgs args = CallArgsFromVp(argc, vp);
  if (args.length() != 1) {
    JS_ReportErrorNumberASCII(cx, my_GetErrorMessage, nullptr,
                              JSSMSG_INVALID_ARGS, "run");
    return false;
  }

  RootedString str(cx, JS::ToString(cx, args[0]));
  if (!str) {
    return false;
  }
  args[0].setString(str);

  str = FileAsString(cx, str);
  if (!str) {
    return false;
  }

  AutoStableStringChars linearChars(cx);
  if (!linearChars.initTwoByte(cx, str)) {
    return false;
  }

  JS::SourceText<char16_t> srcBuf;
  if (!srcBuf.initMaybeBorrowed(cx, linearChars)) {
    return false;
  }

  RootedScript script(cx);
  int64_t startClock = PRMJ_Now();
  {
    UniqueChars filename = JS_EncodeStringToUTF8(cx, str);
    if (!filename) {
      return false;
    }

    JS::CompileOptions options(cx);
    options.setIntroductionType("js shell run")
        .setFileAndLine(filename.get(), 1)
        .setIsRunOnce(true)
        .setNoScriptRval(true)
        .setEagerDelazificationStrategy(defaultDelazificationMode);

    script = JS::Compile(cx, options, srcBuf);
    if (!script) {
      return false;
    }
  }

  if (!JS_ExecuteScript(cx, script)) {
    return false;
  }

  int64_t endClock = PRMJ_Now();

  args.rval().setDouble((endClock - startClock) / double(PRMJ_USEC_PER_MSEC));
  return true;
}

static int js_fgets(char* buf, int size, FILE* file) {
  int n, i, c;
  bool crflag;

  n = size - 1;
  if (n < 0) {
    return -1;
  }

  // Use the fastest available getc.
  auto fast_getc =
#if defined(HAVE_GETC_UNLOCKED)
      getc_unlocked
#elif defined(HAVE__GETC_NOLOCK)
      _getc_nolock
#else
      getc
#endif
      ;

  crflag = false;
  for (i = 0; i < n && (c = fast_getc(file)) != EOF; i++) {
    buf[i] = c;
    if (c == '\n') {  // any \n ends a line
      i++;            // keep the \n; we know there is room for \0
      break;
    }
    if (crflag) {  // \r not followed by \n ends line at the \r
      ungetc(c, file);
      break;  // and overwrite c in buf with \0
    }
    crflag = (c == '\r');
  }

  buf[i] = '\0';
  return i;
}

/*
 * function readline()
 * Provides a hook for scripts to read a line from stdin.
 */
static bool ReadLine(JSContext* cx, unsigned argc, Value* vp) {
  CallArgs args = CallArgsFromVp(argc, vp);

  static constexpr size_t BUFSIZE = 256;
  FILE* from = stdin;
  size_t buflength = 0;
  size_t bufsize = BUFSIZE;
  char* buf = (char*)JS_malloc(cx, bufsize);
  if (!buf) {
    return false;
  }

  bool sawNewline = false;
  size_t gotlength;
  while ((gotlength = js_fgets(buf + buflength, bufsize - buflength, from)) >
         0) {
    buflength += gotlength;

    /* Are we done? */
    if (buf[buflength - 1] == '\n') {
      buf[buflength - 1] = '\0';
      sawNewline = true;
      break;
    } else if (buflength < bufsize - 1) {
      break;
    }

    /* Else, grow our buffer for another pass. */
    char* tmp;
    bufsize *= 2;
    if (bufsize > buflength) {
      tmp = static_cast<char*>(JS_realloc(cx, buf, bufsize / 2, bufsize));
    } else {
      JS_ReportOutOfMemory(cx);
      tmp = nullptr;
    }

    if (!tmp) {
      JS_free(cx, buf);
      return false;
    }

    buf = tmp;
  }

  /* Treat the empty string specially. */
  if (buflength == 0) {
    args.rval().set(feof(from) ? NullValue() : JS_GetEmptyStringValue(cx));
    JS_free(cx, buf);
    return true;
  }

  /* Shrink the buffer to the real size. */
  char* tmp = static_cast<char*>(JS_realloc(cx, buf, bufsize, buflength));
  if (!tmp) {
    JS_free(cx, buf);
    return false;
  }

  buf = tmp;

  /*
   * Turn buf into a JSString. Note that buflength includes the trailing null
   * character.
   */
  JSString* str =
      JS_NewStringCopyN(cx, buf, sawNewline ? buflength - 1 : buflength);
  JS_free(cx, buf);
  if (!str) {
    return false;
  }

  args.rval().setString(str);
  return true;
}

/*
 * function readlineBuf()
 * Provides a hook for scripts to emulate readline() using a string object.
 */
static bool ReadLineBuf(JSContext* cx, unsigned argc, Value* vp) {
  CallArgs args = CallArgsFromVp(argc, vp);
  ShellContext* sc = GetShellContext(cx);

  if (!args.length()) {
    if (!sc->readLineBuf) {
      JS_ReportErrorASCII(cx,
                          "No source buffer set. You must initially "
                          "call readlineBuf with an argument.");
      return false;
    }

    char* currentBuf = sc->readLineBuf.get() + sc->readLineBufPos;
    size_t buflen = strlen(currentBuf);

    if (!buflen) {
      args.rval().setNull();
      return true;
    }

    size_t len = 0;
    while (len < buflen) {
      if (currentBuf[len] == '\n') {
        break;
      }
      len++;
    }

    JSString* str = JS_NewStringCopyUTF8N(cx, JS::UTF8Chars(currentBuf, len));
    if (!str) {
      return false;
    }

    if (currentBuf[len] == '\0') {
      sc->readLineBufPos += len;
    } else {
      sc->readLineBufPos += len + 1;
    }

    args.rval().setString(str);
    return true;
  }

  if (args.length() == 1) {
    sc->readLineBuf = nullptr;
    sc->readLineBufPos = 0;

    RootedString str(cx, JS::ToString(cx, args[0]));
    if (!str) {
      return false;
    }
    sc->readLineBuf = JS_EncodeStringToUTF8(cx, str);
    if (!sc->readLineBuf) {
      return false;
    }

    args.rval().setUndefined();
    return true;
  }

  JS_ReportErrorASCII(cx, "Must specify at most one argument");
  return false;
}

static bool PutStr(JSContext* cx, unsigned argc, Value* vp) {
  CallArgs args = CallArgsFromVp(argc, vp);

  if (args.length() != 0) {
    if (!gOutFile->isOpen()) {
      JS_ReportErrorASCII(cx, "output file is closed");
      return false;
    }

    RootedString str(cx, JS::ToString(cx, args[0]));
    if (!str) {
      return false;
    }
    UniqueChars bytes = JS_EncodeStringToUTF8(cx, str);
    if (!bytes) {
      return false;
    }
    fputs(bytes.get(), gOutFile->fp);
    fflush(gOutFile->fp);
  }

  args.rval().setUndefined();
  return true;
}

static bool Now(JSContext* cx, unsigned argc, Value* vp) {
  CallArgs args = CallArgsFromVp(argc, vp);
  double now = PRMJ_Now() / double(PRMJ_USEC_PER_MSEC);
  args.rval().setDouble(now);
  return true;
}

static bool CpuNow(JSContext* cx, unsigned argc, Value* vp) {
  CallArgs args = CallArgsFromVp(argc, vp);
  double now = double(std::clock()) / double(CLOCKS_PER_SEC);
  args.rval().setDouble(now);
  return true;
}

static bool PrintInternal(JSContext* cx, const CallArgs& args, RCFile* file) {
  if (!file->isOpen()) {
    JS_ReportErrorASCII(cx, "output file is closed");
    return false;
  }

  for (unsigned i = 0; i < args.length(); i++) {
    RootedString str(cx, JS::ToString(cx, args[i]));
    if (!str) {
      return false;
    }
    UniqueChars bytes = JS_EncodeStringToUTF8(cx, str);
    if (!bytes) {
      return false;
    }
    fprintf(file->fp, "%s%s", i ? " " : "", bytes.get());
  }

  fputc('\n', file->fp);
  fflush(file->fp);

  args.rval().setUndefined();
  return true;
}

static bool Print(JSContext* cx, unsigned argc, Value* vp) {
  CallArgs args = CallArgsFromVp(argc, vp);
#ifdef FUZZING_INTERFACES
  if (fuzzHaveModule && !fuzzDoDebug) {
    // When fuzzing and not debugging, suppress any print() output,
    // as it slows down fuzzing and makes libFuzzer's output hard
    // to read.
    args.rval().setUndefined();
    return true;
  }
#endif  // FUZZING_INTERFACES
  return PrintInternal(cx, args, gOutFile);
}

static bool PrintErr(JSContext* cx, unsigned argc, Value* vp) {
  CallArgs args = CallArgsFromVp(argc, vp);
  return PrintInternal(cx, args, gErrFile);
}

static bool Help(JSContext* cx, unsigned argc, Value* vp);

static bool Quit(JSContext* cx, unsigned argc, Value* vp) {
  // Print a message to stderr in differential testing to help jsfunfuzz
  // find uncatchable-exception bugs.
  if (js::SupportDifferentialTesting()) {
    fprintf(stderr, "quit called\n");
  }

  CallArgs args = CallArgsFromVp(argc, vp);
  int32_t code;
  if (!ToInt32(cx, args.get(0), &code)) {
    return false;
  }

  // The fuzzers check the shell's exit code and assume a value >= 128 means
  // the process crashed (for instance, SIGSEGV will result in code 139). On
  // POSIX platforms, the exit code is 8-bit and negative values can also
  // result in an exit code >= 128. We restrict the value to range [0, 127] to
  // avoid false positives.
  if (code < 0 || code >= 128) {
    JS_ReportErrorASCII(cx, "quit exit code should be in range 0-127");
    return false;
  }

  SetQuitting(cx, code);
  return false;
}

static bool StartTimingMutator(JSContext* cx, unsigned argc, Value* vp) {
  CallArgs args = CallArgsFromVp(argc, vp);
  if (args.length() > 0) {
    JS_ReportErrorNumberASCII(cx, my_GetErrorMessage, nullptr,
                              JSSMSG_TOO_MANY_ARGS, "startTimingMutator");
    return false;
  }

  if (!cx->runtime()->gc.stats().startTimingMutator()) {
    JS_ReportErrorASCII(
        cx, "StartTimingMutator should only be called from outside of GC");
    return false;
  }

  args.rval().setUndefined();
  return true;
}

static bool StopTimingMutator(JSContext* cx, unsigned argc, Value* vp) {
  CallArgs args = CallArgsFromVp(argc, vp);
  if (args.length() > 0) {
    JS_ReportErrorNumberASCII(cx, my_GetErrorMessage, nullptr,
                              JSSMSG_TOO_MANY_ARGS, "stopTimingMutator");
    return false;
  }

  double mutator_ms, gc_ms;
  if (!cx->runtime()->gc.stats().stopTimingMutator(mutator_ms, gc_ms)) {
    JS_ReportErrorASCII(cx,
                        "stopTimingMutator called when not timing the mutator");
    return false;
  }
  double total_ms = mutator_ms + gc_ms;
  if (total_ms > 0 && gOutFile->isOpen()) {
    fprintf(gOutFile->fp, "Mutator: %.3fms (%.1f%%), GC: %.3fms (%.1f%%)\n",
            mutator_ms, mutator_ms / total_ms * 100.0, gc_ms,
            gc_ms / total_ms * 100.0);
  }

  args.rval().setUndefined();
  return true;
}

static const char* ToSource(JSContext* cx, HandleValue vp, UniqueChars* bytes) {
  RootedString str(cx, JS_ValueToSource(cx, vp));
  if (str) {
    *bytes = JS_EncodeStringToUTF8(cx, str);
    if (*bytes) {
      return bytes->get();
    }
  }
  JS_ClearPendingException(cx);
  return "<<error converting value to string>>";
}

static bool AssertEq(JSContext* cx, unsigned argc, Value* vp) {
  CallArgs args = CallArgsFromVp(argc, vp);
  if (!(args.length() == 2 || (args.length() == 3 && args[2].isString()))) {
    JS_ReportErrorNumberASCII(cx, my_GetErrorMessage, nullptr,
                              (args.length() < 2)    ? JSSMSG_NOT_ENOUGH_ARGS
                              : (args.length() == 3) ? JSSMSG_INVALID_ARGS
                                                     : JSSMSG_TOO_MANY_ARGS,
                              "assertEq");
    return false;
  }

  bool same;
  if (!JS::SameValue(cx, args[0], args[1], &same)) {
    return false;
  }
  if (!same) {
    UniqueChars bytes0, bytes1;
    const char* actual = ToSource(cx, args[0], &bytes0);
    const char* expected = ToSource(cx, args[1], &bytes1);
    if (args.length() == 2) {
      JS_ReportErrorNumberUTF8(cx, my_GetErrorMessage, nullptr,
                               JSSMSG_ASSERT_EQ_FAILED, actual, expected);
    } else {
      RootedString message(cx, args[2].toString());
      UniqueChars bytes2 = QuoteString(cx, message);
      if (!bytes2) {
        return false;
      }
      JS_ReportErrorNumberUTF8(cx, my_GetErrorMessage, nullptr,
                               JSSMSG_ASSERT_EQ_FAILED_MSG, actual, expected,
                               bytes2.get());
    }
    return false;
  }
  args.rval().setUndefined();
  return true;
}

static JSScript* GetTopScript(JSContext* cx) {
  NonBuiltinScriptFrameIter iter(cx);
  return iter.done() ? nullptr : iter.script();
}

static bool GetScriptAndPCArgs(JSContext* cx, CallArgs& args,
                               MutableHandleScript scriptp, int32_t* ip) {
  RootedScript script(cx, GetTopScript(cx));
  *ip = 0;
  if (!args.get(0).isUndefined()) {
    HandleValue v = args[0];
    unsigned intarg = 0;
    if (v.isObject() && JS::GetClass(&v.toObject())->isJSFunction()) {
      script = TestingFunctionArgumentToScript(cx, v);
      if (!script) {
        return false;
      }
      intarg++;
    }
    if (!args.get(intarg).isUndefined()) {
      if (!JS::ToInt32(cx, args[intarg], ip)) {
        return false;
      }
      if ((uint32_t)*ip >= script->length()) {
        JS_ReportErrorASCII(cx, "Invalid PC");
        return false;
      }
    }
  }

  scriptp.set(script);

  return true;
}

static bool LineToPC(JSContext* cx, unsigned argc, Value* vp) {
  CallArgs args = CallArgsFromVp(argc, vp);

  if (args.length() == 0) {
    JS_ReportErrorNumberASCII(cx, my_GetErrorMessage, nullptr,
                              JSSMSG_LINE2PC_USAGE);
    return false;
  }

  RootedScript script(cx, GetTopScript(cx));
  int32_t lineArg = 0;
  if (args[0].isObject() && args[0].toObject().is<JSFunction>()) {
    script = TestingFunctionArgumentToScript(cx, args[0]);
    if (!script) {
      return false;
    }
    lineArg++;
  }

  uint32_t lineno;
  if (!ToUint32(cx, args.get(lineArg), &lineno)) {
    return false;
  }

  jsbytecode* pc = LineNumberToPC(script, lineno);
  if (!pc) {
    return false;
  }
  args.rval().setInt32(script->pcToOffset(pc));
  return true;
}

static bool PCToLine(JSContext* cx, unsigned argc, Value* vp) {
  CallArgs args = CallArgsFromVp(argc, vp);
  RootedScript script(cx);
  int32_t i;
  unsigned lineno;

  if (!GetScriptAndPCArgs(cx, args, &script, &i)) {
    return false;
  }
  lineno = PCToLineNumber(script, script->offsetToPC(i));
  if (!lineno) {
    return false;
  }
  args.rval().setInt32(lineno);
  return true;
}

#if defined(DEBUG) || defined(JS_JITSPEW)

static bool Notes(JSContext* cx, unsigned argc, Value* vp) {
  CallArgs args = CallArgsFromVp(argc, vp);
  JSSprinter sprinter(cx);
  if (!sprinter.init()) {
    return false;
  }

  for (unsigned i = 0; i < args.length(); i++) {
    RootedScript script(cx, TestingFunctionArgumentToScript(cx, args[i]));
    if (!script) {
      return false;
    }

    if (!JSScript::dumpSrcNotes(cx, script, &sprinter)) {
      return false;
    }
  }

  JSString* str = sprinter.release(cx);
  if (!str) {
    return false;
  }
  args.rval().setString(str);
  return true;
}

namespace {

struct DisassembleOptionParser {
  unsigned argc;
  Value* argv;
  JSScript::DumpOptions options;

  DisassembleOptionParser(unsigned argc, Value* argv)
      : argc(argc), argv(argv) {}

  bool parse(JSContext* cx) {
    options.recursive = false;

    /* Read options off early arguments */
    while (argc > 0 && argv[0].isString()) {
      JSString* str = argv[0].toString();
      JSLinearString* linearStr = JS_EnsureLinearString(cx, str);
      if (!linearStr) {
        return false;
      }
      if (JS_LinearStringEqualsLiteral(linearStr, "-r")) {
        options.recursive = true;
      } else {
        break;
      }
      argv++;
      argc--;
    }
    return true;
  }
};

} /* anonymous namespace */

static bool DisassembleToSprinter(JSContext* cx, unsigned argc, Value* vp,
                                  StringPrinter* sp) {
  CallArgs args = CallArgsFromVp(argc, vp);
  DisassembleOptionParser p(args.length(), args.array());
  if (!p.parse(cx)) {
    return false;
  }

  if (p.argc == 0) {
    /* Without arguments, disassemble the current script. */
    RootedScript script(cx, GetTopScript(cx));
    if (script) {
      JSAutoRealm ar(cx, script);
      if (!JSScript::dump(cx, script, p.options, sp)) {
        return false;
      }
    }
  } else {
    for (unsigned i = 0; i < p.argc; i++) {
      RootedFunction fun(cx);
      RootedScript script(cx);
      RootedValue value(cx, p.argv[i]);
      if (value.isObject() && value.toObject().is<ShellModuleObjectWrapper>()) {
        script = value.toObject()
                     .as<ShellModuleObjectWrapper>()
                     .get()
                     ->maybeScript();
      } else {
        script = TestingFunctionArgumentToScript(cx, value, fun.address());
      }
      if (!script) {
        return false;
      }

      if (!JSScript::dump(cx, script, p.options, sp)) {
        return false;
      }
    }
  }

  return true;
}

static bool DisassembleToString(JSContext* cx, unsigned argc, Value* vp) {
  CallArgs args = CallArgsFromVp(argc, vp);
  JSSprinter sprinter(cx);
  if (!sprinter.init()) {
    return false;
  }
  if (!DisassembleToSprinter(cx, args.length(), vp, &sprinter)) {
    return false;
  }

  JSString* str = sprinter.release(cx);
  if (!str) {
    return false;
  }
  args.rval().setString(str);
  return true;
}

static bool Disassemble(JSContext* cx, unsigned argc, Value* vp) {
  CallArgs args = CallArgsFromVp(argc, vp);

  if (!gOutFile->isOpen()) {
    JS_ReportErrorASCII(cx, "output file is closed");
    return false;
  }

  Sprinter sprinter(cx);
  if (!sprinter.init()) {
    return false;
  }
  if (!DisassembleToSprinter(cx, args.length(), vp, &sprinter)) {
    return false;
  }

  JS::UniqueChars str = sprinter.release();
  if (!str) {
    return false;
  }
  fprintf(gOutFile->fp, "%s\n", str.get());
  args.rval().setUndefined();
  return true;
}

static bool DisassFile(JSContext* cx, unsigned argc, Value* vp) {
  CallArgs args = CallArgsFromVp(argc, vp);

  if (!gOutFile->isOpen()) {
    JS_ReportErrorASCII(cx, "output file is closed");
    return false;
  }

  /* Support extra options at the start, just like Disassemble. */
  DisassembleOptionParser p(args.length(), args.array());
  if (!p.parse(cx)) {
    return false;
  }

  if (!p.argc) {
    args.rval().setUndefined();
    return true;
  }

  // We should change DisassembleOptionParser to store CallArgs.
  Rooted<JSString*> str(
      cx, JS::ToString(cx, HandleValue::fromMarkedLocation(&p.argv[0])));
  if (!str) {
    return false;
  }
  UniqueChars filename = JS_EncodeStringToUTF8(cx, str);
  if (!filename) {
    return false;
  }
  RootedScript script(cx);

  {
    CompileOptions options(cx);
    options.setIntroductionType("js shell disFile")
        .setFileAndLine(filename.get(), 1)
        .setIsRunOnce(true)
        .setNoScriptRval(true)
        .setEagerDelazificationStrategy(defaultDelazificationMode);

    script = JS::CompileUtf8Path(cx, options, filename.get());
    if (!script) {
      return false;
    }
  }

  Sprinter sprinter(cx);
  if (!sprinter.init()) {
    return false;
  }
  if (JSScript::dump(cx, script, p.options, &sprinter)) {
    return false;
  }

  JS::UniqueChars chars = sprinter.release();
  if (!chars) {
    return false;
  }
  fprintf(gOutFile->fp, "%s\n", chars.get());

  args.rval().setUndefined();
  return true;
}

static bool DisassWithSrc(JSContext* cx, unsigned argc, Value* vp) {
  CallArgs args = CallArgsFromVp(argc, vp);

  if (!gOutFile->isOpen()) {
    JS_ReportErrorASCII(cx, "output file is closed");
    return false;
  }

  const size_t lineBufLen = 512;
  unsigned len, line1, line2, bupline;
  char linebuf[lineBufLen];
  static const char sep[] = ";-------------------------";

  RootedScript script(cx);
  for (unsigned i = 0; i < args.length(); i++) {
    script = TestingFunctionArgumentToScript(cx, args[i]);
    if (!script) {
      return false;
    }

    if (!script->filename()) {
      JS_ReportErrorNumberASCII(cx, my_GetErrorMessage, nullptr,
                                JSSMSG_FILE_SCRIPTS_ONLY);
      return false;
    }

    FILE* file = OpenFile(cx, script->filename(), "rb");
    if (!file) {
      return false;
    }
    auto closeFile = MakeScopeExit([file] { fclose(file); });

    jsbytecode* pc = script->code();
    jsbytecode* end = script->codeEnd();

    Sprinter sprinter(cx);
    if (!sprinter.init()) {
      return false;
    }

    /* burn the leading lines */
    line2 = PCToLineNumber(script, pc);
    for (line1 = 0; line1 < line2 - 1; line1++) {
      char* tmp = fgets(linebuf, lineBufLen, file);
      if (!tmp) {
        JS_ReportErrorUTF8(cx, "failed to read %s fully", script->filename());
        return false;
      }
    }

    bupline = 0;
    while (pc < end) {
      line2 = PCToLineNumber(script, pc);

      if (line2 < line1) {
        if (bupline != line2) {
          bupline = line2;
          sprinter.printf("%s %3u: BACKUP\n", sep, line2);
        }
      } else {
        if (bupline && line1 == line2) {
          sprinter.printf("%s %3u: RESTORE\n", sep, line2);
        }
        bupline = 0;
        while (line1 < line2) {
          if (!fgets(linebuf, lineBufLen, file)) {
            JS_ReportErrorNumberUTF8(cx, my_GetErrorMessage, nullptr,
                                     JSSMSG_UNEXPECTED_EOF, script->filename());
            return false;
          }
          line1++;
          sprinter.printf("%s %3u: %s", sep, line1, linebuf);
        }
      }

      len =
          Disassemble1(cx, script, pc, script->pcToOffset(pc), true, &sprinter);
      if (!len) {
        return false;
      }

      pc += len;
    }

    JS::UniqueChars str = sprinter.release();
    if (!str) {
      return false;
    }
    fprintf(gOutFile->fp, "%s\n", str.get());
  }

  args.rval().setUndefined();
  return true;
}

#endif /* defined(DEBUG) || defined(JS_JITSPEW) */

#ifdef JS_CACHEIR_SPEW
static bool CacheIRHealthReport(JSContext* cx, unsigned argc, Value* vp) {
  CallArgs args = CallArgsFromVp(argc, vp);

  js::jit::CacheIRHealth cih;
  RootedScript script(cx);

  // In the case that we are calling this function from the shell and
  // the environment variable is not set, AutoSpewChannel automatically
  // sets and unsets the proper channel for the duration of spewing
  // a health report.
  AutoSpewChannel channel(cx, SpewChannel::CacheIRHealthReport, script);
  if (!argc) {
    // Calling CacheIRHealthReport without any arguments will create health
    // reports for all scripts in the zone.
    if (jit::JitZone* jitZone = cx->zone()->jitZone()) {
      jitZone->forEachJitScript([&](jit::JitScript* jitScript) {
        script = jitScript->owningScript();
        if (!script->selfHosted()) {
          cih.healthReportForScript(cx, script, js::jit::SpewContext::Shell);
        }
      });
    }
  } else {
    RootedValue value(cx, args.get(0));

    if (value.isObject() && value.toObject().is<ShellModuleObjectWrapper>()) {
      script =
          value.toObject().as<ShellModuleObjectWrapper>().get()->maybeScript();
    } else {
      script = TestingFunctionArgumentToScript(cx, args.get(0));
    }

    if (!script) {
      return false;
    }

    cih.healthReportForScript(cx, script, js::jit::SpewContext::Shell);
  }

  args.rval().setUndefined();
  return true;
}
#endif /* JS_CACHEIR_SPEW */

/* Pretend we can always preserve wrappers for dummy DOM objects. */
static bool DummyPreserveWrapperCallback(JSContext* cx, HandleObject obj) {
  return true;
}

static bool DummyHasReleasedWrapperCallback(HandleObject obj) { return true; }

#ifdef FUZZING_JS_FUZZILLI
static bool fuzzilli_hash(JSContext* cx, unsigned argc, Value* vp) {
  CallArgs args = CallArgsFromVp(argc, vp);
  args.rval().setUndefined();

  if (argc != 1) {
    return true;
  }
  uint32_t hash;
  JS::Handle<JS::Value> v = args.get(0);
  if (v.isInt32()) {
    int32_t i = v.toInt32();
    hash = FuzzilliHashDouble((double)i);
  } else if (v.isDouble()) {
    double d = v.toDouble();
    d = JS::CanonicalizeNaN(d);
    hash = FuzzilliHashDouble(d);
  } else if (v.isNull()) {
    hash = FuzzilliHashDouble(1.0);
  } else if (v.isUndefined()) {
    hash = FuzzilliHashDouble(2.0);
  } else if (v.isBoolean()) {
    hash = FuzzilliHashDouble(3.0 + v.toBoolean());
  } else if (v.isBigInt()) {
    JS::BigInt* bigInt = v.toBigInt();
    hash = FuzzilliHashBigInt(bigInt);
  } else if (v.isObject()) {
    JSObject& obj = v.toObject();
    FuzzilliHashObject(cx, &obj);
    return true;
  } else {
    hash = 0;
  }

  cx->executionHashInputs += 1;
  cx->executionHash = mozilla::RotateLeft(cx->executionHash + hash, 1);
  return true;
}

// We have to assume that the fuzzer will be able to call this function e.g. by
// enumerating the properties of the global object and eval'ing them. As such
// this function is implemented in a way that requires passing some magic value
// as first argument (with the idea being that the fuzzer won't be able to
// generate this value) which then also acts as a selector for the operation
// to perform.
static bool Fuzzilli(JSContext* cx, unsigned argc, Value* vp) {
  CallArgs args = CallArgsFromVp(argc, vp);

  RootedString arg(cx, JS::ToString(cx, args.get(0)));
  if (!arg) {
    return false;
  }
  Rooted<JSLinearString*> operation(cx, StringToLinearString(cx, arg));
  if (!operation) {
    return false;
  }

  if (StringEqualsAscii(operation, "FUZZILLI_CRASH")) {
    int type;
    if (!ToInt32(cx, args.get(1), &type)) {
      return false;
    }

    // With this, we can test the various ways the JS shell can crash and make
    // sure that Fuzzilli is able to detect all of these failures properly.
    switch (type) {
      case 0:
        *((int*)0x41414141) = 0x1337;
        break;
      case 1:
        MOZ_RELEASE_ASSERT(false);
        break;
      case 2:
        MOZ_ASSERT(false);
        break;
      case 3:
        __asm__("int3");
        break;
      default:
        exit(1);
    }
  } else if (StringEqualsAscii(operation, "FUZZILLI_PRINT")) {
    static FILE* fzliout = fdopen(REPRL_DWFD, "w");
    if (!fzliout) {
      fprintf(
          stderr,
          "Fuzzer output channel not available, printing to stdout instead\n");
      fzliout = stdout;
    }

    RootedString str(cx, JS::ToString(cx, args.get(1)));
    if (!str) {
      return false;
    }
    UniqueChars bytes = JS_EncodeStringToUTF8(cx, str);
    if (!bytes) {
      return false;
    }
    fprintf(fzliout, "%s\n", bytes.get());
    fflush(fzliout);
  } else if (StringEqualsAscii(operation, "FUZZILLI_RANDOM")) {
    // This is an entropy source which can be called during fuzzing.
    // Its currently used to tests whether Fuzzilli detects non-deterministic
    // behavior.
    args.rval().setInt32(static_cast<uint32_t>(mozilla::RandomUint64OrDie()));
    return true;
  }

  args.rval().setUndefined();
  return true;
}

static bool FuzzilliReprlGetAndRun(JSContext* cx) {
  size_t scriptSize = 0;

  unsigned action;
  MOZ_RELEASE_ASSERT(read(REPRL_CRFD, &action, 4) == 4);
  if (action == 'cexe') {
    MOZ_RELEASE_ASSERT(read(REPRL_CRFD, &scriptSize, 8) == 8);
  } else {
    fprintf(stderr, "Unknown action: %u\n", action);
    _exit(-1);
  }

  CompileOptions options(cx);
  options.setIntroductionType("reprl")
      .setFileAndLine("reprl", 1)
      .setIsRunOnce(true)
      .setNoScriptRval(true)
      .setEagerDelazificationStrategy(defaultDelazificationMode);

  char* scriptSrc = static_cast<char*>(js_malloc(scriptSize));

  char* ptr = scriptSrc;
  size_t remaining = scriptSize;
  while (remaining > 0) {
    ssize_t rv = read(REPRL_DRFD, ptr, remaining);
    if (rv <= 0) {
      fprintf(stderr, "Failed to load script\n");
      _exit(-1);
    }
    remaining -= rv;
    ptr += rv;
  }

  JS::SourceText<Utf8Unit> srcBuf;
  if (!srcBuf.init(cx, scriptSrc, scriptSize,
                   JS::SourceOwnership::TakeOwnership)) {
    return false;
  }

  RootedScript script(cx, JS::Compile(cx, options, srcBuf));
  if (!script) {
    return false;
  }

  if (!JS_ExecuteScript(cx, script)) {
    return false;
  }

  return true;
}

#endif /* FUZZING_JS_FUZZILLI */

static bool FuzzilliUseReprlMode(OptionParser* op) {
#ifdef FUZZING_JS_FUZZILLI
  // Check if we should use REPRL mode
  bool reprl_mode = op->getBoolOption("reprl");
  if (reprl_mode) {
    // Check in with parent
    char helo[] = "HELO";
    if (write(REPRL_CWFD, helo, 4) != 4 || read(REPRL_CRFD, helo, 4) != 4) {
      reprl_mode = false;
    }

    if (memcmp(helo, "HELO", 4) != 0) {
      fprintf(stderr, "Invalid response from parent\n");
      _exit(-1);
    }
  }
  return reprl_mode;
#else
  return false;
#endif /* FUZZING_JS_FUZZILLI */
}

static bool Crash(JSContext* cx, unsigned argc, Value* vp) {
  CallArgs args = CallArgsFromVp(argc, vp);
  if (args.length() == 0) {
    MOZ_CRASH("forced crash");
  }
  RootedString message(cx, JS::ToString(cx, args[0]));
  if (!message) {
    return false;
  }
  UniqueChars utf8chars = JS_EncodeStringToUTF8(cx, message);
  if (!utf8chars) {
    return false;
  }
  if (args.get(1).isObject()) {
    RootedValue v(cx);
    RootedObject opts(cx, &args[1].toObject());
    if (!JS_GetProperty(cx, opts, "suppress_minidump", &v)) {
      return false;
    }
    if (v.isBoolean() && v.toBoolean()) {
      js::NoteIntentionalCrash();
    }
  }
#ifndef DEBUG
  MOZ_ReportCrash(utf8chars.get(), __FILE__, __LINE__);
#endif
  MOZ_CRASH_UNSAFE(utf8chars.get());
}

static bool GetSLX(JSContext* cx, unsigned argc, Value* vp) {
  CallArgs args = CallArgsFromVp(argc, vp);
  RootedScript script(cx);

  script = TestingFunctionArgumentToScript(cx, args.get(0));
  if (!script) {
    return false;
  }
  args.rval().setInt32(GetScriptLineExtent(script));
  return true;
}

static bool ThrowError(JSContext* cx, unsigned argc, Value* vp) {
  JS_ReportErrorASCII(cx, "This is an error");
  return false;
}

static bool CopyErrorReportToObject(JSContext* cx, JSErrorReport* report,
                                    HandleObject obj) {
  RootedString nameStr(cx);
  if (report->exnType == JSEXN_WARN) {
    nameStr = JS_NewStringCopyZ(cx, "Warning");
    if (!nameStr) {
      return false;
    }
  } else {
    nameStr = GetErrorTypeName(cx, report->exnType);
    // GetErrorTypeName doesn't set an exception, but
    // can fail for InternalError or non-error objects.
    if (!nameStr) {
      nameStr = cx->runtime()->emptyString;
    }
  }
  RootedValue nameVal(cx, StringValue(nameStr));
  if (!DefineDataProperty(cx, obj, cx->names().name, nameVal)) {
    return false;
  }

  RootedString messageStr(cx, report->newMessageString(cx));
  if (!messageStr) {
    return false;
  }
  RootedValue messageVal(cx, StringValue(messageStr));
  if (!DefineDataProperty(cx, obj, cx->names().message, messageVal)) {
    return false;
  }

  RootedValue linenoVal(cx, Int32Value(report->lineno));
  if (!DefineDataProperty(cx, obj, cx->names().lineNumber, linenoVal)) {
    return false;
  }

  RootedValue columnVal(cx, Int32Value(report->column.oneOriginValue()));
  if (!DefineDataProperty(cx, obj, cx->names().columnNumber, columnVal)) {
    return false;
  }

  RootedObject notesArray(cx, CreateErrorNotesArray(cx, report));
  if (!notesArray) {
    return false;
  }

  RootedValue notesArrayVal(cx, ObjectValue(*notesArray));
  return DefineDataProperty(cx, obj, cx->names().notes, notesArrayVal);
}

static bool CreateErrorReport(JSContext* cx, unsigned argc, Value* vp) {
  CallArgs args = CallArgsFromVp(argc, vp);

  // We don't have a stack here, so just initialize with null.
  JS::ExceptionStack exnStack(cx, args.get(0), nullptr);
  JS::ErrorReportBuilder report(cx);
  if (!report.init(cx, exnStack, JS::ErrorReportBuilder::WithSideEffects)) {
    return false;
  }

  MOZ_ASSERT(!report.report()->isWarning());

  RootedObject obj(cx, JS_NewPlainObject(cx));
  if (!obj) {
    return false;
  }

  RootedString toString(cx, NewStringCopyUTF8Z(cx, report.toStringResult()));
  if (!toString) {
    return false;
  }

  if (!JS_DefineProperty(cx, obj, "toStringResult", toString,
                         JSPROP_ENUMERATE)) {
    return false;
  }

  if (!CopyErrorReportToObject(cx, report.report(), obj)) {
    return false;
  }

  args.rval().setObject(*obj);
  return true;
}

#define LAZY_STANDARD_CLASSES

/* A class for easily testing the inner/outer object callbacks. */
typedef struct ComplexObject {
  bool isInner;
  bool frozen;
  JSObject* inner;
  JSObject* outer;
} ComplexObject;

static bool sandbox_enumerate(JSContext* cx, JS::HandleObject obj,
                              JS::MutableHandleIdVector properties,
                              bool enumerableOnly) {
  RootedValue v(cx);

  if (!JS_GetProperty(cx, obj, "lazy", &v)) {
    return false;
  }

  if (!ToBoolean(v)) {
    return true;
  }

  return JS_NewEnumerateStandardClasses(cx, obj, properties, enumerableOnly);
}

static bool sandbox_resolve(JSContext* cx, HandleObject obj, HandleId id,
                            bool* resolvedp) {
  RootedValue v(cx);
  if (!JS_GetProperty(cx, obj, "lazy", &v)) {
    return false;
  }

  if (ToBoolean(v)) {
    return JS_ResolveStandardClass(cx, obj, id, resolvedp);
  }
  return true;
}

static const JSClassOps sandbox_classOps = {
    nullptr,                   // addProperty
    nullptr,                   // delProperty
    nullptr,                   // enumerate
    sandbox_enumerate,         // newEnumerate
    sandbox_resolve,           // resolve
    nullptr,                   // mayResolve
    nullptr,                   // finalize
    nullptr,                   // call
    nullptr,                   // construct
    JS_GlobalObjectTraceHook,  // trace
};

static const JSClass sandbox_class = {"sandbox", JSCLASS_GLOBAL_FLAGS,
                                      &sandbox_classOps};

static void SetStandardRealmOptions(JS::RealmOptions& options) {
  options.creationOptions()
      .setSharedMemoryAndAtomicsEnabled(enableSharedMemory)
      .setCoopAndCoepEnabled(false)
      .setToSourceEnabled(enableToSource);
}

[[nodiscard]] static bool CheckRealmOptions(JSContext* cx,
                                            JS::RealmOptions& options,
                                            JSPrincipals* principals) {
  JS::RealmCreationOptions& creationOptions = options.creationOptions();
  if (creationOptions.compartmentSpecifier() !=
      JS::CompartmentSpecifier::ExistingCompartment) {
    return true;
  }

  JS::Compartment* comp = creationOptions.compartment();

  // All realms in a compartment must be either system or non-system.
  bool isSystem =
      principals && principals == cx->runtime()->trustedPrincipals();
  if (isSystem != IsSystemCompartment(comp)) {
    JS_ReportErrorASCII(cx,
                        "Cannot create system and non-system realms in the "
                        "same compartment");
    return false;
  }

  // Debugger visibility is per-compartment, not per-realm, so make sure the
  // requested visibility matches the existing compartment's.
  if (creationOptions.invisibleToDebugger() != comp->invisibleToDebugger()) {
    JS_ReportErrorASCII(cx,
                        "All the realms in a compartment must have "
                        "the same debugger visibility");
    return false;
  }

  return true;
}

static JSObject* NewSandbox(JSContext* cx, bool lazy) {
  JS::RealmOptions options;
  SetStandardRealmOptions(options);

  if (defaultToSameCompartment) {
    options.creationOptions().setExistingCompartment(cx->global());
  } else {
    options.creationOptions().setNewCompartmentAndZone();
  }

  JSPrincipals* principals = nullptr;
  if (!CheckRealmOptions(cx, options, principals)) {
    return nullptr;
  }

  RootedObject obj(cx,
                   JS_NewGlobalObject(cx, &sandbox_class, principals,
                                      JS::DontFireOnNewGlobalHook, options));
  if (!obj) {
    return nullptr;
  }

  {
    JSAutoRealm ar(cx, obj);
    if (!lazy && !JS::InitRealmStandardClasses(cx)) {
      return nullptr;
    }

    RootedValue value(cx, BooleanValue(lazy));
    if (!JS_DefineProperty(cx, obj, "lazy", value,
                           JSPROP_PERMANENT | JSPROP_READONLY)) {
      return nullptr;
    }

    JS_FireOnNewGlobalObject(cx, obj);
  }

  if (!cx->compartment()->wrap(cx, &obj)) {
    return nullptr;
  }
  return obj;
}

static bool EvalInContext(JSContext* cx, unsigned argc, Value* vp) {
  CallArgs args = CallArgsFromVp(argc, vp);
  if (!args.requireAtLeast(cx, "evalcx", 1)) {
    return false;
  }

  RootedString str(cx, ToString(cx, args[0]));
  if (!str) {
    return false;
  }

  RootedObject sobj(cx);
  if (args.hasDefined(1)) {
    sobj = ToObject(cx, args[1]);
    if (!sobj) {
      return false;
    }
  }

  AutoStableStringChars strChars(cx);
  if (!strChars.initTwoByte(cx, str)) {
    return false;
  }

  mozilla::Range<const char16_t> chars = strChars.twoByteRange();
  size_t srclen = chars.length();
  const char16_t* src = chars.begin().get();

  bool lazy = false;
  if (srclen == 4) {
    if (src[0] == 'l' && src[1] == 'a' && src[2] == 'z' && src[3] == 'y') {
      lazy = true;
      srclen = 0;
    }
  }

  if (!sobj) {
    sobj = NewSandbox(cx, lazy);
    if (!sobj) {
      return false;
    }
  }

  if (srclen == 0) {
    args.rval().setObject(*sobj);
    return true;
  }

  JS::AutoFilename filename;
  uint32_t lineno;

  DescribeScriptedCaller(cx, &filename, &lineno);
  {
    sobj = UncheckedUnwrap(sobj, true);

    JSAutoRealm ar(cx, sobj);

    sobj = ToWindowIfWindowProxy(sobj);

    if (!JS_IsGlobalObject(sobj)) {
      JS_ReportErrorASCII(cx, "Invalid scope argument to evalcx");
      return false;
    }

    JS::CompileOptions opts(cx);
    opts.setFileAndLine(filename.get(), lineno)
        .setEagerDelazificationStrategy(defaultDelazificationMode);

    JS::SourceText<char16_t> srcBuf;
    if (!srcBuf.init(cx, src, srclen, JS::SourceOwnership::Borrowed) ||
        !JS::Evaluate(cx, opts, srcBuf, args.rval())) {
      return false;
    }
  }

  if (!cx->compartment()->wrap(cx, args.rval())) {
    return false;
  }

  return true;
}

static bool EnsureGeckoProfilingStackInstalled(JSContext* cx,
                                               ShellContext* sc) {
  if (cx->geckoProfiler().infraInstalled()) {
    MOZ_ASSERT(sc->geckoProfilingStack);
    return true;
  }

  MOZ_ASSERT(!sc->geckoProfilingStack);
  sc->geckoProfilingStack = MakeUnique<ProfilingStack>();
  if (!sc->geckoProfilingStack) {
    JS_ReportOutOfMemory(cx);
    return false;
  }

  SetContextProfilingStack(cx, sc->geckoProfilingStack.get());
  return true;
}

struct WorkerInput {
  JSRuntime* parentRuntime;
  UniqueTwoByteChars chars;
  size_t length;

  WorkerInput(JSRuntime* parentRuntime, UniqueTwoByteChars chars, size_t length)
      : parentRuntime(parentRuntime), chars(std::move(chars)), length(length) {}
};

static void DestroyShellCompartmentPrivate(JS::GCContext* gcx,
                                           JS::Compartment* compartment) {
  auto priv = static_cast<ShellCompartmentPrivate*>(
      JS_GetCompartmentPrivate(compartment));
  js_delete(priv);
}

static void SetWorkerContextOptions(JSContext* cx);
static bool ShellBuildId(JS::BuildIdCharVector* buildId);

static constexpr size_t gWorkerStackSize = 2 * 128 * sizeof(size_t) * 1024;

static void WorkerMain(UniquePtr<WorkerInput> input) {
  MOZ_ASSERT(input->parentRuntime);

  JSContext* cx = JS_NewContext(8L * 1024L * 1024L, input->parentRuntime);
  if (!cx) {
    return;
  }
  auto destroyContext = MakeScopeExit([cx] { JS_DestroyContext(cx); });

  UniquePtr<ShellContext> sc =
      MakeUnique<ShellContext>(cx, ShellContext::Worker);
  if (!sc || !sc->registerWithCx(cx)) {
    return;
  }

  if (!JS::InitSelfHostedCode(cx)) {
    return;
  }

  EnvironmentPreparer environmentPreparer(cx);

  do {
    JS::RealmOptions realmOptions;
    SetStandardRealmOptions(realmOptions);

    RootedObject global(cx, NewGlobalObject(cx, realmOptions, nullptr,
                                            ShellGlobalKind::WindowProxy,
                                            /* immutablePrototype = */ true));
    if (!global) {
      break;
    }

    JSAutoRealm ar(cx, global);

    JS::ConstUTF8CharsZ path(processWideModuleLoadPath.get(),
                             strlen(processWideModuleLoadPath.get()));
    RootedString moduleLoadPath(cx, JS_NewStringCopyUTF8Z(cx, path));
    if (!moduleLoadPath) {
      return;
    }
    sc->moduleLoader = js::MakeUnique<ModuleLoader>();
    if (!sc->moduleLoader || !sc->moduleLoader->init(cx, moduleLoadPath)) {
      return;
    }

    JS::CompileOptions options(cx);
    options.setFileAndLine("<string>", 1)
        .setIsRunOnce(true)
        .setEagerDelazificationStrategy(defaultDelazificationMode);

    AutoReportException are(cx);
    JS::SourceText<char16_t> srcBuf;
    if (!srcBuf.init(cx, input->chars.get(), input->length,
                     JS::SourceOwnership::Borrowed)) {
      break;
    }

    RootedScript script(cx, JS::Compile(cx, options, srcBuf));
    if (!script) {
      break;
    }
    RootedValue result(cx);
    JS_ExecuteScript(cx, script, &result);
  } while (0);

  KillWatchdog(cx);
}

// Workers can spawn other workers, so we need a lock to access workerThreads.
static Mutex* workerThreadsLock = nullptr;
static Vector<UniquePtr<js::Thread>, 0, SystemAllocPolicy> workerThreads;

class MOZ_RAII AutoLockWorkerThreads : public LockGuard<Mutex> {
  using Base = LockGuard<Mutex>;

 public:
  AutoLockWorkerThreads() : Base(*workerThreadsLock) {
    MOZ_ASSERT(workerThreadsLock);
  }
};

static bool EvalInWorker(JSContext* cx, unsigned argc, Value* vp) {
  if (!CanUseExtraThreads()) {
    JS_ReportErrorASCII(cx, "Can't create threads with --no-threads");
    return false;
  }

  CallArgs args = CallArgsFromVp(argc, vp);
  if (!args.get(0).isString()) {
    JS_ReportErrorASCII(cx, "Invalid arguments");
    return false;
  }

#if defined(DEBUG) || defined(JS_OOM_BREAKPOINT)
  if (cx->runningOOMTest) {
    JS_ReportErrorASCII(
        cx, "Can't create threads while running simulated OOM test");
    return false;
  }
#endif

  if (!args[0].toString()->ensureLinear(cx)) {
    return false;
  }

  if (!workerThreadsLock) {
    workerThreadsLock = js_new<Mutex>(mutexid::ShellWorkerThreads);
    if (!workerThreadsLock) {
      ReportOutOfMemory(cx);
      return false;
    }
  }

  JSLinearString* str = &args[0].toString()->asLinear();

  UniqueTwoByteChars chars(js_pod_malloc<char16_t>(str->length()));
  if (!chars) {
    ReportOutOfMemory(cx);
    return false;
  }

  CopyChars(chars.get(), *str);

  auto input = js::MakeUnique<WorkerInput>(JS_GetParentRuntime(cx),
                                           std::move(chars), str->length());
  if (!input) {
    ReportOutOfMemory(cx);
    return false;
  }

  UniquePtr<Thread> thread;
  {
    AutoEnterOOMUnsafeRegion oomUnsafe;
    thread = js::MakeUnique<Thread>(
        Thread::Options().setStackSize(gWorkerStackSize + 512 * 1024));
    if (!thread || !thread->init(WorkerMain, std::move(input))) {
      oomUnsafe.crash("EvalInWorker");
    }
  }

  AutoLockWorkerThreads alwt;
  if (!workerThreads.append(std::move(thread))) {
    ReportOutOfMemory(cx);
    thread->join();
    return false;
  }

  args.rval().setUndefined();
  return true;
}

static bool ShapeOf(JSContext* cx, unsigned argc, JS::Value* vp) {
  CallArgs args = CallArgsFromVp(argc, vp);
  if (!args.get(0).isObject()) {
    JS_ReportErrorASCII(cx, "shapeOf: object expected");
    return false;
  }
  JSObject* obj = &args[0].toObject();
  args.rval().set(JS_NumberValue(double(uintptr_t(obj->shape()) >> 3)));
  return true;
}

static bool Sleep_fn(JSContext* cx, unsigned argc, Value* vp) {
  ShellContext* sc = GetShellContext(cx);
  CallArgs args = CallArgsFromVp(argc, vp);

  TimeDuration duration = TimeDuration::FromSeconds(0.0);
  if (args.length() > 0) {
    double t_secs;
    if (!ToNumber(cx, args[0], &t_secs)) {
      return false;
    }
    if (std::isnan(t_secs)) {
      JS_ReportErrorASCII(cx, "sleep interval is not a number");
      return false;
    }

    duration = TimeDuration::FromSeconds(std::max(0.0, t_secs));
    const TimeDuration MAX_TIMEOUT_INTERVAL =
        TimeDuration::FromSeconds(MAX_TIMEOUT_SECONDS);
    if (duration > MAX_TIMEOUT_INTERVAL) {
      JS_ReportErrorASCII(cx, "Excessive sleep interval");
      return false;
    }
  }
  {
    LockGuard<Mutex> guard(sc->watchdogLock);
    TimeStamp toWakeup = TimeStamp::Now() + duration;
    for (;;) {
      sc->sleepWakeup.wait_for(guard, duration);
      if (sc->serviceInterrupt) {
        break;
      }
      auto now = TimeStamp::Now();
      if (now >= toWakeup) {
        break;
      }
      duration = toWakeup - now;
    }
  }
  args.rval().setUndefined();
  return !sc->serviceInterrupt;
}

static void KillWatchdog(JSContext* cx) {
  ShellContext* sc = GetShellContext(cx);
  Maybe<Thread> thread;

  {
    LockGuard<Mutex> guard(sc->watchdogLock);
    std::swap(sc->watchdogThread, thread);
    if (thread) {
      // The watchdog thread becoming Nothing is its signal to exit.
      sc->watchdogWakeup.notify_one();
    }
  }
  if (thread) {
    thread->join();
  }

  MOZ_ASSERT(!sc->watchdogThread);
}

static void WatchdogMain(JSContext* cx) {
  ThisThread::SetName("JS Watchdog");

  ShellContext* sc = GetShellContext(cx);

  {
    LockGuard<Mutex> guard(sc->watchdogLock);
    while (sc->watchdogThread) {
      auto now = TimeStamp::Now();
      if (sc->watchdogTimeout && now >= sc->watchdogTimeout.value()) {
        /*
         * The timeout has just expired. Request an interrupt callback
         * outside the lock.
         */
        sc->watchdogTimeout = Nothing();
        {
          UnlockGuard unlock(guard);
          CancelExecution(cx);
        }

        /* Wake up any threads doing sleep. */
        sc->sleepWakeup.notify_all();
      } else {
        if (sc->watchdogTimeout) {
          /*
           * Time hasn't expired yet. Simulate an interrupt callback
           * which doesn't abort execution.
           */
          JS_RequestInterruptCallback(cx);
        }

        TimeDuration sleepDuration = sc->watchdogTimeout
                                         ? TimeDuration::FromSeconds(0.1)
                                         : TimeDuration::Forever();
        sc->watchdogWakeup.wait_for(guard, sleepDuration);
      }
    }
  }
}

static bool ScheduleWatchdog(JSContext* cx, double t) {
  ShellContext* sc = GetShellContext(cx);

  if (t <= 0) {
    LockGuard<Mutex> guard(sc->watchdogLock);
    sc->watchdogTimeout = Nothing();
    return true;
  }

#ifdef __wasi__
  return false;
#endif

  auto interval = TimeDuration::FromSeconds(t);
  auto timeout = TimeStamp::Now() + interval;
  LockGuard<Mutex> guard(sc->watchdogLock);
  if (!sc->watchdogThread) {
    MOZ_ASSERT(!sc->watchdogTimeout);
    sc->watchdogThread.emplace();
    AutoEnterOOMUnsafeRegion oomUnsafe;
    if (!sc->watchdogThread->init(WatchdogMain, cx)) {
      oomUnsafe.crash("watchdogThread.init");
    }
  } else if (!sc->watchdogTimeout || timeout < sc->watchdogTimeout.value()) {
    sc->watchdogWakeup.notify_one();
  }
  sc->watchdogTimeout = Some(timeout);
  return true;
}

static void KillWorkerThreads(JSContext* cx) {
  MOZ_ASSERT_IF(!CanUseExtraThreads(), workerThreads.empty());

  if (!workerThreadsLock) {
    MOZ_ASSERT(workerThreads.empty());
    return;
  }

  while (true) {
    // We need to leave the AutoLockWorkerThreads scope before we call
    // js::Thread::join, to avoid deadlocks when AutoLockWorkerThreads is
    // used by the worker thread.
    UniquePtr<Thread> thread;
    {
      AutoLockWorkerThreads alwt;
      if (workerThreads.empty()) {
        break;
      }
      thread = std::move(workerThreads.back());
      workerThreads.popBack();
    }
    thread->join();
  }

  workerThreads.clearAndFree();

  js_delete(workerThreadsLock);
  workerThreadsLock = nullptr;
}

static void CancelExecution(JSContext* cx) {
  ShellContext* sc = GetShellContext(cx);
  sc->serviceInterrupt = true;
  JS_RequestInterruptCallback(cx);
}

static bool SetTimeoutValue(JSContext* cx, double t) {
  if (std::isnan(t)) {
    JS_ReportErrorASCII(cx, "timeout is not a number");
    return false;
  }
  const TimeDuration MAX_TIMEOUT_INTERVAL =
      TimeDuration::FromSeconds(MAX_TIMEOUT_SECONDS);
  if (TimeDuration::FromSeconds(t) > MAX_TIMEOUT_INTERVAL) {
    JS_ReportErrorASCII(cx, "Excessive timeout value");
    return false;
  }
  GetShellContext(cx)->timeoutInterval = t;
  if (!ScheduleWatchdog(cx, t)) {
    JS_ReportErrorASCII(cx, "Failed to create the watchdog");
    return false;
  }
  return true;
}

static bool Timeout(JSContext* cx, unsigned argc, Value* vp) {
  ShellContext* sc = GetShellContext(cx);
  CallArgs args = CallArgsFromVp(argc, vp);

  if (args.length() == 0) {
    args.rval().setNumber(sc->timeoutInterval);
    return true;
  }

  if (args.length() > 2) {
    JS_ReportErrorASCII(cx, "Wrong number of arguments");
    return false;
  }

  double t;
  if (!ToNumber(cx, args[0], &t)) {
    return false;
  }

  if (args.length() > 1) {
    RootedValue value(cx, args[1]);
    if (!value.isObject() || !value.toObject().is<JSFunction>()) {
      JS_ReportErrorASCII(cx, "Second argument must be a timeout function");
      return false;
    }
    sc->interruptFunc = value;
    sc->haveInterruptFunc = true;
  }

  args.rval().setUndefined();
  return SetTimeoutValue(cx, t);
}

static bool InterruptIf(JSContext* cx, unsigned argc, Value* vp) {
  CallArgs args = CallArgsFromVp(argc, vp);

  if (args.length() != 1) {
    JS_ReportErrorASCII(cx, "Wrong number of arguments");
    return false;
  }

  if (ToBoolean(args[0])) {
    GetShellContext(cx)->serviceInterrupt = true;
    JS_RequestInterruptCallback(cx);
  }

  args.rval().setUndefined();
  return true;
}

static bool InvokeInterruptCallbackWrapper(JSContext* cx, unsigned argc,
                                           Value* vp) {
  CallArgs args = CallArgsFromVp(argc, vp);
  if (args.length() != 1) {
    JS_ReportErrorASCII(cx, "Wrong number of arguments");
    return false;
  }

  GetShellContext(cx)->serviceInterrupt = true;
  JS_RequestInterruptCallback(cx);
  bool interruptRv = CheckForInterrupt(cx);

  // The interrupt handler could have set a pending exception. Since we call
  // back into JS, don't have it see the pending exception. If we have an
  // uncatchable exception that's not propagating a debug mode forced
  // return, return.
  if (!interruptRv && !cx->isExceptionPending() &&
      !cx->isPropagatingForcedReturn()) {
    return false;
  }

  JS::AutoSaveExceptionState savedExc(cx);

  FixedInvokeArgs<1> iargs(cx);

  iargs[0].setBoolean(interruptRv);

  RootedValue rv(cx);
  if (!js::Call(cx, args[0], UndefinedHandleValue, iargs, &rv)) {
    return false;
  }

  args.rval().setUndefined();
  return interruptRv;
}

static bool SetInterruptCallback(JSContext* cx, unsigned argc, Value* vp) {
  CallArgs args = CallArgsFromVp(argc, vp);

  if (args.length() != 1) {
    JS_ReportErrorASCII(cx, "Wrong number of arguments");
    return false;
  }

  RootedValue value(cx, args[0]);
  if (!value.isObject() || !value.toObject().is<JSFunction>()) {
    JS_ReportErrorASCII(cx, "Argument must be a function");
    return false;
  }
  GetShellContext(cx)->interruptFunc = value;
  GetShellContext(cx)->haveInterruptFunc = true;

  args.rval().setUndefined();
  return true;
}

#ifdef DEBUG
// var s0 = "A".repeat(10*1024);
// interruptRegexp(/a(bc|bd)/, s0);
// first arg is regexp
// second arg is string
static bool InterruptRegexp(JSContext* cx, unsigned argc, Value* vp) {
  CallArgs args = CallArgsFromVp(argc, vp);
  ShellContext* sc = GetShellContext(cx);
  RootedObject callee(cx, &args.callee());

  if (args.length() != 2) {
    ReportUsageErrorASCII(cx, callee, "Wrong number of arguments.");
    return false;
  }
  if (!(args[0].isObject() && args[0].toObject().is<RegExpObject>())) {
    ReportUsageErrorASCII(cx, callee,
                          "First argument must be a regular expression.");
    return false;
  }
  if (!args[1].isString()) {
    ReportUsageErrorASCII(cx, callee, "Second argument must be a String.");
    return false;
  }
  // Set interrupt flags
  sc->serviceInterrupt = true;
  js::irregexp::IsolateSetShouldSimulateInterrupt(cx->isolate);

  RootedObject regexp(cx, &args[0].toObject());
  RootedString string(cx, args[1].toString());
  int32_t lastIndex = 0;

  return js::RegExpMatcherRaw(cx, regexp, string, lastIndex, nullptr,
                              args.rval());
}
#endif

static bool CheckRegExpSyntax(JSContext* cx, unsigned argc, Value* vp) {
  CallArgs args = CallArgsFromVp(argc, vp);
  RootedObject callee(cx, &args.callee());

  if (args.length() != 1) {
    ReportUsageErrorASCII(cx, callee, "Wrong number of arguments.");
    return false;
  }
  if (!args[0].isString()) {
    ReportUsageErrorASCII(cx, callee, "First argument must be a string.");
    return false;
  }

  RootedString string(cx, args[0].toString());
  AutoStableStringChars stableChars(cx);
  if (!stableChars.initTwoByte(cx, string)) {
    return false;
  }

  const char16_t* chars = stableChars.twoByteRange().begin().get();
  size_t length = string->length();

  Rooted<JS::Value> error(cx);
  if (!JS::CheckRegExpSyntax(cx, chars, length, JS::RegExpFlag::NoFlags,
                             &error)) {
    return false;
  }

  args.rval().set(error);
  return true;
}

static bool SetJitCompilerOption(JSContext* cx, unsigned argc, Value* vp) {
  CallArgs args = CallArgsFromVp(argc, vp);
  RootedObject callee(cx, &args.callee());

  if (args.length() != 2) {
    ReportUsageErrorASCII(cx, callee, "Wrong number of arguments.");
    return false;
  }

  if (!args[0].isString()) {
    ReportUsageErrorASCII(cx, callee, "First argument must be a String.");
    return false;
  }

  if (!args[1].isInt32()) {
    ReportUsageErrorASCII(cx, callee, "Second argument must be an Int32.");
    return false;
  }

  // Disallow setting JIT options when there are worker threads, to avoid
  // races.
  if (workerThreadsLock) {
    ReportUsageErrorASCII(
        cx, callee, "Can't set JIT options when there are worker threads.");
    return false;
  }

  JSLinearString* strArg = JS_EnsureLinearString(cx, args[0].toString());
  if (!strArg) {
    return false;
  }

#define JIT_COMPILER_MATCH(key, string)                        \
  else if (JS_LinearStringEqualsLiteral(strArg, string)) opt = \
      JSJITCOMPILER_##key;

  JSJitCompilerOption opt = JSJITCOMPILER_NOT_AN_OPTION;
  if (false) {
  }
  JIT_COMPILER_OPTIONS(JIT_COMPILER_MATCH);
#undef JIT_COMPILER_MATCH

  if (opt == JSJITCOMPILER_NOT_AN_OPTION) {
    ReportUsageErrorASCII(
        cx, callee,
        "First argument does not name a valid option (see jsapi.h).");
    return false;
  }

  int32_t number = args[1].toInt32();
  if (number < 0) {
    number = -1;
  }

  // Disallow enabling or disabling the Baseline Interpreter at runtime.
  // Enabling is a problem because the Baseline Interpreter code is only
  // present if the interpreter was enabled when the JitRuntime was created.
  // To support disabling we would have to discard all JitScripts. Furthermore,
  // we really want JitOptions to be immutable after startup so it's better to
  // use shell flags.
  if (opt == JSJITCOMPILER_BASELINE_INTERPRETER_ENABLE &&
      bool(number) != jit::IsBaselineInterpreterEnabled()) {
    JS_ReportErrorASCII(cx,
                        "Enabling or disabling the Baseline Interpreter at "
                        "runtime is not supported.");
    return false;
  }

  // Throw if disabling the JITs and there's JIT code on the stack, to avoid
  // assertion failures.
  if ((opt == JSJITCOMPILER_BASELINE_ENABLE ||
       opt == JSJITCOMPILER_ION_ENABLE) &&
      number == 0) {
    js::jit::JitActivationIterator iter(cx);
    if (!iter.done()) {
      JS_ReportErrorASCII(cx,
                          "Can't turn off JITs with JIT code on the stack.");
      return false;
    }
  }

  // Changing code memory protection settings at runtime is not supported. Don't
  // throw if not changing the setting because some jit-tests depend on that.
  if (opt == JSJITCOMPILER_WRITE_PROTECT_CODE) {
    uint32_t writeProtect;
    MOZ_ALWAYS_TRUE(JS_GetGlobalJitCompilerOption(
        cx, JSJITCOMPILER_WRITE_PROTECT_CODE, &writeProtect));
    if (bool(number) != writeProtect) {
      JS_ReportErrorASCII(cx, "Can't change code write protection at runtime");
      return false;
    }
    return true;
  }

  // Throw if trying to disable all the Wasm compilers.  The logic here is that
  // if we're trying to disable a compiler that is currently enabled and that is
  // the last compiler enabled then we must throw.
  //
  // Note that this check does not prevent an error from being thrown later.
  // Actual compiler availability is dynamic and depends on other conditions,
  // such as other options set and whether a debugger is present.
  if ((opt == JSJITCOMPILER_WASM_JIT_BASELINE ||
       opt == JSJITCOMPILER_WASM_JIT_OPTIMIZING) &&
      number == 0) {
    uint32_t baseline, optimizing;
    MOZ_ALWAYS_TRUE(JS_GetGlobalJitCompilerOption(
        cx, JSJITCOMPILER_WASM_JIT_BASELINE, &baseline));
    MOZ_ALWAYS_TRUE(JS_GetGlobalJitCompilerOption(
        cx, JSJITCOMPILER_WASM_JIT_OPTIMIZING, &optimizing));
    if (baseline + optimizing == 1) {
      if ((opt == JSJITCOMPILER_WASM_JIT_BASELINE && baseline) ||
          (opt == JSJITCOMPILER_WASM_JIT_OPTIMIZING && optimizing)) {
        JS_ReportErrorASCII(
            cx,
            "Disabling all the Wasm compilers at runtime is not supported.");
        return false;
      }
    }
  }

  // JIT compiler options are process-wide, so we have to stop off-thread
  // compilations for all runtimes to avoid races.
  WaitForAllHelperThreads();

  // Only release JIT code for the current runtime because there's no good
  // way to discard code for other runtimes.
  ReleaseAllJITCode(cx->gcContext());

  JS_SetGlobalJitCompilerOption(cx, opt, uint32_t(number));

  args.rval().setUndefined();
  return true;
}

static bool EnableLastWarning(JSContext* cx, unsigned argc, Value* vp) {
  ShellContext* sc = GetShellContext(cx);
  CallArgs args = CallArgsFromVp(argc, vp);

  sc->lastWarningEnabled = true;
  sc->lastWarning.setNull();

  args.rval().setUndefined();
  return true;
}

static bool DisableLastWarning(JSContext* cx, unsigned argc, Value* vp) {
  ShellContext* sc = GetShellContext(cx);
  CallArgs args = CallArgsFromVp(argc, vp);

  sc->lastWarningEnabled = false;
  sc->lastWarning.setNull();

  args.rval().setUndefined();
  return true;
}

static bool GetLastWarning(JSContext* cx, unsigned argc, Value* vp) {
  ShellContext* sc = GetShellContext(cx);
  CallArgs args = CallArgsFromVp(argc, vp);

  if (!sc->lastWarningEnabled) {
    JS_ReportErrorASCII(cx, "Call enableLastWarning first.");
    return false;
  }

  if (!JS_WrapValue(cx, &sc->lastWarning)) {
    return false;
  }

  args.rval().set(sc->lastWarning);
  return true;
}

static bool ClearLastWarning(JSContext* cx, unsigned argc, Value* vp) {
  ShellContext* sc = GetShellContext(cx);
  CallArgs args = CallArgsFromVp(argc, vp);

  if (!sc->lastWarningEnabled) {
    JS_ReportErrorASCII(cx, "Call enableLastWarning first.");
    return false;
  }

  sc->lastWarning.setNull();

  args.rval().setUndefined();
  return true;
}

#if defined(DEBUG) || defined(JS_JITSPEW)
static bool StackDump(JSContext* cx, unsigned argc, Value* vp) {
  CallArgs args = CallArgsFromVp(argc, vp);

  if (!gOutFile->isOpen()) {
    JS_ReportErrorASCII(cx, "output file is closed");
    return false;
  }

  bool showArgs = ToBoolean(args.get(0));
  bool showLocals = ToBoolean(args.get(1));
  bool showThisProps = ToBoolean(args.get(2));

  JS::UniqueChars buf =
      JS::FormatStackDump(cx, showArgs, showLocals, showThisProps);
  if (!buf) {
    fputs("Failed to format JavaScript stack for dump\n", gOutFile->fp);
    JS_ClearPendingException(cx);
  } else {
    fputs(buf.get(), gOutFile->fp);
  }

  args.rval().setUndefined();
  return true;
}
#endif

static bool StackPointerInfo(JSContext* cx, unsigned argc, Value* vp) {
  CallArgs args = CallArgsFromVp(argc, vp);

  // Copy the truncated stack pointer to the result.  This value is not used
  // as a pointer but as a way to measure frame-size from JS.
  args.rval().setInt32(int32_t(reinterpret_cast<size_t>(&args) & 0xfffffff));
  return true;
}

static bool Elapsed(JSContext* cx, unsigned argc, Value* vp) {
  CallArgs args = CallArgsFromVp(argc, vp);
  if (args.length() == 0) {
    double d = PRMJ_Now() - GetShellContext(cx)->startTime;
    args.rval().setDouble(d);
    return true;
  }
  JS_ReportErrorASCII(cx, "Wrong number of arguments");
  return false;
}

static ShellCompartmentPrivate* EnsureShellCompartmentPrivate(JSContext* cx) {
  Compartment* comp = cx->compartment();
  auto priv =
      static_cast<ShellCompartmentPrivate*>(JS_GetCompartmentPrivate(comp));
  if (!priv) {
    priv = cx->new_<ShellCompartmentPrivate>();
    JS_SetCompartmentPrivate(cx->compartment(), priv);
  }
  return priv;
}

static bool ParseModule(JSContext* cx, unsigned argc, Value* vp) {
  CallArgs args = CallArgsFromVp(argc, vp);
  if (!args.requireAtLeast(cx, "parseModule", 1)) {
    return false;
  }

  if (!args[0].isString()) {
    const char* typeName = InformalValueTypeName(args[0]);
    JS_ReportErrorASCII(cx, "expected string to compile, got %s", typeName);
    return false;
  }

  JSString* scriptContents = args[0].toString();

  UniqueChars filename;
  CompileOptions options(cx);
  if (args.length() > 1) {
    if (!args[1].isString()) {
      const char* typeName = InformalValueTypeName(args[1]);
      JS_ReportErrorASCII(cx, "expected filename string, got %s", typeName);
      return false;
    }

    RootedString str(cx, args[1].toString());
    filename = JS_EncodeStringToUTF8(cx, str);
    if (!filename) {
      return false;
    }

    options.setFileAndLine(filename.get(), 1);
  } else {
    options.setFileAndLine("<string>", 1);
  }
  options.setModule();

  AutoStableStringChars linearChars(cx);
  if (!linearChars.initTwoByte(cx, scriptContents)) {
    return false;
  }

  JS::SourceText<char16_t> srcBuf;
  if (!srcBuf.initMaybeBorrowed(cx, linearChars)) {
    return false;
  }

  AutoReportFrontendContext fc(cx);
  RootedObject module(cx, frontend::CompileModule(cx, &fc, options, srcBuf));
  if (!module) {
    return false;
  }

  Rooted<ShellModuleObjectWrapper*> wrapper(
      cx, ShellModuleObjectWrapper::create(cx, module.as<ModuleObject>()));
  if (!wrapper) {
    return false;
  }
  args.rval().setObject(*wrapper);
  return true;
}

// A JSObject that holds XDRBuffer.
class XDRBufferObject : public NativeObject {
  static const size_t VECTOR_SLOT = 0;
  static const unsigned RESERVED_SLOTS = 1;

 public:
  static const JSClassOps classOps_;
  static const JSClass class_;

  [[nodiscard]] inline static XDRBufferObject* create(
      JSContext* cx, JS::TranscodeBuffer&& buf);

  JS::TranscodeBuffer* data() const {
    Value value = getReservedSlot(VECTOR_SLOT);
    auto buf = static_cast<JS::TranscodeBuffer*>(value.toPrivate());
    MOZ_ASSERT(buf);
    return buf;
  }

  bool hasData() const {
    // Data may not be present if we hit OOM in initialization.
    return !getReservedSlot(VECTOR_SLOT).isUndefined();
  }

  static void finalize(JS::GCContext* gcx, JSObject* obj);
};

/*static */ const JSClassOps XDRBufferObject::classOps_ = {
    nullptr,                    // addProperty
    nullptr,                    // delProperty
    nullptr,                    // enumerate
    nullptr,                    // newEnumerate
    nullptr,                    // resolve
    nullptr,                    // mayResolve
    XDRBufferObject::finalize,  // finalize
    nullptr,                    // call
    nullptr,                    // construct
    nullptr,                    // trace
};

/*static */ const JSClass XDRBufferObject::class_ = {
    "XDRBufferObject",
    JSCLASS_HAS_RESERVED_SLOTS(XDRBufferObject::RESERVED_SLOTS) |
        JSCLASS_BACKGROUND_FINALIZE,
    &XDRBufferObject::classOps_};

XDRBufferObject* XDRBufferObject::create(JSContext* cx,
                                         JS::TranscodeBuffer&& buf) {
  XDRBufferObject* bufObj =
      NewObjectWithGivenProto<XDRBufferObject>(cx, nullptr);
  if (!bufObj) {
    return nullptr;
  }

  auto heapBuf = cx->make_unique<JS::TranscodeBuffer>(std::move(buf));
  if (!heapBuf) {
    return nullptr;
  }

  size_t len = heapBuf->length();
  InitReservedSlot(bufObj, VECTOR_SLOT, heapBuf.release(), len,
                   MemoryUse::XDRBufferElements);

  return bufObj;
}

void XDRBufferObject::finalize(JS::GCContext* gcx, JSObject* obj) {
  XDRBufferObject* buf = &obj->as<XDRBufferObject>();
  if (buf->hasData()) {
    gcx->delete_(buf, buf->data(), buf->data()->length(),
                 MemoryUse::XDRBufferElements);
  }
}

static bool InstantiateModuleStencil(JSContext* cx, uint32_t argc, Value* vp) {
  CallArgs args = CallArgsFromVp(argc, vp);

  if (!args.requireAtLeast(cx, "instantiateModuleStencil", 1)) {
    return false;
  }

  /* Prepare the input byte array. */
  if (!args[0].isObject()) {
    JS_ReportErrorASCII(cx,
                        "instantiateModuleStencil: Stencil object expected");
    return false;
  }
  Rooted<js::StencilObject*> stencilObj(
      cx, args[0].toObject().maybeUnwrapIf<js::StencilObject>());
  if (!stencilObj) {
    JS_ReportErrorASCII(cx,
                        "instantiateModuleStencil: Stencil object expected");
    return false;
  }

  if (!stencilObj->stencil()->isModule()) {
    JS_ReportErrorASCII(cx,
                        "instantiateModuleStencil: Module stencil expected");
    return false;
  }

  CompileOptions options(cx);
  UniqueChars fileNameBytes;
  if (args.length() == 2) {
    if (!args[1].isObject()) {
      JS_ReportErrorASCII(
          cx, "instantiateModuleStencil: The 2nd argument must be an object");
      return false;
    }

    RootedObject opts(cx, &args[1].toObject());
    if (!js::ParseCompileOptions(cx, options, opts, &fileNameBytes)) {
      return false;
    }
  }

  /* Prepare the CompilationStencil for decoding. */
  AutoReportFrontendContext fc(cx);
  Rooted<frontend::CompilationInput> input(cx,
                                           frontend::CompilationInput(options));
  if (!input.get().initForModule(&fc)) {
    return false;
  }

  if (!js::ValidateLazinessOfStencilAndGlobal(cx, *stencilObj->stencil())) {
    return false;
  }

  /* Instantiate the stencil. */
  Rooted<frontend::CompilationGCOutput> output(cx);
  if (!frontend::CompilationStencil::instantiateStencils(
          cx, input.get(), *stencilObj->stencil(), output.get())) {
    return false;
  }

  Rooted<ModuleObject*> modObject(cx, output.get().module);
  Rooted<ShellModuleObjectWrapper*> wrapper(
      cx, ShellModuleObjectWrapper::create(cx, modObject));
  if (!wrapper) {
    return false;
  }
  args.rval().setObject(*wrapper);
  return true;
}

static bool InstantiateModuleStencilXDR(JSContext* cx, uint32_t argc,
                                        Value* vp) {
  CallArgs args = CallArgsFromVp(argc, vp);

  if (!args.requireAtLeast(cx, "instantiateModuleStencilXDR", 1)) {
    return false;
  }

  /* Prepare the input byte array. */
  if (!args[0].isObject()) {
    JS_ReportErrorASCII(
        cx, "instantiateModuleStencilXDR: Stencil XDR object expected");
    return false;
  }
  Rooted<StencilXDRBufferObject*> xdrObj(
      cx, args[0].toObject().maybeUnwrapIf<StencilXDRBufferObject>());
  if (!xdrObj) {
    JS_ReportErrorASCII(
        cx, "instantiateModuleStencilXDR: Stencil XDR object expected");
    return false;
  }
  MOZ_ASSERT(xdrObj->hasBuffer());

  CompileOptions options(cx);
  UniqueChars fileNameBytes;
  if (args.length() == 2) {
    if (!args[1].isObject()) {
      JS_ReportErrorASCII(
          cx,
          "instantiateModuleStencilXDR: The 2nd argument must be an object");
      return false;
    }

    RootedObject opts(cx, &args[1].toObject());
    if (!js::ParseCompileOptions(cx, options, opts, &fileNameBytes)) {
      return false;
    }
  }

  /* Prepare the CompilationStencil for decoding. */
  AutoReportFrontendContext fc(cx);
  Rooted<frontend::CompilationInput> input(cx,
                                           frontend::CompilationInput(options));
  if (!input.get().initForModule(&fc)) {
    return false;
  }
  frontend::CompilationStencil stencil(nullptr);

  /* Deserialize the stencil from XDR. */
  JS::TranscodeRange xdrRange(xdrObj->buffer(), xdrObj->bufferLength());
  bool succeeded = false;
  if (!stencil.deserializeStencils(&fc, options, xdrRange, &succeeded)) {
    return false;
  }
  if (!succeeded) {
    fc.clearAutoReport();
    JS_ReportErrorASCII(cx, "Decoding failure");
    return false;
  }

  if (!stencil.isModule()) {
    fc.clearAutoReport();
    JS_ReportErrorASCII(cx,
                        "instantiateModuleStencilXDR: Module stencil expected");
    return false;
  }

  if (!js::ValidateLazinessOfStencilAndGlobal(cx, stencil)) {
    return false;
  }

  /* Instantiate the stencil. */
  Rooted<frontend::CompilationGCOutput> output(cx);
  if (!frontend::CompilationStencil::instantiateStencils(
          cx, input.get(), stencil, output.get())) {
    return false;
  }

  Rooted<ModuleObject*> modObject(cx, output.get().module);
  Rooted<ShellModuleObjectWrapper*> wrapper(
      cx, ShellModuleObjectWrapper::create(cx, modObject));
  if (!wrapper) {
    return false;
  }
  args.rval().setObject(*wrapper);
  return true;
}

static bool RegisterModule(JSContext* cx, unsigned argc, Value* vp) {
  CallArgs args = CallArgsFromVp(argc, vp);
  if (!args.requireAtLeast(cx, "registerModule", 2)) {
    return false;
  }

  if (!args[0].isString()) {
    const char* typeName = InformalValueTypeName(args[0]);
    JS_ReportErrorASCII(cx, "expected string, got %s", typeName);
    return false;
  }

  if (!args[1].isObject() ||
      !args[1].toObject().is<ShellModuleObjectWrapper>()) {
    const char* typeName = InformalValueTypeName(args[1]);
    JS_ReportErrorASCII(cx, "expected module, got %s", typeName);
    return false;
  }

  ShellContext* sc = GetShellContext(cx);
  Rooted<ModuleObject*> module(
      cx, args[1].toObject().as<ShellModuleObjectWrapper>().get());

  Rooted<JSAtom*> specifier(cx, AtomizeString(cx, args[0].toString()));
  if (!specifier) {
    return false;
  }

  Rooted<UniquePtr<ImportAttributeVector>> attributes(cx);
  RootedObject moduleRequest(
      cx, ModuleRequestObject::create(cx, specifier, &attributes));
  if (!moduleRequest) {
    return false;
  }

  if (!sc->moduleLoader->registerTestModule(cx, moduleRequest, module)) {
    return false;
  }

  Rooted<ShellModuleObjectWrapper*> wrapper(
      cx, ShellModuleObjectWrapper::create(cx, module));
  if (!wrapper) {
    return false;
  }
  args.rval().setObject(*wrapper);
  return true;
}

static bool ClearModules(JSContext* cx, unsigned argc, Value* vp) {
  CallArgs args = CallArgsFromVp(argc, vp);
  ShellContext* sc = GetShellContext(cx);
  sc->moduleLoader->clearModules(cx);
  args.rval().setUndefined();
  return true;
}

static bool ModuleLink(JSContext* cx, unsigned argc, Value* vp) {
  CallArgs args = CallArgsFromVp(argc, vp);

  if (args.length() != 1 || !args[0].isObject()) {
    JS_ReportErrorNumberASCII(cx, GetErrorMessage, nullptr, JSMSG_INVALID_ARGS,
                              "moduleLink");
    return false;
  }

  RootedObject object(cx, UncheckedUnwrap(&args[0].toObject()));
  if (!object->is<ShellModuleObjectWrapper>()) {
    JS_ReportErrorNumberASCII(cx, GetErrorMessage, nullptr, JSMSG_INVALID_ARGS,
                              "moduleLink");
    return false;
  }

  AutoRealm ar(cx, object);

  Rooted<ModuleObject*> module(cx,
                               object->as<ShellModuleObjectWrapper>().get());
  if (!JS::ModuleLink(cx, module)) {
    return false;
  }

  args.rval().setUndefined();
  return true;
}

static bool ModuleEvaluate(JSContext* cx, unsigned argc, Value* vp) {
  CallArgs args = CallArgsFromVp(argc, vp);

  if (args.length() != 1 || !args[0].isObject()) {
    JS_ReportErrorNumberASCII(cx, GetErrorMessage, nullptr, JSMSG_INVALID_ARGS,
                              "moduleEvaluate");
    return false;
  }

  RootedObject object(cx, UncheckedUnwrap(&args[0].toObject()));
  if (!object->is<ShellModuleObjectWrapper>()) {
    JS_ReportErrorNumberASCII(cx, GetErrorMessage, nullptr, JSMSG_INVALID_ARGS,
                              "moduleEvaluate");
    return false;
  }

  {
    AutoRealm ar(cx, object);

    Rooted<ModuleObject*> module(cx,
                                 object->as<ShellModuleObjectWrapper>().get());
    if (!JS::ModuleEvaluate(cx, module, args.rval())) {
      return false;
    }
  }

  return JS_WrapValue(cx, args.rval());
}

static ModuleEnvironmentObject* GetModuleInitialEnvironment(
    JSContext* cx, Handle<ModuleObject*> module) {
  // Use the initial environment so that tests can check bindings exists
  // before they have been instantiated.
  Rooted<ModuleEnvironmentObject*> env(cx, &module->initialEnvironment());
  MOZ_ASSERT(env);
  return env;
}

static bool GetModuleEnvironmentNames(JSContext* cx, unsigned argc, Value* vp) {
  CallArgs args = CallArgsFromVp(argc, vp);
  if (args.length() != 1) {
    JS_ReportErrorASCII(cx, "Wrong number of arguments");
    return false;
  }

  if (!args[0].isObject() ||
      !args[0].toObject().is<ShellModuleObjectWrapper>()) {
    JS_ReportErrorASCII(cx,
                        "First argument should be a ShellModuleObjectWrapper");
    return false;
  }

  Rooted<ModuleObject*> module(
      cx, args[0].toObject().as<ShellModuleObjectWrapper>().get());
  if (module->hadEvaluationError()) {
    JS_ReportErrorASCII(cx, "Module environment unavailable");
    return false;
  }

  Rooted<ModuleEnvironmentObject*> env(cx,
                                       GetModuleInitialEnvironment(cx, module));
  Rooted<IdVector> ids(cx, IdVector(cx));
  if (!JS_Enumerate(cx, env, &ids)) {
    return false;
  }

  // The "*namespace*" binding is a detail of current implementation so hide
  // it to give stable results in tests.
  ids.eraseIfEqual(NameToId(cx->names().star_namespace_star_));

  uint32_t length = ids.length();
  Rooted<ArrayObject*> array(cx, NewDenseFullyAllocatedArray(cx, length));
  if (!array) {
    return false;
  }

  array->setDenseInitializedLength(length);
  for (uint32_t i = 0; i < length; i++) {
    array->initDenseElement(i, StringValue(ids[i].toString()));
  }

  args.rval().setObject(*array);
  return true;
}

static bool GetModuleEnvironmentValue(JSContext* cx, unsigned argc, Value* vp) {
  CallArgs args = CallArgsFromVp(argc, vp);
  if (args.length() != 2) {
    JS_ReportErrorASCII(cx, "Wrong number of arguments");
    return false;
  }

  if (!args[0].isObject() ||
      !args[0].toObject().is<ShellModuleObjectWrapper>()) {
    JS_ReportErrorASCII(cx,
                        "First argument should be a ShellModuleObjectWrapper");
    return false;
  }

  if (!args[1].isString()) {
    JS_ReportErrorASCII(cx, "Second argument should be a string");
    return false;
  }

  Rooted<ModuleObject*> module(
      cx, args[0].toObject().as<ShellModuleObjectWrapper>().get());
  if (module->hadEvaluationError()) {
    JS_ReportErrorASCII(cx, "Module environment unavailable");
    return false;
  }

  Rooted<ModuleEnvironmentObject*> env(cx,
                                       GetModuleInitialEnvironment(cx, module));
  RootedString name(cx, args[1].toString());
  RootedId id(cx);
  if (!JS_StringToId(cx, name, &id)) {
    return false;
  }

  if (!GetProperty(cx, env, env, id, args.rval())) {
    return false;
  }

  if (args.rval().isMagic(JS_UNINITIALIZED_LEXICAL)) {
    ReportRuntimeLexicalError(cx, JSMSG_UNINITIALIZED_LEXICAL, id);
    return false;
  }

  return true;
}

enum class DumpType {
  ParseNode,
  Stencil,
};

template <typename Unit>
static bool DumpAST(JSContext* cx, const JS::ReadOnlyCompileOptions& options,
                    const Unit* units, size_t length,
                    js::frontend::CompilationState& compilationState,
                    js::frontend::ParseGoal goal) {
  using namespace js::frontend;

  AutoReportFrontendContext fc(cx);
  Parser<FullParseHandler, Unit> parser(&fc, options, units, length,
                                        /* foldConstants = */ false,
                                        compilationState,
                                        /* syntaxParser = */ nullptr);
  if (!parser.checkOptions()) {
    return false;
  }

  // Emplace the top-level stencil.
  MOZ_ASSERT(compilationState.scriptData.length() ==
             CompilationStencil::TopLevelIndex);
  if (!compilationState.appendScriptStencilAndData(&fc)) {
    return false;
  }

  js::frontend::ParseNode* pn;
  if (goal == frontend::ParseGoal::Script) {
    pn = parser.parse().unwrapOr(nullptr);
  } else {
    ModuleBuilder builder(&fc, &parser);

    SourceExtent extent = SourceExtent::makeGlobalExtent(length);
    ModuleSharedContext modulesc(&fc, options, builder, extent);
    pn = parser.moduleBody(&modulesc).unwrapOr(nullptr);
  }

  if (!pn) {
    return false;
  }

#if defined(DEBUG)
  js::Fprinter out(stderr);
  DumpParseTree(&parser, pn, out);
#endif

  return true;
}

template <typename Unit>
[[nodiscard]] static bool DumpStencil(JSContext* cx,
                                      const JS::ReadOnlyCompileOptions& options,
                                      const Unit* units, size_t length,
                                      js::frontend::ParseGoal goal) {
  Rooted<frontend::CompilationInput> input(cx,
                                           frontend::CompilationInput(options));

  JS::SourceText<Unit> srcBuf;
  if (!srcBuf.init(cx, units, length, JS::SourceOwnership::Borrowed)) {
    return false;
  }

  AutoReportFrontendContext fc(cx);
  js::frontend::NoScopeBindingCache scopeCache;
  UniquePtr<frontend::ExtensibleCompilationStencil> stencil;
  if (goal == frontend::ParseGoal::Script) {
    stencil = frontend::CompileGlobalScriptToExtensibleStencil(
        cx, &fc, input.get(), &scopeCache, srcBuf, ScopeKind::Global);
  } else {
    stencil = frontend::ParseModuleToExtensibleStencil(
        cx, &fc, cx->tempLifoAlloc(), input.get(), &scopeCache, srcBuf);
  }

  if (!stencil) {
    return false;
  }

#if defined(DEBUG) || defined(JS_JITSPEW)
  stencil->dump();
#endif

  return true;
}

static bool FrontendTest(JSContext* cx, unsigned argc, Value* vp,
                         const char* funcName, DumpType dumpType) {
  using namespace js::frontend;

  CallArgs args = CallArgsFromVp(argc, vp);

  if (!args.requireAtLeast(cx, funcName, 1)) {
    return false;
  }
  if (!args[0].isString()) {
    const char* typeName = InformalValueTypeName(args[0]);
    JS_ReportErrorASCII(cx, "expected string to parse, got %s", typeName);
    return false;
  }

  frontend::ParseGoal goal = frontend::ParseGoal::Script;
#ifdef JS_ENABLE_SMOOSH
  bool smoosh = false;
#endif

  CompileOptions options(cx);
  options.setIntroductionType("js shell parse")
      .setFileAndLine("<string>", 1)
      .setIsRunOnce(true)
      .setNoScriptRval(true);

  if (args.length() >= 2) {
    if (!args[1].isObject()) {
      JS_ReportErrorASCII(cx, "The 2nd argument must be an object");
      return false;
    }

    RootedObject objOptions(cx, &args[1].toObject());

    RootedValue optionModule(cx);
    if (!JS_GetProperty(cx, objOptions, "module", &optionModule)) {
      return false;
    }

    if (optionModule.isBoolean()) {
      if (optionModule.toBoolean()) {
        goal = frontend::ParseGoal::Module;
      }
    } else if (!optionModule.isUndefined()) {
      const char* typeName = InformalValueTypeName(optionModule);
      JS_ReportErrorASCII(cx, "option `module` should be a boolean, got %s",
                          typeName);
      return false;
    }
    if (!js::ParseCompileOptions(cx, options, objOptions, nullptr)) {
      return false;
    }

    if (goal == frontend::ParseGoal::Module && options.lineno == 0) {
      JS_ReportErrorASCII(cx, "Module cannot be compiled with lineNumber == 0");
      return false;
    }

#ifdef JS_ENABLE_SMOOSH
    bool found = false;
    if (!JS_HasProperty(cx, objOptions, "rustFrontend", &found)) {
      return false;
    }
    if (found) {
      JS_ReportErrorASCII(cx, "'rustFrontend' option is renamed to 'smoosh'");
      return false;
    }

    RootedValue optionSmoosh(cx);
    if (!JS_GetProperty(cx, objOptions, "smoosh", &optionSmoosh)) {
      return false;
    }

    if (optionSmoosh.isBoolean()) {
      smoosh = optionSmoosh.toBoolean();
    } else if (!optionSmoosh.isUndefined()) {
      const char* typeName = InformalValueTypeName(optionSmoosh);
      JS_ReportErrorASCII(cx, "option `smoosh` should be a boolean, got %s",
                          typeName);
      return false;
    }
#endif  // JS_ENABLE_SMOOSH
  }

  JSString* scriptContents = args[0].toString();
  Rooted<JSLinearString*> linearString(cx, scriptContents->ensureLinear(cx));
  if (!linearString) {
    return false;
  }

  bool isAscii = false;
  if (linearString->hasLatin1Chars()) {
    JS::AutoCheckCannotGC nogc;
    isAscii = JS::StringIsASCII(mozilla::Span(
        reinterpret_cast<const char*>(linearString->latin1Chars(nogc)),
        linearString->length()));
  }

  AutoStableStringChars stableChars(cx);
  if (isAscii) {
    if (!stableChars.init(cx, scriptContents)) {
      return false;
    }
    MOZ_ASSERT(stableChars.isLatin1());
  } else {
    if (!stableChars.initTwoByte(cx, scriptContents)) {
      return false;
    }
  }

  size_t length = scriptContents->length();
#ifdef JS_ENABLE_SMOOSH
  if (dumpType == DumpType::ParseNode) {
    if (smoosh) {
      if (isAscii) {
        const Latin1Char* chars = stableChars.latin1Range().begin().get();

        if (goal == frontend::ParseGoal::Script) {
          if (!SmooshParseScript(cx, chars, length)) {
            return false;
          }
        } else {
          if (!SmooshParseModule(cx, chars, length)) {
            return false;
          }
        }
        args.rval().setUndefined();
        return true;
      }
      JS_ReportErrorASCII(cx,
                          "SmooshMonkey does not support non-ASCII chars yet");
      return false;
    }
  }
#endif  // JS_ENABLE_SMOOSH

  if (goal == frontend::ParseGoal::Module) {
    // See frontend::CompileModule.
    options.setForceStrictMode();
    options.allowHTMLComments = false;
  }

  if (dumpType == DumpType::Stencil) {
#ifdef JS_ENABLE_SMOOSH
    if (smoosh) {
      if (isAscii) {
        if (goal == frontend::ParseGoal::Script) {
          const Latin1Char* latin1 = stableChars.latin1Range().begin().get();
          auto utf8 = reinterpret_cast<const mozilla::Utf8Unit*>(latin1);
          JS::SourceText<Utf8Unit> srcBuf;
          if (!srcBuf.init(cx, utf8, length, JS::SourceOwnership::Borrowed)) {
            return false;
          }

          AutoReportFrontendContext fc(cx);
          Rooted<frontend::CompilationInput> input(
              cx, frontend::CompilationInput(options));
          UniquePtr<frontend::ExtensibleCompilationStencil> stencil;
          if (!Smoosh::tryCompileGlobalScriptToExtensibleStencil(
                  cx, &fc, input.get(), srcBuf, stencil)) {
            return false;
          }
          if (!stencil) {
            fc.clearAutoReport();
            JS_ReportErrorASCII(cx, "SmooshMonkey failed to parse");
            return false;
          }

#  ifdef DEBUG
          {
            frontend::BorrowingCompilationStencil borrowingStencil(*stencil);
            borrowingStencil.dump();
          }
#  endif
        } else {
          JS_ReportErrorASCII(cx,
                              "SmooshMonkey does not support module stencil");
          return false;
        }
        args.rval().setUndefined();
        return true;
      }
      JS_ReportErrorASCII(cx,
                          "SmooshMonkey does not support non-ASCII chars yet");
      return false;
    }
#endif  // JS_ENABLE_SMOOSH

    if (isAscii) {
      const Latin1Char* latin1 = stableChars.latin1Range().begin().get();
      auto utf8 = reinterpret_cast<const mozilla::Utf8Unit*>(latin1);
      if (!DumpStencil<mozilla::Utf8Unit>(cx, options, utf8, length, goal)) {
        return false;
      }
    } else {
      MOZ_ASSERT(stableChars.isTwoByte());
      const char16_t* chars = stableChars.twoByteRange().begin().get();
      if (!DumpStencil<char16_t>(cx, options, chars, length, goal)) {
        return false;
      }
    }

    args.rval().setUndefined();
    return true;
  }

  AutoReportFrontendContext fc(cx);
  Rooted<frontend::CompilationInput> input(cx,
                                           frontend::CompilationInput(options));
  if (goal == frontend::ParseGoal::Script) {
    if (!input.get().initForGlobal(&fc)) {
      return false;
    }
  } else {
    if (!input.get().initForModule(&fc)) {
      return false;
    }
  }

  LifoAllocScope allocScope(&cx->tempLifoAlloc());
  frontend::NoScopeBindingCache scopeCache;
  frontend::CompilationState compilationState(&fc, allocScope, input.get());
  if (!compilationState.init(&fc, &scopeCache)) {
    return false;
  }

  if (isAscii) {
    const Latin1Char* latin1 = stableChars.latin1Range().begin().get();
    auto utf8 = reinterpret_cast<const mozilla::Utf8Unit*>(latin1);
    if (!DumpAST<mozilla::Utf8Unit>(cx, options, utf8, length, compilationState,
                                    goal)) {
      return false;
    }
  } else {
    MOZ_ASSERT(stableChars.isTwoByte());
    const char16_t* chars = stableChars.twoByteRange().begin().get();
    if (!DumpAST<char16_t>(cx, options, chars, length, compilationState,
                           goal)) {
      return false;
    }
  }
  args.rval().setUndefined();
  return true;
}

static bool DumpStencil(JSContext* cx, unsigned argc, Value* vp) {
  return FrontendTest(cx, argc, vp, "dumpStencil", DumpType::Stencil);
}

static bool Parse(JSContext* cx, unsigned argc, Value* vp) {
  // Parse returns local scope information with variables ordered
  // differently, depending on the underlying JIT implementation.
  if (js::SupportDifferentialTesting()) {
    JS_ReportErrorASCII(cx,
                        "Function not available in differential testing mode.");
    return false;
  }

  return FrontendTest(cx, argc, vp, "parse", DumpType::ParseNode);
}

static bool SyntaxParse(JSContext* cx, unsigned argc, Value* vp) {
  using namespace js::frontend;

  CallArgs args = CallArgsFromVp(argc, vp);

  if (!args.requireAtLeast(cx, "syntaxParse", 1)) {
    return false;
  }
  if (!args[0].isString()) {
    const char* typeName = InformalValueTypeName(args[0]);
    JS_ReportErrorASCII(cx, "expected string to parse, got %s", typeName);
    return false;
  }

  JSString* scriptContents = args[0].toString();

  CompileOptions options(cx);
  options.setIntroductionType("js shell syntaxParse")
      .setFileAndLine("<string>", 1);

  AutoStableStringChars stableChars(cx);
  if (!stableChars.initTwoByte(cx, scriptContents)) {
    return false;
  }

  const char16_t* chars = stableChars.twoByteRange().begin().get();
  size_t length = scriptContents->length();

  AutoReportFrontendContext fc(cx);
  Rooted<frontend::CompilationInput> input(cx,
                                           frontend::CompilationInput(options));
  if (!input.get().initForGlobal(&fc)) {
    return false;
  }

  LifoAllocScope allocScope(&cx->tempLifoAlloc());
  frontend::NoScopeBindingCache scopeCache;
  frontend::CompilationState compilationState(&fc, allocScope, input.get());
  if (!compilationState.init(&fc, &scopeCache)) {
    return false;
  }

  Parser<frontend::SyntaxParseHandler, char16_t> parser(
      &fc, options, chars, length,
      /* foldConstants = */ false, compilationState,
      /* syntaxParser = */ nullptr);
  if (!parser.checkOptions()) {
    return false;
  }

  bool succeeded = parser.parse().isOk();
  if (fc.hadErrors()) {
    return false;
  }

  if (!succeeded && !parser.hadAbortedSyntaxParse()) {
    // If no exception is posted, either there was an OOM or a language
    // feature unhandled by the syntax parser was encountered.
    MOZ_ASSERT(fc.hadOutOfMemory());
    return false;
  }

  args.rval().setBoolean(succeeded);
  return true;
}

static bool OffThreadCompileToStencil(JSContext* cx, unsigned argc, Value* vp) {
  if (!CanUseExtraThreads()) {
    JS_ReportErrorASCII(
        cx, "Can't use offThreadCompileToStencil with --no-threads");
    return false;
  }

  CallArgs args = CallArgsFromVp(argc, vp);

  if (!args.requireAtLeast(cx, "offThreadCompileToStencil", 1)) {
    return false;
  }
  if (!args[0].isString()) {
    const char* typeName = InformalValueTypeName(args[0]);
    JS_ReportErrorASCII(cx, "expected string to parse, got %s", typeName);
    return false;
  }

  UniqueChars fileNameBytes;
  CompileOptions options(cx);
  options.setIntroductionType("js shell offThreadCompileToStencil")
      .setFileAndLine("<string>", 1);

  if (args.length() >= 2) {
    if (!args[1].isObject()) {
      JS_ReportErrorASCII(
          cx, "offThreadCompileToStencil: The 2nd argument must be an object");
      return false;
    }

    // Offthread compilation requires that the debug metadata be set when the
    // script is collected from offthread, rather than when compiled.
    RootedObject opts(cx, &args[1].toObject());
    if (!js::ParseCompileOptions(cx, options, opts, &fileNameBytes)) {
      return false;
    }
  }

  // This option setting must override whatever the caller requested.
  options.setIsRunOnce(true);

  JSString* scriptContents = args[0].toString();
  AutoStableStringChars stableChars(cx);
  if (!stableChars.initTwoByte(cx, scriptContents)) {
    return false;
  }

  size_t length = scriptContents->length();
  const char16_t* chars = stableChars.twoByteChars();

  // Make sure we own the string's chars, so that they are not freed before
  // the compilation is finished.
  UniqueTwoByteChars ownedChars;
  if (stableChars.maybeGiveOwnershipToCaller()) {
    ownedChars.reset(const_cast<char16_t*>(chars));
  } else {
    ownedChars.reset(cx->pod_malloc<char16_t>(length));
    if (!ownedChars) {
      return false;
    }

    mozilla::PodCopy(ownedChars.get(), chars, length);
  }

  if (!cx->runtime()->canUseParallelParsing() || !js::CanUseExtraThreads()) {
    JS_ReportErrorASCII(cx, "cannot compile code on helper thread");
    return false;
  }

  JS::SourceText<char16_t> srcBuf;
  if (!srcBuf.init(cx, std::move(ownedChars), length)) {
    return false;
  }

  OffThreadJob* job = NewOffThreadJob(cx, OffThreadJob::Kind::CompileScript,
                                      options, std::move(srcBuf));
  if (!job) {
    return false;
  }

  if (!job->dispatch()) {
    ReportOutOfMemory(cx);
    DeleteOffThreadJob(cx, job);
    return false;
  }

  args.rval().setInt32(job->id);
  return true;
}

static bool FinishOffThreadStencil(JSContext* cx, unsigned argc, Value* vp) {
  CallArgs args = CallArgsFromVp(argc, vp);

  OffThreadJob* job = LookupOffThreadJobForArgs(cx, args, 0);
  if (!job) {
    return false;
  }

  job->waitUntilDone();

  RefPtr<JS::Stencil> stencil = job->stealStencil(cx);
  DeleteOffThreadJob(cx, job);
  if (!stencil) {
    return false;
  }
  RootedObject stencilObj(cx,
                          js::StencilObject::create(cx, std::move(stencil)));
  if (!stencilObj) {
    return false;
  }

  args.rval().setObject(*stencilObj);
  return true;
}

static bool OffThreadCompileModuleToStencil(JSContext* cx, unsigned argc,
                                            Value* vp) {
  CallArgs args = CallArgsFromVp(argc, vp);

  if (!args.requireAtLeast(cx, "offThreadCompileModuleToStencil", 1)) {
    return false;
  }
  if (!args[0].isString()) {
    const char* typeName = InformalValueTypeName(args[0]);
    JS_ReportErrorASCII(cx, "expected string to parse, got %s", typeName);
    return false;
  }

  UniqueChars fileNameBytes;
  CompileOptions options(cx);
  options.setIntroductionType("js shell offThreadCompileModuleToStencil")
      .setFileAndLine("<string>", 1);

  if (args.length() >= 2) {
    if (!args[1].isObject()) {
      JS_ReportErrorASCII(cx,
                          "offThreadCompileModuleToStencil: The 2nd argument "
                          "must be an object");
      return false;
    }

    // Offthread compilation requires that the debug metadata be set when the
    // script is collected from offthread, rather than when compiled.
    RootedObject opts(cx, &args[1].toObject());
    if (!js::ParseCompileOptions(cx, options, opts, &fileNameBytes)) {
      return false;
    }

    if (!ValidateModuleCompileOptions(cx, options)) {
      return false;
    }
  }

  options.setIsRunOnce(true).setSourceIsLazy(false);

  JSString* scriptContents = args[0].toString();
  AutoStableStringChars stableChars(cx);
  if (!stableChars.initTwoByte(cx, scriptContents)) {
    return false;
  }

  size_t length = scriptContents->length();
  const char16_t* chars = stableChars.twoByteChars();

  // Make sure we own the string's chars, so that they are not freed before
  // the compilation is finished.
  UniqueTwoByteChars ownedChars;
  if (stableChars.maybeGiveOwnershipToCaller()) {
    ownedChars.reset(const_cast<char16_t*>(chars));
  } else {
    ownedChars.reset(cx->pod_malloc<char16_t>(length));
    if (!ownedChars) {
      return false;
    }

    mozilla::PodCopy(ownedChars.get(), chars, length);
  }

  if (!cx->runtime()->canUseParallelParsing() || !js::CanUseExtraThreads()) {
    JS_ReportErrorASCII(cx, "cannot compile code on worker thread");
    return false;
  }

  JS::SourceText<char16_t> srcBuf;
  if (!srcBuf.init(cx, std::move(ownedChars), length)) {
    return false;
  }

  OffThreadJob* job = NewOffThreadJob(cx, OffThreadJob::Kind::CompileModule,
                                      options, std::move(srcBuf));
  if (!job) {
    return false;
  }

  if (!job->dispatch()) {
    ReportOutOfMemory(cx);
    DeleteOffThreadJob(cx, job);
    return false;
  }

  args.rval().setInt32(job->id);
  return true;
}

static bool OffThreadDecodeStencil(JSContext* cx, unsigned argc, Value* vp) {
  if (!CanUseExtraThreads()) {
    JS_ReportErrorASCII(cx,
                        "Can't use offThreadDecodeStencil with --no-threads");
    return false;
  }

  CallArgs args = CallArgsFromVp(argc, vp);

  if (!args.requireAtLeast(cx, "offThreadDecodeStencil", 1)) {
    return false;
  }
  if (!args[0].isObject() || !CacheEntry_isCacheEntry(&args[0].toObject())) {
    const char* typeName = InformalValueTypeName(args[0]);
    JS_ReportErrorASCII(cx, "expected cache entry, got %s", typeName);
    return false;
  }
  RootedObject cacheEntry(cx, &args[0].toObject());

  UniqueChars fileNameBytes;
  CompileOptions options(cx);
  options.setIntroductionType("js shell offThreadDecodeStencil")
      .setFileAndLine("<string>", 1);

  if (args.length() >= 2) {
    if (!args[1].isObject()) {
      JS_ReportErrorASCII(
          cx, "offThreadDecodeStencil: The 2nd argument must be an object");
      return false;
    }

    RootedObject opts(cx, &args[1].toObject());
    if (!js::ParseCompileOptions(cx, options, opts, &fileNameBytes)) {
      return false;
    }
  }

  // This option setting must override whatever the caller requested, and
  // this should match `Evaluate` that encodes the script.
  options.setIsRunOnce(false);

  JS::TranscodeBuffer loadBuffer;
  size_t loadLength = 0;
  uint8_t* loadData = nullptr;
  loadData = CacheEntry_getBytecode(cx, cacheEntry, &loadLength);
  if (!loadData) {
    return false;
  }
  if (!loadBuffer.append(loadData, loadLength)) {
    JS_ReportOutOfMemory(cx);
    return false;
  }

  if (!cx->runtime()->canUseParallelParsing() || !js::CanUseExtraThreads()) {
    JS_ReportErrorASCII(cx, "cannot compile code on worker thread");
    return false;
  }

  OffThreadJob* job = NewOffThreadJob(cx, OffThreadJob::Kind::Decode, options,
                                      std::move(loadBuffer));
  if (!job) {
    return false;
  }

  if (!job->dispatch()) {
    ReportOutOfMemory(cx);
    DeleteOffThreadJob(cx, job);
    return false;
  }

  args.rval().setInt32(job->id);
  return true;
}

class AutoCStringVector {
  Vector<char*> argv_;

 public:
  explicit AutoCStringVector(JSContext* cx) : argv_(cx) {}
  ~AutoCStringVector() {
    for (size_t i = 0; i < argv_.length(); i++) {
      js_free(argv_[i]);
    }
  }
  bool append(UniqueChars&& arg) {
    if (!argv_.append(arg.get())) {
      return false;
    }

    // Now owned by this vector.
    (void)arg.release();
    return true;
  }
  char* const* get() const { return argv_.begin(); }
  size_t length() const { return argv_.length(); }
  char* operator[](size_t i) const { return argv_[i]; }
  void replace(size_t i, UniqueChars arg) {
    js_free(argv_[i]);
    argv_[i] = arg.release();
  }
};

#if defined(XP_WIN)
static bool EscapeForShell(JSContext* cx, AutoCStringVector& argv) {
  // Windows will break arguments in argv by various spaces, so we wrap each
  // argument in quotes and escape quotes within. Even with quotes, \ will be
  // treated like an escape character, so inflate each \ to \\.

  for (size_t i = 0; i < argv.length(); i++) {
    if (!argv[i]) {
      continue;
    }

    size_t newLen = 3;  // quotes before and after and null-terminator
    for (char* p = argv[i]; *p; p++) {
      newLen++;
      if (*p == '\"' || *p == '\\') {
        newLen++;
      }
    }

    auto escaped = cx->make_pod_array<char>(newLen);
    if (!escaped) {
      return false;
    }

    char* src = argv[i];
    char* dst = escaped.get();
    *dst++ = '\"';
    while (*src) {
      if (*src == '\"' || *src == '\\') {
        *dst++ = '\\';
      }
      *dst++ = *src++;
    }
    *dst++ = '\"';
    *dst++ = '\0';
    MOZ_ASSERT(escaped.get() + newLen == dst);

    argv.replace(i, std::move(escaped));
  }
  return true;
}
#endif

#ifndef __wasi__
static bool ReadAll(int fd, wasm::Bytes* bytes) {
  size_t lastLength = bytes->length();
  while (true) {
    static const int ChunkSize = 64 * 1024;
    if (!bytes->growBy(ChunkSize)) {
      return false;
    }

    intptr_t readCount;
    while (true) {
      readCount = read(fd, bytes->begin() + lastLength, ChunkSize);
      if (readCount >= 0) {
        break;
      }
      if (errno != EINTR) {
        return false;
      }
    }

    if (readCount < ChunkSize) {
      bytes->shrinkTo(lastLength + readCount);
      if (readCount == 0) {
        return true;
      }
    }

    lastLength = bytes->length();
  }
}

static bool WriteAll(int fd, const uint8_t* bytes, size_t length) {
  while (length > 0) {
    int written = write(fd, bytes, length);
    if (written < 0) {
      if (errno == EINTR) {
        continue;
      }
      return false;
    }
    MOZ_ASSERT(unsigned(written) <= length);
    length -= written;
    bytes += written;
  }

  return true;
}

class AutoPipe {
  int fds_[2];

 public:
  AutoPipe() {
    fds_[0] = -1;
    fds_[1] = -1;
  }

  ~AutoPipe() {
    if (fds_[0] != -1) {
      close(fds_[0]);
    }
    if (fds_[1] != -1) {
      close(fds_[1]);
    }
  }

  bool init() {
#  ifdef XP_WIN
    return !_pipe(fds_, 4096, O_BINARY);
#  else
    return !pipe(fds_);
#  endif
  }

  int reader() const {
    MOZ_ASSERT(fds_[0] != -1);
    return fds_[0];
  }

  int writer() const {
    MOZ_ASSERT(fds_[1] != -1);
    return fds_[1];
  }

  void closeReader() {
    MOZ_ASSERT(fds_[0] != -1);
    close(fds_[0]);
    fds_[0] = -1;
  }

  void closeWriter() {
    MOZ_ASSERT(fds_[1] != -1);
    close(fds_[1]);
    fds_[1] = -1;
  }
};
#endif  // __wasi__

int shell::sArgc;
char** shell::sArgv;

#ifndef __wasi__
static const char sWasmCompileAndSerializeFlag[] =
    "--wasm-compile-and-serialize";
static Vector<const char*, 5, js::SystemAllocPolicy> sCompilerProcessFlags;

static bool CompileAndSerializeInSeparateProcess(JSContext* cx,
                                                 const uint8_t* bytecode,
                                                 size_t bytecodeLength,
                                                 wasm::Bytes* serialized) {
  AutoPipe stdIn, stdOut;
  if (!stdIn.init() || !stdOut.init()) {
    return false;
  }

  AutoCStringVector argv(cx);

  UniqueChars argv0 = DuplicateString(cx, sArgv[0]);
  if (!argv0 || !argv.append(std::move(argv0))) {
    return false;
  }

  // Put compiler flags first since they must precede the non-option
  // file-descriptor args (passed on Windows, below).
  for (unsigned i = 0; i < sCompilerProcessFlags.length(); i++) {
    UniqueChars flags = DuplicateString(cx, sCompilerProcessFlags[i]);
    if (!flags || !argv.append(std::move(flags))) {
      return false;
    }
  }

  UniqueChars arg;

  arg = DuplicateString(sWasmCompileAndSerializeFlag);
  if (!arg || !argv.append(std::move(arg))) {
    return false;
  }

#  ifdef XP_WIN
  // The spawned process will have all the stdIn/stdOut file handles open, but
  // without the power of fork, we need some other way to communicate the
  // integer fd values so we encode them in argv and WasmCompileAndSerialize()
  // has a matching #ifdef XP_WIN to parse them out. Communicate both ends of
  // both pipes so the child process can closed the unused ends.

  arg = JS_smprintf("%d", stdIn.reader());
  if (!arg || !argv.append(std::move(arg))) {
    return false;
  }

  arg = JS_smprintf("%d", stdIn.writer());
  if (!arg || !argv.append(std::move(arg))) {
    return false;
  }

  arg = JS_smprintf("%d", stdOut.reader());
  if (!arg || !argv.append(std::move(arg))) {
    return false;
  }

  arg = JS_smprintf("%d", stdOut.writer());
  if (!arg || !argv.append(std::move(arg))) {
    return false;
  }
#  endif

  // Required by both _spawnv and exec.
  if (!argv.append(nullptr)) {
    return false;
  }

#  ifdef XP_WIN
  if (!EscapeForShell(cx, argv)) {
    return false;
  }

  int childPid = _spawnv(P_NOWAIT, sArgv[0], argv.get());
  if (childPid == -1) {
    return false;
  }
#  else
  pid_t childPid = fork();
  switch (childPid) {
    case -1:
      return false;
    case 0:
      // In the child process. Redirect stdin/stdout to the respective ends of
      // the pipes. Closing stdIn.writer() is necessary for stdin to hit EOF.
      // This case statement must not return before exec() takes over. Rather,
      // exit(-1) is used to return failure to the parent process.
      if (dup2(stdIn.reader(), STDIN_FILENO) == -1) {
        exit(-1);
      }
      if (dup2(stdOut.writer(), STDOUT_FILENO) == -1) {
        exit(-1);
      }
      close(stdIn.reader());
      close(stdIn.writer());
      close(stdOut.reader());
      close(stdOut.writer());
      execv(sArgv[0], argv.get());
      exit(-1);
  }
#  endif

  // In the parent process. Closing stdOut.writer() is necessary for
  // stdOut.reader() below to hit EOF.
  stdIn.closeReader();
  stdOut.closeWriter();

  if (!WriteAll(stdIn.writer(), bytecode, bytecodeLength)) {
    return false;
  }

  stdIn.closeWriter();

  if (!ReadAll(stdOut.reader(), serialized)) {
    return false;
  }

  stdOut.closeReader();

  int status;
#  ifdef XP_WIN
  if (_cwait(&status, childPid, WAIT_CHILD) == -1) {
    return false;
  }
#  else
  while (true) {
    if (waitpid(childPid, &status, 0) >= 0) {
      break;
    }
    if (errno != EINTR) {
      return false;
    }
  }
#  endif

  return status == 0;
}

static bool WasmCompileAndSerialize(JSContext* cx) {
  MOZ_ASSERT(wasm::CodeCachingAvailable(cx));

#  ifdef XP_WIN
  // See CompileAndSerializeInSeparateProcess for why we've had to smuggle
  // these fd values through argv. Closing the writing ends is necessary for
  // the reading ends to hit EOF.
  int flagIndex = 0;
  for (; flagIndex < sArgc; flagIndex++) {
    if (!strcmp(sArgv[flagIndex], sWasmCompileAndSerializeFlag)) {
      break;
    }
  }
  MOZ_RELEASE_ASSERT(flagIndex < sArgc);

  int fdsIndex = flagIndex + 1;
  MOZ_RELEASE_ASSERT(fdsIndex + 4 == sArgc);

  int stdInReader = atoi(sArgv[fdsIndex + 0]);
  int stdInWriter = atoi(sArgv[fdsIndex + 1]);
  int stdOutReader = atoi(sArgv[fdsIndex + 2]);
  int stdOutWriter = atoi(sArgv[fdsIndex + 3]);

  int stdIn = stdInReader;
  close(stdInWriter);
  close(stdOutReader);
  int stdOut = stdOutWriter;
#  else
  int stdIn = STDIN_FILENO;
  int stdOut = STDOUT_FILENO;
#  endif

  wasm::MutableBytes bytecode = js_new<wasm::ShareableBytes>();
  if (!ReadAll(stdIn, &bytecode->bytes)) {
    return false;
  }

  wasm::Bytes serialized;
  if (!wasm::CompileAndSerialize(cx, *bytecode, &serialized)) {
    return false;
  }

  if (!WriteAll(stdOut, serialized.begin(), serialized.length())) {
    return false;
  }

  return true;
}

static bool WasmCompileInSeparateProcess(JSContext* cx, unsigned argc,
                                         Value* vp) {
  if (!wasm::CodeCachingAvailable(cx)) {
    JS_ReportErrorASCII(cx, "WebAssembly caching not supported");
    return false;
  }

  CallArgs args = CallArgsFromVp(argc, vp);
  if (!args.requireAtLeast(cx, "wasmCompileInSeparateProcess", 1)) {
    return false;
  }

  SharedMem<uint8_t*> bytecode;
  size_t numBytes;
  if (!args[0].isObject() ||
      !IsBufferSource(&args[0].toObject(), &bytecode, &numBytes)) {
    RootedObject callee(cx, &args.callee());
    ReportUsageErrorASCII(cx, callee, "Argument must be a buffer source");
    return false;
  }

  wasm::Bytes serialized;
  if (!CompileAndSerializeInSeparateProcess(cx, bytecode.unwrap(), numBytes,
                                            &serialized)) {
    if (!cx->isExceptionPending()) {
      JS_ReportErrorASCII(cx, "creating and executing child process");
    }
    return false;
  }

  RootedObject module(cx);
  if (!wasm::DeserializeModule(cx, serialized, &module)) {
    return false;
  }

  args.rval().setObject(*module);
  return true;
}
#endif  // __wasi__

static bool DecompileFunction(JSContext* cx, unsigned argc, Value* vp) {
  CallArgs args = CallArgsFromVp(argc, vp);
  if (args.length() < 1 || !args[0].isObject() ||
      !args[0].toObject().is<JSFunction>()) {
    args.rval().setUndefined();
    return true;
  }
  RootedFunction fun(cx, &args[0].toObject().as<JSFunction>());
  JSString* result = JS_DecompileFunction(cx, fun);
  if (!result) {
    return false;
  }
  args.rval().setString(result);
  return true;
}

static bool DecompileThisScript(JSContext* cx, unsigned argc, Value* vp) {
  CallArgs args = CallArgsFromVp(argc, vp);

  NonBuiltinScriptFrameIter iter(cx);
  if (iter.done()) {
    args.rval().setString(cx->runtime()->emptyString);
    return true;
  }

  {
    JSAutoRealm ar(cx, iter.script());

    RootedScript script(cx, iter.script());
    JSString* result = JS_DecompileScript(cx, script);
    if (!result) {
      return false;
    }

    args.rval().setString(result);
  }

  return JS_WrapValue(cx, args.rval());
}

static bool ValueToSource(JSContext* cx, unsigned argc, Value* vp) {
  CallArgs args = CallArgsFromVp(argc, vp);

  JSString* str = ValueToSource(cx, args.get(0));
  if (!str) {
    return false;
  }

  args.rval().setString(str);
  return true;
}

static bool ThisFilename(JSContext* cx, unsigned argc, Value* vp) {
  CallArgs args = CallArgsFromVp(argc, vp);

  JS::AutoFilename filename;
  if (!DescribeScriptedCaller(cx, &filename) || !filename.get()) {
    args.rval().setString(cx->runtime()->emptyString);
    return true;
  }

  JSString* str = NewStringCopyUTF8(cx, filename.get());
  if (!str) {
    return false;
  }

  args.rval().setString(str);
  return true;
}

static bool WrapWithProto(JSContext* cx, unsigned argc, Value* vp) {
  CallArgs args = CallArgsFromVp(argc, vp);
  Value obj = args.get(0);
  Value proto = args.get(1);
  if (!obj.isObject() || !proto.isObjectOrNull()) {
    JS_ReportErrorNumberASCII(cx, my_GetErrorMessage, nullptr,
                              JSSMSG_INVALID_ARGS, "wrapWithProto");
    return false;
  }

  // Disallow constructing (deeply) nested wrapper chains, to avoid running
  // out of stack space in isCallable/isConstructor. See bug 1126105.
  if (IsWrapper(&obj.toObject())) {
    JS_ReportErrorASCII(cx, "wrapWithProto cannot wrap a wrapper");
    return false;
  }

  WrapperOptions options(cx);
  options.setProto(proto.toObjectOrNull());
  JSObject* wrapped = Wrapper::New(cx, &obj.toObject(),
                                   &Wrapper::singletonWithPrototype, options);
  if (!wrapped) {
    return false;
  }

  args.rval().setObject(*wrapped);
  return true;
}

static bool NewGlobal(JSContext* cx, unsigned argc, Value* vp) {
  CallArgs args = CallArgsFromVp(argc, vp);
  RootedObject callee(cx, &args.callee());

  JS::RealmOptions options;
  JS::RealmCreationOptions& creationOptions = options.creationOptions();
  JS::RealmBehaviors& behaviors = options.behaviors();
  ShellGlobalKind kind = ShellGlobalKind::WindowProxy;
  bool immutablePrototype = true;

  SetStandardRealmOptions(options);

  // Default to creating the global in the current compartment unless
  // --more-compartments is used.
  if (defaultToSameCompartment) {
    creationOptions.setExistingCompartment(cx->global());
  } else {
    creationOptions.setNewCompartmentAndZone();
  }

  // Ensure the target compartment/zone is kept alive when sameCompartmentAs or
  // sameZoneAs is used.
  Rooted<JSObject*> compartmentRoot(cx);

  JS::AutoHoldPrincipals principals(cx);

  if (args.length() == 1 && args[0].isObject()) {
    RootedObject opts(cx, &args[0].toObject());
    RootedValue v(cx);

    if (!JS_GetProperty(cx, opts, "invisibleToDebugger", &v)) {
      return false;
    }
    if (v.isBoolean()) {
      creationOptions.setInvisibleToDebugger(v.toBoolean());
    }

    if (!JS_GetProperty(cx, opts, "sameZoneAs", &v)) {
      return false;
    }
    if (v.isObject()) {
      compartmentRoot = UncheckedUnwrap(&v.toObject());
      creationOptions.setNewCompartmentInExistingZone(compartmentRoot);
    }

    if (!JS_GetProperty(cx, opts, "sameCompartmentAs", &v)) {
      return false;
    }
    if (v.isObject()) {
      compartmentRoot = UncheckedUnwrap(&v.toObject());
      creationOptions.setExistingCompartment(compartmentRoot);
    }

    if (!JS_GetProperty(cx, opts, "newCompartment", &v)) {
      return false;
    }
    if (v.isBoolean()) {
      if (v.toBoolean()) {
        creationOptions.setNewCompartmentAndZone();
      } else {
        creationOptions.setExistingCompartment(cx->global());
      }
    }

    if (!JS_GetProperty(cx, opts, "discardSource", &v)) {
      return false;
    }
    if (v.isBoolean()) {
      behaviors.setDiscardSource(v.toBoolean());
    }

    if (!JS_GetProperty(cx, opts, "useWindowProxy", &v)) {
      return false;
    }
    if (v.isBoolean()) {
      kind = v.toBoolean() ? ShellGlobalKind::WindowProxy
                           : ShellGlobalKind::GlobalObject;
    }

    if (!JS_GetProperty(cx, opts, "immutablePrototype", &v)) {
      return false;
    }
    if (v.isBoolean()) {
      immutablePrototype = v.toBoolean();
    }

    if (!JS_GetProperty(cx, opts, "systemPrincipal", &v)) {
      return false;
    }
    if (v.isBoolean()) {
      principals.reset(&ShellPrincipals::fullyTrusted);
    }

    if (!JS_GetProperty(cx, opts, "principal", &v)) {
      return false;
    }
    if (!v.isUndefined()) {
      uint32_t bits;
      if (!ToUint32(cx, v, &bits)) {
        return false;
      }
      JSPrincipals* newPrincipals = cx->new_<ShellPrincipals>(bits);
      if (!newPrincipals) {
        return false;
      }
      principals.reset(newPrincipals);
    }

    if (!JS_GetProperty(cx, opts, "enableCoopAndCoep", &v)) {
      return false;
    }
    if (v.isBoolean()) {
      creationOptions.setCoopAndCoepEnabled(v.toBoolean());
    }

    if (!JS_GetProperty(cx, opts, "freezeBuiltins", &v)) {
      return false;
    }
    if (v.isBoolean()) {
      creationOptions.setFreezeBuiltins(v.toBoolean());
    }

    // On the web, the SharedArrayBuffer constructor is not installed as a
    // global property in pages that aren't isolated in a separate process (and
    // thus can't allow the structured cloning of shared memory).  Specify false
    // for this option to reproduce this behavior.
    if (!JS_GetProperty(cx, opts, "defineSharedArrayBufferConstructor", &v)) {
      return false;
    }
    if (v.isBoolean()) {
      creationOptions.setDefineSharedArrayBufferConstructor(v.toBoolean());
    }

    if (!JS_GetProperty(cx, opts, "forceUTC", &v)) {
      return false;
    }
    if (v.isBoolean()) {
      creationOptions.setForceUTC(v.toBoolean());
    }

    if (!JS_GetProperty(cx, opts, "alwaysUseFdlibm", &v)) {
      return false;
    }
    if (v.isBoolean()) {
      creationOptions.setAlwaysUseFdlibm(v.toBoolean());
    }

    if (!JS_GetProperty(cx, opts, "locale", &v)) {
      return false;
    }
    if (v.isString()) {
      RootedString str(cx, v.toString());
      UniqueChars locale = StringToLocale(cx, callee, str);
      if (!locale) {
        return false;
      }
      creationOptions.setLocaleCopyZ(locale.get());
    }
  }

  if (!CheckRealmOptions(cx, options, principals.get())) {
    return false;
  }

  RootedObject global(cx, NewGlobalObject(cx, options, principals.get(), kind,
                                          immutablePrototype));
  if (!global) {
    return false;
  }

  RootedObject wrapped(cx, ToWindowProxyIfWindow(global));
  if (!JS_WrapObject(cx, &wrapped)) {
    return false;
  }

  args.rval().setObject(*wrapped);
  return true;
}

static bool NukeAllCCWs(JSContext* cx, unsigned argc, Value* vp) {
  CallArgs args = CallArgsFromVp(argc, vp);

  if (args.length() != 0) {
    JS_ReportErrorNumberASCII(cx, my_GetErrorMessage, nullptr,
                              JSSMSG_INVALID_ARGS, "nukeAllCCWs");
    return false;
  }

  NukeCrossCompartmentWrappers(cx, AllCompartments(), cx->realm(),
                               NukeWindowReferences, NukeAllReferences);
  args.rval().setUndefined();
  return true;
}

static bool RecomputeWrappers(JSContext* cx, unsigned argc, Value* vp) {
  CallArgs args = CallArgsFromVp(argc, vp);

  if (args.length() > 2) {
    JS_ReportErrorNumberASCII(cx, my_GetErrorMessage, nullptr,
                              JSSMSG_INVALID_ARGS, "recomputeWrappers");
    return false;
  }

  JS::Compartment* sourceComp = nullptr;
  if (args.get(0).isObject()) {
    sourceComp = JS::GetCompartment(UncheckedUnwrap(&args[0].toObject()));
  }

  JS::Compartment* targetComp = nullptr;
  if (args.get(1).isObject()) {
    targetComp = JS::GetCompartment(UncheckedUnwrap(&args[1].toObject()));
  }

  struct SingleOrAllCompartments final : public CompartmentFilter {
    JS::Compartment* comp;
    explicit SingleOrAllCompartments(JS::Compartment* c) : comp(c) {}
    virtual bool match(JS::Compartment* c) const override {
      return !comp || comp == c;
    }
  };

  if (!js::RecomputeWrappers(cx, SingleOrAllCompartments(sourceComp),
                             SingleOrAllCompartments(targetComp))) {
    return false;
  }

  args.rval().setUndefined();
  return true;
}

static bool DumpObjectWrappers(JSContext* cx, unsigned argc, Value* vp) {
  CallArgs args = CallArgsFromVp(argc, vp);

  bool printedHeader = false;
  for (ZonesIter zone(cx->runtime(), WithAtoms); !zone.done(); zone.next()) {
    bool printedZoneInfo = false;
    for (CompartmentsInZoneIter comp(zone); !comp.done(); comp.next()) {
      bool printedCompartmentInfo = false;
      for (Compartment::ObjectWrapperEnum e(comp); !e.empty(); e.popFront()) {
        JSObject* wrapper = e.front().value().unbarrieredGet();
        JSObject* wrapped = e.front().key();
        if (!printedHeader) {
          fprintf(stderr, "Cross-compartment object wrappers:\n");
          printedHeader = true;
        }
        if (!printedZoneInfo) {
          fprintf(stderr, "  Zone %p:\n", zone.get());
          printedZoneInfo = true;
        }
        if (!printedCompartmentInfo) {
          fprintf(stderr, "    Compartment %p:\n", comp.get());
          printedCompartmentInfo = true;
        }
        fprintf(stderr,
                "      Object wrapper %p -> %p in zone %p compartment %p\n",
                wrapper, wrapped, wrapped->zone(), wrapped->compartment());
      }
    }
  }

  if (!printedHeader) {
    fprintf(stderr, "No cross-compartment object wrappers.\n");
  }

  args.rval().setUndefined();
  return true;
}

static bool GetMaxArgs(JSContext* cx, unsigned argc, Value* vp) {
  CallArgs args = CallArgsFromVp(argc, vp);
  args.rval().setInt32(ARGS_LENGTH_MAX);
  return true;
}

static bool IsHTMLDDA_Call(JSContext* cx, unsigned argc, Value* vp) {
  CallArgs args = CallArgsFromVp(argc, vp);

  // These are the required conditions under which this object may be called
  // by test262 tests, and the required behavior under those conditions.
  if (args.length() == 0 ||
      (args[0].isString() && args[0].toString()->length() == 0)) {
    args.rval().setNull();
    return true;
  }

  JS_ReportErrorASCII(
      cx, "IsHTMLDDA object is being called in an impermissible manner");
  return false;
}

static bool CreateIsHTMLDDA(JSContext* cx, unsigned argc, Value* vp) {
  CallArgs args = CallArgsFromVp(argc, vp);

  static const JSClassOps classOps = {
      nullptr,         // addProperty
      nullptr,         // delProperty
      nullptr,         // enumerate
      nullptr,         // newEnumerate
      nullptr,         // resolve
      nullptr,         // mayResolve
      nullptr,         // finalize
      IsHTMLDDA_Call,  // call
      nullptr,         // construct
      nullptr,         // trace
  };

  static const JSClass cls = {
      "IsHTMLDDA",
      JSCLASS_EMULATES_UNDEFINED,
      &classOps,
  };

  JSObject* obj = JS_NewObject(cx, &cls);
  if (!obj) {
    return false;
  }
  args.rval().setObject(*obj);
  return true;
}

static bool GetSelfHostedValue(JSContext* cx, unsigned argc, Value* vp) {
  CallArgs args = CallArgsFromVp(argc, vp);

  if (args.length() != 1 || !args[0].isString()) {
    JS_ReportErrorNumberASCII(cx, my_GetErrorMessage, nullptr,
                              JSSMSG_INVALID_ARGS, "getSelfHostedValue");
    return false;
  }
  Rooted<JSAtom*> srcAtom(cx, ToAtom<CanGC>(cx, args[0]));
  if (!srcAtom) {
    return false;
  }
  Rooted<PropertyName*> srcName(cx, srcAtom->asPropertyName());
  return GlobalObject::getIntrinsicValue(cx, cx->global(), srcName,
                                         args.rval());
}

class ShellSourceHook : public SourceHook {
  // The function we should call to lazily retrieve source code.
  PersistentRootedFunction fun;

 public:
  ShellSourceHook(JSContext* cx, JSFunction& fun) : fun(cx, &fun) {}

  bool load(JSContext* cx, const char* filename, char16_t** twoByteSource,
            char** utf8Source, size_t* length) override {
    MOZ_ASSERT((twoByteSource != nullptr) != (utf8Source != nullptr),
               "must be called requesting only one of UTF-8 or UTF-16 source");

    RootedString str(cx);
    if (filename) {
      str = NewStringCopyUTF8(cx, filename);
      if (!str) {
        return false;
      }
    } else {
      str = JS_GetEmptyString(cx);
    }
    RootedValue filenameValue(cx, StringValue(str));

    RootedValue result(cx);
    if (!Call(cx, UndefinedHandleValue, fun, HandleValueArray(filenameValue),
              &result)) {
      return false;
    }

    str = JS::ToString(cx, result);
    if (!str) {
      return false;
    }

    Rooted<JSLinearString*> linear(cx, str->ensureLinear(cx));
    if (!linear) {
      return false;
    }

    if (twoByteSource) {
      *length = JS_GetStringLength(linear);

      *twoByteSource = cx->pod_malloc<char16_t>(*length);
      if (!*twoByteSource) {
        return false;
      }

      CopyChars(*twoByteSource, *linear);
    } else {
      MOZ_ASSERT(utf8Source != nullptr);

      *length = JS::GetDeflatedUTF8StringLength(linear);

      *utf8Source = cx->pod_malloc<char>(*length);
      if (!*utf8Source) {
        return false;
      }

      mozilla::DebugOnly<size_t> dstLen = JS::DeflateStringToUTF8Buffer(
          linear, mozilla::Span(*utf8Source, *length));
      MOZ_ASSERT(dstLen == *length);
    }

    return true;
  }
};

static bool WithSourceHook(JSContext* cx, unsigned argc, Value* vp) {
  CallArgs args = CallArgsFromVp(argc, vp);
  RootedObject callee(cx, &args.callee());

  if (args.length() != 2) {
    ReportUsageErrorASCII(cx, callee, "Wrong number of arguments.");
    return false;
  }

  if (!args[0].isObject() || !args[0].toObject().is<JSFunction>() ||
      !args[1].isObject() || !args[1].toObject().is<JSFunction>()) {
    ReportUsageErrorASCII(cx, callee,
                          "First and second arguments must be functions.");
    return false;
  }

  mozilla::UniquePtr<ShellSourceHook> hook =
      mozilla::MakeUnique<ShellSourceHook>(cx,
                                           args[0].toObject().as<JSFunction>());
  if (!hook) {
    return false;
  }

  mozilla::UniquePtr<SourceHook> savedHook = js::ForgetSourceHook(cx);
  js::SetSourceHook(cx, std::move(hook));

  RootedObject fun(cx, &args[1].toObject());
  bool result = Call(cx, UndefinedHandleValue, fun,
                     JS::HandleValueArray::empty(), args.rval());
  js::SetSourceHook(cx, std::move(savedHook));
  return result;
}

static void PrintProfilerEvents_Callback(const char* msg, const char* details) {
  fprintf(stderr, "PROFILER EVENT: %s %s\n", msg, details);
}

static bool PrintProfilerEvents(JSContext* cx, unsigned argc, Value* vp) {
  CallArgs args = CallArgsFromVp(argc, vp);
  if (cx->runtime()->geckoProfiler().enabled()) {
    js::RegisterContextProfilingEventMarker(cx, &PrintProfilerEvents_Callback);
  }
  args.rval().setUndefined();
  return true;
}

#ifdef SINGLESTEP_PROFILING
static void SingleStepCallback(void* arg, jit::Simulator* sim, void* pc) {
  JSContext* cx = reinterpret_cast<JSContext*>(arg);

  // If profiling is not enabled, don't do anything.
  if (!cx->runtime()->geckoProfiler().enabled()) {
    return;
  }

  JS::ProfilingFrameIterator::RegisterState state;
  state.pc = pc;
#  if defined(JS_SIMULATOR_ARM)
  state.sp = (void*)sim->get_register(jit::Simulator::sp);
  state.lr = (void*)sim->get_register(jit::Simulator::lr);
  state.fp = (void*)sim->get_register(jit::Simulator::fp);
  state.tempFP = (void*)sim->get_register(jit::Simulator::r7);
#  elif defined(JS_SIMULATOR_MIPS64) || defined(JS_SIMULATOR_MIPS32)
  state.sp = (void*)sim->getRegister(jit::Simulator::sp);
  state.lr = (void*)sim->getRegister(jit::Simulator::ra);
  state.fp = (void*)sim->getRegister(jit::Simulator::fp);
#  elif defined(JS_SIMULATOR_LOONG64)
  state.sp = (void*)sim->getRegister(jit::Simulator::sp);
  state.lr = (void*)sim->getRegister(jit::Simulator::ra);
  state.fp = (void*)sim->getRegister(jit::Simulator::fp);
#  else
#    error "NYI: Single-step profiling support"
#  endif

  mozilla::DebugOnly<void*> lastStackAddress = nullptr;
  StackChars stack;
  uint32_t frameNo = 0;
  AutoEnterOOMUnsafeRegion oomUnsafe;
  for (JS::ProfilingFrameIterator i(cx, state); !i.done(); ++i) {
    MOZ_ASSERT(i.stackAddress() != nullptr);
    MOZ_ASSERT(lastStackAddress <= i.stackAddress());
    lastStackAddress = i.stackAddress();
    JS::ProfilingFrameIterator::Frame frames[16];
    uint32_t nframes = i.extractStack(frames, 0, 16);
    for (uint32_t i = 0; i < nframes; i++) {
      // Assert endStackAddress never exceeds sp (bug 1782188).
      MOZ_ASSERT(frames[i].endStackAddress >= state.sp);
      if (frameNo > 0) {
        if (!stack.append(",", 1)) {
          oomUnsafe.crash("stack.append");
        }
      }
      if (!stack.append(frames[i].label, strlen(frames[i].label))) {
        oomUnsafe.crash("stack.append");
      }
      frameNo++;
    }
  }

  ShellContext* sc = GetShellContext(cx);

  // Only append the stack if it differs from the last stack.
  if (sc->stacks.empty() || sc->stacks.back().length() != stack.length() ||
      !ArrayEqual(sc->stacks.back().begin(), stack.begin(), stack.length())) {
    if (!sc->stacks.append(std::move(stack))) {
      oomUnsafe.crash("stacks.append");
    }
  }
}
#endif

static bool EnableSingleStepProfiling(JSContext* cx, unsigned argc, Value* vp) {
#ifdef SINGLESTEP_PROFILING
  CallArgs args = CallArgsFromVp(argc, vp);

  jit::Simulator* sim = cx->simulator();
  sim->enable_single_stepping(SingleStepCallback, cx);

  args.rval().setUndefined();
  return true;
#else
  JS_ReportErrorASCII(cx, "single-step profiling not enabled on this platform");
  return false;
#endif
}

static bool DisableSingleStepProfiling(JSContext* cx, unsigned argc,
                                       Value* vp) {
#ifdef SINGLESTEP_PROFILING
  CallArgs args = CallArgsFromVp(argc, vp);

  jit::Simulator* sim = cx->simulator();
  sim->disable_single_stepping();

  ShellContext* sc = GetShellContext(cx);

  RootedValueVector elems(cx);
  for (size_t i = 0; i < sc->stacks.length(); i++) {
    JSString* stack =
        JS_NewUCStringCopyN(cx, sc->stacks[i].begin(), sc->stacks[i].length());
    if (!stack) {
      return false;
    }
    if (!elems.append(StringValue(stack))) {
      return false;
    }
  }

  JSObject* array = JS::NewArrayObject(cx, elems);
  if (!array) {
    return false;
  }

  sc->stacks.clear();
  args.rval().setObject(*array);
  return true;
#else
  JS_ReportErrorASCII(cx, "single-step profiling not enabled on this platform");
  return false;
#endif
}

static bool IsLatin1(JSContext* cx, unsigned argc, Value* vp) {
  CallArgs args = CallArgsFromVp(argc, vp);
  bool isLatin1 =
      args.get(0).isString() && args[0].toString()->hasLatin1Chars();
  args.rval().setBoolean(isLatin1);
  return true;
}

static bool EnableGeckoProfiling(JSContext* cx, unsigned argc, Value* vp) {
  CallArgs args = CallArgsFromVp(argc, vp);

  if (!EnsureGeckoProfilingStackInstalled(cx, GetShellContext(cx))) {
    return false;
  }

  cx->runtime()->geckoProfiler().enableSlowAssertions(false);
  cx->runtime()->geckoProfiler().enable(true);

  args.rval().setUndefined();
  return true;
}

static bool EnableGeckoProfilingWithSlowAssertions(JSContext* cx, unsigned argc,
                                                   Value* vp) {
  CallArgs args = CallArgsFromVp(argc, vp);
  args.rval().setUndefined();

  if (cx->runtime()->geckoProfiler().enabled()) {
    // If profiling already enabled with slow assertions disabled,
    // this is a no-op.
    if (cx->runtime()->geckoProfiler().slowAssertionsEnabled()) {
      return true;
    }

    // Slow assertions are off.  Disable profiling before re-enabling
    // with slow assertions on.
    cx->runtime()->geckoProfiler().enable(false);
  }

  if (!EnsureGeckoProfilingStackInstalled(cx, GetShellContext(cx))) {
    return false;
  }

  cx->runtime()->geckoProfiler().enableSlowAssertions(true);
  cx->runtime()->geckoProfiler().enable(true);

  return true;
}

static bool DisableGeckoProfiling(JSContext* cx, unsigned argc, Value* vp) {
  CallArgs args = CallArgsFromVp(argc, vp);
  args.rval().setUndefined();

  if (!cx->runtime()->geckoProfiler().enabled()) {
    return true;
  }

  cx->runtime()->geckoProfiler().enable(false);
  return true;
}

// Global mailbox that is used to communicate a shareable object value from one
// worker to another.
//
// These object types are shareable:
//
//   - SharedArrayBuffer
//   - WasmMemoryObject (when constructed with shared:true)
//   - WasmModuleObject
//
// For the SharedArrayBuffer and WasmMemoryObject we transmit the underlying
// SharedArrayRawBuffer ("SARB"). For the WasmModuleObject we transmit the
// underlying JS::WasmModule.  The transmitted types are refcounted.  When they
// are in the mailbox their reference counts are at least 1, accounting for the
// reference from the mailbox.
//
// The lock guards the mailbox variable and prevents a race where two workers
// try to set the mailbox at the same time to replace an object that is only
// referenced from the mailbox: the workers will both decrement the reference
// count on the old object, and one of those decrements will be on a garbage
// object.  We could implement this with atomics and a CAS loop but it's not
// worth the bother.
//
// Note that if a thread reads the mailbox repeatedly it will get distinct
// objects on each read.  The alternatives are to cache created objects locally,
// but this retains storage we don't need to retain, or to somehow clear the
// mailbox locally, but this creates a coordination headache.  Buyer beware.

enum class MailboxTag {
  Empty,
  SharedArrayBuffer,
  WasmMemory,
  WasmModule,
  Number,
};

struct SharedObjectMailbox {
  union Value {
    struct {
      SharedArrayRawBuffer* buffer;
      size_t length;
      bool isHugeMemory;  // For a WasmMemory tag, otherwise false
      bool isGrowable;    // For GrowableSharedArrayBuffer, otherwise false
    } sarb;
    JS::WasmModule* module;
    double number;

    Value() : number(0.0) {}
  };

  MailboxTag tag = MailboxTag::Empty;
  Value val;
};

typedef ExclusiveData<SharedObjectMailbox> SOMailbox;

// Never null after successful initialization.
static SOMailbox* sharedObjectMailbox;

static bool InitSharedObjectMailbox() {
  sharedObjectMailbox = js_new<SOMailbox>(mutexid::ShellObjectMailbox);
  return sharedObjectMailbox != nullptr;
}

static void DestructSharedObjectMailbox() {
  // All workers need to have terminated at this point.

  {
    auto mbx = sharedObjectMailbox->lock();
    switch (mbx->tag) {
      case MailboxTag::Empty:
      case MailboxTag::Number:
        break;
      case MailboxTag::SharedArrayBuffer:
      case MailboxTag::WasmMemory:
        mbx->val.sarb.buffer->dropReference();
        break;
      case MailboxTag::WasmModule:
        mbx->val.module->Release();
        break;
      default:
        MOZ_CRASH();
    }
  }

  js_delete(sharedObjectMailbox);
  sharedObjectMailbox = nullptr;
}

static bool GetSharedObject(JSContext* cx, unsigned argc, Value* vp) {
  CallArgs args = CallArgsFromVp(argc, vp);
  RootedObject newObj(cx);

  {
    auto mbx = sharedObjectMailbox->lock();
    switch (mbx->tag) {
      case MailboxTag::Empty: {
        break;
      }
      case MailboxTag::Number: {
        args.rval().setNumber(mbx->val.number);
        return true;
      }
      case MailboxTag::SharedArrayBuffer:
      case MailboxTag::WasmMemory: {
        // Flag was set in the sender; ensure it is set in the receiver.
        MOZ_ASSERT(
            cx->realm()->creationOptions().getSharedMemoryAndAtomicsEnabled());

        // The protocol for creating a SAB requires the refcount to be
        // incremented prior to the SAB creation.

        SharedArrayRawBuffer* buf = mbx->val.sarb.buffer;
        size_t length = mbx->val.sarb.length;
        if (!buf->addReference()) {
          JS_ReportErrorNumberASCII(cx, GetErrorMessage, nullptr,
                                    JSMSG_SC_SAB_REFCNT_OFLO);
          return false;
        }

        // If the allocation fails we must decrement the refcount before
        // returning.

        Rooted<ArrayBufferObjectMaybeShared*> maybesab(cx);
        if (!mbx->val.sarb.isGrowable) {
          maybesab = SharedArrayBufferObject::New(cx, buf, length);
        } else {
          maybesab = SharedArrayBufferObject::NewGrowable(cx, buf, length);
        }
        if (!maybesab) {
          buf->dropReference();
          return false;
        }

        // At this point the SAB was created successfully and it owns the
        // refcount-increase on the buffer that we performed above.  So even
        // if we fail to allocate along any path below we must not decrement
        // the refcount; the garbage collector must be allowed to handle
        // that via finalization of the orphaned SAB object.

        if (mbx->tag == MailboxTag::SharedArrayBuffer) {
          newObj = maybesab;
        } else {
          if (!GlobalObject::ensureConstructor(cx, cx->global(),
                                               JSProto_WebAssembly)) {
            return false;
          }
          RootedObject proto(cx,
                             &cx->global()->getPrototype(JSProto_WasmMemory));
          newObj = WasmMemoryObject::create(cx, maybesab,
                                            mbx->val.sarb.isHugeMemory, proto);
          MOZ_ASSERT_IF(newObj, newObj->as<WasmMemoryObject>().isShared());
          if (!newObj) {
            return false;
          }
        }

        break;
      }
      case MailboxTag::WasmModule: {
        // Flag was set in the sender; ensure it is set in the receiver.
        MOZ_ASSERT(
            cx->realm()->creationOptions().getSharedMemoryAndAtomicsEnabled());

        if (!GlobalObject::ensureConstructor(cx, cx->global(),
                                             JSProto_WebAssembly)) {
          return false;
        }

        // WasmModuleObject::create() increments the refcount on the module
        // and signals an error and returns null if that fails.
        newObj = mbx->val.module->createObject(cx);
        if (!newObj) {
          return false;
        }
        break;
      }
      default: {
        MOZ_CRASH();
      }
    }
  }

  args.rval().setObjectOrNull(newObj);
  return true;
}

static bool SetSharedObject(JSContext* cx, unsigned argc, Value* vp) {
  CallArgs args = CallArgsFromVp(argc, vp);

  MailboxTag tag = MailboxTag::Empty;
  SharedObjectMailbox::Value value;

  // Increase refcounts when we obtain the value to avoid operating on dead
  // storage during self-assignment.

  if (args.get(0).isObject()) {
    RootedObject obj(cx, &args[0].toObject());
    if (obj->is<SharedArrayBufferObject>()) {
      Rooted<SharedArrayBufferObject*> sab(cx,
                                           &obj->as<SharedArrayBufferObject>());
      tag = MailboxTag::SharedArrayBuffer;
      value.sarb.buffer = sab->rawBufferObject();
      value.sarb.length = sab->byteLengthOrMaxByteLength();
      value.sarb.isHugeMemory = false;
      value.sarb.isGrowable = sab->isGrowable();
      if (!value.sarb.buffer->addReference()) {
        JS_ReportErrorASCII(cx,
                            "Reference count overflow on SharedArrayBuffer");
        return false;
      }
    } else if (obj->is<WasmMemoryObject>()) {
      // Here we must transmit sab.byteLength() as the length; the SARB has its
      // own notion of the length which may be greater, and that's fine.
      if (obj->as<WasmMemoryObject>().isShared()) {
        Rooted<SharedArrayBufferObject*> sab(
            cx, &obj->as<WasmMemoryObject>()
                     .buffer()
                     .as<SharedArrayBufferObject>());
        MOZ_ASSERT(!sab->isGrowable(), "unexpected growable shared buffer");
        tag = MailboxTag::WasmMemory;
        value.sarb.buffer = sab->rawBufferObject();
        value.sarb.length = sab->byteLength();
        value.sarb.isHugeMemory = obj->as<WasmMemoryObject>().isHuge();
        value.sarb.isGrowable = false;
        if (!value.sarb.buffer->addReference()) {
          JS_ReportErrorASCII(cx,
                              "Reference count overflow on SharedArrayBuffer");
          return false;
        }
      } else {
        JS_ReportErrorASCII(cx, "Invalid argument to SetSharedObject");
        return false;
      }
    } else if (JS::IsWasmModuleObject(obj)) {
      tag = MailboxTag::WasmModule;
      value.module = JS::GetWasmModule(obj).forget().take();
    } else {
      JS_ReportErrorASCII(cx, "Invalid argument to SetSharedObject");
      return false;
    }
  } else if (args.get(0).isNumber()) {
    tag = MailboxTag::Number;
    value.number = args.get(0).toNumber();
    // Nothing
  } else if (args.get(0).isNullOrUndefined()) {
    // Nothing
  } else {
    JS_ReportErrorASCII(cx, "Invalid argument to SetSharedObject");
    return false;
  }

  {
    auto mbx = sharedObjectMailbox->lock();

    switch (mbx->tag) {
      case MailboxTag::Empty:
      case MailboxTag::Number:
        break;
      case MailboxTag::SharedArrayBuffer:
      case MailboxTag::WasmMemory:
        mbx->val.sarb.buffer->dropReference();
        break;
      case MailboxTag::WasmModule:
        mbx->val.module->Release();
        break;
      default:
        MOZ_CRASH();
    }

    mbx->tag = tag;
    mbx->val = value;
  }

  args.rval().setUndefined();
  return true;
}

typedef Vector<uint8_t, 0, SystemAllocPolicy> Uint8Vector;

class StreamCacheEntry : public AtomicRefCounted<StreamCacheEntry>,
                         public JS::OptimizedEncodingListener {
  typedef AtomicRefCounted<StreamCacheEntry> AtomicBase;

  Uint8Vector bytes_;
  ExclusiveData<Uint8Vector> optimized_;

 public:
  explicit StreamCacheEntry(Uint8Vector&& original)
      : bytes_(std::move(original)),
        optimized_(mutexid::ShellStreamCacheEntryState) {}

  // Implement JS::OptimizedEncodingListener:

  MozExternalRefCountType MOZ_XPCOM_ABI AddRef() override {
    AtomicBase::AddRef();
    return 1;  // unused
  }
  MozExternalRefCountType MOZ_XPCOM_ABI Release() override {
    AtomicBase::Release();
    return 0;  // unused
  }

  const Uint8Vector& bytes() const { return bytes_; }

  void storeOptimizedEncoding(const uint8_t* srcBytes,
                              size_t srcLength) override {
    MOZ_ASSERT(srcLength > 0);

    // Tolerate races since a single StreamCacheEntry object can be used as
    // the source of multiple streaming compilations.
    auto dstBytes = optimized_.lock();
    if (dstBytes->length() > 0) {
      return;
    }

    if (!dstBytes->resize(srcLength)) {
      return;
    }
    memcpy(dstBytes->begin(), srcBytes, srcLength);
  }

  bool hasOptimizedEncoding() const { return !optimized_.lock()->empty(); }
  const Uint8Vector& optimizedEncoding() const {
    return optimized_.lock().get();
  }
};

typedef RefPtr<StreamCacheEntry> StreamCacheEntryPtr;

class StreamCacheEntryObject : public NativeObject {
  static const unsigned CACHE_ENTRY_SLOT = 0;
  static const JSClassOps classOps_;
  static const JSPropertySpec properties_;

  static void finalize(JS::GCContext* gcx, JSObject* obj) {
    obj->as<StreamCacheEntryObject>().cache().Release();
  }

  static bool cachedGetter(JSContext* cx, unsigned argc, Value* vp) {
    CallArgs args = CallArgsFromVp(argc, vp);
    if (!args.thisv().isObject() ||
        !args.thisv().toObject().is<StreamCacheEntryObject>()) {
      return false;
    }

    StreamCacheEntryObject& obj =
        args.thisv().toObject().as<StreamCacheEntryObject>();
    args.rval().setBoolean(obj.cache().hasOptimizedEncoding());
    return true;
  }
  static bool getBuffer(JSContext* cx, unsigned argc, Value* vp) {
    CallArgs args = CallArgsFromVp(argc, vp);
    if (!args.thisv().isObject() ||
        !args.thisv().toObject().is<StreamCacheEntryObject>()) {
      return false;
    }

    auto& bytes =
        args.thisv().toObject().as<StreamCacheEntryObject>().cache().bytes();
    auto* buffer = ArrayBufferObject::createZeroed(cx, bytes.length());
    if (!buffer) {
      return false;
    }

    memcpy(buffer->dataPointer(), bytes.begin(), bytes.length());

    args.rval().setObject(*buffer);
    return true;
  }

 public:
  static const unsigned RESERVED_SLOTS = 1;
  static const JSClass class_;
  static const JSPropertySpec properties[];

  static bool construct(JSContext* cx, unsigned argc, Value* vp) {
    CallArgs args = CallArgsFromVp(argc, vp);
    if (!args.requireAtLeast(cx, "streamCacheEntry", 1)) {
      return false;
    }

    SharedMem<uint8_t*> ptr;
    size_t numBytes;
    if (!args[0].isObject() ||
        !IsBufferSource(&args[0].toObject(), &ptr, &numBytes)) {
      RootedObject callee(cx, &args.callee());
      ReportUsageErrorASCII(cx, callee, "Argument must be an ArrayBuffer");
      return false;
    }

    Uint8Vector bytes;
    if (!bytes.resize(numBytes)) {
      return false;
    }

    memcpy(bytes.begin(), ptr.unwrap(), numBytes);

    RefPtr<StreamCacheEntry> cache =
        cx->new_<StreamCacheEntry>(std::move(bytes));
    if (!cache) {
      return false;
    }

    Rooted<NativeObject*> obj(
        cx, NewObjectWithGivenProto<StreamCacheEntryObject>(cx, nullptr));
    if (!obj) {
      return false;
    }
    obj->initReservedSlot(CACHE_ENTRY_SLOT,
                          PrivateValue(cache.forget().take()));

    if (!JS_DefineProperty(cx, obj, "cached", cachedGetter, nullptr, 0)) {
      return false;
    }
    if (!JS_DefineFunction(cx, obj, "getBuffer", getBuffer, 0, 0)) {
      return false;
    }

    args.rval().setObject(*obj);
    return true;
  }

  StreamCacheEntry& cache() const {
    return *(StreamCacheEntry*)getReservedSlot(CACHE_ENTRY_SLOT).toPrivate();
  }
};

const JSClassOps StreamCacheEntryObject::classOps_ = {
    nullptr,                           // addProperty
    nullptr,                           // delProperty
    nullptr,                           // enumerate
    nullptr,                           // newEnumerate
    nullptr,                           // resolve
    nullptr,                           // mayResolve
    StreamCacheEntryObject::finalize,  // finalize
    nullptr,                           // call
    nullptr,                           // construct
    nullptr,                           // trace
};

const JSClass StreamCacheEntryObject::class_ = {
    "StreamCacheEntryObject",
    JSCLASS_HAS_RESERVED_SLOTS(StreamCacheEntryObject::RESERVED_SLOTS) |
        JSCLASS_BACKGROUND_FINALIZE,
    &StreamCacheEntryObject::classOps_};

struct BufferStreamJob {
  Variant<Uint8Vector, StreamCacheEntryPtr> source;
  Thread thread;
  JS::StreamConsumer* consumer;

  BufferStreamJob(Uint8Vector&& source, JS::StreamConsumer* consumer)
      : source(AsVariant<Uint8Vector>(std::move(source))), consumer(consumer) {}
  BufferStreamJob(StreamCacheEntry& source, JS::StreamConsumer* consumer)
      : source(AsVariant<StreamCacheEntryPtr>(&source)), consumer(consumer) {}
};

struct BufferStreamState {
  Vector<UniquePtr<BufferStreamJob>, 0, SystemAllocPolicy> jobs;
  size_t delayMillis;
  size_t chunkSize;
  bool shutdown;

  BufferStreamState() : delayMillis(1), chunkSize(10), shutdown(false) {}

  ~BufferStreamState() { MOZ_ASSERT(jobs.empty()); }
};

static ExclusiveWaitableData<BufferStreamState>* bufferStreamState;

static void BufferStreamMain(BufferStreamJob* job) {
  const uint8_t* bytes;
  size_t byteLength;
  JS::OptimizedEncodingListener* listener;
  if (job->source.is<StreamCacheEntryPtr>()) {
    StreamCacheEntry& cache = *job->source.as<StreamCacheEntryPtr>();
    if (cache.hasOptimizedEncoding()) {
      const Uint8Vector& optimized = cache.optimizedEncoding();
      job->consumer->consumeOptimizedEncoding(optimized.begin(),
                                              optimized.length());
      goto done;
    }

    bytes = cache.bytes().begin();
    byteLength = cache.bytes().length();
    listener = &cache;
  } else {
    bytes = job->source.as<Uint8Vector>().begin();
    byteLength = job->source.as<Uint8Vector>().length();
    listener = nullptr;
  }

  size_t byteOffset;
  byteOffset = 0;
  while (true) {
    if (byteOffset == byteLength) {
      job->consumer->streamEnd(listener);
      break;
    }

    bool shutdown;
    size_t delayMillis;
    size_t chunkSize;
    {
      auto state = bufferStreamState->lock();
      shutdown = state->shutdown;
      delayMillis = state->delayMillis;
      chunkSize = state->chunkSize;
    }

    if (shutdown) {
      job->consumer->streamError(JSMSG_STREAM_CONSUME_ERROR);
      break;
    }

    ThisThread::SleepMilliseconds(delayMillis);

    chunkSize = std::min(chunkSize, byteLength - byteOffset);

    if (!job->consumer->consumeChunk(bytes + byteOffset, chunkSize)) {
      break;
    }

    byteOffset += chunkSize;
  }

done:
  auto state = bufferStreamState->lock();
  size_t jobIndex = 0;
  while (state->jobs[jobIndex].get() != job) {
    jobIndex++;
  }
  job->thread.detach();  // quiet assert in ~Thread() called by erase().
  state->jobs.erase(state->jobs.begin() + jobIndex);
  if (state->jobs.empty()) {
    state.notify_all(/* jobs empty */);
  }
}

static bool ConsumeBufferSource(JSContext* cx, JS::HandleObject obj,
                                JS::MimeType, JS::StreamConsumer* consumer) {
  {
    RootedValue url(cx);
    if (!JS_GetProperty(cx, obj, "url", &url)) {
      return false;
    }
    UniqueChars urlChars;
    if (url.isString()) {
      Rooted<JSString*> str(cx, url.toString());
      urlChars = JS_EncodeStringToUTF8(cx, str);
      if (!urlChars) {
        return false;
      }
    }

    RootedValue mapUrl(cx);
    if (!JS_GetProperty(cx, obj, "sourceMappingURL", &mapUrl)) {
      return false;
    }
    UniqueChars mapUrlChars;
    if (mapUrl.isString()) {
      Rooted<JSString*> str(cx, mapUrl.toString());
      mapUrlChars = JS_EncodeStringToUTF8(cx, str);
      if (!mapUrlChars) {
        return false;
      }
    }

    consumer->noteResponseURLs(urlChars.get(), mapUrlChars.get());
  }

  UniquePtr<BufferStreamJob> job;

  SharedMem<uint8_t*> dataPointer;
  size_t byteLength;
  if (IsBufferSource(obj, &dataPointer, &byteLength)) {
    Uint8Vector bytes;
    if (!bytes.resize(byteLength)) {
      JS_ReportOutOfMemory(cx);
      return false;
    }

    memcpy(bytes.begin(), dataPointer.unwrap(), byteLength);
    job = cx->make_unique<BufferStreamJob>(std::move(bytes), consumer);
  } else if (obj->is<StreamCacheEntryObject>()) {
    job = cx->make_unique<BufferStreamJob>(
        obj->as<StreamCacheEntryObject>().cache(), consumer);
  } else {
    JS_ReportErrorASCII(
        cx,
        "shell streaming consumes a buffer source (buffer or view) "
        "or StreamCacheEntryObject");
    return false;
  }
  if (!job) {
    return false;
  }

  BufferStreamJob* jobPtr = job.get();

  {
    auto state = bufferStreamState->lock();
    MOZ_ASSERT(!state->shutdown);
    if (!state->jobs.append(std::move(job))) {
      JS_ReportOutOfMemory(cx);
      return false;
    }
  }

  {
    AutoEnterOOMUnsafeRegion oomUnsafe;
    if (!jobPtr->thread.init(BufferStreamMain, jobPtr)) {
      oomUnsafe.crash("ConsumeBufferSource");
    }
  }

  return true;
}

static void ReportStreamError(JSContext* cx, size_t errorNumber) {
  JS_ReportErrorNumberUTF8(cx, GetErrorMessage, nullptr, errorNumber);
}

static bool SetBufferStreamParams(JSContext* cx, unsigned argc, Value* vp) {
  CallArgs args = CallArgsFromVp(argc, vp);
  if (!args.requireAtLeast(cx, "setBufferStreamParams", 2)) {
    return false;
  }

  double delayMillis;
  if (!ToNumber(cx, args[0], &delayMillis)) {
    return false;
  }

  double chunkSize;
  if (!ToNumber(cx, args[1], &chunkSize)) {
    return false;
  }

  {
    auto state = bufferStreamState->lock();
    state->delayMillis = delayMillis;
    state->chunkSize = chunkSize;
  }

  args.rval().setUndefined();
  return true;
}

static void ShutdownBufferStreams() {
  auto state = bufferStreamState->lock();
  state->shutdown = true;
  while (!state->jobs.empty()) {
    state.wait(/* jobs empty */);
  }
  state->jobs.clearAndFree();
}

static bool DumpScopeChain(JSContext* cx, unsigned argc, Value* vp) {
  CallArgs args = CallArgsFromVp(argc, vp);
  RootedObject callee(cx, &args.callee());

  if (js::SupportDifferentialTesting()) {
    ReportUsageErrorASCII(
        cx, callee, "Function not available in differential testing mode.");
    return false;
  }

  if (args.length() != 1) {
    ReportUsageErrorASCII(cx, callee, "Wrong number of arguments");
    return false;
  }

  if (!args[0].isObject() ||
      !(args[0].toObject().is<JSFunction>() ||
        args[0].toObject().is<ShellModuleObjectWrapper>())) {
    ReportUsageErrorASCII(
        cx, callee, "Argument must be an interpreted function or a module");
    return false;
  }

  RootedObject obj(cx, &args[0].toObject());
  RootedScript script(cx);

  if (obj->is<JSFunction>()) {
    RootedFunction fun(cx, &obj->as<JSFunction>());
    if (!fun->isInterpreted()) {
      ReportUsageErrorASCII(cx, callee,
                            "Argument must be an interpreted function");
      return false;
    }
    script = JSFunction::getOrCreateScript(cx, fun);
    if (!script) {
      return false;
    }
  } else {
    script = obj->as<ShellModuleObjectWrapper>().get()->maybeScript();
    if (!script) {
      JS_ReportErrorASCII(cx, "module does not have an associated script");
      return false;
    }
  }

  script->bodyScope()->dump();

  args.rval().setUndefined();
  return true;
}

// For testing GC marking, blackRoot() and grayRoot() will heap-allocate an
// array whose elements (as well as the array itself) will be marked as roots in
// subsequent GCs.
//
// Note that EnsureGrayRoot() will blacken the returned object, so it will not
// actually end up marked gray until the following GC clears the black bit
// (assuming nothing is holding onto it.)
//
// The idea is that you can set up a whole graph of objects to be marked gray,
// hanging off of the object returned from grayRoot(). Then you GC to clear the
// black bits and set the gray bits.
//
// To test grayness, register the objects of interest with addMarkObservers(),
// which takes an Array of objects (which will be marked black at the time
// they're passed in). Their mark bits may be retrieved at any time with
// getMarks(), in the form of an array of strings with each index corresponding
// to the original objects passed to addMarkObservers().

static bool EnsureRootArray(JSContext* cx, gc::MarkColor color, unsigned argc,
                            Value* vp) {
  CallArgs args = CallArgsFromVp(argc, vp);

  auto priv = EnsureShellCompartmentPrivate(cx);
  if (!priv) {
    return false;
  }

  GCPtr<ArrayObject*>& root =
      (color == gc::MarkColor::Black) ? priv->blackRoot : priv->grayRoot;

  if (!root && !(root = NewTenuredDenseEmptyArray(cx))) {
    return false;
  }

  // Barrier to enforce the invariant that JS does not touch gray objects.
  JSObject* obj = root;
  JS::ExposeObjectToActiveJS(obj);

  args.rval().setObject(*obj);
  return true;
}

static bool EnsureBlackRoot(JSContext* cx, unsigned argc, Value* vp) {
  return EnsureRootArray(cx, gc::MarkColor::Black, argc, vp);
}

static bool EnsureGrayRoot(JSContext* cx, unsigned argc, Value* vp) {
  return EnsureRootArray(cx, gc::MarkColor::Gray, argc, vp);
}

static MarkBitObservers* EnsureMarkBitObservers(JSContext* cx) {
  ShellContext* sc = GetShellContext(cx);
  if (!sc->markObservers) {
    auto* observers =
        cx->new_<MarkBitObservers>(cx->runtime(), NonshrinkingGCObjectVector());
    if (!observers) {
      return nullptr;
    }
    sc->markObservers.reset(observers);
  }
  return sc->markObservers.get();
}

static bool ClearMarkObservers(JSContext* cx, unsigned argc, Value* vp) {
  CallArgs args = CallArgsFromVp(argc, vp);

  auto markObservers = EnsureMarkBitObservers(cx);
  if (!markObservers) {
    return false;
  }

  markObservers->get().clear();

  args.rval().setUndefined();
  return true;
}

static bool AddMarkObservers(JSContext* cx, unsigned argc, Value* vp) {
  CallArgs args = CallArgsFromVp(argc, vp);

  auto markObservers = EnsureMarkBitObservers(cx);
  if (!markObservers) {
    return false;
  }

  if (!args.get(0).isObject()) {
    JS_ReportErrorASCII(cx, "argument must be an Array of objects");
    return false;
  }

  RootedObject observersArg(cx, &args[0].toObject());
  uint64_t length;
  if (!GetLengthProperty(cx, observersArg, &length)) {
    return false;
  }

  if (length > UINT32_MAX) {
    JS_ReportErrorASCII(cx, "Invalid length for observers array");
    return false;
  }

  RootedValue value(cx);
  RootedObject object(cx);
  for (uint32_t i = 0; i < length; i++) {
    if (!JS_GetElement(cx, observersArg, i, &value)) {
      return false;
    }

    if (!value.isObject()) {
      JS_ReportErrorASCII(cx, "argument must be an Array of objects");
      return false;
    }

    object = &value.toObject();
    if (gc::IsInsideNursery(object)) {
      // WeakCaches are not swept during a minor GC. To prevent
      // nursery-allocated contents from having the mark bits be deceptively
      // black until the second GC, they would need to be marked weakly (cf
      // NurseryAwareHashMap). It is simpler to evict the nursery to prevent
      // nursery objects from being observed.
      cx->runtime()->gc.evictNursery();
    }

    if (!markObservers->get().append(object)) {
      return false;
    }
  }

  args.rval().setInt32(length);
  return true;
}

static bool GetMarks(JSContext* cx, unsigned argc, Value* vp) {
  CallArgs args = CallArgsFromVp(argc, vp);

  auto& observers = GetShellContext(cx)->markObservers;
  if (!observers) {
    args.rval().setUndefined();
    return true;
  }

  size_t length = observers->get().length();
  Rooted<ArrayObject*> ret(cx, js::NewDenseEmptyArray(cx));
  if (!ret) {
    return false;
  }

  for (uint32_t i = 0; i < length; i++) {
    const char* color;
    JSObject* obj = observers->get()[i];
    if (!obj) {
      color = "dead";
    } else if (obj->zone()->isGCPreparing()) {
      color = "unmarked";
    } else {
      gc::TenuredCell* cell = &obj->asTenured();
      if (cell->isMarkedGray()) {
        color = "gray";
      } else if (cell->isMarkedBlack()) {
        color = "black";
      } else {
        color = "unmarked";
      }
    }
    JSString* s = JS_NewStringCopyZ(cx, color);
    if (!s) {
      return false;
    }
    if (!NewbornArrayPush(cx, ret, StringValue(s))) {
      return false;
    }
  }

  args.rval().setObject(*ret);
  return true;
}

namespace js {
namespace shell {

class ShellAutoEntryMonitor : JS::dbg::AutoEntryMonitor {
  Vector<UniqueChars, 1, js::SystemAllocPolicy> log;
  bool oom;
  bool enteredWithoutExit;

 public:
  explicit ShellAutoEntryMonitor(JSContext* cx)
      : AutoEntryMonitor(cx), oom(false), enteredWithoutExit(false) {}

  ~ShellAutoEntryMonitor() { MOZ_ASSERT(!enteredWithoutExit); }

  void Entry(JSContext* cx, JSFunction* function, JS::HandleValue asyncStack,
             const char* asyncCause) override {
    MOZ_ASSERT(!enteredWithoutExit);
    enteredWithoutExit = true;

    RootedString displayId(cx, JS_GetMaybePartialFunctionDisplayId(function));
    if (displayId) {
      UniqueChars displayIdStr = JS_EncodeStringToUTF8(cx, displayId);
      if (!displayIdStr) {
        // We report OOM in buildResult.
        cx->recoverFromOutOfMemory();
        oom = true;
        return;
      }
      oom = !log.append(std::move(displayIdStr));
      return;
    }

    oom = !log.append(DuplicateString("anonymous"));
  }

  void Entry(JSContext* cx, JSScript* script, JS::HandleValue asyncStack,
             const char* asyncCause) override {
    MOZ_ASSERT(!enteredWithoutExit);
    enteredWithoutExit = true;

    UniqueChars label(JS_smprintf("eval:%s", JS_GetScriptFilename(script)));
    oom = !label || !log.append(std::move(label));
  }

  void Exit(JSContext* cx) override {
    MOZ_ASSERT(enteredWithoutExit);
    enteredWithoutExit = false;
  }

  bool buildResult(JSContext* cx, MutableHandleValue resultValue) {
    if (oom) {
      JS_ReportOutOfMemory(cx);
      return false;
    }

    RootedObject result(cx, JS::NewArrayObject(cx, log.length()));
    if (!result) {
      return false;
    }

    for (size_t i = 0; i < log.length(); i++) {
      char* name = log[i].get();
      RootedString string(cx, AtomizeUTF8Chars(cx, name, strlen(name)));
      if (!string) {
        return false;
      }
      RootedValue value(cx, StringValue(string));
      if (!JS_SetElement(cx, result, i, value)) {
        return false;
      }
    }

    resultValue.setObject(*result.get());
    return true;
  }
};

}  // namespace shell
}  // namespace js

static bool EntryPoints(JSContext* cx, unsigned argc, Value* vp) {
  CallArgs args = CallArgsFromVp(argc, vp);

  if (args.length() != 1) {
    JS_ReportErrorASCII(cx, "Wrong number of arguments");
    return false;
  }

  RootedObject opts(cx, ToObject(cx, args[0]));
  if (!opts) {
    return false;
  }

  // { function: f } --- Call f.
  {
    RootedValue fun(cx), dummy(cx);

    if (!JS_GetProperty(cx, opts, "function", &fun)) {
      return false;
    }
    if (!fun.isUndefined()) {
      js::shell::ShellAutoEntryMonitor sarep(cx);
      if (!Call(cx, UndefinedHandleValue, fun, JS::HandleValueArray::empty(),
                &dummy)) {
        return false;
      }
      return sarep.buildResult(cx, args.rval());
    }
  }

  // { object: o, property: p, value: v } --- Fetch o[p], or if
  // v is present, assign o[p] = v.
  {
    RootedValue objectv(cx), propv(cx), valuev(cx);

    if (!JS_GetProperty(cx, opts, "object", &objectv) ||
        !JS_GetProperty(cx, opts, "property", &propv))
      return false;
    if (!objectv.isUndefined() && !propv.isUndefined()) {
      RootedObject object(cx, ToObject(cx, objectv));
      if (!object) {
        return false;
      }

      RootedString string(cx, ToString(cx, propv));
      if (!string) {
        return false;
      }
      RootedId id(cx);
      if (!JS_StringToId(cx, string, &id)) {
        return false;
      }

      if (!JS_GetProperty(cx, opts, "value", &valuev)) {
        return false;
      }

      js::shell::ShellAutoEntryMonitor sarep(cx);

      if (!valuev.isUndefined()) {
        if (!JS_SetPropertyById(cx, object, id, valuev)) {
          return false;
        }
      } else {
        if (!JS_GetPropertyById(cx, object, id, &valuev)) {
          return false;
        }
      }

      return sarep.buildResult(cx, args.rval());
    }
  }

  // { ToString: v } --- Apply JS::ToString to v.
  {
    RootedValue v(cx);

    if (!JS_GetProperty(cx, opts, "ToString", &v)) {
      return false;
    }
    if (!v.isUndefined()) {
      js::shell::ShellAutoEntryMonitor sarep(cx);
      if (!JS::ToString(cx, v)) {
        return false;
      }
      return sarep.buildResult(cx, args.rval());
    }
  }

  // { ToNumber: v } --- Apply JS::ToNumber to v.
  {
    RootedValue v(cx);
    double dummy;

    if (!JS_GetProperty(cx, opts, "ToNumber", &v)) {
      return false;
    }
    if (!v.isUndefined()) {
      js::shell::ShellAutoEntryMonitor sarep(cx);
      if (!JS::ToNumber(cx, v, &dummy)) {
        return false;
      }
      return sarep.buildResult(cx, args.rval());
    }
  }

  // { eval: code } --- Apply ToString and then Evaluate to code.
  {
    RootedValue code(cx), dummy(cx);

    if (!JS_GetProperty(cx, opts, "eval", &code)) {
      return false;
    }
    if (!code.isUndefined()) {
      RootedString codeString(cx, ToString(cx, code));
      if (!codeString) {
        return false;
      }

      AutoStableStringChars linearChars(cx);
      if (!linearChars.initTwoByte(cx, codeString)) {
        return false;
      }
      JS::SourceText<char16_t> srcBuf;
      if (!srcBuf.initMaybeBorrowed(cx, linearChars)) {
        return false;
      }

      CompileOptions options(cx);
      options.setIntroductionType("entryPoint eval")
          .setFileAndLine("entryPoint eval", 1);

      js::shell::ShellAutoEntryMonitor sarep(cx);
      if (!JS::Evaluate(cx, options, srcBuf, &dummy)) {
        return false;
      }
      return sarep.buildResult(cx, args.rval());
    }
  }

  JS_ReportErrorASCII(cx, "bad 'params' object");
  return false;
}

static bool
Taint(JSContext* cx, unsigned argc, Value* vp)
{
    return str_tainted(cx, argc, vp);
}

#ifndef __wasi__
static bool WasmTextToBinary(JSContext* cx, unsigned argc, Value* vp) {
  CallArgs args = CallArgsFromVp(argc, vp);
  RootedObject callee(cx, &args.callee());

  if (!args.requireAtLeast(cx, "wasmTextToBinary", 1)) {
    return false;
  }

  if (!args[0].isString()) {
    ReportUsageErrorASCII(cx, callee, "First argument must be a String");
    return false;
  }

  size_t textLen = args[0].toString()->length();

  AutoStableStringChars twoByteChars(cx);
  if (!twoByteChars.initTwoByte(cx, args[0].toString())) {
    return false;
  }

  wasm::Bytes bytes;
  UniqueChars error;
  if (!wasm::TextToBinary(twoByteChars.twoByteChars(), textLen, &bytes,
                          &error)) {
    JS_ReportErrorNumberUTF8(cx, GetErrorMessage, nullptr, JSMSG_WASM_TEXT_FAIL,
                             error.get() ? error.get() : "out of memory");
    return false;
  }

  RootedObject binary(cx, JS_NewUint8Array(cx, bytes.length()));
  if (!binary) {
    return false;
  }

  memcpy(binary->as<TypedArrayObject>().dataPointerUnshared(), bytes.begin(),
         bytes.length());

  args.rval().setObject(*binary);
  return true;
}

#  ifndef __AFL_HAVE_MANUAL_CONTROL
#    define __AFL_LOOP(x) true
#  endif

static bool WasmLoop(JSContext* cx, unsigned argc, Value* vp) {
  CallArgs args = CallArgsFromVp(argc, vp);
  RootedObject callee(cx, &args.callee());

  if (args.length() < 1 || args.length() > 2) {
    ReportUsageErrorASCII(cx, callee, "Wrong number of arguments");
    return false;
  }

  if (!args[0].isString()) {
    ReportUsageErrorASCII(cx, callee, "First argument must be a String");
    return false;
  }

  RootedObject importObj(cx);
  if (!args.get(1).isUndefined()) {
    if (!args.get(1).isObject()) {
      ReportUsageErrorASCII(cx, callee,
                            "Second argument, if present, must be an Object");
      return false;
    }
    importObj = &args[1].toObject();
  }

  RootedString givenPath(cx, args[0].toString());
  RootedString filename(cx, ResolvePath(cx, givenPath, RootRelative));
  if (!filename) {
    return false;
  }

  while (__AFL_LOOP(1000)) {
    Rooted<JSObject*> ret(cx, FileAsTypedArray(cx, filename));
    if (!ret) {
      return false;
    }

    Rooted<TypedArrayObject*> typedArray(cx, &ret->as<TypedArrayObject>());
    Rooted<WasmInstanceObject*> instanceObj(cx);
    if (!wasm::Eval(cx, typedArray, importObj, &instanceObj)) {
      // Clear any pending exceptions, we don't care about them
      cx->clearPendingException();
    }
  }

#  ifdef __AFL_HAVE_MANUAL_CONTROL  // to silence unreachable code warning
  return true;
#  endif
}
#endif  // __wasi__

static constexpr uint32_t DOM_OBJECT_SLOT = 0;
static constexpr uint32_t DOM_OBJECT_SLOT2 = 1;

static const JSClass* GetDomClass();

static JSObject* GetDOMPrototype(JSContext* cx, JSObject* global);

static const JSClass TransplantableDOMObjectClass = {
    "TransplantableDOMObject",
    JSCLASS_IS_DOMJSCLASS | JSCLASS_HAS_RESERVED_SLOTS(1)};

static const JSClass TransplantableDOMProxyObjectClass =
    PROXY_CLASS_DEF("TransplantableDOMProxyObject",
                    JSCLASS_IS_DOMJSCLASS | JSCLASS_HAS_RESERVED_SLOTS(1));

class TransplantableDOMProxyHandler final : public ForwardingProxyHandler {
 public:
  static const TransplantableDOMProxyHandler singleton;
  static const char family;

  constexpr TransplantableDOMProxyHandler() : ForwardingProxyHandler(&family) {}

  // These two proxy traps are called in |js::DeadProxyTargetValue|, which in
  // turn is called when nuking proxies. Because this proxy can temporarily be
  // without an object in its private slot, see |EnsureExpandoObject|, the
  // default implementation inherited from ForwardingProxyHandler can't be used,
  // since it tries to derive the callable/constructible value from the target.
  bool isCallable(JSObject* obj) const override { return false; }
  bool isConstructor(JSObject* obj) const override { return false; }

  // Simplified implementation of |DOMProxyHandler::GetAndClearExpandoObject|.
  static JSObject* GetAndClearExpandoObject(JSObject* obj) {
    const Value& v = GetProxyPrivate(obj);
    if (v.isUndefined()) {
      return nullptr;
    }

    JSObject* expandoObject = &v.toObject();
    SetProxyPrivate(obj, UndefinedValue());
    return expandoObject;
  }

  // Simplified implementation of |DOMProxyHandler::EnsureExpandoObject|.
  static JSObject* EnsureExpandoObject(JSContext* cx, JS::HandleObject obj) {
    const Value& v = GetProxyPrivate(obj);
    if (v.isObject()) {
      return &v.toObject();
    }
    MOZ_ASSERT(v.isUndefined());

    JSObject* expando = JS_NewObjectWithGivenProto(cx, nullptr, nullptr);
    if (!expando) {
      return nullptr;
    }
    SetProxyPrivate(obj, ObjectValue(*expando));
    return expando;
  }
};

const TransplantableDOMProxyHandler TransplantableDOMProxyHandler::singleton;
const char TransplantableDOMProxyHandler::family = 0;

enum TransplantObjectSlots {
  TransplantSourceObject = 0,
};

static bool TransplantObject(JSContext* cx, unsigned argc, Value* vp) {
  CallArgs args = CallArgsFromVp(argc, vp);
  RootedFunction callee(cx, &args.callee().as<JSFunction>());

  if (args.length() != 1 || !args[0].isObject()) {
    JS_ReportErrorASCII(cx, "transplant() must be called with an object");
    return false;
  }

  // |newGlobal| needs to be a GlobalObject.
  RootedObject newGlobal(
      cx, js::CheckedUnwrapDynamic(&args[0].toObject(), cx,
                                   /* stopAtWindowProxy = */ false));
  if (!newGlobal) {
    ReportAccessDenied(cx);
    return false;
  }
  if (!JS_IsGlobalObject(newGlobal)) {
    JS_ReportErrorNumberASCII(
        cx, GetErrorMessage, nullptr, JSMSG_UNEXPECTED_TYPE,
        "\"global\" passed to transplant()", "not a global object");
    return false;
  }

  const Value& reserved =
      GetFunctionNativeReserved(callee, TransplantSourceObject);
  RootedObject source(cx, CheckedUnwrapStatic(&reserved.toObject()));
  if (!source) {
    ReportAccessDenied(cx);
    return false;
  }
  if (JS_IsDeadWrapper(source)) {
    JS_ReportErrorNumberASCII(cx, GetErrorMessage, nullptr, JSMSG_DEAD_OBJECT);
    return false;
  }
  MOZ_ASSERT(source->getClass()->isDOMClass());

  // The following steps aim to replicate the behavior of UpdateReflectorGlobal
  // in dom/bindings/BindingUtils.cpp. In detail:
  // 1. Check the recursion depth using checkConservative.
  // 2. Enter the target compartment.
  // 3. Clone the source object using JS_CloneObject.
  // 4. Check if new wrappers can be created if source and target are in
  //    different compartments.
  // 5. Copy all properties from source to a temporary holder object.
  // 6. Actually transplant the object.
  // 7. And finally copy the properties back to the source object.
  //
  // As an extension to the algorithm in UpdateReflectorGlobal, we also allow
  // to transplant an object into the same compartment as the source object to
  // cover all operations supported by JS_TransplantObject.

  AutoCheckRecursionLimit recursion(cx);
  if (!recursion.checkConservative(cx)) {
    return false;
  }

  bool isProxy = IsProxy(source);
  RootedObject expandoObject(cx);
  if (isProxy) {
    expandoObject =
        TransplantableDOMProxyHandler::GetAndClearExpandoObject(source);
  }

  JSAutoRealm ar(cx, newGlobal);

  RootedObject proto(cx);
  if (JS::GetClass(source) == GetDomClass()) {
    proto = GetDOMPrototype(cx, newGlobal);
  } else {
    proto = JS::GetRealmObjectPrototype(cx);
  }
  if (!proto) {
    return false;
  }

  RootedObject target(cx, JS_CloneObject(cx, source, proto));
  if (!target) {
    return false;
  }

  if (JS::GetCompartment(source) != JS::GetCompartment(target) &&
      !AllowNewWrapper(JS::GetCompartment(source), target)) {
    JS_ReportErrorASCII(cx, "Cannot transplant into nuked compartment");
    return false;
  }

  RootedObject copyFrom(cx, isProxy ? expandoObject : source);
  RootedObject propertyHolder(cx,
                              JS_NewObjectWithGivenProto(cx, nullptr, nullptr));
  if (!propertyHolder) {
    return false;
  }

  if (!JS_CopyOwnPropertiesAndPrivateFields(cx, propertyHolder, copyFrom)) {
    return false;
  }

  JS::SetReservedSlot(target, DOM_OBJECT_SLOT,
                      JS::GetReservedSlot(source, DOM_OBJECT_SLOT));
  JS::SetReservedSlot(source, DOM_OBJECT_SLOT, JS::PrivateValue(nullptr));
  if (JS::GetClass(source) == GetDomClass()) {
    JS::SetReservedSlot(target, DOM_OBJECT_SLOT2,
                        JS::GetReservedSlot(source, DOM_OBJECT_SLOT2));
    JS::SetReservedSlot(source, DOM_OBJECT_SLOT2, UndefinedValue());
  }

  source = JS_TransplantObject(cx, source, target);
  if (!source) {
    return false;
  }

  RootedObject copyTo(cx);
  if (isProxy) {
    copyTo = TransplantableDOMProxyHandler::EnsureExpandoObject(cx, source);
    if (!copyTo) {
      return false;
    }
  } else {
    copyTo = source;
  }
  if (!JS_CopyOwnPropertiesAndPrivateFields(cx, copyTo, propertyHolder)) {
    return false;
  }

  args.rval().setUndefined();
  return true;
}

static bool TransplantableObject(JSContext* cx, unsigned argc, Value* vp) {
  CallArgs args = CallArgsFromVp(argc, vp);
  RootedObject callee(cx, &args.callee());

  if (args.length() > 1) {
    ReportUsageErrorASCII(cx, callee, "Wrong number of arguments");
    return false;
  }

  bool createProxy = false;
  RootedObject source(cx);
  if (args.length() == 1 && !args[0].isUndefined()) {
    if (!args[0].isObject()) {
      ReportUsageErrorASCII(cx, callee, "Argument must be an object");
      return false;
    }

    RootedObject options(cx, &args[0].toObject());
    RootedValue value(cx);

    if (!JS_GetProperty(cx, options, "proxy", &value)) {
      return false;
    }
    createProxy = JS::ToBoolean(value);

    if (!JS_GetProperty(cx, options, "object", &value)) {
      return false;
    }
    if (!value.isUndefined()) {
      if (!value.isObject()) {
        ReportUsageErrorASCII(cx, callee, "'object' option must be an object");
        return false;
      }

      source = &value.toObject();
      if (JS::GetClass(source) != GetDomClass()) {
        ReportUsageErrorASCII(cx, callee, "Object not a FakeDOMObject");
        return false;
      }

      // |source| must be a tenured object to be transplantable.
      if (gc::IsInsideNursery(source)) {
        JS_GC(cx);

        MOZ_ASSERT(!gc::IsInsideNursery(source),
                   "Live objects should be tenured after one GC, because "
                   "the nursery has only a single generation");
      }
    }
  }

  if (!source) {
    if (!createProxy) {
      source = NewBuiltinClassInstance(cx, &TransplantableDOMObjectClass,
                                       TenuredObject);
      if (!source) {
        return false;
      }

      JS::SetReservedSlot(source, DOM_OBJECT_SLOT, JS::PrivateValue(nullptr));
    } else {
      JSObject* expando = JS_NewPlainObject(cx);
      if (!expando) {
        return false;
      }
      RootedValue expandoVal(cx, ObjectValue(*expando));

      ProxyOptions options;
      options.setClass(&TransplantableDOMProxyObjectClass);
      options.setLazyProto(true);

      source = NewProxyObject(cx, &TransplantableDOMProxyHandler::singleton,
                              expandoVal, nullptr, options);
      if (!source) {
        return false;
      }

      SetProxyReservedSlot(source, DOM_OBJECT_SLOT, JS::PrivateValue(nullptr));
    }
  }

  jsid emptyId = NameToId(cx->names().empty_);
  RootedObject transplant(
      cx, NewFunctionByIdWithReserved(cx, TransplantObject, 0, 0, emptyId));
  if (!transplant) {
    return false;
  }

  SetFunctionNativeReserved(transplant, TransplantSourceObject,
                            ObjectValue(*source));

  RootedObject result(cx, JS_NewPlainObject(cx));
  if (!result) {
    return false;
  }

  RootedValue sourceVal(cx, ObjectValue(*source));
  RootedValue transplantVal(cx, ObjectValue(*transplant));
  if (!JS_DefineProperty(cx, result, "object", sourceVal, 0) ||
      !JS_DefineProperty(cx, result, "transplant", transplantVal, 0)) {
    return false;
  }

  args.rval().setObject(*result);
  return true;
}

#ifdef DEBUG
static bool DebugGetQueuedJobs(JSContext* cx, unsigned argc, Value* vp) {
  CallArgs args = CallArgsFromVp(argc, vp);

  JSObject* jobs = js::GetJobsInInternalJobQueue(cx);
  if (!jobs) {
    return false;
  }

  args.rval().setObject(*jobs);
  return true;
}
#endif

#ifdef FUZZING_INTERFACES
extern "C" {
size_t gluesmith(uint8_t* data, size_t size, uint8_t* out, size_t maxsize);
}

static bool GetWasmSmithModule(JSContext* cx, unsigned argc, Value* vp) {
  CallArgs args = CallArgsFromVp(argc, vp);
  RootedObject callee(cx, &args.callee());

  if (args.length() != 1) {
    ReportUsageErrorASCII(cx, callee, "Wrong number of arguments");
    return false;
  }

  if (!args[0].isObject() || !args[0].toObject().is<ArrayBufferObject>()) {
    ReportUsageErrorASCII(cx, callee, "Argument must be ArrayBuffer.");
    return false;
  }

  ArrayBufferObject* arrayBuffer = &args[0].toObject().as<ArrayBufferObject>();
  size_t length = arrayBuffer->byteLength();
  uint8_t* data = arrayBuffer->dataPointer();

  const size_t maxModuleSize = 4096;
  uint8_t tmp[maxModuleSize];

  size_t outSize = gluesmith(data, length, tmp, maxModuleSize);
  if (!outSize) {
    JS_ReportErrorASCII(cx, "Generated module is too large.");
    return false;
  }

  JS::Rooted<JSObject*> outArr(cx, JS_NewUint8ClampedArray(cx, outSize));
  if (!outArr) {
    return false;
  }

  {
    JS::AutoCheckCannotGC nogc;
    bool isShared;
    uint8_t* data = JS_GetUint8ClampedArrayData(outArr, &isShared, nogc);
    MOZ_RELEASE_ASSERT(!isShared);
    memcpy(data, tmp, outSize);
  }

  args.rval().setObject(*outArr);
  return true;
}

#endif

static bool IsValidJSON(JSContext* cx, unsigned argc, Value* vp) {
  CallArgs args = CallArgsFromVp(argc, vp);
  RootedObject callee(cx, &args.callee());

  if (!args.get(0).isString()) {
    ReportUsageErrorASCII(cx, callee, "First argument must be a String");
    return false;
  }

  JS::Rooted<JSLinearString*> input(cx, args[0].toString()->ensureLinear(cx));
  if (!input) {
    return false;
  }

  bool result;
  if (input->hasLatin1Chars()) {
    JS::AutoCheckCannotGC nogc;
    result = JS::IsValidJSON(input->latin1Chars(nogc), input->length());
  } else {
    JS::AutoCheckCannotGC nogc;
    result = JS::IsValidJSON(input->twoByteChars(nogc), input->length());
  }

  args.rval().setBoolean(result);
  return true;
}

// Quick file format for a LZ4 compressed file
static constexpr uint32_t LZ4MagicHeader = -1;
// A magic word and a length field
static constexpr size_t LZ4HeaderSize = sizeof(uint32_t) * 2;
static constexpr size_t LZ4MaxSize = UINT32_MAX;

static bool CompressLZ4(JSContext* cx, unsigned argc, Value* vp) {
  CallArgs args = CallArgsFromVp(argc, vp);
  RootedObject callee(cx, &args.callee());

  if (!args.get(0).isObject() ||
      !args.get(0).toObject().is<ArrayBufferObject>()) {
    ReportUsageErrorASCII(cx, callee, "First argument must be an ArrayBuffer");
    return false;
  }

  JS::Rooted<ArrayBufferObject*> bytes(
      cx, &args.get(0).toObject().as<ArrayBufferObject>());
  size_t byteLength = bytes->byteLength();
  if (byteLength > LZ4MaxSize) {
    ReportOutOfMemory(cx);
    return false;
  }

  // Create a buffer big enough for the header and the max amount of compressed
  // bytes.
  size_t outputCapacity =
      LZ4HeaderSize + mozilla::Compression::LZ4::maxCompressedSize(byteLength);

  mozilla::UniquePtr<void, JS::FreePolicy> output(js_malloc(outputCapacity));
  if (!output) {
    ReportOutOfMemory(cx);
    return false;
  }

  // Write the magic header word and decompressed size in bytes.
  ((uint32_t*)(output.get()))[0] = LZ4MagicHeader;
  ((uint32_t*)(output.get()))[1] = byteLength;

  // Compress the bytes into the output
  char* compressedBytesStart = ((char*)output.get()) + LZ4HeaderSize;
  size_t compressedBytesLength = mozilla::Compression::LZ4::compress(
      (const char*)bytes->dataPointer(), byteLength, compressedBytesStart);
  size_t outputLength = compressedBytesLength + LZ4HeaderSize;

  // Create an ArrayBuffer wrapping the compressed bytes
  JSObject* outputArrayBuffer =
      NewArrayBufferWithContents(cx, outputLength, std::move(output));
  if (!outputArrayBuffer) {
    return false;
  }

  args.rval().setObject(*outputArrayBuffer);
  return true;
}

static bool DecompressLZ4(JSContext* cx, unsigned argc, Value* vp) {
  CallArgs args = CallArgsFromVp(argc, vp);
  RootedObject callee(cx, &args.callee());

  if (!args.get(0).isObject() ||
      !args.get(0).toObject().is<ArrayBufferObject>()) {
    ReportUsageErrorASCII(cx, callee, "First argument must be an ArrayBuffer");
    return false;
  }

  JS::Rooted<ArrayBufferObject*> bytes(
      cx, &args.get(0).toObject().as<ArrayBufferObject>());
  size_t byteLength = bytes->byteLength();
  if (byteLength < LZ4HeaderSize) {
    JS_ReportErrorASCII(cx, "Invalid LZ4 buffer");
    return false;
  }

  // Check the magic header and get the decompressed byte length.
  uint32_t magicHeader = ((uint32_t*)(bytes->dataPointer()))[0];
  uint32_t decompressedBytesLength = ((uint32_t*)(bytes->dataPointer()))[1];
  if (magicHeader != LZ4MagicHeader) {
    JS_ReportErrorASCII(cx, "Invalid magic header");
    return false;
  }

  // Allocate a buffer to store the decompressed bytes.
  mozilla::UniquePtr<void, JS::FreePolicy> decompressedBytes(
      js_malloc(decompressedBytesLength));
  if (!decompressedBytes) {
    ReportOutOfMemory(cx);
    return false;
  }

  // Decompress the bytes into the output
  const char* compressedBytesStart =
      ((const char*)bytes->dataPointer()) + LZ4HeaderSize;
  size_t compressedBytesLength = byteLength - LZ4HeaderSize;
  size_t actualDecompressedBytesLength = 0;
  if (!mozilla::Compression::LZ4::decompress(
          compressedBytesStart, compressedBytesLength,
          (char*)decompressedBytes.get(), decompressedBytesLength,
          &actualDecompressedBytesLength) ||
      actualDecompressedBytesLength != decompressedBytesLength) {
    JS_ReportErrorASCII(cx, "Invalid LZ4 buffer");
    return false;
  }

  // Create an ArrayBuffer wrapping the decompressed bytes
  JSObject* outputArrayBuffer = NewArrayBufferWithContents(
      cx, decompressedBytesLength, std::move(decompressedBytes));
  if (!outputArrayBuffer) {
    return false;
  }

  args.rval().setObject(*outputArrayBuffer);
  return true;
}

static bool SideEffectfulResolveObject_enumerate(
    JSContext* cx, JS::HandleObject obj, JS::MutableHandleIdVector properties,
    bool enumerableOnly) {
  return properties.append(NameToId(cx->names().test));
}

static bool SideEffectfulResolveObject_resolve(JSContext* cx, HandleObject obj,
                                               HandleId id, bool* resolvedp) {
  *resolvedp = false;
  if (JS::dbg::ShouldAvoidSideEffects(cx)) {
    return false;
  }

  if (id == NameToId(cx->names().test)) {
    RootedValue value(cx, JS::NumberValue(42));
    if (!JS_DefinePropertyById(cx, obj, id, value, JSPROP_ENUMERATE)) {
      return false;
    }
    *resolvedp = true;
  }

  return true;
}

static const JSClassOps SideEffectfulResolveObject_classOps = {
    nullptr,                               // addProperty
    nullptr,                               // delProperty
    nullptr,                               // enumerate
    SideEffectfulResolveObject_enumerate,  // newEnumerate
    SideEffectfulResolveObject_resolve,    // resolve
    nullptr,                               // mayResolve
    nullptr,                               // finalize
    nullptr,                               // call
    nullptr,                               // construct
    nullptr,
};

static const JSClass SideEffectfulResolveObject_class = {
    "SideEffectfulResolveObject", 0, &SideEffectfulResolveObject_classOps};

static bool CreateSideEffectfulResolveObject(JSContext* cx, unsigned argc,
                                             JS::Value* vp) {
  CallArgs args = CallArgsFromVp(argc, vp);

  RootedObject obj(cx, JS_NewObject(cx, &SideEffectfulResolveObject_class));
  if (!obj) {
    return false;
  }

  args.rval().setObject(*obj);
  return true;
}

// clang-format off
static const JSFunctionSpecWithHelp shell_functions[] = {
    JS_FN_HELP("options", Options, 0, 0,
"options([option ...])",
"  Get or toggle JavaScript options."),

    JS_FN_HELP("load", Load, 1, 0,
"load(['foo.js' ...])",
"  Load files named by string arguments. Filename is relative to the\n"
"      current working directory."),

    JS_FN_HELP("loadRelativeToScript", LoadScriptRelativeToScript, 1, 0,
"loadRelativeToScript(['foo.js' ...])",
"  Load files named by string arguments. Filename is relative to the\n"
"      calling script."),

    JS_FN_HELP("evaluate", Evaluate, 2, 0,
"evaluate(code[, options])",
"  Evaluate code as though it were the contents of a file.\n"
"  options is an optional object that may have these properties:\n"
"      isRunOnce: use the isRunOnce compiler option (default: false)\n"
"      noScriptRval: use the no-script-rval compiler option (default: false)\n"
"      fileName: filename for error messages and debug info\n"
"      skipFileNameValidation: skip the filename-validation callback\n"
"      lineNumber: starting line number for error messages and debug info\n"
"      columnNumber: starting column number for error messages and debug info\n"
"      global: global in which to execute the code\n"
"      newContext: if true, create and use a new cx (default: false)\n"
"      catchTermination: if true, catch termination (failure without\n"
"         an exception value, as for slow scripts or out-of-memory)\n"
"         and return 'terminated'\n"
"      element: if present with value |v|, convert |v| to an object |o| and\n"
"         mark the source as being attached to the DOM element |o|. If the\n"
"         property is omitted or |v| is null, don't attribute the source to\n"
"         any DOM element.\n"
"      elementAttributeName: if present and not undefined, the name of\n"
"         property of 'element' that holds this code. This is what\n"
"         Debugger.Source.prototype.elementAttributeName returns.\n"
"      sourceMapURL: if present with value |v|, convert |v| to a string, and\n"
"         provide that as the code's source map URL. If omitted, attach no\n"
"         source map URL to the code (although the code may provide one itself,\n"
"         via a //#sourceMappingURL comment).\n"
"      sourceIsLazy: if present and true, indicates that, after compilation, \n"
"          script source should not be cached by the JS engine and should be \n"
"          lazily loaded from the embedding as-needed.\n"
"      forceFullParse: if present and true, disable syntax-parse.\n"
"      loadBytecode: if true, and if the source is a CacheEntryObject,\n"
"         the bytecode would be loaded and decoded from the cache entry instead\n"
"         of being parsed, then it would be executed as usual.\n"
"      saveIncrementalBytecode: if true, and if the source is a\n"
"         CacheEntryObject, the bytecode would be incrementally encoded and\n"
"         saved into the cache entry.\n"
"      execute: if false, do not execute the script, but do parse and/or\n"
"               transcode.\n"
"      assertEqBytecode: if true, and if both loadBytecode and either\n"
"         saveIncrementalBytecode is true, then the loaded\n"
"         bytecode and the encoded bytecode are compared.\n"
"         and an assertion is raised if they differ.\n"
"      envChainObject: object to put on the scope chain, with its fields added\n"
"         as var bindings, akin to how elements are added to the environment in\n"
"         event handlers in Gecko.\n"
),

    JS_FN_HELP("run", Run, 1, 0,
"run('foo.js')",
"  Run the file named by the first argument, returning the number of\n"
"  of milliseconds spent compiling and executing it."),

    JS_FN_HELP("readline", ReadLine, 0, 0,
"readline()",
"  Read a single line from stdin."),

    JS_FN_HELP("readlineBuf", ReadLineBuf, 1, 0,
"readlineBuf([ buf ])",
"  Emulate readline() on the specified string. The first call with a string\n"
"  argument sets the source buffer. Subsequent calls without an argument\n"
"  then read from this buffer line by line.\n"),

    JS_FN_HELP("print", Print, 0, 0,
"print([exp ...])",
"  Evaluate and print expressions to stdout."),

    JS_FN_HELP("printErr", PrintErr, 0, 0,
"printErr([exp ...])",
"  Evaluate and print expressions to stderr."),

    JS_FN_HELP("putstr", PutStr, 0, 0,
"putstr([exp])",
"  Evaluate and print expression without newline."),

    JS_FN_HELP("dateNow", Now, 0, 0,
"dateNow()",
"  Return the current time with sub-ms precision."),

    JS_FN_HELP("help", Help, 0, 0,
"help([function or interface object or /pattern/])",
"  Display usage and help messages."),

    JS_FN_HELP("quit", Quit, 0, 0,
"quit()",
"  Quit the shell."),

    JS_FN_HELP("assertEq", AssertEq, 2, 0,
"assertEq(actual, expected[, msg])",
"  Throw if the first two arguments are not the same (both +0 or both -0,\n"
"  both NaN, or non-zero and ===)."),

    JS_FN_HELP("startTimingMutator", StartTimingMutator, 0, 0,
"startTimingMutator()",
"  Start accounting time to mutator vs GC."),

    JS_FN_HELP("stopTimingMutator", StopTimingMutator, 0, 0,
"stopTimingMutator()",
"  Stop accounting time to mutator vs GC and dump the results."),

    JS_FN_HELP("throwError", ThrowError, 0, 0,
"throwError()",
"  Throw an error from JS_ReportError."),

    JS_FN_HELP("createErrorReport", CreateErrorReport, 1, 0,
"createErrorReport(value)",
"  Create an JS::ErrorReportBuilder object from the given value and serialize\n"
"  to an object."),

#if defined(DEBUG) || defined(JS_JITSPEW)
    JS_FN_HELP("disassemble", DisassembleToString, 1, 0,
"disassemble([fun/code])",
"  Return the disassembly for the given function or code.\n"
"  All disassembly functions take these options as leading string arguments:\n"
"    \"-r\" (disassemble recursively)\n"
"    \"-l\" (show line numbers)\n"
"    \"-S\" (omit source notes)"),

    JS_FN_HELP("dis", Disassemble, 1, 0,
"dis([fun/code])",
"  Disassemble functions into bytecodes."),

    JS_FN_HELP("disfile", DisassFile, 1, 0,
"disfile('foo.js')",
"  Disassemble script file into bytecodes.\n"),

    JS_FN_HELP("dissrc", DisassWithSrc, 1, 0,
"dissrc([fun/code])",
"  Disassemble functions with source lines."),

    JS_FN_HELP("notes", Notes, 1, 0,
"notes([fun])",
"  Show source notes for functions."),

    JS_FN_HELP("stackDump", StackDump, 3, 0,
"stackDump(showArgs, showLocals, showThisProps)",
"  Tries to print a lot of information about the current stack. \n"
"  Similar to the DumpJSStack() function in the browser."),

#endif

    JS_FN_HELP("getslx", GetSLX, 1, 0,
"getslx(obj)",
"  Get script line extent."),

    JS_FN_HELP("evalcx", EvalInContext, 1, 0,
"evalcx(s[, o])",
"  Evaluate s in optional sandbox object o.\n"
"  if (s == '' && !o) return new o with eager standard classes\n"
"  if (s == 'lazy' && !o) return new o with lazy standard classes"),

    JS_FN_HELP("evalInWorker", EvalInWorker, 1, 0,
"evalInWorker(str)",
"  Evaluate 'str' in a separate thread with its own runtime.\n"),

    JS_FN_HELP("getSharedObject", GetSharedObject, 0, 0,
"getSharedObject()",
"  Retrieve the shared object from the cross-worker mailbox.\n"
"  The object retrieved may not be identical to the object that was\n"
"  installed, but it references the same shared memory.\n"
"  getSharedObject performs an ordering memory barrier.\n"),

    JS_FN_HELP("setSharedObject", SetSharedObject, 0, 0,
"setSharedObject(obj)",
"  Install the shared object in the cross-worker mailbox.  The object\n"
"  may be null.  setSharedObject performs an ordering memory barrier.\n"),

    JS_FN_HELP("getSharedArrayBuffer", GetSharedObject, 0, 0,
"getSharedArrayBuffer()",
"  Obsolete alias for getSharedObject().\n"),

    JS_FN_HELP("setSharedArrayBuffer", SetSharedObject, 0, 0,
"setSharedArrayBuffer(obj)",
"  Obsolete alias for setSharedObject(obj).\n"),

    JS_FN_HELP("shapeOf", ShapeOf, 1, 0,
"shapeOf(obj)",
"  Get the shape of obj (an implementation detail)."),

#ifdef DEBUG
    JS_FN_HELP("arrayInfo", ArrayInfo, 1, 0,
"arrayInfo(a1, a2, ...)",
"  Report statistics about arrays."),
#endif

    JS_FN_HELP("sleep", Sleep_fn, 1, 0,
"sleep(dt)",
"  Sleep for dt seconds."),

    JS_FN_HELP("parseModule", ParseModule, 1, 0,
"parseModule(code)",
"  Parses source text as a module and returns a ModuleObject wrapper object."),

    JS_FN_HELP("instantiateModuleStencil", InstantiateModuleStencil, 1, 0,
"instantiateModuleStencil(stencil, [options])",
"  Instantiates the given stencil as module, and return the module object."),

    JS_FN_HELP("instantiateModuleStencilXDR", InstantiateModuleStencilXDR, 1, 0,
"instantiateModuleStencilXDR(stencil, [options])",
"  Reads the given stencil XDR object, instantiates the stencil as module, and"
"  return the module object."),

    JS_FN_HELP("registerModule", RegisterModule, 2, 0,
"registerModule(specifier, module)",
"  Register a module with the module loader, so that subsequent import from\n"
"  |specifier| will resolve to |module|.  Returns |module|."),

    JS_FN_HELP("clearModules", ClearModules, 0, 0,
"clearModules()",
"  Clear knowledge of all loaded modules."),

    JS_FN_HELP("moduleLink", ModuleLink, 1, 0,
"moduleLink(moduleOjbect)",
"  Link a module graph, performing the spec's Link method."),

    JS_FN_HELP("moduleEvaluate", ModuleEvaluate, 1, 0,
"moduleEvaluate(moduleOjbect)",
"  Evaluate a module graph, performing the spec's Evaluate method."),

    JS_FN_HELP("getModuleEnvironmentNames", GetModuleEnvironmentNames, 1, 0,
"getModuleEnvironmentNames(module)",
"  Get the list of a module environment's bound names for a specified module.\n"),

    JS_FN_HELP("getModuleEnvironmentValue", GetModuleEnvironmentValue, 2, 0,
"getModuleEnvironmentValue(module, name)",
"  Get the value of a bound name in a module environment.\n"),

    JS_FN_HELP("dumpStencil", DumpStencil, 1, 0,
"dumpStencil(code, [options])",
"  Parses a string and returns string that represents stencil.\n"
"  If present, |options| may have properties saying how the code should be\n"
"  compiled:\n"
"      module: if present and true, compile the source as module.\n"
"      smoosh: if present and true, use SmooshMonkey.\n"
"  CompileOptions-related properties of evaluate function's option can also\n"
"  be used."),

    JS_FN_HELP("parse", Parse, 1, 0,
"parse(code, [options])",
"  Parses a string, potentially throwing. If present, |options| may\n"
"  have properties saying how the code should be compiled:\n"
"      module: if present and true, compile the source as module.\n"
"      smoosh: if present and true, use SmooshMonkey.\n"
"  CompileOptions-related properties of evaluate function's option can also\n"
"  be used. except forceFullParse. This function always use full parse."),

    JS_FN_HELP("syntaxParse", SyntaxParse, 1, 0,
"syntaxParse(code)",
"  Check the syntax of a string, returning success value"),

    JS_FN_HELP("offThreadCompileModuleToStencil", OffThreadCompileModuleToStencil, 1, 0,
"offThreadCompileModuleToStencil(code[, options])",
"  Compile |code| on a helper thread, returning a job ID. To wait for the\n"
"  compilation to finish and and get the module stencil object call\n"
"  |finishOffThreadStencil| passing the job ID."),

    JS_FN_HELP("offThreadDecodeStencil", OffThreadDecodeStencil, 1, 0,
"offThreadDecodeStencil(cacheEntry[, options])",
"  Decode |code| on a helper thread, returning a job ID. To wait for the\n"
"  decoding to finish and run the code, call |finishOffThreadStencil| passing\n"
"  the job ID. If present, |options| may have properties saying how the code\n"
"  should be compiled (see also offThreadCompileToStencil)."),

    JS_FN_HELP("offThreadCompileToStencil", OffThreadCompileToStencil, 1, 0,
"offThreadCompileToStencil(code[, options])",
"  Compile |code| on a helper thread, returning a job ID. To wait for the\n"
"  compilation to finish and get the stencil object, call\n"
"  |finishOffThreadStencil| passing the job ID.  If present, \n"
"  |options| may have properties saying how the code should be compiled:\n"
"      noScriptRval: use the no-script-rval compiler option (default: false)\n"
"      fileName: filename for error messages and debug info\n"
"      lineNumber: starting line number for error messages and debug info\n"
"      columnNumber: starting column number for error messages and debug info\n"
"      element: if present with value |v|, convert |v| to an object |o| and\n"
"         mark the source as being attached to the DOM element |o|. If the\n"
"         property is omitted or |v| is null, don't attribute the source to\n"
"         any DOM element.\n"
"      elementAttributeName: if present and not undefined, the name of\n"
"         property of 'element' that holds this code. This is what\n"
"         Debugger.Source.prototype.elementAttributeName returns."),

    JS_FN_HELP("finishOffThreadStencil", FinishOffThreadStencil, 0, 0,
"finishOffThreadStencil([jobID])",
"  Wait for an off-thread compilation or decode job to complete. The job ID\n"
"  can be ommitted if there is only one job pending. If an error occurred,\n"
"  throw the appropriate exception; otherwise, return the stencil object,"
"  that can be passed to |evalStencil|."),

    JS_FN_HELP("timeout", Timeout, 1, 0,
"timeout([seconds], [func])",
"  Get/Set the limit in seconds for the execution time for the current context.\n"
"  When the timeout expires the current interrupt callback is invoked.\n"
"  The timeout is used just once.  If the callback returns a falsy value, the\n"
"  script is aborted.  A negative value for seconds (this is the default) cancels\n"
"  any pending timeout.\n"
"  If a second argument is provided, it is installed as the interrupt handler,\n"
"  exactly as if by |setInterruptCallback|.\n"),

    JS_FN_HELP("interruptIf", InterruptIf, 1, 0,
"interruptIf(cond)",
"  Requests interrupt callback if cond is true. If a callback function is set via\n"
"  |timeout| or |setInterruptCallback|, it will be called. No-op otherwise."),

    JS_FN_HELP("invokeInterruptCallback", InvokeInterruptCallbackWrapper, 0, 0,
"invokeInterruptCallback(fun)",
"  Forcefully set the interrupt flag and invoke the interrupt handler. If a\n"
"  callback function is set via |timeout| or |setInterruptCallback|, it will\n"
"  be called. Before returning, fun is called with the return value of the\n"
"  interrupt handler."),

    JS_FN_HELP("setInterruptCallback", SetInterruptCallback, 1, 0,
"setInterruptCallback(func)",
"  Sets func as the interrupt callback function.\n"
"  Calling this function will replace any callback set by |timeout|.\n"
"  If the callback returns a falsy value, the script is aborted.\n"),

    JS_FN_HELP("setJitCompilerOption", SetJitCompilerOption, 2, 0,
"setJitCompilerOption(<option>, <number>)",
"  Set a compiler option indexed in JSCompileOption enum to a number.\n"),
#ifdef DEBUG
    JS_FN_HELP("interruptRegexp", InterruptRegexp, 2, 0,
"interruptRegexp(<regexp>, <string>)",
"  Interrrupt the execution of regular expression.\n"),
#endif
    JS_FN_HELP("checkRegExpSyntax", CheckRegExpSyntax, 1, 0,
"checkRegExpSyntax(<string>)",
"  Return undefined if the string parses as a RegExp. If the string does not\n"
"  parse correctly, return the SyntaxError that occurred."),

    JS_FN_HELP("enableLastWarning", EnableLastWarning, 0, 0,
"enableLastWarning()",
"  Enable storing the last warning."),
    JS_FN_HELP("disableLastWarning", DisableLastWarning, 0, 0,
"disableLastWarning()",
"  Disable storing the last warning."),

    JS_FN_HELP("getLastWarning", GetLastWarning, 0, 0,
"getLastWarning()",
"  Returns an object that represents the last warning."),

    JS_FN_HELP("clearLastWarning", ClearLastWarning, 0, 0,
"clearLastWarning()",
"  Clear the last warning."),

    JS_FN_HELP("elapsed", Elapsed, 0, 0,
"elapsed()",
"  Execution time elapsed for the current thread."),

    JS_FN_HELP("decompileFunction", DecompileFunction, 1, 0,
"decompileFunction(func)",
"  Decompile a function."),

    JS_FN_HELP("decompileThis", DecompileThisScript, 0, 0,
"decompileThis()",
"  Decompile the currently executing script."),

    JS_FN_HELP("valueToSource", ValueToSource, 1, 0,
"valueToSource(value)",
"  Format a value for inspection."),

    JS_FN_HELP("thisFilename", ThisFilename, 0, 0,
"thisFilename()",
"  Return the filename of the current script"),

    JS_FN_HELP("newGlobal", NewGlobal, 1, 0,
"newGlobal([options])",
"  Return a new global object/realm. The new global is created in the\n"
"  'newGlobal' function object's compartment and zone, unless the\n"
"  '--more-compartments' command-line flag was given, in which case new\n"
"  globals get a fresh compartment and zone. If options is given, it may\n"
"  have any of the following properties:\n"
"      sameCompartmentAs: If an object, the global will be in the same\n"
"         compartment and zone as the given object.\n"
"      sameZoneAs: The global will be in a new compartment in the same zone\n"
"         as the given object.\n"
"      newCompartment: If true, the global will always be created in a new\n"
"         compartment and zone.\n"
"      invisibleToDebugger: If true, the global will be invisible to the\n"
"         debugger (default false)\n"
"      discardSource: If true, discard source after compiling a script\n"
"         (default false).\n"
"      useWindowProxy: the global will be created with a WindowProxy attached. In this\n"
"          case, the WindowProxy will be returned.\n"
"      freezeBuiltins: certain builtin constructors will be frozen when created and\n"
"          their prototypes will be sealed. These constructors will be defined on the\n"
"          global as non-configurable and non-writable.\n"
"      immutablePrototype: whether the global's prototype is immutable.\n"
"      principal: if present, its value converted to a number must be an\n"
"         integer that fits in 32 bits; use that as the new realm's\n"
"         principal. Shell principals are toys, meant only for testing; one\n"
"         shell principal subsumes another if its set bits are a superset of\n"
"         the other's. Thus, a principal of 0 subsumes nothing, while a\n"
"         principals of ~0 subsumes all other principals. The absence of a\n"
"         principal is treated as if its bits were 0xffff, for subsumption\n"
"         purposes. If this property is omitted, supply no principal.\n"
"      systemPrincipal: If true, use the shell's trusted principals for the\n"
"         new realm. This creates a realm that's marked as a 'system' realm."),

    JS_FN_HELP("nukeAllCCWs", NukeAllCCWs, 0, 0,
"nukeAllCCWs()",
"  Like nukeCCW, but for all CrossCompartmentWrappers targeting the current realm."),

    JS_FN_HELP("recomputeWrappers", RecomputeWrappers, 2, 0,
"recomputeWrappers([src, [target]])",
"  Recompute all cross-compartment wrappers. src and target are both optional\n"
"  and can be used to filter source or target compartments: the unwrapped\n"
"  object's compartment is used as CompartmentFilter.\n"),

    JS_FN_HELP("dumpObjectWrappers", DumpObjectWrappers, 2, 0,
"dumpObjectWrappers()",
"  Print information about cross-compartment object wrappers.\n"),

    JS_FN_HELP("wrapWithProto", WrapWithProto, 2, 0,
"wrapWithProto(obj)",
"  Wrap an object into a noop wrapper with prototype semantics."),

    JS_FN_HELP("createExternalArrayBuffer", CreateExternalArrayBuffer, 1, 0,
"createExternalArrayBuffer(size)",
"  Create an array buffer that has external data of size."),

    JS_FN_HELP("createMappedArrayBuffer", CreateMappedArrayBuffer, 1, 0,
"createMappedArrayBuffer(filename, [offset, [size]])",
"  Create an array buffer that mmaps the given file."),

JS_FN_HELP("createUserArrayBuffer", CreateUserArrayBuffer, 1, 0,
"createUserArrayBuffer(size)",
"  Create an array buffer that uses user-controlled memory."),

    JS_FN_HELP("addPromiseReactions", AddPromiseReactions, 3, 0,
"addPromiseReactions(promise, onResolve, onReject)",
"  Calls the JS::AddPromiseReactions JSAPI function with the given arguments."),

    JS_FN_HELP("ignoreUnhandledRejections", IgnoreUnhandledRejections, 0, 0,
"ignoreUnhandledRejections()",
"  By default, js shell tracks unhandled promise rejections and reports\n"
"  them at the end of the exectuion.  If a testcase isn't interested\n"
"  in those rejections, call this to stop tracking and reporting."),

    JS_FN_HELP("getMaxArgs", GetMaxArgs, 0, 0,
"getMaxArgs()",
"  Return the maximum number of supported args for a call."),

    JS_FN_HELP("createIsHTMLDDA", CreateIsHTMLDDA, 0, 0,
"createIsHTMLDDA()",
"  Return an object |obj| that \"looks like\" the |document.all| object in\n"
"  browsers in certain ways: |typeof obj === \"undefined\"|, |obj == null|\n"
"  and |obj == undefined| (vice versa for !=), |ToBoolean(obj) === false|,\n"
"  and when called with no arguments or the single argument \"\" returns\n"
"  null.  (Calling |obj| any other way crashes or throws an exception.)\n"
"  This function implements the exact requirements of the $262.IsHTMLDDA\n"
"  property in test262."),

    JS_FN_HELP("cacheEntry", CacheEntry, 1, 0,
"cacheEntry(code)",
"  Return a new opaque object which emulates a cache entry of a script.  This\n"
"  object encapsulates the code and its cached content. The cache entry is filled\n"
"  and read by the \"evaluate\" function by using it in place of the source, and\n"
"  by setting \"saveIncrementalBytecode\" and \"loadBytecode\" options."),

    JS_FN_HELP("streamCacheEntry", StreamCacheEntryObject::construct, 1, 0,
"streamCacheEntry(buffer)",
"  Create a shell-only object that holds wasm bytecode and can be streaming-\n"
"  compiled and cached by WebAssembly.{compile,instantiate}Streaming(). On a\n"
"  second compilation of the same cache entry, the cached code will be used."),

    JS_FN_HELP("printProfilerEvents", PrintProfilerEvents, 0, 0,
"printProfilerEvents()",
"  Register a callback with the profiler that prints javascript profiler events\n"
"  to stderr.  Callback is only registered if profiling is enabled."),

    JS_FN_HELP("enableSingleStepProfiling", EnableSingleStepProfiling, 0, 0,
"enableSingleStepProfiling()",
"  This function will fail on platforms that don't support single-step profiling\n"
"  (currently ARM and MIPS64 support it). When enabled, at every instruction a\n"
"  backtrace will be recorded and stored in an array. Adjacent duplicate backtraces\n"
"  are discarded."),

    JS_FN_HELP("disableSingleStepProfiling", DisableSingleStepProfiling, 0, 0,
"disableSingleStepProfiling()",
"  Return the array of backtraces recorded by enableSingleStepProfiling."),

    JS_FN_HELP("enableGeckoProfiling", EnableGeckoProfiling, 0, 0,
"enableGeckoProfiling()",
"  Enables Gecko Profiler instrumentation and corresponding assertions, with slow\n"
"  assertions disabled.\n"),

    JS_FN_HELP("enableGeckoProfilingWithSlowAssertions", EnableGeckoProfilingWithSlowAssertions, 0, 0,
"enableGeckoProfilingWithSlowAssertions()",
"  Enables Gecko Profiler instrumentation and corresponding assertions, with slow\n"
"  assertions enabled.\n"),

    JS_FN_HELP("disableGeckoProfiling", DisableGeckoProfiling, 0, 0,
"disableGeckoProfiling()",
"  Disables Gecko Profiler instrumentation"),

    JS_FN_HELP("isLatin1", IsLatin1, 1, 0,
"isLatin1(s)",
"  Return true iff the string's characters are stored as Latin1."),

    JS_FN_HELP("stackPointerInfo", StackPointerInfo, 0, 0,
"stackPointerInfo()",
"  Return an int32 value which corresponds to the offset of the latest stack\n"
"  pointer, such that one can take the differences of 2 to estimate a frame-size."),

    JS_FN_HELP("entryPoints", EntryPoints, 1, 0,
"entryPoints(params)",
"Carry out some JSAPI operation as directed by |params|, and return an array of\n"
"objects describing which JavaScript entry points were invoked as a result.\n"
"|params| is an object whose properties indicate what operation to perform. Here\n"
"are the recognized groups of properties:\n"
"\n"
"{ function }: Call the object |params.function| with no arguments.\n"
"\n"
"{ object, property }: Fetch the property named |params.property| of\n"
"|params.object|.\n"
"\n"
"{ ToString }: Apply JS::ToString to |params.toString|.\n"
"\n"
"{ ToNumber }: Apply JS::ToNumber to |params.toNumber|.\n"
"\n"
"{ eval }: Apply JS::Evaluate to |params.eval|.\n"
"\n"
"The return value is an array of strings, with one element for each\n"
"JavaScript invocation that occurred as a result of the given\n"
"operation. Each element is the name of the function invoked, or the\n"
"string 'eval:FILENAME' if the code was invoked by 'eval' or something\n"
"similar.\n"),

    JS_FN_HELP("enqueueJob", EnqueueJob, 1, 0,
"enqueueJob(fn)",
"  Enqueue 'fn' on the shell's job queue."),

    JS_FN_HELP("globalOfFirstJobInQueue", GlobalOfFirstJobInQueue, 0, 0,
"globalOfFirstJobInQueue()",
"  Returns the global of the first item in the job queue. Throws an exception\n"
"  if the queue is empty.\n"),

    JS_FN_HELP("drainJobQueue", DrainJobQueue, 0, 0,
"drainJobQueue()",
"Take jobs from the shell's job queue in FIFO order and run them until the\n"
"queue is empty.\n"),

    JS_FN_HELP("setPromiseRejectionTrackerCallback", SetPromiseRejectionTrackerCallback, 1, 0,
"setPromiseRejectionTrackerCallback()",
"Sets the callback to be invoked whenever a Promise rejection is unhandled\n"
"or a previously-unhandled rejection becomes handled."),

    JS_FN_HELP("dumpScopeChain", DumpScopeChain, 1, 0,
"dumpScopeChain(obj)",
"  Prints the scope chain of an interpreted function or a module."),

    JS_FN_HELP("blackRoot", EnsureBlackRoot, 0, 0,
"blackRoot()",
"  Return an array in the current compartment whose elements will be marked\n"
"  as black roots by the GC."),

    JS_FN_HELP("grayRoot", EnsureGrayRoot, 0, 0,
"grayRoot()",
"  Return an array in the current compartment whose elements will be marked\n"
"  as gray roots by the GC."),

    JS_FN_HELP("addMarkObservers", AddMarkObservers, 1, 0,
"addMarkObservers(array_of_objects)",
"  Register an array of objects whose mark bits will be tested by calls to\n"
"  getMarks. The objects will be in calling compartment. Objects from\n"
"  multiple compartments may be monitored by calling this function in\n"
"  different compartments."),

    JS_FN_HELP("clearMarkObservers", ClearMarkObservers, 1, 0,
"clearMarkObservers()",
"  Clear out the list of objects whose mark bits will be tested.\n"),

    JS_FN_HELP("getMarks", GetMarks, 0, 0,
"getMarks()",
"  Return an array of strings representing the current state of the mark\n"
"  bits ('gray' or 'black', or 'dead' if the object has been collected)\n"
"  for the objects registered via addMarkObservers. Note that some of the\n"
"  objects tested may be from different compartments than the one in which\n"
"  this function runs."),

    JS_FN_HELP("bindToAsyncStack", BindToAsyncStack, 2, 0,
"bindToAsyncStack(fn, { stack, cause, explicit })",
"  Returns a new function that calls 'fn' with no arguments, passing\n"
"  'undefined' as the 'this' value, and supplies an async stack for the\n"
"  call as described by the second argument, an object with the following\n"
"  properties (which are not optional, unless specified otherwise):\n"
"\n"
"  stack:    A SavedFrame object, like that returned by 'saveStack'. Stacks\n"
"            captured during calls to the returned function capture this as\n"
"            their async stack parent, accessible via a SavedFrame's\n"
"            'asyncParent' property.\n"
"\n"
"  cause:    A string, supplied as the async cause on the top frame of\n"
"            captured async stacks.\n"
"\n"
"  explicit: A boolean value, indicating whether the given 'stack' should\n"
"            always supplant the returned function's true callers (true),\n"
"            or only when there are no other JavaScript frames on the stack\n"
"            below it (false). If omitted, this is treated as 'true'."),

#ifndef __wasi__
    JS_FN_HELP("wasmCompileInSeparateProcess", WasmCompileInSeparateProcess, 1, 0,
"wasmCompileInSeparateProcess(buffer)",
"  Compile the given buffer in a separate process, serialize the resulting\n"
"  wasm::Module into bytes, and deserialize those bytes in the current\n"
"  process, returning the resulting WebAssembly.Module."),

    JS_FN_HELP("wasmTextToBinary", WasmTextToBinary, 1, 0,
"wasmTextToBinary(str)",
"  Translates the given text wasm module into its binary encoding."),
#endif // __wasi__

    JS_FN_HELP("transplantableObject", TransplantableObject, 0, 0,
"transplantableObject([options])",
"  Returns the pair {object, transplant}. |object| is an object which can be\n"
"  transplanted into a new object when the |transplant| function, which must\n"
"  be invoked with a global object, is called.\n"
"  |object| is swapped with a cross-compartment wrapper if the global object\n"
"  is in a different compartment.\n"
"\n"
"  If options is given, it may have any of the following properties:\n"
"    proxy: Create a DOM Proxy object instead of a plain DOM object.\n"
"    object: Don't create a new DOM object, but instead use the supplied\n"
"            FakeDOMObject."),

    JS_FN_HELP("cpuNow", CpuNow, /* nargs= */ 0, /* flags = */ 0,
"cpuNow()",
" Returns the approximate processor time used by the process since an arbitrary epoch, in seconds.\n"
" Only the difference between two calls to `cpuNow()` is meaningful."),

#ifdef FUZZING_JS_FUZZILLI
    JS_FN_HELP("fuzzilli", Fuzzilli, 0, 0,
"fuzzilli(operation, arg)",
"  Exposes functionality used by the Fuzzilli JavaScript fuzzer."),
#endif

#ifdef FUZZING_INTERFACES
    JS_FN_HELP("getWasmSmithModule", GetWasmSmithModule, 1, 0,
"getWasmSmithModule(arrayBuffer)",
"  Call wasm-smith to generate a random wasm module from the provided data."),
#endif

    JS_FN_HELP("isValidJSON", IsValidJSON, 1, 0,
"isValidJSON(source)",
" Returns true if the given source is valid JSON."),

    JS_FN_HELP("compressLZ4", CompressLZ4, 1, 0,
"compressLZ4(bytes)",
" Return a compressed copy of bytes using LZ4."),

    JS_FN_HELP("decompressLZ4", DecompressLZ4, 1, 0,
"decompressLZ4(bytes)",
" Return a decompressed copy of bytes using LZ4."),

<<<<<<< HEAD
    JS_FN_HELP("taint", Taint, 1, 0,
"taint(str)",
"  Return a copy of the provided string that is fully tainted.\n"),
=======
    JS_FN_HELP("createSideEffectfulResolveObject", CreateSideEffectfulResolveObject, 0, 0,
"createSideEffectfulResolveObject()",
" Return an object with a property 'obj.test == 42', backed by a resolve hook "
" with the Debugger shouldAvoidSideEffects flag integration."),

  JS_FN_HELP("getUseCounterResults", GetUseCounterResults, 0, 0,
"getUseCounterResults()",
" Return the values of the shell use counters."),
>>>>>>> cf0397e3

    JS_FS_HELP_END
};
// clang-format on

// clang-format off
#ifdef FUZZING_JS_FUZZILLI
static const JSFunctionSpec shell_function_fuzzilli_hash[] = {
    JS_INLINABLE_FN("fuzzilli_hash", fuzzilli_hash, 1, 0, FuzzilliHash),
    JS_FS_END
};
#endif
// clang-format on

// clang-format off
static const JSFunctionSpecWithHelp diff_testing_unsafe_functions[] = {

    JS_FS_HELP_END
};
// clang-format on

// clang-format off
static const JSFunctionSpecWithHelp fuzzing_unsafe_functions[] = {
    JS_FN_HELP("getSelfHostedValue", GetSelfHostedValue, 1, 0,
"getSelfHostedValue()",
"  Get a self-hosted value by its name. Note that these values don't get \n"
"  cached, so repeatedly getting the same value creates multiple distinct clones."),

    JS_FN_HELP("line2pc", LineToPC, 0, 0,
"line2pc([fun,] line)",
"  Map line number to PC."),

    JS_FN_HELP("pc2line", PCToLine, 0, 0,
"pc2line(fun[, pc])",
"  Map PC to line number."),

    JS_INLINABLE_FN_HELP("assertFloat32", testingFunc_assertFloat32, 2, 0, TestAssertFloat32,
"assertFloat32(value, isFloat32)",
"  In IonMonkey only, asserts that value has (resp. hasn't) the MIRType::Float32 if isFloat32 is true (resp. false)."),

    JS_INLINABLE_FN_HELP("assertRecoveredOnBailout", testingFunc_assertRecoveredOnBailout, 2, 0,
TestAssertRecoveredOnBailout,
"assertRecoveredOnBailout(var)",
"  In IonMonkey only, asserts that variable has RecoveredOnBailout flag."),

    JS_FN_HELP("withSourceHook", WithSourceHook, 1, 0,
"withSourceHook(hook, fun)",
"  Set this JS runtime's lazy source retrieval hook (that is, the hook\n"
"  used to find sources compiled with |CompileOptions::LAZY_SOURCE|) to\n"
"  |hook|; call |fun| with no arguments; and then restore the runtime's\n"
"  original hook. Return or throw whatever |fun| did. |hook| gets\n"
"  passed the requested code's URL, and should return a string.\n"
"\n"
"  Notes:\n"
"\n"
"  1) SpiderMonkey may assert if the returned code isn't close enough\n"
"  to the script's real code, so this function is not fuzzer-safe.\n"
"\n"
"  2) The runtime can have only one source retrieval hook active at a\n"
"  time. If |fun| is not careful, |hook| could be asked to retrieve the\n"
"  source code for compilations that occurred long before it was set,\n"
"  and that it knows nothing about. The reverse applies as well: the\n"
"  original hook, that we reinstate after the call to |fun| completes,\n"
"  might be asked for the source code of compilations that |fun|\n"
"  performed, and which, presumably, only |hook| knows how to find.\n"),

    JS_FN_HELP("crash", Crash, 0, 0,
"crash([message, [{disable_minidump:true}]])",
"  Crashes the process with a MOZ_CRASH, optionally providing a message.\n"
"  An options object may be passed as the second argument. If the key\n"
"  'suppress_minidump' is set to true, then a minidump will not be\n"
"  generated by the crash (which only has an effect if the breakpad\n"
"  dumping library is loaded.)"),

#ifndef __wasi__
    JS_FN_HELP("wasmLoop", WasmLoop, 2, 0,
"wasmLoop(filename, imports)",
"  Performs an AFL-style persistent loop reading data from the given file and passing it\n"
"  to the 'wasmEval' function together with the specified imports object."),
#endif // __wasi__

    JS_FN_HELP("setBufferStreamParams", SetBufferStreamParams, 2, 0,
"setBufferStreamParams(delayMillis, chunkByteSize)",
"  Set the delay time (between calls to StreamConsumer::consumeChunk) and chunk\n"
"  size (in bytes)."),

#ifdef JS_CACHEIR_SPEW
  JS_FN_HELP("cacheIRHealthReport", CacheIRHealthReport, 0, 0,
"cacheIRHealthReport()",
"  Show health rating of CacheIR stubs."),
#endif

#ifdef DEBUG
  JS_FN_HELP("debugGetQueuedJobs", DebugGetQueuedJobs, 0, 0,
"debugGetQueuedJobs()",
"  Returns an array of queued jobs."),
#endif

#ifdef JS_HAS_INTL_API
  // One of the extras is AddMozDateTimeFormatConstructor, which is not fuzzing
  // safe, since it doesn't validate the custom format pattern.
  //
  // See https://bugzilla.mozilla.org/show_bug.cgi?id=1887585#c1
    JS_FN_HELP("addIntlExtras", AddIntlExtras, 1, 0,
"addIntlExtras(obj)",
"Adds various not-yet-standardized Intl functions as properties on the\n"
"provided object (this should generally be Intl itself).  The added\n"
"functions and their behavior are experimental: don't depend upon them\n"
"unless you're willing to update your code if these experimental APIs change\n"
"underneath you."),
#endif // JS_HAS_INTL_API

    JS_FS_HELP_END
};
// clang-format on

// clang-format off
static const JSFunctionSpecWithHelp performance_functions[] = {
    JS_FN_HELP("now", Now, 0, 0,
"now()",
"  Return the current time with sub-ms precision.\n"
"  This function is an alias of the dateNow() function."),
    JS_FS_HELP_END
};
// clang-format on

// clang-format off
static const JSFunctionSpecWithHelp console_functions[] = {
    JS_FN_HELP("log", Print, 0, 0,
"log([exp ...])",
"  Evaluate and print expressions to stdout.\n"
"  This function is an alias of the print() function."),
    JS_FS_HELP_END
};
// clang-format on

bool DefineConsole(JSContext* cx, HandleObject global) {
  RootedObject obj(cx, JS_NewPlainObject(cx));
  return obj && JS_DefineFunctionsWithHelp(cx, obj, console_functions) &&
         JS_DefineProperty(cx, global, "console", obj, 0);
}

#ifdef MOZ_PROFILING
#  define PROFILING_FUNCTION_COUNT 5
#  ifdef MOZ_CALLGRIND
#    define CALLGRIND_FUNCTION_COUNT 3
#  else
#    define CALLGRIND_FUNCTION_COUNT 0
#  endif
#  ifdef MOZ_VTUNE
#    define VTUNE_FUNCTION_COUNT 4
#  else
#    define VTUNE_FUNCTION_COUNT 0
#  endif
#  define EXTERNAL_FUNCTION_COUNT \
    (PROFILING_FUNCTION_COUNT + CALLGRIND_FUNCTION_COUNT + VTUNE_FUNCTION_COUNT)
#else
#  define EXTERNAL_FUNCTION_COUNT 0
#endif

#undef PROFILING_FUNCTION_COUNT
#undef CALLGRIND_FUNCTION_COUNT
#undef VTUNE_FUNCTION_COUNT
#undef EXTERNAL_FUNCTION_COUNT

static bool PrintHelpString(JSContext* cx, HandleValue v) {
  RootedString str(cx, v.toString());
  MOZ_ASSERT(gOutFile->isOpen());

  UniqueChars bytes = JS_EncodeStringToUTF8(cx, str);
  if (!bytes) {
    return false;
  }

  fprintf(gOutFile->fp, "%s\n", bytes.get());
  return true;
}

static bool PrintHelp(JSContext* cx, HandleObject obj) {
  RootedValue usage(cx);
  if (!JS_GetProperty(cx, obj, "usage", &usage)) {
    return false;
  }
  RootedValue help(cx);
  if (!JS_GetProperty(cx, obj, "help", &help)) {
    return false;
  }

  if (!usage.isString() || !help.isString()) {
    return true;
  }

  return PrintHelpString(cx, usage) && PrintHelpString(cx, help);
}

struct ExtraGlobalBindingWithHelp {
  const char* name;
  const char* help;
};

// clang-format off
static ExtraGlobalBindingWithHelp extraGlobalBindingsWithHelp[] = {
// Defined in BindScriptArgs.
    {
"scriptArgs",
"  An array containing the command line arguments passed after the path\n"
"  to a JS script."},
    {
"scriptPath",
"  The path to the JS script passed to JS shell.  This does not reflect\n"
"  modules evaluated via -m option."},

// Defined in DefineConsole.
    {
"console",
"  An object with console.log() which aliases print()."},

// Defined in NewGlobalObject.
    {
"performance",
"  An object with the following properties:\n"
"    performance.now()\n"
"      See help(performance.now)\n"
"    performance.mozMemory.gc\n"
"      An object that represents GC statistics with the following properties:\n"
"        gcBytes\n"
"        gcMaxBytes\n"
"        mallocBytes\n"
"        gcIsHighFrequencyMode\n"
"        gcNumber\n"
"        majorGCCount\n"
"        minorGCCount\n"
"        sliceCount\n"
"        compartmentCount\n"
"        lastStartReason\n"
"        zone.gcBytes\n"
"        zone.gcTriggerBytes\n"
"        zone.gcAllocTrigger\n"
"        zone.mallocBytes\n"
"        zone.mallocTriggerBytes\n"
"        zone.gcNumber"},
    {
"new FakeDOMObject()",
"  A constructor to test IonMonkey DOM optimizations in JS shell.\n"
"  The prototype object has the following properties:\n"
"    FakeDOMObject.prototype.x\n"
"      Generic getter/setter with JSJitInfo\n"
"    FakeDOMObject.prototype.slot\n"
"      Getter with JSJitInfo.slotIndex\n"
"    FakeDOMObject.prototype.global\n"
"      Getter/setter with JSJitInfo::AliasEverything\n"
"    FakeDOMObject.prototype.doFoo()\n"
"      Method with JSJitInfo"},
};
// clang-format on

static bool MatchPattern(JSContext* cx, JS::Handle<RegExpObject*> regex,
                         JS::Handle<JSString*> inputStr, bool* result) {
  JS::Rooted<JSString*> linearInputStr(cx, inputStr);
  if (!linearInputStr->ensureLinear(cx)) {
    return false;
  }

  // Execute the regular expression in |regex|'s compartment.
  JSAutoRealm ar(cx, regex);
  if (!cx->compartment()->wrap(cx, &linearInputStr)) {
    return false;
  }
  JS::Rooted<JSLinearString*> input(cx, &linearInputStr->asLinear());
  size_t ignored = 0;
  JS::Rooted<JS::Value> v(cx);
  if (!ExecuteRegExpLegacy(cx, nullptr, regex, input, &ignored, true, &v)) {
    return false;
  }
  *result = !v.isNull();
  return true;
}

static bool PrintEnumeratedHelp(JSContext* cx, HandleObject obj,
                                HandleObject pattern, bool brief) {
  RootedIdVector idv(cx);
  if (!GetPropertyKeys(cx, obj, JSITER_OWNONLY | JSITER_HIDDEN, &idv)) {
    return false;
  }

  Rooted<RegExpObject*> regex(cx);
  if (pattern) {
    regex = &UncheckedUnwrap(pattern)->as<RegExpObject>();
  }

  for (size_t i = 0; i < idv.length(); i++) {
    RootedValue v(cx);
    RootedId id(cx, idv[i]);
    if (!JS_GetPropertyById(cx, obj, id, &v)) {
      return false;
    }
    if (!v.isObject()) {
      continue;
    }

    RootedObject funcObj(cx, &v.toObject());
    if (regex) {
      // Only pay attention to objects with a 'help' property, which will
      // either be documented functions or interface objects.
      if (!JS_GetProperty(cx, funcObj, "help", &v)) {
        return false;
      }
      if (!v.isString()) {
        continue;
      }

      // For functions, match against the name. For interface objects,
      // match against the usage string.
      if (!JS_GetProperty(cx, funcObj, "name", &v)) {
        return false;
      }
      if (!v.isString()) {
        if (!JS_GetProperty(cx, funcObj, "usage", &v)) {
          return false;
        }
        if (!v.isString()) {
          continue;
        }
      }

      Rooted<JSString*> inputStr(cx, v.toString());
      bool result = false;
      if (!MatchPattern(cx, regex, inputStr, &result)) {
        return false;
      }
      if (!result) {
        continue;
      }
    }

    if (!PrintHelp(cx, funcObj)) {
      return false;
    }
  }

  return true;
}

static bool PrintExtraGlobalEnumeratedHelp(JSContext* cx, HandleObject pattern,
                                           bool brief) {
  Rooted<RegExpObject*> regex(cx);
  if (pattern) {
    regex = &UncheckedUnwrap(pattern)->as<RegExpObject>();
  }

  for (const auto& item : extraGlobalBindingsWithHelp) {
    if (regex) {
      JS::Rooted<JSString*> name(cx, JS_NewStringCopyZ(cx, item.name));
      if (!name) {
        return false;
      }

      bool result = false;
      if (!MatchPattern(cx, regex, name, &result)) {
        return false;
      }
      if (!result) {
        continue;
      }
    }
    fprintf(gOutFile->fp, "%s\n", item.name);
    fprintf(gOutFile->fp, "%s\n", item.help);
  }

  return true;
}

static bool Help(JSContext* cx, unsigned argc, Value* vp) {
  if (!gOutFile->isOpen()) {
    JS_ReportErrorASCII(cx, "output file is closed");
    return false;
  }

  CallArgs args = CallArgsFromVp(argc, vp);
  args.rval().setUndefined();
  RootedObject global(cx, JS::CurrentGlobalOrNull(cx));

  // help() - display the version and dump out help for all functions on the
  // global.
  if (args.length() == 0) {
    fprintf(gOutFile->fp, "%s\n", JS_GetImplementationVersion());

    if (!PrintEnumeratedHelp(cx, global, nullptr, false)) {
      return false;
    }
    if (!PrintExtraGlobalEnumeratedHelp(cx, nullptr, false)) {
      return false;
    }
    return true;
  }

  RootedValue v(cx);

  if (args[0].isPrimitive()) {
    // help("foo")
    JS_ReportErrorASCII(cx, "primitive arg");
    return false;
  }

  RootedObject obj(cx, &args[0].toObject());
  if (!obj) {
    return true;
  }
  bool isRegexp;
  if (!JS::ObjectIsRegExp(cx, obj, &isRegexp)) {
    return false;
  }

  if (isRegexp) {
    // help(/pattern/)
    if (!PrintEnumeratedHelp(cx, global, obj, false)) {
      return false;
    }
    if (!PrintExtraGlobalEnumeratedHelp(cx, obj, false)) {
      return false;
    }
    return true;
  }

  // help(function)
  // help(namespace_obj)
  return PrintHelp(cx, obj);
}

static const JSErrorFormatString jsShell_ErrorFormatString[JSShellErr_Limit] = {
#define MSG_DEF(name, count, exception, format) \
  {#name, format, count, JSEXN_ERR},
#include "jsshell.msg"
#undef MSG_DEF
};

const JSErrorFormatString* js::shell::my_GetErrorMessage(
    void* userRef, const unsigned errorNumber) {
  if (errorNumber == 0 || errorNumber >= JSShellErr_Limit) {
    return nullptr;
  }

  return &jsShell_ErrorFormatString[errorNumber];
}

static bool CreateLastWarningObject(JSContext* cx, JSErrorReport* report) {
  RootedObject warningObj(cx, JS_NewObject(cx, nullptr));
  if (!warningObj) {
    return false;
  }

  if (!CopyErrorReportToObject(cx, report, warningObj)) {
    return false;
  }

  GetShellContext(cx)->lastWarning.setObject(*warningObj);
  return true;
}

static FILE* ErrorFilePointer() {
  if (gErrFile->isOpen()) {
    return gErrFile->fp;
  }

  fprintf(stderr, "error file is closed; falling back to stderr\n");
  return stderr;
}

bool shell::PrintStackTrace(JSContext* cx, HandleObject stackObj) {
  if (!stackObj || !stackObj->is<SavedFrame>()) {
    return true;
  }

  JSPrincipals* principals = stackObj->nonCCWRealm()->principals();
  RootedString stackStr(cx);
  if (!BuildStackString(cx, principals, stackObj, &stackStr, 2)) {
    return false;
  }

  UniqueChars stack = JS_EncodeStringToUTF8(cx, stackStr);
  if (!stack) {
    return false;
  }

  FILE* fp = ErrorFilePointer();
  fputs("Stack:\n", fp);
  fputs(stack.get(), fp);

  return true;
}

js::shell::AutoReportException::~AutoReportException() {
  if (!JS_IsExceptionPending(cx)) {
    return;
  }

  auto printError = [](JSContext* cx, auto& report, const auto& exnStack,
                       const char* prefix = nullptr) {
    if (!report.init(cx, exnStack, JS::ErrorReportBuilder::WithSideEffects)) {
      fprintf(stderr, "out of memory initializing JS::ErrorReportBuilder\n");
      fflush(stderr);
      JS_ClearPendingException(cx);
      return false;
    }

    MOZ_ASSERT(!report.report()->isWarning());

    FILE* fp = ErrorFilePointer();
    if (prefix) {
      fputs(prefix, fp);
    }
    JS::PrintError(fp, report, reportWarnings);
    JS_ClearPendingException(cx);

    // If possible, use the original error stack as the source of truth, because
    // finally block handlers may have overwritten the exception stack.
    RootedObject stack(cx, exnStack.stack());
    if (exnStack.exception().isObject()) {
      RootedObject exception(cx, &exnStack.exception().toObject());
      if (JSObject* exceptionStack = JS::ExceptionStackOrNull(exception)) {
        stack.set(exceptionStack);
      }
    }

    if (!PrintStackTrace(cx, stack)) {
      fputs("(Unable to print stack trace)\n", fp);
      JS_ClearPendingException(cx);
    }

    return true;
  };

  // Get exception object and stack before printing and clearing exception.
  JS::ExceptionStack exnStack(cx);
  if (!JS::StealPendingExceptionStack(cx, &exnStack)) {
    fprintf(stderr, "out of memory while stealing exception\n");
    fflush(stderr);
    JS_ClearPendingException(cx);
    return;
  }

  ShellContext* sc = GetShellContext(cx);
  JS::ErrorReportBuilder report(cx);
  if (!printError(cx, report, exnStack)) {
    // Return if we couldn't initialize the error report.
    return;
  }

  // Print the error's cause, if available.
  if (exnStack.exception().isObject()) {
    JSObject* exception = &exnStack.exception().toObject();
    if (exception->is<ErrorObject>()) {
      auto* error = &exception->as<ErrorObject>();
      if (auto maybeCause = error->getCause()) {
        RootedValue cause(cx, maybeCause.value());

        RootedObject causeStack(cx);
        if (cause.isObject()) {
          RootedObject causeObj(cx, &cause.toObject());
          causeStack = JS::ExceptionStackOrNull(causeObj);
        }

        JS::ExceptionStack exnStack(cx, cause, causeStack);
        JS::ErrorReportBuilder report(cx);
        printError(cx, report, exnStack, "Caused by: ");
      }
    }
  }

#if defined(DEBUG) || defined(JS_OOM_BREAKPOINT)
  // Don't quit the shell if an unhandled exception is reported during OOM
  // testing.
  if (cx->runningOOMTest) {
    return;
  }
#endif

  if (report.report()->errorNumber == JSMSG_OUT_OF_MEMORY) {
    sc->exitCode = EXITCODE_OUT_OF_MEMORY;
  } else {
    sc->exitCode = EXITCODE_RUNTIME_ERROR;
  }
}

void js::shell::WarningReporter(JSContext* cx, JSErrorReport* report) {
  ShellContext* sc = GetShellContext(cx);
  FILE* fp = ErrorFilePointer();

  MOZ_ASSERT(report->isWarning());

  if (sc->lastWarningEnabled) {
    JS::AutoSaveExceptionState savedExc(cx);
    if (!CreateLastWarningObject(cx, report)) {
      fputs("Unhandled error happened while creating last warning object.\n",
            fp);
      fflush(fp);
    }
    savedExc.restore();
  }

  // Print the warning.
  JS::PrintError(fp, report, reportWarnings);
}

static bool global_enumerate(JSContext* cx, JS::HandleObject obj,
                             JS::MutableHandleIdVector properties,
                             bool enumerableOnly) {
#ifdef LAZY_STANDARD_CLASSES
  return JS_NewEnumerateStandardClasses(cx, obj, properties, enumerableOnly);
#else
  return true;
#endif
}

static bool global_resolve(JSContext* cx, HandleObject obj, HandleId id,
                           bool* resolvedp) {
#ifdef LAZY_STANDARD_CLASSES
  if (!JS_ResolveStandardClass(cx, obj, id, resolvedp)) {
    return false;
  }
#endif
  return true;
}

static bool global_mayResolve(const JSAtomState& names, jsid id,
                              JSObject* maybeObj) {
  return JS_MayResolveStandardClass(names, id, maybeObj);
}

static const JSClassOps global_classOps = {
    nullptr,                   // addProperty
    nullptr,                   // delProperty
    nullptr,                   // enumerate
    global_enumerate,          // newEnumerate
    global_resolve,            // resolve
    global_mayResolve,         // mayResolve
    nullptr,                   // finalize
    nullptr,                   // call
    nullptr,                   // construct
    JS_GlobalObjectTraceHook,  // trace
};

static constexpr uint32_t DOM_PROTOTYPE_SLOT = JSCLASS_GLOBAL_SLOT_COUNT;
static constexpr uint32_t DOM_GLOBAL_SLOTS = 1;

static const JSClass global_class = {
    "global",
    JSCLASS_GLOBAL_FLAGS | JSCLASS_GLOBAL_FLAGS_WITH_SLOTS(DOM_GLOBAL_SLOTS),
    &global_classOps};

/*
 * Define a FakeDOMObject constructor. It returns an object with a getter,
 * setter and method with attached JitInfo. This object can be used to test
 * IonMonkey DOM optimizations in the shell.
 */

/* Fow now just use to a constant we can check. */
static const void* DOM_PRIVATE_VALUE = (void*)0x1234;

static bool dom_genericGetter(JSContext* cx, unsigned argc, JS::Value* vp);

static bool dom_genericSetter(JSContext* cx, unsigned argc, JS::Value* vp);

static bool dom_genericMethod(JSContext* cx, unsigned argc, JS::Value* vp);

static bool dom_get_x(JSContext* cx, HandleObject obj, void* self,
                      JSJitGetterCallArgs args) {
  MOZ_ASSERT(JS::GetClass(obj) == GetDomClass());
  MOZ_ASSERT(self == DOM_PRIVATE_VALUE);
  args.rval().set(JS_NumberValue(double(3.14)));
  return true;
}

static bool dom_set_x(JSContext* cx, HandleObject obj, void* self,
                      JSJitSetterCallArgs args) {
  MOZ_ASSERT(JS::GetClass(obj) == GetDomClass());
  MOZ_ASSERT(self == DOM_PRIVATE_VALUE);
  return true;
}

static bool dom_get_slot(JSContext* cx, HandleObject obj, void* self,
                         JSJitGetterCallArgs args) {
  MOZ_ASSERT(JS::GetClass(obj) == GetDomClass());
  MOZ_ASSERT(self == DOM_PRIVATE_VALUE);

  Value v = JS::GetReservedSlot(obj, DOM_OBJECT_SLOT2);
  MOZ_ASSERT(v.toInt32() == 42);
  args.rval().set(v);
  return true;
}

static bool dom_get_global(JSContext* cx, HandleObject obj, void* self,
                           JSJitGetterCallArgs args) {
  MOZ_ASSERT(JS::GetClass(obj) == GetDomClass());
  MOZ_ASSERT(self == DOM_PRIVATE_VALUE);

  // Return the current global (instead of obj->global()) to test cx->realm
  // switching in the JIT.
  args.rval().setObject(*ToWindowProxyIfWindow(cx->global()));

  return true;
}

static bool dom_set_global(JSContext* cx, HandleObject obj, void* self,
                           JSJitSetterCallArgs args) {
  MOZ_ASSERT(JS::GetClass(obj) == GetDomClass());
  MOZ_ASSERT(self == DOM_PRIVATE_VALUE);

  // Throw an exception if our argument is not the current global. This lets
  // us test cx->realm switching.
  if (!args[0].isObject() ||
      ToWindowIfWindowProxy(&args[0].toObject()) != cx->global()) {
    JS_ReportErrorASCII(cx, "Setter not called with matching global argument");
    return false;
  }

  return true;
}

static bool dom_doFoo(JSContext* cx, HandleObject obj, void* self,
                      const JSJitMethodCallArgs& args) {
  MOZ_ASSERT(JS::GetClass(obj) == GetDomClass());
  MOZ_ASSERT(self == DOM_PRIVATE_VALUE);
  MOZ_ASSERT(cx->realm() == args.callee().as<JSFunction>().realm());

  /* Just return args.length(). */
  args.rval().setInt32(args.length());
  return true;
}

static const JSJitInfo dom_x_getterinfo = {
    {(JSJitGetterOp)dom_get_x},
    {0}, /* protoID */
    {0}, /* depth */
    JSJitInfo::Getter,
    JSJitInfo::AliasNone, /* aliasSet */
    JSVAL_TYPE_UNKNOWN,   /* returnType */
    true,                 /* isInfallible. False in setters. */
    true,                 /* isMovable */
    true,                 /* isEliminatable */
    false,                /* isAlwaysInSlot */
    false,                /* isLazilyCachedInSlot */
    false,                /* isTypedMethod */
    0                     /* slotIndex */
};

static const JSJitInfo dom_x_setterinfo = {
    {(JSJitGetterOp)dom_set_x},
    {0}, /* protoID */
    {0}, /* depth */
    JSJitInfo::Setter,
    JSJitInfo::AliasEverything, /* aliasSet */
    JSVAL_TYPE_UNKNOWN,         /* returnType */
    false,                      /* isInfallible. False in setters. */
    false,                      /* isMovable. */
    false,                      /* isEliminatable. */
    false,                      /* isAlwaysInSlot */
    false,                      /* isLazilyCachedInSlot */
    false,                      /* isTypedMethod */
    0                           /* slotIndex */
};

static const JSJitInfo dom_slot_getterinfo = {
    {(JSJitGetterOp)dom_get_slot},
    {0}, /* protoID */
    {0}, /* depth */
    JSJitInfo::Getter,
    JSJitInfo::AliasNone, /* aliasSet */
    JSVAL_TYPE_INT32,     /* returnType */
    false,                /* isInfallible. False in setters. */
    true,                 /* isMovable */
    true,                 /* isEliminatable */
    true,                 /* isAlwaysInSlot */
    false,                /* isLazilyCachedInSlot */
    false,                /* isTypedMethod */
    DOM_OBJECT_SLOT2      /* slotIndex */
};

// Note: this getter uses AliasEverything and is marked as fallible and
// non-movable (1) to prevent Ion from getting too clever optimizing it and
// (2) it's nice to have a few different kinds of getters in the shell.
static const JSJitInfo dom_global_getterinfo = {
    {(JSJitGetterOp)dom_get_global},
    {0}, /* protoID */
    {0}, /* depth */
    JSJitInfo::Getter,
    JSJitInfo::AliasEverything, /* aliasSet */
    JSVAL_TYPE_OBJECT,          /* returnType */
    false,                      /* isInfallible. False in setters. */
    false,                      /* isMovable */
    false,                      /* isEliminatable */
    false,                      /* isAlwaysInSlot */
    false,                      /* isLazilyCachedInSlot */
    false,                      /* isTypedMethod */
    0                           /* slotIndex */
};

static const JSJitInfo dom_global_setterinfo = {
    {(JSJitGetterOp)dom_set_global},
    {0}, /* protoID */
    {0}, /* depth */
    JSJitInfo::Setter,
    JSJitInfo::AliasEverything, /* aliasSet */
    JSVAL_TYPE_UNKNOWN,         /* returnType */
    false,                      /* isInfallible. False in setters. */
    false,                      /* isMovable. */
    false,                      /* isEliminatable. */
    false,                      /* isAlwaysInSlot */
    false,                      /* isLazilyCachedInSlot */
    false,                      /* isTypedMethod */
    0                           /* slotIndex */
};

static const JSJitInfo doFoo_methodinfo = {
    {(JSJitGetterOp)dom_doFoo},
    {0}, /* protoID */
    {0}, /* depth */
    JSJitInfo::Method,
    JSJitInfo::AliasEverything, /* aliasSet */
    JSVAL_TYPE_UNKNOWN,         /* returnType */
    false,                      /* isInfallible. False in setters. */
    false,                      /* isMovable */
    false,                      /* isEliminatable */
    false,                      /* isAlwaysInSlot */
    false,                      /* isLazilyCachedInSlot */
    false,                      /* isTypedMethod */
    0                           /* slotIndex */
};

static const JSPropertySpec dom_props[] = {
    JSPropertySpec::nativeAccessors("x", JSPROP_ENUMERATE, dom_genericGetter,
                                    &dom_x_getterinfo, dom_genericSetter,
                                    &dom_x_setterinfo),
    JSPropertySpec::nativeAccessors("slot", JSPROP_ENUMERATE, dom_genericGetter,
                                    &dom_slot_getterinfo),
    JSPropertySpec::nativeAccessors("global", JSPROP_ENUMERATE,
                                    dom_genericGetter, &dom_global_getterinfo,
                                    dom_genericSetter, &dom_global_setterinfo),
    JS_PS_END};

static const JSFunctionSpec dom_methods[] = {
    JS_FNINFO("doFoo", dom_genericMethod, &doFoo_methodinfo, 3,
              JSPROP_ENUMERATE),
    JS_FS_END};

static const JSClass dom_class = {
    "FakeDOMObject", JSCLASS_IS_DOMJSCLASS | JSCLASS_HAS_RESERVED_SLOTS(2)};

static const JSClass* GetDomClass() { return &dom_class; }

static bool dom_genericGetter(JSContext* cx, unsigned argc, JS::Value* vp) {
  CallArgs args = CallArgsFromVp(argc, vp);

  if (!args.thisv().isObject()) {
    args.rval().setUndefined();
    return true;
  }

  RootedObject obj(cx, &args.thisv().toObject());
  if (JS::GetClass(obj) != &dom_class) {
    args.rval().set(UndefinedValue());
    return true;
  }

  JS::Value val = JS::GetReservedSlot(obj, DOM_OBJECT_SLOT);

  const JSJitInfo* info = FUNCTION_VALUE_TO_JITINFO(args.calleev());
  MOZ_ASSERT(info->type() == JSJitInfo::Getter);
  JSJitGetterOp getter = info->getter;
  return getter(cx, obj, val.toPrivate(), JSJitGetterCallArgs(args));
}

static bool dom_genericSetter(JSContext* cx, unsigned argc, JS::Value* vp) {
  CallArgs args = CallArgsFromVp(argc, vp);

  if (args.length() < 1 || !args.thisv().isObject()) {
    args.rval().setUndefined();
    return true;
  }

  RootedObject obj(cx, &args.thisv().toObject());
  if (JS::GetClass(obj) != &dom_class) {
    args.rval().set(UndefinedValue());
    return true;
  }

  JS::Value val = JS::GetReservedSlot(obj, DOM_OBJECT_SLOT);

  const JSJitInfo* info = FUNCTION_VALUE_TO_JITINFO(args.calleev());
  MOZ_ASSERT(info->type() == JSJitInfo::Setter);
  JSJitSetterOp setter = info->setter;
  if (!setter(cx, obj, val.toPrivate(), JSJitSetterCallArgs(args))) {
    return false;
  }
  args.rval().set(UndefinedValue());
  return true;
}

static bool dom_genericMethod(JSContext* cx, unsigned argc, JS::Value* vp) {
  CallArgs args = CallArgsFromVp(argc, vp);

  if (!args.thisv().isObject()) {
    args.rval().setUndefined();
    return true;
  }

  RootedObject obj(cx, &args.thisv().toObject());
  if (JS::GetClass(obj) != &dom_class) {
    args.rval().set(UndefinedValue());
    return true;
  }

  JS::Value val = JS::GetReservedSlot(obj, DOM_OBJECT_SLOT);

  const JSJitInfo* info = FUNCTION_VALUE_TO_JITINFO(args.calleev());
  MOZ_ASSERT(info->type() == JSJitInfo::Method);
  JSJitMethodOp method = info->method;
  return method(cx, obj, val.toPrivate(), JSJitMethodCallArgs(args));
}

static void InitDOMObject(HandleObject obj) {
  JS::SetReservedSlot(obj, DOM_OBJECT_SLOT,
                      PrivateValue(const_cast<void*>(DOM_PRIVATE_VALUE)));
  JS::SetReservedSlot(obj, DOM_OBJECT_SLOT2, Int32Value(42));
}

static JSObject* GetDOMPrototype(JSContext* cx, JSObject* global) {
  MOZ_ASSERT(JS_IsGlobalObject(global));
  if (JS::GetClass(global) != &global_class) {
    JS_ReportErrorASCII(cx, "Can't get FakeDOMObject prototype in sandbox");
    return nullptr;
  }

  const JS::Value& slot = JS::GetReservedSlot(global, DOM_PROTOTYPE_SLOT);
  MOZ_ASSERT(slot.isObject());
  return &slot.toObject();
}

static bool dom_constructor(JSContext* cx, unsigned argc, JS::Value* vp) {
  CallArgs args = CallArgsFromVp(argc, vp);

  RootedObject callee(cx, &args.callee());
  RootedValue protov(cx);
  if (!GetProperty(cx, callee, callee, cx->names().prototype, &protov)) {
    return false;
  }

  if (!protov.isObject()) {
    JS_ReportErrorNumberASCII(cx, GetErrorMessage, nullptr, JSMSG_BAD_PROTOTYPE,
                              "FakeDOMObject");
    return false;
  }

  RootedObject proto(cx, &protov.toObject());
  RootedObject domObj(cx, JS_NewObjectWithGivenProto(cx, &dom_class, proto));
  if (!domObj) {
    return false;
  }

  InitDOMObject(domObj);

  args.rval().setObject(*domObj);
  return true;
}

static bool InstanceClassHasProtoAtDepth(const JSClass* clasp, uint32_t protoID,
                                         uint32_t depth) {
  // Only the (fake) DOM object supports any JIT optimizations.
  return clasp == GetDomClass();
}

static bool ShellBuildId(JS::BuildIdCharVector* buildId) {
  // The browser embeds the date into the buildid and the buildid is embedded
  // in the binary, so every 'make' necessarily builds a new firefox binary.
  // Fortunately, the actual firefox executable is tiny -- all the code is in
  // libxul.so and other shared modules -- so this isn't a big deal. Not so
  // for the statically-linked JS shell. To avoid recompiling js.cpp and
  // re-linking 'js' on every 'make', we use a constant buildid and rely on
  // the shell user to manually clear any caches between cache-breaking updates.
  const char buildid[] = "JS-shell";
  return buildId->append(buildid, sizeof(buildid));
}

static bool TimesAccessed(JSContext* cx, unsigned argc, Value* vp) {
  static int32_t accessed = 0;
  CallArgs args = CallArgsFromVp(argc, vp);
  args.rval().setInt32(++accessed);
  return true;
}

static const JSPropertySpec TestingProperties[] = {
    JS_PSG("timesAccessed", TimesAccessed, 0), JS_PS_END};

static JSObject* NewGlobalObject(JSContext* cx, JS::RealmOptions& options,
                                 JSPrincipals* principals, ShellGlobalKind kind,
                                 bool immutablePrototype) {
  RootedObject glob(cx,
                    JS_NewGlobalObject(cx, &global_class, principals,
                                       JS::DontFireOnNewGlobalHook, options));
  if (!glob) {
    return nullptr;
  }

  {
    JSAutoRealm ar(cx, glob);

    if (kind == ShellGlobalKind::WindowProxy) {
      RootedObject proxy(cx, NewShellWindowProxy(cx, glob));
      if (!proxy) {
        return nullptr;
      }
      js::SetWindowProxy(cx, glob, proxy);
    }

#ifndef LAZY_STANDARD_CLASSES
    if (!JS::InitRealmStandardClasses(cx)) {
      return nullptr;
    }
#endif

    if (immutablePrototype) {
      bool succeeded;
      if (!JS_SetImmutablePrototype(cx, glob, &succeeded)) {
        return nullptr;
      }
      MOZ_ASSERT(succeeded,
                 "a fresh, unexposed global object is always capable of "
                 "having its [[Prototype]] be immutable");
    }

#ifdef JS_HAS_CTYPES
    if (!fuzzingSafe && !JS::InitCTypesClass(cx, glob)) {
      return nullptr;
    }
#endif
    if (!JS_InitReflectParse(cx, glob)) {
      return nullptr;
    }
    if (!JS_DefineDebuggerObject(cx, glob)) {
      return nullptr;
    }
    if (!JS_DefineFunctionsWithHelp(cx, glob, shell_functions) ||
        !JS_DefineProfilingFunctions(cx, glob)) {
      return nullptr;
    }
#ifdef FUZZING_JS_FUZZILLI
    if (!JS_DefineFunctions(cx, glob, shell_function_fuzzilli_hash)) {
      return nullptr;
    }
#endif
    if (!js::DefineTestingFunctions(cx, glob, fuzzingSafe,
                                    disableOOMFunctions)) {
      return nullptr;
    }
    if (!JS_DefineProperties(cx, glob, TestingProperties)) {
      return nullptr;
    }

    if (!fuzzingSafe) {
      if (!JS_DefineFunctionsWithHelp(cx, glob, fuzzing_unsafe_functions)) {
        return nullptr;
      }
      if (!DefineConsole(cx, glob)) {
        return nullptr;
      }
    }

    if (!DefineOS(cx, glob, fuzzingSafe, &gOutFile, &gErrFile)) {
      return nullptr;
    }

    if (!js::SupportDifferentialTesting()) {
      if (!JS_DefineFunctionsWithHelp(cx, glob,
                                      diff_testing_unsafe_functions)) {
        return nullptr;
      }

      RootedObject performanceObj(cx, JS_NewObject(cx, nullptr));
      if (!performanceObj) {
        return nullptr;
      }
      if (!JS_DefineFunctionsWithHelp(cx, performanceObj,
                                      performance_functions)) {
        return nullptr;
      }
      RootedObject mozMemoryObj(cx, JS_NewObject(cx, nullptr));
      if (!mozMemoryObj) {
        return nullptr;
      }
      RootedObject gcObj(cx, gc::NewMemoryInfoObject(cx));
      if (!gcObj) {
        return nullptr;
      }
      if (!JS_DefineProperty(cx, glob, "performance", performanceObj,
                             JSPROP_ENUMERATE)) {
        return nullptr;
      }
      if (!JS_DefineProperty(cx, performanceObj, "mozMemory", mozMemoryObj,
                             JSPROP_ENUMERATE)) {
        return nullptr;
      }
      if (!JS_DefineProperty(cx, mozMemoryObj, "gc", gcObj, JSPROP_ENUMERATE)) {
        return nullptr;
      }
    }

    /* Initialize FakeDOMObject. */
    static const js::DOMCallbacks DOMcallbacks = {InstanceClassHasProtoAtDepth};
    SetDOMCallbacks(cx, &DOMcallbacks);

    RootedObject domProto(
        cx, JS_InitClass(cx, glob, &dom_class, nullptr, "FakeDOMObject",
                         dom_constructor, 0, dom_props, dom_methods, nullptr,
                         nullptr));
    if (!domProto) {
      return nullptr;
    }

    // FakeDOMObject.prototype is the only DOM object which needs to retrieved
    // in the shell; store it directly instead of creating a separate layer
    // (ProtoAndIfaceCache) as done in the browser.
    JS::SetReservedSlot(glob, DOM_PROTOTYPE_SLOT, ObjectValue(*domProto));

    /* Initialize FakeDOMObject.prototype */
    InitDOMObject(domProto);

    if (!DefineToStringTag(cx, glob, cx->names().global)) {
      return nullptr;
    }

    JS_FireOnNewGlobalObject(cx, glob);
  }

  return glob;
}

static bool BindScriptArgs(JSContext* cx, OptionParser* op) {
  AutoReportException are(cx);

  MultiStringRange msr = op->getMultiStringArg("scriptArgs");
  RootedObject scriptArgs(cx);
  scriptArgs = JS::NewArrayObject(cx, 0);
  if (!scriptArgs) {
    return false;
  }

  if (!JS_DefineProperty(cx, cx->global(), "scriptArgs", scriptArgs, 0)) {
    return false;
  }

  for (size_t i = 0; !msr.empty(); msr.popFront(), ++i) {
    const char* scriptArg = msr.front();
    UniqueChars scriptArgUtf8 = JS::EncodeNarrowToUtf8(cx, scriptArg);
    if (!scriptArgUtf8) {
      return false;
    }
    RootedString str(cx, NewStringCopyUTF8(cx, scriptArgUtf8.get()));
    if (!str || !JS_DefineElement(cx, scriptArgs, i, str, JSPROP_ENUMERATE)) {
      return false;
    }
  }

  RootedValue scriptPathValue(cx);
  if (const char* scriptPath = op->getStringArg("script")) {
    UniqueChars scriptPathUtf8 = JS::EncodeNarrowToUtf8(cx, scriptPath);
    if (!scriptPathUtf8) {
      return false;
    }
    RootedString scriptPathString(cx,
                                  NewStringCopyUTF8(cx, scriptPathUtf8.get()));
    if (!scriptPathString) {
      return false;
    }
    scriptPathValue = StringValue(scriptPathString);
  } else {
    scriptPathValue = UndefinedValue();
  }

  if (!JS_DefineProperty(cx, cx->global(), "scriptPath", scriptPathValue, 0)) {
    return false;
  }

  return true;
}

static bool OptionFailure(const char* option, const char* str) {
  fprintf(stderr, "Unrecognized option for %s: %s\n", option, str);
  return false;
}

template <typename... Ts>
auto minVal(Ts... args);
template <typename T>
auto minVal(T a) {
  return a;
}

template <typename T, typename... Ts>
auto minVal(T a, Ts... args) {
  return std::min(a, minVal(args...));
}

[[nodiscard]] static bool ProcessArgs(JSContext* cx, OptionParser* op) {
  ShellContext* sc = GetShellContext(cx);

  /* |scriptArgs| gets bound on the global before any code is run. */
  if (!BindScriptArgs(cx, op)) {
    return false;
  }

  MultiStringRange filePaths = op->getMultiStringOption('f');
  MultiStringRange utf16FilePaths = op->getMultiStringOption('u');
  MultiStringRange preludePaths = op->getMultiStringOption('p');
  MultiStringRange codeChunks = op->getMultiStringOption('e');
  MultiStringRange modulePaths = op->getMultiStringOption('m');

#ifdef FUZZING_JS_FUZZILLI
  // Check for REPRL file source
  if (op->getBoolOption("reprl")) {
    return FuzzilliReprlGetAndRun(cx);
  }
#endif /* FUZZING_JS_FUZZILLI */

  if (filePaths.empty() && utf16FilePaths.empty() && codeChunks.empty() &&
      modulePaths.empty() && !op->getStringArg("script")) {
    // Always use the interactive shell when -i is used. Without -i we let
    // Process figure it out based on isatty.
    bool forceTTY = op->getBoolOption('i');
    return Process(cx, nullptr, forceTTY, FileScript);
  }

  while (!preludePaths.empty() || !filePaths.empty() ||
         !utf16FilePaths.empty() || !codeChunks.empty() ||
         !modulePaths.empty()) {
    size_t ppArgno = preludePaths.empty() ? SIZE_MAX : preludePaths.argno();
    size_t fpArgno = filePaths.empty() ? SIZE_MAX : filePaths.argno();
    size_t ufpArgno =
        utf16FilePaths.empty() ? SIZE_MAX : utf16FilePaths.argno();
    size_t ccArgno = codeChunks.empty() ? SIZE_MAX : codeChunks.argno();
    size_t mpArgno = modulePaths.empty() ? SIZE_MAX : modulePaths.argno();
    size_t minArgno = minVal(ppArgno, fpArgno, ufpArgno, ccArgno, mpArgno);

    if (ppArgno == minArgno) {
      UniqueChars path = JS::EncodeNarrowToUtf8(cx, preludePaths.front());
      if (!path) {
        return false;
      }
      if (!Process(cx, path.get(), false, PreludeScript)) {
        return false;
      }

      preludePaths.popFront();
      continue;
    }

    if (fpArgno == minArgno) {
      UniqueChars path = JS::EncodeNarrowToUtf8(cx, filePaths.front());
      if (!path) {
        return false;
      }
      if (!Process(cx, path.get(), false, FileScript)) {
        return false;
      }

      filePaths.popFront();
      continue;
    }

    if (ufpArgno == minArgno) {
      UniqueChars path = JS::EncodeNarrowToUtf8(cx, utf16FilePaths.front());
      if (!path) {
        return false;
      }
      if (!Process(cx, path.get(), false, FileScriptUtf16)) {
        return false;
      }

      utf16FilePaths.popFront();
      continue;
    }

    if (ccArgno == minArgno) {
      UniqueChars code = JS::EncodeNarrowToUtf8(cx, codeChunks.front());
      if (!code) {
        return false;
      }

      // Command line scripts are always parsed with full-parse to evaluate
      // conditions which might filter code coverage conditions.
      JS::CompileOptions opts(cx);
      opts.setFileAndLine("-e", 1).setForceFullParse();

      JS::SourceText<Utf8Unit> srcBuf;
      if (!srcBuf.init(cx, code.get(), strlen(code.get()),
                       JS::SourceOwnership::Borrowed)) {
        return false;
      }

      RootedValue rval(cx);
      if (!JS::Evaluate(cx, opts, srcBuf, &rval)) {
        return false;
      }

      codeChunks.popFront();
      if (sc->quitting) {
        break;
      }

      continue;
    }

    MOZ_ASSERT(mpArgno == minArgno);

    UniqueChars path = JS::EncodeNarrowToUtf8(cx, modulePaths.front());
    if (!path) {
      return false;
    }
    if (!Process(cx, path.get(), false, FileModule)) {
      return false;
    }

    modulePaths.popFront();
  }

  if (sc->quitting) {
    return false;
  }

  /* The |script| argument is processed after all options. */
  if (const char* path = op->getStringArg("script")) {
    UniqueChars pathUtf8 = JS::EncodeNarrowToUtf8(cx, path);
    if (!pathUtf8) {
      return false;
    }
    if (!Process(cx, pathUtf8.get(), false, FileScript)) {
      return false;
    }
  }

  if (op->getBoolOption('i')) {
    if (!Process(cx, nullptr, true, FileScript)) {
      return false;
    }
  }

  return true;
}

static void SetWorkerContextOptions(JSContext* cx) {
  // Copy option values from the main thread.
  JS::ContextOptionsRef(cx)
      .setAsmJS(enableAsmJS)
      .setWasm(enableWasm)
      .setWasmBaseline(enableWasmBaseline)
      .setWasmIon(enableWasmOptimizing)

      .setWasmVerbose(enableWasmVerbose)
      .setTestWasmAwaitTier2(enableTestWasmAwaitTier2)
      .setSourcePragmas(enableSourcePragmas);

  cx->runtime()->setOffthreadIonCompilationEnabled(offthreadCompilation);
  cx->runtime()->profilingScripts =
      enableCodeCoverage || enableDisassemblyDumps;

#ifdef JS_GC_ZEAL
  if (gZealBits && gZealFrequency) {
    for (size_t i = 0; i < size_t(gc::ZealMode::Count); i++) {
      if (gZealBits & (1 << i)) {
        cx->runtime()->gc.setZeal(i, gZealFrequency);
      }
    }
  }
#endif

  JS_SetNativeStackQuota(cx, gWorkerStackSize);
}

[[nodiscard]] static bool PrintUnhandledRejection(
    JSContext* cx, Handle<PromiseObject*> promise) {
  RootedValue reason(cx, promise->reason());
  RootedObject site(cx, promise->resolutionSite());

  RootedString str(cx, JS_ValueToSource(cx, reason));
  if (!str) {
    return false;
  }

  UniqueChars utf8chars = JS_EncodeStringToUTF8(cx, str);
  if (!utf8chars) {
    return false;
  }

  FILE* fp = ErrorFilePointer();
  fprintf(fp, "Unhandled rejection: %s\n", utf8chars.get());

  if (!site) {
    fputs("(no stack trace available)\n", stderr);
    return true;
  }

  JSPrincipals* principals = cx->realm()->principals();
  RootedString stackStr(cx);
  if (!BuildStackString(cx, principals, site, &stackStr, 2)) {
    return false;
  }

  UniqueChars stack = JS_EncodeStringToUTF8(cx, stackStr);
  if (!stack) {
    return false;
  }

  fputs("Stack:\n", fp);
  fputs(stack.get(), fp);

  return true;
}

[[nodiscard]] static bool ReportUnhandledRejections(JSContext* cx) {
  ShellContext* sc = GetShellContext(cx);
  if (!sc->trackUnhandledRejections) {
    return true;
  }

  if (!sc->unhandledRejectedPromises) {
    return true;
  }

  AutoRealm ar(cx, sc->unhandledRejectedPromises);

  if (!SetObject::size(cx, sc->unhandledRejectedPromises)) {
    return true;
  }

  sc->exitCode = EXITCODE_RUNTIME_ERROR;

  RootedValue iter(cx);
  if (!SetObject::iterator(cx, SetObject::IteratorKind::Values,
                           sc->unhandledRejectedPromises, &iter)) {
    return false;
  }

  Rooted<SetIteratorObject*> iterObj(cx,
                                     &iter.toObject().as<SetIteratorObject>());
  JSObject* obj = SetIteratorObject::createResult(cx);
  if (!obj) {
    return false;
  }

  Rooted<ArrayObject*> resultObj(cx, &obj->as<ArrayObject>());
  while (true) {
    bool done = SetIteratorObject::next(iterObj, resultObj);
    if (done) {
      break;
    }

    RootedObject obj(cx, &resultObj->getDenseElement(0).toObject());
    Rooted<PromiseObject*> promise(cx, obj->maybeUnwrapIf<PromiseObject>());
    if (!promise) {
      FILE* fp = ErrorFilePointer();
      fputs(
          "Unhandled rejection: dead proxy found in unhandled "
          "rejections set\n",
          fp);
      continue;
    }

    AutoRealm ar2(cx, promise);

    if (!PrintUnhandledRejection(cx, promise)) {
      return false;
    }
  }

  sc->unhandledRejectedPromises = nullptr;

  return true;
}

bool ShellContext::registerWithCx(JSContext* cx) {
  cx_ = cx;
  JS_SetContextPrivate(cx, this);

  if (isWorker) {
    SetWorkerContextOptions(cx);
  }

  JS::SetWarningReporter(cx, WarningReporter);
  JS_SetFutexCanWait(cx);
  JS_InitDestroyPrincipalsCallback(cx, ShellPrincipals::destroy);
  JS_SetDestroyCompartmentCallback(cx, DestroyShellCompartmentPrivate);
  js::SetWindowProxyClass(cx, &ShellWindowProxyClass);

  js::UseInternalJobQueues(cx);

  js::SetPreserveWrapperCallbacks(cx, DummyPreserveWrapperCallback,
                                  DummyHasReleasedWrapperCallback);

  JS::SetHostCleanupFinalizationRegistryCallback(
      cx, ShellCleanupFinalizationRegistryCallback, this);
  JS_AddExtraGCRootsTracer(cx, TraceBlackRoots, nullptr);
  JS_SetGrayGCRootsTracer(cx, TraceGrayRoots, nullptr);

  return true;
}

ShellContext::~ShellContext() {
  markObservers.reset();
  if (cx_) {
    JS_SetContextPrivate(cx_, nullptr);
    JS::SetHostCleanupFinalizationRegistryCallback(cx_, nullptr, nullptr);
    JS_SetGrayGCRootsTracer(cx_, nullptr, nullptr);
    JS_RemoveExtraGCRootsTracer(cx_, TraceBlackRoots, nullptr);
  }
  MOZ_ASSERT(offThreadJobs.empty());
}

static int Shell(JSContext* cx, OptionParser* op) {
#ifdef JS_STRUCTURED_SPEW
  cx->spewer().enableSpewing();
#endif

  auto exitShell = MakeScopeExit([&] {
#ifdef JS_STRUCTURED_SPEW
    cx->spewer().disableSpewing();
#endif
  });

#ifdef MOZ_CODE_COVERAGE
  InstallCoverageSignalHandlers();
#endif

  Maybe<JS::AutoDisableGenerationalGC> noggc;
  if (op->getBoolOption("no-ggc")) {
    noggc.emplace(cx);
  }

  Maybe<AutoDisableCompactingGC> nocgc;
  if (op->getBoolOption("no-cgc")) {
    nocgc.emplace(cx);
  }

#ifdef DEBUG
  if (op->getBoolOption("differential-testing")) {
    JS::SetSupportDifferentialTesting(true);
  }
#endif

  if (op->getBoolOption("disable-oom-functions")) {
    disableOOMFunctions = true;
  }

  if (op->getBoolOption("more-compartments")) {
    defaultToSameCompartment = false;
  }

  bool reprl_mode = FuzzilliUseReprlMode(op);

  // Begin REPRL Loop
  int result = EXIT_SUCCESS;
  do {
    JS::RealmOptions options;
    SetStandardRealmOptions(options);
    RootedObject glob(
        cx, NewGlobalObject(cx, options, nullptr, ShellGlobalKind::WindowProxy,
                            /* immutablePrototype = */ true));
    if (!glob) {
      return 1;
    }

    JSAutoRealm ar(cx, glob);

    ShellContext* sc = GetShellContext(cx);
    if (!sc->moduleLoader && !InitModuleLoader(cx, *op)) {
      return EXIT_FAILURE;
    }

#ifdef FUZZING_INTERFACES
    if (fuzzHaveModule) {
      return FuzzJSRuntimeStart(cx, &sArgc, &sArgv);
    }
#endif

    sc->exitCode = 0;
    result = EXIT_SUCCESS;
    {
      AutoReportException are(cx);
      if (!ProcessArgs(cx, op) && !sc->quitting) {
        result = EXITCODE_RUNTIME_ERROR;
      }
    }

    /*
     * The job queue must be drained even on error to finish outstanding async
     * tasks before the main thread JSRuntime is torn down. Drain after
     * uncaught exceptions have been reported since draining runs callbacks.
     */
    RunShellJobs(cx);

    // Only if there's no other error, report unhandled rejections.
    if (!result && !sc->exitCode) {
      AutoReportException are(cx);
      if (!ReportUnhandledRejections(cx)) {
        FILE* fp = ErrorFilePointer();
        fputs("Error while printing unhandled rejection\n", fp);
      }
    }

    if (sc->exitCode) {
      result = sc->exitCode;
    }

#ifdef FUZZING_JS_FUZZILLI
    if (reprl_mode) {
      fflush(stdout);
      fflush(stderr);
      // Send return code to parent and reset edge counters.
      int status = (result & 0xff) << 8;
      if (js::SupportDifferentialTesting()) {
        struct {
          int status;
          uint32_t execHash;
          uint32_t execHashInputs;
        } s;
        s.status = status;
        s.execHash = cx->executionHash;
        s.execHashInputs = cx->executionHashInputs;
        MOZ_RELEASE_ASSERT(write(REPRL_CWFD, &s, 12) == 12);
      } else {
        MOZ_RELEASE_ASSERT(write(REPRL_CWFD, &status, 4) == 4);
      }
      __sanitizer_cov_reset_edgeguards();
      cx->executionHash = 1;
      cx->executionHashInputs = 0;
    }
#endif

    if (enableDisassemblyDumps) {
      AutoReportException are(cx);
      if (!js::DumpRealmPCCounts(cx)) {
        result = EXITCODE_OUT_OF_MEMORY;
      }
    }

    // End REPRL loop
  } while (reprl_mode);

  return result;
}

// Used to allocate memory when jemalloc isn't yet initialized.
JS_DECLARE_NEW_METHODS(SystemAlloc_New, malloc, static)

static void SetOutputFile(const char* const envVar, RCFile* defaultOut,
                          RCFile** outFileP) {
  RCFile* outFile;

  const char* outPath = getenv(envVar);
  FILE* newfp;
  if (outPath && *outPath && (newfp = fopen(outPath, "w"))) {
    outFile = SystemAlloc_New<RCFile>(newfp);
  } else {
    outFile = defaultOut;
  }

  if (!outFile) {
    MOZ_CRASH("Failed to allocate output file");
  }

  outFile->acquire();
  *outFileP = outFile;
}

static void PreInit() {
#ifdef XP_WIN
  const char* crash_option = getenv("XRE_NO_WINDOWS_CRASH_DIALOG");
  if (crash_option && crash_option[0] == '1') {
    // Disable the segfault dialog. We want to fail the tests immediately
    // instead of hanging automation.
    UINT newMode = SEM_NOGPFAULTERRORBOX | SEM_NOOPENFILEERRORBOX;
    UINT prevMode = SetErrorMode(newMode);
    SetErrorMode(prevMode | newMode);
  }
#endif
}

#ifndef JS_WITHOUT_NSPR
class AutoLibraryLoader {
  Vector<PRLibrary*, 4, SystemAllocPolicy> libraries;

 public:
  ~AutoLibraryLoader() {
    for (auto dll : libraries) {
      PR_UnloadLibrary(dll);
    }
  }

  PRLibrary* load(const char* path) {
    PRLibSpec libSpec;
    libSpec.type = PR_LibSpec_Pathname;
    libSpec.value.pathname = path;
    PRLibrary* dll = PR_LoadLibraryWithFlags(libSpec, PR_LD_NOW | PR_LD_GLOBAL);
    if (!dll) {
      fprintf(stderr, "LoadLibrary '%s' failed with code %d\n", path,
              PR_GetError());
      MOZ_CRASH("Failed to load library");
    }

    MOZ_ALWAYS_TRUE(libraries.append(dll));
    return dll;
  }
};
#endif

static bool ReadSelfHostedXDRFile(JSContext* cx, FileContents& buf) {
  FILE* file = fopen(selfHostedXDRPath, "rb");
  if (!file) {
    fprintf(stderr, "Can't open self-hosted stencil XDR file.\n");
    return false;
  }
  AutoCloseFile autoClose(file);

  struct stat st;
  if (fstat(fileno(file), &st) < 0) {
    fprintf(stderr, "Unable to stat self-hosted stencil XDR file.\n");
    return false;
  }

  if (st.st_size >= INT32_MAX) {
    fprintf(stderr, "self-hosted stencil XDR file too large.\n");
    return false;
  }
  uint32_t filesize = uint32_t(st.st_size);

  if (!buf.growBy(filesize)) {
    return false;
  }
  size_t cc = fread(buf.begin(), 1, filesize, file);
  if (cc != filesize) {
    fprintf(stderr, "Short read on self-hosted stencil XDR file.\n");
    return false;
  }

  return true;
}

static bool WriteSelfHostedXDRFile(JSContext* cx, JS::SelfHostedCache buffer) {
  FILE* file = fopen(selfHostedXDRPath, "wb");
  if (!file) {
    JS_ReportErrorUTF8(cx, "Can't open self-hosted stencil XDR file.");
    return false;
  }
  AutoCloseFile autoClose(file);

  size_t cc = fwrite(buffer.Elements(), 1, buffer.LengthBytes(), file);
  if (cc != buffer.LengthBytes()) {
    JS_ReportErrorUTF8(cx, "Short write on self-hosted stencil XDR file.");
    return false;
  }

  return true;
}

template <typename T>
static bool ParsePrefValue(const char* name, const char* val, T* result) {
  if constexpr (std::is_same_v<T, bool>) {
    if (strcmp(val, "true") == 0) {
      *result = true;
      return true;
    }
    if (strcmp(val, "false") == 0) {
      *result = false;
      return true;
    }
    fprintf(stderr, "Invalid value for boolean pref %s: %s\n", name, val);
    return false;
  } else {
    static_assert(std::is_same_v<T, int32_t> || std::is_same_v<T, uint32_t>);
    char* end;
    long v = strtol(val, &end, 10);
    if (end != val + strlen(val) || static_cast<long>(static_cast<T>(v)) != v) {
      fprintf(stderr, "Invalid value for integer pref %s: %s\n", name, val);
      return false;
    }
    *result = static_cast<T>(v);
    return true;
  }
}

static bool SetJSPrefToTrueForBool(const char* name) {
  // Search for a matching pref and try to set it to a default value for the
  // type.
#define CHECK_PREF(NAME, CPP_NAME, TYPE, SETTER, IS_STARTUP_PREF)      \
  if (strcmp(name, NAME) == 0) {                                       \
    if constexpr (std::is_same_v<TYPE, bool>) {                        \
      JS::Prefs::SETTER(true);                                         \
      return true;                                                     \
    } else {                                                           \
      fprintf(stderr, "Pref %s must have a value specified.\n", name); \
      return false;                                                    \
    }                                                                  \
  }
  FOR_EACH_JS_PREF(CHECK_PREF)
#undef CHECK_PREF

  // Nothing matched. If --fuzzing-safe is used, return true after printing a
  // message, to continue execution without breaking fuzzing when a pref is
  // removed.
  if (fuzzingSafe) {
    fprintf(stderr, "Warning: Ignoring unknown pref name: %s\n", name);
    return true;
  }
  fprintf(stderr, "Invalid pref name: %s\n", name);
  return false;
}

static bool SetJSPrefToValue(const char* name, size_t nameLen,
                             const char* value) {
  // Search for a matching pref and try to set it to the provided value.
#define CHECK_PREF(NAME, CPP_NAME, TYPE, SETTER, IS_STARTUP_PREF)         \
  if (nameLen == strlen(NAME) && memcmp(name, NAME, strlen(NAME)) == 0) { \
    TYPE v;                                                               \
    if (!ParsePrefValue<TYPE>(NAME, value, &v)) {                         \
      return false;                                                       \
    }                                                                     \
    JS::Prefs::SETTER(v);                                                 \
    return true;                                                          \
  }
  FOR_EACH_JS_PREF(CHECK_PREF)
#undef CHECK_PREF

  // Nothing matched. If --fuzzing-safe is used, return true after printing a
  // message, to continue execution without breaking fuzzing when a pref is
  // removed.
  if (fuzzingSafe) {
    fprintf(stderr, "Warning: Ignoring unknown pref name: %s\n", name);
    return true;
  }
  fprintf(stderr, "Invalid pref name: %s\n", name);
  return false;
}

static bool SetJSPref(const char* pref) {
  const char* assign = strchr(pref, '=');
  if (!assign) {
    if (!SetJSPrefToTrueForBool(pref)) {
      return false;
    }
    return true;
  }

  size_t nameLen = assign - pref;
  const char* valStart = assign + 1;  // Skip '='.

  if (!SetJSPrefToValue(pref, nameLen, valStart)) {
    return false;
  }
  return true;
}

static void ListJSPrefs() {
  auto printPref = [](const char* name, auto defaultVal) {
    using T = decltype(defaultVal);
    if constexpr (std::is_same_v<T, bool>) {
      fprintf(stderr, "%s=%s\n", name, defaultVal ? "true" : "false");
    } else if constexpr (std::is_same_v<T, int32_t>) {
      fprintf(stderr, "%s=%d\n", name, defaultVal);
    } else {
      static_assert(std::is_same_v<T, uint32_t>);
      fprintf(stderr, "%s=%u\n", name, defaultVal);
    }
  };

#define PRINT_PREF(NAME, CPP_NAME, TYPE, SETTER, IS_STARTUP_PREF) \
  printPref(NAME, JS::Prefs::CPP_NAME());
  FOR_EACH_JS_PREF(PRINT_PREF)
#undef PRINT_PREF
}

static bool SetGCParameterFromArg(JSContext* cx, char* arg) {
  char* c = strchr(arg, '=');
  if (!c) {
    fprintf(stderr,
            "Error: --gc-param argument '%s' must be of the form "
            "name=decimalValue\n",
            arg);
    return false;
  }

  *c = '\0';
  const char* name = arg;
  const char* valueStr = c + 1;

  JSGCParamKey key;
  bool writable;
  if (!GetGCParameterInfo(name, &key, &writable)) {
    fprintf(stderr, "Error: Unknown GC parameter name '%s'\n", name);
    fprintf(stderr, "Writable GC parameter names are:\n");
#define PRINT_WRITABLE_PARAM_NAME(name, _, writable) \
  if (writable) {                                    \
    fprintf(stderr, "  %s\n", name);                 \
  }
    FOR_EACH_GC_PARAM(PRINT_WRITABLE_PARAM_NAME)
#undef PRINT_WRITABLE_PARAM_NAME
    return false;
  }

  if (!writable) {
    fprintf(stderr, "Error: GC parameter '%s' is not writable\n", name);
    return false;
  }

  char* end = nullptr;
  unsigned long int value = strtoul(valueStr, &end, 10);
  if (end == valueStr || *end) {
    fprintf(stderr,
            "Error: Could not parse '%s' as decimal for GC parameter '%s'\n",
            valueStr, name);
    return false;
  }

  uint32_t paramValue = uint32_t(value);
  if (value == ULONG_MAX || value != paramValue ||
      !cx->runtime()->gc.setParameter(cx, key, paramValue)) {
    fprintf(stderr, "Error: Value %s is out of range for GC parameter '%s'\n",
            valueStr, name);
    return false;
  }

  return true;
}

int main(int argc, char** argv) {
  PreInit();

  sArgc = argc;
  sArgv = argv;

  int result;

  setlocale(LC_ALL, "");

  // Special-case stdout and stderr. We bump their refcounts to prevent them
  // from getting closed and then having some printf fail somewhere.
  RCFile rcStdout(stdout);
  rcStdout.acquire();
  RCFile rcStderr(stderr);
  rcStderr.acquire();

  SetOutputFile("JS_STDOUT", &rcStdout, &gOutFile);
  SetOutputFile("JS_STDERR", &rcStderr, &gErrFile);

  // Use a larger jemalloc page cache. This should match the value for browser
  // foreground processes in ContentChild::RecvNotifyProcessPriorityChanged.
  moz_set_max_dirty_page_modifier(4);

  OptionParser op("Usage: {progname} [options] [[script] scriptArgs*]");
  if (!InitOptionParser(op)) {
    return EXIT_FAILURE;
  }

  switch (op.parseArgs(argc, argv)) {
    case OptionParser::EarlyExit:
      return EXIT_SUCCESS;
    case OptionParser::ParseError:
      op.printHelp(argv[0]);
      return EXIT_FAILURE;
    case OptionParser::Fail:
      return EXIT_FAILURE;
    case OptionParser::Okay:
      break;
  }

  if (op.getHelpOption()) {
    return EXIT_SUCCESS;
  }

  if (!SetGlobalOptionsPreJSInit(op)) {
    return EXIT_FAILURE;
  }

  // Start the engine.
  if (const char* message = JS_InitWithFailureDiagnostic()) {
    fprintf(gErrFile->fp, "JS_Init failed: %s\n", message);
    return 1;
  }

  // `selfHostedXDRBuffer` contains XDR buffer of the self-hosted JS.
  // A part of it is borrowed by ImmutableScriptData of the self-hosted scripts.
  //
  // This buffer should outlive JS_Shutdown.
  Maybe<FileContents> selfHostedXDRBuffer;

  auto shutdownEngine = MakeScopeExit([] { JS_ShutDown(); });

  if (!SetGlobalOptionsPostJSInit(op)) {
    return EXIT_FAILURE;
  }

  // Record aggregated telemetry data on disk. Do this as early as possible such
  // that the telemetry is recording both before starting the context and after
  // closing it.
  auto writeTelemetryResults = MakeScopeExit([&op] {
    if (telemetryLock) {
      const char* dir = op.getStringOption("telemetry-dir");
      WriteTelemetryDataToDisk(dir);
      js_free(telemetryLock);
      telemetryLock = nullptr;
    }
  });

  if (!InitSharedObjectMailbox()) {
    return EXIT_FAILURE;
  }

  JS::SetProcessBuildIdOp(ShellBuildId);

  /* Use the same parameters as the browser in xpcjsruntime.cpp. */
  JSContext* const cx = JS_NewContext(JS::DefaultHeapMaxBytes);
  if (!cx) {
    return 1;
  }

  // Register telemetry callbacks, if needed.
  if (telemetryLock) {
    JS_SetAccumulateTelemetryCallback(cx, AccumulateTelemetryDataCallback);
  }
  JS_SetSetUseCounterCallback(cx, SetUseCounterCallback);

  auto destroyCx = MakeScopeExit([cx] { JS_DestroyContext(cx); });

  UniquePtr<ShellContext> sc =
      MakeUnique<ShellContext>(cx, ShellContext::MainThread);
  if (!sc || !sc->registerWithCx(cx)) {
    return 1;
  }

  if (!SetContextOptions(cx, op)) {
    return 1;
  }

  JS_SetTrustedPrincipals(cx, &ShellPrincipals::fullyTrusted);
  JS_SetSecurityCallbacks(cx, &ShellPrincipals::securityCallbacks);

  JS_AddInterruptCallback(cx, ShellInterruptCallback);

  JS::SetGCSliceCallback(cx, GCSliceCallback);

  bufferStreamState = js_new<ExclusiveWaitableData<BufferStreamState>>(
      mutexid::BufferStreamState);
  if (!bufferStreamState) {
    return 1;
  }
  auto shutdownBufferStreams = MakeScopeExit([] {
    ShutdownBufferStreams();
    js_delete(bufferStreamState);
  });
  JS::InitConsumeStreamCallback(cx, ConsumeBufferSource, ReportStreamError);

  JS::SetPromiseRejectionTrackerCallback(
      cx, ForwardingPromiseRejectionTrackerCallback);

  JS::dbg::SetDebuggerMallocSizeOf(cx, moz_malloc_size_of);

  auto shutdownShellThreads = MakeScopeExit([cx] {
    KillWatchdog(cx);
    KillWorkerThreads(cx);
    DestructSharedObjectMailbox();
    CancelOffThreadJobsForRuntime(cx);
  });

  // The file content should stay alive as long as Worker thread can be
  // initialized.
  JS::SelfHostedCache xdrSpan = nullptr;
  JS::SelfHostedWriter xdrWriter = nullptr;
  if (selfHostedXDRPath) {
    if (encodeSelfHostedCode) {
      xdrWriter = WriteSelfHostedXDRFile;
    } else {
      selfHostedXDRBuffer.emplace(cx);
      if (ReadSelfHostedXDRFile(cx, *selfHostedXDRBuffer)) {
        MOZ_ASSERT(selfHostedXDRBuffer->length() > 0);
        JS::SelfHostedCache span(selfHostedXDRBuffer->begin(),
                                 selfHostedXDRBuffer->end());
        xdrSpan = span;
      } else {
        fprintf(stderr, "Falling back on parsing source.\n");
        selfHostedXDRPath = nullptr;
      }
    }
  }

  if (!JS::InitSelfHostedCode(cx, xdrSpan, xdrWriter)) {
    return 1;
  }

  EnvironmentPreparer environmentPreparer(cx);

  JS::SetProcessLargeAllocationFailureCallback(my_LargeAllocFailCallback);

  if (op.getBoolOption("wasm-compile-and-serialize")) {
#ifdef __wasi__
    MOZ_CRASH("WASI doesn't support wasm");
#else
    if (!WasmCompileAndSerialize(cx)) {
      // Errors have been printed directly to stderr.
      MOZ_ASSERT(!cx->isExceptionPending());
      return EXIT_FAILURE;
    }
#endif
    return EXIT_SUCCESS;
  }

  result = Shell(cx, &op);

#ifdef DEBUG
  if (OOM_printAllocationCount) {
    printf("OOM max count: %" PRIu64 "\n", js::oom::simulator.counter());
  }
#endif

  return result;
}

bool InitOptionParser(OptionParser& op) {
  op.setDescription(
      "The SpiderMonkey shell provides a command line interface to the "
      "JavaScript engine. Code and file options provided via the command line "
      "are "
      "run left to right. If provided, the optional script argument is run "
      "after "
      "all options have been processed. Just-In-Time compilation modes may be "
      "enabled via "
      "command line options.");
  op.setDescriptionWidth(72);
  op.setHelpWidth(80);
  op.setVersion(JS_GetImplementationVersion());

  if (!op.addMultiStringOption(
          'f', "file", "PATH",
          "File path to run, parsing file contents as UTF-8") ||
      !op.addMultiStringOption(
          'u', "utf16-file", "PATH",
          "File path to run, inflating the file's UTF-8 contents to UTF-16 and "
          "then parsing that") ||
      !op.addMultiStringOption('m', "module", "PATH", "Module path to run") ||
      !op.addMultiStringOption('p', "prelude", "PATH", "Prelude path to run") ||
      !op.addMultiStringOption('e', "execute", "CODE", "Inline code to run") ||
      !op.addStringOption('\0', "selfhosted-xdr-path", "[filename]",
                          "Read/Write selfhosted script data from/to the given "
                          "XDR file") ||
      !op.addStringOption('\0', "selfhosted-xdr-mode", "(encode,decode,off)",
                          "Whether to encode/decode data of the file provided"
                          "with --selfhosted-xdr-path.") ||
      !op.addBoolOption('i', "shell", "Enter prompt after running code") ||
      !op.addBoolOption('c', "compileonly",
                        "Only compile, don't run (syntax checking mode)") ||
      !op.addBoolOption('w', "warnings", "Emit warnings") ||
      !op.addBoolOption('W', "nowarnings", "Don't emit warnings") ||
      !op.addBoolOption('D', "dump-bytecode",
                        "Dump bytecode with exec count for all scripts") ||
      !op.addBoolOption('b', "print-timing",
                        "Print sub-ms runtime for each file that's run") ||
      !op.addBoolOption('\0', "code-coverage",
                        "Enable code coverage instrumentation.") ||
      !op.addBoolOption(
          '\0', "disable-parser-deferred-alloc",
          "Disable deferred allocation of GC objects until after parser") ||
#ifdef DEBUG
      !op.addBoolOption('O', "print-alloc",
                        "Print the number of allocations at exit") ||
#endif
      !op.addOptionalStringArg("script",
                               "A script to execute (after all options)") ||
      !op.addOptionalMultiStringArg(
          "scriptArgs",
          "String arguments to bind as |scriptArgs| in the "
          "shell's global") ||
      !op.addIntOption(
          '\0', "cpu-count", "COUNT",
          "Set the number of CPUs (hardware threads) to COUNT, the "
          "default is the actual number of CPUs. The total number of "
          "background helper threads is the CPU count plus some constant.",
          -1) ||
      !op.addIntOption('\0', "thread-count", "COUNT", "Alias for --cpu-count.",
                       -1) ||
      !op.addBoolOption('\0', "ion", "Enable IonMonkey (default)") ||
      !op.addBoolOption('\0', "no-ion", "Disable IonMonkey") ||
      !op.addBoolOption('\0', "no-ion-for-main-context",
                        "Disable IonMonkey for the main context only") ||
      !op.addIntOption('\0', "inlining-entry-threshold", "COUNT",
                       "The minimum stub entry count before trial-inlining a"
                       " call",
                       -1) ||
      !op.addIntOption('\0', "small-function-length", "COUNT",
                       "The maximum bytecode length of a 'small function' for "
                       "the purpose of inlining.",
                       -1) ||
      !op.addBoolOption('\0', "only-inline-selfhosted",
                        "Only inline selfhosted functions") ||
      !op.addBoolOption('\0', "no-asmjs", "Disable asm.js compilation") ||
      !op.addStringOption(
          '\0', "wasm-compiler", "[option]",
          "Choose to enable a subset of the wasm compilers, valid options are "
          "'none', 'baseline', 'ion', 'optimizing', "
          "'baseline+ion', 'baseline+optimizing'.") ||
      !op.addBoolOption('\0', "wasm-verbose",
                        "Enable WebAssembly verbose logging") ||
      !op.addBoolOption('\0', "disable-wasm-huge-memory",
                        "Disable WebAssembly huge memory") ||
      !op.addBoolOption('\0', "test-wasm-await-tier2",
                        "Forcibly activate tiering and block "
                        "instantiation on completion of tier2") ||
      !op.addBoolOption('\0', "no-native-regexp",
                        "Disable native regexp compilation") ||
      !op.addIntOption(
          '\0', "regexp-warmup-threshold", "COUNT",
          "Wait for COUNT invocations before compiling regexps to native code "
          "(default 10)",
          -1) ||
      !op.addBoolOption('\0', "trace-regexp-parser", "Trace regexp parsing") ||
      !op.addBoolOption('\0', "trace-regexp-assembler",
                        "Trace regexp assembler") ||
      !op.addBoolOption('\0', "trace-regexp-interpreter",
                        "Trace regexp interpreter") ||
      !op.addBoolOption('\0', "trace-regexp-peephole",
                        "Trace regexp peephole optimization") ||
      !op.addBoolOption('\0', "less-debug-code",
                        "Emit less machine code for "
                        "checking assertions under DEBUG.") ||
      !op.addBoolOption('\0', "disable-weak-refs", "Disable weak references") ||
      !op.addBoolOption('\0', "disable-tosource", "Disable toSource/uneval") ||
      !op.addBoolOption('\0', "disable-property-error-message-fix",
                        "Disable fix for the error message when accessing "
                        "property of null or undefined") ||
      !op.addBoolOption('\0', "enable-iterator-helpers",
                        "Enable iterator helpers") ||
      !op.addBoolOption('\0', "enable-async-iterator-helpers",
                        "Enable async iterator helpers") ||
      !op.addBoolOption('\0', "enable-json-parse-with-source",
                        "Enable JSON.parse with source") ||
      !op.addBoolOption('\0', "enable-shadow-realms", "Enable ShadowRealms") ||
      !op.addBoolOption('\0', "disable-array-grouping",
                        "Disable Object.groupBy and Map.groupBy") ||
      !op.addBoolOption('\0', "disable-well-formed-unicode-strings",
                        "Disable String.prototype.{is,to}WellFormed() methods"
                        "(Well-Formed Unicode Strings) (default: Enabled)") ||
      !op.addBoolOption('\0', "enable-new-set-methods",
                        "Enable New Set methods") ||
      !op.addBoolOption('\0', "disable-arraybuffer-transfer",
                        "Disable ArrayBuffer.prototype.transfer() methods") ||
      !op.addBoolOption('\0', "enable-symbols-as-weakmap-keys",
                        "Enable Symbols As WeakMap keys") ||
      !op.addBoolOption(
          '\0', "enable-arraybuffer-resizable",
          "Enable resizable ArrayBuffers and growable SharedArrayBuffers") ||
      !op.addBoolOption('\0', "enable-uint8array-base64",
                        "Enable Uint8Array base64/hex methods") ||
      !op.addBoolOption('\0', "enable-float16array", "Enable Float16Array") ||
      !op.addBoolOption('\0', "enable-regexp-duplicate-named-groups",
                        "Enable Duplicate Named Capture Groups") ||
      !op.addBoolOption('\0', "enable-top-level-await",
                        "Enable top-level await") ||
      !op.addBoolOption('\0', "enable-import-assertions",
                        "Enable import attributes with old assert syntax") ||
      !op.addBoolOption('\0', "enable-import-attributes",
                        "Enable import attributes") ||
      !op.addBoolOption('\0', "disable-destructuring-fuse",
                        "Disable Destructuring Fuse") ||
      !op.addStringOption('\0', "shared-memory", "on/off",
                          "SharedArrayBuffer and Atomics "
#if SHARED_MEMORY_DEFAULT
                          "(default: on, off to disable)"
#else
                          "(default: off, on to enable)"
#endif
                          ) ||
      !op.addStringOption('\0', "spectre-mitigations", "on/off",
                          "Whether Spectre mitigations are enabled (default: "
                          "off, on to enable)") ||
      !op.addStringOption('\0', "write-protect-code", "on/off",
                          "Whether the W^X policy is enforced to mark JIT code "
                          "pages as either writable or executable but never "
                          "both at the same time (default: on, off to "
                          "disable)") ||
      !op.addStringOption('\0', "cache-ir-stubs", "on/off/call",
                          "Use CacheIR stubs (default: on, off to disable, "
                          "call to enable work-in-progress call ICs)") ||
      !op.addStringOption('\0', "ion-shared-stubs", "on/off",
                          "Use shared stubs (default: on, off to disable)") ||
      !op.addStringOption('\0', "ion-scalar-replacement", "on/off",
                          "Scalar Replacement (default: on, off to disable)") ||
      !op.addStringOption('\0', "ion-gvn", "[mode]",
                          "Specify Ion global value numbering:\n"
                          "  off: disable GVN\n"
                          "  on:  enable GVN (default)\n") ||
      !op.addStringOption(
          '\0', "ion-licm", "on/off",
          "Loop invariant code motion (default: on, off to disable)") ||
      !op.addStringOption('\0', "ion-edgecase-analysis", "on/off",
                          "Find edge cases where Ion can avoid bailouts "
                          "(default: on, off to disable)") ||
      !op.addStringOption('\0', "ion-pruning", "on/off",
                          "Branch pruning (default: on, off to disable)") ||
      !op.addStringOption('\0', "ion-range-analysis", "on/off",
                          "Range analysis (default: on, off to disable)") ||
      !op.addStringOption('\0', "ion-sink", "on/off",
                          "Sink code motion (default: off, on to enable)") ||
      !op.addStringOption(
          '\0', "ion-instruction-reordering", "on/off",
          "Instruction reordering (default: off, on to enable)") ||
      !op.addStringOption(
          '\0', "ion-optimize-shapeguards", "on/off",
          "Eliminate redundant shape guards (default: on, off to disable)") ||
      !op.addStringOption(
          '\0', "ion-optimize-gcbarriers", "on/off",
          "Eliminate redundant GC barriers (default: on, off to disable)") ||
      !op.addStringOption('\0', "ion-iterator-indices", "on/off",
                          "Optimize property access in for-in loops "
                          "(default: on, off to disable)") ||
      !op.addStringOption('\0', "ion-load-keys", "on/off",
                          "Atomize property loads used as keys "
                          "(default: on, off to disable)") ||
      !op.addBoolOption('\0', "ion-check-range-analysis",
                        "Range analysis checking") ||
      !op.addBoolOption('\0', "ion-extra-checks",
                        "Perform extra dynamic validation checks") ||
      !op.addStringOption(
          '\0', "ion-inlining", "on/off",
          "Inline methods where possible (default: on, off to disable)") ||
      !op.addStringOption(
          '\0', "ion-osr", "on/off",
          "On-Stack Replacement (default: on, off to disable)") ||
      !op.addBoolOption('\0', "disable-bailout-loop-check",
                        "Turn off bailout loop check") ||
      !op.addBoolOption('\0', "enable-ic-frame-pointers",
                        "Use frame pointers in all IC stubs") ||
      !op.addBoolOption('\0', "scalar-replace-arguments",
                        "Use scalar replacement to optimize ArgumentsObject") ||
      !op.addStringOption(
          '\0', "ion-limit-script-size", "on/off",
          "Don't compile very large scripts (default: on, off to disable)") ||
      !op.addIntOption('\0', "ion-warmup-threshold", "COUNT",
                       "Wait for COUNT calls or iterations before compiling "
                       "at the normal optimization level (default: 1000)",
                       -1) ||
      !op.addStringOption(
          '\0', "ion-regalloc", "[mode]",
          "Specify Ion register allocation:\n"
          "  backtracking: Priority based backtracking register allocation "
          "(default)\n"
          "  testbed: Backtracking allocator with experimental features\n"
          "  stupid: Simple block local register allocation") ||
      !op.addBoolOption(
          '\0', "ion-eager",
          "Always ion-compile methods (implies --baseline-eager)") ||
      !op.addBoolOption('\0', "fast-warmup",
                        "Reduce warmup thresholds for each tier.") ||
      !op.addStringOption('\0', "ion-offthread-compile", "on/off",
                          "Compile scripts off thread (default: on)") ||
      !op.addStringOption('\0', "ion-parallel-compile", "on/off",
                          "--ion-parallel compile is deprecated. Use "
                          "--ion-offthread-compile.") ||
      !op.addBoolOption('\0', "baseline",
                        "Enable baseline compiler (default)") ||
      !op.addBoolOption('\0', "no-baseline", "Disable baseline compiler") ||
      !op.addBoolOption('\0', "baseline-eager",
                        "Always baseline-compile methods") ||
#ifdef ENABLE_PORTABLE_BASELINE_INTERP
      !op.addBoolOption('\0', "portable-baseline-eager",
                        "Always use the porbale baseline interpreter") ||
      !op.addBoolOption('\0', "portable-baseline",
                        "Enable Portable Baseline Interpreter (default)") ||
      !op.addBoolOption('\0', "no-portable-baseline",
                        "Disable Portable Baseline Interpreter") ||
#endif
      !op.addIntOption(
          '\0', "baseline-warmup-threshold", "COUNT",
          "Wait for COUNT calls or iterations before baseline-compiling "
          "(default: 10)",
          -1) ||
      !op.addBoolOption('\0', "blinterp",
                        "Enable Baseline Interpreter (default)") ||
      !op.addBoolOption('\0', "no-blinterp", "Disable Baseline Interpreter") ||
      !op.addBoolOption('\0', "disable-jithints",
                        "Disable caching eager baseline compilation hints.") ||
      !op.addBoolOption(
          '\0', "emit-interpreter-entry",
          "Emit Interpreter entry trampolines (default under --enable-perf)") ||
      !op.addBoolOption(
          '\0', "no-emit-interpreter-entry",
          "Do not emit Interpreter entry trampolines (default).") ||
      !op.addBoolOption('\0', "blinterp-eager",
                        "Always Baseline-interpret scripts") ||
      !op.addIntOption(
          '\0', "blinterp-warmup-threshold", "COUNT",
          "Wait for COUNT calls or iterations before Baseline-interpreting "
          "(default: 10)",
          -1) ||
      !op.addIntOption(
          '\0', "trial-inlining-warmup-threshold", "COUNT",
          "Wait for COUNT calls or iterations before trial-inlining "
          "(default: 500)",
          -1) ||
      !op.addStringOption(
          '\0', "monomorphic-inlining", "default/always/never",
          "Whether monomorphic inlining is used instead of trial inlining "
          "always, never, or based on heuristics (default)") ||
      !op.addBoolOption(
          '\0', "no-sse3",
          "Pretend CPU does not support SSE3 instructions and above "
          "to test JIT codegen (no-op on platforms other than x86 and x64).") ||
      !op.addBoolOption(
          '\0', "no-ssse3",
          "Pretend CPU does not support SSSE3 [sic] instructions and above "
          "to test JIT codegen (no-op on platforms other than x86 and x64).") ||
      !op.addBoolOption(
          '\0', "no-sse41",
          "Pretend CPU does not support SSE4.1 instructions "
          "to test JIT codegen (no-op on platforms other than x86 and x64).") ||
      !op.addBoolOption('\0', "no-sse4", "Alias for --no-sse41") ||
      !op.addBoolOption(
          '\0', "no-sse42",
          "Pretend CPU does not support SSE4.2 instructions "
          "to test JIT codegen (no-op on platforms other than x86 and x64).") ||
#ifdef ENABLE_WASM_AVX
      !op.addBoolOption('\0', "enable-avx",
                        "No-op. AVX is enabled by default, if available.") ||
      !op.addBoolOption(
          '\0', "no-avx",
          "Pretend CPU does not support AVX or AVX2 instructions "
          "to test JIT codegen (no-op on platforms other than x86 and x64).") ||
#else
      !op.addBoolOption('\0', "enable-avx",
                        "AVX is disabled by default. Enable AVX. "
                        "(no-op on platforms other than x86 and x64).") ||
      !op.addBoolOption('\0', "no-avx",
                        "No-op. AVX is currently disabled by default.") ||
#endif
      !op.addBoolOption('\0', "more-compartments",
                        "Make newGlobal default to creating a new "
                        "compartment.") ||
      !op.addBoolOption('\0', "fuzzing-safe",
                        "Don't expose functions that aren't safe for "
                        "fuzzers to call") ||
#ifdef DEBUG
      !op.addBoolOption('\0', "differential-testing",
                        "Avoid random/undefined behavior that disturbs "
                        "differential testing (correctness fuzzing)") ||
#endif
      !op.addBoolOption('\0', "disable-oom-functions",
                        "Disable functions that cause "
                        "artificial OOMs") ||
      !op.addBoolOption('\0', "no-threads", "Disable helper threads") ||
      !op.addBoolOption(
          '\0', "no-jit-backend",
          "Disable the JIT backend completely for this process") ||
#ifdef DEBUG
      !op.addBoolOption('\0', "dump-entrained-variables",
                        "Print variables which are "
                        "unnecessarily entrained by inner functions") ||
#endif
      !op.addBoolOption('\0', "no-ggc", "Disable Generational GC") ||
      !op.addBoolOption('\0', "no-cgc", "Disable Compacting GC") ||
      !op.addBoolOption('\0', "no-incremental-gc", "Disable Incremental GC") ||
      !op.addBoolOption('\0', "no-parallel-marking",
                        "Disable GC parallel marking") ||
      !op.addBoolOption('\0', "enable-parallel-marking",
                        "Enable GC parallel marking") ||
      !op.addStringOption('\0', "nursery-strings", "on/off",
                          "Allocate strings in the nursery") ||
      !op.addStringOption('\0', "nursery-bigints", "on/off",
                          "Allocate BigInts in the nursery") ||
      !op.addIntOption('\0', "available-memory", "SIZE",
                       "Select GC settings based on available memory (MB)",
                       0) ||
      !op.addStringOption('\0', "arm-hwcap", "[features]",
                          "Specify ARM code generation features, or 'help' to "
                          "list all features.") ||
      !op.addIntOption('\0', "arm-asm-nop-fill", "SIZE",
                       "Insert the given number of NOP instructions at all "
                       "possible pool locations.",
                       0) ||
      !op.addIntOption('\0', "asm-pool-max-offset", "OFFSET",
                       "The maximum pc relative OFFSET permitted in pool "
                       "reference instructions.",
                       1024) ||
      !op.addBoolOption('\0', "arm-sim-icache-checks",
                        "Enable icache flush checks in the ARM "
                        "simulator.") ||
      !op.addIntOption('\0', "arm-sim-stop-at", "NUMBER",
                       "Stop the ARM simulator after the given "
                       "NUMBER of instructions.",
                       -1) ||
      !op.addBoolOption('\0', "mips-sim-icache-checks",
                        "Enable icache flush checks in the MIPS "
                        "simulator.") ||
      !op.addIntOption('\0', "mips-sim-stop-at", "NUMBER",
                       "Stop the MIPS simulator after the given "
                       "NUMBER of instructions.",
                       -1) ||
      !op.addBoolOption('\0', "loong64-sim-icache-checks",
                        "Enable icache flush checks in the LoongArch64 "
                        "simulator.") ||
      !op.addIntOption('\0', "loong64-sim-stop-at", "NUMBER",
                       "Stop the LoongArch64 simulator after the given "
                       "NUMBER of instructions.",
                       -1) ||
#ifdef JS_CODEGEN_RISCV64
      !op.addBoolOption('\0', "riscv-debug", "debug print riscv info.") ||
#endif
#ifdef JS_SIMULATOR_RISCV64
      !op.addBoolOption('\0', "trace-sim", "print simulator info.") ||
      !op.addBoolOption('\0', "debug-sim", "debug simulator.") ||
      !op.addBoolOption('\0', "riscv-trap-to-simulator-debugger",
                        "trap into simulator debuggger.") ||
      !op.addIntOption('\0', "riscv-sim-stop-at", "NUMBER",
                       "Stop the riscv simulator after the given "
                       "NUMBER of instructions.",
                       -1) ||
#endif
      !op.addIntOption('\0', "nursery-size", "SIZE-MB",
                       "Set the maximum nursery size in MB",
                       JS::DefaultNurseryMaxBytes / 1024 / 1024) ||
#ifdef JS_GC_ZEAL
      !op.addStringOption('z', "gc-zeal", "LEVEL(;LEVEL)*[,N]",
                          gc::ZealModeHelpText) ||
#else
      !op.addStringOption('z', "gc-zeal", "LEVEL(;LEVEL)*[,N]",
                          "option ignored in non-gc-zeal builds") ||
#endif
      !op.addMultiStringOption('\0', "gc-param", "NAME=VALUE",
                               "Set a named GC parameter") ||
      !op.addStringOption('\0', "module-load-path", "DIR",
                          "Set directory to load modules from") ||
      !op.addBoolOption('\0', "no-source-pragmas",
                        "Disable source(Mapping)URL pragma parsing") ||
      !op.addBoolOption('\0', "no-async-stacks", "Disable async stacks") ||
      !op.addBoolOption('\0', "async-stacks-capture-debuggee-only",
                        "Limit async stack capture to only debuggees") ||
      !op.addMultiStringOption('\0', "dll", "LIBRARY",
                               "Dynamically load LIBRARY") ||
      !op.addBoolOption('\0', "suppress-minidump",
                        "Suppress crash minidumps") ||
#ifdef JS_ENABLE_SMOOSH
      !op.addBoolOption('\0', "smoosh", "Use SmooshMonkey") ||
      !op.addStringOption('\0', "not-implemented-watchfile", "[filename]",
                          "Track NotImplemented errors in the new frontend") ||
#else
      !op.addBoolOption('\0', "smoosh", "No-op") ||
#endif
      !op.addStringOption(
          '\0', "delazification-mode", "[option]",
          "Select one of the delazification mode for scripts given on the "
          "command line, valid options are: "
          "'on-demand', 'concurrent-df', 'eager', 'concurrent-df+on-demand'. "
          "Choosing 'concurrent-df+on-demand' will run both concurrent-df and "
          "on-demand delazification mode, and compare compilation outcome. ") ||
      !op.addBoolOption('\0', "wasm-compile-and-serialize",
                        "Compile the wasm bytecode from stdin and serialize "
                        "the results to stdout") ||
#ifdef FUZZING_JS_FUZZILLI
      !op.addBoolOption('\0', "reprl", "Enable REPRL mode for fuzzing") ||
#endif
      !op.addStringOption('\0', "telemetry-dir", "[directory]",
                          "Output telemetry results in a directory") ||
      !op.addMultiStringOption('P', "setpref", "name[=val]",
                               "Set the value of a JS pref. The value may "
                               "be omitted for boolean prefs, in which case "
                               "they default to true. Use --list-prefs "
                               "to print all pref names.") ||
      !op.addBoolOption(
          '\0', "list-prefs",
          "Print list of prefs that can be set with --setpref.") ||
      !op.addBoolOption('\0', "use-fdlibm-for-sin-cos-tan",
                        "Use fdlibm for Math.sin, Math.cos, and Math.tan") ||
      !op.addBoolOption('\0', "wasm-gc", "Enable WebAssembly gc proposal.") ||
      !op.addBoolOption('\0', "wasm-relaxed-simd",
                        "Enable WebAssembly relaxed-simd proposal.") ||
      !op.addBoolOption('\0', "wasm-multi-memory",
                        "Enable WebAssembly multi-memory proposal.") ||
      !op.addBoolOption('\0', "wasm-memory-control",
                        "Enable WebAssembly memory-control proposal.") ||
      !op.addBoolOption('\0', "wasm-memory64",
                        "Enable WebAssembly memory64 proposal.") ||
      !op.addBoolOption('\0', "wasm-tail-calls",
                        "Enable WebAssembly tail-calls proposal.") ||
      !op.addBoolOption('\0', "wasm-js-string-builtins",
                        "Enable WebAssembly js-string-builtins proposal.")) {
    return false;
  }

  op.setArgTerminatesOptions("script", true);
  op.setArgCapturesRest("scriptArgs");

  // If --fuzzing-safe is used, print a warning for unknown shell flags instead
  // of aborting execution.
  op.setIgnoresUnknownOptions("fuzzing-safe", true);

  return true;
}

bool SetGlobalOptionsPreJSInit(const OptionParser& op) {
  if (op.getBoolOption("fuzzing-safe")) {
    fuzzingSafe = true;
  } else {
    fuzzingSafe =
        (getenv("MOZ_FUZZING_SAFE") && getenv("MOZ_FUZZING_SAFE")[0] != '0');
  }

  for (MultiStringRange args = op.getMultiStringOption("setpref");
       !args.empty(); args.popFront()) {
    if (!SetJSPref(args.front())) {
      return false;
    }
  }

  // Override pref values for prefs that have a custom shell flag.
  // If you're adding a new feature, consider using --setpref instead.

  if (op.getBoolOption("disable-array-grouping")) {
    JS::Prefs::setAtStartup_array_grouping(false);
  }
  if (op.getBoolOption("disable-arraybuffer-transfer")) {
    JS::Prefs::setAtStartup_arraybuffer_transfer(false);
  }
  if (op.getBoolOption("enable-shadow-realms")) {
    JS::Prefs::set_experimental_shadow_realms(true);
  }
  if (op.getBoolOption("disable-well-formed-unicode-strings")) {
    JS::Prefs::setAtStartup_well_formed_unicode_strings(false);
  }
  if (op.getBoolOption("enable-arraybuffer-resizable")) {
    JS::Prefs::setAtStartup_experimental_arraybuffer_resizable(true);
    JS::Prefs::setAtStartup_experimental_sharedarraybuffer_growable(true);
  }
#ifdef NIGHTLY_BUILD
  if (op.getBoolOption("enable-iterator-helpers")) {
    JS::Prefs::setAtStartup_experimental_iterator_helpers(true);
  }
  if (op.getBoolOption("enable-async-iterator-helpers")) {
    JS::Prefs::setAtStartup_experimental_async_iterator_helpers(true);
  }
  if (op.getBoolOption("enable-new-set-methods")) {
    JS::Prefs::setAtStartup_experimental_new_set_methods(true);
  }
  if (op.getBoolOption("enable-symbols-as-weakmap-keys")) {
    JS::Prefs::setAtStartup_experimental_symbols_as_weakmap_keys(true);
  }
  if (op.getBoolOption("enable-uint8array-base64")) {
    JS::Prefs::setAtStartup_experimental_uint8array_base64(true);
  }
  if (op.getBoolOption("enable-float16array")) {
    JS::Prefs::setAtStartup_experimental_float16array(true);
  }
  if (op.getBoolOption("enable-regexp-duplicate-named-groups")) {
    JS::Prefs::setAtStartup_experimental_regexp_duplicate_named_groups(true);
  }
#endif
#ifdef ENABLE_JSON_PARSE_WITH_SOURCE
  JS::Prefs::setAtStartup_experimental_json_parse_with_source(
      op.getBoolOption("enable-json-parse-with-source"));
#else
  if (op.getBoolOption("enable-json-parse-with-source")) {
    fprintf(stderr, "JSON.parse with source is not enabled on this build.\n");
  }
#endif

  if (op.getBoolOption("disable-weak-refs")) {
    JS::Prefs::setAtStartup_weakrefs(false);
  }
  JS::Prefs::setAtStartup_experimental_weakrefs_expose_cleanupSome(true);

  if (op.getBoolOption("disable-destructuring-fuse")) {
    JS::Prefs::setAtStartup_destructuring_fuse(false);
  }
  if (op.getBoolOption("disable-property-error-message-fix")) {
    JS::Prefs::setAtStartup_property_error_message_fix(false);
  }

  JS::Prefs::set_use_fdlibm_for_sin_cos_tan(
      op.getBoolOption("use-fdlibm-for-sin-cos-tan"));

  if (op.getBoolOption("wasm-gc") || op.getBoolOption("wasm-relaxed-simd") ||
      op.getBoolOption("wasm-multi-memory") ||
      op.getBoolOption("wasm-memory-control") ||
      op.getBoolOption("wasm-memory64") ||
      op.getBoolOption("wasm-tail-calls") ||
      op.getBoolOption("wasm-js-string-builtins")) {
    fprintf(
        stderr,
        "Wasm shell flags are now using prefs, use -P wasm_feature instead.\n");
    return false;
  }

  if (op.getBoolOption("list-prefs")) {
    ListJSPrefs();
    return false;
  }

  // Note: DisableJitBackend must be called before JS_InitWithFailureDiagnostic.
  if (op.getBoolOption("no-jit-backend")) {
    JS::DisableJitBackend();
  }

#if defined(JS_CODEGEN_ARM)
  if (const char* str = op.getStringOption("arm-hwcap")) {
    jit::SetARMHwCapFlagsString(str);
  }

  int32_t fill = op.getIntOption("arm-asm-nop-fill");
  if (fill >= 0) {
    jit::Assembler::NopFill = fill;
  }

  int32_t poolMaxOffset = op.getIntOption("asm-pool-max-offset");
  if (poolMaxOffset >= 5 && poolMaxOffset <= 1024) {
    jit::Assembler::AsmPoolMaxOffset = poolMaxOffset;
  }
#endif

  // Fish around in `op` for various important compiler-configuration flags
  // and make sure they get handed on to any child processes we might create.
  // See bug 1700900.  Semantically speaking, this is all rather dubious:
  //
  // * What set of flags need to be propagated in order to guarantee that the
  //   child produces code that is "compatible" (in whatever sense) with that
  //   produced by the parent? This isn't always easy to determine.
  //
  // * There's nothing that ensures that flags given to the child are
  //   presented in the same order that they exist in the parent's `argv[]`.
  //   That could be a problem in the case where two flags with contradictory
  //   meanings are given, and they are presented to the child in the opposite
  //   order.  For example: --wasm-compiler=optimizing --wasm-compiler=baseline.

#if defined(JS_CODEGEN_X86) || defined(JS_CODEGEN_X64)
  MOZ_ASSERT(!js::jit::CPUFlagsHaveBeenComputed());

  if (op.getBoolOption("no-sse3")) {
    js::jit::CPUInfo::SetSSE3Disabled();
    if (!sCompilerProcessFlags.append("--no-sse3")) {
      return false;
    }
  }
  if (op.getBoolOption("no-ssse3")) {
    js::jit::CPUInfo::SetSSSE3Disabled();
    if (!sCompilerProcessFlags.append("--no-ssse3")) {
      return false;
    }
  }
  if (op.getBoolOption("no-sse4") || op.getBoolOption("no-sse41")) {
    js::jit::CPUInfo::SetSSE41Disabled();
    if (!sCompilerProcessFlags.append("--no-sse41")) {
      return false;
    }
  }
  if (op.getBoolOption("no-sse42")) {
    js::jit::CPUInfo::SetSSE42Disabled();
    if (!sCompilerProcessFlags.append("--no-sse42")) {
      return false;
    }
  }
  if (op.getBoolOption("no-avx")) {
    js::jit::CPUInfo::SetAVXDisabled();
    if (!sCompilerProcessFlags.append("--no-avx")) {
      return false;
    }
  }
  if (op.getBoolOption("enable-avx")) {
    js::jit::CPUInfo::SetAVXEnabled();
    if (!sCompilerProcessFlags.append("--enable-avx")) {
      return false;
    }
  }
#endif

  return true;
}

bool SetGlobalOptionsPostJSInit(const OptionParser& op) {
  if (op.getStringOption("telemetry-dir")) {
    MOZ_ASSERT(!telemetryLock);
    telemetryLock = js_new<Mutex>(mutexid::ShellTelemetry);
    if (!telemetryLock) {
      return false;
    }
  }

  // Allow dumping on Linux with the fuzzing flag set, even when running with
  // the suid/sgid flag set on the shell.
#ifdef XP_LINUX
  if (op.getBoolOption("fuzzing-safe")) {
    prctl(PR_SET_DUMPABLE, 1);
  }
#endif

#ifdef DEBUG
  /*
   * Process OOM options as early as possible so that we can observe as many
   * allocations as possible.
   */
  OOM_printAllocationCount = op.getBoolOption('O');
#endif

  if (op.getBoolOption("no-threads")) {
    js::DisableExtraThreads();
  }

  enableCodeCoverage = op.getBoolOption("code-coverage");
  if (enableCodeCoverage) {
    js::EnableCodeCoverage();
  }

  // If LCov is enabled, then the default delazification mode should be changed
  // to parse everything eagerly, such that we know the location of every
  // instruction, to report them in the LCov summary, even if there is no uses
  // of these instructions.
  //
  // Note: code coverage can be enabled either using the --code-coverage command
  // line, or the JS_CODE_COVERAGE_OUTPUT_DIR environment variable, which is
  // processed by JS_InitWithFailureDiagnostic.
  if (coverage::IsLCovEnabled()) {
    defaultDelazificationMode =
        JS::DelazificationOption::ParseEverythingEagerly;
  }

  if (const char* xdr = op.getStringOption("selfhosted-xdr-path")) {
    shell::selfHostedXDRPath = xdr;
  }
  if (const char* opt = op.getStringOption("selfhosted-xdr-mode")) {
    if (strcmp(opt, "encode") == 0) {
      shell::encodeSelfHostedCode = true;
    } else if (strcmp(opt, "decode") == 0) {
      shell::encodeSelfHostedCode = false;
    } else if (strcmp(opt, "off") == 0) {
      shell::selfHostedXDRPath = nullptr;
    } else {
      MOZ_CRASH(
          "invalid option value for --selfhosted-xdr-mode, must be "
          "encode/decode");
    }
  }

#ifdef JS_WITHOUT_NSPR
  if (!op.getMultiStringOption("dll").empty()) {
    fprintf(stderr, "Error: --dll requires NSPR support!\n");
    return false;
  }
#else
  AutoLibraryLoader loader;
  MultiStringRange dllPaths = op.getMultiStringOption("dll");
  while (!dllPaths.empty()) {
    char* path = dllPaths.front();
    loader.load(path);
    dllPaths.popFront();
  }
#endif

  if (op.getBoolOption("suppress-minidump")) {
    js::NoteIntentionalCrash();
  }

  // The fake CPU count must be set before initializing the Runtime,
  // which spins up the thread pool.
  int32_t cpuCount = op.getIntOption("cpu-count");  // What we're really setting
  if (cpuCount < 0) {
    cpuCount = op.getIntOption("thread-count");  // Legacy name
  }
  if (cpuCount >= 0 && !SetFakeCPUCount(cpuCount)) {
    return false;
  }

  return true;
}

bool SetContextOptions(JSContext* cx, const OptionParser& op) {
  if (!SetContextWasmOptions(cx, op) || !SetContextJITOptions(cx, op) ||
      !SetContextGCOptions(cx, op)) {
    return false;
  }

  enableSourcePragmas = !op.getBoolOption("no-source-pragmas");
  enableAsyncStacks = !op.getBoolOption("no-async-stacks");
  enableAsyncStackCaptureDebuggeeOnly =
      op.getBoolOption("async-stacks-capture-debuggee-only");
  enableToSource = !op.getBoolOption("disable-tosource");
  enableImportAttributesAssertSyntax =
      op.getBoolOption("enable-import-assertions");
  enableImportAttributes = op.getBoolOption("enable-import-attributes") ||
                           enableImportAttributesAssertSyntax;
  JS::ContextOptionsRef(cx)
      .setSourcePragmas(enableSourcePragmas)
      .setAsyncStack(enableAsyncStacks)
      .setAsyncStackCaptureDebuggeeOnly(enableAsyncStackCaptureDebuggeeOnly)
      .setImportAttributes(enableImportAttributes)
      .setImportAttributesAssertSyntax(enableImportAttributesAssertSyntax);

  if (const char* str = op.getStringOption("shared-memory")) {
    if (strcmp(str, "off") == 0) {
      enableSharedMemory = false;
    } else if (strcmp(str, "on") == 0) {
      enableSharedMemory = true;
    } else {
      return OptionFailure("shared-memory", str);
    }
  }

  reportWarnings = op.getBoolOption('w');
  compileOnly = op.getBoolOption('c');
  printTiming = op.getBoolOption('b');
  enableDisassemblyDumps = op.getBoolOption('D');
  cx->runtime()->profilingScripts =
      enableCodeCoverage || enableDisassemblyDumps;

#ifdef JS_ENABLE_SMOOSH
  if (op.getBoolOption("smoosh")) {
    JS::ContextOptionsRef(cx).setTrySmoosh(true);
    js::frontend::InitSmoosh();
  }

  if (const char* filename = op.getStringOption("not-implemented-watchfile")) {
    FILE* out = fopen(filename, "a");
    MOZ_RELEASE_ASSERT(out);
    setbuf(out, nullptr);  // Make unbuffered
    cx->runtime()->parserWatcherFile.init(out);
    JS::ContextOptionsRef(cx).setTrackNotImplemented(true);
  }
#endif

  if (const char* mode = op.getStringOption("delazification-mode")) {
    if (strcmp(mode, "on-demand") == 0) {
      defaultDelazificationMode = JS::DelazificationOption::OnDemandOnly;
    } else if (strcmp(mode, "concurrent-df") == 0) {
      defaultDelazificationMode =
          JS::DelazificationOption::ConcurrentDepthFirst;
    } else if (strcmp(mode, "eager") == 0) {
      defaultDelazificationMode =
          JS::DelazificationOption::ParseEverythingEagerly;
    } else if (strcmp(mode, "concurrent-df+on-demand") == 0 ||
               strcmp(mode, "on-demand+concurrent-df") == 0) {
      defaultDelazificationMode =
          JS::DelazificationOption::CheckConcurrentWithOnDemand;
    } else {
      return OptionFailure("delazification-mode", mode);
    }
  }

  return true;
}

bool SetContextWasmOptions(JSContext* cx, const OptionParser& op) {
  enableAsmJS = !op.getBoolOption("no-asmjs");

  enableWasm = true;
  enableWasmBaseline = true;
  enableWasmOptimizing = true;

  if (const char* str = op.getStringOption("wasm-compiler")) {
    if (strcmp(str, "none") == 0) {
      enableWasm = false;
    } else if (strcmp(str, "baseline") == 0) {
      MOZ_ASSERT(enableWasmBaseline);
      enableWasmOptimizing = false;
    } else if (strcmp(str, "optimizing") == 0 ||
               strcmp(str, "optimized") == 0) {
      enableWasmBaseline = false;
      MOZ_ASSERT(enableWasmOptimizing);
    } else if (strcmp(str, "baseline+optimizing") == 0 ||
               strcmp(str, "baseline+optimized") == 0) {
      MOZ_ASSERT(enableWasmBaseline);
      MOZ_ASSERT(enableWasmOptimizing);
    } else if (strcmp(str, "ion") == 0) {
      enableWasmBaseline = false;
      enableWasmOptimizing = true;
    } else if (strcmp(str, "baseline+ion") == 0) {
      MOZ_ASSERT(enableWasmBaseline);
      enableWasmOptimizing = true;
    } else {
      return OptionFailure("wasm-compiler", str);
    }
  }

  enableWasmVerbose = op.getBoolOption("wasm-verbose");
  enableTestWasmAwaitTier2 = op.getBoolOption("test-wasm-await-tier2");

  JS::ContextOptionsRef(cx)
      .setAsmJS(enableAsmJS)
      .setWasm(enableWasm)
      .setWasmForTrustedPrinciples(enableWasm)
      .setWasmBaseline(enableWasmBaseline)
      .setWasmIon(enableWasmOptimizing);

#ifndef __wasi__
  // This must be set before self-hosted code is initialized, as self-hosted
  // code reads the property and the property may not be changed later.
  bool disabledHugeMemory = false;
  if (op.getBoolOption("disable-wasm-huge-memory")) {
    disabledHugeMemory = JS::DisableWasmHugeMemory();
    MOZ_RELEASE_ASSERT(disabledHugeMemory);
  }

  // --disable-wasm-huge-memory needs to be propagated.  See bug 1518210.
  if (disabledHugeMemory &&
      !sCompilerProcessFlags.append("--disable-wasm-huge-memory")) {
    return false;
  }

  // Also the following are to be propagated.
  const char* to_propagate[] = {
      // Compiler selection options
      "--test-wasm-await-tier2",
  };
  for (const char* p : to_propagate) {
    if (op.getBoolOption(p + 2 /* 2 => skip the leading '--' */)) {
      if (!sCompilerProcessFlags.append(p)) {
        return false;
      }
    }
  }

  // Also --wasm-compiler= is to be propagated.  This is tricky because it is
  // necessary to reconstitute the --wasm-compiler=<whatever> string from its
  // pieces, without causing a leak.  Hence it is copied into a static buffer.
  // This is thread-unsafe, but we're in `main()` and on the process' root
  // thread.  Also, we do this only once -- it wouldn't work properly if we
  // handled multiple --wasm-compiler= flags in a loop.
  const char* wasm_compiler = op.getStringOption("wasm-compiler");
  if (wasm_compiler) {
    size_t n_needed =
        2 + strlen("wasm-compiler") + 1 + strlen(wasm_compiler) + 1;
    const size_t n_avail = 128;
    static char buf[n_avail];
    // `n_needed` depends on the compiler name specified.  However, it can't
    // be arbitrarily long, since previous flag-checking should have limited
    // it to a set of known possibilities: "baseline", "ion",
    // "baseline+ion",  Still, assert this for safety.
    MOZ_RELEASE_ASSERT(n_needed < n_avail);
    memset(buf, 0, sizeof(buf));
    SprintfBuf(buf, n_avail, "--%s=%s", "wasm-compiler", wasm_compiler);
    if (!sCompilerProcessFlags.append(buf)) {
      return false;
    }
  }
#endif  // __wasi__

  return true;
}

bool SetContextJITOptions(JSContext* cx, const OptionParser& op) {
  // Check --fast-warmup first because it sets default warm-up thresholds. These
  // thresholds can then be overridden below by --ion-eager and other flags.
  if (op.getBoolOption("fast-warmup")) {
    jit::JitOptions.setFastWarmUp();
  }

  if (op.getBoolOption("no-ion-for-main-context")) {
    JS::ContextOptionsRef(cx).setDisableIon();
  }

  if (const char* str = op.getStringOption("cache-ir-stubs")) {
    if (strcmp(str, "on") == 0) {
      jit::JitOptions.disableCacheIR = false;
    } else if (strcmp(str, "off") == 0) {
      jit::JitOptions.disableCacheIR = true;
    } else {
      return OptionFailure("cache-ir-stubs", str);
    }
  }

  if (const char* str = op.getStringOption("spectre-mitigations")) {
    if (strcmp(str, "on") == 0) {
      jit::JitOptions.spectreIndexMasking = true;
      jit::JitOptions.spectreObjectMitigations = true;
      jit::JitOptions.spectreStringMitigations = true;
      jit::JitOptions.spectreValueMasking = true;
      jit::JitOptions.spectreJitToCxxCalls = true;
    } else if (strcmp(str, "off") == 0) {
      jit::JitOptions.spectreIndexMasking = false;
      jit::JitOptions.spectreObjectMitigations = false;
      jit::JitOptions.spectreStringMitigations = false;
      jit::JitOptions.spectreValueMasking = false;
      jit::JitOptions.spectreJitToCxxCalls = false;
    } else {
      return OptionFailure("spectre-mitigations", str);
    }
  }

  if (const char* str = op.getStringOption("write-protect-code")) {
    if (strcmp(str, "on") == 0) {
      jit::JitOptions.maybeSetWriteProtectCode(true);
    } else if (strcmp(str, "off") == 0) {
      jit::JitOptions.maybeSetWriteProtectCode(false);
    } else {
      return OptionFailure("write-protect-code", str);
    }
  }

  if (const char* str = op.getStringOption("monomorphic-inlining")) {
    if (strcmp(str, "default") == 0) {
      jit::JitOptions.monomorphicInlining =
          jit::UseMonomorphicInlining::Default;
    } else if (strcmp(str, "always") == 0) {
      jit::JitOptions.monomorphicInlining = jit::UseMonomorphicInlining::Always;
    } else if (strcmp(str, "never") == 0) {
      jit::JitOptions.monomorphicInlining = jit::UseMonomorphicInlining::Never;
    } else {
      return OptionFailure("monomorphic-inlining", str);
    }
  }

  if (const char* str = op.getStringOption("ion-scalar-replacement")) {
    if (strcmp(str, "on") == 0) {
      jit::JitOptions.disableScalarReplacement = false;
    } else if (strcmp(str, "off") == 0) {
      jit::JitOptions.disableScalarReplacement = true;
    } else {
      return OptionFailure("ion-scalar-replacement", str);
    }
  }

  if (op.getStringOption("ion-shared-stubs")) {
    // Dead option, preserved for now for potential fuzzer interaction.
  }

  if (const char* str = op.getStringOption("ion-gvn")) {
    if (strcmp(str, "off") == 0) {
      jit::JitOptions.disableGvn = true;
    } else if (strcmp(str, "on") != 0 && strcmp(str, "optimistic") != 0 &&
               strcmp(str, "pessimistic") != 0) {
      // We accept "pessimistic" and "optimistic" as synonyms for "on"
      // for backwards compatibility.
      return OptionFailure("ion-gvn", str);
    }
  }

  if (const char* str = op.getStringOption("ion-licm")) {
    if (strcmp(str, "on") == 0) {
      jit::JitOptions.disableLicm = false;
    } else if (strcmp(str, "off") == 0) {
      jit::JitOptions.disableLicm = true;
    } else {
      return OptionFailure("ion-licm", str);
    }
  }

  if (const char* str = op.getStringOption("ion-edgecase-analysis")) {
    if (strcmp(str, "on") == 0) {
      jit::JitOptions.disableEdgeCaseAnalysis = false;
    } else if (strcmp(str, "off") == 0) {
      jit::JitOptions.disableEdgeCaseAnalysis = true;
    } else {
      return OptionFailure("ion-edgecase-analysis", str);
    }
  }

  if (const char* str = op.getStringOption("ion-pruning")) {
    if (strcmp(str, "on") == 0) {
      jit::JitOptions.disablePruning = false;
    } else if (strcmp(str, "off") == 0) {
      jit::JitOptions.disablePruning = true;
    } else {
      return OptionFailure("ion-pruning", str);
    }
  }

  if (const char* str = op.getStringOption("ion-range-analysis")) {
    if (strcmp(str, "on") == 0) {
      jit::JitOptions.disableRangeAnalysis = false;
    } else if (strcmp(str, "off") == 0) {
      jit::JitOptions.disableRangeAnalysis = true;
    } else {
      return OptionFailure("ion-range-analysis", str);
    }
  }

  if (const char* str = op.getStringOption("ion-sink")) {
    if (strcmp(str, "on") == 0) {
      jit::JitOptions.disableSink = false;
    } else if (strcmp(str, "off") == 0) {
      jit::JitOptions.disableSink = true;
    } else {
      return OptionFailure("ion-sink", str);
    }
  }

  if (const char* str = op.getStringOption("ion-optimize-shapeguards")) {
    if (strcmp(str, "on") == 0) {
      jit::JitOptions.disableRedundantShapeGuards = false;
    } else if (strcmp(str, "off") == 0) {
      jit::JitOptions.disableRedundantShapeGuards = true;
    } else {
      return OptionFailure("ion-optimize-shapeguards", str);
    }
  }

  if (const char* str = op.getStringOption("ion-optimize-gcbarriers")) {
    if (strcmp(str, "on") == 0) {
      jit::JitOptions.disableRedundantGCBarriers = false;
    } else if (strcmp(str, "off") == 0) {
      jit::JitOptions.disableRedundantGCBarriers = true;
    } else {
      return OptionFailure("ion-optimize-gcbarriers", str);
    }
  }

  if (const char* str = op.getStringOption("ion-instruction-reordering")) {
    if (strcmp(str, "on") == 0) {
      jit::JitOptions.disableInstructionReordering = false;
    } else if (strcmp(str, "off") == 0) {
      jit::JitOptions.disableInstructionReordering = true;
    } else {
      return OptionFailure("ion-instruction-reordering", str);
    }
  }

  if (op.getBoolOption("ion-check-range-analysis")) {
    jit::JitOptions.checkRangeAnalysis = true;
  }

  if (op.getBoolOption("ion-extra-checks")) {
    jit::JitOptions.runExtraChecks = true;
  }

  if (const char* str = op.getStringOption("ion-inlining")) {
    if (strcmp(str, "on") == 0) {
      jit::JitOptions.disableInlining = false;
    } else if (strcmp(str, "off") == 0) {
      jit::JitOptions.disableInlining = true;
    } else {
      return OptionFailure("ion-inlining", str);
    }
  }

  if (const char* str = op.getStringOption("ion-osr")) {
    if (strcmp(str, "on") == 0) {
      jit::JitOptions.osr = true;
    } else if (strcmp(str, "off") == 0) {
      jit::JitOptions.osr = false;
    } else {
      return OptionFailure("ion-osr", str);
    }
  }

  if (const char* str = op.getStringOption("ion-limit-script-size")) {
    if (strcmp(str, "on") == 0) {
      jit::JitOptions.limitScriptSize = true;
    } else if (strcmp(str, "off") == 0) {
      jit::JitOptions.limitScriptSize = false;
    } else {
      return OptionFailure("ion-limit-script-size", str);
    }
  }

  int32_t warmUpThreshold = op.getIntOption("ion-warmup-threshold");
  if (warmUpThreshold >= 0) {
    jit::JitOptions.setNormalIonWarmUpThreshold(warmUpThreshold);
  }

  warmUpThreshold = op.getIntOption("baseline-warmup-threshold");
  if (warmUpThreshold >= 0) {
    jit::JitOptions.baselineJitWarmUpThreshold = warmUpThreshold;
  }

  warmUpThreshold = op.getIntOption("trial-inlining-warmup-threshold");
  if (warmUpThreshold >= 0) {
    jit::JitOptions.trialInliningWarmUpThreshold = warmUpThreshold;
  }

  warmUpThreshold = op.getIntOption("regexp-warmup-threshold");
  if (warmUpThreshold >= 0) {
    jit::JitOptions.regexpWarmUpThreshold = warmUpThreshold;
  }

  if (op.getBoolOption("baseline-eager")) {
    jit::JitOptions.setEagerBaselineCompilation();
  }

#ifdef ENABLE_PORTABLE_BASELINE_INTERP
  if (op.getBoolOption("portable-baseline-eager")) {
    jit::JitOptions.setEagerPortableBaselineInterpreter();
  }
  if (op.getBoolOption("portable-baseline")) {
    jit::JitOptions.portableBaselineInterpreter = true;
  }
  if (op.getBoolOption("no-portable-baseline")) {
    jit::JitOptions.portableBaselineInterpreter = false;
  }
#endif

  if (op.getBoolOption("blinterp")) {
    jit::JitOptions.baselineInterpreter = true;
  }

  if (op.getBoolOption("no-blinterp")) {
    jit::JitOptions.baselineInterpreter = false;
  }

  if (op.getBoolOption("disable-jithints")) {
    jit::JitOptions.disableJitHints = true;
  }

  if (op.getBoolOption("emit-interpreter-entry")) {
    jit::JitOptions.emitInterpreterEntryTrampoline = true;
  }

  if (op.getBoolOption("no-emit-interpreter-entry")) {
    jit::JitOptions.emitInterpreterEntryTrampoline = false;
  }

  warmUpThreshold = op.getIntOption("blinterp-warmup-threshold");
  if (warmUpThreshold >= 0) {
    jit::JitOptions.baselineInterpreterWarmUpThreshold = warmUpThreshold;
  }

  if (op.getBoolOption("blinterp-eager")) {
    jit::JitOptions.baselineInterpreterWarmUpThreshold = 0;
  }

  if (op.getBoolOption("no-baseline")) {
    jit::JitOptions.baselineJit = false;
  }

  if (op.getBoolOption("no-ion")) {
    jit::JitOptions.ion = false;
  }

  if (op.getBoolOption("no-native-regexp")) {
    jit::JitOptions.nativeRegExp = false;
  }

  if (op.getBoolOption("trace-regexp-parser")) {
    jit::JitOptions.trace_regexp_parser = true;
  }
  if (op.getBoolOption("trace-regexp-assembler")) {
    jit::JitOptions.trace_regexp_assembler = true;
  }
  if (op.getBoolOption("trace-regexp-interpreter")) {
    jit::JitOptions.trace_regexp_bytecodes = true;
  }
  if (op.getBoolOption("trace-regexp-peephole")) {
    jit::JitOptions.trace_regexp_peephole_optimization = true;
  }

  if (op.getBoolOption("less-debug-code")) {
    jit::JitOptions.lessDebugCode = true;
  }

  int32_t inliningEntryThreshold = op.getIntOption("inlining-entry-threshold");
  if (inliningEntryThreshold > 0) {
    jit::JitOptions.inliningEntryThreshold = inliningEntryThreshold;
  }

  int32_t smallFunctionLength = op.getIntOption("small-function-length");
  if (smallFunctionLength > 0) {
    jit::JitOptions.smallFunctionMaxBytecodeLength = smallFunctionLength;
  }

  if (const char* str = op.getStringOption("ion-regalloc")) {
    jit::JitOptions.forcedRegisterAllocator = jit::LookupRegisterAllocator(str);
    if (!jit::JitOptions.forcedRegisterAllocator.isSome()) {
      return OptionFailure("ion-regalloc", str);
    }
  }

  if (op.getBoolOption("ion-eager")) {
    jit::JitOptions.setEagerIonCompilation();
  }

  offthreadCompilation = true;
  if (const char* str = op.getStringOption("ion-offthread-compile")) {
    if (strcmp(str, "off") == 0) {
      offthreadCompilation = false;
    } else if (strcmp(str, "on") != 0) {
      return OptionFailure("ion-offthread-compile", str);
    }
  }
  cx->runtime()->setOffthreadIonCompilationEnabled(offthreadCompilation);

  if (op.getStringOption("ion-parallel-compile")) {
    fprintf(stderr,
            "--ion-parallel-compile is deprecated. Please use "
            "--ion-offthread-compile instead.\n");
    return false;
  }

  if (op.getBoolOption("disable-bailout-loop-check")) {
    jit::JitOptions.disableBailoutLoopCheck = true;
  }

  if (op.getBoolOption("only-inline-selfhosted")) {
    jit::JitOptions.onlyInlineSelfHosted = true;
  }

  if (op.getBoolOption("enable-ic-frame-pointers")) {
    jit::JitOptions.enableICFramePointers = true;
  }

  if (const char* str = op.getStringOption("ion-iterator-indices")) {
    if (strcmp(str, "on") == 0) {
      jit::JitOptions.disableIteratorIndices = false;
    } else if (strcmp(str, "off") == 0) {
      jit::JitOptions.disableIteratorIndices = true;
    } else {
      return OptionFailure("ion-iterator-indices", str);
    }
  }

  if (const char* str = op.getStringOption("ion-load-keys")) {
    if (strcmp(str, "on") == 0) {
      jit::JitOptions.disableMarkLoadsUsedAsPropertyKeys = false;
    } else if (strcmp(str, "off") == 0) {
      jit::JitOptions.disableMarkLoadsUsedAsPropertyKeys = true;
    } else {
      return OptionFailure("ion-load-keys", str);
    }
  }

#if defined(JS_SIMULATOR_ARM)
  if (op.getBoolOption("arm-sim-icache-checks")) {
    jit::SimulatorProcess::ICacheCheckingDisableCount = 0;
  }

  int32_t stopAt = op.getIntOption("arm-sim-stop-at");
  if (stopAt >= 0) {
    jit::Simulator::StopSimAt = stopAt;
  }
#elif defined(JS_SIMULATOR_MIPS32) || defined(JS_SIMULATOR_MIPS64)
  if (op.getBoolOption("mips-sim-icache-checks")) {
    jit::SimulatorProcess::ICacheCheckingDisableCount = 0;
  }

  int32_t stopAt = op.getIntOption("mips-sim-stop-at");
  if (stopAt >= 0) {
    jit::Simulator::StopSimAt = stopAt;
  }
#elif defined(JS_SIMULATOR_LOONG64)
  if (op.getBoolOption("loong64-sim-icache-checks")) {
    jit::SimulatorProcess::ICacheCheckingDisableCount = 0;
  }

  int32_t stopAt = op.getIntOption("loong64-sim-stop-at");
  if (stopAt >= 0) {
    jit::Simulator::StopSimAt = stopAt;
  }
#endif

#ifdef DEBUG
#  ifdef JS_CODEGEN_RISCV64
  if (op.getBoolOption("riscv-debug")) {
    jit::Assembler::FLAG_riscv_debug = true;
  }
#  endif
#  ifdef JS_SIMULATOR_RISCV64
  if (op.getBoolOption("trace-sim")) {
    jit::Simulator::FLAG_trace_sim = true;
  }
  if (op.getBoolOption("debug-sim")) {
    jit::Simulator::FLAG_debug_sim = true;
  }
  if (op.getBoolOption("riscv-trap-to-simulator-debugger")) {
    jit::Simulator::FLAG_riscv_trap_to_simulator_debugger = true;
  }
  int32_t stopAt = op.getIntOption("riscv-sim-stop-at");
  if (stopAt >= 0) {
    jit::Simulator::StopSimAt = stopAt;
  }
#  endif
#endif

#ifdef NIGHTLY_BUILD
  if (op.getBoolOption("enable-regexp-duplicate-named-groups")) {
    jit::JitOptions.js_regexp_duplicate_named_groups = true;
  }
#endif
  return true;
}

bool SetContextGCOptions(JSContext* cx, const OptionParser& op) {
  JS_SetGCParameter(cx, JSGC_MAX_BYTES, 0xffffffff);

  size_t nurseryBytes = op.getIntOption("nursery-size") * 1024L * 1024L;
  if (nurseryBytes == 0) {
    fprintf(stderr, "Error: --nursery-size parameter must be non-zero.\n");
    fprintf(stderr,
            "The nursery can be disabled by passing the --no-ggc option.\n");
    return false;
  }
  JS_SetGCParameter(cx, JSGC_MAX_NURSERY_BYTES, nurseryBytes);

  size_t availMemMB = op.getIntOption("available-memory");
  if (availMemMB > 0) {
    JS_SetGCParametersBasedOnAvailableMemory(cx, availMemMB);
  }

  if (const char* opt = op.getStringOption("nursery-strings")) {
    if (strcmp(opt, "on") == 0) {
      cx->runtime()->gc.nursery().enableStrings();
    } else if (strcmp(opt, "off") == 0) {
      cx->runtime()->gc.nursery().disableStrings();
    } else {
      MOZ_CRASH("invalid option value for --nursery-strings, must be on/off");
    }
  }

  if (const char* opt = op.getStringOption("nursery-bigints")) {
    if (strcmp(opt, "on") == 0) {
      cx->runtime()->gc.nursery().enableBigInts();
    } else if (strcmp(opt, "off") == 0) {
      cx->runtime()->gc.nursery().disableBigInts();
    } else {
      MOZ_CRASH("invalid option value for --nursery-bigints, must be on/off");
    }
  }

  bool incrementalGC = !op.getBoolOption("no-incremental-gc");
  JS_SetGCParameter(cx, JSGC_INCREMENTAL_GC_ENABLED, incrementalGC);

#ifndef ANDROID
  bool parallelMarking = true;
#else
  bool parallelMarking = false;
#endif
  if (op.getBoolOption("enable-parallel-marking")) {
    parallelMarking = true;
  }
  if (op.getBoolOption("no-parallel-marking")) {
    parallelMarking = false;
  }
  JS_SetGCParameter(cx, JSGC_PARALLEL_MARKING_ENABLED, parallelMarking);

  JS_SetGCParameter(cx, JSGC_SLICE_TIME_BUDGET_MS, 10);

  JS_SetGCParameter(cx, JSGC_PER_ZONE_GC_ENABLED, true);

  for (MultiStringRange args = op.getMultiStringOption("gc-param");
       !args.empty(); args.popFront()) {
    if (!SetGCParameterFromArg(cx, args.front())) {
      return false;
    }
  }

#ifdef DEBUG
  dumpEntrainedVariables = op.getBoolOption("dump-entrained-variables");
#endif

#ifdef JS_GC_ZEAL
  const char* zealStr = op.getStringOption("gc-zeal");
  if (zealStr) {
    if (!cx->runtime()->gc.parseAndSetZeal(zealStr)) {
      return false;
    }
    uint32_t nextScheduled;
    cx->runtime()->gc.getZealBits(&gZealBits, &gZealFrequency, &nextScheduled);
  }
#endif

  return true;
}

bool InitModuleLoader(JSContext* cx, const OptionParser& op) {
  RootedString moduleLoadPath(cx);
  if (const char* option = op.getStringOption("module-load-path")) {
    UniqueChars pathUtf8 = JS::EncodeNarrowToUtf8(cx, option);
    if (!pathUtf8) {
      return false;
    }

    Rooted<JSString*> jspath(cx, NewStringCopyUTF8(cx, pathUtf8.get()));
    if (!jspath) {
      return false;
    }

    moduleLoadPath = js::shell::ResolvePath(cx, jspath, RootRelative);

    processWideModuleLoadPath = JS_EncodeStringToUTF8(cx, moduleLoadPath);
    if (!processWideModuleLoadPath) {
      return false;
    }
  } else {
    processWideModuleLoadPath = js::shell::GetCWD(cx);
    if (!processWideModuleLoadPath) {
      return false;
    }

    moduleLoadPath = NewStringCopyUTF8(cx, processWideModuleLoadPath.get());
    if (!moduleLoadPath) {
      return false;
    }
  }

  ShellContext* sc = GetShellContext(cx);
  sc->moduleLoader = js::MakeUnique<ModuleLoader>();
  if (!sc->moduleLoader || !sc->moduleLoader->init(cx, moduleLoadPath)) {
    return false;
  }

  return true;
}<|MERGE_RESOLUTION|>--- conflicted
+++ resolved
@@ -9984,11 +9984,6 @@
 "decompressLZ4(bytes)",
 " Return a decompressed copy of bytes using LZ4."),
 
-<<<<<<< HEAD
-    JS_FN_HELP("taint", Taint, 1, 0,
-"taint(str)",
-"  Return a copy of the provided string that is fully tainted.\n"),
-=======
     JS_FN_HELP("createSideEffectfulResolveObject", CreateSideEffectfulResolveObject, 0, 0,
 "createSideEffectfulResolveObject()",
 " Return an object with a property 'obj.test == 42', backed by a resolve hook "
@@ -9997,7 +9992,10 @@
   JS_FN_HELP("getUseCounterResults", GetUseCounterResults, 0, 0,
 "getUseCounterResults()",
 " Return the values of the shell use counters."),
->>>>>>> cf0397e3
+
+  JS_FN_HELP("taint", Taint, 1, 0,
+"taint(str)",
+"  Return a copy of the provided string that is fully tainted."),
 
     JS_FS_HELP_END
 };
