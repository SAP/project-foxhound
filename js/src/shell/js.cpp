--- conflicted
+++ resolved
@@ -8717,7 +8717,19 @@
 static bool
 Taint(JSContext* cx, unsigned argc, Value* vp)
 {
+  CallArgs args = CallArgsFromVp(argc, vp);
+  RootedObject callee(cx, &args.callee());
+
+  if (args.length() != 1) {
+    ReportUsageErrorASCII(cx, callee, "Wrong number of arguments");
+    return false;
+  }
+
+  if (args[0].isNumber()) {
+    return Number_tainted(cx, argc, vp);
+  } else {
     return str_tainted(cx, argc, vp);
+  }
 }
 
 #ifndef __wasi__
@@ -9155,25 +9167,8 @@
     return false;
   }
 
-<<<<<<< HEAD
   args.rval().setObject(*result);
   return true;
-=======
-static bool
-Taint(JSContext* cx, unsigned argc, Value* vp)
-{
-    CallArgs args = CallArgsFromVp(argc, vp);
-
-    if (args.length() != 1) {
-        JS_ReportError(cx, "Wrong number of arguments");
-        return false;
-    }
-
-    if (args[0].isNumber())
-        return Number_tainted(cx, argc, vp);
-    else
-        return str_tainted(cx, argc, vp);
->>>>>>> 455d3613
 }
 
 #ifdef DEBUG
