# -*- Mode: python; indent-tabs-mode: nil; tab-width: 40 -*-
# vim: set filetype=python:
# This Source Code Form is subject to the terms of the Mozilla Public
# License, v. 2.0. If a copy of the MPL was not distributed with this
# file, You can obtain one at http://mozilla.org/MPL/2.0/.
#
# Modifications Copyright SAP SE. 2019-2021.  All rights reserved.
#

CONFIGURE_SUBST_FILES += [
    "js-config",
    "js.pc",
]

LIBRARY_DEFINES["EXPORT_JS_API"] = True

# Note: The static standalone js library is currently broken due
# to static mozglue missing, see bug 1588340 for more information.
LIBRARY_DEFINES["MOZ_HAS_MOZGLUE"] = True

LIBRARY_DEFINES["MOZ_SUPPORT_LEAKCHECKING"] = True

# JavaScript must be built shared, even for static builds, as it is used by
# other modules which are always built shared. Failure to do so results in
# the js code getting copied into xpinstall and jsd as well as mozilla-bin,
# and then the static data cells used for locking no longer work.
#
# In fact, we now build both a static and a shared library, as the
# JS shell would like to link to the static library.

if CONFIG["JS_SHARED_LIBRARY"]:
    GeckoSharedLibrary("js", linkage=None)
    SHARED_LIBRARY_NAME = CONFIG["JS_LIBRARY_NAME"]

    # Ensure symbol versions of shared library on Linux do not conflict
    # with those in libxul.
    if CONFIG["OS_TARGET"] == "Linux":
        GeneratedFile(
            "symverscript",
            script="/build/gen_symverscript.py",
            inputs=["symverscript.in"],
            flags=[CONFIG["JS_LIBRARY_NAME"].replace("-", "_")],
        )
        SYMBOLS_FILE = "!symverscript"
else:
    Library("js")

FORCE_STATIC_LIB = True
STATIC_LIBRARY_NAME = "js_static"

if CONFIG["JS_HAS_INTL_API"]:
    USE_LIBS += [
        "icu",
    ]

USE_LIBS += [
    "fdlibm",
    "nspr",
]

<<<<<<< HEAD
# Foxhound: ensure tainting library is linked to
USE_LIBS += [
    "taint",
]
=======
if not CONFIG["USE_LIBZ_RS"]:
    USE_LIBS += [
        "zlib",
    ]
>>>>>>> 4764531b

if CONFIG["OS_ARCH"] != "WINNT":
    OS_LIBS += [
        "m",
    ]

if CONFIG["OS_ARCH"] == "FreeBSD":
    OS_LIBS += [
        "-pthread",
    ]

if CONFIG["OS_ARCH"] == "Linux":
    OS_LIBS += [
        "dl",
    ]

if CONFIG["OS_ARCH"] == "SunOS":
    OS_LIBS += [
        "posix4",
        "dl",
        "nsl",
        "socket",
    ]

if CONFIG["OS_ARCH"] == "WINNT":
    OS_LIBS += [
        "bcrypt",
        "ntdll",
    ]
    # Version string comparison is generally wrong, but by the time it would
    # actually matter, either bug 1489995 would be fixed, or the build would
    # require version >= 1.78.
    if CONFIG["RUSTC_VERSION"] and CONFIG["RUSTC_VERSION"] >= "1.78.0":
        OS_LIBS += [
            "synchronization",
        ]

OS_LIBS += CONFIG["LIBATOMIC_LIBS"]

if CONFIG["TARGET_OS"] == "iOS":
    OS_LIBS += ["-framework BrowserEngineCore"]

OS_LIBS += CONFIG["REALTIME_LIBS"]

NO_EXPAND_LIBS = True

DIST_INSTALL = True

# Run SpiderMonkey style checker after linking the static library. This avoids
# running the script for no-op builds.
GeneratedFile(
    "spidermonkey_checks",
    script="/config/run_spidermonkey_checks.py",
    inputs=[
        "!%sjs_static.%s" % (CONFIG["LIB_PREFIX"], CONFIG["LIB_SUFFIX"]),
        "/config/check_spidermonkey_style.py",
        "/config/check_macroassembler_style.py",
        "/config/check_js_opcode.py",
    ],
)<|MERGE_RESOLUTION|>--- conflicted
+++ resolved
@@ -58,17 +58,15 @@
     "nspr",
 ]
 
-<<<<<<< HEAD
 # Foxhound: ensure tainting library is linked to
 USE_LIBS += [
     "taint",
 ]
-=======
+
 if not CONFIG["USE_LIBZ_RS"]:
     USE_LIBS += [
         "zlib",
     ]
->>>>>>> 4764531b
 
 if CONFIG["OS_ARCH"] != "WINNT":
     OS_LIBS += [
