# -*- Mode: python; indent-tabs-mode: nil; tab-width: 40 -*-
# vim: set filetype=python:
# This Source Code Form is subject to the terms of the Mozilla Public
# License, v. 2.0. If a copy of the MPL was not distributed with this
# file, You can obtain one at http://mozilla.org/MPL/2.0/.

CONFIGURE_SUBST_FILES += [
    'js-config',
    'js.pc',
]

LIBRARY_DEFINES['EXPORT_JS_API'] = True

if not CONFIG['JS_STANDALONE']:
    LIBRARY_DEFINES['MOZ_HAS_MOZGLUE'] = True

# JavaScript must be built shared, even for static builds, as it is used by
# other modules which are always built shared. Failure to do so results in
# the js code getting copied into xpinstall and jsd as well as mozilla-bin,
# and then the static data cells used for locking no longer work.
#
# In fact, we now build both a static and a shared library, as the
# JS shell would like to link to the static library.

if CONFIG['JS_SHARED_LIBRARY']:
    GeckoSharedLibrary('js', linkage=None)
    SHARED_LIBRARY_NAME = CONFIG['JS_LIBRARY_NAME']

    # Ensure symbol versions of shared library on Linux do not conflict
    # with those in libxul.
    if CONFIG['OS_TARGET'] == 'Linux':
        GENERATED_FILES += ['symverscript']
        GENERATED_FILES['symverscript'].script = '/build/gen_symverscript.py'
        GENERATED_FILES['symverscript'].inputs = ['symverscript.in']
        GENERATED_FILES['symverscript'].flags = [
            CONFIG['JS_LIBRARY_NAME'].replace('-', '_'),
        ]
        SYMBOLS_FILE = '!symverscript'
else:
    Library('js')

FORCE_STATIC_LIB = True
STATIC_LIBRARY_NAME = 'js_static'

if CONFIG['ENABLE_INTL_API']:
    USE_LIBS += [
        'icu',
    ]

USE_LIBS += [
    'nspr',
    'zlib',
]

<<<<<<< HEAD
if CONFIG['JS_BUILD_BINAST']:
    USE_LIBS += [
        'brotli',
    ]

# Taintfox ensure tainting library is linked to
USE_LIBS += [
    'taint',
]

=======
>>>>>>> 53b1dfdc
if CONFIG['OS_ARCH'] not in ('WINNT', 'HP-UX'):
    OS_LIBS += [
        'm',
    ]

if CONFIG['OS_ARCH'] == 'FreeBSD':
    OS_LIBS += [
        '-pthread',
    ]

if CONFIG['OS_ARCH'] == 'Linux':
    OS_LIBS += [
        'dl',
    ]

if CONFIG['OS_ARCH'] == 'SunOS':
    OS_LIBS += [
        'posix4',
        'dl',
        'nsl',
        'socket',
    ]

if CONFIG['MOZ_NEEDS_LIBATOMIC']:
    OS_LIBS += ['atomic']

OS_LIBS += CONFIG['REALTIME_LIBS']

NO_EXPAND_LIBS = True

DIST_INSTALL = True

# Run SpiderMonkey style checker after linking the static library. This avoids
# running the script for no-op builds.
GENERATED_FILES += ['spidermonkey_checks']
run_checks = GENERATED_FILES['spidermonkey_checks']
run_checks.script = '/config/run_spidermonkey_checks.py'
run_checks.inputs += [
    '!%sjs_static.%s' % (CONFIG['LIB_PREFIX'], CONFIG['LIB_SUFFIX']),
    '/config/check_spidermonkey_style.py',
    '/config/check_macroassembler_style.py',
    '/config/check_js_opcode.py'
]<|MERGE_RESOLUTION|>--- conflicted
+++ resolved
@@ -52,19 +52,11 @@
     'zlib',
 ]
 
-<<<<<<< HEAD
-if CONFIG['JS_BUILD_BINAST']:
-    USE_LIBS += [
-        'brotli',
-    ]
-
 # Taintfox ensure tainting library is linked to
 USE_LIBS += [
     'taint',
 ]
 
-=======
->>>>>>> 53b1dfdc
 if CONFIG['OS_ARCH'] not in ('WINNT', 'HP-UX'):
     OS_LIBS += [
         'm',
