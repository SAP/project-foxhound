--- conflicted
+++ resolved
@@ -52,18 +52,15 @@
     'zlib',
 ]
 
-<<<<<<< HEAD
+if CONFIG['JS_BUILD_BINAST']:
+    USE_LIBS += [
+        'brotli',
+    ]
+
 # Taintfox ensure tainting library is linked to
 USE_LIBS += [
     'taint',
 ]
-
-=======
-if CONFIG['JS_BUILD_BINAST']:
-    USE_LIBS += [
-        'brotli',
-    ]
->>>>>>> e3f1cbb4
 
 if CONFIG['OS_ARCH'] not in ('WINNT', 'HP-UX'):
     OS_LIBS += [
@@ -104,8 +101,7 @@
 run_checks.script = '/config/run_spidermonkey_checks.py'
 run_checks.inputs += [
     '!%sjs_static.%s' % (CONFIG['LIB_PREFIX'], CONFIG['LIB_SUFFIX']),
-#  Taintfox: disabling style checks at taint is outside js directory
-#    '/config/check_spidermonkey_style.py',
+    '/config/check_spidermonkey_style.py',
     '/config/check_macroassembler_style.py',
     '/config/check_js_opcode.py'
 ]