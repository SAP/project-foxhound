--- conflicted
+++ resolved
@@ -723,17 +723,11 @@
 }
 
 static inline bool
-<<<<<<< HEAD
-IsIgnoredDirectiveName(ExclusiveContext* cx, JSLinearString* str)
-=======
-IsIgnoredDirectiveName(JSContext* cx, JSAtom* atom)
->>>>>>> d3261dd5
+IsIgnoredDirectiveName(JSContext* cx, JSLinearString* str)
 {
     // TaintFox: modified to work with JSLinearString
-    // Can't use CompareStrings here since that requires a JSContext...
-    //int32_t ignored;
-    return AtomizeString(cx, str) == cx->names().useStrict;
-    //return !CompareStrings(cx, str, cx->names().useStrict, &ignored);
+    int32_t res;
+    return CompareStrings(cx, str, cx->names().useStrict, &res) && res != 0;
 }
 
 static inline bool
