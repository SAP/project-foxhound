--- conflicted
+++ resolved
@@ -627,17 +627,10 @@
   return pn->isName(name);
 }
 
-<<<<<<< HEAD
-static inline bool
-IsIgnoredDirectiveName(JSContext* cx, JSLinearString* str)
-{
-    // TaintFox: modified to work with JSLinearString
-    int32_t res;
-    return CompareStrings(cx, str, cx->names().useStrict, &res) && res != 0;
-=======
 static inline bool IsIgnoredDirectiveName(JSContext* cx, JSAtom* atom) {
-  return atom != cx->names().useStrict;
->>>>>>> 030f2d6b
+  // TaintFox: modified to work with JSLinearString
+  int32_t res;
+  return CompareStrings(cx, str, cx->names().useStrict, &res) && res != 0;
 }
 
 static inline bool IsIgnoredDirective(JSContext* cx, ParseNode* pn) {
@@ -2003,3293 +1996,9 @@
       return false;
     }
 
-<<<<<<< HEAD
-    class Global
-    {
-      public:
-        enum Which {
-            Variable,
-            ConstantLiteral,
-            ConstantImport,
-            Function,
-            FuncPtrTable,
-            FFI,
-            ArrayView,
-            ArrayViewCtor,
-            MathBuiltinFunction,
-            AtomicsBuiltinFunction,
-            SimdCtor,
-            SimdOp
-        };
-
-      private:
-        Which which_;
-        union {
-            struct {
-                Type::Which type_;
-                unsigned index_;
-                NumLit literalValue_;
-            } varOrConst;
-            uint32_t funcIndex_;
-            uint32_t funcPtrTableIndex_;
-            uint32_t ffiIndex_;
-            struct {
-                Scalar::Type viewType_;
-            } viewInfo;
-            AsmJSMathBuiltinFunction mathBuiltinFunc_;
-            AsmJSAtomicsBuiltinFunction atomicsBuiltinFunc_;
-            SimdType simdCtorType_;
-            struct {
-                SimdType type_;
-                SimdOperation which_;
-            } simdOp;
-        } u;
-
-        friend class ModuleValidator;
-        friend class js::LifoAlloc;
-
-        explicit Global(Which which) : which_(which) {}
-
-      public:
-        Which which() const {
-            return which_;
-        }
-        Type varOrConstType() const {
-            MOZ_ASSERT(which_ == Variable || which_ == ConstantLiteral || which_ == ConstantImport);
-            return u.varOrConst.type_;
-        }
-        unsigned varOrConstIndex() const {
-            MOZ_ASSERT(which_ == Variable || which_ == ConstantImport);
-            return u.varOrConst.index_;
-        }
-        bool isConst() const {
-            return which_ == ConstantLiteral || which_ == ConstantImport;
-        }
-        NumLit constLiteralValue() const {
-            MOZ_ASSERT(which_ == ConstantLiteral);
-            return u.varOrConst.literalValue_;
-        }
-        uint32_t funcIndex() const {
-            MOZ_ASSERT(which_ == Function);
-            return u.funcIndex_;
-        }
-        uint32_t funcPtrTableIndex() const {
-            MOZ_ASSERT(which_ == FuncPtrTable);
-            return u.funcPtrTableIndex_;
-        }
-        unsigned ffiIndex() const {
-            MOZ_ASSERT(which_ == FFI);
-            return u.ffiIndex_;
-        }
-        bool isAnyArrayView() const {
-            return which_ == ArrayView || which_ == ArrayViewCtor;
-        }
-        Scalar::Type viewType() const {
-            MOZ_ASSERT(isAnyArrayView());
-            return u.viewInfo.viewType_;
-        }
-        bool isMathFunction() const {
-            return which_ == MathBuiltinFunction;
-        }
-        AsmJSMathBuiltinFunction mathBuiltinFunction() const {
-            MOZ_ASSERT(which_ == MathBuiltinFunction);
-            return u.mathBuiltinFunc_;
-        }
-        bool isAtomicsFunction() const {
-            return which_ == AtomicsBuiltinFunction;
-        }
-        AsmJSAtomicsBuiltinFunction atomicsBuiltinFunction() const {
-            MOZ_ASSERT(which_ == AtomicsBuiltinFunction);
-            return u.atomicsBuiltinFunc_;
-        }
-        bool isSimdCtor() const {
-            return which_ == SimdCtor;
-        }
-        SimdType simdCtorType() const {
-            MOZ_ASSERT(which_ == SimdCtor);
-            return u.simdCtorType_;
-        }
-        bool isSimdOperation() const {
-            return which_ == SimdOp;
-        }
-        SimdOperation simdOperation() const {
-            MOZ_ASSERT(which_ == SimdOp);
-            return u.simdOp.which_;
-        }
-        SimdType simdOperationType() const {
-            MOZ_ASSERT(which_ == SimdOp);
-            return u.simdOp.type_;
-        }
-    };
-
-    struct MathBuiltin
-    {
-        enum Kind { Function, Constant };
-        Kind kind;
-
-        union {
-            double cst;
-            AsmJSMathBuiltinFunction func;
-        } u;
-
-        MathBuiltin() : kind(Kind(-1)) {}
-        explicit MathBuiltin(double cst) : kind(Constant) {
-            u.cst = cst;
-        }
-        explicit MathBuiltin(AsmJSMathBuiltinFunction func) : kind(Function) {
-            u.func = func;
-        }
-    };
-
-    struct ArrayView
-    {
-        ArrayView(PropertyName* name, Scalar::Type type)
-          : name(name), type(type)
-        {}
-
-        PropertyName* name;
-        Scalar::Type type;
-    };
-
-  private:
-    class NamedSig
-    {
-        PropertyName* name_;
-        const SigWithId* sig_;
-
-      public:
-        NamedSig(PropertyName* name, const SigWithId& sig)
-          : name_(name), sig_(&sig)
-        {}
-        PropertyName* name() const {
-            return name_;
-        }
-        const Sig& sig() const {
-            return *sig_;
-        }
-
-        // Implement HashPolicy:
-        struct Lookup {
-            PropertyName* name;
-            const Sig& sig;
-            Lookup(PropertyName* name, const Sig& sig) : name(name), sig(sig) {}
-        };
-        static HashNumber hash(Lookup l) {
-            return HashGeneric(l.name, l.sig.hash());
-        }
-        static bool match(NamedSig lhs, Lookup rhs) {
-            return lhs.name_ == rhs.name && *lhs.sig_ == rhs.sig;
-        }
-    };
-    typedef HashMap<NamedSig, uint32_t, NamedSig> ImportMap;
-    typedef HashMap<const SigWithId*, uint32_t, SigHashPolicy> SigMap;
-    typedef HashMap<PropertyName*, Global*> GlobalMap;
-    typedef HashMap<PropertyName*, MathBuiltin> MathNameMap;
-    typedef HashMap<PropertyName*, AsmJSAtomicsBuiltinFunction> AtomicsNameMap;
-    typedef HashMap<PropertyName*, SimdOperation> SimdOperationNameMap;
-    typedef Vector<ArrayView> ArrayViewVector;
-
-    JSContext*            cx_;
-    AsmJSParser&          parser_;
-    ParseNode*            moduleFunctionNode_;
-    PropertyName*         moduleFunctionName_;
-    PropertyName*         globalArgumentName_;
-    PropertyName*         importArgumentName_;
-    PropertyName*         bufferArgumentName_;
-    MathNameMap           standardLibraryMathNames_;
-    AtomicsNameMap        standardLibraryAtomicsNames_;
-    SimdOperationNameMap  standardLibrarySimdOpNames_;
-    RootedFunction        dummyFunction_;
-
-    // Validation-internal state:
-    LifoAlloc             validationLifo_;
-    FuncVector            functions_;
-    FuncPtrTableVector    funcPtrTables_;
-    GlobalMap             globalMap_;
-    SigMap                sigMap_;
-    ImportMap             importMap_;
-    ArrayViewVector       arrayViews_;
-    bool                  atomicsPresent_;
-    bool                  simdPresent_;
-
-    // State used to build the AsmJSModule in finish():
-    ModuleGenerator       mg_;
-    MutableAsmJSMetadata  asmJSMetadata_;
-
-    // Error reporting:
-    UniqueChars           errorString_;
-    uint32_t              errorOffset_;
-    bool                  errorOverRecursed_;
-
-    // Helpers:
-    bool addStandardLibraryMathName(const char* name, AsmJSMathBuiltinFunction func) {
-        JSAtom* atom = Atomize(cx_, name, strlen(name));
-        if (!atom)
-            return false;
-        MathBuiltin builtin(func);
-        return standardLibraryMathNames_.putNew(atom->asPropertyName(), builtin);
-    }
-    bool addStandardLibraryMathName(const char* name, double cst) {
-        JSAtom* atom = Atomize(cx_, name, strlen(name));
-        if (!atom)
-            return false;
-        MathBuiltin builtin(cst);
-        return standardLibraryMathNames_.putNew(atom->asPropertyName(), builtin);
-    }
-    bool addStandardLibraryAtomicsName(const char* name, AsmJSAtomicsBuiltinFunction func) {
-        JSAtom* atom = Atomize(cx_, name, strlen(name));
-        if (!atom)
-            return false;
-        return standardLibraryAtomicsNames_.putNew(atom->asPropertyName(), func);
-    }
-    bool addStandardLibrarySimdOpName(const char* name, SimdOperation op) {
-        JSAtom* atom = Atomize(cx_, name, strlen(name));
-        if (!atom)
-            return false;
-        return standardLibrarySimdOpNames_.putNew(atom->asPropertyName(), op);
-    }
-    bool newSig(Sig&& sig, uint32_t* sigIndex) {
-        *sigIndex = 0;
-        if (mg_.numSigs() >= AsmJSMaxTypes)
-            return failCurrentOffset("too many signatures");
-
-        *sigIndex = mg_.numSigs();
-        mg_.initSig(*sigIndex, Move(sig));
-        return true;
-    }
-    bool declareSig(Sig&& sig, uint32_t* sigIndex) {
-        SigMap::AddPtr p = sigMap_.lookupForAdd(sig);
-        if (p) {
-            *sigIndex = p->value();
-            MOZ_ASSERT(mg_.sig(*sigIndex) == sig);
-            return true;
-        }
-
-        return newSig(Move(sig), sigIndex) &&
-               sigMap_.add(p, &mg_.sig(*sigIndex), *sigIndex);
-    }
-
-  public:
-    ModuleValidator(JSContext* cx, AsmJSParser& parser, ParseNode* moduleFunctionNode)
-      : cx_(cx),
-        parser_(parser),
-        moduleFunctionNode_(moduleFunctionNode),
-        moduleFunctionName_(FunctionName(moduleFunctionNode)),
-        globalArgumentName_(nullptr),
-        importArgumentName_(nullptr),
-        bufferArgumentName_(nullptr),
-        standardLibraryMathNames_(cx),
-        standardLibraryAtomicsNames_(cx),
-        standardLibrarySimdOpNames_(cx),
-        dummyFunction_(cx),
-        validationLifo_(VALIDATION_LIFO_DEFAULT_CHUNK_SIZE),
-        functions_(cx),
-        funcPtrTables_(cx),
-        globalMap_(cx),
-        sigMap_(cx),
-        importMap_(cx),
-        arrayViews_(cx),
-        atomicsPresent_(false),
-        simdPresent_(false),
-        mg_(nullptr),
-        errorString_(nullptr),
-        errorOffset_(UINT32_MAX),
-        errorOverRecursed_(false)
-    {}
-
-    ~ModuleValidator() {
-        if (errorString_) {
-            MOZ_ASSERT(errorOffset_ != UINT32_MAX);
-            tokenStream().reportAsmJSError(errorOffset_,
-                                           JSMSG_USE_ASM_TYPE_FAIL,
-                                           errorString_.get());
-        }
-        if (errorOverRecursed_)
-            ReportOverRecursed(cx_);
-    }
-
-    bool init() {
-        asmJSMetadata_ = cx_->new_<AsmJSMetadata>();
-        if (!asmJSMetadata_)
-            return false;
-
-        asmJSMetadata_->preludeStart = moduleFunctionNode_->pn_funbox->preludeStart;
-        asmJSMetadata_->srcStart = moduleFunctionNode_->pn_body->pn_pos.begin;
-        asmJSMetadata_->srcBodyStart = parser_.tokenStream.currentToken().pos.end;
-        asmJSMetadata_->strict = parser_.pc->sc()->strict() &&
-                                 !parser_.pc->sc()->hasExplicitUseStrict();
-        asmJSMetadata_->scriptSource.reset(parser_.ss);
-
-        if (!globalMap_.init() || !sigMap_.init() || !importMap_.init())
-            return false;
-
-        if (!standardLibraryMathNames_.init() ||
-            !addStandardLibraryMathName("sin", AsmJSMathBuiltin_sin) ||
-            !addStandardLibraryMathName("cos", AsmJSMathBuiltin_cos) ||
-            !addStandardLibraryMathName("tan", AsmJSMathBuiltin_tan) ||
-            !addStandardLibraryMathName("asin", AsmJSMathBuiltin_asin) ||
-            !addStandardLibraryMathName("acos", AsmJSMathBuiltin_acos) ||
-            !addStandardLibraryMathName("atan", AsmJSMathBuiltin_atan) ||
-            !addStandardLibraryMathName("ceil", AsmJSMathBuiltin_ceil) ||
-            !addStandardLibraryMathName("floor", AsmJSMathBuiltin_floor) ||
-            !addStandardLibraryMathName("exp", AsmJSMathBuiltin_exp) ||
-            !addStandardLibraryMathName("log", AsmJSMathBuiltin_log) ||
-            !addStandardLibraryMathName("pow", AsmJSMathBuiltin_pow) ||
-            !addStandardLibraryMathName("sqrt", AsmJSMathBuiltin_sqrt) ||
-            !addStandardLibraryMathName("abs", AsmJSMathBuiltin_abs) ||
-            !addStandardLibraryMathName("atan2", AsmJSMathBuiltin_atan2) ||
-            !addStandardLibraryMathName("imul", AsmJSMathBuiltin_imul) ||
-            !addStandardLibraryMathName("clz32", AsmJSMathBuiltin_clz32) ||
-            !addStandardLibraryMathName("fround", AsmJSMathBuiltin_fround) ||
-            !addStandardLibraryMathName("min", AsmJSMathBuiltin_min) ||
-            !addStandardLibraryMathName("max", AsmJSMathBuiltin_max) ||
-            !addStandardLibraryMathName("E", M_E) ||
-            !addStandardLibraryMathName("LN10", M_LN10) ||
-            !addStandardLibraryMathName("LN2", M_LN2) ||
-            !addStandardLibraryMathName("LOG2E", M_LOG2E) ||
-            !addStandardLibraryMathName("LOG10E", M_LOG10E) ||
-            !addStandardLibraryMathName("PI", M_PI) ||
-            !addStandardLibraryMathName("SQRT1_2", M_SQRT1_2) ||
-            !addStandardLibraryMathName("SQRT2", M_SQRT2))
-        {
-            return false;
-        }
-
-        if (!standardLibraryAtomicsNames_.init() ||
-            !addStandardLibraryAtomicsName("compareExchange", AsmJSAtomicsBuiltin_compareExchange) ||
-            !addStandardLibraryAtomicsName("exchange", AsmJSAtomicsBuiltin_exchange) ||
-            !addStandardLibraryAtomicsName("load", AsmJSAtomicsBuiltin_load) ||
-            !addStandardLibraryAtomicsName("store", AsmJSAtomicsBuiltin_store) ||
-            !addStandardLibraryAtomicsName("add", AsmJSAtomicsBuiltin_add) ||
-            !addStandardLibraryAtomicsName("sub", AsmJSAtomicsBuiltin_sub) ||
-            !addStandardLibraryAtomicsName("and", AsmJSAtomicsBuiltin_and) ||
-            !addStandardLibraryAtomicsName("or", AsmJSAtomicsBuiltin_or) ||
-            !addStandardLibraryAtomicsName("xor", AsmJSAtomicsBuiltin_xor) ||
-            !addStandardLibraryAtomicsName("isLockFree", AsmJSAtomicsBuiltin_isLockFree))
-        {
-            return false;
-        }
-
-#define ADDSTDLIBSIMDOPNAME(op) || !addStandardLibrarySimdOpName(#op, SimdOperation::Fn_##op)
-        if (!standardLibrarySimdOpNames_.init()
-            FORALL_SIMD_ASMJS_OP(ADDSTDLIBSIMDOPNAME))
-        {
-            return false;
-        }
-#undef ADDSTDLIBSIMDOPNAME
-
-        // This flows into FunctionBox, so must be tenured.
-        dummyFunction_ = NewScriptedFunction(cx_, 0, JSFunction::INTERPRETED, nullptr,
-                                             /* proto = */ nullptr, gc::AllocKind::FUNCTION,
-                                             TenuredObject);
-        if (!dummyFunction_)
-            return false;
-
-        ScriptedCaller scriptedCaller;
-        if (parser_.ss->filename()) {
-            scriptedCaller.line = scriptedCaller.column = 0;  // unused
-            scriptedCaller.filename = DuplicateString(parser_.ss->filename());
-            if (!scriptedCaller.filename)
-                return false;
-        }
-
-        CompileArgs args;
-        if (!args.initFromContext(cx_, Move(scriptedCaller)))
-            return false;
-
-        auto env = MakeUnique<ModuleEnvironment>(ModuleKind::AsmJS);
-        if (!env ||
-            !env->sigs.resize(AsmJSMaxTypes) ||
-            !env->funcSigs.resize(AsmJSMaxFuncs) ||
-            !env->funcImportGlobalDataOffsets.resize(AsmJSMaxImports) ||
-            !env->tables.resize(AsmJSMaxTables) ||
-            !env->asmJSSigToTableIndex.resize(AsmJSMaxTypes))
-        {
-            return false;
-        }
-
-        env->minMemoryLength = RoundUpToNextValidAsmJSHeapLength(0);
-
-        if (!mg_.init(Move(env), args, asmJSMetadata_.get()))
-            return false;
-
-        return true;
-    }
-
-    JSContext* cx() const                    { return cx_; }
-    PropertyName* moduleFunctionName() const { return moduleFunctionName_; }
-    PropertyName* globalArgumentName() const { return globalArgumentName_; }
-    PropertyName* importArgumentName() const { return importArgumentName_; }
-    PropertyName* bufferArgumentName() const { return bufferArgumentName_; }
-    ModuleGenerator& mg()                    { return mg_; }
-    AsmJSParser& parser() const              { return parser_; }
-    TokenStream& tokenStream() const         { return parser_.tokenStream; }
-    RootedFunction& dummyFunction()          { return dummyFunction_; }
-    bool supportsSimd() const                { return cx_->jitSupportsSimd(); }
-    bool atomicsPresent() const              { return atomicsPresent_; }
-    uint32_t minMemoryLength() const         { return mg_.minMemoryLength(); }
-
-    void initModuleFunctionName(PropertyName* name) {
-        MOZ_ASSERT(!moduleFunctionName_);
-        moduleFunctionName_ = name;
-    }
-    MOZ_MUST_USE bool initGlobalArgumentName(PropertyName* n) {
-        MOZ_ASSERT(n->isTenured());
-        globalArgumentName_ = n;
-        if (n) {
-            asmJSMetadata_->globalArgumentName = StringToNewUTF8CharsZ(cx_, *n);
-            if (!asmJSMetadata_->globalArgumentName)
-                return false;
-        }
-        return true;
-    }
-    MOZ_MUST_USE bool initImportArgumentName(PropertyName* n) {
-        MOZ_ASSERT(n->isTenured());
-        importArgumentName_ = n;
-        if (n) {
-            asmJSMetadata_->importArgumentName = StringToNewUTF8CharsZ(cx_, *n);
-            if (!asmJSMetadata_->importArgumentName)
-                return false;
-        }
-        return true;
-    }
-    MOZ_MUST_USE bool initBufferArgumentName(PropertyName* n) {
-        MOZ_ASSERT(n->isTenured());
-        bufferArgumentName_ = n;
-        if (n) {
-            asmJSMetadata_->bufferArgumentName = StringToNewUTF8CharsZ(cx_, *n);
-            if (!asmJSMetadata_->bufferArgumentName)
-                return false;
-        }
-        return true;
-    }
-    bool addGlobalVarInit(PropertyName* var, const NumLit& lit, Type type, bool isConst) {
-        MOZ_ASSERT(type.isGlobalVarType());
-        MOZ_ASSERT(type == Type::canonicalize(Type::lit(lit)));
-
-        uint32_t index;
-        if (!mg_.addGlobal(type.canonicalToValType(), isConst, &index))
-            return false;
-
-        Global::Which which = isConst ? Global::ConstantLiteral : Global::Variable;
-        Global* global = validationLifo_.new_<Global>(which);
-        if (!global)
-            return false;
-        global->u.varOrConst.index_ = index;
-        global->u.varOrConst.type_ = (isConst ? Type::lit(lit) : type).which();
-        if (isConst)
-            global->u.varOrConst.literalValue_ = lit;
-        if (!globalMap_.putNew(var, global))
-            return false;
-
-        AsmJSGlobal g(AsmJSGlobal::Variable, nullptr);
-        g.pod.u.var.initKind_ = AsmJSGlobal::InitConstant;
-        g.pod.u.var.u.val_ = lit.value();
-        return asmJSMetadata_->asmJSGlobals.append(Move(g));
-    }
-    bool addGlobalVarImport(PropertyName* var, PropertyName* field, Type type, bool isConst) {
-        MOZ_ASSERT(type.isGlobalVarType());
-
-        UniqueChars fieldChars = StringToNewUTF8CharsZ(cx_, *field);
-        if (!fieldChars)
-            return false;
-
-        uint32_t index;
-        ValType valType = type.canonicalToValType();
-        if (!mg_.addGlobal(valType, isConst, &index))
-            return false;
-
-        Global::Which which = isConst ? Global::ConstantImport : Global::Variable;
-        Global* global = validationLifo_.new_<Global>(which);
-        if (!global)
-            return false;
-        global->u.varOrConst.index_ = index;
-        global->u.varOrConst.type_ = type.which();
-        if (!globalMap_.putNew(var, global))
-            return false;
-
-        AsmJSGlobal g(AsmJSGlobal::Variable, Move(fieldChars));
-        g.pod.u.var.initKind_ = AsmJSGlobal::InitImport;
-        g.pod.u.var.u.importType_ = valType;
-        return asmJSMetadata_->asmJSGlobals.append(Move(g));
-    }
-    bool addArrayView(PropertyName* var, Scalar::Type vt, PropertyName* maybeField) {
-        UniqueChars fieldChars;
-        if (maybeField) {
-            fieldChars = StringToNewUTF8CharsZ(cx_, *maybeField);
-            if (!fieldChars)
-                return false;
-        }
-
-        if (!arrayViews_.append(ArrayView(var, vt)))
-            return false;
-
-        Global* global = validationLifo_.new_<Global>(Global::ArrayView);
-        if (!global)
-            return false;
-        global->u.viewInfo.viewType_ = vt;
-        if (!globalMap_.putNew(var, global))
-            return false;
-
-        AsmJSGlobal g(AsmJSGlobal::ArrayView, Move(fieldChars));
-        g.pod.u.viewType_ = vt;
-        return asmJSMetadata_->asmJSGlobals.append(Move(g));
-    }
-    bool addMathBuiltinFunction(PropertyName* var, AsmJSMathBuiltinFunction func,
-                                PropertyName* field)
-    {
-        UniqueChars fieldChars = StringToNewUTF8CharsZ(cx_, *field);
-        if (!fieldChars)
-            return false;
-
-        Global* global = validationLifo_.new_<Global>(Global::MathBuiltinFunction);
-        if (!global)
-            return false;
-        global->u.mathBuiltinFunc_ = func;
-        if (!globalMap_.putNew(var, global))
-            return false;
-
-        AsmJSGlobal g(AsmJSGlobal::MathBuiltinFunction, Move(fieldChars));
-        g.pod.u.mathBuiltinFunc_ = func;
-        return asmJSMetadata_->asmJSGlobals.append(Move(g));
-    }
-  private:
-    bool addGlobalDoubleConstant(PropertyName* var, double constant) {
-        Global* global = validationLifo_.new_<Global>(Global::ConstantLiteral);
-        if (!global)
-            return false;
-        global->u.varOrConst.type_ = Type::Double;
-        global->u.varOrConst.literalValue_ = NumLit(NumLit::Double, DoubleValue(constant));
-        return globalMap_.putNew(var, global);
-    }
-  public:
-    bool addMathBuiltinConstant(PropertyName* var, double constant, PropertyName* field) {
-        UniqueChars fieldChars = StringToNewUTF8CharsZ(cx_, *field);
-        if (!fieldChars)
-            return false;
-
-        if (!addGlobalDoubleConstant(var, constant))
-            return false;
-
-        AsmJSGlobal g(AsmJSGlobal::Constant, Move(fieldChars));
-        g.pod.u.constant.value_ = constant;
-        g.pod.u.constant.kind_ = AsmJSGlobal::MathConstant;
-        return asmJSMetadata_->asmJSGlobals.append(Move(g));
-    }
-    bool addGlobalConstant(PropertyName* var, double constant, PropertyName* field) {
-        UniqueChars fieldChars = StringToNewUTF8CharsZ(cx_, *field);
-        if (!fieldChars)
-            return false;
-
-        if (!addGlobalDoubleConstant(var, constant))
-            return false;
-
-        AsmJSGlobal g(AsmJSGlobal::Constant, Move(fieldChars));
-        g.pod.u.constant.value_ = constant;
-        g.pod.u.constant.kind_ = AsmJSGlobal::GlobalConstant;
-        return asmJSMetadata_->asmJSGlobals.append(Move(g));
-    }
-    bool addAtomicsBuiltinFunction(PropertyName* var, AsmJSAtomicsBuiltinFunction func,
-                                   PropertyName* field)
-    {
-        if (!JitOptions.asmJSAtomicsEnable)
-            return failCurrentOffset("asm.js Atomics only enabled in wasm test mode");
-
-        atomicsPresent_ = true;
-
-        UniqueChars fieldChars = StringToNewUTF8CharsZ(cx_, *field);
-        if (!fieldChars)
-            return false;
-
-        Global* global = validationLifo_.new_<Global>(Global::AtomicsBuiltinFunction);
-        if (!global)
-            return false;
-        global->u.atomicsBuiltinFunc_ = func;
-        if (!globalMap_.putNew(var, global))
-            return false;
-
-        AsmJSGlobal g(AsmJSGlobal::AtomicsBuiltinFunction, Move(fieldChars));
-        g.pod.u.atomicsBuiltinFunc_ = func;
-        return asmJSMetadata_->asmJSGlobals.append(Move(g));
-    }
-    bool addSimdCtor(PropertyName* var, SimdType type, PropertyName* field) {
-        simdPresent_ = true;
-
-        UniqueChars fieldChars = StringToNewUTF8CharsZ(cx_, *field);
-        if (!fieldChars)
-            return false;
-
-        Global* global = validationLifo_.new_<Global>(Global::SimdCtor);
-        if (!global)
-            return false;
-        global->u.simdCtorType_ = type;
-        if (!globalMap_.putNew(var, global))
-            return false;
-
-        AsmJSGlobal g(AsmJSGlobal::SimdCtor, Move(fieldChars));
-        g.pod.u.simdCtorType_ = type;
-        return asmJSMetadata_->asmJSGlobals.append(Move(g));
-    }
-    bool addSimdOperation(PropertyName* var, SimdType type, SimdOperation op, PropertyName* field) {
-        simdPresent_ = true;
-
-        UniqueChars fieldChars = StringToNewUTF8CharsZ(cx_, *field);
-        if (!fieldChars)
-            return false;
-
-        Global* global = validationLifo_.new_<Global>(Global::SimdOp);
-        if (!global)
-            return false;
-        global->u.simdOp.type_ = type;
-        global->u.simdOp.which_ = op;
-        if (!globalMap_.putNew(var, global))
-            return false;
-
-        AsmJSGlobal g(AsmJSGlobal::SimdOp, Move(fieldChars));
-        g.pod.u.simdOp.type_ = type;
-        g.pod.u.simdOp.which_ = op;
-        return asmJSMetadata_->asmJSGlobals.append(Move(g));
-    }
-    bool addArrayViewCtor(PropertyName* var, Scalar::Type vt, PropertyName* field) {
-        UniqueChars fieldChars = StringToNewUTF8CharsZ(cx_, *field);
-        if (!fieldChars)
-            return false;
-
-        Global* global = validationLifo_.new_<Global>(Global::ArrayViewCtor);
-        if (!global)
-            return false;
-        global->u.viewInfo.viewType_ = vt;
-        if (!globalMap_.putNew(var, global))
-            return false;
-
-        AsmJSGlobal g(AsmJSGlobal::ArrayViewCtor, Move(fieldChars));
-        g.pod.u.viewType_ = vt;
-        return asmJSMetadata_->asmJSGlobals.append(Move(g));
-    }
-    bool addFFI(PropertyName* var, PropertyName* field) {
-        UniqueChars fieldChars = StringToNewUTF8CharsZ(cx_, *field);
-        if (!fieldChars)
-            return false;
-
-        if (asmJSMetadata_->numFFIs == UINT32_MAX)
-            return false;
-        uint32_t ffiIndex = asmJSMetadata_->numFFIs++;
-
-        Global* global = validationLifo_.new_<Global>(Global::FFI);
-        if (!global)
-            return false;
-        global->u.ffiIndex_ = ffiIndex;
-        if (!globalMap_.putNew(var, global))
-            return false;
-
-        AsmJSGlobal g(AsmJSGlobal::FFI, Move(fieldChars));
-        g.pod.u.ffiIndex_ = ffiIndex;
-        return asmJSMetadata_->asmJSGlobals.append(Move(g));
-    }
-    bool addExportField(ParseNode* pn, const Func& func, PropertyName* maybeField) {
-        // Record the field name of this export.
-        CacheableChars fieldChars;
-        if (maybeField)
-            fieldChars = StringToNewUTF8CharsZ(cx_, *maybeField);
-        else
-            fieldChars = DuplicateString("");
-        if (!fieldChars)
-            return false;
-
-        // Declare which function is exported which gives us an index into the
-        // module ExportVector.
-        if (!mg_.addExport(Move(fieldChars), func.index()))
-            return false;
-
-        // The exported function might have already been exported in which case
-        // the index will refer into the range of AsmJSExports.
-        return asmJSMetadata_->asmJSExports.emplaceBack(func.index(),
-                                                        func.srcBegin() - asmJSMetadata_->srcStart,
-                                                        func.srcEnd() - asmJSMetadata_->srcStart);
-    }
-    bool addFunction(PropertyName* name, uint32_t firstUse, Sig&& sig, Func** func) {
-        uint32_t sigIndex;
-        if (!declareSig(Move(sig), &sigIndex))
-            return false;
-        uint32_t funcIndex = AsmJSFirstDefFuncIndex + numFunctions();
-        if (funcIndex >= AsmJSMaxFuncs)
-            return failCurrentOffset("too many functions");
-        mg_.initFuncSig(funcIndex, sigIndex);
-        Global* global = validationLifo_.new_<Global>(Global::Function);
-        if (!global)
-            return false;
-        global->u.funcIndex_ = funcIndex;
-        if (!globalMap_.putNew(name, global))
-            return false;
-        *func = validationLifo_.new_<Func>(name, firstUse, funcIndex);
-        return *func && functions_.append(*func);
-    }
-    bool declareFuncPtrTable(Sig&& sig, PropertyName* name, uint32_t firstUse, uint32_t mask,
-                             uint32_t* index)
-    {
-        if (mask > MaxTableInitialLength)
-            return failCurrentOffset("function pointer table too big");
-        uint32_t sigIndex;
-        if (!newSig(Move(sig), &sigIndex))
-            return false;
-        if (!mg_.initSigTableLength(sigIndex, mask + 1))
-            return false;
-        Global* global = validationLifo_.new_<Global>(Global::FuncPtrTable);
-        if (!global)
-            return false;
-        global->u.funcPtrTableIndex_ = *index = funcPtrTables_.length();
-        if (!globalMap_.putNew(name, global))
-            return false;
-        FuncPtrTable* t = validationLifo_.new_<FuncPtrTable>(sigIndex, name, firstUse, mask);
-        return t && funcPtrTables_.append(t);
-    }
-    bool defineFuncPtrTable(uint32_t funcPtrTableIndex, Uint32Vector&& elems) {
-        FuncPtrTable& table = *funcPtrTables_[funcPtrTableIndex];
-        if (table.defined())
-            return false;
-        table.define();
-        return mg_.initSigTableElems(table.sigIndex(), Move(elems));
-    }
-    bool declareImport(PropertyName* name, Sig&& sig, unsigned ffiIndex, uint32_t* funcIndex) {
-        ImportMap::AddPtr p = importMap_.lookupForAdd(NamedSig::Lookup(name, sig));
-        if (p) {
-            *funcIndex = p->value();
-            return true;
-        }
-        *funcIndex = asmJSMetadata_->asmJSImports.length();
-        if (*funcIndex > AsmJSMaxImports)
-            return failCurrentOffset("too many imports");
-        if (!asmJSMetadata_->asmJSImports.emplaceBack(ffiIndex))
-            return false;
-        uint32_t sigIndex;
-        if (!declareSig(Move(sig), &sigIndex))
-            return false;
-        if (!mg_.initImport(*funcIndex, sigIndex))
-            return false;
-        return importMap_.add(p, NamedSig(name, mg_.sig(sigIndex)), *funcIndex);
-    }
-
-    bool tryConstantAccess(uint64_t start, uint64_t width) {
-        MOZ_ASSERT(UINT64_MAX - start > width);
-        uint64_t len = start + width;
-        if (len > uint64_t(INT32_MAX) + 1)
-            return false;
-        len = RoundUpToNextValidAsmJSHeapLength(len);
-        if (len > mg_.minMemoryLength())
-            mg_.bumpMinMemoryLength(len);
-        return true;
-    }
-
-    // Error handling.
-    bool hasAlreadyFailed() const {
-        return !!errorString_;
-    }
-
-    bool failOffset(uint32_t offset, const char* str) {
-        MOZ_ASSERT(!hasAlreadyFailed());
-        MOZ_ASSERT(errorOffset_ == UINT32_MAX);
-        MOZ_ASSERT(str);
-        errorOffset_ = offset;
-        errorString_ = DuplicateString(str);
-        return false;
-    }
-
-    bool failCurrentOffset(const char* str) {
-        return failOffset(tokenStream().currentToken().pos.begin, str);
-    }
-
-    bool fail(ParseNode* pn, const char* str) {
-        return failOffset(pn->pn_pos.begin, str);
-    }
-
-    bool failfVAOffset(uint32_t offset, const char* fmt, va_list ap) {
-        MOZ_ASSERT(!hasAlreadyFailed());
-        MOZ_ASSERT(errorOffset_ == UINT32_MAX);
-        MOZ_ASSERT(fmt);
-        errorOffset_ = offset;
-        errorString_.reset(JS_vsmprintf(fmt, ap));
-        return false;
-    }
-
-    bool failfOffset(uint32_t offset, const char* fmt, ...) MOZ_FORMAT_PRINTF(3, 4) {
-        va_list ap;
-        va_start(ap, fmt);
-        failfVAOffset(offset, fmt, ap);
-        va_end(ap);
-        return false;
-    }
-
-    bool failf(ParseNode* pn, const char* fmt, ...) MOZ_FORMAT_PRINTF(3, 4) {
-        va_list ap;
-        va_start(ap, fmt);
-        failfVAOffset(pn->pn_pos.begin, fmt, ap);
-        va_end(ap);
-        return false;
-    }
-
-    bool failNameOffset(uint32_t offset, const char* fmt, PropertyName* name) {
-        // This function is invoked without the caller properly rooting its locals.
-        gc::AutoSuppressGC suppress(cx_);
-        JSAutoByteString bytes;
-        if (AtomToPrintableString(cx_, name, &bytes))
-            failfOffset(offset, fmt, bytes.ptr());
-        return false;
-    }
-
-    bool failName(ParseNode* pn, const char* fmt, PropertyName* name) {
-        return failNameOffset(pn->pn_pos.begin, fmt, name);
-    }
-
-    bool failOverRecursed() {
-        errorOverRecursed_ = true;
-        return false;
-    }
-
-    unsigned numArrayViews() const {
-        return arrayViews_.length();
-    }
-    const ArrayView& arrayView(unsigned i) const {
-        return arrayViews_[i];
-    }
-    unsigned numFunctions() const {
-        return functions_.length();
-    }
-    Func& function(unsigned i) const {
-        return *functions_[i];
-    }
-    unsigned numFuncPtrTables() const {
-        return funcPtrTables_.length();
-    }
-    FuncPtrTable& funcPtrTable(unsigned i) const {
-        return *funcPtrTables_[i];
-    }
-
-    const Global* lookupGlobal(PropertyName* name) const {
-        if (GlobalMap::Ptr p = globalMap_.lookup(name))
-            return p->value();
-        return nullptr;
-    }
-
-    Func* lookupFunction(PropertyName* name) {
-        if (GlobalMap::Ptr p = globalMap_.lookup(name)) {
-            Global* value = p->value();
-            if (value->which() == Global::Function) {
-                MOZ_ASSERT(value->funcIndex() >= AsmJSFirstDefFuncIndex);
-                return functions_[value->funcIndex() - AsmJSFirstDefFuncIndex];
-            }
-        }
-        return nullptr;
-    }
-
-    bool lookupStandardLibraryMathName(PropertyName* name, MathBuiltin* mathBuiltin) const {
-        if (MathNameMap::Ptr p = standardLibraryMathNames_.lookup(name)) {
-            *mathBuiltin = p->value();
-            return true;
-        }
-        return false;
-    }
-    bool lookupStandardLibraryAtomicsName(PropertyName* name, AsmJSAtomicsBuiltinFunction* atomicsBuiltin) const {
-        if (AtomicsNameMap::Ptr p = standardLibraryAtomicsNames_.lookup(name)) {
-            *atomicsBuiltin = p->value();
-            return true;
-        }
-        return false;
-    }
-    bool lookupStandardSimdOpName(PropertyName* name, SimdOperation* op) const {
-        if (SimdOperationNameMap::Ptr p = standardLibrarySimdOpNames_.lookup(name)) {
-            *op = p->value();
-            return true;
-        }
-        return false;
-    }
-
-    bool startFunctionBodies() {
-        if (!arrayViews_.empty())
-            mg_.initMemoryUsage(atomicsPresent_ ? MemoryUsage::Shared : MemoryUsage::Unshared);
-
-        return mg_.startFuncDefs();
-    }
-    bool finishFunctionBodies() {
-        return mg_.finishFuncDefs();
-    }
-    SharedModule finish() {
-        asmJSMetadata_->usesSimd = simdPresent_;
-
-        MOZ_ASSERT(asmJSMetadata_->asmJSFuncNames.empty());
-        for (const Func* func : functions_) {
-            CacheableChars funcName = StringToNewUTF8CharsZ(cx_, *func->name());
-            if (!funcName || !asmJSMetadata_->asmJSFuncNames.emplaceBack(Move(funcName)))
-                return nullptr;
-        }
-
-        uint32_t endBeforeCurly = tokenStream().currentToken().pos.end;
-        asmJSMetadata_->srcLength = endBeforeCurly - asmJSMetadata_->srcStart;
-
-        TokenPos pos;
-        JS_ALWAYS_TRUE(tokenStream().peekTokenPos(&pos, TokenStream::Operand));
-        uint32_t endAfterCurly = pos.end;
-        asmJSMetadata_->srcLengthWithRightBrace = endAfterCurly - asmJSMetadata_->srcStart;
-
-        // asm.js does not have any wasm bytecode to save; view-source is
-        // provided through the ScriptSource.
-        SharedBytes bytes = js_new<ShareableBytes>();
-        if (!bytes)
-            return nullptr;
-
-        return mg_.finish(*bytes);
-    }
-};
-
-/*****************************************************************************/
-// Numeric literal utilities
-
-static bool
-IsNumericNonFloatLiteral(ParseNode* pn)
-{
-    // Note: '-' is never rolled into the number; numbers are always positive
-    // and negations must be applied manually.
-    return pn->isKind(PNK_NUMBER) ||
-           (pn->isKind(PNK_NEG) && UnaryKid(pn)->isKind(PNK_NUMBER));
-}
-
-static bool
-IsCallToGlobal(ModuleValidator& m, ParseNode* pn, const ModuleValidator::Global** global)
-{
-    if (!pn->isKind(PNK_CALL))
-        return false;
-
-    ParseNode* callee = CallCallee(pn);
-    if (!callee->isKind(PNK_NAME))
-        return false;
-
-    *global = m.lookupGlobal(callee->name());
-    return !!*global;
-}
-
-static bool
-IsCoercionCall(ModuleValidator& m, ParseNode* pn, Type* coerceTo, ParseNode** coercedExpr)
-{
-    const ModuleValidator::Global* global;
-    if (!IsCallToGlobal(m, pn, &global))
-        return false;
-
-    if (CallArgListLength(pn) != 1)
-        return false;
-
-    if (coercedExpr)
-        *coercedExpr = CallArgList(pn);
-
-    if (global->isMathFunction() && global->mathBuiltinFunction() == AsmJSMathBuiltin_fround) {
-        *coerceTo = Type::Float;
-        return true;
-    }
-
-    if (global->isSimdOperation() && global->simdOperation() == SimdOperation::Fn_check) {
-        *coerceTo = global->simdOperationType();
-        return true;
-    }
-
-    return false;
-}
-
-static bool
-IsFloatLiteral(ModuleValidator& m, ParseNode* pn)
-{
-    ParseNode* coercedExpr;
-    Type coerceTo;
-    if (!IsCoercionCall(m, pn, &coerceTo, &coercedExpr))
-        return false;
-    // Don't fold into || to avoid clang/memcheck bug (bug 1077031).
-    if (!coerceTo.isFloat())
-        return false;
-    return IsNumericNonFloatLiteral(coercedExpr);
-}
-
-static bool
-IsSimdTuple(ModuleValidator& m, ParseNode* pn, SimdType* type)
-{
-    const ModuleValidator::Global* global;
-    if (!IsCallToGlobal(m, pn, &global))
-        return false;
-
-    if (!global->isSimdCtor())
-        return false;
-
-    if (CallArgListLength(pn) != GetSimdLanes(global->simdCtorType()))
-        return false;
-
-    *type = global->simdCtorType();
-    return true;
-}
-
-static bool
-IsNumericLiteral(ModuleValidator& m, ParseNode* pn, bool* isSimd = nullptr);
-
-static NumLit
-ExtractNumericLiteral(ModuleValidator& m, ParseNode* pn);
-
-static inline bool
-IsLiteralInt(ModuleValidator& m, ParseNode* pn, uint32_t* u32);
-
-static bool
-IsSimdLiteral(ModuleValidator& m, ParseNode* pn)
-{
-    SimdType type;
-    if (!IsSimdTuple(m, pn, &type))
-        return false;
-
-    ParseNode* arg = CallArgList(pn);
-    unsigned length = GetSimdLanes(type);
-    for (unsigned i = 0; i < length; i++) {
-        if (!IsNumericLiteral(m, arg))
-            return false;
-
-        uint32_t _;
-        switch (type) {
-          case SimdType::Int8x16:
-          case SimdType::Int16x8:
-          case SimdType::Int32x4:
-          case SimdType::Uint8x16:
-          case SimdType::Uint16x8:
-          case SimdType::Uint32x4:
-          case SimdType::Bool8x16:
-          case SimdType::Bool16x8:
-          case SimdType::Bool32x4:
-            if (!IsLiteralInt(m, arg, &_))
-                return false;
-            break;
-          case SimdType::Float32x4:
-            if (!IsNumericNonFloatLiteral(arg))
-                return false;
-            break;
-          default:
-            MOZ_CRASH("unhandled simd type");
-        }
-
-        arg = NextNode(arg);
-    }
-
-    MOZ_ASSERT(arg == nullptr);
-    return true;
-}
-
-static bool
-IsNumericLiteral(ModuleValidator& m, ParseNode* pn, bool* isSimd)
-{
-    if (IsNumericNonFloatLiteral(pn) || IsFloatLiteral(m, pn))
-        return true;
-    if (IsSimdLiteral(m, pn)) {
-        if (isSimd)
-            *isSimd = true;
-        return true;
-    }
-    return false;
-}
-
-// The JS grammar treats -42 as -(42) (i.e., with separate grammar
-// productions) for the unary - and literal 42). However, the asm.js spec
-// recognizes -42 (modulo parens, so -(42) and -((42))) as a single literal
-// so fold the two potential parse nodes into a single double value.
-static double
-ExtractNumericNonFloatValue(ParseNode* pn, ParseNode** out = nullptr)
-{
-    MOZ_ASSERT(IsNumericNonFloatLiteral(pn));
-
-    if (pn->isKind(PNK_NEG)) {
-        pn = UnaryKid(pn);
-        if (out)
-            *out = pn;
-        return -NumberNodeValue(pn);
-    }
-
-    return NumberNodeValue(pn);
-}
-
-static NumLit
-ExtractSimdValue(ModuleValidator& m, ParseNode* pn)
-{
-    MOZ_ASSERT(IsSimdLiteral(m, pn));
-
-    SimdType type = SimdType::Count;
-    JS_ALWAYS_TRUE(IsSimdTuple(m, pn, &type));
-    MOZ_ASSERT(CallArgListLength(pn) == GetSimdLanes(type));
-
-    ParseNode* arg = CallArgList(pn);
-    switch (type) {
-      case SimdType::Int8x16:
-      case SimdType::Uint8x16: {
-        MOZ_ASSERT(GetSimdLanes(type) == 16);
-        int8_t val[16];
-        for (size_t i = 0; i < 16; i++, arg = NextNode(arg)) {
-            uint32_t u32;
-            JS_ALWAYS_TRUE(IsLiteralInt(m, arg, &u32));
-            val[i] = int8_t(u32);
-        }
-        MOZ_ASSERT(arg == nullptr);
-        NumLit::Which w = type == SimdType::Uint8x16 ? NumLit::Uint8x16 : NumLit::Int8x16;
-        return NumLit(w, SimdConstant::CreateX16(val));
-      }
-      case SimdType::Int16x8:
-      case SimdType::Uint16x8: {
-        MOZ_ASSERT(GetSimdLanes(type) == 8);
-        int16_t val[8];
-        for (size_t i = 0; i < 8; i++, arg = NextNode(arg)) {
-            uint32_t u32;
-            JS_ALWAYS_TRUE(IsLiteralInt(m, arg, &u32));
-            val[i] = int16_t(u32);
-        }
-        MOZ_ASSERT(arg == nullptr);
-        NumLit::Which w = type == SimdType::Uint16x8 ? NumLit::Uint16x8 : NumLit::Int16x8;
-        return NumLit(w, SimdConstant::CreateX8(val));
-      }
-      case SimdType::Int32x4:
-      case SimdType::Uint32x4: {
-        MOZ_ASSERT(GetSimdLanes(type) == 4);
-        int32_t val[4];
-        for (size_t i = 0; i < 4; i++, arg = NextNode(arg)) {
-            uint32_t u32;
-            JS_ALWAYS_TRUE(IsLiteralInt(m, arg, &u32));
-            val[i] = int32_t(u32);
-        }
-        MOZ_ASSERT(arg == nullptr);
-        NumLit::Which w = type == SimdType::Uint32x4 ? NumLit::Uint32x4 : NumLit::Int32x4;
-        return NumLit(w, SimdConstant::CreateX4(val));
-      }
-      case SimdType::Float32x4: {
-        MOZ_ASSERT(GetSimdLanes(type) == 4);
-        float val[4];
-        for (size_t i = 0; i < 4; i++, arg = NextNode(arg))
-            val[i] = float(ExtractNumericNonFloatValue(arg));
-        MOZ_ASSERT(arg == nullptr);
-        return NumLit(NumLit::Float32x4, SimdConstant::CreateX4(val));
-      }
-      case SimdType::Bool8x16: {
-        MOZ_ASSERT(GetSimdLanes(type) == 16);
-        int8_t val[16];
-        for (size_t i = 0; i < 16; i++, arg = NextNode(arg)) {
-            uint32_t u32;
-            JS_ALWAYS_TRUE(IsLiteralInt(m, arg, &u32));
-            val[i] = u32 ? -1 : 0;
-        }
-        MOZ_ASSERT(arg == nullptr);
-        return NumLit(NumLit::Bool8x16, SimdConstant::CreateX16(val));
-      }
-      case SimdType::Bool16x8: {
-        MOZ_ASSERT(GetSimdLanes(type) == 8);
-        int16_t val[8];
-        for (size_t i = 0; i < 8; i++, arg = NextNode(arg)) {
-            uint32_t u32;
-            JS_ALWAYS_TRUE(IsLiteralInt(m, arg, &u32));
-            val[i] = u32 ? -1 : 0;
-        }
-        MOZ_ASSERT(arg == nullptr);
-        return NumLit(NumLit::Bool16x8, SimdConstant::CreateX8(val));
-      }
-      case SimdType::Bool32x4: {
-        MOZ_ASSERT(GetSimdLanes(type) == 4);
-        int32_t val[4];
-        for (size_t i = 0; i < 4; i++, arg = NextNode(arg)) {
-            uint32_t u32;
-            JS_ALWAYS_TRUE(IsLiteralInt(m, arg, &u32));
-            val[i] = u32 ? -1 : 0;
-        }
-        MOZ_ASSERT(arg == nullptr);
-        return NumLit(NumLit::Bool32x4, SimdConstant::CreateX4(val));
-      }
-      default:
-        break;
-    }
-
-    MOZ_CRASH("Unexpected SIMD type.");
-}
-
-static NumLit
-ExtractNumericLiteral(ModuleValidator& m, ParseNode* pn)
-{
-    MOZ_ASSERT(IsNumericLiteral(m, pn));
-
-    if (pn->isKind(PNK_CALL)) {
-        // Float literals are explicitly coerced and thus the coerced literal may be
-        // any valid (non-float) numeric literal.
-        if (CallArgListLength(pn) == 1) {
-            pn = CallArgList(pn);
-            double d = ExtractNumericNonFloatValue(pn);
-            return NumLit(NumLit::Float, DoubleValue(d));
-        }
-
-        return ExtractSimdValue(m, pn);
-    }
-
-    double d = ExtractNumericNonFloatValue(pn, &pn);
-
-    // The asm.js spec syntactically distinguishes any literal containing a
-    // decimal point or the literal -0 as having double type.
-    if (NumberNodeHasFrac(pn) || IsNegativeZero(d))
-        return NumLit(NumLit::Double, DoubleValue(d));
-
-    // The syntactic checks above rule out these double values.
-    MOZ_ASSERT(!IsNegativeZero(d));
-    MOZ_ASSERT(!IsNaN(d));
-
-    // Although doubles can only *precisely* represent 53-bit integers, they
-    // can *imprecisely* represent integers much bigger than an int64_t.
-    // Furthermore, d may be inf or -inf. In both cases, casting to an int64_t
-    // is undefined, so test against the integer bounds using doubles.
-    if (d < double(INT32_MIN) || d > double(UINT32_MAX))
-        return NumLit(NumLit::OutOfRangeInt, UndefinedValue());
-
-    // With the above syntactic and range limitations, d is definitely an
-    // integer in the range [INT32_MIN, UINT32_MAX] range.
-    int64_t i64 = int64_t(d);
-    if (i64 >= 0) {
-        if (i64 <= INT32_MAX)
-            return NumLit(NumLit::Fixnum, Int32Value(i64));
-        MOZ_ASSERT(i64 <= UINT32_MAX);
-        return NumLit(NumLit::BigUnsigned, Int32Value(uint32_t(i64)));
-    }
-    MOZ_ASSERT(i64 >= INT32_MIN);
-    return NumLit(NumLit::NegativeInt, Int32Value(i64));
-}
-
-static inline bool
-IsLiteralInt(const NumLit& lit, uint32_t* u32)
-{
-    switch (lit.which()) {
-      case NumLit::Fixnum:
-      case NumLit::BigUnsigned:
-      case NumLit::NegativeInt:
-        *u32 = lit.toUint32();
-        return true;
-      case NumLit::Double:
-      case NumLit::Float:
-      case NumLit::OutOfRangeInt:
-      case NumLit::Int8x16:
-      case NumLit::Uint8x16:
-      case NumLit::Int16x8:
-      case NumLit::Uint16x8:
-      case NumLit::Int32x4:
-      case NumLit::Uint32x4:
-      case NumLit::Float32x4:
-      case NumLit::Bool8x16:
-      case NumLit::Bool16x8:
-      case NumLit::Bool32x4:
-        return false;
-    }
-    MOZ_MAKE_COMPILER_ASSUME_IS_UNREACHABLE("Bad literal type");
-}
-
-static inline bool
-IsLiteralInt(ModuleValidator& m, ParseNode* pn, uint32_t* u32)
-{
-    return IsNumericLiteral(m, pn) &&
-           IsLiteralInt(ExtractNumericLiteral(m, pn), u32);
-}
-
-/*****************************************************************************/
-
-namespace {
-
-#define CASE(TYPE, OP) case SimdOperation::Fn_##OP: return Op::TYPE##OP;
-#define I8x16CASE(OP) CASE(I8x16, OP)
-#define I16x8CASE(OP) CASE(I16x8, OP)
-#define I32x4CASE(OP) CASE(I32x4, OP)
-#define F32x4CASE(OP) CASE(F32x4, OP)
-#define B8x16CASE(OP) CASE(B8x16, OP)
-#define B16x8CASE(OP) CASE(B16x8, OP)
-#define B32x4CASE(OP) CASE(B32x4, OP)
-#define ENUMERATE(TYPE, FOR_ALL, DO)                                     \
-    switch(op) {                                                         \
-        case SimdOperation::Constructor: return Op::TYPE##Constructor;   \
-        FOR_ALL(DO)                                                      \
-        default: break;                                                  \
-    }
-
-static inline Op
-SimdToOp(SimdType type, SimdOperation op)
-{
-    switch (type) {
-      case SimdType::Uint8x16:
-        // Handle the special unsigned opcodes, then fall through to Int8x16.
-        switch (op) {
-          case SimdOperation::Fn_addSaturate:        return Op::I8x16addSaturateU;
-          case SimdOperation::Fn_subSaturate:        return Op::I8x16subSaturateU;
-          case SimdOperation::Fn_extractLane:        return Op::I8x16extractLaneU;
-          case SimdOperation::Fn_shiftRightByScalar: return Op::I8x16shiftRightByScalarU;
-          case SimdOperation::Fn_lessThan:           return Op::I8x16lessThanU;
-          case SimdOperation::Fn_lessThanOrEqual:    return Op::I8x16lessThanOrEqualU;
-          case SimdOperation::Fn_greaterThan:        return Op::I8x16greaterThanU;
-          case SimdOperation::Fn_greaterThanOrEqual: return Op::I8x16greaterThanOrEqualU;
-          case SimdOperation::Fn_fromInt8x16Bits:    return Op::Limit;
-          default: break;
-        }
-        MOZ_FALLTHROUGH;
-      case SimdType::Int8x16:
-        // Bitcasts Uint8x16 <--> Int8x16 become noops.
-        switch (op) {
-          case SimdOperation::Fn_fromUint8x16Bits: return Op::Limit;
-          case SimdOperation::Fn_fromUint16x8Bits: return Op::I8x16fromInt16x8Bits;
-          case SimdOperation::Fn_fromUint32x4Bits: return Op::I8x16fromInt32x4Bits;
-          default: break;
-        }
-        ENUMERATE(I8x16, FORALL_INT8X16_ASMJS_OP, I8x16CASE)
-        break;
-
-      case SimdType::Uint16x8:
-        // Handle the special unsigned opcodes, then fall through to Int16x8.
-        switch(op) {
-          case SimdOperation::Fn_addSaturate:        return Op::I16x8addSaturateU;
-          case SimdOperation::Fn_subSaturate:        return Op::I16x8subSaturateU;
-          case SimdOperation::Fn_extractLane:        return Op::I16x8extractLaneU;
-          case SimdOperation::Fn_shiftRightByScalar: return Op::I16x8shiftRightByScalarU;
-          case SimdOperation::Fn_lessThan:           return Op::I16x8lessThanU;
-          case SimdOperation::Fn_lessThanOrEqual:    return Op::I16x8lessThanOrEqualU;
-          case SimdOperation::Fn_greaterThan:        return Op::I16x8greaterThanU;
-          case SimdOperation::Fn_greaterThanOrEqual: return Op::I16x8greaterThanOrEqualU;
-          case SimdOperation::Fn_fromInt16x8Bits:    return Op::Limit;
-          default: break;
-        }
-        MOZ_FALLTHROUGH;
-      case SimdType::Int16x8:
-        // Bitcasts Uint16x8 <--> Int16x8 become noops.
-        switch (op) {
-          case SimdOperation::Fn_fromUint8x16Bits: return Op::I16x8fromInt8x16Bits;
-          case SimdOperation::Fn_fromUint16x8Bits: return Op::Limit;
-          case SimdOperation::Fn_fromUint32x4Bits: return Op::I16x8fromInt32x4Bits;
-          default: break;
-        }
-        ENUMERATE(I16x8, FORALL_INT16X8_ASMJS_OP, I16x8CASE)
-        break;
-
-      case SimdType::Uint32x4:
-        // Handle the special unsigned opcodes, then fall through to Int32x4.
-        switch(op) {
-          case SimdOperation::Fn_shiftRightByScalar: return Op::I32x4shiftRightByScalarU;
-          case SimdOperation::Fn_lessThan:           return Op::I32x4lessThanU;
-          case SimdOperation::Fn_lessThanOrEqual:    return Op::I32x4lessThanOrEqualU;
-          case SimdOperation::Fn_greaterThan:        return Op::I32x4greaterThanU;
-          case SimdOperation::Fn_greaterThanOrEqual: return Op::I32x4greaterThanOrEqualU;
-          case SimdOperation::Fn_fromFloat32x4:      return Op::I32x4fromFloat32x4U;
-          case SimdOperation::Fn_fromInt32x4Bits:    return Op::Limit;
-          default: break;
-        }
-        MOZ_FALLTHROUGH;
-      case SimdType::Int32x4:
-        // Bitcasts Uint32x4 <--> Int32x4 become noops.
-        switch (op) {
-          case SimdOperation::Fn_fromUint8x16Bits: return Op::I32x4fromInt8x16Bits;
-          case SimdOperation::Fn_fromUint16x8Bits: return Op::I32x4fromInt16x8Bits;
-          case SimdOperation::Fn_fromUint32x4Bits: return Op::Limit;
-          default: break;
-        }
-        ENUMERATE(I32x4, FORALL_INT32X4_ASMJS_OP, I32x4CASE)
-        break;
-
-      case SimdType::Float32x4:
-        switch (op) {
-          case SimdOperation::Fn_fromUint8x16Bits: return Op::F32x4fromInt8x16Bits;
-          case SimdOperation::Fn_fromUint16x8Bits: return Op::F32x4fromInt16x8Bits;
-          case SimdOperation::Fn_fromUint32x4Bits: return Op::F32x4fromInt32x4Bits;
-          default: break;
-        }
-        ENUMERATE(F32x4, FORALL_FLOAT32X4_ASMJS_OP, F32x4CASE)
-        break;
-
-      case SimdType::Bool8x16:
-        ENUMERATE(B8x16, FORALL_BOOL_SIMD_OP, B8x16CASE)
-        break;
-
-      case SimdType::Bool16x8:
-        ENUMERATE(B16x8, FORALL_BOOL_SIMD_OP, B16x8CASE)
-        break;
-
-      case SimdType::Bool32x4:
-        ENUMERATE(B32x4, FORALL_BOOL_SIMD_OP, B32x4CASE)
-        break;
-
-      default: break;
-    }
-    MOZ_CRASH("unexpected SIMD (type, operator) combination");
-}
-
-#undef CASE
-#undef I8x16CASE
-#undef I16x8CASE
-#undef I32x4CASE
-#undef F32x4CASE
-#undef B8x16CASE
-#undef B16x8CASE
-#undef B32x4CASE
-#undef ENUMERATE
-
-typedef Vector<PropertyName*, 4, SystemAllocPolicy> NameVector;
-
-// Encapsulates the building of an asm bytecode function from an asm.js function
-// source code, packing the asm.js code into the asm bytecode form that can
-// be decoded and compiled with a FunctionCompiler.
-class MOZ_STACK_CLASS FunctionValidator
-{
-  public:
-    struct Local
-    {
-        Type type;
-        unsigned slot;
-        Local(Type t, unsigned slot) : type(t), slot(slot) {
-            MOZ_ASSERT(type.isCanonicalValType());
-        }
-    };
-
-  private:
-    typedef HashMap<PropertyName*, Local> LocalMap;
-    typedef HashMap<PropertyName*, uint32_t> LabelMap;
-
-    ModuleValidator&  m_;
-    ParseNode*        fn_;
-
-    FunctionGenerator fg_;
-    Maybe<Encoder>    encoder_;
-
-    LocalMap          locals_;
-
-    // Labels
-    LabelMap          breakLabels_;
-    LabelMap          continueLabels_;
-    Uint32Vector      breakableStack_;
-    Uint32Vector      continuableStack_;
-    uint32_t          blockDepth_;
-
-    bool              hasAlreadyReturned_;
-    ExprType          ret_;
-
-  public:
-    FunctionValidator(ModuleValidator& m, ParseNode* fn)
-      : m_(m),
-        fn_(fn),
-        locals_(m.cx()),
-        breakLabels_(m.cx()),
-        continueLabels_(m.cx()),
-        blockDepth_(0),
-        hasAlreadyReturned_(false),
-        ret_(ExprType::Limit)
-    {}
-
-    ModuleValidator& m() const        { return m_; }
-    JSContext* cx() const             { return m_.cx(); }
-    ParseNode* fn() const             { return fn_; }
-
-    bool init(PropertyName* name, unsigned line) {
-        if (!locals_.init() || !breakLabels_.init() || !continueLabels_.init())
-            return false;
-
-        if (!m_.mg().startFuncDef(line, &fg_))
-            return false;
-
-        encoder_.emplace(fg_.bytes());
-        return true;
-    }
-
-    bool finish(uint32_t funcIndex) {
-        MOZ_ASSERT(!blockDepth_);
-        MOZ_ASSERT(breakableStack_.empty());
-        MOZ_ASSERT(continuableStack_.empty());
-        MOZ_ASSERT(breakLabels_.empty());
-        MOZ_ASSERT(continueLabels_.empty());
-        for (auto iter = locals_.all(); !iter.empty(); iter.popFront()) {
-            if (iter.front().value().type.isSimd()) {
-                setUsesSimd();
-                break;
-            }
-        }
-
-        return m_.mg().finishFuncDef(funcIndex, &fg_);
-    }
-
-    bool fail(ParseNode* pn, const char* str) {
-        return m_.fail(pn, str);
-    }
-
-    bool failf(ParseNode* pn, const char* fmt, ...) MOZ_FORMAT_PRINTF(3, 4) {
-        va_list ap;
-        va_start(ap, fmt);
-        m_.failfVAOffset(pn->pn_pos.begin, fmt, ap);
-        va_end(ap);
-        return false;
-    }
-
-    bool failName(ParseNode* pn, const char* fmt, PropertyName* name) {
-        return m_.failName(pn, fmt, name);
-    }
-
-    /***************************************************** Attributes */
-
-    void setUsesSimd() {
-        fg_.setUsesSimd();
-    }
-
-    void setUsesAtomics() {
-        fg_.setUsesAtomics();
-    }
-
-    /***************************************************** Local scope setup */
-
-    bool addLocal(ParseNode* pn, PropertyName* name, Type type) {
-        LocalMap::AddPtr p = locals_.lookupForAdd(name);
-        if (p)
-            return failName(pn, "duplicate local name '%s' not allowed", name);
-        return locals_.add(p, name, Local(type, locals_.count()));
-    }
-
-    /****************************** For consistency of returns in a function */
-
-    bool hasAlreadyReturned() const {
-        return hasAlreadyReturned_;
-    }
-
-    ExprType returnedType() const {
-        return ret_;
-    }
-
-    void setReturnedType(ExprType ret) {
-        ret_ = ret;
-        hasAlreadyReturned_ = true;
-    }
-
-    /**************************************************************** Labels */
-  private:
-    bool writeBr(uint32_t absolute, Op op = Op::Br) {
-        MOZ_ASSERT(op == Op::Br || op == Op::BrIf);
-        MOZ_ASSERT(absolute < blockDepth_);
-        return encoder().writeOp(op) &&
-               encoder().writeVarU32(blockDepth_ - 1 - absolute);
-    }
-    void removeLabel(PropertyName* label, LabelMap* map) {
-        LabelMap::Ptr p = map->lookup(label);
-        MOZ_ASSERT(p);
-        map->remove(p);
-    }
-
-  public:
-    bool pushBreakableBlock() {
-        return encoder().writeOp(Op::Block) &&
-               encoder().writeFixedU8(uint8_t(ExprType::Void)) &&
-               breakableStack_.append(blockDepth_++);
-    }
-    bool popBreakableBlock() {
-        JS_ALWAYS_TRUE(breakableStack_.popCopy() == --blockDepth_);
-        return encoder().writeOp(Op::End);
-    }
-
-    bool pushUnbreakableBlock(const NameVector* labels = nullptr) {
-        if (labels) {
-            for (PropertyName* label : *labels) {
-                if (!breakLabels_.putNew(label, blockDepth_))
-                    return false;
-            }
-        }
-        blockDepth_++;
-        return encoder().writeOp(Op::Block) &&
-               encoder().writeFixedU8(uint8_t(ExprType::Void));
-    }
-    bool popUnbreakableBlock(const NameVector* labels = nullptr) {
-        if (labels) {
-            for (PropertyName* label : *labels)
-                removeLabel(label, &breakLabels_);
-        }
-        --blockDepth_;
-        return encoder().writeOp(Op::End);
-    }
-
-    bool pushContinuableBlock() {
-        return encoder().writeOp(Op::Block) &&
-               encoder().writeFixedU8(uint8_t(ExprType::Void)) &&
-               continuableStack_.append(blockDepth_++);
-    }
-    bool popContinuableBlock() {
-        JS_ALWAYS_TRUE(continuableStack_.popCopy() == --blockDepth_);
-        return encoder().writeOp(Op::End);
-    }
-
-    bool pushLoop() {
-        return encoder().writeOp(Op::Block) &&
-               encoder().writeFixedU8(uint8_t(ExprType::Void)) &&
-               encoder().writeOp(Op::Loop) &&
-               encoder().writeFixedU8(uint8_t(ExprType::Void)) &&
-               breakableStack_.append(blockDepth_++) &&
-               continuableStack_.append(blockDepth_++);
-    }
-    bool popLoop() {
-        JS_ALWAYS_TRUE(continuableStack_.popCopy() == --blockDepth_);
-        JS_ALWAYS_TRUE(breakableStack_.popCopy() == --blockDepth_);
-        return encoder().writeOp(Op::End) &&
-               encoder().writeOp(Op::End);
-    }
-
-    bool pushIf(size_t* typeAt) {
-        ++blockDepth_;
-        return encoder().writeOp(Op::If) &&
-               encoder().writePatchableFixedU7(typeAt);
-    }
-    bool switchToElse() {
-        MOZ_ASSERT(blockDepth_ > 0);
-        return encoder().writeOp(Op::Else);
-    }
-    void setIfType(size_t typeAt, ExprType type) {
-        encoder().patchFixedU7(typeAt, uint8_t(type));
-    }
-    bool popIf() {
-        MOZ_ASSERT(blockDepth_ > 0);
-        --blockDepth_;
-        return encoder().writeOp(Op::End);
-    }
-    bool popIf(size_t typeAt, ExprType type) {
-        MOZ_ASSERT(blockDepth_ > 0);
-        --blockDepth_;
-        if (!encoder().writeOp(Op::End))
-            return false;
-
-        setIfType(typeAt, type);
-        return true;
-    }
-
-    bool writeBreakIf() {
-        return writeBr(breakableStack_.back(), Op::BrIf);
-    }
-    bool writeContinueIf() {
-        return writeBr(continuableStack_.back(), Op::BrIf);
-    }
-    bool writeUnlabeledBreakOrContinue(bool isBreak) {
-        return writeBr(isBreak? breakableStack_.back() : continuableStack_.back());
-    }
-    bool writeContinue() {
-        return writeBr(continuableStack_.back());
-    }
-
-    bool addLabels(const NameVector& labels, uint32_t relativeBreakDepth,
-                   uint32_t relativeContinueDepth)
-    {
-        for (PropertyName* label : labels) {
-            if (!breakLabels_.putNew(label, blockDepth_ + relativeBreakDepth))
-                return false;
-            if (!continueLabels_.putNew(label, blockDepth_ + relativeContinueDepth))
-                return false;
-        }
-        return true;
-    }
-    void removeLabels(const NameVector& labels) {
-        for (PropertyName* label : labels) {
-            removeLabel(label, &breakLabels_);
-            removeLabel(label, &continueLabels_);
-        }
-    }
-    bool writeLabeledBreakOrContinue(PropertyName* label, bool isBreak) {
-        LabelMap& map = isBreak ? breakLabels_ : continueLabels_;
-        if (LabelMap::Ptr p = map.lookup(label))
-            return writeBr(p->value());
-        MOZ_CRASH("nonexistent label");
-    }
-
-    /*************************************************** Read-only interface */
-
-    const Local* lookupLocal(PropertyName* name) const {
-        if (auto p = locals_.lookup(name))
-            return &p->value();
-        return nullptr;
-    }
-
-    const ModuleValidator::Global* lookupGlobal(PropertyName* name) const {
-        if (locals_.has(name))
-            return nullptr;
-        return m_.lookupGlobal(name);
-    }
-
-    size_t numLocals() const { return locals_.count(); }
-
-    /**************************************************** Encoding interface */
-
-    Encoder& encoder() { return *encoder_; }
-
-    MOZ_MUST_USE bool writeInt32Lit(int32_t i32) {
-        return encoder().writeOp(Op::I32Const) &&
-               encoder().writeVarS32(i32);
-    }
-    MOZ_MUST_USE bool writeConstExpr(const NumLit& lit) {
-        switch (lit.which()) {
-          case NumLit::Fixnum:
-          case NumLit::NegativeInt:
-          case NumLit::BigUnsigned:
-            return writeInt32Lit(lit.toInt32());
-          case NumLit::Float:
-            return encoder().writeOp(Op::F32Const) &&
-                   encoder().writeFixedF32(lit.toFloat());
-          case NumLit::Double:
-            return encoder().writeOp(Op::F64Const) &&
-                   encoder().writeFixedF64(lit.toDouble());
-          case NumLit::Int8x16:
-          case NumLit::Uint8x16:
-            return encoder().writeOp(Op::I8x16Const) &&
-                   encoder().writeFixedI8x16(lit.simdValue().asInt8x16());
-          case NumLit::Int16x8:
-          case NumLit::Uint16x8:
-            return encoder().writeOp(Op::I16x8Const) &&
-                   encoder().writeFixedI16x8(lit.simdValue().asInt16x8());
-          case NumLit::Int32x4:
-          case NumLit::Uint32x4:
-            return encoder().writeOp(Op::I32x4Const) &&
-                   encoder().writeFixedI32x4(lit.simdValue().asInt32x4());
-          case NumLit::Float32x4:
-            return encoder().writeOp(Op::F32x4Const) &&
-                   encoder().writeFixedF32x4(lit.simdValue().asFloat32x4());
-          case NumLit::Bool8x16:
-            // Boolean vectors use the Int8x16 memory representation.
-            return encoder().writeOp(Op::B8x16Const) &&
-                   encoder().writeFixedI8x16(lit.simdValue().asInt8x16());
-          case NumLit::Bool16x8:
-            // Boolean vectors use the Int16x8 memory representation.
-            return encoder().writeOp(Op::B16x8Const) &&
-                   encoder().writeFixedI16x8(lit.simdValue().asInt16x8());
-          case NumLit::Bool32x4:
-            // Boolean vectors use the Int32x4 memory representation.
-            return encoder().writeOp(Op::B32x4Const) &&
-                   encoder().writeFixedI32x4(lit.simdValue().asInt32x4());
-          case NumLit::OutOfRangeInt:
-            break;
-        }
-        MOZ_CRASH("unexpected literal type");
-    }
-    MOZ_MUST_USE bool writeCall(ParseNode* pn, Op op) {
-        return encoder().writeOp(op) &&
-               fg_.addCallSiteLineNum(m().tokenStream().srcCoords.lineNum(pn->pn_pos.begin));
-    }
-    MOZ_MUST_USE bool prepareCall(ParseNode* pn) {
-        return fg_.addCallSiteLineNum(m().tokenStream().srcCoords.lineNum(pn->pn_pos.begin));
-    }
-    MOZ_MUST_USE bool writeSimdOp(SimdType simdType, SimdOperation simdOp) {
-        Op op = SimdToOp(simdType, simdOp);
-        if (op == Op::Limit)
-            return true;
-        return encoder().writeOp(op);
-    }
-};
-
-} /* anonymous namespace */
-
-/*****************************************************************************/
-// asm.js type-checking and code-generation algorithm
-
-static bool
-CheckIdentifier(ModuleValidator& m, ParseNode* usepn, PropertyName* name)
-{
-    if (name == m.cx()->names().arguments || name == m.cx()->names().eval)
-        return m.failName(usepn, "'%s' is not an allowed identifier", name);
-    return true;
-}
-
-static bool
-CheckModuleLevelName(ModuleValidator& m, ParseNode* usepn, PropertyName* name)
-{
-    if (!CheckIdentifier(m, usepn, name))
-        return false;
-
-    if (name == m.moduleFunctionName() ||
-        name == m.globalArgumentName() ||
-        name == m.importArgumentName() ||
-        name == m.bufferArgumentName() ||
-        m.lookupGlobal(name))
-    {
-        return m.failName(usepn, "duplicate name '%s' not allowed", name);
-    }
-
-    return true;
-}
-
-static bool
-CheckFunctionHead(ModuleValidator& m, ParseNode* fn)
-{
-    if (fn->pn_funbox->hasRest())
-        return m.fail(fn, "rest args not allowed");
-    if (fn->pn_funbox->isExprBody())
-        return m.fail(fn, "expression closures not allowed");
-    if (fn->pn_funbox->hasDestructuringArgs)
-        return m.fail(fn, "destructuring args not allowed");
-    return true;
-}
-
-static bool
-CheckArgument(ModuleValidator& m, ParseNode* arg, PropertyName** name)
-{
-    *name = nullptr;
-
-    if (!arg->isKind(PNK_NAME))
-        return m.fail(arg, "argument is not a plain name");
-
-    if (!CheckIdentifier(m, arg, arg->name()))
-        return false;
-
-    *name = arg->name();
-    return true;
-}
-
-static bool
-CheckModuleArgument(ModuleValidator& m, ParseNode* arg, PropertyName** name)
-{
-    if (!CheckArgument(m, arg, name))
-        return false;
-
-    if (!CheckModuleLevelName(m, arg, *name))
-        return false;
-
-    return true;
-}
-
-static bool
-CheckModuleArguments(ModuleValidator& m, ParseNode* fn)
-{
-    unsigned numFormals;
-    ParseNode* arg1 = FunctionFormalParametersList(fn, &numFormals);
-    ParseNode* arg2 = arg1 ? NextNode(arg1) : nullptr;
-    ParseNode* arg3 = arg2 ? NextNode(arg2) : nullptr;
-
-    if (numFormals > 3)
-        return m.fail(fn, "asm.js modules takes at most 3 argument");
-
-    PropertyName* arg1Name = nullptr;
-    if (arg1 && !CheckModuleArgument(m, arg1, &arg1Name))
-        return false;
-    if (!m.initGlobalArgumentName(arg1Name))
-        return false;
-
-    PropertyName* arg2Name = nullptr;
-    if (arg2 && !CheckModuleArgument(m, arg2, &arg2Name))
-        return false;
-    if (!m.initImportArgumentName(arg2Name))
-        return false;
-
-    PropertyName* arg3Name = nullptr;
-    if (arg3 && !CheckModuleArgument(m, arg3, &arg3Name))
-        return false;
-    if (!m.initBufferArgumentName(arg3Name))
-        return false;
-
-    return true;
-}
-
-static bool
-CheckPrecedingStatements(ModuleValidator& m, ParseNode* stmtList)
-{
-    MOZ_ASSERT(stmtList->isKind(PNK_STATEMENTLIST));
-
-    ParseNode* stmt = ListHead(stmtList);
-    for (unsigned i = 0, n = ListLength(stmtList); i < n; i++) {
-        if (!IsIgnoredDirective(m.cx(), stmt))
-            return m.fail(stmt, "invalid asm.js statement");
-    }
-
-    return true;
-}
-
-static bool
-CheckGlobalVariableInitConstant(ModuleValidator& m, PropertyName* varName, ParseNode* initNode,
-                                bool isConst)
-{
-    NumLit lit = ExtractNumericLiteral(m, initNode);
-    if (!lit.valid())
-        return m.fail(initNode, "global initializer is out of representable integer range");
-
-    Type canonicalType = Type::canonicalize(Type::lit(lit));
-    if (!canonicalType.isGlobalVarType())
-        return m.fail(initNode, "global variable type not allowed");
-
-    return m.addGlobalVarInit(varName, lit, canonicalType, isConst);
-}
-
-static bool
-CheckTypeAnnotation(ModuleValidator& m, ParseNode* coercionNode, Type* coerceTo,
-                    ParseNode** coercedExpr = nullptr)
-{
-    switch (coercionNode->getKind()) {
-      case PNK_BITOR: {
-        ParseNode* rhs = BitwiseRight(coercionNode);
-        uint32_t i;
-        if (!IsLiteralInt(m, rhs, &i) || i != 0)
-            return m.fail(rhs, "must use |0 for argument/return coercion");
-        *coerceTo = Type::Int;
-        if (coercedExpr)
-            *coercedExpr = BitwiseLeft(coercionNode);
-        return true;
-      }
-      case PNK_POS: {
-        *coerceTo = Type::Double;
-        if (coercedExpr)
-            *coercedExpr = UnaryKid(coercionNode);
-        return true;
-      }
-      case PNK_CALL: {
-        if (IsCoercionCall(m, coercionNode, coerceTo, coercedExpr))
-            return true;
-        break;
-      }
-      default:;
-    }
-
-    return m.fail(coercionNode, "must be of the form +x, x|0, fround(x), or a SIMD check(x)");
-}
-
-static bool
-CheckGlobalVariableInitImport(ModuleValidator& m, PropertyName* varName, ParseNode* initNode,
-                              bool isConst)
-{
-    Type coerceTo;
-    ParseNode* coercedExpr;
-    if (!CheckTypeAnnotation(m, initNode, &coerceTo, &coercedExpr))
-        return false;
-
-    if (!coercedExpr->isKind(PNK_DOT))
-        return m.failName(coercedExpr, "invalid import expression for global '%s'", varName);
-
-    if (!coerceTo.isGlobalVarType())
-        return m.fail(initNode, "global variable type not allowed");
-
-    ParseNode* base = DotBase(coercedExpr);
-    PropertyName* field = DotMember(coercedExpr);
-
-    PropertyName* importName = m.importArgumentName();
-    if (!importName)
-        return m.fail(coercedExpr, "cannot import without an asm.js foreign parameter");
-    if (!IsUseOfName(base, importName))
-        return m.failName(coercedExpr, "base of import expression must be '%s'", importName);
-
-    return m.addGlobalVarImport(varName, field, coerceTo, isConst);
-}
-
-static bool
-IsArrayViewCtorName(ModuleValidator& m, PropertyName* name, Scalar::Type* type)
-{
-    JSAtomState& names = m.cx()->names();
-    if (name == names.Int8Array) {
-        *type = Scalar::Int8;
-    } else if (name == names.Uint8Array) {
-        *type = Scalar::Uint8;
-    } else if (name == names.Int16Array) {
-        *type = Scalar::Int16;
-    } else if (name == names.Uint16Array) {
-        *type = Scalar::Uint16;
-    } else if (name == names.Int32Array) {
-        *type = Scalar::Int32;
-    } else if (name == names.Uint32Array) {
-        *type = Scalar::Uint32;
-    } else if (name == names.Float32Array) {
-        *type = Scalar::Float32;
-    } else if (name == names.Float64Array) {
-        *type = Scalar::Float64;
-    } else {
-        return false;
-    }
-    return true;
-}
-
-static bool
-CheckNewArrayViewArgs(ModuleValidator& m, ParseNode* ctorExpr, PropertyName* bufferName)
-{
-    ParseNode* bufArg = NextNode(ctorExpr);
-    if (!bufArg || NextNode(bufArg) != nullptr)
-        return m.fail(ctorExpr, "array view constructor takes exactly one argument");
-
-    if (!IsUseOfName(bufArg, bufferName))
-        return m.failName(bufArg, "argument to array view constructor must be '%s'", bufferName);
-
-    return true;
-}
-
-static bool
-CheckNewArrayView(ModuleValidator& m, PropertyName* varName, ParseNode* newExpr)
-{
-    PropertyName* globalName = m.globalArgumentName();
-    if (!globalName)
-        return m.fail(newExpr, "cannot create array view without an asm.js global parameter");
-
-    PropertyName* bufferName = m.bufferArgumentName();
-    if (!bufferName)
-        return m.fail(newExpr, "cannot create array view without an asm.js heap parameter");
-
-    ParseNode* ctorExpr = ListHead(newExpr);
-
-    PropertyName* field;
-    Scalar::Type type;
-    if (ctorExpr->isKind(PNK_DOT)) {
-        ParseNode* base = DotBase(ctorExpr);
-
-        if (!IsUseOfName(base, globalName))
-            return m.failName(base, "expecting '%s.*Array", globalName);
-
-        field = DotMember(ctorExpr);
-        if (!IsArrayViewCtorName(m, field, &type))
-            return m.fail(ctorExpr, "could not match typed array name");
-    } else {
-        if (!ctorExpr->isKind(PNK_NAME))
-            return m.fail(ctorExpr, "expecting name of imported array view constructor");
-
-        PropertyName* globalName = ctorExpr->name();
-        const ModuleValidator::Global* global = m.lookupGlobal(globalName);
-        if (!global)
-            return m.failName(ctorExpr, "%s not found in module global scope", globalName);
-
-        if (global->which() != ModuleValidator::Global::ArrayViewCtor)
-            return m.failName(ctorExpr, "%s must be an imported array view constructor", globalName);
-
-        field = nullptr;
-        type = global->viewType();
-    }
-
-    if (!CheckNewArrayViewArgs(m, ctorExpr, bufferName))
-        return false;
-
-    return m.addArrayView(varName, type, field);
-}
-
-static bool
-IsSimdValidOperationType(SimdType type, SimdOperation op)
-{
-#define CASE(op) case SimdOperation::Fn_##op:
-    switch(type) {
-      case SimdType::Int8x16:
-        switch (op) {
-          case SimdOperation::Constructor:
-          case SimdOperation::Fn_fromUint8x16Bits:
-          case SimdOperation::Fn_fromUint16x8Bits:
-          case SimdOperation::Fn_fromUint32x4Bits:
-          FORALL_INT8X16_ASMJS_OP(CASE) return true;
-          default: return false;
-        }
-        break;
-      case SimdType::Int16x8:
-        switch (op) {
-          case SimdOperation::Constructor:
-          case SimdOperation::Fn_fromUint8x16Bits:
-          case SimdOperation::Fn_fromUint16x8Bits:
-          case SimdOperation::Fn_fromUint32x4Bits:
-          FORALL_INT16X8_ASMJS_OP(CASE) return true;
-          default: return false;
-        }
-        break;
-      case SimdType::Int32x4:
-        switch (op) {
-          case SimdOperation::Constructor:
-          case SimdOperation::Fn_fromUint8x16Bits:
-          case SimdOperation::Fn_fromUint16x8Bits:
-          case SimdOperation::Fn_fromUint32x4Bits:
-          FORALL_INT32X4_ASMJS_OP(CASE) return true;
-          default: return false;
-        }
-        break;
-      case SimdType::Uint8x16:
-        switch (op) {
-          case SimdOperation::Constructor:
-          case SimdOperation::Fn_fromInt8x16Bits:
-          case SimdOperation::Fn_fromUint16x8Bits:
-          case SimdOperation::Fn_fromUint32x4Bits:
-          FORALL_INT8X16_ASMJS_OP(CASE) return true;
-          default: return false;
-        }
-        break;
-      case SimdType::Uint16x8:
-        switch (op) {
-          case SimdOperation::Constructor:
-          case SimdOperation::Fn_fromUint8x16Bits:
-          case SimdOperation::Fn_fromInt16x8Bits:
-          case SimdOperation::Fn_fromUint32x4Bits:
-          FORALL_INT16X8_ASMJS_OP(CASE) return true;
-          default: return false;
-        }
-        break;
-      case SimdType::Uint32x4:
-        switch (op) {
-          case SimdOperation::Constructor:
-          case SimdOperation::Fn_fromUint8x16Bits:
-          case SimdOperation::Fn_fromUint16x8Bits:
-          case SimdOperation::Fn_fromInt32x4Bits:
-          FORALL_INT32X4_ASMJS_OP(CASE) return true;
-          default: return false;
-        }
-        break;
-      case SimdType::Float32x4:
-        switch (op) {
-          case SimdOperation::Constructor:
-          case SimdOperation::Fn_fromUint8x16Bits:
-          case SimdOperation::Fn_fromUint16x8Bits:
-          case SimdOperation::Fn_fromUint32x4Bits:
-          FORALL_FLOAT32X4_ASMJS_OP(CASE) return true;
-          default: return false;
-        }
-        break;
-      case SimdType::Bool8x16:
-      case SimdType::Bool16x8:
-      case SimdType::Bool32x4:
-        switch (op) {
-          case SimdOperation::Constructor:
-          FORALL_BOOL_SIMD_OP(CASE) return true;
-          default: return false;
-        }
-        break;
-      default:
-        // Unimplemented SIMD type.
-        return false;
-    }
-#undef CASE
-}
-
-static bool
-CheckGlobalMathImport(ModuleValidator& m, ParseNode* initNode, PropertyName* varName,
-                      PropertyName* field)
-{
-    // Math builtin, with the form glob.Math.[[builtin]]
-    ModuleValidator::MathBuiltin mathBuiltin;
-    if (!m.lookupStandardLibraryMathName(field, &mathBuiltin))
-        return m.failName(initNode, "'%s' is not a standard Math builtin", field);
-
-    switch (mathBuiltin.kind) {
-      case ModuleValidator::MathBuiltin::Function:
-        return m.addMathBuiltinFunction(varName, mathBuiltin.u.func, field);
-      case ModuleValidator::MathBuiltin::Constant:
-        return m.addMathBuiltinConstant(varName, mathBuiltin.u.cst, field);
-      default:
-        break;
-    }
-    MOZ_CRASH("unexpected or uninitialized math builtin type");
-}
-
-static bool
-CheckGlobalAtomicsImport(ModuleValidator& m, ParseNode* initNode, PropertyName* varName,
-                         PropertyName* field)
-{
-    // Atomics builtin, with the form glob.Atomics.[[builtin]]
-    AsmJSAtomicsBuiltinFunction func;
-    if (!m.lookupStandardLibraryAtomicsName(field, &func))
-        return m.failName(initNode, "'%s' is not a standard Atomics builtin", field);
-
-    return m.addAtomicsBuiltinFunction(varName, func, field);
-}
-
-static bool
-CheckGlobalSimdImport(ModuleValidator& m, ParseNode* initNode, PropertyName* varName,
-                      PropertyName* field)
-{
-    if (!m.supportsSimd())
-        return m.fail(initNode, "SIMD is not supported on this platform");
-
-    // SIMD constructor, with the form glob.SIMD.[[type]]
-    SimdType simdType;
-    if (!IsSimdTypeName(m.cx()->names(), field, &simdType))
-        return m.failName(initNode, "'%s' is not a standard SIMD type", field);
-
-    // IsSimdTypeName will return true for any SIMD type supported by the VM.
-    //
-    // Since we may not support all of those SIMD types in asm.js, use the
-    // asm.js-specific IsSimdValidOperationType() to check if this specific
-    // constructor is supported in asm.js.
-    if (!IsSimdValidOperationType(simdType, SimdOperation::Constructor))
-        return m.failName(initNode, "'%s' is not a supported SIMD type", field);
-
-    return m.addSimdCtor(varName, simdType, field);
-}
-
-static bool
-CheckGlobalSimdOperationImport(ModuleValidator& m, const ModuleValidator::Global* global,
-                               ParseNode* initNode, PropertyName* varName, PropertyName* opName)
-{
-    SimdType simdType = global->simdCtorType();
-    SimdOperation simdOp;
-    if (!m.lookupStandardSimdOpName(opName, &simdOp))
-        return m.failName(initNode, "'%s' is not a standard SIMD operation", opName);
-    if (!IsSimdValidOperationType(simdType, simdOp))
-        return m.failName(initNode, "'%s' is not an operation supported by the SIMD type", opName);
-    return m.addSimdOperation(varName, simdType, simdOp, opName);
-}
-
-static bool
-CheckGlobalDotImport(ModuleValidator& m, PropertyName* varName, ParseNode* initNode)
-{
-    ParseNode* base = DotBase(initNode);
-    PropertyName* field = DotMember(initNode);
-
-    if (base->isKind(PNK_DOT)) {
-        ParseNode* global = DotBase(base);
-        PropertyName* mathOrAtomicsOrSimd = DotMember(base);
-
-        PropertyName* globalName = m.globalArgumentName();
-        if (!globalName)
-            return m.fail(base, "import statement requires the module have a stdlib parameter");
-
-        if (!IsUseOfName(global, globalName)) {
-            if (global->isKind(PNK_DOT)) {
-                return m.failName(base, "imports can have at most two dot accesses "
-                                        "(e.g. %s.Math.sin)", globalName);
-            }
-            return m.failName(base, "expecting %s.*", globalName);
-        }
-
-        if (mathOrAtomicsOrSimd == m.cx()->names().Math)
-            return CheckGlobalMathImport(m, initNode, varName, field);
-        if (mathOrAtomicsOrSimd == m.cx()->names().Atomics)
-            return CheckGlobalAtomicsImport(m, initNode, varName, field);
-        if (mathOrAtomicsOrSimd == m.cx()->names().SIMD)
-            return CheckGlobalSimdImport(m, initNode, varName, field);
-        return m.failName(base, "expecting %s.{Math|SIMD}", globalName);
-    }
-
-    if (!base->isKind(PNK_NAME))
-        return m.fail(base, "expected name of variable or parameter");
-
-    if (base->name() == m.globalArgumentName()) {
-        if (field == m.cx()->names().NaN)
-            return m.addGlobalConstant(varName, GenericNaN(), field);
-        if (field == m.cx()->names().Infinity)
-            return m.addGlobalConstant(varName, PositiveInfinity<double>(), field);
-
-        Scalar::Type type;
-        if (IsArrayViewCtorName(m, field, &type))
-            return m.addArrayViewCtor(varName, type, field);
-
-        return m.failName(initNode, "'%s' is not a standard constant or typed array name", field);
-    }
-
-    if (base->name() == m.importArgumentName())
-        return m.addFFI(varName, field);
-
-    const ModuleValidator::Global* global = m.lookupGlobal(base->name());
-    if (!global)
-        return m.failName(initNode, "%s not found in module global scope", base->name());
-
-    if (!global->isSimdCtor())
-        return m.failName(base, "expecting SIMD constructor name, got %s", field);
-
-    return CheckGlobalSimdOperationImport(m, global, initNode, varName, field);
-}
-
-static bool
-CheckModuleGlobal(ModuleValidator& m, ParseNode* var, bool isConst)
-{
-    if (!var->isKind(PNK_NAME))
-        return m.fail(var, "import variable is not a plain name");
-
-    if (!CheckModuleLevelName(m, var, var->name()))
-        return false;
-
-    ParseNode* initNode = MaybeInitializer(var);
-    if (!initNode)
-        return m.fail(var, "module import needs initializer");
-
-    if (IsNumericLiteral(m, initNode))
-        return CheckGlobalVariableInitConstant(m, var->name(), initNode, isConst);
-
-    if (initNode->isKind(PNK_BITOR) || initNode->isKind(PNK_POS) || initNode->isKind(PNK_CALL))
-        return CheckGlobalVariableInitImport(m, var->name(), initNode, isConst);
-
-    if (initNode->isKind(PNK_NEW))
-        return CheckNewArrayView(m, var->name(), initNode);
-
-    if (initNode->isKind(PNK_DOT))
-        return CheckGlobalDotImport(m, var->name(), initNode);
-
-    return m.fail(initNode, "unsupported import expression");
-}
-
-static bool
-CheckModuleProcessingDirectives(ModuleValidator& m)
-{
-    TokenStream& ts = m.parser().tokenStream;
-    while (true) {
-        bool matched;
-        if (!ts.matchToken(&matched, TOK_STRING, TokenStream::Operand))
-            return false;
-        if (!matched)
-            return true;
-
-        if (!IsIgnoredDirectiveName(m.cx(), ts.currentToken().str()))
-            return m.failCurrentOffset("unsupported processing directive");
-
-        TokenKind tt;
-        if (!ts.getToken(&tt))
-            return false;
-        if (tt != TOK_SEMI)
-            return m.failCurrentOffset("expected semicolon after string literal");
-    }
-}
-
-static bool
-CheckModuleGlobals(ModuleValidator& m)
-{
-    while (true) {
-        ParseNode* varStmt;
-        if (!ParseVarOrConstStatement(m.parser(), &varStmt))
-            return false;
-        if (!varStmt)
-            break;
-        for (ParseNode* var = VarListHead(varStmt); var; var = NextNode(var)) {
-            if (!CheckModuleGlobal(m, var, varStmt->isKind(PNK_CONST)))
-                return false;
-        }
-    }
-
-    return true;
-}
-
-static bool
-ArgFail(FunctionValidator& f, PropertyName* argName, ParseNode* stmt)
-{
-    return f.failName(stmt, "expecting argument type declaration for '%s' of the "
-                      "form 'arg = arg|0' or 'arg = +arg' or 'arg = fround(arg)'", argName);
-}
-
-static bool
-CheckArgumentType(FunctionValidator& f, ParseNode* stmt, PropertyName* name, Type* type)
-{
-    if (!stmt || !IsExpressionStatement(stmt))
-        return ArgFail(f, name, stmt ? stmt : f.fn());
-
-    ParseNode* initNode = ExpressionStatementExpr(stmt);
-    if (!initNode || !initNode->isKind(PNK_ASSIGN))
-        return ArgFail(f, name, stmt);
-
-    ParseNode* argNode = BinaryLeft(initNode);
-    ParseNode* coercionNode = BinaryRight(initNode);
-
-    if (!IsUseOfName(argNode, name))
-        return ArgFail(f, name, stmt);
-
-    ParseNode* coercedExpr;
-    if (!CheckTypeAnnotation(f.m(), coercionNode, type, &coercedExpr))
-        return false;
-
-    if (!type->isArgType())
-        return f.failName(stmt, "invalid type for argument '%s'", name);
-
-    if (!IsUseOfName(coercedExpr, name))
-        return ArgFail(f, name, stmt);
-
-    return true;
-}
-
-static bool
-CheckProcessingDirectives(ModuleValidator& m, ParseNode** stmtIter)
-{
-    ParseNode* stmt = *stmtIter;
-
-    while (stmt && IsIgnoredDirective(m.cx(), stmt))
-        stmt = NextNode(stmt);
-
-    *stmtIter = stmt;
-    return true;
-}
-
-static bool
-CheckArguments(FunctionValidator& f, ParseNode** stmtIter, ValTypeVector* argTypes)
-{
-    ParseNode* stmt = *stmtIter;
-
-    unsigned numFormals;
-    ParseNode* argpn = FunctionFormalParametersList(f.fn(), &numFormals);
-
-    for (unsigned i = 0; i < numFormals; i++, argpn = NextNode(argpn), stmt = NextNode(stmt)) {
-        PropertyName* name;
-        if (!CheckArgument(f.m(), argpn, &name))
-            return false;
-
-        Type type;
-        if (!CheckArgumentType(f, stmt, name, &type))
-            return false;
-
-        if (!argTypes->append(type.canonicalToValType()))
-            return false;
-
-        if (!f.addLocal(argpn, name, type))
-            return false;
-    }
-
-    *stmtIter = stmt;
-    return true;
-}
-
-static bool
-IsLiteralOrConst(FunctionValidator& f, ParseNode* pn, NumLit* lit)
-{
-    if (pn->isKind(PNK_NAME)) {
-        const ModuleValidator::Global* global = f.lookupGlobal(pn->name());
-        if (!global || global->which() != ModuleValidator::Global::ConstantLiteral)
-            return false;
-
-        *lit = global->constLiteralValue();
-        return true;
-    }
-
-    bool isSimd = false;
-    if (!IsNumericLiteral(f.m(), pn, &isSimd))
-        return false;
-
-    if (isSimd)
-        f.setUsesSimd();
-
-    *lit = ExtractNumericLiteral(f.m(), pn);
-    return true;
-}
-
-static bool
-CheckFinalReturn(FunctionValidator& f, ParseNode* lastNonEmptyStmt)
-{
-    if (!f.encoder().writeOp(Op::End))
-        return false;
-
-    if (!f.hasAlreadyReturned()) {
-        f.setReturnedType(ExprType::Void);
-        return true;
-    }
-
-    if (!lastNonEmptyStmt->isKind(PNK_RETURN) && !IsVoid(f.returnedType()))
-        return f.fail(lastNonEmptyStmt, "void incompatible with previous return type");
-
-    return true;
-}
-
-static bool
-CheckVariable(FunctionValidator& f, ParseNode* var, ValTypeVector* types, Vector<NumLit>* inits)
-{
-    if (!var->isKind(PNK_NAME))
-        return f.fail(var, "local variable is not a plain name");
-
-    PropertyName* name = var->name();
-
-    if (!CheckIdentifier(f.m(), var, name))
-        return false;
-
-    ParseNode* initNode = MaybeInitializer(var);
-    if (!initNode)
-        return f.failName(var, "var '%s' needs explicit type declaration via an initial value", name);
-
-    NumLit lit;
-    if (!IsLiteralOrConst(f, initNode, &lit))
-        return f.failName(var, "var '%s' initializer must be literal or const literal", name);
-
-    if (!lit.valid())
-        return f.failName(var, "var '%s' initializer out of range", name);
-
-    Type type = Type::canonicalize(Type::lit(lit));
-
-    return f.addLocal(var, name, type) &&
-           types->append(type.canonicalToValType()) &&
-           inits->append(lit);
-}
-
-static bool
-CheckVariables(FunctionValidator& f, ParseNode** stmtIter)
-{
-    ParseNode* stmt = *stmtIter;
-
-    uint32_t firstVar = f.numLocals();
-
-    ValTypeVector types;
-    Vector<NumLit> inits(f.cx());
-
-    for (; stmt && stmt->isKind(PNK_VAR); stmt = NextNonEmptyStatement(stmt)) {
-        for (ParseNode* var = VarListHead(stmt); var; var = NextNode(var)) {
-            if (!CheckVariable(f, var, &types, &inits))
-                return false;
-        }
-    }
-
-    MOZ_ASSERT(f.encoder().empty());
-
-    if (!EncodeLocalEntries(f.encoder(), types))
-        return false;
-
-    for (uint32_t i = 0; i < inits.length(); i++) {
-        NumLit lit = inits[i];
-        if (lit.isZeroBits())
-            continue;
-        if (!f.writeConstExpr(lit))
-            return false;
-        if (!f.encoder().writeOp(Op::SetLocal))
-            return false;
-        if (!f.encoder().writeVarU32(firstVar + i))
-            return false;
-    }
-
-    *stmtIter = stmt;
-    return true;
-}
-
-static bool
-CheckExpr(FunctionValidator& f, ParseNode* op, Type* type);
-
-static bool
-CheckNumericLiteral(FunctionValidator& f, ParseNode* num, Type* type)
-{
-    NumLit lit = ExtractNumericLiteral(f.m(), num);
-    if (!lit.valid())
-        return f.fail(num, "numeric literal out of representable integer range");
-    *type = Type::lit(lit);
-    return f.writeConstExpr(lit);
-}
-
-static bool
-CheckVarRef(FunctionValidator& f, ParseNode* varRef, Type* type)
-{
-    PropertyName* name = varRef->name();
-
-    if (const FunctionValidator::Local* local = f.lookupLocal(name)) {
-        if (!f.encoder().writeOp(Op::GetLocal))
-            return false;
-        if (!f.encoder().writeVarU32(local->slot))
-            return false;
-        *type = local->type;
-        return true;
-    }
-
-    if (const ModuleValidator::Global* global = f.lookupGlobal(name)) {
-        switch (global->which()) {
-          case ModuleValidator::Global::ConstantLiteral:
-            *type = global->varOrConstType();
-            return f.writeConstExpr(global->constLiteralValue());
-          case ModuleValidator::Global::ConstantImport:
-          case ModuleValidator::Global::Variable: {
-            *type = global->varOrConstType();
-            return f.encoder().writeOp(Op::GetGlobal) &&
-                   f.encoder().writeVarU32(global->varOrConstIndex());
-          }
-          case ModuleValidator::Global::Function:
-          case ModuleValidator::Global::FFI:
-          case ModuleValidator::Global::MathBuiltinFunction:
-          case ModuleValidator::Global::AtomicsBuiltinFunction:
-          case ModuleValidator::Global::FuncPtrTable:
-          case ModuleValidator::Global::ArrayView:
-          case ModuleValidator::Global::ArrayViewCtor:
-          case ModuleValidator::Global::SimdCtor:
-          case ModuleValidator::Global::SimdOp:
-            break;
-        }
-        return f.failName(varRef, "'%s' may not be accessed by ordinary expressions", name);
-    }
-
-    return f.failName(varRef, "'%s' not found in local or asm.js module scope", name);
-}
-
-static inline bool
-IsLiteralOrConstInt(FunctionValidator& f, ParseNode* pn, uint32_t* u32)
-{
-    NumLit lit;
-    if (!IsLiteralOrConst(f, pn, &lit))
-        return false;
-
-    return IsLiteralInt(lit, u32);
-}
-
-static const int32_t NoMask = -1;
-static const bool YesSimd = true;
-static const bool NoSimd = false;
-
-static bool
-CheckArrayAccess(FunctionValidator& f, ParseNode* viewName, ParseNode* indexExpr,
-                 bool isSimd, Scalar::Type* viewType)
-{
-    if (!viewName->isKind(PNK_NAME))
-        return f.fail(viewName, "base of array access must be a typed array view name");
-
-    const ModuleValidator::Global* global = f.lookupGlobal(viewName->name());
-    if (!global || !global->isAnyArrayView())
-        return f.fail(viewName, "base of array access must be a typed array view name");
-
-    *viewType = global->viewType();
-
-    uint32_t index;
-    if (IsLiteralOrConstInt(f, indexExpr, &index)) {
-        uint64_t byteOffset = uint64_t(index) << TypedArrayShift(*viewType);
-        uint64_t width = isSimd ? Simd128DataSize : TypedArrayElemSize(*viewType);
-        if (!f.m().tryConstantAccess(byteOffset, width))
-            return f.fail(indexExpr, "constant index out of range");
-
-        return f.writeInt32Lit(byteOffset);
-    }
-
-    // Mask off the low bits to account for the clearing effect of a right shift
-    // followed by the left shift implicit in the array access. E.g., H32[i>>2]
-    // loses the low two bits.
-    int32_t mask = ~(TypedArrayElemSize(*viewType) - 1);
-
-    if (indexExpr->isKind(PNK_RSH)) {
-        ParseNode* shiftAmountNode = BitwiseRight(indexExpr);
-
-        uint32_t shift;
-        if (!IsLiteralInt(f.m(), shiftAmountNode, &shift))
-            return f.failf(shiftAmountNode, "shift amount must be constant");
-
-        unsigned requiredShift = TypedArrayShift(*viewType);
-        if (shift != requiredShift)
-            return f.failf(shiftAmountNode, "shift amount must be %u", requiredShift);
-
-        ParseNode* pointerNode = BitwiseLeft(indexExpr);
-
-        Type pointerType;
-        if (!CheckExpr(f, pointerNode, &pointerType))
-            return false;
-
-        if (!pointerType.isIntish())
-            return f.failf(pointerNode, "%s is not a subtype of int", pointerType.toChars());
-    } else {
-        // For SIMD access, and legacy scalar access compatibility, accept
-        // Int8/Uint8 accesses with no shift.
-        if (TypedArrayShift(*viewType) != 0)
-            return f.fail(indexExpr, "index expression isn't shifted; must be an Int8/Uint8 access");
-
-        MOZ_ASSERT(mask == NoMask);
-
-        ParseNode* pointerNode = indexExpr;
-
-        Type pointerType;
-        if (!CheckExpr(f, pointerNode, &pointerType))
-            return false;
-
-        if (isSimd) {
-            if (!pointerType.isIntish())
-                return f.failf(pointerNode, "%s is not a subtype of intish", pointerType.toChars());
-        } else {
-            if (!pointerType.isInt())
-                return f.failf(pointerNode, "%s is not a subtype of int", pointerType.toChars());
-        }
-    }
-
-    // Don't generate the mask op if there is no need for it which could happen for
-    // a shift of zero or a SIMD access.
-    if (mask != NoMask) {
-        return f.writeInt32Lit(mask) &&
-               f.encoder().writeOp(Op::I32And);
-    }
-
-    return true;
-}
-
-static bool
-CheckAndPrepareArrayAccess(FunctionValidator& f, ParseNode* viewName, ParseNode* indexExpr,
-                           bool isSimd, Scalar::Type* viewType)
-{
-    return CheckArrayAccess(f, viewName, indexExpr, isSimd, viewType);
-}
-
-static bool
-WriteArrayAccessFlags(FunctionValidator& f, Scalar::Type viewType)
-{
-    // asm.js only has naturally-aligned accesses.
-    size_t align = TypedArrayElemSize(viewType);
-    MOZ_ASSERT(IsPowerOfTwo(align));
-    if (!f.encoder().writeFixedU8(CeilingLog2(align)))
-        return false;
-
-    // asm.js doesn't have constant offsets, so just encode a 0.
-    if (!f.encoder().writeVarU32(0))
-        return false;
-
-    return true;
-}
-
-static bool
-CheckLoadArray(FunctionValidator& f, ParseNode* elem, Type* type)
-{
-    Scalar::Type viewType;
-
-    if (!CheckAndPrepareArrayAccess(f, ElemBase(elem), ElemIndex(elem), NoSimd, &viewType))
-        return false;
-
-    switch (viewType) {
-      case Scalar::Int8:    if (!f.encoder().writeOp(Op::I32Load8S))  return false; break;
-      case Scalar::Uint8:   if (!f.encoder().writeOp(Op::I32Load8U))  return false; break;
-      case Scalar::Int16:   if (!f.encoder().writeOp(Op::I32Load16S)) return false; break;
-      case Scalar::Uint16:  if (!f.encoder().writeOp(Op::I32Load16U)) return false; break;
-      case Scalar::Uint32:
-      case Scalar::Int32:   if (!f.encoder().writeOp(Op::I32Load))    return false; break;
-      case Scalar::Float32: if (!f.encoder().writeOp(Op::F32Load))    return false; break;
-      case Scalar::Float64: if (!f.encoder().writeOp(Op::F64Load))    return false; break;
-      default: MOZ_CRASH("unexpected scalar type");
-    }
-
-    switch (viewType) {
-      case Scalar::Int8:
-      case Scalar::Int16:
-      case Scalar::Int32:
-      case Scalar::Uint8:
-      case Scalar::Uint16:
-      case Scalar::Uint32:
-        *type = Type::Intish;
-        break;
-      case Scalar::Float32:
-        *type = Type::MaybeFloat;
-        break;
-      case Scalar::Float64:
-        *type = Type::MaybeDouble;
-        break;
-      default: MOZ_CRASH("Unexpected array type");
-    }
-
-    if (!WriteArrayAccessFlags(f, viewType))
-        return false;
-
-    return true;
-}
-
-static bool
-CheckStoreArray(FunctionValidator& f, ParseNode* lhs, ParseNode* rhs, Type* type)
-{
-    Scalar::Type viewType;
-    if (!CheckAndPrepareArrayAccess(f, ElemBase(lhs), ElemIndex(lhs), NoSimd, &viewType))
-        return false;
-
-    Type rhsType;
-    if (!CheckExpr(f, rhs, &rhsType))
-        return false;
-
-    switch (viewType) {
-      case Scalar::Int8:
-      case Scalar::Int16:
-      case Scalar::Int32:
-      case Scalar::Uint8:
-      case Scalar::Uint16:
-      case Scalar::Uint32:
-        if (!rhsType.isIntish())
-            return f.failf(lhs, "%s is not a subtype of intish", rhsType.toChars());
-        break;
-      case Scalar::Float32:
-        if (!rhsType.isMaybeDouble() && !rhsType.isFloatish())
-            return f.failf(lhs, "%s is not a subtype of double? or floatish", rhsType.toChars());
-        break;
-      case Scalar::Float64:
-        if (!rhsType.isMaybeFloat() && !rhsType.isMaybeDouble())
-            return f.failf(lhs, "%s is not a subtype of float? or double?", rhsType.toChars());
-        break;
-      default:
-        MOZ_CRASH("Unexpected view type");
-    }
-
-    switch (viewType) {
-      case Scalar::Int8:
-      case Scalar::Uint8:
-        if (!f.encoder().writeOp(Op::I32TeeStore8))
-            return false;
-        break;
-      case Scalar::Int16:
-      case Scalar::Uint16:
-        if (!f.encoder().writeOp(Op::I32TeeStore16))
-            return false;
-        break;
-      case Scalar::Int32:
-      case Scalar::Uint32:
-        if (!f.encoder().writeOp(Op::I32TeeStore))
-            return false;
-        break;
-      case Scalar::Float32:
-        if (rhsType.isFloatish()) {
-            if (!f.encoder().writeOp(Op::F32TeeStore))
-                return false;
-        } else {
-            if (!f.encoder().writeOp(Op::F64TeeStoreF32))
-                return false;
-        }
-        break;
-      case Scalar::Float64:
-        if (rhsType.isFloatish()) {
-            if (!f.encoder().writeOp(Op::F32TeeStoreF64))
-                return false;
-        } else {
-            if (!f.encoder().writeOp(Op::F64TeeStore))
-                return false;
-        }
-        break;
-      default: MOZ_CRASH("unexpected scalar type");
-    }
-
-    if (!WriteArrayAccessFlags(f, viewType))
-        return false;
-
-    *type = rhsType;
-    return true;
-}
-
-static bool
-CheckAssignName(FunctionValidator& f, ParseNode* lhs, ParseNode* rhs, Type* type)
-{
-    RootedPropertyName name(f.cx(), lhs->name());
-
-    if (const FunctionValidator::Local* lhsVar = f.lookupLocal(name)) {
-        Type rhsType;
-        if (!CheckExpr(f, rhs, &rhsType))
-            return false;
-
-        if (!f.encoder().writeOp(Op::TeeLocal))
-            return false;
-        if (!f.encoder().writeVarU32(lhsVar->slot))
-            return false;
-
-        if (!(rhsType <= lhsVar->type)) {
-            return f.failf(lhs, "%s is not a subtype of %s",
-                           rhsType.toChars(), lhsVar->type.toChars());
-        }
-        *type = rhsType;
-        return true;
-    }
-
-    if (const ModuleValidator::Global* global = f.lookupGlobal(name)) {
-        if (global->which() != ModuleValidator::Global::Variable)
-            return f.failName(lhs, "'%s' is not a mutable variable", name);
-
-        Type rhsType;
-        if (!CheckExpr(f, rhs, &rhsType))
-            return false;
-
-        Type globType = global->varOrConstType();
-        if (!(rhsType <= globType))
-            return f.failf(lhs, "%s is not a subtype of %s", rhsType.toChars(), globType.toChars());
-        if (!f.encoder().writeOp(Op::TeeGlobal))
-            return false;
-        if (!f.encoder().writeVarU32(global->varOrConstIndex()))
-            return false;
-
-        *type = rhsType;
-        return true;
-    }
-
-    return f.failName(lhs, "'%s' not found in local or asm.js module scope", name);
-}
-
-static bool
-CheckAssign(FunctionValidator& f, ParseNode* assign, Type* type)
-{
-    MOZ_ASSERT(assign->isKind(PNK_ASSIGN));
-
-    ParseNode* lhs = BinaryLeft(assign);
-    ParseNode* rhs = BinaryRight(assign);
-
-    if (lhs->getKind() == PNK_ELEM)
-        return CheckStoreArray(f, lhs, rhs, type);
-
-    if (lhs->getKind() == PNK_NAME)
-        return CheckAssignName(f, lhs, rhs, type);
-
-    return f.fail(assign, "left-hand side of assignment must be a variable or array access");
-}
-
-static bool
-CheckMathIMul(FunctionValidator& f, ParseNode* call, Type* type)
-{
-    if (CallArgListLength(call) != 2)
-        return f.fail(call, "Math.imul must be passed 2 arguments");
-
-    ParseNode* lhs = CallArgList(call);
-    ParseNode* rhs = NextNode(lhs);
-
-    Type lhsType;
-    if (!CheckExpr(f, lhs, &lhsType))
-        return false;
-
-    Type rhsType;
-    if (!CheckExpr(f, rhs, &rhsType))
-        return false;
-
-    if (!lhsType.isIntish())
-        return f.failf(lhs, "%s is not a subtype of intish", lhsType.toChars());
-    if (!rhsType.isIntish())
-        return f.failf(rhs, "%s is not a subtype of intish", rhsType.toChars());
-
-    *type = Type::Signed;
-    return f.encoder().writeOp(Op::I32Mul);
-}
-
-static bool
-CheckMathClz32(FunctionValidator& f, ParseNode* call, Type* type)
-{
-    if (CallArgListLength(call) != 1)
-        return f.fail(call, "Math.clz32 must be passed 1 argument");
-
-    ParseNode* arg = CallArgList(call);
-
-    Type argType;
-    if (!CheckExpr(f, arg, &argType))
-        return false;
-
-    if (!argType.isIntish())
-        return f.failf(arg, "%s is not a subtype of intish", argType.toChars());
-
-    *type = Type::Fixnum;
-    return f.encoder().writeOp(Op::I32Clz);
-}
-
-static bool
-CheckMathAbs(FunctionValidator& f, ParseNode* call, Type* type)
-{
-    if (CallArgListLength(call) != 1)
-        return f.fail(call, "Math.abs must be passed 1 argument");
-
-    ParseNode* arg = CallArgList(call);
-
-    Type argType;
-    if (!CheckExpr(f, arg, &argType))
-        return false;
-
-    if (argType.isSigned()) {
-        *type = Type::Unsigned;
-        return f.encoder().writeOp(Op::I32Abs);
-    }
-
-    if (argType.isMaybeDouble()) {
-        *type = Type::Double;
-        return f.encoder().writeOp(Op::F64Abs);
-    }
-
-    if (argType.isMaybeFloat()) {
-        *type = Type::Floatish;
-        return f.encoder().writeOp(Op::F32Abs);
-    }
-
-    return f.failf(call, "%s is not a subtype of signed, float? or double?", argType.toChars());
-}
-
-static bool
-CheckMathSqrt(FunctionValidator& f, ParseNode* call, Type* type)
-{
-    if (CallArgListLength(call) != 1)
-        return f.fail(call, "Math.sqrt must be passed 1 argument");
-
-    ParseNode* arg = CallArgList(call);
-
-    Type argType;
-    if (!CheckExpr(f, arg, &argType))
-        return false;
-
-    if (argType.isMaybeDouble()) {
-        *type = Type::Double;
-        return f.encoder().writeOp(Op::F64Sqrt);
-    }
-
-    if (argType.isMaybeFloat()) {
-        *type = Type::Floatish;
-        return f.encoder().writeOp(Op::F32Sqrt);
-    }
-
-    return f.failf(call, "%s is neither a subtype of double? nor float?", argType.toChars());
-}
-
-static bool
-CheckMathMinMax(FunctionValidator& f, ParseNode* callNode, bool isMax, Type* type)
-{
-    if (CallArgListLength(callNode) < 2)
-        return f.fail(callNode, "Math.min/max must be passed at least 2 arguments");
-
-    ParseNode* firstArg = CallArgList(callNode);
-    Type firstType;
-    if (!CheckExpr(f, firstArg, &firstType))
-        return false;
-
-    Op op;
-    if (firstType.isMaybeDouble()) {
-        *type = Type::Double;
-        firstType = Type::MaybeDouble;
-        op = isMax ? Op::F64Max : Op::F64Min;
-    } else if (firstType.isMaybeFloat()) {
-        *type = Type::Float;
-        firstType = Type::MaybeFloat;
-        op = isMax ? Op::F32Max : Op::F32Min;
-    } else if (firstType.isSigned()) {
-        *type = Type::Signed;
-        firstType = Type::Signed;
-        op = isMax ? Op::I32Max : Op::I32Min;
-    } else {
-        return f.failf(firstArg, "%s is not a subtype of double?, float? or signed",
-                       firstType.toChars());
-    }
-
-    unsigned numArgs = CallArgListLength(callNode);
-    ParseNode* nextArg = NextNode(firstArg);
-    for (unsigned i = 1; i < numArgs; i++, nextArg = NextNode(nextArg)) {
-        Type nextType;
-        if (!CheckExpr(f, nextArg, &nextType))
-            return false;
-        if (!(nextType <= firstType))
-            return f.failf(nextArg, "%s is not a subtype of %s", nextType.toChars(), firstType.toChars());
-
-        if (!f.encoder().writeOp(op))
-            return false;
-    }
-
-    return true;
-}
-
-static bool
-CheckSharedArrayAtomicAccess(FunctionValidator& f, ParseNode* viewName, ParseNode* indexExpr,
-                             Scalar::Type* viewType)
-{
-    if (!CheckAndPrepareArrayAccess(f, viewName, indexExpr, NoSimd, viewType))
-        return false;
-
-    // The global will be sane, CheckArrayAccess checks it.
-    const ModuleValidator::Global* global = f.lookupGlobal(viewName->name());
-    if (global->which() != ModuleValidator::Global::ArrayView)
-        return f.fail(viewName, "base of array access must be a typed array view");
-
-    MOZ_ASSERT(f.m().atomicsPresent());
-
-    switch (*viewType) {
-      case Scalar::Int8:
-      case Scalar::Int16:
-      case Scalar::Int32:
-      case Scalar::Uint8:
-      case Scalar::Uint16:
-      case Scalar::Uint32:
-        return true;
-      default:
-        return f.failf(viewName, "not an integer array");
-    }
-
-    return true;
-}
-
-static bool
-WriteAtomicOperator(FunctionValidator& f, Op opcode, Scalar::Type viewType)
-{
-    return f.encoder().writeOp(opcode) &&
-           f.encoder().writeFixedU8(viewType);
-}
-
-static bool
-CheckAtomicsLoad(FunctionValidator& f, ParseNode* call, Type* type)
-{
-    if (CallArgListLength(call) != 2)
-        return f.fail(call, "Atomics.load must be passed 2 arguments");
-
-    ParseNode* arrayArg = CallArgList(call);
-    ParseNode* indexArg = NextNode(arrayArg);
-
-    Scalar::Type viewType;
-    if (!CheckSharedArrayAtomicAccess(f, arrayArg, indexArg, &viewType))
-        return false;
-
-    if (!WriteAtomicOperator(f, Op::I32AtomicsLoad, viewType))
-        return false;
-
-    if (!WriteArrayAccessFlags(f, viewType))
-        return false;
-
-    *type = Type::Int;
-    return true;
-}
-
-static bool
-CheckAtomicsStore(FunctionValidator& f, ParseNode* call, Type* type)
-{
-    if (CallArgListLength(call) != 3)
-        return f.fail(call, "Atomics.store must be passed 3 arguments");
-
-    ParseNode* arrayArg = CallArgList(call);
-    ParseNode* indexArg = NextNode(arrayArg);
-    ParseNode* valueArg = NextNode(indexArg);
-
-    Type rhsType;
-    if (!CheckExpr(f, valueArg, &rhsType))
-        return false;
-
-    if (!rhsType.isIntish())
-        return f.failf(arrayArg, "%s is not a subtype of intish", rhsType.toChars());
-
-    Scalar::Type viewType;
-    if (!CheckSharedArrayAtomicAccess(f, arrayArg, indexArg, &viewType))
-        return false;
-
-    if (!WriteAtomicOperator(f, Op::I32AtomicsStore, viewType))
-        return false;
-
-    if (!WriteArrayAccessFlags(f, viewType))
-        return false;
-
-    *type = rhsType;
-    return true;
-}
-
-static bool
-CheckAtomicsBinop(FunctionValidator& f, ParseNode* call, Type* type, AtomicOp op)
-{
-    if (CallArgListLength(call) != 3)
-        return f.fail(call, "Atomics binary operator must be passed 3 arguments");
-
-    ParseNode* arrayArg = CallArgList(call);
-    ParseNode* indexArg = NextNode(arrayArg);
-    ParseNode* valueArg = NextNode(indexArg);
-
-    Type valueArgType;
-    if (!CheckExpr(f, valueArg, &valueArgType))
-        return false;
-
-    if (!valueArgType.isIntish())
-        return f.failf(valueArg, "%s is not a subtype of intish", valueArgType.toChars());
-
-    Scalar::Type viewType;
-    if (!CheckSharedArrayAtomicAccess(f, arrayArg, indexArg, &viewType))
-        return false;
-
-    if (!WriteAtomicOperator(f, Op::I32AtomicsBinOp, viewType))
-        return false;
-    if (!f.encoder().writeFixedU8(uint8_t(op)))
-        return false;
-
-    if (!WriteArrayAccessFlags(f, viewType))
-        return false;
-
-    *type = Type::Int;
-    return true;
-}
-
-static bool
-CheckAtomicsIsLockFree(FunctionValidator& f, ParseNode* call, Type* type)
-{
-    if (CallArgListLength(call) != 1)
-        return f.fail(call, "Atomics.isLockFree must be passed 1 argument");
-
-    ParseNode* sizeArg = CallArgList(call);
-
-    uint32_t size;
-    if (!IsLiteralInt(f.m(), sizeArg, &size))
-        return f.fail(sizeArg, "Atomics.isLockFree requires an integer literal argument");
-
-    *type = Type::Int;
-    return f.writeInt32Lit(AtomicOperations::isLockfree(size));
-}
-
-static bool
-CheckAtomicsCompareExchange(FunctionValidator& f, ParseNode* call, Type* type)
-{
-    if (CallArgListLength(call) != 4)
-        return f.fail(call, "Atomics.compareExchange must be passed 4 arguments");
-
-    ParseNode* arrayArg = CallArgList(call);
-    ParseNode* indexArg = NextNode(arrayArg);
-    ParseNode* oldValueArg = NextNode(indexArg);
-    ParseNode* newValueArg = NextNode(oldValueArg);
-
-    Type oldValueArgType;
-    if (!CheckExpr(f, oldValueArg, &oldValueArgType))
-        return false;
-
-    Type newValueArgType;
-    if (!CheckExpr(f, newValueArg, &newValueArgType))
-        return false;
-
-    if (!oldValueArgType.isIntish())
-        return f.failf(oldValueArg, "%s is not a subtype of intish", oldValueArgType.toChars());
-
-    if (!newValueArgType.isIntish())
-        return f.failf(newValueArg, "%s is not a subtype of intish", newValueArgType.toChars());
-
-    Scalar::Type viewType;
-    if (!CheckSharedArrayAtomicAccess(f, arrayArg, indexArg, &viewType))
-        return false;
-
-    if (!WriteAtomicOperator(f, Op::I32AtomicsCompareExchange, viewType))
-        return false;
-
-    if (!WriteArrayAccessFlags(f, viewType))
-        return false;
-
-    *type = Type::Int;
-    return true;
-}
-
-static bool
-CheckAtomicsExchange(FunctionValidator& f, ParseNode* call, Type* type)
-{
-    if (CallArgListLength(call) != 3)
-        return f.fail(call, "Atomics.exchange must be passed 3 arguments");
-
-    ParseNode* arrayArg = CallArgList(call);
-    ParseNode* indexArg = NextNode(arrayArg);
-    ParseNode* valueArg = NextNode(indexArg);
-
-    Type valueArgType;
-    if (!CheckExpr(f, valueArg, &valueArgType))
-        return false;
-
-    if (!valueArgType.isIntish())
-        return f.failf(arrayArg, "%s is not a subtype of intish", valueArgType.toChars());
-
-    Scalar::Type viewType;
-    if (!CheckSharedArrayAtomicAccess(f, arrayArg, indexArg, &viewType))
-        return false;
-
-    if (!WriteAtomicOperator(f, Op::I32AtomicsExchange, viewType))
-        return false;
-
-    if (!WriteArrayAccessFlags(f, viewType))
-        return false;
-
-    *type = Type::Int;
-    return true;
-}
-
-static bool
-CheckAtomicsBuiltinCall(FunctionValidator& f, ParseNode* callNode, AsmJSAtomicsBuiltinFunction func,
-                        Type* type)
-{
-    f.setUsesAtomics();
-
-    switch (func) {
-      case AsmJSAtomicsBuiltin_compareExchange:
-        return CheckAtomicsCompareExchange(f, callNode, type);
-      case AsmJSAtomicsBuiltin_exchange:
-        return CheckAtomicsExchange(f, callNode, type);
-      case AsmJSAtomicsBuiltin_load:
-        return CheckAtomicsLoad(f, callNode, type);
-      case AsmJSAtomicsBuiltin_store:
-        return CheckAtomicsStore(f, callNode, type);
-      case AsmJSAtomicsBuiltin_add:
-        return CheckAtomicsBinop(f, callNode, type, AtomicFetchAddOp);
-      case AsmJSAtomicsBuiltin_sub:
-        return CheckAtomicsBinop(f, callNode, type, AtomicFetchSubOp);
-      case AsmJSAtomicsBuiltin_and:
-        return CheckAtomicsBinop(f, callNode, type, AtomicFetchAndOp);
-      case AsmJSAtomicsBuiltin_or:
-        return CheckAtomicsBinop(f, callNode, type, AtomicFetchOrOp);
-      case AsmJSAtomicsBuiltin_xor:
-        return CheckAtomicsBinop(f, callNode, type, AtomicFetchXorOp);
-      case AsmJSAtomicsBuiltin_isLockFree:
-        return CheckAtomicsIsLockFree(f, callNode, type);
-      default:
-        MOZ_CRASH("unexpected atomicsBuiltin function");
-    }
-}
-
-typedef bool (*CheckArgType)(FunctionValidator& f, ParseNode* argNode, Type type);
-
-template <CheckArgType checkArg>
-static bool
-CheckCallArgs(FunctionValidator& f, ParseNode* callNode, ValTypeVector* args)
-{
-    ParseNode* argNode = CallArgList(callNode);
-    for (unsigned i = 0; i < CallArgListLength(callNode); i++, argNode = NextNode(argNode)) {
-        Type type;
-        if (!CheckExpr(f, argNode, &type))
-            return false;
-
-        if (!checkArg(f, argNode, type))
-            return false;
-
-        if (!args->append(Type::canonicalize(type).canonicalToValType()))
-            return false;
-    }
-    return true;
-}
-
-static bool
-CheckSignatureAgainstExisting(ModuleValidator& m, ParseNode* usepn, const Sig& sig, const Sig& existing)
-{
-    if (sig.args().length() != existing.args().length()) {
-        return m.failf(usepn, "incompatible number of arguments (%" PRIuSIZE
-                       " here vs. %" PRIuSIZE " before)",
-                       sig.args().length(), existing.args().length());
-=======
     uint32_t funcDefIndex = funcDefs_.length();
     if (funcDefIndex >= MaxFuncs) {
       return failCurrentOffset("too many functions");
->>>>>>> 030f2d6b
     }
 
     Global* global = validationLifo_.new_<Global>(Global::Function);
@@ -6394,10 +3103,8 @@
       return true;
     }
 
-    if (!IsIgnoredDirectiveName(m.cx(),
-                                ts.anyCharsAccess().currentToken().atom())) {
-      return m.failCurrentOffset("unsupported processing directive");
-    }
+        if (!IsIgnoredDirectiveName(m.cx(), ts.currentToken().atom()))
+            return m.failCurrentOffset("unsupported processing directive");
 
     TokenKind tt;
     if (!ts.getToken(&tt)) {
