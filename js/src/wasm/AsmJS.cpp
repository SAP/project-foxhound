--- conflicted
+++ resolved
@@ -46,6 +46,7 @@
 #include "js/ScalarType.h"  // js::Scalar::Type
 #include "js/SourceText.h"
 #include "js/StableStringChars.h"
+#include "js/String.h"
 #include "js/Wrapper.h"
 #include "util/DifferentialTesting.h"
 #include "util/StringBuffer.h"
@@ -625,18 +626,12 @@
   return pn->isName(name);
 }
 
-<<<<<<< HEAD
-static inline bool IsIgnoredDirectiveName(JSContext* cx, JSLinearString* str) {
-  // TaintFox: modified to work with JSLinearString
-  int32_t res;
-  return CompareStrings(cx, str, cx->names().useStrict, &res) && res != 0;
-=======
+// TaintFox: TODO: modify to work with JSLinearString
 static inline bool IsIgnoredDirectiveName(JSContext* cx,
                                           TaggedParserAtomIndex atom) {
   return atom != TaggedParserAtomIndex::WellKnown::useStrict();
->>>>>>> 713683b4
-}
-
+}
+ 
 static inline bool IsIgnoredDirective(JSContext* cx, ParseNode* pn) {
   return pn->isKind(ParseNodeKind::ExpressionStmt) &&
          UnaryKid(pn)->isKind(ParseNodeKind::StringExpr) &&
