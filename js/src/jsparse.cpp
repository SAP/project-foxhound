--- conflicted
+++ resolved
@@ -37,8 +37,6 @@
  * the terms of any one of the MPL, the GPL or the LGPL.
  *
  * ***** END LICENSE BLOCK ***** */
-
-#define __STDC_LIMIT_MACROS
 
 /*
  * JS parser.
@@ -91,10 +89,9 @@
 #endif
 
 #include "jsatominlines.h"
-<<<<<<< HEAD
 #include "jsobjinlines.h"
-=======
->>>>>>> 602a8fad
+
+#include "jsatominlines.h"
 
 using namespace js;
 
@@ -698,7 +695,7 @@
 JS_STATIC_ASSERT(UpvarCookie::FREE_LEVEL == JS_BITMASK(JSFB_LEVEL_BITS));
 
 static inline bool
-SetStaticLevel(JSTreeContext *tc, uint16 staticLevel)
+SetStaticLevel(JSTreeContext *tc, uintN staticLevel)
 {
     /*
      * This is a lot simpler than error-checking every UpvarCookie::set, and
@@ -722,7 +719,7 @@
                         const jschar *chars, size_t length,
                         FILE *file, const char *filename, uintN lineno,
                         JSString *source /* = NULL */,
-                        uint16 staticLevel /* = 0 */)
+                        uintN staticLevel /* = 0 */)
 {
     JSArenaPool codePool, notePool;
     TokenKind tt;
