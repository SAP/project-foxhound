--- conflicted
+++ resolved
@@ -929,14 +929,10 @@
     if (!res)
         return nullptr;
 
-<<<<<<< HEAD
     // TaintFox: Add taint operation to all taint ranges of the input string.
     res->setTaint(StringTaint::extend(str->taint(), TaintOperation("toLowerCase")));
 
-    newChars.release();
-=======
     mozilla::Unused << newChars.release();
->>>>>>> 8653f7f7
     return res;
 }
 
@@ -4601,7 +4597,7 @@
     JS_SELF_HOSTED_SYM_FN(iterator, "String_iterator", 0,0),
 
     /* TaintFox: add untaint method to strings. */
-    JS_FN("untaint", str_untaint, 0, JSFUN_GENERIC_NATIVE),
+    JS_FN("untaint",           str_untaint,            0,0),
 
     JS_FS_END
 };
@@ -4762,16 +4758,12 @@
 #if EXPOSE_INTL_API
     JS_SELF_HOSTED_FN("normalize",       "String_static_normalize",     1,0),
 #endif
-<<<<<<< HEAD
+    JS_SELF_HOSTED_FN("concat",          "String_static_concat",        2,0),
+
+    JS_SELF_HOSTED_FN("localeCompare",   "String_static_localeCompare", 2,0),
 
     // TaintFox: Helper function for manual taint sources.
     JS_FN("tainted",              str_tainted,          1,0),
-
-=======
-    JS_SELF_HOSTED_FN("concat",          "String_static_concat",        2,0),
-
-    JS_SELF_HOSTED_FN("localeCompare",   "String_static_localeCompare", 2,0),
->>>>>>> 8653f7f7
     JS_FS_END
 };
 
