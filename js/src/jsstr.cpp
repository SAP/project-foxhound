--- conflicted
+++ resolved
@@ -3068,9 +3068,9 @@
 }
 
 static inline bool
-CodeUnitToString(JSContext* cx, uint16_t ucode, MutableHandleValue rval)
-{
-    if (StaticStrings::hasUnit(ucode)) {
+CodeUnitToString(JSContext* cx, uint16_t ucode, TaintFlow taint, MutableHandleValue rval)
+{
+    if (StaticStrings::hasUnit(ucode) && !taint) {
         rval.setString(cx->staticStrings().getUnit(ucode));
         return true;
     }
@@ -3080,6 +3080,10 @@
     if (!str)
         return false;
 
+    // TaintFox: propagate taint to new string
+    if (taint)
+        str->setTaint(StringTaint(taint, 1));
+
     rval.setString(str);
     return true;
 }
@@ -3092,12 +3096,7 @@
     if (!ToUint16(cx, code, &ucode))
         return false;
 
-<<<<<<< HEAD
-    if (StaticStrings::hasUnit(ucode) && !isTaintedNumber(code)) {
-        rval.setString(cx->staticStrings().getUnit(ucode));
-        return true;
-=======
-    return CodeUnitToString(cx, ucode, rval);
+    return CodeUnitToString(cx, ucode, getNumberTaint(code), rval);
 }
 
 static inline bool
@@ -3126,7 +3125,6 @@
     } else {
         elements[(*index)++] = LeadSurrogate(codePoint);
         elements[(*index)++] = TrailSurrogate(codePoint);
->>>>>>> 12b4b2f9
     }
 }
 
@@ -3162,7 +3160,7 @@
 
     // Steps 5.e, 6.
     if (!IsSupplementary(codePoint))
-        return CodeUnitToString(cx, uint16_t(codePoint), rval);
+        return CodeUnitToString(cx, uint16_t(codePoint), getNumberTaint(code), rval);
 
     char16_t chars[] = { LeadSurrogate(codePoint), TrailSurrogate(codePoint) };
     JSString* str = NewStringCopyNDontDeflate<CanGC>(cx, chars, 2);
