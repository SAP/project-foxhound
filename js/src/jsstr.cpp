--- conflicted
+++ resolved
@@ -159,14 +159,10 @@
 
     size_t i, ni;
     for (i = 0, ni = 0; i < length; i++) {
-<<<<<<< HEAD
-        jschar ch = chars[i];
+        char16_t ch = chars[i];
 #if _TAINT_ON_
     TAINT_ESCAPE_MATCH
 #endif
-=======
-        char16_t ch = chars[i];
->>>>>>> 87a3c62a
         if (ch < 128 && shouldPassThrough[ch]) {
             newChars[ni++] = ch;
         } else if (ch < 256) {
@@ -290,14 +286,10 @@
     /* Step 5. */
     while (k < length) {
         /* Step 6. */
-<<<<<<< HEAD
-        jschar c = chars[k];
+        char16_t c = chars[k];
 #if _TAINT_ON_
         TAINT_UNESCAPE_MATCH(k)
 #endif
-=======
-        char16_t c = chars[k];
->>>>>>> 87a3c62a
 
         /* Step 7. */
         if (c != '%')
@@ -797,15 +789,11 @@
     if (!res)
         return nullptr;
 
-<<<<<<< HEAD
 #if _TAINT_ON_
     taint_copy_and_op(res, str, "toLowerCase");
 #endif
 
-    newChars.forget();
-=======
     newChars.release();
->>>>>>> 87a3c62a
     return res;
 }
 
@@ -956,15 +944,11 @@
 
         newChars.ref<TwoByteCharPtr>().release();
     }
-
-<<<<<<< HEAD
+    
 #if _TAINT_ON_
     taint_copy_and_op(res, str, "toUpperCase");
 #endif
 
-    newChars.forget();
-=======
->>>>>>> 87a3c62a
     return res;
 }
 
@@ -4354,7 +4338,8 @@
     JS_FS_END
 };
 
-<<<<<<< HEAD
+// ES6 rev 27 (2014 Aug 24) 21.1.1
+
 #if _TAINT_ON_
 
 static const
@@ -4365,9 +4350,6 @@
 
 #endif
 
-=======
-// ES6 rev 27 (2014 Aug 24) 21.1.1
->>>>>>> 87a3c62a
 bool
 js_String(JSContext *cx, unsigned argc, Value *vp)
 {
@@ -5081,16 +5063,12 @@
 #endif
 
     for (size_t k = 0; k < length; k++) {
-<<<<<<< HEAD
-        jschar c = chars[k];
+        char16_t c = chars[k];
 
 #if _TAINT_ON_
     TAINT_ENCODE_MATCH(k)
 #endif
 
-=======
-        char16_t c = chars[k];
->>>>>>> 87a3c62a
         if (c < 128 && (unescapedSet[c] || (unescapedSet2 && unescapedSet2[c]))) {
             if (!sb.append(c))
                 return Encode_Failure;
@@ -5184,14 +5162,10 @@
 #endif
 
     for (size_t k = 0; k < length; k++) {
-<<<<<<< HEAD
-        jschar c = chars[k];
+        char16_t c = chars[k];
 #if _TAINT_ON_
         TAINT_DECODE_MATCH(k)
 #endif
-=======
-        char16_t c = chars[k];
->>>>>>> 87a3c62a
         if (c == '%') {
             size_t start = k;
             if ((k + 2) >= length)
