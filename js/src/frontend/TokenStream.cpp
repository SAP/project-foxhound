/* -*- Mode: C++; tab-width: 8; indent-tabs-mode: nil; c-basic-offset: 2 -*-
 * vim: set ts=8 sts=2 et sw=2 tw=80:
 * This Source Code Form is subject to the terms of the Mozilla Public
 * License, v. 2.0. If a copy of the MPL was not distributed with this
 * file, You can obtain one at http://mozilla.org/MPL/2.0/. */
/*
 * Modifications Copyright SAP SE. 2019-2021.  All rights reserved.
 */

// JS lexical scanner.

#include "frontend/TokenStream.h"

#include "mozilla/ArrayUtils.h"
#include "mozilla/Attributes.h"
#include "mozilla/Likely.h"
#include "mozilla/Maybe.h"
#include "mozilla/MemoryChecking.h"
#include "mozilla/ScopeExit.h"
#include "mozilla/Span.h"
#include "mozilla/TemplateLib.h"
#include "mozilla/TextUtils.h"
#include "mozilla/Utf8.h"

#include <algorithm>
#include <iterator>
#include <limits>
#include <stdarg.h>
#include <stdint.h>
#include <stdio.h>
#include <type_traits>
#include <utility>

#include "jsnum.h"
#include "Taint.h"

#include "frontend/BytecodeCompiler.h"
#include "frontend/FrontendContext.h"
#include "frontend/Parser.h"
#include "frontend/ParserAtom.h"
#include "frontend/ReservedWords.h"
#include "js/friend/ErrorMessages.h"  // js::GetErrorMessage, JSMSG_*
#include "js/Printf.h"                // JS_smprintf
#include "js/RegExpFlags.h"           // JS::RegExpFlags
#include "js/UniquePtr.h"
#include "util/Text.h"
#include "util/Unicode.h"
#include "vm/FrameIter.h"  // js::{,NonBuiltin}FrameIter
#include "vm/JSContext.h"
#include "vm/Realm.h"
#include "vm/WellKnownAtom.h"  // js_*_str

using mozilla::AsciiAlphanumericToNumber;
using mozilla::AssertedCast;
using mozilla::DecodeOneUtf8CodePoint;
using mozilla::IsAscii;
using mozilla::IsAsciiAlpha;
using mozilla::IsAsciiDigit;
using mozilla::IsAsciiHexDigit;
using mozilla::IsTrailingUnit;
using mozilla::MakeScopeExit;
using mozilla::Maybe;
using mozilla::PointerRangeSize;
using mozilla::Span;
using mozilla::Utf8Unit;

using JS::ReadOnlyCompileOptions;
using JS::RegExpFlag;
using JS::RegExpFlags;

struct ReservedWordInfo {
  const char* chars;  // C string with reserved word text
  js::frontend::TokenKind tokentype;
};

static const ReservedWordInfo reservedWords[] = {
#define RESERVED_WORD_INFO(word, name, type) \
  {js_##word##_str, js::frontend::type},
    FOR_EACH_JAVASCRIPT_RESERVED_WORD(RESERVED_WORD_INFO)
#undef RESERVED_WORD_INFO
};

enum class ReservedWordsIndex : size_t {
#define ENTRY_(_1, NAME, _3) NAME,
  FOR_EACH_JAVASCRIPT_RESERVED_WORD(ENTRY_)
#undef ENTRY_
};

// Returns a ReservedWordInfo for the specified characters, or nullptr if the
// string is not a reserved word.
template <typename CharT>
static const ReservedWordInfo* FindReservedWord(const CharT* s, size_t length) {
  MOZ_ASSERT(length != 0);

  size_t i;
  const ReservedWordInfo* rw;
  const char* chars;

#define JSRW_LENGTH() length
#define JSRW_AT(column) s[column]
#define JSRW_GOT_MATCH(index) \
  i = (index);                \
  goto got_match;
#define JSRW_TEST_GUESS(index) \
  i = (index);                 \
  goto test_guess;
#define JSRW_NO_MATCH() goto no_match;
#include "frontend/ReservedWordsGenerated.h"
#undef JSRW_NO_MATCH
#undef JSRW_TEST_GUESS
#undef JSRW_GOT_MATCH
#undef JSRW_AT
#undef JSRW_LENGTH

got_match:
  return &reservedWords[i];

test_guess:
  rw = &reservedWords[i];
  chars = rw->chars;
  do {
    if (*s++ != static_cast<unsigned char>(*chars++)) {
      goto no_match;
    }
  } while (--length != 0);
  return rw;

no_match:
  return nullptr;
}

template <>
MOZ_ALWAYS_INLINE const ReservedWordInfo* FindReservedWord<Utf8Unit>(
    const Utf8Unit* units, size_t length) {
  return FindReservedWord(Utf8AsUnsignedChars(units), length);
}

static const ReservedWordInfo* FindReservedWord(
    const js::frontend::TaggedParserAtomIndex atom) {
  switch (atom.rawData()) {
#define CASE_(_1, NAME, _3)                                           \
  case js::frontend::TaggedParserAtomIndex::WellKnownRawData::NAME(): \
    return &reservedWords[size_t(ReservedWordsIndex::NAME)];
    FOR_EACH_JAVASCRIPT_RESERVED_WORD(CASE_)
#undef CASE_
  }

  return nullptr;
}

static char32_t GetSingleCodePoint(const char16_t** p, const char16_t* end) {
  using namespace js;

  if (MOZ_UNLIKELY(unicode::IsLeadSurrogate(**p)) && *p + 1 < end) {
    char16_t lead = **p;
    char16_t maybeTrail = *(*p + 1);
    if (unicode::IsTrailSurrogate(maybeTrail)) {
      *p += 2;
      return unicode::UTF16Decode(lead, maybeTrail);
    }
  }

  char32_t codePoint = **p;
  (*p)++;
  return codePoint;
}

template <typename CharT>
static constexpr bool IsAsciiBinary(CharT c) {
  using UnsignedCharT = std::make_unsigned_t<CharT>;
  auto uc = static_cast<UnsignedCharT>(c);
  return uc == '0' || uc == '1';
}

template <typename CharT>
static constexpr bool IsAsciiOctal(CharT c) {
  using UnsignedCharT = std::make_unsigned_t<CharT>;
  auto uc = static_cast<UnsignedCharT>(c);
  return '0' <= uc && uc <= '7';
}

template <typename CharT>
static constexpr uint8_t AsciiOctalToNumber(CharT c) {
  using UnsignedCharT = std::make_unsigned_t<CharT>;
  auto uc = static_cast<UnsignedCharT>(c);
  return uc - '0';
}

namespace js {

namespace frontend {

bool IsIdentifier(JSLinearString* str) {
  JS::AutoCheckCannotGC nogc;
  MOZ_ASSERT(str);
  if (str->hasLatin1Chars()) {
    return IsIdentifier(str->latin1Chars(nogc), str->length());
  }
  return IsIdentifier(str->twoByteChars(nogc), str->length());
}

bool IsIdentifierNameOrPrivateName(JSLinearString* str) {
  JS::AutoCheckCannotGC nogc;
  MOZ_ASSERT(str);
  if (str->hasLatin1Chars()) {
    return IsIdentifierNameOrPrivateName(str->latin1Chars(nogc), str->length());
  }
  return IsIdentifierNameOrPrivateName(str->twoByteChars(nogc), str->length());
}

bool IsIdentifier(const Latin1Char* chars, size_t length) {
  if (length == 0) {
    return false;
  }

  if (!unicode::IsIdentifierStart(char16_t(*chars))) {
    return false;
  }

  const Latin1Char* end = chars + length;
  while (++chars != end) {
    if (!unicode::IsIdentifierPart(char16_t(*chars))) {
      return false;
    }
  }

  return true;
}

bool IsIdentifierASCII(char c) { return unicode::IsIdentifierStartASCII(c); }

bool IsIdentifierASCII(char c1, char c2) {
  return unicode::IsIdentifierStartASCII(c1) &&
         unicode::IsIdentifierPartASCII(c2);
}

bool IsIdentifierNameOrPrivateName(const Latin1Char* chars, size_t length) {
  if (length == 0) {
    return false;
  }

  // Skip over any private name marker.
  if (*chars == '#') {
    ++chars;
    --length;
  }

  return IsIdentifier(chars, length);
}

bool IsIdentifier(const char16_t* chars, size_t length) {
  if (length == 0) {
    return false;
  }

  const char16_t* p = chars;
  const char16_t* end = chars + length;
  char32_t codePoint;

  codePoint = GetSingleCodePoint(&p, end);
  if (!unicode::IsIdentifierStart(codePoint)) {
    return false;
  }

  while (p < end) {
    codePoint = GetSingleCodePoint(&p, end);
    if (!unicode::IsIdentifierPart(codePoint)) {
      return false;
    }
  }

  return true;
}

bool IsIdentifierNameOrPrivateName(const char16_t* chars, size_t length) {
  if (length == 0) {
    return false;
  }

  const char16_t* p = chars;
  const char16_t* end = chars + length;
  char32_t codePoint;

  codePoint = GetSingleCodePoint(&p, end);

  // Skip over any private name marker.
  if (codePoint == '#') {
    // The identifier part of a private name mustn't be empty.
    if (length == 1) {
      return false;
    }

    codePoint = GetSingleCodePoint(&p, end);
  }

  if (!unicode::IsIdentifierStart(codePoint)) {
    return false;
  }

  while (p < end) {
    codePoint = GetSingleCodePoint(&p, end);
    if (!unicode::IsIdentifierPart(codePoint)) {
      return false;
    }
  }

  return true;
}

bool IsKeyword(TaggedParserAtomIndex atom) {
  if (const ReservedWordInfo* rw = FindReservedWord(atom)) {
    return TokenKindIsKeyword(rw->tokentype);
  }

  return false;
}

TokenKind ReservedWordTokenKind(TaggedParserAtomIndex name) {
  if (const ReservedWordInfo* rw = FindReservedWord(name)) {
    return rw->tokentype;
  }

  return TokenKind::Limit;
}

const char* ReservedWordToCharZ(TaggedParserAtomIndex name) {
  if (const ReservedWordInfo* rw = FindReservedWord(name)) {
    return ReservedWordToCharZ(rw->tokentype);
  }

  return nullptr;
}

const char* ReservedWordToCharZ(TokenKind tt) {
  MOZ_ASSERT(tt != TokenKind::Name);
  switch (tt) {
#define EMIT_CASE(word, name, type) \
  case type:                        \
    return js_##word##_str;
    FOR_EACH_JAVASCRIPT_RESERVED_WORD(EMIT_CASE)
#undef EMIT_CASE
    default:
      MOZ_ASSERT_UNREACHABLE("Not a reserved word PropertyName.");
  }
  return nullptr;
}

TaggedParserAtomIndex TokenStreamAnyChars::reservedWordToPropertyName(
    TokenKind tt) const {
  MOZ_ASSERT(tt != TokenKind::Name);
  switch (tt) {
#define EMIT_CASE(word, name, type) \
  case type:                        \
    return TaggedParserAtomIndex::WellKnown::name();
    FOR_EACH_JAVASCRIPT_RESERVED_WORD(EMIT_CASE)
#undef EMIT_CASE
    default:
      MOZ_ASSERT_UNREACHABLE("Not a reserved word TokenKind.");
  }
  return TaggedParserAtomIndex::null();
}

SourceCoords::SourceCoords(FrontendContext* fc, uint32_t initialLineNumber,
                           uint32_t initialOffset)
    : lineStartOffsets_(fc), initialLineNum_(initialLineNumber), lastIndex_(0) {
  // This is actually necessary!  Removing it causes compile errors on
  // GCC and clang.  You could try declaring this:
  //
  //   const uint32_t SourceCoords::MAX_PTR;
  //
  // which fixes the GCC/clang error, but causes bustage on Windows.  Sigh.
  //
  uint32_t maxPtr = MAX_PTR;

  // The first line begins at buffer offset |initialOffset|.  MAX_PTR is the
  // sentinel.  The appends cannot fail because |lineStartOffsets_| has
  // statically-allocated elements.
  MOZ_ASSERT(lineStartOffsets_.capacity() >= 2);
  MOZ_ALWAYS_TRUE(lineStartOffsets_.reserve(2));
  lineStartOffsets_.infallibleAppend(initialOffset);
  lineStartOffsets_.infallibleAppend(maxPtr);
}

MOZ_ALWAYS_INLINE bool SourceCoords::add(uint32_t lineNum,
                                         uint32_t lineStartOffset) {
  uint32_t index = indexFromLineNumber(lineNum);
  uint32_t sentinelIndex = lineStartOffsets_.length() - 1;

  MOZ_ASSERT(lineStartOffsets_[0] <= lineStartOffset);
  MOZ_ASSERT(lineStartOffsets_[sentinelIndex] == MAX_PTR);

  if (index == sentinelIndex) {
    // We haven't seen this newline before.  Update lineStartOffsets_
    // only if lineStartOffsets_.append succeeds, to keep sentinel.
    // Otherwise return false to tell TokenStream about OOM.
    uint32_t maxPtr = MAX_PTR;
    if (!lineStartOffsets_.append(maxPtr)) {
      static_assert(std::is_same_v<decltype(lineStartOffsets_.allocPolicy()),
                                   TempAllocPolicy&>,
                    "this function's caller depends on it reporting an "
                    "error on failure, as TempAllocPolicy ensures");
      return false;
    }

    lineStartOffsets_[index] = lineStartOffset;
  } else {
    // We have seen this newline before (and ungot it).  Do nothing (other
    // than checking it hasn't mysteriously changed).
    // This path can be executed after hitting OOM, so check index.
    MOZ_ASSERT_IF(index < sentinelIndex,
                  lineStartOffsets_[index] == lineStartOffset);
  }
  return true;
}

MOZ_ALWAYS_INLINE bool SourceCoords::fill(const SourceCoords& other) {
  MOZ_ASSERT(lineStartOffsets_[0] == other.lineStartOffsets_[0]);
  MOZ_ASSERT(lineStartOffsets_.back() == MAX_PTR);
  MOZ_ASSERT(other.lineStartOffsets_.back() == MAX_PTR);

  if (lineStartOffsets_.length() >= other.lineStartOffsets_.length()) {
    return true;
  }

  uint32_t sentinelIndex = lineStartOffsets_.length() - 1;
  lineStartOffsets_[sentinelIndex] = other.lineStartOffsets_[sentinelIndex];

  for (size_t i = sentinelIndex + 1; i < other.lineStartOffsets_.length();
       i++) {
    if (!lineStartOffsets_.append(other.lineStartOffsets_[i])) {
      return false;
    }
  }
  return true;
}

MOZ_ALWAYS_INLINE uint32_t
SourceCoords::indexFromOffset(uint32_t offset) const {
  uint32_t iMin, iMax, iMid;

  if (lineStartOffsets_[lastIndex_] <= offset) {
    // If we reach here, offset is on a line the same as or higher than
    // last time.  Check first for the +0, +1, +2 cases, because they
    // typically cover 85--98% of cases.
    if (offset < lineStartOffsets_[lastIndex_ + 1]) {
      return lastIndex_;  // index is same as last time
    }

    // If we reach here, there must be at least one more entry (plus the
    // sentinel).  Try it.
    lastIndex_++;
    if (offset < lineStartOffsets_[lastIndex_ + 1]) {
      return lastIndex_;  // index is one higher than last time
    }

    // The same logic applies here.
    lastIndex_++;
    if (offset < lineStartOffsets_[lastIndex_ + 1]) {
      return lastIndex_;  // index is two higher than last time
    }

    // No luck.  Oh well, we have a better-than-default starting point for
    // the binary search.
    iMin = lastIndex_ + 1;
    MOZ_ASSERT(iMin <
               lineStartOffsets_.length() - 1);  // -1 due to the sentinel

  } else {
    iMin = 0;
  }

  // This is a binary search with deferred detection of equality, which was
  // marginally faster in this case than a standard binary search.
  // The -2 is because |lineStartOffsets_.length() - 1| is the sentinel, and we
  // want one before that.
  iMax = lineStartOffsets_.length() - 2;
  while (iMax > iMin) {
    iMid = iMin + (iMax - iMin) / 2;
    if (offset >= lineStartOffsets_[iMid + 1]) {
      iMin = iMid + 1;  // offset is above lineStartOffsets_[iMid]
    } else {
      iMax = iMid;  // offset is below or within lineStartOffsets_[iMid]
    }
  }

  MOZ_ASSERT(iMax == iMin);
  MOZ_ASSERT(lineStartOffsets_[iMin] <= offset);
  MOZ_ASSERT(offset < lineStartOffsets_[iMin + 1]);

  lastIndex_ = iMin;
  return iMin;
}

SourceCoords::LineToken SourceCoords::lineToken(uint32_t offset) const {
  return LineToken(indexFromOffset(offset), offset);
}

TokenStreamAnyChars::TokenStreamAnyChars(FrontendContext* fc,
                                         const ReadOnlyCompileOptions& options,
                                         StrictModeGetter* smg)
    : fc(fc),
      options_(options),
      strictModeGetter_(smg),
      filename_(options.filename()),
      longLineColumnInfo_(fc),
      srcCoords(fc, options.lineno, options.scriptSourceOffset),
      lineno(options.lineno),
      mutedErrors(options.mutedErrors()) {
  // |isExprEnding| was initially zeroed: overwrite the true entries here.
  isExprEnding[size_t(TokenKind::Comma)] = true;
  isExprEnding[size_t(TokenKind::Semi)] = true;
  isExprEnding[size_t(TokenKind::Colon)] = true;
  isExprEnding[size_t(TokenKind::RightParen)] = true;
  isExprEnding[size_t(TokenKind::RightBracket)] = true;
  isExprEnding[size_t(TokenKind::RightCurly)] = true;
}

// Taintfox: add taint information to TokenStream?
template <typename Unit>
<<<<<<< HEAD
TokenStreamCharsBase<Unit>::TokenStreamCharsBase(
    JSContext* cx, ErrorContext* ec, ParserAtomsTable* parserAtoms,
    const Unit* units, size_t length, const StringTaint& taint, size_t startOffset)
    : TokenStreamCharsShared(cx, ec, parserAtoms, taint),
=======
TokenStreamCharsBase<Unit>::TokenStreamCharsBase(FrontendContext* fc,
                                                 ParserAtomsTable* parserAtoms,
                                                 const Unit* units,
                                                 size_t length,
                                                 size_t startOffset)
    : TokenStreamCharsShared(fc, parserAtoms),
>>>>>>> a1600bbb
      sourceUnits(units, length, startOffset) {}

bool FillCharBufferFromSourceNormalizingAsciiLineBreaks(CharBuffer& charBuffer,
                                                        const char16_t* cur,
                                                        const char16_t* end) {
  MOZ_ASSERT(charBuffer.length() == 0);

  while (cur < end) {
    char16_t ch = *cur++;
    if (ch == '\r') {
      ch = '\n';
      if (cur < end && *cur == '\n') {
        cur++;
      }
    }

    if (!charBuffer.append(ch)) {
      return false;
    }
  }

  MOZ_ASSERT(cur == end);
  return true;
}

bool FillCharBufferFromSourceNormalizingAsciiLineBreaks(CharBuffer& charBuffer,
                                                        const Utf8Unit* cur,
                                                        const Utf8Unit* end) {
  MOZ_ASSERT(charBuffer.length() == 0);

  while (cur < end) {
    Utf8Unit unit = *cur++;
    if (MOZ_LIKELY(IsAscii(unit))) {
      char16_t ch = unit.toUint8();
      if (ch == '\r') {
        ch = '\n';
        if (cur < end && *cur == Utf8Unit('\n')) {
          cur++;
        }
      }

      if (!charBuffer.append(ch)) {
        return false;
      }

      continue;
    }

    Maybe<char32_t> ch = DecodeOneUtf8CodePoint(unit, &cur, end);
    MOZ_ASSERT(ch.isSome(),
               "provided source text should already have been validated");

    if (!AppendCodePointToCharBuffer(charBuffer, ch.value())) {
      return false;
    }
  }

  MOZ_ASSERT(cur == end);
  return true;
}

template <typename Unit, class AnyCharsAccess>
TokenStreamSpecific<Unit, AnyCharsAccess>::TokenStreamSpecific(
<<<<<<< HEAD
    JSContext* cx, ErrorContext* ec, ParserAtomsTable* parserAtoms,
    const ReadOnlyCompileOptions& options, const Unit* units, size_t length, const StringTaint& taint)
    : TokenStreamChars<Unit, AnyCharsAccess>(cx, ec, parserAtoms, units, length, taint,
=======
    FrontendContext* fc, ParserAtomsTable* parserAtoms,
    const ReadOnlyCompileOptions& options, const Unit* units, size_t length)
    : TokenStreamChars<Unit, AnyCharsAccess>(fc, parserAtoms, units, length,
>>>>>>> a1600bbb
                                             options.scriptSourceOffset) {}

bool TokenStreamAnyChars::checkOptions() {
  // Constrain starting columns to where they will saturate.
  if (options().column > ColumnLimit) {
    reportErrorNoOffset(JSMSG_BAD_COLUMN_NUMBER);
    return false;
  }

  return true;
}

void TokenStreamAnyChars::reportErrorNoOffset(unsigned errorNumber, ...) const {
  va_list args;
  va_start(args, errorNumber);

  reportErrorNoOffsetVA(errorNumber, &args);

  va_end(args);
}

void TokenStreamAnyChars::reportErrorNoOffsetVA(unsigned errorNumber,
                                                va_list* args) const {
  ErrorMetadata metadata;
  computeErrorMetadataNoOffset(&metadata);

  ReportCompileErrorLatin1(fc, std::move(metadata), nullptr, errorNumber, args);
}

[[nodiscard]] MOZ_ALWAYS_INLINE bool
TokenStreamAnyChars::internalUpdateLineInfoForEOL(uint32_t lineStartOffset) {
  prevLinebase = linebase;
  linebase = lineStartOffset;
  lineno++;

  // On overflow, report error.
  if (MOZ_UNLIKELY(!lineno)) {
    reportErrorNoOffset(JSMSG_BAD_LINE_NUMBER);
    return false;
  }

  return srcCoords.add(lineno, linebase);
}

#ifdef DEBUG

template <>
inline void SourceUnits<char16_t>::assertNextCodePoint(
    const PeekedCodePoint<char16_t>& peeked) {
  char32_t c = peeked.codePoint();
  if (c < unicode::NonBMPMin) {
    MOZ_ASSERT(peeked.lengthInUnits() == 1);
    MOZ_ASSERT(ptr[0] == c);
  } else {
    MOZ_ASSERT(peeked.lengthInUnits() == 2);
    char16_t lead, trail;
    unicode::UTF16Encode(c, &lead, &trail);
    MOZ_ASSERT(ptr[0] == lead);
    MOZ_ASSERT(ptr[1] == trail);
  }
}

template <>
inline void SourceUnits<Utf8Unit>::assertNextCodePoint(
    const PeekedCodePoint<Utf8Unit>& peeked) {
  char32_t c = peeked.codePoint();

  // This is all roughly indulgence of paranoia only for assertions, so the
  // reimplementation of UTF-8 encoding a code point is (we think) a virtue.
  uint8_t expectedUnits[4] = {};
  if (c < 0x80) {
    expectedUnits[0] = AssertedCast<uint8_t>(c);
  } else if (c < 0x800) {
    expectedUnits[0] = 0b1100'0000 | (c >> 6);
    expectedUnits[1] = 0b1000'0000 | (c & 0b11'1111);
  } else if (c < 0x10000) {
    expectedUnits[0] = 0b1110'0000 | (c >> 12);
    expectedUnits[1] = 0b1000'0000 | ((c >> 6) & 0b11'1111);
    expectedUnits[2] = 0b1000'0000 | (c & 0b11'1111);
  } else {
    expectedUnits[0] = 0b1111'0000 | (c >> 18);
    expectedUnits[1] = 0b1000'0000 | ((c >> 12) & 0b11'1111);
    expectedUnits[2] = 0b1000'0000 | ((c >> 6) & 0b11'1111);
    expectedUnits[3] = 0b1000'0000 | (c & 0b11'1111);
  }

  MOZ_ASSERT(peeked.lengthInUnits() <= 4);
  for (uint8_t i = 0; i < peeked.lengthInUnits(); i++) {
    MOZ_ASSERT(expectedUnits[i] == ptr[i].toUint8());
  }
}

#endif  // DEBUG

static MOZ_ALWAYS_INLINE void RetractPointerToCodePointBoundary(
    const Utf8Unit** ptr, const Utf8Unit* limit) {
  MOZ_ASSERT(*ptr <= limit);

  // |limit| is a code point boundary.
  if (MOZ_UNLIKELY(*ptr == limit)) {
    return;
  }

  // Otherwise rewind past trailing units to the start of the code point.
#ifdef DEBUG
  size_t retracted = 0;
#endif
  while (MOZ_UNLIKELY(IsTrailingUnit((*ptr)[0]))) {
    --*ptr;
#ifdef DEBUG
    retracted++;
#endif
  }

  MOZ_ASSERT(retracted < 4,
             "the longest UTF-8 code point is four units, so this should never "
             "retract more than three units");
}

static MOZ_ALWAYS_INLINE void RetractPointerToCodePointBoundary(
    const char16_t** ptr, const char16_t* limit) {
  MOZ_ASSERT(*ptr <= limit);

  // |limit| is a code point boundary.
  if (MOZ_UNLIKELY(*ptr == limit)) {
    return;
  }

  // Otherwise the pointer must be retracted by one iff it splits a two-unit
  // code point.
  if (MOZ_UNLIKELY(unicode::IsTrailSurrogate((*ptr)[0]))) {
    // Outside test suites testing garbage WTF-16, it's basically guaranteed
    // here that |(*ptr)[-1] (*ptr)[0]| is a surrogate pair.
    if (MOZ_LIKELY(unicode::IsLeadSurrogate((*ptr)[-1]))) {
      --*ptr;
    }
  }
}

template <typename Unit>
uint32_t TokenStreamAnyChars::computePartialColumn(
    const LineToken lineToken, const uint32_t offset,
    const SourceUnits<Unit>& sourceUnits) const {
  lineToken.assertConsistentOffset(offset);

  const uint32_t line = lineNumber(lineToken);
  const uint32_t start = srcCoords.lineStart(lineToken);

  // Reset the previous offset/column cache for this line, if the previous
  // lookup wasn't on this line.
  if (line != lineOfLastColumnComputation_) {
    lineOfLastColumnComputation_ = line;
    lastChunkVectorForLine_ = nullptr;
    lastOffsetOfComputedColumn_ = start;
    lastComputedColumn_ = 0;
  }

  // Compute and return the final column number from a partial offset/column,
  // using the last-cached offset/column if they're more optimal.
  auto ColumnFromPartial = [this, offset, &sourceUnits](uint32_t partialOffset,
                                                        uint32_t partialCols,
                                                        UnitsType unitsType) {
    MOZ_ASSERT(partialOffset <= offset);

    // If the last lookup on this line was closer to |offset|, use it.
    if (partialOffset < this->lastOffsetOfComputedColumn_ &&
        this->lastOffsetOfComputedColumn_ <= offset) {
      partialOffset = this->lastOffsetOfComputedColumn_;
      partialCols = this->lastComputedColumn_;
    }

    const Unit* begin = sourceUnits.codeUnitPtrAt(partialOffset);
    const Unit* end = sourceUnits.codeUnitPtrAt(offset);

    size_t offsetDelta = AssertedCast<uint32_t>(PointerRangeSize(begin, end));
    partialOffset += offsetDelta;

    if (unitsType == UnitsType::GuaranteedSingleUnit) {
      MOZ_ASSERT(unicode::CountCodePoints(begin, end) == offsetDelta,
                 "guaranteed-single-units also guarantee pointer distance "
                 "equals code point count");
      partialCols += offsetDelta;
    } else {
      partialCols +=
          AssertedCast<uint32_t>(unicode::CountCodePoints(begin, end));
    }

    this->lastOffsetOfComputedColumn_ = partialOffset;
    this->lastComputedColumn_ = partialCols;
    return partialCols;
  };

  const uint32_t offsetInLine = offset - start;

  // We won't add an entry to |longLineColumnInfo_| for lines where the maximum
  // column has offset less than this value.  The most common (non-minified)
  // long line length is likely 80ch, maybe 100ch, so we use that, rounded up to
  // the next power of two for efficient division/multiplication below.
  constexpr uint32_t ColumnChunkLength = mozilla::tl::RoundUpPow2<100>::value;

  // The index within any associated |Vector<ChunkInfo>| of |offset|'s chunk.
  const uint32_t chunkIndex = offsetInLine / ColumnChunkLength;
  if (chunkIndex == 0) {
    // We don't know from an |offset| in the zeroth chunk that this line is even
    // long.  First-chunk info is mostly useless, anyway -- we have |start|
    // already.  So if we have *easy* access to that zeroth chunk, use it --
    // otherwise just count pessimally.  (This will still benefit from caching
    // the last column/offset for computations for successive offsets, so it's
    // not *always* worst-case.)
    UnitsType unitsType;
    if (lastChunkVectorForLine_ && lastChunkVectorForLine_->length() > 0) {
      MOZ_ASSERT((*lastChunkVectorForLine_)[0].column() == 0);
      unitsType = (*lastChunkVectorForLine_)[0].unitsType();
    } else {
      unitsType = UnitsType::PossiblyMultiUnit;
    }

    return ColumnFromPartial(start, 0, unitsType);
  }

  // If this line has no chunk vector yet, insert one in the hash map.  (The
  // required index is allocated and filled further down.)
  if (!lastChunkVectorForLine_) {
    auto ptr = longLineColumnInfo_.lookupForAdd(line);
    if (!ptr) {
      // This could rehash and invalidate a cached vector pointer, but the outer
      // condition means we don't have a cached pointer.
      if (!longLineColumnInfo_.add(ptr, line, Vector<ChunkInfo>(fc))) {
        // In case of OOM, just count columns from the start of the line.
        fc->recoverFromOutOfMemory();
        return ColumnFromPartial(start, 0, UnitsType::PossiblyMultiUnit);
      }
    }

    // Note that adding elements to this vector won't invalidate this pointer.
    lastChunkVectorForLine_ = &ptr->value();
  }

  const Unit* const limit = sourceUnits.codeUnitPtrAt(offset);

  auto RetractedOffsetOfChunk = [
#ifdef DEBUG
                                    this,
#endif
                                    start, limit,
                                    &sourceUnits](uint32_t index) {
    MOZ_ASSERT(index < this->lastChunkVectorForLine_->length());

    uint32_t naiveOffset = start + index * ColumnChunkLength;
    const Unit* naivePtr = sourceUnits.codeUnitPtrAt(naiveOffset);

    const Unit* actualPtr = naivePtr;
    RetractPointerToCodePointBoundary(&actualPtr, limit);

#ifdef DEBUG
    if ((*this->lastChunkVectorForLine_)[index].unitsType() ==
        UnitsType::GuaranteedSingleUnit) {
      MOZ_ASSERT(naivePtr == actualPtr, "miscomputed unitsType value");
    }
#endif

    return naiveOffset - PointerRangeSize(actualPtr, naivePtr);
  };

  uint32_t partialOffset;
  uint32_t partialColumn;
  UnitsType unitsType;

  auto entriesLen = AssertedCast<uint32_t>(lastChunkVectorForLine_->length());
  if (chunkIndex < entriesLen) {
    // We've computed the chunk |offset| resides in.  Compute the column number
    // from the chunk.
    partialOffset = RetractedOffsetOfChunk(chunkIndex);
    partialColumn = (*lastChunkVectorForLine_)[chunkIndex].column();

    // This is exact if |chunkIndex| isn't the last chunk.
    unitsType = (*lastChunkVectorForLine_)[chunkIndex].unitsType();

    // Otherwise the last chunk is pessimistically assumed to contain multi-unit
    // code points because we haven't fully examined its contents yet -- they
    // may not have been tokenized yet, they could contain encoding errors, or
    // they might not even exist.
    MOZ_ASSERT_IF(chunkIndex == entriesLen - 1,
                  (*lastChunkVectorForLine_)[chunkIndex].unitsType() ==
                      UnitsType::PossiblyMultiUnit);
  } else {
    // Extend the vector from its last entry or the start of the line.  (This is
    // also a suitable partial start point if we must recover from OOM.)
    if (entriesLen > 0) {
      partialOffset = RetractedOffsetOfChunk(entriesLen - 1);
      partialColumn = (*lastChunkVectorForLine_)[entriesLen - 1].column();
    } else {
      partialOffset = start;
      partialColumn = 0;
    }

    if (!lastChunkVectorForLine_->reserve(chunkIndex + 1)) {
      // As earlier, just start from the greatest offset/column in case of OOM.
      fc->recoverFromOutOfMemory();
      return ColumnFromPartial(partialOffset, partialColumn,
                               UnitsType::PossiblyMultiUnit);
    }

    // OOM is no longer possible now.  \o/

    // The vector always begins with the column of the line start, i.e. zero,
    // with chunk units pessimally assumed not single-unit.
    if (entriesLen == 0) {
      lastChunkVectorForLine_->infallibleAppend(
          ChunkInfo(0, UnitsType::PossiblyMultiUnit));
      entriesLen++;
    }

    do {
      const Unit* const begin = sourceUnits.codeUnitPtrAt(partialOffset);
      const Unit* chunkLimit = sourceUnits.codeUnitPtrAt(
          start + std::min(entriesLen++ * ColumnChunkLength, offsetInLine));

      MOZ_ASSERT(begin < chunkLimit);
      MOZ_ASSERT(chunkLimit <= limit);

      static_assert(
          ColumnChunkLength > SourceUnitTraits<Unit>::maxUnitsLength - 1,
          "any retraction below is assumed to never underflow to the "
          "preceding chunk, even for the longest code point");

      // Prior tokenizing ensured that [begin, limit) is validly encoded, and
      // |begin < chunkLimit|, so any retraction here can't underflow.
      RetractPointerToCodePointBoundary(&chunkLimit, limit);

      MOZ_ASSERT(begin < chunkLimit);
      MOZ_ASSERT(chunkLimit <= limit);

      size_t numUnits = PointerRangeSize(begin, chunkLimit);
      size_t numCodePoints = unicode::CountCodePoints(begin, chunkLimit);

      // If this chunk (which will become non-final at the end of the loop) is
      // all single-unit code points, annotate the chunk accordingly.
      if (numUnits == numCodePoints) {
        lastChunkVectorForLine_->back().guaranteeSingleUnits();
      }

      partialOffset += numUnits;
      partialColumn += numCodePoints;

      lastChunkVectorForLine_->infallibleEmplaceBack(
          partialColumn, UnitsType::PossiblyMultiUnit);
    } while (entriesLen < chunkIndex + 1);

    // We're at a spot in the current final chunk, and final chunks never have
    // complete units information, so be pessimistic.
    unitsType = UnitsType::PossiblyMultiUnit;
  }

  return ColumnFromPartial(partialOffset, partialColumn, unitsType);
}

template <typename Unit, class AnyCharsAccess>
uint32_t GeneralTokenStreamChars<Unit, AnyCharsAccess>::computeColumn(
    LineToken lineToken, uint32_t offset) const {
  lineToken.assertConsistentOffset(offset);

  const TokenStreamAnyChars& anyChars = anyCharsAccess();

  uint32_t column =
      anyChars.computePartialColumn(lineToken, offset, this->sourceUnits);

  if (lineToken.isFirstLine()) {
    if (column > ColumnLimit) {
      return ColumnLimit;
    }

    static_assert(uint32_t(ColumnLimit + ColumnLimit) > ColumnLimit,
                  "Adding ColumnLimit should not overflow");

    uint32_t firstLineOffset = anyChars.options_.column;
    column += firstLineOffset;
  }

  if (column > ColumnLimit) {
    return ColumnLimit;
  }

  return column;
}

template <typename Unit, class AnyCharsAccess>
void GeneralTokenStreamChars<Unit, AnyCharsAccess>::computeLineAndColumn(
    uint32_t offset, uint32_t* line, uint32_t* column) const {
  const TokenStreamAnyChars& anyChars = anyCharsAccess();

  auto lineToken = anyChars.lineToken(offset);
  *line = anyChars.lineNumber(lineToken);
  *column = computeColumn(lineToken, offset);
}

template <class AnyCharsAccess>
MOZ_COLD void TokenStreamChars<Utf8Unit, AnyCharsAccess>::internalEncodingError(
    uint8_t relevantUnits, unsigned errorNumber, ...) {
  va_list args;
  va_start(args, errorNumber);

  do {
    size_t offset = this->sourceUnits.offset();

    ErrorMetadata err;

    TokenStreamAnyChars& anyChars = anyCharsAccess();

    bool canAddLineOfContext = fillExceptingContext(&err, offset);
    if (canAddLineOfContext) {
      if (!internalComputeLineOfContext(&err, offset)) {
        break;
      }

      // As this is an encoding error, the computed window-end must be
      // identical to the location of the error -- any further on and the
      // window would contain invalid Unicode.
      MOZ_ASSERT_IF(err.lineOfContext != nullptr,
                    err.lineLength == err.tokenOffset);
    }

    auto notes = MakeUnique<JSErrorNotes>();
    if (!notes) {
      ReportOutOfMemory(anyChars.fc);
      break;
    }

    // The largest encoding of a UTF-8 code point is 4 units.  (Encoding an
    // obsolete 5- or 6-byte code point will complain only about a bad lead
    // code unit.)
    constexpr size_t MaxWidth = sizeof("0xHH 0xHH 0xHH 0xHH");

    MOZ_ASSERT(relevantUnits > 0);

    char badUnitsStr[MaxWidth];
    char* ptr = badUnitsStr;
    while (relevantUnits > 0) {
      byteToString(this->sourceUnits.getCodeUnit().toUint8(), ptr);
      ptr[4] = ' ';

      ptr += 5;
      relevantUnits--;
    }

    ptr[-1] = '\0';

    uint32_t line, column;
    computeLineAndColumn(offset, &line, &column);

    if (!notes->addNoteASCII(anyChars.fc, anyChars.getFilename(), 0, line,
                             column, GetErrorMessage, nullptr,
                             JSMSG_BAD_CODE_UNITS, badUnitsStr)) {
      break;
    }

    ReportCompileErrorLatin1(anyChars.fc, std::move(err), std::move(notes),
                             errorNumber, &args);
  } while (false);

  va_end(args);
}

template <class AnyCharsAccess>
MOZ_COLD void TokenStreamChars<Utf8Unit, AnyCharsAccess>::badLeadUnit(
    Utf8Unit lead) {
  uint8_t leadValue = lead.toUint8();

  char leadByteStr[5];
  byteToTerminatedString(leadValue, leadByteStr);

  internalEncodingError(1, JSMSG_BAD_LEADING_UTF8_UNIT, leadByteStr);
}

template <class AnyCharsAccess>
MOZ_COLD void TokenStreamChars<Utf8Unit, AnyCharsAccess>::notEnoughUnits(
    Utf8Unit lead, uint8_t remaining, uint8_t required) {
  uint8_t leadValue = lead.toUint8();

  MOZ_ASSERT(required == 2 || required == 3 || required == 4);
  MOZ_ASSERT(remaining < 4);
  MOZ_ASSERT(remaining < required);

  char leadByteStr[5];
  byteToTerminatedString(leadValue, leadByteStr);

  // |toHexChar| produces the desired decimal numbers for values < 4.
  const char expectedStr[] = {toHexChar(required - 1), '\0'};
  const char actualStr[] = {toHexChar(remaining - 1), '\0'};

  internalEncodingError(remaining, JSMSG_NOT_ENOUGH_CODE_UNITS, leadByteStr,
                        expectedStr, required == 2 ? "" : "s", actualStr,
                        remaining == 2 ? " was" : "s were");
}

template <class AnyCharsAccess>
MOZ_COLD void TokenStreamChars<Utf8Unit, AnyCharsAccess>::badTrailingUnit(
    uint8_t unitsObserved) {
  Utf8Unit badUnit =
      this->sourceUnits.addressOfNextCodeUnit()[unitsObserved - 1];

  char badByteStr[5];
  byteToTerminatedString(badUnit.toUint8(), badByteStr);

  internalEncodingError(unitsObserved, JSMSG_BAD_TRAILING_UTF8_UNIT,
                        badByteStr);
}

template <class AnyCharsAccess>
MOZ_COLD void
TokenStreamChars<Utf8Unit, AnyCharsAccess>::badStructurallyValidCodePoint(
    char32_t codePoint, uint8_t codePointLength, const char* reason) {
  // Construct a string like "0x203D" (including null terminator) to include
  // in the error message.  Write the string end-to-start from end to start
  // of an adequately sized |char| array, shifting least significant nibbles
  // off the number and writing the corresponding hex digits until done, then
  // prefixing with "0x".  |codePointStr| points at the incrementally
  // computed string, within |codePointCharsArray|'s bounds.

  // 0x1F'FFFF is the maximum value that can fit in 3+6+6+6 unconstrained
  // bits in a four-byte UTF-8 code unit sequence.
  constexpr size_t MaxHexSize = sizeof(
      "0x1F"
      "FFFF");  // including '\0'
  char codePointCharsArray[MaxHexSize];

  char* codePointStr = std::end(codePointCharsArray);
  *--codePointStr = '\0';

  // Note that by do-while looping here rather than while-looping, this
  // writes a '0' when |codePoint == 0|.
  do {
    MOZ_ASSERT(codePointCharsArray < codePointStr);
    *--codePointStr = toHexChar(codePoint & 0xF);
    codePoint >>= 4;
  } while (codePoint);

  MOZ_ASSERT(codePointCharsArray + 2 <= codePointStr);
  *--codePointStr = 'x';
  *--codePointStr = '0';

  internalEncodingError(codePointLength, JSMSG_FORBIDDEN_UTF8_CODE_POINT,
                        codePointStr, reason);
}

template <class AnyCharsAccess>
[[nodiscard]] bool
TokenStreamChars<Utf8Unit, AnyCharsAccess>::getNonAsciiCodePointDontNormalize(
    Utf8Unit lead, char32_t* codePoint) {
  auto onBadLeadUnit = [this, &lead]() { this->badLeadUnit(lead); };

  auto onNotEnoughUnits = [this, &lead](uint8_t remaining, uint8_t required) {
    this->notEnoughUnits(lead, remaining, required);
  };

  auto onBadTrailingUnit = [this](uint8_t unitsObserved) {
    this->badTrailingUnit(unitsObserved);
  };

  auto onBadCodePoint = [this](char32_t badCodePoint, uint8_t unitsObserved) {
    this->badCodePoint(badCodePoint, unitsObserved);
  };

  auto onNotShortestForm = [this](char32_t badCodePoint,
                                  uint8_t unitsObserved) {
    this->notShortestForm(badCodePoint, unitsObserved);
  };

  // If a valid code point is decoded, this function call consumes its code
  // units.  If not, it ungets the lead code unit and invokes the right error
  // handler, so on failure we must immediately return false.
  SourceUnitsIterator iter(this->sourceUnits);
  Maybe<char32_t> maybeCodePoint = DecodeOneUtf8CodePointInline(
      lead, &iter, SourceUnitsEnd(), onBadLeadUnit, onNotEnoughUnits,
      onBadTrailingUnit, onBadCodePoint, onNotShortestForm);
  if (maybeCodePoint.isNothing()) {
    return false;
  }

  *codePoint = maybeCodePoint.value();
  return true;
}

template <class AnyCharsAccess>
bool TokenStreamChars<char16_t, AnyCharsAccess>::getNonAsciiCodePoint(
    int32_t lead, char32_t* codePoint) {
  MOZ_ASSERT(lead != EOF);
  MOZ_ASSERT(!isAsciiCodePoint(lead),
             "ASCII code unit/point must be handled separately");
  MOZ_ASSERT(lead == this->sourceUnits.previousCodeUnit(),
             "getNonAsciiCodePoint called incorrectly");

  // The code point is usually |lead|: overwrite later if needed.
  *codePoint = AssertedCast<char32_t>(lead);

  // ECMAScript specifically requires that unpaired UTF-16 surrogates be
  // treated as the corresponding code point and not as an error.  See
  // <https://tc39.github.io/ecma262/#sec-ecmascript-language-types-string-type>.
  // Thus this function does not consider any sequence of 16-bit numbers to
  // be intrinsically in error.

  // Dispense with single-unit code points and lone trailing surrogates.
  if (MOZ_LIKELY(!unicode::IsLeadSurrogate(lead))) {
    if (MOZ_UNLIKELY(lead == unicode::LINE_SEPARATOR ||
                     lead == unicode::PARA_SEPARATOR)) {
      if (!updateLineInfoForEOL()) {
#ifdef DEBUG
        // Assign to a sentinel value to hopefully cause errors.
        *codePoint = std::numeric_limits<char32_t>::max();
#endif
        MOZ_MAKE_MEM_UNDEFINED(codePoint, sizeof(*codePoint));
        return false;
      }

      *codePoint = '\n';
    } else {
      MOZ_ASSERT(!IsLineTerminator(*codePoint));
    }

    return true;
  }

  // Also handle a lead surrogate not paired with a trailing surrogate.
  if (MOZ_UNLIKELY(
          this->sourceUnits.atEnd() ||
          !unicode::IsTrailSurrogate(this->sourceUnits.peekCodeUnit()))) {
    MOZ_ASSERT(!IsLineTerminator(*codePoint));
    return true;
  }

  // Otherwise we have a multi-unit code point.
  *codePoint = unicode::UTF16Decode(lead, this->sourceUnits.getCodeUnit());
  MOZ_ASSERT(!IsLineTerminator(*codePoint));
  return true;
}

template <class AnyCharsAccess>
bool TokenStreamChars<Utf8Unit, AnyCharsAccess>::getNonAsciiCodePoint(
    int32_t unit, char32_t* codePoint) {
  MOZ_ASSERT(unit != EOF);
  MOZ_ASSERT(!isAsciiCodePoint(unit),
             "ASCII code unit/point must be handled separately");

  Utf8Unit lead = Utf8Unit(static_cast<unsigned char>(unit));
  MOZ_ASSERT(lead == this->sourceUnits.previousCodeUnit(),
             "getNonAsciiCodePoint called incorrectly");

  auto onBadLeadUnit = [this, &lead]() { this->badLeadUnit(lead); };

  auto onNotEnoughUnits = [this, &lead](uint_fast8_t remaining,
                                        uint_fast8_t required) {
    this->notEnoughUnits(lead, remaining, required);
  };

  auto onBadTrailingUnit = [this](uint_fast8_t unitsObserved) {
    this->badTrailingUnit(unitsObserved);
  };

  auto onBadCodePoint = [this](char32_t badCodePoint,
                               uint_fast8_t unitsObserved) {
    this->badCodePoint(badCodePoint, unitsObserved);
  };

  auto onNotShortestForm = [this](char32_t badCodePoint,
                                  uint_fast8_t unitsObserved) {
    this->notShortestForm(badCodePoint, unitsObserved);
  };

  // This consumes the full, valid code point or ungets |lead| and calls the
  // appropriate error functor on failure.
  SourceUnitsIterator iter(this->sourceUnits);
  Maybe<char32_t> maybeCodePoint = DecodeOneUtf8CodePoint(
      lead, &iter, SourceUnitsEnd(), onBadLeadUnit, onNotEnoughUnits,
      onBadTrailingUnit, onBadCodePoint, onNotShortestForm);
  if (maybeCodePoint.isNothing()) {
    return false;
  }

  char32_t cp = maybeCodePoint.value();
  if (MOZ_UNLIKELY(cp == unicode::LINE_SEPARATOR ||
                   cp == unicode::PARA_SEPARATOR)) {
    if (!updateLineInfoForEOL()) {
#ifdef DEBUG
      // Assign to a sentinel value to hopefully cause errors.
      *codePoint = std::numeric_limits<char32_t>::max();
#endif
      MOZ_MAKE_MEM_UNDEFINED(codePoint, sizeof(*codePoint));
      return false;
    }

    *codePoint = '\n';
  } else {
    MOZ_ASSERT(!IsLineTerminator(cp));
    *codePoint = cp;
  }

  return true;
}

template <>
size_t SourceUnits<char16_t>::findWindowStart(size_t offset) const {
  // This is JS's understanding of UTF-16 that allows lone surrogates, so
  // we have to exclude lone surrogates from [windowStart, offset) ourselves.

  const char16_t* const earliestPossibleStart = codeUnitPtrAt(startOffset_);

  const char16_t* const initial = codeUnitPtrAt(offset);
  const char16_t* p = initial;

  auto HalfWindowSize = [&p, &initial]() {
    return PointerRangeSize(p, initial);
  };

  while (true) {
    MOZ_ASSERT(earliestPossibleStart <= p);
    MOZ_ASSERT(HalfWindowSize() <= WindowRadius);
    if (p <= earliestPossibleStart || HalfWindowSize() >= WindowRadius) {
      break;
    }

    char16_t c = p[-1];

    // This stops at U+2028 LINE SEPARATOR or U+2029 PARAGRAPH SEPARATOR in
    // string and template literals.  These code points do affect line and
    // column coordinates, even as they encode their literal values.
    if (IsLineTerminator(c)) {
      break;
    }

    // Don't allow invalid UTF-16 in pre-context.  (Current users don't
    // require this, and this behavior isn't currently imposed on
    // pre-context, but these facts might change someday.)

    if (MOZ_UNLIKELY(unicode::IsLeadSurrogate(c))) {
      break;
    }

    // Optimistically include the code unit, reverting below if needed.
    p--;

    // If it's not a surrogate at all, keep going.
    if (MOZ_LIKELY(!unicode::IsTrailSurrogate(c))) {
      continue;
    }

    // Stop if we don't have a usable surrogate pair.
    if (HalfWindowSize() >= WindowRadius ||
        p <= earliestPossibleStart ||      // trail surrogate at low end
        !unicode::IsLeadSurrogate(p[-1]))  // no paired lead surrogate
    {
      p++;
      break;
    }

    p--;
  }

  MOZ_ASSERT(HalfWindowSize() <= WindowRadius);
  return offset - HalfWindowSize();
}

template <>
size_t SourceUnits<Utf8Unit>::findWindowStart(size_t offset) const {
  // |offset| must be the location of the error or somewhere before it, so we
  // know preceding data is valid UTF-8.

  const Utf8Unit* const earliestPossibleStart = codeUnitPtrAt(startOffset_);

  const Utf8Unit* const initial = codeUnitPtrAt(offset);
  const Utf8Unit* p = initial;

  auto HalfWindowSize = [&p, &initial]() {
    return PointerRangeSize(p, initial);
  };

  while (true) {
    MOZ_ASSERT(earliestPossibleStart <= p);
    MOZ_ASSERT(HalfWindowSize() <= WindowRadius);
    if (p <= earliestPossibleStart || HalfWindowSize() >= WindowRadius) {
      break;
    }

    // Peek backward for a line break, and only decrement if there is none.
    uint8_t prev = p[-1].toUint8();

    // First check for the ASCII LineTerminators.
    if (prev == '\r' || prev == '\n') {
      break;
    }

    // Now check for the non-ASCII LineTerminators U+2028 LINE SEPARATOR
    // (0xE2 0x80 0xA8) and U+2029 PARAGRAPH (0xE2 0x80 0xA9).  If there
    // aren't three code units available, some comparison here will fail
    // before we'd underflow.
    if (MOZ_UNLIKELY((prev == 0xA8 || prev == 0xA9) &&
                     p[-2].toUint8() == 0x80 && p[-3].toUint8() == 0xE2)) {
      break;
    }

    // Rewind over the non-LineTerminator.  This can't underflow
    // |earliestPossibleStart| because it begins a code point.
    while (IsTrailingUnit(*--p)) {
      continue;
    }

    MOZ_ASSERT(earliestPossibleStart <= p);

    // But if we underflowed |WindowRadius|, adjust forward and stop.
    if (HalfWindowSize() > WindowRadius) {
      static_assert(WindowRadius > 3,
                    "skipping over non-lead code units below must not "
                    "advance past |offset|");

      while (IsTrailingUnit(*++p)) {
        continue;
      }

      MOZ_ASSERT(HalfWindowSize() < WindowRadius);
      break;
    }
  }

  MOZ_ASSERT(HalfWindowSize() <= WindowRadius);
  return offset - HalfWindowSize();
}

template <>
size_t SourceUnits<char16_t>::findWindowEnd(size_t offset) const {
  const char16_t* const initial = codeUnitPtrAt(offset);
  const char16_t* p = initial;

  auto HalfWindowSize = [&initial, &p]() {
    return PointerRangeSize(initial, p);
  };

  while (true) {
    MOZ_ASSERT(p <= limit_);
    MOZ_ASSERT(HalfWindowSize() <= WindowRadius);
    if (p >= limit_ || HalfWindowSize() >= WindowRadius) {
      break;
    }

    char16_t c = *p;

    // This stops at U+2028 LINE SEPARATOR or U+2029 PARAGRAPH SEPARATOR in
    // string and template literals.  These code points do affect line and
    // column coordinates, even as they encode their literal values.
    if (IsLineTerminator(c)) {
      break;
    }

    // Don't allow invalid UTF-16 in post-context.  (Current users don't
    // require this, and this behavior isn't currently imposed on
    // pre-context, but these facts might change someday.)

    if (MOZ_UNLIKELY(unicode::IsTrailSurrogate(c))) {
      break;
    }

    // Optimistically consume the code unit, ungetting it below if needed.
    p++;

    // If it's not a surrogate at all, keep going.
    if (MOZ_LIKELY(!unicode::IsLeadSurrogate(c))) {
      continue;
    }

    // Retract if the lead surrogate would stand alone at the end of the
    // window.
    if (HalfWindowSize() >= WindowRadius ||  // split pair
        p >= limit_ ||                       // half-pair at end of source
        !unicode::IsTrailSurrogate(*p))      // no paired trail surrogate
    {
      p--;
      break;
    }

    p++;
  }

  return offset + HalfWindowSize();
}

template <>
size_t SourceUnits<Utf8Unit>::findWindowEnd(size_t offset) const {
  const Utf8Unit* const initial = codeUnitPtrAt(offset);
  const Utf8Unit* p = initial;

  auto HalfWindowSize = [&initial, &p]() {
    return PointerRangeSize(initial, p);
  };

  while (true) {
    MOZ_ASSERT(p <= limit_);
    MOZ_ASSERT(HalfWindowSize() <= WindowRadius);
    if (p >= limit_ || HalfWindowSize() >= WindowRadius) {
      break;
    }

    // A non-encoding error might be followed by an encoding error within
    // |maxEnd|, so we must validate as we go to not include invalid UTF-8
    // in the computed window.  What joy!

    Utf8Unit lead = *p;
    if (mozilla::IsAscii(lead)) {
      if (IsSingleUnitLineTerminator(lead)) {
        break;
      }

      p++;
      continue;
    }

    PeekedCodePoint<Utf8Unit> peeked = PeekCodePoint(p, limit_);
    if (peeked.isNone()) {
      break;  // encoding error
    }

    char32_t c = peeked.codePoint();
    if (MOZ_UNLIKELY(c == unicode::LINE_SEPARATOR ||
                     c == unicode::PARA_SEPARATOR)) {
      break;
    }

    MOZ_ASSERT(!IsLineTerminator(c));

    uint8_t len = peeked.lengthInUnits();
    if (HalfWindowSize() + len > WindowRadius) {
      break;
    }

    p += len;
  }

  MOZ_ASSERT(HalfWindowSize() <= WindowRadius);
  return offset + HalfWindowSize();
}

template <typename Unit, class AnyCharsAccess>
bool TokenStreamSpecific<Unit, AnyCharsAccess>::advance(size_t position) {
  const Unit* end = this->sourceUnits.codeUnitPtrAt(position);
  while (this->sourceUnits.addressOfNextCodeUnit() < end) {
    if (!getCodePoint()) {
      return false;
    }
  }

  TokenStreamAnyChars& anyChars = anyCharsAccess();
  Token* cur = const_cast<Token*>(&anyChars.currentToken());
  cur->pos.begin = this->sourceUnits.offset();
  cur->pos.end = cur->pos.begin;
#ifdef DEBUG
  cur->type = TokenKind::Limit;
#endif
  MOZ_MAKE_MEM_UNDEFINED(&cur->type, sizeof(cur->type));
  anyChars.lookahead = 0;
  return true;
}

template <typename Unit, class AnyCharsAccess>
void TokenStreamSpecific<Unit, AnyCharsAccess>::seekTo(const Position& pos) {
  TokenStreamAnyChars& anyChars = anyCharsAccess();

  this->sourceUnits.setAddressOfNextCodeUnit(pos.buf,
                                             /* allowPoisoned = */ true);
  anyChars.flags = pos.flags;
  anyChars.lineno = pos.lineno;
  anyChars.linebase = pos.linebase;
  anyChars.prevLinebase = pos.prevLinebase;
  anyChars.lookahead = pos.lookahead;

  anyChars.tokens[anyChars.cursor()] = pos.currentToken;
  for (unsigned i = 0; i < anyChars.lookahead; i++) {
    anyChars.tokens[anyChars.aheadCursor(1 + i)] = pos.lookaheadTokens[i];
  }
}

template <typename Unit, class AnyCharsAccess>
bool TokenStreamSpecific<Unit, AnyCharsAccess>::seekTo(
    const Position& pos, const TokenStreamAnyChars& other) {
  if (!anyCharsAccess().srcCoords.fill(other.srcCoords)) {
    return false;
  }

  seekTo(pos);
  return true;
}

void TokenStreamAnyChars::computeErrorMetadataNoOffset(
    ErrorMetadata* err) const {
  err->isMuted = mutedErrors;
  err->filename = filename_;
  err->lineNumber = 0;
  err->columnNumber = 0;

  MOZ_ASSERT(err->lineOfContext == nullptr);
}

bool TokenStreamAnyChars::fillExceptingContext(ErrorMetadata* err,
                                               uint32_t offset) const {
  err->isMuted = mutedErrors;

  // If this TokenStreamAnyChars doesn't have location information, try to
  // get it from the caller.
  if (!filename_) {
    JSContext* maybeCx = context()->maybeCurrentJSContext();
    if (maybeCx && !maybeCx->isHelperThreadContext()) {
      NonBuiltinFrameIter iter(maybeCx,
                               FrameIter::FOLLOW_DEBUGGER_EVAL_PREV_LINK,
                               maybeCx->realm()->principals());
      if (!iter.done() && iter.filename()) {
        err->filename = iter.filename();
        err->lineNumber = iter.computeLine(&err->columnNumber);
        return false;
      }
    }
  }

  // Otherwise use this TokenStreamAnyChars's location information.
  err->filename = filename_;
  return true;
}

template <>
inline void SourceUnits<char16_t>::computeWindowOffsetAndLength(
    const char16_t* encodedWindow, size_t encodedTokenOffset,
    size_t* utf16TokenOffset, size_t encodedWindowLength,
    size_t* utf16WindowLength) const {
  MOZ_ASSERT_UNREACHABLE("shouldn't need to recompute for UTF-16");
}

template <>
inline void SourceUnits<Utf8Unit>::computeWindowOffsetAndLength(
    const Utf8Unit* encodedWindow, size_t encodedTokenOffset,
    size_t* utf16TokenOffset, size_t encodedWindowLength,
    size_t* utf16WindowLength) const {
  MOZ_ASSERT(encodedTokenOffset <= encodedWindowLength,
             "token offset must be within the window, and the two lambda "
             "calls below presume this ordering of values");

  const Utf8Unit* const encodedWindowEnd = encodedWindow + encodedWindowLength;

  size_t i = 0;
  auto ComputeUtf16Count = [&i, &encodedWindow](const Utf8Unit* limit) {
    while (encodedWindow < limit) {
      Utf8Unit lead = *encodedWindow++;
      if (MOZ_LIKELY(IsAscii(lead))) {
        // ASCII contributes a single UTF-16 code unit.
        i++;
        continue;
      }

      Maybe<char32_t> cp = DecodeOneUtf8CodePoint(lead, &encodedWindow, limit);
      MOZ_ASSERT(cp.isSome(),
                 "computed window should only contain valid UTF-8");

      i += unicode::IsSupplementary(cp.value()) ? 2 : 1;
    }

    return i;
  };

  // Compute the token offset from |i == 0| and the initial |encodedWindow|.
  const Utf8Unit* token = encodedWindow + encodedTokenOffset;
  MOZ_ASSERT(token <= encodedWindowEnd);
  *utf16TokenOffset = ComputeUtf16Count(token);

  // Compute the window length, picking up from |i| and |encodedWindow| that,
  // in general, were modified just above.
  *utf16WindowLength = ComputeUtf16Count(encodedWindowEnd);
}

template <typename Unit>
bool TokenStreamCharsBase<Unit>::addLineOfContext(ErrorMetadata* err,
                                                  uint32_t offset) const {
  // Rename the variable to make meaning clearer: an offset into source units
  // in Unit encoding.
  size_t encodedOffset = offset;

  // These are also offsets into source units in Unit encoding.
  size_t encodedWindowStart = sourceUnits.findWindowStart(encodedOffset);
  size_t encodedWindowEnd = sourceUnits.findWindowEnd(encodedOffset);

  size_t encodedWindowLength = encodedWindowEnd - encodedWindowStart;
  MOZ_ASSERT(encodedWindowLength <= SourceUnits::WindowRadius * 2);

  // Don't add a useless "line" of context when the window ends up empty
  // because of an invalid encoding at the start of a line.
  if (encodedWindowLength == 0) {
    MOZ_ASSERT(err->lineOfContext == nullptr,
               "ErrorMetadata::lineOfContext must be null so we don't "
               "have to set the lineLength/tokenOffset fields");
    return true;
  }

  CharBuffer lineOfContext(fc);

  const Unit* encodedWindow = sourceUnits.codeUnitPtrAt(encodedWindowStart);
  if (!FillCharBufferFromSourceNormalizingAsciiLineBreaks(
          lineOfContext, encodedWindow, encodedWindow + encodedWindowLength)) {
    return false;
  }

  size_t utf16WindowLength = lineOfContext.length();

  // The windowed string is null-terminated.
  if (!lineOfContext.append('\0')) {
    return false;
  }

  err->lineOfContext.reset(lineOfContext.extractOrCopyRawBuffer());
  if (!err->lineOfContext) {
    return false;
  }

  size_t encodedTokenOffset = encodedOffset - encodedWindowStart;

  MOZ_ASSERT(encodedTokenOffset <= encodedWindowLength,
             "token offset must be inside the window");

  // The length in UTF-8 code units of a code point is always greater than or
  // equal to the same code point's length in UTF-16 code points.  ASCII code
  // points are 1 unit in either encoding.  Code points in [U+0080, U+10000)
  // are 2-3 UTF-8 code units to 1 UTF-16 code unit.  And code points in
  // [U+10000, U+10FFFF] are 4 UTF-8 code units to 2 UTF-16 code units.
  //
  // Therefore, if encoded window length equals the length in UTF-16 (this is
  // always the case for Unit=char16_t), the UTF-16 offsets are exactly the
  // encoded offsets.  Otherwise we must convert offset/length from UTF-8 to
  // UTF-16.
  if constexpr (std::is_same_v<Unit, char16_t>) {
    MOZ_ASSERT(utf16WindowLength == encodedWindowLength,
               "UTF-16 to UTF-16 shouldn't change window length");
    err->tokenOffset = encodedTokenOffset;
    err->lineLength = encodedWindowLength;
  } else {
    static_assert(std::is_same_v<Unit, Utf8Unit>, "should only see UTF-8 here");

    bool simple = utf16WindowLength == encodedWindowLength;
#ifdef DEBUG
    auto isAscii = [](Unit u) { return IsAscii(u); };
    MOZ_ASSERT(std::all_of(encodedWindow, encodedWindow + encodedWindowLength,
                           isAscii) == simple,
               "equal window lengths in UTF-8 should correspond only to "
               "wholly-ASCII text");
#endif
    if (simple) {
      err->tokenOffset = encodedTokenOffset;
      err->lineLength = encodedWindowLength;
    } else {
      sourceUnits.computeWindowOffsetAndLength(
          encodedWindow, encodedTokenOffset, &err->tokenOffset,
          encodedWindowLength, &err->lineLength);
    }
  }

  return true;
}

template <typename Unit, class AnyCharsAccess>
bool TokenStreamSpecific<Unit, AnyCharsAccess>::computeErrorMetadata(
    ErrorMetadata* err, const ErrorOffset& errorOffset) const {
  if (errorOffset.is<NoOffset>()) {
    anyCharsAccess().computeErrorMetadataNoOffset(err);
    return true;
  }

  uint32_t offset;
  if (errorOffset.is<uint32_t>()) {
    offset = errorOffset.as<uint32_t>();
  } else {
    offset = this->sourceUnits.offset();
  }

  // This function's return value isn't a success/failure indication: it
  // returns true if this TokenStream can be used to provide a line of
  // context.
  if (fillExceptingContext(err, offset)) {
    // Add a line of context from this TokenStream to help with debugging.
    return internalComputeLineOfContext(err, offset);
  }

  // We can't fill in any more here.
  return true;
}

template <typename Unit, class AnyCharsAccess>
void TokenStreamSpecific<Unit, AnyCharsAccess>::reportIllegalCharacter(
    int32_t cp) {
  UniqueChars display = JS_smprintf("U+%04X", cp);
  if (!display) {
    ReportOutOfMemory(anyCharsAccess().fc);
    return;
  }
  error(JSMSG_ILLEGAL_CHARACTER, display.get());
}

// We have encountered a '\': check for a Unicode escape sequence after it.
// Return the length of the escape sequence and the encoded code point (by
// value) if we found a Unicode escape sequence, and skip all code units
// involed.  Otherwise, return 0 and don't advance along the buffer.
template <typename Unit, class AnyCharsAccess>
uint32_t GeneralTokenStreamChars<Unit, AnyCharsAccess>::matchUnicodeEscape(
    char32_t* codePoint) {
  MOZ_ASSERT(this->sourceUnits.previousCodeUnit() == Unit('\\'));

  int32_t unit = getCodeUnit();
  if (unit != 'u') {
    // NOTE: |unit| may be EOF here.
    ungetCodeUnit(unit);
    MOZ_ASSERT(this->sourceUnits.previousCodeUnit() == Unit('\\'));
    return 0;
  }

  char16_t v;
  unit = getCodeUnit();
  if (IsAsciiHexDigit(unit) && this->sourceUnits.matchHexDigits(3, &v)) {
    *codePoint = (AsciiAlphanumericToNumber(unit) << 12) | v;
    return 5;
  }

  if (unit == '{') {
    return matchExtendedUnicodeEscape(codePoint);
  }

  // NOTE: |unit| may be EOF here, so this ungets either one or two units.
  ungetCodeUnit(unit);
  ungetCodeUnit('u');
  MOZ_ASSERT(this->sourceUnits.previousCodeUnit() == Unit('\\'));
  return 0;
}

template <typename Unit, class AnyCharsAccess>
uint32_t
GeneralTokenStreamChars<Unit, AnyCharsAccess>::matchExtendedUnicodeEscape(
    char32_t* codePoint) {
  MOZ_ASSERT(this->sourceUnits.previousCodeUnit() == Unit('{'));

  int32_t unit = getCodeUnit();

  // Skip leading zeroes.
  uint32_t leadingZeroes = 0;
  while (unit == '0') {
    leadingZeroes++;
    unit = getCodeUnit();
  }

  size_t i = 0;
  uint32_t code = 0;
  while (IsAsciiHexDigit(unit) && i < 6) {
    code = (code << 4) | AsciiAlphanumericToNumber(unit);
    unit = getCodeUnit();
    i++;
  }

  uint32_t gotten =
      2 +                  // 'u{'
      leadingZeroes + i +  // significant hexdigits
      (unit != EOF);       // subtract a get if it didn't contribute to length

  if (unit == '}' && (leadingZeroes > 0 || i > 0) &&
      code <= unicode::NonBMPMax) {
    *codePoint = code;
    return gotten;
  }

  this->sourceUnits.unskipCodeUnits(gotten);
  MOZ_ASSERT(this->sourceUnits.previousCodeUnit() == Unit('\\'));
  return 0;
}

template <typename Unit, class AnyCharsAccess>
uint32_t
GeneralTokenStreamChars<Unit, AnyCharsAccess>::matchUnicodeEscapeIdStart(
    char32_t* codePoint) {
  uint32_t length = matchUnicodeEscape(codePoint);
  if (MOZ_LIKELY(length > 0)) {
    if (MOZ_LIKELY(unicode::IsIdentifierStart(*codePoint))) {
      return length;
    }

    this->sourceUnits.unskipCodeUnits(length);
  }

  MOZ_ASSERT(this->sourceUnits.previousCodeUnit() == Unit('\\'));
  return 0;
}

template <typename Unit, class AnyCharsAccess>
bool GeneralTokenStreamChars<Unit, AnyCharsAccess>::matchUnicodeEscapeIdent(
    char32_t* codePoint) {
  uint32_t length = matchUnicodeEscape(codePoint);
  if (MOZ_LIKELY(length > 0)) {
    if (MOZ_LIKELY(unicode::IsIdentifierPart(*codePoint))) {
      return true;
    }

    this->sourceUnits.unskipCodeUnits(length);
  }

  MOZ_ASSERT(this->sourceUnits.previousCodeUnit() == Unit('\\'));
  return false;
}

template <typename Unit, class AnyCharsAccess>
[[nodiscard]] bool
TokenStreamSpecific<Unit, AnyCharsAccess>::matchIdentifierStart(
    IdentifierEscapes* sawEscape) {
  int32_t unit = getCodeUnit();
  if (unit == EOF) {
    error(JSMSG_MISSING_PRIVATE_NAME);
    return false;
  }

  if (MOZ_LIKELY(isAsciiCodePoint(unit))) {
    if (unicode::IsIdentifierStart(char16_t(unit))) {
      *sawEscape = IdentifierEscapes::None;
      return true;
    }

    if (unit == '\\') {
      char32_t codePoint;
      uint32_t escapeLength = matchUnicodeEscapeIdStart(&codePoint);
      if (escapeLength != 0) {
        *sawEscape = IdentifierEscapes::SawUnicodeEscape;
        return true;
      }

      // We could point "into" a mistyped escape, e.g. for "\u{41H}" we
      // could point at the 'H'.  But we don't do that now, so the code
      // unit after the '\' isn't necessarily bad, so just point at the
      // start of the actually-invalid escape.
      ungetCodeUnit('\\');
      error(JSMSG_BAD_ESCAPE);
      return false;
    }
  }

  // Unget the lead code unit before peeking at the full code point.
  ungetCodeUnit(unit);

  PeekedCodePoint<Unit> peeked = this->sourceUnits.peekCodePoint();
  if (!peeked.isNone() && unicode::IsIdentifierStart(peeked.codePoint())) {
    this->sourceUnits.consumeKnownCodePoint(peeked);

    *sawEscape = IdentifierEscapes::None;
    return true;
  }

  error(JSMSG_MISSING_PRIVATE_NAME);
  return false;
}

template <typename Unit, class AnyCharsAccess>
bool TokenStreamSpecific<Unit, AnyCharsAccess>::getDirectives(
    bool isMultiline, bool shouldWarnDeprecated) {
  // Match directive comments used in debugging, such as "//# sourceURL" and
  // "//# sourceMappingURL". Use of "//@" instead of "//#" is deprecated.
  //
  // To avoid a crashing bug in IE, several JavaScript transpilers wrap single
  // line comments containing a source mapping URL inside a multiline
  // comment. To avoid potentially expensive lookahead and backtracking, we
  // only check for this case if we encounter a '#' code unit.

  bool res = getDisplayURL(isMultiline, shouldWarnDeprecated) &&
             getSourceMappingURL(isMultiline, shouldWarnDeprecated);
  if (!res) {
    badToken();
  }

  return res;
}

[[nodiscard]] bool TokenStreamCharsShared::copyCharBufferTo(
    UniquePtr<char16_t[], JS::FreePolicy>* destination) {
  size_t length = charBuffer.length();

  *destination = fc->getAllocator()->make_pod_array<char16_t>(length + 1);
  if (!*destination) {
    return false;
  }

  std::copy(charBuffer.begin(), charBuffer.end(), destination->get());
  (*destination)[length] = '\0';
  return true;
}

template <typename Unit, class AnyCharsAccess>
[[nodiscard]] bool TokenStreamSpecific<Unit, AnyCharsAccess>::getDirective(
    bool isMultiline, bool shouldWarnDeprecated, const char* directive,
    uint8_t directiveLength, const char* errorMsgPragma,
    UniquePtr<char16_t[], JS::FreePolicy>* destination) {
  // Stop if we don't find |directive|.  (Note that |directive| must be
  // ASCII, so there are no tricky encoding issues to consider in matching
  // UTF-8/16-agnostically.)
  if (!this->sourceUnits.matchCodeUnits(directive, directiveLength)) {
    return true;
  }

  if (shouldWarnDeprecated) {
    if (!warning(JSMSG_DEPRECATED_PRAGMA, errorMsgPragma)) {
      return false;
    }
  }

  this->charBuffer.clear();

  do {
    int32_t unit = peekCodeUnit();
    if (unit == EOF) {
      break;
    }

    if (MOZ_LIKELY(isAsciiCodePoint(unit))) {
      if (unicode::IsSpace(AssertedCast<Latin1Char>(unit))) {
        break;
      }

      consumeKnownCodeUnit(unit);

      // Debugging directives can occur in both single- and multi-line
      // comments. If we're currently inside a multi-line comment, we
      // also must recognize multi-line comment terminators.
      if (isMultiline && unit == '*' && peekCodeUnit() == '/') {
        ungetCodeUnit('*');
        break;
      }

      if (!this->charBuffer.append(unit)) {
        return false;
      }

      continue;
    }

    // This ignores encoding errors: subsequent caller-side code to
    // handle the remaining source text in the comment will do so.
    PeekedCodePoint<Unit> peeked = this->sourceUnits.peekCodePoint();
    if (peeked.isNone() || unicode::IsSpace(peeked.codePoint())) {
      break;
    }

    MOZ_ASSERT(!IsLineTerminator(peeked.codePoint()),
               "!IsSpace must imply !IsLineTerminator or else we'll fail to "
               "maintain line-info/flags for EOL");
    this->sourceUnits.consumeKnownCodePoint(peeked);

    if (!AppendCodePointToCharBuffer(this->charBuffer, peeked.codePoint())) {
      return false;
    }
  } while (true);

  if (this->charBuffer.empty()) {
    // The directive's URL was missing, but comments can contain anything,
    // so it isn't an error.
    return true;
  }

  return copyCharBufferTo(destination);
}

template <typename Unit, class AnyCharsAccess>
bool TokenStreamSpecific<Unit, AnyCharsAccess>::getDisplayURL(
    bool isMultiline, bool shouldWarnDeprecated) {
  // Match comments of the form "//# sourceURL=<url>" or
  // "/\* //# sourceURL=<url> *\/"
  //
  // Note that while these are labeled "sourceURL" in the source text,
  // internally we refer to it as a "displayURL" to distinguish what the
  // developer would like to refer to the source as from the source's actual
  // URL.

  static constexpr char sourceURLDirective[] = " sourceURL=";
  constexpr uint8_t sourceURLDirectiveLength = js_strlen(sourceURLDirective);
  return getDirective(isMultiline, shouldWarnDeprecated, sourceURLDirective,
                      sourceURLDirectiveLength, "sourceURL",
                      &anyCharsAccess().displayURL_);
}

template <typename Unit, class AnyCharsAccess>
bool TokenStreamSpecific<Unit, AnyCharsAccess>::getSourceMappingURL(
    bool isMultiline, bool shouldWarnDeprecated) {
  // Match comments of the form "//# sourceMappingURL=<url>" or
  // "/\* //# sourceMappingURL=<url> *\/"

  static constexpr char sourceMappingURLDirective[] = " sourceMappingURL=";
  constexpr uint8_t sourceMappingURLDirectiveLength =
      js_strlen(sourceMappingURLDirective);
  return getDirective(isMultiline, shouldWarnDeprecated,
                      sourceMappingURLDirective,
                      sourceMappingURLDirectiveLength, "sourceMappingURL",
                      &anyCharsAccess().sourceMapURL_);
}

template <typename Unit, class AnyCharsAccess>
MOZ_ALWAYS_INLINE Token*
GeneralTokenStreamChars<Unit, AnyCharsAccess>::newTokenInternal(
    TokenKind kind, TokenStart start, TokenKind* out) {
  MOZ_ASSERT(kind < TokenKind::Limit);
  MOZ_ASSERT(kind != TokenKind::Eol,
             "TokenKind::Eol should never be used in an actual Token, only "
             "returned by peekTokenSameLine()");

  TokenStreamAnyChars& anyChars = anyCharsAccess();
  anyChars.flags.isDirtyLine = true;

  Token* token = anyChars.allocateToken();

  *out = token->type = kind;
  token->pos = TokenPos(start.offset(), this->sourceUnits.offset());
  MOZ_ASSERT(token->pos.begin <= token->pos.end);

  // NOTE: |token->modifier| is set in |newToken()| so that optimized,
  // non-debug code won't do any work to pass a modifier-argument that will
  // never be used.

  return token;
}

template <typename Unit, class AnyCharsAccess>
MOZ_COLD bool GeneralTokenStreamChars<Unit, AnyCharsAccess>::badToken() {
  // We didn't get a token, so don't set |flags.isDirtyLine|.
  anyCharsAccess().flags.hadError = true;

  // Poisoning sourceUnits on error establishes an invariant: once an
  // erroneous token has been seen, sourceUnits will not be consulted again.
  // This is true because the parser will deal with the illegal token by
  // aborting parsing immediately.
  this->sourceUnits.poisonInDebug();

  return false;
};

bool AppendCodePointToCharBuffer(CharBuffer& charBuffer, char32_t codePoint) {
  MOZ_ASSERT(codePoint <= unicode::NonBMPMax,
             "should only be processing code points validly decoded from UTF-8 "
             "or WTF-16 source text (surrogate code points permitted)");

  char16_t units[2];
  unsigned numUnits = 0;
  unicode::UTF16Encode(codePoint, units, &numUnits);

  MOZ_ASSERT(numUnits == 1 || numUnits == 2,
             "UTF-16 code points are only encoded in one or two units");

  if (!charBuffer.append(units[0])) {
    return false;
  }

  if (numUnits == 1) {
    return true;
  }

  return charBuffer.append(units[1]);
}

template <typename Unit, class AnyCharsAccess>
bool TokenStreamSpecific<Unit, AnyCharsAccess>::putIdentInCharBuffer(
    const Unit* identStart) {
  const Unit* const originalAddress = this->sourceUnits.addressOfNextCodeUnit();
  this->sourceUnits.setAddressOfNextCodeUnit(identStart);

  auto restoreNextRawCharAddress = MakeScopeExit([this, originalAddress]() {
    this->sourceUnits.setAddressOfNextCodeUnit(originalAddress);
  });

  this->charBuffer.clear();
  do {
    int32_t unit = getCodeUnit();
    if (unit == EOF) {
      break;
    }

    char32_t codePoint;
    if (MOZ_LIKELY(isAsciiCodePoint(unit))) {
      if (unicode::IsIdentifierPart(char16_t(unit)) || unit == '#') {
        if (!this->charBuffer.append(unit)) {
          return false;
        }

        continue;
      }

      if (unit != '\\' || !matchUnicodeEscapeIdent(&codePoint)) {
        break;
      }
    } else {
      // |restoreNextRawCharAddress| undoes all gets, and this function
      // doesn't update line/column info.
      char32_t cp;
      if (!getNonAsciiCodePointDontNormalize(toUnit(unit), &cp)) {
        return false;
      }

      codePoint = cp;
      if (!unicode::IsIdentifierPart(codePoint)) {
        break;
      }
    }

    if (!AppendCodePointToCharBuffer(this->charBuffer, codePoint)) {
      return false;
    }
  } while (true);

  return true;
}

template <typename Unit, class AnyCharsAccess>
[[nodiscard]] bool TokenStreamSpecific<Unit, AnyCharsAccess>::identifierName(
    TokenStart start, const Unit* identStart, IdentifierEscapes escaping,
    Modifier modifier, NameVisibility visibility, TokenKind* out) {
  // Run the bad-token code for every path out of this function except the
  // two success-cases.
  auto noteBadToken = MakeScopeExit([this]() { this->badToken(); });

  // We've already consumed an initial code point in the identifer, to *know*
  // that this is an identifier.  So no need to worry about not consuming any
  // code points in the loop below.
  int32_t unit;
  while (true) {
    unit = peekCodeUnit();
    if (unit == EOF) {
      break;
    }

    if (MOZ_LIKELY(isAsciiCodePoint(unit))) {
      consumeKnownCodeUnit(unit);

      if (MOZ_UNLIKELY(
              !unicode::IsIdentifierPart(static_cast<char16_t>(unit)))) {
        // Handle a Unicode escape -- otherwise it's not part of the
        // identifier.
        char32_t codePoint;
        if (unit != '\\' || !matchUnicodeEscapeIdent(&codePoint)) {
          ungetCodeUnit(unit);
          break;
        }

        escaping = IdentifierEscapes::SawUnicodeEscape;
      }
    } else {
      // This ignores encoding errors: subsequent caller-side code to
      // handle source text after the IdentifierName will do so.
      PeekedCodePoint<Unit> peeked = this->sourceUnits.peekCodePoint();
      if (peeked.isNone() || !unicode::IsIdentifierPart(peeked.codePoint())) {
        break;
      }

      MOZ_ASSERT(!IsLineTerminator(peeked.codePoint()),
                 "IdentifierPart must guarantee !IsLineTerminator or "
                 "else we'll fail to maintain line-info/flags for EOL");

      this->sourceUnits.consumeKnownCodePoint(peeked);
    }
  }

  TaggedParserAtomIndex atom;
  if (MOZ_UNLIKELY(escaping == IdentifierEscapes::SawUnicodeEscape)) {
    // Identifiers containing Unicode escapes have to be converted into
    // tokenbuf before atomizing.
    if (!putIdentInCharBuffer(identStart)) {
      return false;
    }

    atom = drainCharBufferIntoAtom();
  } else {
    // Escape-free identifiers can be created directly from sourceUnits.
    const Unit* chars = identStart;
    size_t length = this->sourceUnits.addressOfNextCodeUnit() - identStart;

    // Private identifiers start with a '#', and so cannot be reserved words.
    if (visibility == NameVisibility::Public) {
      // Represent reserved words lacking escapes as reserved word tokens.
      if (const ReservedWordInfo* rw = FindReservedWord(chars, length)) {
        noteBadToken.release();
        newSimpleToken(rw->tokentype, start, modifier, out);
        return true;
      }
    }

    atom = atomizeSourceChars(Span(chars, length));
  }
  if (!atom) {
    return false;
  }

  noteBadToken.release();
  if (visibility == NameVisibility::Private) {
    newPrivateNameToken(atom, start, modifier, out);
    return true;
  }
  newNameToken(atom, start, modifier, out);
  return true;
}

enum FirstCharKind {
  // A char16_t has the 'OneChar' kind if it, by itself, constitutes a valid
  // token that cannot also be a prefix of a longer token.  E.g. ';' has the
  // OneChar kind, but '+' does not, because '++' and '+=' are valid longer
  // tokens
  // that begin with '+'.
  //
  // The few token kinds satisfying these properties cover roughly 35--45%
  // of the tokens seen in practice.
  //
  // We represent the 'OneChar' kind with any positive value less than
  // TokenKind::Limit.  This representation lets us associate
  // each one-char token char16_t with a TokenKind and thus avoid
  // a subsequent char16_t-to-TokenKind conversion.
  OneChar_Min = 0,
  OneChar_Max = size_t(TokenKind::Limit) - 1,

  Space = size_t(TokenKind::Limit),
  Ident,
  Dec,
  String,
  EOL,
  ZeroDigit,
  Other,

  LastCharKind = Other
};

// OneChar: 40,  41,  44,  58,  59,  91,  93,  123, 125, 126:
//          '(', ')', ',', ':', ';', '[', ']', '{', '}', '~'
// Ident:   36, 65..90, 95, 97..122: '$', 'A'..'Z', '_', 'a'..'z'
// Dot:     46: '.'
// Equals:  61: '='
// String:  34, 39, 96: '"', '\'', '`'
// Dec:     49..57: '1'..'9'
// Plus:    43: '+'
// ZeroDigit:  48: '0'
// Space:   9, 11, 12, 32: '\t', '\v', '\f', ' '
// EOL:     10, 13: '\n', '\r'
//
#define T_COMMA size_t(TokenKind::Comma)
#define T_COLON size_t(TokenKind::Colon)
#define T_BITNOT size_t(TokenKind::BitNot)
#define T_LP size_t(TokenKind::LeftParen)
#define T_RP size_t(TokenKind::RightParen)
#define T_SEMI size_t(TokenKind::Semi)
#define T_LB size_t(TokenKind::LeftBracket)
#define T_RB size_t(TokenKind::RightBracket)
#define T_LC size_t(TokenKind::LeftCurly)
#define T_RC size_t(TokenKind::RightCurly)
#define _______ Other
static const uint8_t firstCharKinds[] = {
    // clang-format off
/*         0        1        2        3        4        5        6        7        8        9    */
/*   0+ */ _______, _______, _______, _______, _______, _______, _______, _______, _______,   Space,
/*  10+ */     EOL,   Space,   Space,     EOL, _______, _______, _______, _______, _______, _______,
/*  20+ */ _______, _______, _______, _______, _______, _______, _______, _______, _______, _______,
/*  30+ */ _______, _______,   Space, _______,  String, _______,   Ident, _______, _______,  String,
/*  40+ */    T_LP,    T_RP, _______, _______, T_COMMA, _______, _______, _______,ZeroDigit,    Dec,
/*  50+ */     Dec,     Dec,     Dec,     Dec,     Dec,     Dec,     Dec,     Dec, T_COLON,  T_SEMI,
/*  60+ */ _______, _______, _______, _______, _______,   Ident,   Ident,   Ident,   Ident,   Ident,
/*  70+ */   Ident,   Ident,   Ident,   Ident,   Ident,   Ident,   Ident,   Ident,   Ident,   Ident,
/*  80+ */   Ident,   Ident,   Ident,   Ident,   Ident,   Ident,   Ident,   Ident,   Ident,   Ident,
/*  90+ */   Ident,    T_LB, _______,    T_RB, _______,   Ident,  String,   Ident,   Ident,   Ident,
/* 100+ */   Ident,   Ident,   Ident,   Ident,   Ident,   Ident,   Ident,   Ident,   Ident,   Ident,
/* 110+ */   Ident,   Ident,   Ident,   Ident,   Ident,   Ident,   Ident,   Ident,   Ident,   Ident,
/* 120+ */   Ident,   Ident,   Ident,    T_LC, _______,    T_RC,T_BITNOT, _______
    // clang-format on
};
#undef T_COMMA
#undef T_COLON
#undef T_BITNOT
#undef T_LP
#undef T_RP
#undef T_SEMI
#undef T_LB
#undef T_RB
#undef T_LC
#undef T_RC
#undef _______

static_assert(LastCharKind < (1 << (sizeof(firstCharKinds[0]) * 8)),
              "Elements of firstCharKinds[] are too small");

template <>
void SourceUnits<char16_t>::consumeRestOfSingleLineComment() {
  while (MOZ_LIKELY(!atEnd())) {
    char16_t unit = peekCodeUnit();
    if (IsLineTerminator(unit)) {
      return;
    }

    consumeKnownCodeUnit(unit);
  }
}

template <>
void SourceUnits<Utf8Unit>::consumeRestOfSingleLineComment() {
  while (MOZ_LIKELY(!atEnd())) {
    const Utf8Unit unit = peekCodeUnit();
    if (IsSingleUnitLineTerminator(unit)) {
      return;
    }

    if (MOZ_LIKELY(IsAscii(unit))) {
      consumeKnownCodeUnit(unit);
      continue;
    }

    PeekedCodePoint<Utf8Unit> peeked = peekCodePoint();
    if (peeked.isNone()) {
      return;
    }

    char32_t c = peeked.codePoint();
    if (MOZ_UNLIKELY(c == unicode::LINE_SEPARATOR ||
                     c == unicode::PARA_SEPARATOR)) {
      return;
    }

    consumeKnownCodePoint(peeked);
  }
}

template <typename Unit, class AnyCharsAccess>
[[nodiscard]] MOZ_ALWAYS_INLINE bool
TokenStreamSpecific<Unit, AnyCharsAccess>::matchInteger(
    IsIntegerUnit isIntegerUnit, int32_t* nextUnit) {
  int32_t unit = getCodeUnit();
  if (!isIntegerUnit(unit)) {
    *nextUnit = unit;
    return true;
  }
  return matchIntegerAfterFirstDigit(isIntegerUnit, nextUnit);
}

template <typename Unit, class AnyCharsAccess>
[[nodiscard]] MOZ_ALWAYS_INLINE bool
TokenStreamSpecific<Unit, AnyCharsAccess>::matchIntegerAfterFirstDigit(
    IsIntegerUnit isIntegerUnit, int32_t* nextUnit) {
  int32_t unit;
  while (true) {
    unit = getCodeUnit();
    if (isIntegerUnit(unit)) {
      continue;
    }
    if (unit != '_') {
      break;
    }
    unit = getCodeUnit();
    if (!isIntegerUnit(unit)) {
      if (unit == '_') {
        ungetCodeUnit(unit);
        error(JSMSG_NUMBER_MULTIPLE_ADJACENT_UNDERSCORES);
      } else {
        ungetCodeUnit(unit);
        ungetCodeUnit('_');
        error(JSMSG_NUMBER_END_WITH_UNDERSCORE);
      }
      return false;
    }
  }

  *nextUnit = unit;
  return true;
}

template <typename Unit, class AnyCharsAccess>
[[nodiscard]] bool TokenStreamSpecific<Unit, AnyCharsAccess>::decimalNumber(
    int32_t unit, TokenStart start, const Unit* numStart, Modifier modifier,
    TokenKind* out) {
  // Run the bad-token code for every path out of this function except the
  // one success-case.
  auto noteBadToken = MakeScopeExit([this]() { this->badToken(); });

  // Consume integral component digits.
  if (IsAsciiDigit(unit)) {
    if (!matchIntegerAfterFirstDigit(IsAsciiDigit, &unit)) {
      return false;
    }
  }

  // Numbers contain no escapes, so we can read directly from |sourceUnits|.
  double dval;
  bool isBigInt = false;
  DecimalPoint decimalPoint = NoDecimal;
  if (unit != '.' && unit != 'e' && unit != 'E' && unit != 'n') {
    // NOTE: |unit| may be EOF here.
    ungetCodeUnit(unit);

    // Most numbers are pure decimal integers without fractional component
    // or exponential notation.  Handle that with optimized code.
    if (!GetDecimalInteger(numStart, this->sourceUnits.addressOfNextCodeUnit(),
                           &dval)) {
      ReportOutOfMemory(this->fc);
      return false;
    }
  } else if (unit == 'n') {
    isBigInt = true;
    unit = peekCodeUnit();
  } else {
    // Consume any decimal dot and fractional component.
    if (unit == '.') {
      decimalPoint = HasDecimal;
      if (!matchInteger(IsAsciiDigit, &unit)) {
        return false;
      }
    }

    // Consume any exponential notation.
    if (unit == 'e' || unit == 'E') {
      unit = getCodeUnit();
      if (unit == '+' || unit == '-') {
        unit = getCodeUnit();
      }

      // Exponential notation must contain at least one digit.
      if (!IsAsciiDigit(unit)) {
        ungetCodeUnit(unit);
        error(JSMSG_MISSING_EXPONENT);
        return false;
      }

      // Consume exponential digits.
      if (!matchIntegerAfterFirstDigit(IsAsciiDigit, &unit)) {
        return false;
      }
    }

    ungetCodeUnit(unit);

    if (!GetDecimal(numStart, this->sourceUnits.addressOfNextCodeUnit(),
                    &dval)) {
      ReportOutOfMemory(this->fc);
      return false;
    }
  }

  // Number followed by IdentifierStart is an error.  (This is the only place
  // in ECMAScript where token boundary is inadequate to properly separate
  // two tokens, necessitating this unaesthetic lookahead.)
  if (unit != EOF) {
    if (MOZ_LIKELY(isAsciiCodePoint(unit))) {
      if (unicode::IsIdentifierStart(char16_t(unit))) {
        error(JSMSG_IDSTART_AFTER_NUMBER);
        return false;
      }
    } else {
      // This ignores encoding errors: subsequent caller-side code to
      // handle source text after the number will do so.
      PeekedCodePoint<Unit> peeked = this->sourceUnits.peekCodePoint();
      if (!peeked.isNone() && unicode::IsIdentifierStart(peeked.codePoint())) {
        error(JSMSG_IDSTART_AFTER_NUMBER);
        return false;
      }
    }
  }

  noteBadToken.release();

  if (isBigInt) {
    return bigIntLiteral(start, modifier, out);
  }

  newNumberToken(dval, decimalPoint, start, modifier, out);
  return true;
}

template <typename Unit, class AnyCharsAccess>
[[nodiscard]] bool TokenStreamSpecific<Unit, AnyCharsAccess>::regexpLiteral(
    TokenStart start, TokenKind* out) {
  MOZ_ASSERT(this->sourceUnits.previousCodeUnit() == Unit('/'));
  this->charBuffer.clear();

  auto ProcessNonAsciiCodePoint = [this](int32_t lead) {
    MOZ_ASSERT(lead != EOF);
    MOZ_ASSERT(!this->isAsciiCodePoint(lead));

    char32_t codePoint;
    if (!this->getNonAsciiCodePointDontNormalize(this->toUnit(lead),
                                                 &codePoint)) {
      return false;
    }

    if (MOZ_UNLIKELY(codePoint == unicode::LINE_SEPARATOR ||
                     codePoint == unicode::PARA_SEPARATOR)) {
      this->sourceUnits.ungetLineOrParagraphSeparator();
      this->error(JSMSG_UNTERMINATED_REGEXP);
      return false;
    }

    return AppendCodePointToCharBuffer(this->charBuffer, codePoint);
  };

  auto ReportUnterminatedRegExp = [this](int32_t unit) {
    this->ungetCodeUnit(unit);
    this->error(JSMSG_UNTERMINATED_REGEXP);
  };

  bool inCharClass = false;
  do {
    int32_t unit = getCodeUnit();
    if (unit == EOF) {
      ReportUnterminatedRegExp(unit);
      return badToken();
    }

    if (MOZ_UNLIKELY(!isAsciiCodePoint(unit))) {
      if (!ProcessNonAsciiCodePoint(unit)) {
        return badToken();
      }

      continue;
    }

    if (unit == '\\') {
      if (!this->charBuffer.append(unit)) {
        return badToken();
      }

      unit = getCodeUnit();
      if (unit == EOF) {
        ReportUnterminatedRegExp(unit);
        return badToken();
      }

      // Fallthrough only handles ASCII code points, so
      // deal with non-ASCII and skip everything else.
      if (MOZ_UNLIKELY(!isAsciiCodePoint(unit))) {
        if (!ProcessNonAsciiCodePoint(unit)) {
          return badToken();
        }

        continue;
      }
    } else if (unit == '[') {
      inCharClass = true;
    } else if (unit == ']') {
      inCharClass = false;
    } else if (unit == '/' && !inCharClass) {
      // For IE compat, allow unescaped / in char classes.
      break;
    }

    // NOTE: Non-ASCII LineTerminators were handled by
    //       ProcessNonAsciiCodePoint calls above.
    if (unit == '\r' || unit == '\n') {
      ReportUnterminatedRegExp(unit);
      return badToken();
    }

    MOZ_ASSERT(!IsLineTerminator(AssertedCast<char32_t>(unit)));
    if (!this->charBuffer.append(unit)) {
      return badToken();
    }
  } while (true);

  int32_t unit;
  RegExpFlags reflags = RegExpFlag::NoFlags;
  while (true) {
    uint8_t flag;
    unit = getCodeUnit();
    if (unit == 'd') {
      flag = RegExpFlag::HasIndices;
    } else if (unit == 'g') {
      flag = RegExpFlag::Global;
    } else if (unit == 'i') {
      flag = RegExpFlag::IgnoreCase;
    } else if (unit == 'm') {
      flag = RegExpFlag::Multiline;
    } else if (unit == 's') {
      flag = RegExpFlag::DotAll;
    } else if (unit == 'u') {
      flag = RegExpFlag::Unicode;
    } else if (unit == 'y') {
      flag = RegExpFlag::Sticky;
    } else if (IsAsciiAlpha(unit)) {
      flag = RegExpFlag::NoFlags;
    } else {
      break;
    }

    if ((reflags & flag) || flag == RegExpFlag::NoFlags) {
      ungetCodeUnit(unit);
      char buf[2] = {char(unit), '\0'};
      error(JSMSG_BAD_REGEXP_FLAG, buf);
      return badToken();
    }

    reflags |= flag;
  }
  ungetCodeUnit(unit);

  newRegExpToken(reflags, start, out);
  return true;
}

template <typename Unit, class AnyCharsAccess>
[[nodiscard]] bool TokenStreamSpecific<Unit, AnyCharsAccess>::bigIntLiteral(
    TokenStart start, Modifier modifier, TokenKind* out) {
  MOZ_ASSERT(this->sourceUnits.previousCodeUnit() == toUnit('n'));
  MOZ_ASSERT(this->sourceUnits.offset() > start.offset());
  uint32_t length = this->sourceUnits.offset() - start.offset();
  MOZ_ASSERT(length >= 2);
  this->charBuffer.clear();
  mozilla::Range<const Unit> chars(
      this->sourceUnits.codeUnitPtrAt(start.offset()), length);
  for (uint32_t idx = 0; idx < length - 1; idx++) {
    int32_t unit = CodeUnitValue(chars[idx]);
    // Char buffer may start with a 0[bBoOxX] prefix, then follows with
    // binary, octal, decimal, or hex digits.  Already checked by caller, as
    // the "n" indicating bigint comes at the end.
    MOZ_ASSERT(isAsciiCodePoint(unit));
    // Skip over any separators.
    if (unit == '_') {
      continue;
    }
    if (!AppendCodePointToCharBuffer(this->charBuffer, unit)) {
      return false;
    }
  }
  newBigIntToken(start, modifier, out);
  return true;
}

template <typename Unit, class AnyCharsAccess>
void GeneralTokenStreamChars<Unit,
                             AnyCharsAccess>::consumeOptionalHashbangComment() {
  MOZ_ASSERT(this->sourceUnits.atStart(),
             "HashBangComment can only appear immediately at the start of a "
             "Script or Module");

  // HashbangComment ::
  //   #!  SingleLineCommentChars_opt

  if (!matchCodeUnit('#')) {
    // HashbangComment is optional at start of Script or Module.
    return;
  }

  if (!matchCodeUnit('!')) {
    // # not followed by ! at start of Script or Module is an error, but normal
    // parsing code will handle that error just fine if we let it.
    ungetCodeUnit('#');
    return;
  }

  // This doesn't consume a concluding LineTerminator, and it stops consuming
  // just before any encoding error.  The subsequent |getToken| call will call
  // |getTokenInternal| below which will handle these possibilities.
  this->sourceUnits.consumeRestOfSingleLineComment();
}

template <typename Unit, class AnyCharsAccess>
[[nodiscard]] bool TokenStreamSpecific<Unit, AnyCharsAccess>::getTokenInternal(
    TokenKind* const ttp, const Modifier modifier) {
  // Assume we'll fail: success cases will overwrite this.
#ifdef DEBUG
  *ttp = TokenKind::Limit;
#endif
  MOZ_MAKE_MEM_UNDEFINED(ttp, sizeof(*ttp));

  // This loop runs more than once only when whitespace or comments are
  // encountered.
  do {
    int32_t unit = peekCodeUnit();
    if (MOZ_UNLIKELY(unit == EOF)) {
      MOZ_ASSERT(this->sourceUnits.atEnd());
      anyCharsAccess().flags.isEOF = true;
      TokenStart start(this->sourceUnits, 0);
      newSimpleToken(TokenKind::Eof, start, modifier, ttp);
      return true;
    }

    if (MOZ_UNLIKELY(!isAsciiCodePoint(unit))) {
      // Non-ASCII code points can only be identifiers or whitespace.  It would
      // be nice to compute these *after* discarding whitespace, but IN A WORLD
      // where |unicode::IsSpace| requires consuming a variable number of code
      // units, it's easier to assume it's an identifier and maybe do a little
      // wasted work, than to unget and compute and reget if whitespace.
      TokenStart start(this->sourceUnits, 0);
      const Unit* identStart = this->sourceUnits.addressOfNextCodeUnit();

      PeekedCodePoint<Unit> peeked = this->sourceUnits.peekCodePoint();
      if (peeked.isNone()) {
        MOZ_ALWAYS_FALSE(getCodePoint());
        return badToken();
      }

      char32_t cp = peeked.codePoint();
      if (unicode::IsSpace(cp)) {
        this->sourceUnits.consumeKnownCodePoint(peeked);
        if (IsLineTerminator(cp)) {
          if (!updateLineInfoForEOL()) {
            return badToken();
          }

          anyCharsAccess().updateFlagsForEOL();
        }

        continue;
      }

      static_assert(isAsciiCodePoint('$'),
                    "IdentifierStart contains '$', but as "
                    "!IsUnicodeIDStart('$'), ensure that '$' is never "
                    "handled here");
      static_assert(isAsciiCodePoint('_'),
                    "IdentifierStart contains '_', but as "
                    "!IsUnicodeIDStart('_'), ensure that '_' is never "
                    "handled here");

      if (MOZ_LIKELY(unicode::IsUnicodeIDStart(cp))) {
        this->sourceUnits.consumeKnownCodePoint(peeked);
        MOZ_ASSERT(!IsLineTerminator(cp),
                   "IdentifierStart must guarantee !IsLineTerminator "
                   "or else we'll fail to maintain line-info/flags "
                   "for EOL here");

        return identifierName(start, identStart, IdentifierEscapes::None,
                              modifier, NameVisibility::Public, ttp);
      }

      reportIllegalCharacter(cp);
      return badToken();
    }  // !isAsciiCodePoint(unit)

    consumeKnownCodeUnit(unit);

    // Get the token kind, based on the first char.  The ordering of c1kind
    // comparison is based on the frequency of tokens in real code:
    // Parsemark (which represents typical JS code on the web) and the
    // Unreal demo (which represents asm.js code).
    //
    //                  Parsemark   Unreal
    //  OneChar         32.9%       39.7%
    //  Space           25.0%        0.6%
    //  Ident           19.2%       36.4%
    //  Dec              7.2%        5.1%
    //  String           7.9%        0.0%
    //  EOL              1.7%        0.0%
    //  ZeroDigit        0.4%        4.9%
    //  Other            5.7%       13.3%
    //
    // The ordering is based mostly only Parsemark frequencies, with Unreal
    // frequencies used to break close categories (e.g. |Dec| and
    // |String|).  |Other| is biggish, but no other token kind is common
    // enough for it to be worth adding extra values to FirstCharKind.
    FirstCharKind c1kind = FirstCharKind(firstCharKinds[unit]);

    // Look for an unambiguous single-char token.
    //
    if (c1kind <= OneChar_Max) {
      TokenStart start(this->sourceUnits, -1);
      newSimpleToken(TokenKind(c1kind), start, modifier, ttp);
      return true;
    }

    // Skip over non-EOL whitespace chars.
    //
    if (c1kind == Space) {
      continue;
    }

    // Look for an identifier.
    //
    if (c1kind == Ident) {
      TokenStart start(this->sourceUnits, -1);
      return identifierName(
          start, this->sourceUnits.addressOfNextCodeUnit() - 1,
          IdentifierEscapes::None, modifier, NameVisibility::Public, ttp);
    }

    // Look for a decimal number.
    //
    if (c1kind == Dec) {
      TokenStart start(this->sourceUnits, -1);
      const Unit* numStart = this->sourceUnits.addressOfNextCodeUnit() - 1;
      return decimalNumber(unit, start, numStart, modifier, ttp);
    }

    // Look for a string or a template string.
    //
    if (c1kind == String) {
      return getStringOrTemplateToken(static_cast<char>(unit), modifier, ttp);
    }

    // Skip over EOL chars, updating line state along the way.
    //
    if (c1kind == EOL) {
      if (unit == '\r') {
        matchLineTerminator('\n');
      }

      if (!updateLineInfoForEOL()) {
        return badToken();
      }

      anyCharsAccess().updateFlagsForEOL();
      continue;
    }

    // From a '0', look for a hexadecimal, binary, octal, or "noctal" (a
    // number starting with '0' that contains '8' or '9' and is treated as
    // decimal) number.
    //
    if (c1kind == ZeroDigit) {
      TokenStart start(this->sourceUnits, -1);
      int radix;
      bool isBigInt = false;
      const Unit* numStart;
      unit = getCodeUnit();
      if (unit == 'x' || unit == 'X') {
        radix = 16;
        unit = getCodeUnit();
        if (!IsAsciiHexDigit(unit)) {
          // NOTE: |unit| may be EOF here.
          ungetCodeUnit(unit);
          error(JSMSG_MISSING_HEXDIGITS);
          return badToken();
        }

        // one past the '0x'
        numStart = this->sourceUnits.addressOfNextCodeUnit() - 1;

        if (!matchIntegerAfterFirstDigit(IsAsciiHexDigit, &unit)) {
          return badToken();
        }
      } else if (unit == 'b' || unit == 'B') {
        radix = 2;
        unit = getCodeUnit();
        if (!IsAsciiBinary(unit)) {
          // NOTE: |unit| may be EOF here.
          ungetCodeUnit(unit);
          error(JSMSG_MISSING_BINARY_DIGITS);
          return badToken();
        }

        // one past the '0b'
        numStart = this->sourceUnits.addressOfNextCodeUnit() - 1;

        if (!matchIntegerAfterFirstDigit(IsAsciiBinary, &unit)) {
          return badToken();
        }
      } else if (unit == 'o' || unit == 'O') {
        radix = 8;
        unit = getCodeUnit();
        if (!IsAsciiOctal(unit)) {
          // NOTE: |unit| may be EOF here.
          ungetCodeUnit(unit);
          error(JSMSG_MISSING_OCTAL_DIGITS);
          return badToken();
        }

        // one past the '0o'
        numStart = this->sourceUnits.addressOfNextCodeUnit() - 1;

        if (!matchIntegerAfterFirstDigit(IsAsciiOctal, &unit)) {
          return badToken();
        }
      } else if (IsAsciiDigit(unit)) {
        // Reject octal literals that appear in strict mode code.
        if (!strictModeError(JSMSG_DEPRECATED_OCTAL_LITERAL)) {
          return badToken();
        }

        // The above test doesn't catch a few edge cases; see
        // |GeneralParser::maybeParseDirective|.  Record the violation so that
        // that function can handle them.
        anyCharsAccess().setSawDeprecatedOctalLiteral();

        radix = 8;
        // one past the '0'
        numStart = this->sourceUnits.addressOfNextCodeUnit() - 1;

        bool nonOctalDecimalIntegerLiteral = false;
        do {
          if (unit >= '8') {
            nonOctalDecimalIntegerLiteral = true;
          }
          unit = getCodeUnit();
        } while (IsAsciiDigit(unit));

        if (unit == '_') {
          ungetCodeUnit(unit);
          error(JSMSG_SEPARATOR_IN_ZERO_PREFIXED_NUMBER);
          return badToken();
        }

        if (unit == 'n') {
          ungetCodeUnit(unit);
          error(JSMSG_BIGINT_INVALID_SYNTAX);
          return badToken();
        }

        if (nonOctalDecimalIntegerLiteral) {
          // Use the decimal scanner for the rest of the number.
          return decimalNumber(unit, start, numStart, modifier, ttp);
        }
      } else if (unit == '_') {
        // Give a more explicit error message when '_' is used after '0'.
        ungetCodeUnit(unit);
        error(JSMSG_SEPARATOR_IN_ZERO_PREFIXED_NUMBER);
        return badToken();
      } else {
        // '0' not followed by [XxBbOo0-9_];  scan as a decimal number.
        ungetCodeUnit(unit);
        numStart = this->sourceUnits.addressOfNextCodeUnit() - 1;  // The '0'.
        return decimalNumber('0', start, numStart, modifier, ttp);
      }

      if (unit == 'n') {
        isBigInt = true;
        unit = peekCodeUnit();
      } else {
        ungetCodeUnit(unit);
      }

      // Error if an identifier-start code point appears immediately
      // after the number.  Somewhat surprisingly, if we don't check
      // here, we'll never check at all.
      if (MOZ_LIKELY(isAsciiCodePoint(unit))) {
        if (unicode::IsIdentifierStart(char16_t(unit))) {
          error(JSMSG_IDSTART_AFTER_NUMBER);
          return badToken();
        }
      } else if (MOZ_LIKELY(unit != EOF)) {
        // This ignores encoding errors: subsequent caller-side code to
        // handle source text after the number will do so.
        PeekedCodePoint<Unit> peeked = this->sourceUnits.peekCodePoint();
        if (!peeked.isNone() &&
            unicode::IsIdentifierStart(peeked.codePoint())) {
          error(JSMSG_IDSTART_AFTER_NUMBER);
          return badToken();
        }
      }

      if (isBigInt) {
        return bigIntLiteral(start, modifier, ttp);
      }

      double dval;
      if (!GetFullInteger(numStart, this->sourceUnits.addressOfNextCodeUnit(),
                          radix, IntegerSeparatorHandling::SkipUnderscore,
                          &dval)) {
        ReportOutOfMemory(this->fc);
        return badToken();
      }
      newNumberToken(dval, NoDecimal, start, modifier, ttp);
      return true;
    }

    MOZ_ASSERT(c1kind == Other);

    // This handles everything else.  Simple tokens distinguished solely by
    // TokenKind should set |simpleKind| and break, to share simple-token
    // creation code for all such tokens.  All other tokens must be handled
    // by returning (or by continuing from the loop enclosing this).
    //
    TokenStart start(this->sourceUnits, -1);
    TokenKind simpleKind;
#ifdef DEBUG
    simpleKind = TokenKind::Limit;  // sentinel value for code after switch
#endif

    // The block a ways above eliminated all non-ASCII, so cast to the
    // smallest type possible to assist the C++ compiler.
    switch (AssertedCast<uint8_t>(CodeUnitValue(toUnit(unit)))) {
      case '.':
        if (IsAsciiDigit(peekCodeUnit())) {
          return decimalNumber('.', start,
                               this->sourceUnits.addressOfNextCodeUnit() - 1,
                               modifier, ttp);
        }

        unit = getCodeUnit();
        if (unit == '.') {
          if (matchCodeUnit('.')) {
            simpleKind = TokenKind::TripleDot;
            break;
          }
        }

        // NOTE: |unit| may be EOF here.  A stray '.' at EOF would be an
        //       error, but subsequent code will handle it.
        ungetCodeUnit(unit);

        simpleKind = TokenKind::Dot;
        break;

      case '#': {
#ifdef ENABLE_RECORD_TUPLE
        if (matchCodeUnit('{')) {
          simpleKind = TokenKind::HashCurly;
          break;
        }
        if (matchCodeUnit('[')) {
          simpleKind = TokenKind::HashBracket;
          break;
        }
#endif

        TokenStart start(this->sourceUnits, -1);
        const Unit* identStart = this->sourceUnits.addressOfNextCodeUnit() - 1;
        IdentifierEscapes sawEscape;
        if (!matchIdentifierStart(&sawEscape)) {
          return badToken();
        }
        return identifierName(start, identStart, sawEscape, modifier,
                              NameVisibility::Private, ttp);
      }

      case '=':
        if (matchCodeUnit('=')) {
          simpleKind = matchCodeUnit('=') ? TokenKind::StrictEq : TokenKind::Eq;
        } else if (matchCodeUnit('>')) {
          simpleKind = TokenKind::Arrow;
        } else {
          simpleKind = TokenKind::Assign;
        }
        break;

      case '+':
        if (matchCodeUnit('+')) {
          simpleKind = TokenKind::Inc;
        } else {
          simpleKind =
              matchCodeUnit('=') ? TokenKind::AddAssign : TokenKind::Add;
        }
        break;

      case '\\': {
        char32_t codePoint;
        if (uint32_t escapeLength = matchUnicodeEscapeIdStart(&codePoint)) {
          return identifierName(
              start,
              this->sourceUnits.addressOfNextCodeUnit() - escapeLength - 1,
              IdentifierEscapes::SawUnicodeEscape, modifier,
              NameVisibility::Public, ttp);
        }

        // We could point "into" a mistyped escape, e.g. for "\u{41H}" we
        // could point at the 'H'.  But we don't do that now, so the code
        // unit after the '\' isn't necessarily bad, so just point at the
        // start of the actually-invalid escape.
        ungetCodeUnit('\\');
        error(JSMSG_BAD_ESCAPE);
        return badToken();
      }

      case '|':
        if (matchCodeUnit('|')) {
          simpleKind = matchCodeUnit('=') ? TokenKind::OrAssign : TokenKind::Or;
        } else {
          simpleKind =
              matchCodeUnit('=') ? TokenKind::BitOrAssign : TokenKind::BitOr;
        }
        break;

      case '^':
        simpleKind =
            matchCodeUnit('=') ? TokenKind::BitXorAssign : TokenKind::BitXor;
        break;

      case '&':
        if (matchCodeUnit('&')) {
          simpleKind =
              matchCodeUnit('=') ? TokenKind::AndAssign : TokenKind::And;
        } else {
          simpleKind =
              matchCodeUnit('=') ? TokenKind::BitAndAssign : TokenKind::BitAnd;
        }
        break;

      case '?':
        if (matchCodeUnit('.')) {
          unit = getCodeUnit();
          if (IsAsciiDigit(unit)) {
            // if the code unit is followed by a number, for example it has the
            // following form `<...> ?.5 <..> then it should be treated as a
            // ternary rather than as an optional chain
            simpleKind = TokenKind::Hook;
            ungetCodeUnit(unit);
            ungetCodeUnit('.');
          } else {
            ungetCodeUnit(unit);
            simpleKind = TokenKind::OptionalChain;
          }
        } else if (matchCodeUnit('?')) {
          simpleKind = matchCodeUnit('=') ? TokenKind::CoalesceAssign
                                          : TokenKind::Coalesce;
        } else {
          simpleKind = TokenKind::Hook;
        }
        break;

      case '!':
        if (matchCodeUnit('=')) {
          simpleKind = matchCodeUnit('=') ? TokenKind::StrictNe : TokenKind::Ne;
        } else {
          simpleKind = TokenKind::Not;
        }
        break;

      case '<':
        if (anyCharsAccess().options().allowHTMLComments) {
          // Treat HTML begin-comment as comment-till-end-of-line.
          if (matchCodeUnit('!')) {
            if (matchCodeUnit('-')) {
              if (matchCodeUnit('-')) {
                this->sourceUnits.consumeRestOfSingleLineComment();
                continue;
              }
              ungetCodeUnit('-');
            }
            ungetCodeUnit('!');
          }
        }
        if (matchCodeUnit('<')) {
          simpleKind =
              matchCodeUnit('=') ? TokenKind::LshAssign : TokenKind::Lsh;
        } else {
          simpleKind = matchCodeUnit('=') ? TokenKind::Le : TokenKind::Lt;
        }
        break;

      case '>':
        if (matchCodeUnit('>')) {
          if (matchCodeUnit('>')) {
            simpleKind =
                matchCodeUnit('=') ? TokenKind::UrshAssign : TokenKind::Ursh;
          } else {
            simpleKind =
                matchCodeUnit('=') ? TokenKind::RshAssign : TokenKind::Rsh;
          }
        } else {
          simpleKind = matchCodeUnit('=') ? TokenKind::Ge : TokenKind::Gt;
        }
        break;

      case '*':
        if (matchCodeUnit('*')) {
          simpleKind =
              matchCodeUnit('=') ? TokenKind::PowAssign : TokenKind::Pow;
        } else {
          simpleKind =
              matchCodeUnit('=') ? TokenKind::MulAssign : TokenKind::Mul;
        }
        break;

      case '/':
        // Look for a single-line comment.
        if (matchCodeUnit('/')) {
          unit = getCodeUnit();
          if (unit == '@' || unit == '#') {
            bool shouldWarn = unit == '@';
            if (!getDirectives(false, shouldWarn)) {
              return false;
            }
          } else {
            // NOTE: |unit| may be EOF here.
            ungetCodeUnit(unit);
          }

          this->sourceUnits.consumeRestOfSingleLineComment();
          continue;
        }

        // Look for a multi-line comment.
        if (matchCodeUnit('*')) {
          TokenStreamAnyChars& anyChars = anyCharsAccess();
          unsigned linenoBefore = anyChars.lineno;

          do {
            int32_t unit = getCodeUnit();
            if (unit == EOF) {
              error(JSMSG_UNTERMINATED_COMMENT);
              return badToken();
            }

            if (unit == '*' && matchCodeUnit('/')) {
              break;
            }

            if (unit == '@' || unit == '#') {
              bool shouldWarn = unit == '@';
              if (!getDirectives(true, shouldWarn)) {
                return badToken();
              }
            } else if (MOZ_LIKELY(isAsciiCodePoint(unit))) {
              if (!getFullAsciiCodePoint(unit)) {
                return badToken();
              }
            } else {
              char32_t codePoint;
              if (!getNonAsciiCodePoint(unit, &codePoint)) {
                return badToken();
              }
            }
          } while (true);

          if (linenoBefore != anyChars.lineno) {
            anyChars.updateFlagsForEOL();
          }

          continue;
        }

        // Look for a regexp.
        if (modifier == SlashIsRegExp) {
          return regexpLiteral(start, ttp);
        }

        simpleKind = matchCodeUnit('=') ? TokenKind::DivAssign : TokenKind::Div;
        break;

      case '%':
        simpleKind = matchCodeUnit('=') ? TokenKind::ModAssign : TokenKind::Mod;
        break;

      case '-':
        if (matchCodeUnit('-')) {
          if (anyCharsAccess().options().allowHTMLComments &&
              !anyCharsAccess().flags.isDirtyLine) {
            if (matchCodeUnit('>')) {
              this->sourceUnits.consumeRestOfSingleLineComment();
              continue;
            }
          }

          simpleKind = TokenKind::Dec;
        } else {
          simpleKind =
              matchCodeUnit('=') ? TokenKind::SubAssign : TokenKind::Sub;
        }
        break;

#ifdef ENABLE_DECORATORS
      case '@':
        simpleKind = TokenKind::At;
        break;
#endif

      default:
        // We consumed a bad ASCII code point/unit.  Put it back so the
        // error location is the bad code point.
        ungetCodeUnit(unit);
        reportIllegalCharacter(unit);
        return badToken();
    }  // switch (AssertedCast<uint8_t>(CodeUnitValue(toUnit(unit))))

    MOZ_ASSERT(simpleKind != TokenKind::Limit,
               "switch-statement should have set |simpleKind| before "
               "breaking");

    newSimpleToken(simpleKind, start, modifier, ttp);
    return true;
  } while (true);
}
// Taintfox: TODO Add TaintFlow
template <typename Unit, class AnyCharsAccess>
bool TokenStreamSpecific<Unit, AnyCharsAccess>::getStringOrTemplateToken(
    char untilChar, Modifier modifier, TokenKind* out) {
  MOZ_ASSERT(untilChar == '\'' || untilChar == '"' || untilChar == '`',
             "unexpected string/template literal delimiter");

  bool parsingTemplate = (untilChar == '`');
  bool templateHead = false;

  TokenStart start(this->sourceUnits, -1);
  this->charBuffer.clear();

  // Run the bad-token code for every path out of this function except the
  // one success-case.
  auto noteBadToken = MakeScopeExit([this]() { this->badToken(); });

  auto ReportPrematureEndOfLiteral = [this, untilChar](unsigned errnum) {
    // Unicode separators aren't end-of-line in template or (as of
    // recently) string literals, so this assertion doesn't allow them.
    MOZ_ASSERT(this->sourceUnits.atEnd() ||
                   this->sourceUnits.peekCodeUnit() == Unit('\r') ||
                   this->sourceUnits.peekCodeUnit() == Unit('\n'),
               "must be parked at EOF or EOL to call this function");

    // The various errors reported here include language like "in a ''
    // literal" or similar, with '' being '', "", or `` as appropriate.
    const char delimiters[] = {untilChar, untilChar, '\0'};

    this->error(errnum, delimiters);
    return;
  };

  // We need to detect any of these chars:  " or ', \n (or its
  // equivalents), \\, EOF.  Because we detect EOL sequences here and
  // put them back immediately, we can use getCodeUnit().
  int32_t unit;
  while ((unit = getCodeUnit()) != untilChar) {
    if (unit == EOF) {
      ReportPrematureEndOfLiteral(JSMSG_EOF_BEFORE_END_OF_LITERAL);
      return false;
    }

    // Non-ASCII code points are always directly appended -- even
    // U+2028 LINE SEPARATOR and U+2029 PARAGRAPH SEPARATOR that are
    // ordinarily LineTerminatorSequences.  (They contribute their literal
    // values to template and [as of recently] string literals, but they're
    // line terminators when computing line/column coordinates.)  Handle
    // the non-ASCII case early for readability.
    if (MOZ_UNLIKELY(!isAsciiCodePoint(unit))) {
      char32_t cp;
      if (!getNonAsciiCodePointDontNormalize(toUnit(unit), &cp)) {
        return false;
      }

      if (MOZ_UNLIKELY(cp == unicode::LINE_SEPARATOR ||
                       cp == unicode::PARA_SEPARATOR)) {
        if (!updateLineInfoForEOL()) {
          return false;
        }

        anyCharsAccess().updateFlagsForEOL();
      } else {
        MOZ_ASSERT(!IsLineTerminator(cp));
      }

      if (!AppendCodePointToCharBuffer(this->charBuffer, cp)) {
        return false;
      }

      continue;
    }

    if (unit == '\\') {
      // When parsing templates, we don't immediately report errors for
      // invalid escapes; these are handled by the parser.  We don't
      // append to charBuffer in those cases because it won't be read.
      unit = getCodeUnit();
      if (unit == EOF) {
        ReportPrematureEndOfLiteral(JSMSG_EOF_IN_ESCAPE_IN_LITERAL);
        return false;
      }

      // Non-ASCII |unit| isn't handled by code after this, so dedicate
      // an unlikely special-case to it and then continue.
      if (MOZ_UNLIKELY(!isAsciiCodePoint(unit))) {
        char32_t codePoint;
        if (!getNonAsciiCodePoint(unit, &codePoint)) {
          return false;
        }

        // If we consumed U+2028 LINE SEPARATOR or U+2029 PARAGRAPH
        // SEPARATOR, they'll be normalized to '\n'.  '\' followed by
        // LineContinuation represents no code points, so don't append
        // in this case.
        if (codePoint != '\n') {
          if (!AppendCodePointToCharBuffer(this->charBuffer, codePoint)) {
            return false;
          }
        }

        continue;
      }

      // The block above eliminated all non-ASCII, so cast to the
      // smallest type possible to assist the C++ compiler.
      switch (AssertedCast<uint8_t>(CodeUnitValue(toUnit(unit)))) {
        case 'b':
          unit = '\b';
          break;
        case 'f':
          unit = '\f';
          break;
        case 'n':
          unit = '\n';
          break;
        case 'r':
          unit = '\r';
          break;
        case 't':
          unit = '\t';
          break;
        case 'v':
          unit = '\v';
          break;

        case '\r':
          matchLineTerminator('\n');
          [[fallthrough]];
        case '\n': {
          // LineContinuation represents no code points.  We're manually
          // consuming a LineTerminatorSequence, so we must manually
          // update line/column info.
          if (!updateLineInfoForEOL()) {
            return false;
          }

          continue;
        }

        // Unicode character specification.
        case 'u': {
          int32_t c2 = getCodeUnit();
          if (c2 == EOF) {
            ReportPrematureEndOfLiteral(JSMSG_EOF_IN_ESCAPE_IN_LITERAL);
            return false;
          }

          // First handle a delimited Unicode escape, e.g. \u{1F4A9}.
          if (c2 == '{') {
            uint32_t start = this->sourceUnits.offset() - 3;
            uint32_t code = 0;
            bool first = true;
            bool valid = true;
            do {
              int32_t u3 = getCodeUnit();
              if (u3 == EOF) {
                if (parsingTemplate) {
                  TokenStreamAnyChars& anyChars = anyCharsAccess();
                  anyChars.setInvalidTemplateEscape(start,
                                                    InvalidEscapeType::Unicode);
                  valid = false;
                  break;
                }
                reportInvalidEscapeError(start, InvalidEscapeType::Unicode);
                return false;
              }
              if (u3 == '}') {
                if (first) {
                  if (parsingTemplate) {
                    TokenStreamAnyChars& anyChars = anyCharsAccess();
                    anyChars.setInvalidTemplateEscape(
                        start, InvalidEscapeType::Unicode);
                    valid = false;
                    break;
                  }
                  reportInvalidEscapeError(start, InvalidEscapeType::Unicode);
                  return false;
                }
                break;
              }

              // Beware: |u3| may be a non-ASCII code point here; if
              // so it'll pass into this |if|-block.
              if (!IsAsciiHexDigit(u3)) {
                if (parsingTemplate) {
                  // We put the code unit back so that we read it
                  // on the next pass, which matters if it was
                  // '`' or '\'.
                  ungetCodeUnit(u3);

                  TokenStreamAnyChars& anyChars = anyCharsAccess();
                  anyChars.setInvalidTemplateEscape(start,
                                                    InvalidEscapeType::Unicode);
                  valid = false;
                  break;
                }
                reportInvalidEscapeError(start, InvalidEscapeType::Unicode);
                return false;
              }

              code = (code << 4) | AsciiAlphanumericToNumber(u3);
              if (code > unicode::NonBMPMax) {
                if (parsingTemplate) {
                  TokenStreamAnyChars& anyChars = anyCharsAccess();
                  anyChars.setInvalidTemplateEscape(
                      start + 3, InvalidEscapeType::UnicodeOverflow);
                  valid = false;
                  break;
                }
                reportInvalidEscapeError(start + 3,
                                         InvalidEscapeType::UnicodeOverflow);
                return false;
              }

              first = false;
            } while (true);

            if (!valid) {
              continue;
            }

            MOZ_ASSERT(code <= unicode::NonBMPMax);
            if (!AppendCodePointToCharBuffer(this->charBuffer, code)) {
              return false;
            }

            continue;
          }  // end of delimited Unicode escape handling

          // Otherwise it must be a fixed-length \uXXXX Unicode escape.
          // If it isn't, this is usually an error -- but if this is a
          // template literal, we must defer error reporting because
          // malformed escapes are okay in *tagged* template literals.
          char16_t v;
          if (IsAsciiHexDigit(c2) && this->sourceUnits.matchHexDigits(3, &v)) {
            unit = (AsciiAlphanumericToNumber(c2) << 12) | v;
          } else {
            // Beware: |c2| may not be an ASCII code point here!
            ungetCodeUnit(c2);
            uint32_t start = this->sourceUnits.offset() - 2;
            if (parsingTemplate) {
              TokenStreamAnyChars& anyChars = anyCharsAccess();
              anyChars.setInvalidTemplateEscape(start,
                                                InvalidEscapeType::Unicode);
              continue;
            }
            reportInvalidEscapeError(start, InvalidEscapeType::Unicode);
            return false;
          }
          break;
        }  // case 'u'

        // Hexadecimal character specification.
        case 'x': {
          char16_t v;
          if (this->sourceUnits.matchHexDigits(2, &v)) {
            unit = v;
          } else {
            uint32_t start = this->sourceUnits.offset() - 2;
            if (parsingTemplate) {
              TokenStreamAnyChars& anyChars = anyCharsAccess();
              anyChars.setInvalidTemplateEscape(start,
                                                InvalidEscapeType::Hexadecimal);
              continue;
            }
            reportInvalidEscapeError(start, InvalidEscapeType::Hexadecimal);
            return false;
          }
          break;
        }

        default: {
          if (!IsAsciiOctal(unit)) {
            // \8 or \9 in an untagged template literal is a syntax error,
            // reported in GeneralParser::noSubstitutionUntaggedTemplate.
            //
            // Tagged template literals, however, may contain \8 and \9.  The
            // "cooked" representation of such a part will be |undefined|, and
            // the "raw" representation will contain the literal characters.
            //
            //   function f(parts) {
            //     assertEq(parts[0], undefined);
            //     assertEq(parts.raw[0], "\\8");
            //     return "composed";
            //   }
            //   assertEq(f`\8`, "composed");
            if (unit == '8' || unit == '9') {
              TokenStreamAnyChars& anyChars = anyCharsAccess();
              if (parsingTemplate) {
                anyChars.setInvalidTemplateEscape(
                    this->sourceUnits.offset() - 2,
                    InvalidEscapeType::EightOrNine);
                continue;
              }

              // \8 and \9 are forbidden in string literals in strict mode code.
              if (!strictModeError(JSMSG_DEPRECATED_EIGHT_OR_NINE_ESCAPE)) {
                return false;
              }

              // The above test doesn't catch a few edge cases; see
              // |GeneralParser::maybeParseDirective|.  Record the violation so
              // that that function can handle them.
              anyChars.setSawDeprecatedEightOrNineEscape();
            }
            break;
          }

          // Octal character specification.
          int32_t val = AsciiOctalToNumber(unit);

          unit = peekCodeUnit();
          if (MOZ_UNLIKELY(unit == EOF)) {
            ReportPrematureEndOfLiteral(JSMSG_EOF_IN_ESCAPE_IN_LITERAL);
            return false;
          }

          // Strict mode code allows only \0 followed by a non-digit.
          if (val != 0 || IsAsciiDigit(unit)) {
            TokenStreamAnyChars& anyChars = anyCharsAccess();
            if (parsingTemplate) {
              anyChars.setInvalidTemplateEscape(this->sourceUnits.offset() - 2,
                                                InvalidEscapeType::Octal);
              continue;
            }

            if (!strictModeError(JSMSG_DEPRECATED_OCTAL_ESCAPE)) {
              return false;
            }

            // The above test doesn't catch a few edge cases; see
            // |GeneralParser::maybeParseDirective|.  Record the violation so
            // that that function can handle them.
            anyChars.setSawDeprecatedOctalEscape();
          }

          if (IsAsciiOctal(unit)) {
            val = 8 * val + AsciiOctalToNumber(unit);
            consumeKnownCodeUnit(unit);

            unit = peekCodeUnit();
            if (MOZ_UNLIKELY(unit == EOF)) {
              ReportPrematureEndOfLiteral(JSMSG_EOF_IN_ESCAPE_IN_LITERAL);
              return false;
            }

            if (IsAsciiOctal(unit)) {
              int32_t save = val;
              val = 8 * val + AsciiOctalToNumber(unit);
              if (val <= 0xFF) {
                consumeKnownCodeUnit(unit);
              } else {
                val = save;
              }
            }
          }

          unit = char16_t(val);
          break;
        }  // default
      }    // switch (AssertedCast<uint8_t>(CodeUnitValue(toUnit(unit))))

      if (!this->charBuffer.append(unit)) {
        return false;
      }

      continue;
    }  // (unit == '\\')

    if (unit == '\r' || unit == '\n') {
      if (!parsingTemplate) {
        // String literals don't allow ASCII line breaks.
        ungetCodeUnit(unit);
        ReportPrematureEndOfLiteral(JSMSG_EOL_BEFORE_END_OF_STRING);
        return false;
      }

      if (unit == '\r') {
        unit = '\n';
        matchLineTerminator('\n');
      }

      if (!updateLineInfoForEOL()) {
        return false;
      }

      anyCharsAccess().updateFlagsForEOL();
    } else if (parsingTemplate && unit == '$' && matchCodeUnit('{')) {
      templateHead = true;
      break;
    }

    if (!this->charBuffer.append(unit)) {
      return false;
    }
  }

  TaggedParserAtomIndex atom = drainCharBufferIntoAtom();
  if (!atom) {
    return false;
  }

  noteBadToken.release();

  MOZ_ASSERT_IF(!parsingTemplate, !templateHead);

  TokenKind kind = !parsingTemplate ? TokenKind::String
                   : templateHead   ? TokenKind::TemplateHead
                                    : TokenKind::NoSubsTemplate;
  newAtomToken(kind, atom, start, modifier, out);
  return true;
}

const char* TokenKindToDesc(TokenKind tt) {
  switch (tt) {
#define EMIT_CASE(name, desc) \
  case TokenKind::name:       \
    return desc;
    FOR_EACH_TOKEN_KIND(EMIT_CASE)
#undef EMIT_CASE
    case TokenKind::Limit:
      MOZ_ASSERT_UNREACHABLE("TokenKind::Limit should not be passed.");
      break;
  }

  return "<bad TokenKind>";
}

#ifdef DEBUG
const char* TokenKindToString(TokenKind tt) {
  switch (tt) {
#  define EMIT_CASE(name, desc) \
    case TokenKind::name:       \
      return "TokenKind::" #name;
    FOR_EACH_TOKEN_KIND(EMIT_CASE)
#  undef EMIT_CASE
    case TokenKind::Limit:
      break;
  }

  return "<bad TokenKind>";
}
#endif

template class TokenStreamCharsBase<Utf8Unit>;
template class TokenStreamCharsBase<char16_t>;

template class GeneralTokenStreamChars<char16_t, TokenStreamAnyCharsAccess>;
template class TokenStreamChars<char16_t, TokenStreamAnyCharsAccess>;
template class TokenStreamSpecific<char16_t, TokenStreamAnyCharsAccess>;

template class GeneralTokenStreamChars<
    Utf8Unit, ParserAnyCharsAccess<GeneralParser<FullParseHandler, Utf8Unit>>>;
template class GeneralTokenStreamChars<
    Utf8Unit,
    ParserAnyCharsAccess<GeneralParser<SyntaxParseHandler, Utf8Unit>>>;
template class GeneralTokenStreamChars<
    char16_t, ParserAnyCharsAccess<GeneralParser<FullParseHandler, char16_t>>>;
template class GeneralTokenStreamChars<
    char16_t,
    ParserAnyCharsAccess<GeneralParser<SyntaxParseHandler, char16_t>>>;

template class TokenStreamChars<
    Utf8Unit, ParserAnyCharsAccess<GeneralParser<FullParseHandler, Utf8Unit>>>;
template class TokenStreamChars<
    Utf8Unit,
    ParserAnyCharsAccess<GeneralParser<SyntaxParseHandler, Utf8Unit>>>;
template class TokenStreamChars<
    char16_t, ParserAnyCharsAccess<GeneralParser<FullParseHandler, char16_t>>>;
template class TokenStreamChars<
    char16_t,
    ParserAnyCharsAccess<GeneralParser<SyntaxParseHandler, char16_t>>>;

template class TokenStreamSpecific<
    Utf8Unit, ParserAnyCharsAccess<GeneralParser<FullParseHandler, Utf8Unit>>>;
template class TokenStreamSpecific<
    Utf8Unit,
    ParserAnyCharsAccess<GeneralParser<SyntaxParseHandler, Utf8Unit>>>;
template class TokenStreamSpecific<
    char16_t, ParserAnyCharsAccess<GeneralParser<FullParseHandler, char16_t>>>;
template class TokenStreamSpecific<
    char16_t,
    ParserAnyCharsAccess<GeneralParser<SyntaxParseHandler, char16_t>>>;

}  // namespace frontend

}  // namespace js<|MERGE_RESOLUTION|>--- conflicted
+++ resolved
@@ -517,19 +517,13 @@
 
 // Taintfox: add taint information to TokenStream?
 template <typename Unit>
-<<<<<<< HEAD
-TokenStreamCharsBase<Unit>::TokenStreamCharsBase(
-    JSContext* cx, ErrorContext* ec, ParserAtomsTable* parserAtoms,
-    const Unit* units, size_t length, const StringTaint& taint, size_t startOffset)
-    : TokenStreamCharsShared(cx, ec, parserAtoms, taint),
-=======
 TokenStreamCharsBase<Unit>::TokenStreamCharsBase(FrontendContext* fc,
                                                  ParserAtomsTable* parserAtoms,
                                                  const Unit* units,
                                                  size_t length,
+                                                 const StringTaint& taint,
                                                  size_t startOffset)
-    : TokenStreamCharsShared(fc, parserAtoms),
->>>>>>> a1600bbb
+    : TokenStreamCharsShared(fc, parserAtoms, taint),
       sourceUnits(units, length, startOffset) {}
 
 bool FillCharBufferFromSourceNormalizingAsciiLineBreaks(CharBuffer& charBuffer,
@@ -593,15 +587,9 @@
 
 template <typename Unit, class AnyCharsAccess>
 TokenStreamSpecific<Unit, AnyCharsAccess>::TokenStreamSpecific(
-<<<<<<< HEAD
-    JSContext* cx, ErrorContext* ec, ParserAtomsTable* parserAtoms,
+    FrontendContext* fc, ParserAtomsTable* parserAtoms,
     const ReadOnlyCompileOptions& options, const Unit* units, size_t length, const StringTaint& taint)
-    : TokenStreamChars<Unit, AnyCharsAccess>(cx, ec, parserAtoms, units, length, taint,
-=======
-    FrontendContext* fc, ParserAtomsTable* parserAtoms,
-    const ReadOnlyCompileOptions& options, const Unit* units, size_t length)
-    : TokenStreamChars<Unit, AnyCharsAccess>(fc, parserAtoms, units, length,
->>>>>>> a1600bbb
+    : TokenStreamChars<Unit, AnyCharsAccess>(fc, parserAtoms, units, length, taint,
                                              options.scriptSourceOffset) {}
 
 bool TokenStreamAnyChars::checkOptions() {
