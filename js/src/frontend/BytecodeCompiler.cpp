--- conflicted
+++ resolved
@@ -222,31 +222,18 @@
         return false;
 
     if (canLazilyParse()) {
-<<<<<<< HEAD
         syntaxParser.emplace(cx, alloc, options, sourceBuffer.get(), sourceBuffer.length(), sourceBuffer.taint(),
-                             /* foldConstants = */ false, (Parser<SyntaxParseHandler>*) nullptr,
-                             (LazyScript*) nullptr);
-=======
-        syntaxParser.emplace(cx, alloc, options, sourceBuffer.get(), sourceBuffer.length(),
                              /* foldConstants = */ false, *usedNames,
                              (Parser<SyntaxParseHandler>*) nullptr, (LazyScript*) nullptr);
->>>>>>> 9849e384
 
         if (!syntaxParser->checkOptions())
             return false;
     }
 
-<<<<<<< HEAD
     parser.emplace(cx, alloc, options, sourceBuffer.get(), sourceBuffer.length(), sourceBuffer.taint(),
-                   /* foldConstants = */ true, syntaxParser.ptrOr(nullptr), nullptr);
-
+                   /* foldConstants = */ true, *usedNames, syntaxParser.ptrOr(nullptr), nullptr);
     // TaintFox: TODO disabled for now
     //parser->sct = sourceCompressor;
-=======
-    parser.emplace(cx, alloc, options, sourceBuffer.get(), sourceBuffer.length(),
-                   /* foldConstants = */ true, *usedNames, syntaxParser.ptrOr(nullptr), nullptr);
-    parser->sct = sourceCompressor;
->>>>>>> 9849e384
     parser->ss = scriptSource;
     if (!parser->checkOptions())
         return false;
@@ -650,17 +637,12 @@
 
     AutoCompilationTraceLogger traceLogger(cx, TraceLogger_ParserCompileLazy, options);
 
-<<<<<<< HEAD
-    // TaintFox: TODO obtain taint?
-    Parser<FullParseHandler> parser(cx, &cx->tempLifoAlloc(), options, chars, length, EmptyTaint,
-                                    /* foldConstants = */ true, nullptr, lazy);
-=======
     UsedNameTracker usedNames(cx);
     if (!usedNames.init())
         return false;
-    Parser<FullParseHandler> parser(cx, cx->tempLifoAlloc(), options, chars, length,
+    // TaintFox: TODO obtain taint?
+    Parser<FullParseHandler> parser(cx, cx->tempLifoAlloc(), options, chars, length, EmptyTaint,
                                     /* foldConstants = */ true, usedNames, nullptr, lazy);
->>>>>>> 9849e384
     if (!parser.checkOptions())
         return false;
 
