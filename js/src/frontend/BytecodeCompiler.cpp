/* -*- Mode: C++; tab-width: 8; indent-tabs-mode: nil; c-basic-offset: 2 -*-
 * vim: set ts=8 sts=2 et sw=2 tw=80:
 * This Source Code Form is subject to the terms of the Mozilla Public
 * License, v. 2.0. If a copy of the MPL was not distributed with this
 * file, You can obtain one at http://mozilla.org/MPL/2.0/. */

#include "frontend/BytecodeCompiler.h"

#include "mozilla/Attributes.h"
#include "mozilla/Maybe.h"
#include "mozilla/Utf8.h"     // mozilla::Utf8Unit
#include "mozilla/Variant.h"  // mozilla::Variant

#include "debugger/DebugAPI.h"
#include "frontend/BytecodeCompilation.h"
#include "frontend/BytecodeEmitter.h"
#include "frontend/EitherParser.h"
#include "frontend/ErrorReporter.h"
#ifdef JS_ENABLE_SMOOSH
#  include "frontend/Frontend2.h"  // Smoosh
#endif
#include "frontend/ModuleSharedContext.h"
#include "js/SourceText.h"
#include "vm/FunctionFlags.h"          // FunctionFlags
#include "vm/GeneratorAndAsyncKind.h"  // js::GeneratorKind, js::FunctionAsyncKind
#include "vm/GlobalObject.h"
#include "vm/HelperThreadState.h"  // OffThreadFrontendErrors
#include "vm/JSContext.h"
#include "vm/JSScript.h"       // ScriptSource, UncompressedSourceCache
#include "vm/ModuleBuilder.h"  // js::ModuleBuilder
#include "vm/Time.h"           // AutoIncrementalTimer
#include "vm/TraceLogging.h"
#include "wasm/AsmJS.h"

#include "vm/GeckoProfiler-inl.h"

using namespace js;
using namespace js::frontend;

using mozilla::Maybe;
using mozilla::Utf8Unit;

using JS::CompileOptions;
using JS::ReadOnlyCompileOptions;
using JS::SourceText;

// RAII class to check the frontend reports an exception when it fails to
// compile a script.
class MOZ_RAII AutoAssertReportedException {
#ifdef DEBUG
  JSContext* cx_;
  bool check_;

 public:
  explicit AutoAssertReportedException(JSContext* cx) : cx_(cx), check_(true) {}
  void reset() { check_ = false; }
  ~AutoAssertReportedException() {
    if (!check_) {
      return;
    }

    if (!cx_->isHelperThreadContext()) {
      MOZ_ASSERT(cx_->isExceptionPending());
      return;
    }

    OffThreadFrontendErrors* errors = cx_->offThreadFrontendErrors();
    MOZ_ASSERT(errors->outOfMemory || errors->overRecursed ||
               !errors->errors.empty());
  }
#else
 public:
  explicit AutoAssertReportedException(JSContext*) {}
  void reset() {}
#endif
};

static bool EmplaceEmitter(CompilationState& compilationState,
                           Maybe<BytecodeEmitter>& emitter,
                           const EitherParser& parser, SharedContext* sc);

template <typename Unit>
class MOZ_STACK_CLASS SourceAwareCompiler {
 protected:
  SourceText<Unit>& sourceBuffer_;

  CompilationState compilationState_;

  Maybe<Parser<SyntaxParseHandler, Unit>> syntaxParser;
  Maybe<Parser<FullParseHandler, Unit>> parser;

  using TokenStreamPosition = frontend::TokenStreamPosition<Unit>;

 protected:
  explicit SourceAwareCompiler(JSContext* cx, LifoAllocScope& parserAllocScope,
                               CompilationInput& input,
                               SourceText<Unit>& sourceBuffer)
      : sourceBuffer_(sourceBuffer),
        compilationState_(cx, parserAllocScope, input) {
    MOZ_ASSERT(sourceBuffer_.get() != nullptr);
  }

  [[nodiscard]] bool init(JSContext* cx,
                          InheritThis inheritThis = InheritThis::No,
                          JSObject* enclosingEnv = nullptr) {
    if (!compilationState_.init(cx, inheritThis, enclosingEnv)) {
      return false;
    }

    return createSourceAndParser(cx);
  }

  // Call this before calling compile{Global,Eval}Script.
  [[nodiscard]] bool createSourceAndParser(JSContext* cx);

  void assertSourceAndParserCreated() const {
    MOZ_ASSERT(compilationState_.source != nullptr);
    MOZ_ASSERT(parser.isSome());
  }

  void assertSourceParserAndScriptCreated() { assertSourceAndParserCreated(); }

  [[nodiscard]] bool emplaceEmitter(Maybe<BytecodeEmitter>& emitter,
                                    SharedContext* sharedContext) {
    return EmplaceEmitter(compilationState_, emitter,
                          EitherParser(parser.ptr()), sharedContext);
  }

  bool canHandleParseFailure(const Directives& newDirectives);

  void handleParseFailure(
      const Directives& newDirectives, TokenStreamPosition& startPosition,
      CompilationState::CompilationStatePosition& startStatePosition);

 public:
  CompilationState& compilationState() { return compilationState_; };

  ExtensibleCompilationStencil& stencil() { return compilationState_; }
};

template <typename Unit>
class MOZ_STACK_CLASS ScriptCompiler : public SourceAwareCompiler<Unit> {
  using Base = SourceAwareCompiler<Unit>;

 protected:
  using Base::compilationState_;
  using Base::parser;
  using Base::sourceBuffer_;

  using Base::assertSourceParserAndScriptCreated;
  using Base::canHandleParseFailure;
  using Base::emplaceEmitter;
  using Base::handleParseFailure;

  using typename Base::TokenStreamPosition;

 public:
  explicit ScriptCompiler(JSContext* cx, LifoAllocScope& parserAllocScope,
                          CompilationInput& input,
                          SourceText<Unit>& sourceBuffer)
      : Base(cx, parserAllocScope, input, sourceBuffer) {}

  using Base::init;
  using Base::stencil;

  [[nodiscard]] bool compile(JSContext* cx, SharedContext* sc);
};

#ifdef JS_ENABLE_SMOOSH
[[nodiscard]] static bool TrySmoosh(
    JSContext* cx, CompilationInput& input,
    JS::SourceText<mozilla::Utf8Unit>& srcBuf,
    UniquePtr<ExtensibleCompilationStencil>& stencilOut) {
  MOZ_ASSERT(!stencilOut);

  if (!cx->options().trySmoosh()) {
    return true;
  }

  JSRuntime* rt = cx->runtime();
  if (!Smoosh::tryCompileGlobalScriptToExtensibleStencil(cx, input, srcBuf,
                                                         stencilOut)) {
    return false;
  }

  if (cx->options().trackNotImplemented()) {
    if (stencilOut) {
      rt->parserWatcherFile.put("1");
    } else {
      rt->parserWatcherFile.put("0");
    }
  }

  if (!stencilOut) {
    fprintf(stderr, "Falling back!\n");
    return true;
  }

  return stencilOut->source->assignSource(cx, input.options, srcBuf);
}

[[nodiscard]] static bool TrySmoosh(
    JSContext* cx, CompilationInput& input, JS::SourceText<char16_t>& srcBuf,
    UniquePtr<ExtensibleCompilationStencil>& stencilOut) {
  MOZ_ASSERT(!stencilOut);
  return true;
}
#endif  // JS_ENABLE_SMOOSH

using BytecodeCompilerOutput =
    mozilla::Variant<UniquePtr<ExtensibleCompilationStencil>,
                     UniquePtr<CompilationStencil>, CompilationGCOutput*>;

// Compile global script, and return it as one of:
//   * ExtensibleCompilationStencil (without instantiation)
//   * CompilationStencil (without instantiation, has no external dependency)
//   * CompilationGCOutput (with instantiation).
template <typename Unit>
[[nodiscard]] static bool CompileGlobalScriptToStencilAndMaybeInstantiate(
    JSContext* cx, CompilationInput& input, JS::SourceText<Unit>& srcBuf,
    ScopeKind scopeKind, BytecodeCompilerOutput& output) {
#ifdef JS_ENABLE_SMOOSH
  {
    UniquePtr<ExtensibleCompilationStencil> extensibleStencil;
    if (!TrySmoosh(cx, input, srcBuf, extensibleStencil)) {
      return false;
    }
    if (extensibleStencil) {
      if (output.is<UniquePtr<ExtensibleCompilationStencil>>()) {
        output.as<UniquePtr<ExtensibleCompilationStencil>>() =
            std::move(extensibleStencil);
      } else if (output.is<UniquePtr<CompilationStencil>>()) {
        auto stencil = cx->make_unique<frontend::CompilationStencil>(
            std::move(extensibleStencil));
        if (!stencil) {
          return false;
        }

        output.as<UniquePtr<CompilationStencil>>() = std::move(stencil);
      } else {
        BorrowingCompilationStencil borrowingStencil(*extensibleStencil);
        if (!InstantiateStencils(cx, input, borrowingStencil,
                                 *(output.as<CompilationGCOutput*>()))) {
          return false;
        }
      }
      return true;
    }
  }
#endif  // JS_ENABLE_SMOOSH

  if (input.options.selfHostingMode) {
    if (!input.initForSelfHostingGlobal(cx)) {
      return false;
    }
  } else {
    if (!input.initForGlobal(cx)) {
      return false;
    }
  }

  AutoAssertReportedException assertException(cx);

  LifoAllocScope parserAllocScope(&cx->tempLifoAlloc());
  ScriptCompiler<Unit> compiler(cx, parserAllocScope, input, srcBuf);
  if (!compiler.init(cx)) {
    return false;
  }

  SourceExtent extent = SourceExtent::makeGlobalExtent(
      srcBuf.length(), input.options.lineno, input.options.column);

  GlobalSharedContext globalsc(cx, scopeKind, input.options,
                               compiler.compilationState().directives, extent);

  if (!compiler.compile(cx, &globalsc)) {
    return false;
  }

  if (output.is<UniquePtr<ExtensibleCompilationStencil>>()) {
    auto stencil = cx->make_unique<ExtensibleCompilationStencil>(
        std::move(compiler.stencil()));
    if (!stencil) {
      return false;
    }
    output.as<UniquePtr<ExtensibleCompilationStencil>>() = std::move(stencil);
  } else if (output.is<UniquePtr<CompilationStencil>>()) {
    AutoGeckoProfilerEntry pseudoFrame(cx, "script emit",
                                       JS::ProfilingCategoryPair::JS_Parsing);

    auto extensibleStencil =
        cx->make_unique<frontend::ExtensibleCompilationStencil>(
            std::move(compiler.stencil()));
    if (!extensibleStencil) {
      return false;
    }

    auto stencil =
        cx->make_unique<CompilationStencil>(std::move(extensibleStencil));
    if (!stencil) {
      return false;
    }

    output.as<UniquePtr<CompilationStencil>>() = std::move(stencil);
  } else {
    BorrowingCompilationStencil borrowingStencil(compiler.stencil());
    if (!InstantiateStencils(cx, input, borrowingStencil,
                             *(output.as<CompilationGCOutput*>()))) {
      return false;
    }
  }

  assertException.reset();
  return true;
}

template <typename Unit>
static UniquePtr<CompilationStencil> CompileGlobalScriptToStencilImpl(
    JSContext* cx, CompilationInput& input, JS::SourceText<Unit>& srcBuf,
    ScopeKind scopeKind) {
  using OutputType = UniquePtr<CompilationStencil>;
  BytecodeCompilerOutput output((OutputType()));
  if (!CompileGlobalScriptToStencilAndMaybeInstantiate(cx, input, srcBuf,
                                                       scopeKind, output)) {
    return nullptr;
  }
  return std::move(output.as<OutputType>());
}

UniquePtr<CompilationStencil> frontend::CompileGlobalScriptToStencil(
    JSContext* cx, CompilationInput& input, JS::SourceText<char16_t>& srcBuf,
    ScopeKind scopeKind) {
  return CompileGlobalScriptToStencilImpl(cx, input, srcBuf, scopeKind);
}

UniquePtr<CompilationStencil> frontend::CompileGlobalScriptToStencil(
    JSContext* cx, CompilationInput& input, JS::SourceText<Utf8Unit>& srcBuf,
    ScopeKind scopeKind) {
  return CompileGlobalScriptToStencilImpl(cx, input, srcBuf, scopeKind);
}

template <typename Unit>
static UniquePtr<ExtensibleCompilationStencil>
CompileGlobalScriptToExtensibleStencilImpl(JSContext* cx,
                                           CompilationInput& input,
                                           JS::SourceText<Unit>& srcBuf,
                                           ScopeKind scopeKind) {
  using OutputType = UniquePtr<ExtensibleCompilationStencil>;
  BytecodeCompilerOutput output((OutputType()));
  if (!CompileGlobalScriptToStencilAndMaybeInstantiate(cx, input, srcBuf,
                                                       scopeKind, output)) {
    return nullptr;
  }
  return std::move(output.as<OutputType>());
}

UniquePtr<ExtensibleCompilationStencil>
frontend::CompileGlobalScriptToExtensibleStencil(
    JSContext* cx, CompilationInput& input, JS::SourceText<char16_t>& srcBuf,
    ScopeKind scopeKind) {
  return CompileGlobalScriptToExtensibleStencilImpl(cx, input, srcBuf,
                                                    scopeKind);
}

UniquePtr<ExtensibleCompilationStencil>
frontend::CompileGlobalScriptToExtensibleStencil(
    JSContext* cx, CompilationInput& input, JS::SourceText<Utf8Unit>& srcBuf,
    ScopeKind scopeKind) {
  return CompileGlobalScriptToExtensibleStencilImpl(cx, input, srcBuf,
                                                    scopeKind);
}

bool frontend::InstantiateStencils(JSContext* cx, CompilationInput& input,
                                   const CompilationStencil& stencil,
                                   CompilationGCOutput& gcOutput) {
  {
    AutoGeckoProfilerEntry pseudoFrame(cx, "stencil instantiate",
                                       JS::ProfilingCategoryPair::JS_Parsing);

    if (!CompilationStencil::instantiateStencils(cx, input, stencil,
                                                 gcOutput)) {
      return false;
    }
  }

  // Enqueue an off-thread source compression task after finishing parsing.
  if (!cx->isHelperThreadContext()) {
    if (!stencil.source->tryCompressOffThread(cx)) {
      return false;
    }

    Rooted<JSScript*> script(cx, gcOutput.script);
    const JS::InstantiateOptions instantiateOptions(input.options);
    FireOnNewScript(cx, instantiateOptions, script);
  }

  return true;
}

bool frontend::PrepareForInstantiate(JSContext* cx, CompilationInput& input,
                                     const CompilationStencil& stencil,
                                     CompilationGCOutput& gcOutput) {
  AutoGeckoProfilerEntry pseudoFrame(cx, "stencil instantiate",
                                     JS::ProfilingCategoryPair::JS_Parsing);

  return CompilationStencil::prepareForInstantiate(cx, input.atomCache, stencil,
                                                   gcOutput);
}

template <typename Unit>
static JSScript* CompileGlobalScriptImpl(
    JSContext* cx, const JS::ReadOnlyCompileOptions& options,
    JS::SourceText<Unit>& srcBuf, ScopeKind scopeKind) {
  Rooted<CompilationInput> input(cx, CompilationInput(options));
  Rooted<CompilationGCOutput> gcOutput(cx);
  BytecodeCompilerOutput output(gcOutput.address());
  if (!CompileGlobalScriptToStencilAndMaybeInstantiate(cx, input.get(), srcBuf,
                                                       scopeKind, output)) {
    return nullptr;
  }
  return gcOutput.get().script;
}

JSScript* frontend::CompileGlobalScript(
    JSContext* cx, const JS::ReadOnlyCompileOptions& options,
    JS::SourceText<char16_t>& srcBuf, ScopeKind scopeKind) {
  return CompileGlobalScriptImpl(cx, options, srcBuf, scopeKind);
}

JSScript* frontend::CompileGlobalScript(
    JSContext* cx, const JS::ReadOnlyCompileOptions& options,
    JS::SourceText<Utf8Unit>& srcBuf, ScopeKind scopeKind) {
  return CompileGlobalScriptImpl(cx, options, srcBuf, scopeKind);
}

template <typename Unit>
static JSScript* CompileEvalScriptImpl(
    JSContext* cx, const JS::ReadOnlyCompileOptions& options,
    SourceText<Unit>& srcBuf, JS::Handle<js::Scope*> enclosingScope,
    JS::Handle<JSObject*> enclosingEnv) {
  AutoAssertReportedException assertException(cx);

  Rooted<CompilationInput> input(cx, CompilationInput(options));
  if (!input.get().initForEval(cx, enclosingScope)) {
    return nullptr;
  }

  LifoAllocScope parserAllocScope(&cx->tempLifoAlloc());

  ScriptCompiler<Unit> compiler(cx, parserAllocScope, input.get(), srcBuf);
  if (!compiler.init(cx, InheritThis::Yes, enclosingEnv)) {
    return nullptr;
  }

  uint32_t len = srcBuf.length();
  SourceExtent extent =
      SourceExtent::makeGlobalExtent(len, options.lineno, options.column);
  EvalSharedContext evalsc(cx, compiler.compilationState(), extent);
  if (!compiler.compile(cx, &evalsc)) {
    return nullptr;
  }

  Rooted<CompilationGCOutput> gcOutput(cx);
  {
    BorrowingCompilationStencil borrowingStencil(compiler.stencil());
    if (!InstantiateStencils(cx, input.get(), borrowingStencil,
                             gcOutput.get())) {
      return nullptr;
    }
  }

  assertException.reset();
  return gcOutput.get().script;
}

JSScript* frontend::CompileEvalScript(JSContext* cx,
                                      const JS::ReadOnlyCompileOptions& options,
                                      JS::SourceText<char16_t>& srcBuf,
                                      JS::Handle<js::Scope*> enclosingScope,
                                      JS::Handle<JSObject*> enclosingEnv) {
  return CompileEvalScriptImpl(cx, options, srcBuf, enclosingScope,
                               enclosingEnv);
}

template <typename Unit>
class MOZ_STACK_CLASS ModuleCompiler final : public SourceAwareCompiler<Unit> {
  using Base = SourceAwareCompiler<Unit>;

  using Base::assertSourceParserAndScriptCreated;
  using Base::compilationState_;
  using Base::emplaceEmitter;
  using Base::parser;

 public:
  explicit ModuleCompiler(JSContext* cx, LifoAllocScope& parserAllocScope,
                          CompilationInput& input,
                          SourceText<Unit>& sourceBuffer)
      : Base(cx, parserAllocScope, input, sourceBuffer) {}

  using Base::init;
  using Base::stencil;

  [[nodiscard]] bool compile(JSContext* cx);
};

template <typename Unit>
class MOZ_STACK_CLASS StandaloneFunctionCompiler final
    : public SourceAwareCompiler<Unit> {
  using Base = SourceAwareCompiler<Unit>;

  using Base::assertSourceAndParserCreated;
  using Base::canHandleParseFailure;
  using Base::compilationState_;
  using Base::emplaceEmitter;
  using Base::handleParseFailure;
  using Base::parser;
  using Base::sourceBuffer_;

  using typename Base::TokenStreamPosition;

 public:
  explicit StandaloneFunctionCompiler(JSContext* cx,
                                      LifoAllocScope& parserAllocScope,
                                      CompilationInput& input,
                                      SourceText<Unit>& sourceBuffer)
      : Base(cx, parserAllocScope, input, sourceBuffer) {}

  using Base::init;
  using Base::stencil;

 private:
  FunctionNode* parse(JSContext* cx, FunctionSyntaxKind syntaxKind,
                      GeneratorKind generatorKind, FunctionAsyncKind asyncKind,
                      const Maybe<uint32_t>& parameterListEnd);

 public:
  [[nodiscard]] bool compile(JSContext* cx, FunctionSyntaxKind syntaxKind,
                             GeneratorKind generatorKind,
                             FunctionAsyncKind asyncKind,
                             const Maybe<uint32_t>& parameterListEnd);
};

AutoFrontendTraceLog::AutoFrontendTraceLog(JSContext* cx,
                                           const TraceLoggerTextId id,
                                           const ErrorReporter& errorReporter)
#ifdef JS_TRACE_LOGGING
    : logger_(TraceLoggerForCurrentThread(cx)) {
  if (!logger_) {
    return;
  }

  // If the tokenizer hasn't yet gotten any tokens, use the line and column
  // numbers from CompileOptions.
  uint32_t line, column;
  if (errorReporter.hasTokenizationStarted()) {
    line = errorReporter.options().lineno;
    column = errorReporter.options().column;
  } else {
    errorReporter.currentLineAndColumn(&line, &column);
  }
  frontendEvent_.emplace(TraceLogger_Frontend, errorReporter.getFilename(),
                         line, column);
  frontendLog_.emplace(logger_, *frontendEvent_);
  typeLog_.emplace(logger_, id);
}
#else
{
}
#endif

AutoFrontendTraceLog::AutoFrontendTraceLog(JSContext* cx,
                                           const TraceLoggerTextId id,
                                           const ErrorReporter& errorReporter,
                                           FunctionBox* funbox)
#ifdef JS_TRACE_LOGGING
    : logger_(TraceLoggerForCurrentThread(cx)) {
  if (!logger_) {
    return;
  }

  frontendEvent_.emplace(TraceLogger_Frontend, errorReporter.getFilename(),
                         funbox->extent().lineno, funbox->extent().column);
  frontendLog_.emplace(logger_, *frontendEvent_);
  typeLog_.emplace(logger_, id);
}
#else
{
}
#endif

AutoFrontendTraceLog::AutoFrontendTraceLog(JSContext* cx,
                                           const TraceLoggerTextId id,
                                           const ErrorReporter& errorReporter,
                                           ParseNode* pn)
#ifdef JS_TRACE_LOGGING
    : logger_(TraceLoggerForCurrentThread(cx)) {
  if (!logger_) {
    return;
  }

  uint32_t line, column;
  errorReporter.lineAndColumnAt(pn->pn_pos.begin, &line, &column);
  frontendEvent_.emplace(TraceLogger_Frontend, errorReporter.getFilename(),
                         line, column);
  frontendLog_.emplace(logger_, *frontendEvent_);
  typeLog_.emplace(logger_, id);
}
#else
{
}
#endif

template <typename Unit>
bool SourceAwareCompiler<Unit>::createSourceAndParser(JSContext* cx) {
  const auto& options = compilationState_.input.options;

  if (!compilationState_.source->assignSource(cx, options, sourceBuffer_)) {
    return false;
  }

<<<<<<< HEAD
  if (CanLazilyParse(compilationInfo)) {
    syntaxParser.emplace(compilationInfo.cx, compilationInfo.options,
                         sourceBuffer_.units(), sourceBuffer_.length(), sourceBuffer_.taint(),
                         /* foldConstants = */ false, compilationInfo, nullptr,
                         nullptr);
=======
  MOZ_ASSERT(compilationState_.canLazilyParse ==
             CanLazilyParse(compilationState_.input.options));
  if (compilationState_.canLazilyParse) {
    syntaxParser.emplace(cx, options, sourceBuffer_.units(),
                         sourceBuffer_.length(),
                         /* foldConstants = */ false, compilationState_,
                         /* syntaxParser = */ nullptr);
>>>>>>> 713683b4
    if (!syntaxParser->checkOptions()) {
      return false;
    }
  }

<<<<<<< HEAD
  parser.emplace(compilationInfo.cx, compilationInfo.options,
                 sourceBuffer_.units(), sourceBuffer_.length(), sourceBuffer_.taint(),
                 /* foldConstants = */ true, compilationInfo,
                 syntaxParser.ptrOr(nullptr), nullptr);
  parser->ss = compilationInfo.source();
=======
  parser.emplace(cx, options, sourceBuffer_.units(), sourceBuffer_.length(),
                 /* foldConstants = */ true, compilationState_,
                 syntaxParser.ptrOr(nullptr));
  parser->ss = compilationState_.source.get();
>>>>>>> 713683b4
  return parser->checkOptions();
}

static bool EmplaceEmitter(CompilationState& compilationState,
                           Maybe<BytecodeEmitter>& emitter,
                           const EitherParser& parser, SharedContext* sc) {
  BytecodeEmitter::EmitterMode emitterMode =
      sc->selfHosted() ? BytecodeEmitter::SelfHosting : BytecodeEmitter::Normal;
  emitter.emplace(/* parent = */ nullptr, parser, sc, compilationState,
                  emitterMode);
  return emitter->init();
}

template <typename Unit>
bool SourceAwareCompiler<Unit>::canHandleParseFailure(
    const Directives& newDirectives) {
  // Try to reparse if no parse errors were thrown and the directives changed.
  //
  // NOTE:
  // Only the following two directive changes force us to reparse the script:
  // - The "use asm" directive was encountered.
  // - The "use strict" directive was encountered and duplicate parameter names
  //   are present. We reparse in this case to display the error at the correct
  //   source location. See |Parser::hasValidSimpleStrictParameterNames()|.
  return !parser->anyChars.hadError() &&
         compilationState_.directives != newDirectives;
}

template <typename Unit>
void SourceAwareCompiler<Unit>::handleParseFailure(
    const Directives& newDirectives, TokenStreamPosition& startPosition,
    CompilationState::CompilationStatePosition& startStatePosition) {
  MOZ_ASSERT(canHandleParseFailure(newDirectives));

  // Rewind to starting position to retry.
  parser->tokenStream.rewind(startPosition);
  compilationState_.rewind(startStatePosition);

  // Assignment must be monotonic to prevent reparsing iloops
  MOZ_ASSERT_IF(compilationState_.directives.strict(), newDirectives.strict());
  MOZ_ASSERT_IF(compilationState_.directives.asmJS(), newDirectives.asmJS());
  compilationState_.directives = newDirectives;
}

template <typename Unit>
bool ScriptCompiler<Unit>::compile(JSContext* cx, SharedContext* sc) {
  assertSourceParserAndScriptCreated();

  TokenStreamPosition startPosition(parser->tokenStream);

  // Emplace the topLevel stencil
  MOZ_ASSERT(compilationState_.scriptData.length() ==
             CompilationStencil::TopLevelIndex);
  if (!compilationState_.appendScriptStencilAndData(cx)) {
    return false;
  }

  ParseNode* pn;
  {
    AutoGeckoProfilerEntry pseudoFrame(cx, "script parsing",
                                       JS::ProfilingCategoryPair::JS_Parsing);
    if (sc->isEvalContext()) {
      pn = parser->evalBody(sc->asEvalContext());
    } else {
      pn = parser->globalBody(sc->asGlobalContext());
    }
  }

  if (!pn) {
    // Global and eval scripts don't get reparsed after a new directive was
    // encountered:
    // - "use strict" doesn't require any special error reporting for scripts.
    // - "use asm" directives don't have an effect in global/eval contexts.
    MOZ_ASSERT(!canHandleParseFailure(compilationState_.directives));
    return false;
  }

  {
    // Successfully parsed. Emit the script.
    AutoGeckoProfilerEntry pseudoFrame(cx, "script emit",
                                       JS::ProfilingCategoryPair::JS_Parsing);

    Maybe<BytecodeEmitter> emitter;
    if (!emplaceEmitter(emitter, sc)) {
      return false;
    }

    if (!emitter->emitScript(pn)) {
      return false;
    }
  }

  MOZ_ASSERT_IF(!cx->isHelperThreadContext(), !cx->isExceptionPending());

  return true;
}

template <typename Unit>
bool ModuleCompiler<Unit>::compile(JSContext* cx) {
  // Emplace the topLevel stencil
  MOZ_ASSERT(compilationState_.scriptData.length() ==
             CompilationStencil::TopLevelIndex);
  if (!compilationState_.appendScriptStencilAndData(cx)) {
    return false;
  }

  ModuleBuilder builder(cx, parser.ptr());

  const auto& options = compilationState_.input.options;

  uint32_t len = this->sourceBuffer_.length();
  SourceExtent extent =
      SourceExtent::makeGlobalExtent(len, options.lineno, options.column);
  ModuleSharedContext modulesc(cx, options, builder, extent);

  ParseNode* pn = parser->moduleBody(&modulesc);
  if (!pn) {
    return false;
  }

  Maybe<BytecodeEmitter> emitter;
  if (!emplaceEmitter(emitter, &modulesc)) {
    return false;
  }

  if (!emitter->emitScript(pn->as<ModuleNode>().body())) {
    return false;
  }

  StencilModuleMetadata& moduleMetadata = *compilationState_.moduleMetadata;

  builder.finishFunctionDecls(moduleMetadata);

  MOZ_ASSERT_IF(!cx->isHelperThreadContext(), !cx->isExceptionPending());
  return true;
}

// Parse a standalone JS function, which might appear as the value of an
// event handler attribute in an HTML <INPUT> tag, or in a Function()
// constructor.
template <typename Unit>
FunctionNode* StandaloneFunctionCompiler<Unit>::parse(
    JSContext* cx, FunctionSyntaxKind syntaxKind, GeneratorKind generatorKind,
    FunctionAsyncKind asyncKind, const Maybe<uint32_t>& parameterListEnd) {
  assertSourceAndParserCreated();

  TokenStreamPosition startPosition(parser->tokenStream);
  auto startStatePosition = compilationState_.getPosition();

  // Speculatively parse using the default directives implied by the context.
  // If a directive is encountered (e.g., "use strict") that changes how the
  // function should have been parsed, we backup and reparse with the new set
  // of directives.

  FunctionNode* fn;
  for (;;) {
    Directives newDirectives = compilationState_.directives;
    fn = parser->standaloneFunction(parameterListEnd, syntaxKind, generatorKind,
                                    asyncKind, compilationState_.directives,
                                    &newDirectives);
    if (fn) {
      break;
    }

    // Maybe we encountered a new directive. See if we can try again.
    if (!canHandleParseFailure(newDirectives)) {
      return nullptr;
    }

    handleParseFailure(newDirectives, startPosition, startStatePosition);
  }

  return fn;
}

// Compile a standalone JS function.
template <typename Unit>
bool StandaloneFunctionCompiler<Unit>::compile(
    JSContext* cx, FunctionSyntaxKind syntaxKind, GeneratorKind generatorKind,
    FunctionAsyncKind asyncKind, const Maybe<uint32_t>& parameterListEnd) {
  FunctionNode* parsedFunction =
      parse(cx, syntaxKind, generatorKind, asyncKind, parameterListEnd);
  if (!parsedFunction) {
    return false;
  }

  FunctionBox* funbox = parsedFunction->funbox();

  if (funbox->isInterpreted()) {
    Maybe<BytecodeEmitter> emitter;
    if (!emplaceEmitter(emitter, funbox)) {
      return false;
    }

    if (!emitter->emitFunctionScript(parsedFunction)) {
      return false;
    }

    // The parser extent has stripped off the leading `function...` but
    // we want the SourceExtent used in the final standalone script to
    // start from the beginning of the buffer, and use the provided
    // line and column.
    const auto& options = compilationState_.input.options;
    compilationState_.scriptExtra[CompilationStencil::TopLevelIndex].extent =
        SourceExtent{/* sourceStart = */ 0,
                     sourceBuffer_.length(),
                     funbox->extent().toStringStart,
                     funbox->extent().toStringEnd,
                     options.lineno,
                     options.column};
  } else {
    // The asm.js module was created by parser. Instantiation below will
    // allocate the JSFunction that wraps it.
    MOZ_ASSERT(funbox->isAsmJSModule());
    MOZ_ASSERT(compilationState_.asmJS->moduleMap.has(funbox->index()));
    MOZ_ASSERT(compilationState_.scriptData[CompilationStencil::TopLevelIndex]
                   .functionFlags.isAsmJSNative());
  }

  return true;
}

// Compile module, and return it as one of:
//   * ExtensibleCompilationStencil (without instantiation)
//   * CompilationStencil (without instantiation, has no external dependency)
//   * CompilationGCOutput (with instantiation).
template <typename Unit>
[[nodiscard]] static bool ParseModuleToStencilAndMaybeInstantiate(
    JSContext* cx, CompilationInput& input, SourceText<Unit>& srcBuf,
    BytecodeCompilerOutput& output) {
  MOZ_ASSERT(srcBuf.get());

  if (!input.initForModule(cx)) {
    return false;
  }

  AutoAssertReportedException assertException(cx);

  LifoAllocScope parserAllocScope(&cx->tempLifoAlloc());
  ModuleCompiler<Unit> compiler(cx, parserAllocScope, input, srcBuf);
  if (!compiler.init(cx)) {
    return false;
  }

  if (!compiler.compile(cx)) {
    return false;
  }

  if (output.is<UniquePtr<ExtensibleCompilationStencil>>()) {
    auto stencil = cx->make_unique<ExtensibleCompilationStencil>(
        std::move(compiler.stencil()));
    if (!stencil) {
      return false;
    }
    output.as<UniquePtr<ExtensibleCompilationStencil>>() = std::move(stencil);
  } else if (output.is<UniquePtr<CompilationStencil>>()) {
    AutoGeckoProfilerEntry pseudoFrame(cx, "script emit",
                                       JS::ProfilingCategoryPair::JS_Parsing);

    auto extensibleStencil =
        cx->make_unique<frontend::ExtensibleCompilationStencil>(
            std::move(compiler.stencil()));
    if (!extensibleStencil) {
      return false;
    }

    auto stencil =
        cx->make_unique<CompilationStencil>(std::move(extensibleStencil));
    if (!stencil) {
      return false;
    }

    output.as<UniquePtr<CompilationStencil>>() = std::move(stencil);
  } else {
    BorrowingCompilationStencil borrowingStencil(compiler.stencil());
    if (!InstantiateStencils(cx, input, borrowingStencil,
                             *(output.as<CompilationGCOutput*>()))) {
      return false;
    }
  }

  assertException.reset();
  return true;
}

template <typename Unit>
UniquePtr<CompilationStencil> ParseModuleToStencilImpl(
    JSContext* cx, CompilationInput& input, SourceText<Unit>& srcBuf) {
  using OutputType = UniquePtr<CompilationStencil>;
  BytecodeCompilerOutput output((OutputType()));
  if (!ParseModuleToStencilAndMaybeInstantiate(cx, input, srcBuf, output)) {
    return nullptr;
  }
  return std::move(output.as<OutputType>());
}

UniquePtr<CompilationStencil> frontend::ParseModuleToStencil(
    JSContext* cx, CompilationInput& input, SourceText<char16_t>& srcBuf) {
  return ParseModuleToStencilImpl(cx, input, srcBuf);
}

UniquePtr<CompilationStencil> frontend::ParseModuleToStencil(
    JSContext* cx, CompilationInput& input, SourceText<Utf8Unit>& srcBuf) {
  return ParseModuleToStencilImpl(cx, input, srcBuf);
}

template <typename Unit>
UniquePtr<ExtensibleCompilationStencil> ParseModuleToExtensibleStencilImpl(
    JSContext* cx, CompilationInput& input, SourceText<Unit>& srcBuf) {
  using OutputType = UniquePtr<ExtensibleCompilationStencil>;
  BytecodeCompilerOutput output((OutputType()));
  if (!ParseModuleToStencilAndMaybeInstantiate(cx, input, srcBuf, output)) {
    return nullptr;
  }
  return std::move(output.as<OutputType>());
}

UniquePtr<ExtensibleCompilationStencil>
frontend::ParseModuleToExtensibleStencil(JSContext* cx, CompilationInput& input,
                                         SourceText<char16_t>& srcBuf) {
  return ParseModuleToExtensibleStencilImpl(cx, input, srcBuf);
}

UniquePtr<ExtensibleCompilationStencil>
frontend::ParseModuleToExtensibleStencil(JSContext* cx, CompilationInput& input,
                                         SourceText<Utf8Unit>& srcBuf) {
  return ParseModuleToExtensibleStencilImpl(cx, input, srcBuf);
}

template <typename Unit>
static ModuleObject* CompileModuleImpl(
    JSContext* cx, const JS::ReadOnlyCompileOptions& optionsInput,
    SourceText<Unit>& srcBuf) {
  AutoAssertReportedException assertException(cx);

  if (!GlobalObject::ensureModulePrototypesCreated(cx, cx->global())) {
    return nullptr;
  }

  CompileOptions options(cx, optionsInput);
  options.setModule();

  Rooted<CompilationInput> input(cx, CompilationInput(options));
  Rooted<CompilationGCOutput> gcOutput(cx);
  BytecodeCompilerOutput output(gcOutput.address());
  if (!ParseModuleToStencilAndMaybeInstantiate(cx, input.get(), srcBuf,
                                               output)) {
    return nullptr;
  }

  assertException.reset();
  return gcOutput.get().module;
}

ModuleObject* frontend::CompileModule(JSContext* cx,
                                      const JS::ReadOnlyCompileOptions& options,
                                      SourceText<char16_t>& srcBuf) {
  return CompileModuleImpl(cx, options, srcBuf);
}

ModuleObject* frontend::CompileModule(JSContext* cx,
                                      const JS::ReadOnlyCompileOptions& options,
                                      SourceText<Utf8Unit>& srcBuf) {
  return CompileModuleImpl(cx, options, srcBuf);
}

template <typename Unit>
static bool CompileLazyFunctionToStencilMaybeInstantiate(
    JSContext* cx, CompilationInput& input, const Unit* units, size_t length,
    BytecodeCompilerOutput& output) {
  MOZ_ASSERT(input.source);

  AutoAssertReportedException assertException(cx);

  InheritThis inheritThis =
      input.functionFlags().isArrow() ? InheritThis::Yes : InheritThis::No;

<<<<<<< HEAD
  // Update statistics to find out if we are delazifying just after having
  // lazified. Note that we are interested in the delta between end of
  // syntax parsing and start of full parsing, so we do this now rather than
  // after parsing below.
  if (!lazy->scriptSource()->parseEnded().IsNull()) {
    const mozilla::TimeDuration delta =
        ReallyNow() - lazy->scriptSource()->parseEnded();

    // Differentiate between web-facing and privileged code, to aid
    // with optimization. Due to the number of calls to this function,
    // we use `cx->runningWithTrustedPrincipals`, which is fast but
    // will classify addons alongside with web-facing code.
    const int HISTOGRAM =
        cx->runningWithTrustedPrincipals()
            ? JS_TELEMETRY_PRIVILEGED_PARSER_COMPILE_LAZY_AFTER_MS
            : JS_TELEMETRY_WEB_PARSER_COMPILE_LAZY_AFTER_MS;
    cx->runtime()->addTelemetry(HISTOGRAM, delta.ToMilliseconds());
  }

  LifoAllocScope allocScope(&cx->tempLifoAlloc());
  CompilationInfo compilationInfo(cx, allocScope, options,
                                  fun->enclosingScope());
  compilationInfo.initFromLazy(lazy);

  Parser<FullParseHandler, Unit> parser(cx, options, units, length, EmptyTaint,
=======
  LifoAllocScope parserAllocScope(&cx->tempLifoAlloc());
  CompilationState compilationState(cx, parserAllocScope, input);
  compilationState.setFunctionKey(input.extent());
  MOZ_ASSERT(!compilationState.isInitialStencil());
  if (!compilationState.init(cx, inheritThis)) {
    return false;
  }

  Parser<FullParseHandler, Unit> parser(cx, input.options, units, length,
>>>>>>> 713683b4
                                        /* foldConstants = */ true,
                                        compilationState,
                                        /* syntaxParser = */ nullptr);
  if (!parser.checkOptions()) {
    return false;
  }

  FunctionNode* pn = parser.standaloneLazyFunction(
      input, input.extent().toStringStart, input.strict(),
      input.generatorKind(), input.asyncKind());
  if (!pn) {
    return false;
  }

  BytecodeEmitter bce(/* parent = */ nullptr, &parser, pn->funbox(),
                      compilationState, BytecodeEmitter::LazyFunction);
  if (!bce.init(pn->pn_pos)) {
    return false;
  }

  if (!bce.emitFunctionScript(pn)) {
    return false;
  }

  // NOTE: Only allow relazification if there was no lazy PrivateScriptData.
  // This excludes non-leaf functions and all script class constructors.
  bool hadLazyScriptData = input.hasPrivateScriptData();
  bool isRelazifiableAfterDelazify = input.isRelazifiable();
  if (isRelazifiableAfterDelazify && !hadLazyScriptData) {
    compilationState.scriptData[CompilationStencil::TopLevelIndex]
        .setAllowRelazify();
  }

  if (output.is<UniquePtr<ExtensibleCompilationStencil>>()) {
    auto stencil = cx->make_unique<ExtensibleCompilationStencil>(
        std::move(compilationState));
    if (!stencil) {
      return false;
    }
    output.as<UniquePtr<ExtensibleCompilationStencil>>() = std::move(stencil);
  } else if (output.is<UniquePtr<CompilationStencil>>()) {
    AutoGeckoProfilerEntry pseudoFrame(cx, "script emit",
                                       JS::ProfilingCategoryPair::JS_Parsing);

    auto extensibleStencil =
        cx->make_unique<frontend::ExtensibleCompilationStencil>(
            std::move(compilationState));
    if (!extensibleStencil) {
      return false;
    }

    auto stencil =
        cx->make_unique<CompilationStencil>(std::move(extensibleStencil));
    if (!stencil) {
      return false;
    }

    output.as<UniquePtr<CompilationStencil>>() = std::move(stencil);
  } else {
    // We do check the type, but do not write anything to it as this is not
    // necessary for lazy function, as the script is patched inside the
    // JSFunction when instantiating.
    MOZ_ASSERT(output.is<CompilationGCOutput*>());
    MOZ_ASSERT(!output.as<CompilationGCOutput*>());

    mozilla::DebugOnly<uint32_t> lazyFlags =
        static_cast<uint32_t>(input.immutableFlags());

    Rooted<CompilationGCOutput> gcOutput(cx);
    BorrowingCompilationStencil borrowingStencil(compilationState);

    if (input.source->hasEncoder()) {
      if (!input.source->addDelazificationToIncrementalEncoding(
              cx, borrowingStencil)) {
        return false;
      }
    }

    if (!CompilationStencil::instantiateStencils(cx, input, borrowingStencil,
                                                 gcOutput.get())) {
      return false;
    }

    // NOTE: After instantiation succeeds and bytecode is attached, the rest of
    //       this operation should be infallible. Any failure during
    //       delazification should restore the function back to a consistent
    //       lazy state.

    MOZ_ASSERT(lazyFlags == gcOutput.get().script->immutableFlags());
    MOZ_ASSERT(gcOutput.get().script->outermostScope()->hasOnChain(
                   ScopeKind::NonSyntactic) ==
               gcOutput.get().script->immutableFlags().hasFlag(
                   JSScript::ImmutableFlags::HasNonSyntacticScope));
  }

  assertException.reset();
  return true;
}

template <typename Unit>
static bool DelazifyCanonicalScriptedFunctionImpl(JSContext* cx,
                                                  HandleFunction fun,
                                                  Handle<BaseScript*> lazy,
                                                  ScriptSource* ss) {
  MOZ_ASSERT(!lazy->hasBytecode(), "Script is already compiled!");
  MOZ_ASSERT(lazy->function() == fun);

  MOZ_DIAGNOSTIC_ASSERT(!fun->isGhost());

  AutoIncrementalTimer timer(cx->realm()->timers.delazificationTime);

  size_t sourceStart = lazy->sourceStart();
  size_t sourceLength = lazy->sourceEnd() - lazy->sourceStart();

  MOZ_ASSERT(ss->hasSourceText());

  // Parse and compile the script from source.
  UncompressedSourceCache::AutoHoldEntry holder;

  MOZ_ASSERT(ss->hasSourceType<Unit>());

  ScriptSource::PinnedUnits<Unit> units(cx, ss, holder, sourceStart,
                                        sourceLength);
  if (!units.get()) {
    return false;
  }

  JS::CompileOptions options(cx);
  options.setMutedErrors(lazy->mutedErrors())
      .setFileAndLine(lazy->filename(), lazy->lineno())
      .setColumn(lazy->column())
      .setScriptSourceOffset(lazy->sourceStart())
      .setNoScriptRval(false)
      .setSelfHostingMode(false);

  Rooted<CompilationInput> input(cx, CompilationInput(options));
  input.get().initFromLazy(cx, lazy, ss);

  CompilationGCOutput* unusedGcOutput = nullptr;
  BytecodeCompilerOutput output(unusedGcOutput);
  return CompileLazyFunctionToStencilMaybeInstantiate(
      cx, input.get(), units.get(), sourceLength, output);
}

bool frontend::DelazifyCanonicalScriptedFunction(JSContext* cx,
                                                 HandleFunction fun) {
  AutoGeckoProfilerEntry pseudoFrame(cx, "script delazify",
                                     JS::ProfilingCategoryPair::JS_Parsing);

  Rooted<BaseScript*> lazy(cx, fun->baseScript());
  ScriptSource* ss = lazy->scriptSource();

  if (ss->hasSourceType<Utf8Unit>()) {
    // UTF-8 source text.
    return DelazifyCanonicalScriptedFunctionImpl<Utf8Unit>(cx, fun, lazy, ss);
  }

  MOZ_ASSERT(ss->hasSourceType<char16_t>());

  // UTF-16 source text.
  return DelazifyCanonicalScriptedFunctionImpl<char16_t>(cx, fun, lazy, ss);
}

template <typename Unit>
static UniquePtr<CompilationStencil> DelazifyCanonicalScriptedFunctionImpl(
    JSContext* cx, CompilationStencil& context, ScriptIndex scriptIndex) {
  ScriptStencilRef script{context, scriptIndex};
  const ScriptStencilExtra& extra = script.scriptExtra();

#if defined(NIGHTLY_BUILD) || defined(MOZ_DEV_EDITION) || defined(DEBUG)
  const ScriptStencil& data = script.scriptData();
  MOZ_ASSERT(!data.hasSharedData(), "Script is already compiled!");
  MOZ_DIAGNOSTIC_ASSERT(!data.isGhost());
#endif

  AutoIncrementalTimer timer(cx->realm()->timers.delazificationTime);

  size_t sourceStart = extra.extent.sourceStart;
  size_t sourceLength = extra.extent.sourceEnd - sourceStart;

  ScriptSource* ss = context.source;
  MOZ_ASSERT(ss->hasSourceText());

  // Parse and compile the script from source.
  UncompressedSourceCache::AutoHoldEntry holder;

  MOZ_ASSERT(ss->hasSourceType<Unit>());

  ScriptSource::PinnedUnits<Unit> units(cx, ss, holder, sourceStart,
                                        sourceLength);
  if (!units.get()) {
    return nullptr;
  }

  JS::CompileOptions options(cx);
  options.setMutedErrors(ss->mutedErrors())
      .setFileAndLine(ss->filename(), extra.extent.lineno)
      .setColumn(extra.extent.column)
      .setScriptSourceOffset(sourceStart)
      .setNoScriptRval(false)
      .setSelfHostingMode(false);

  Rooted<CompilationInput> input(cx, CompilationInput(options));
  input.get().initFromStencil(context, scriptIndex, ss);

  using OutputType = UniquePtr<CompilationStencil>;
  BytecodeCompilerOutput output((OutputType()));
  if (!CompileLazyFunctionToStencilMaybeInstantiate(
          cx, input.get(), units.get(), sourceLength, output)) {
    return nullptr;
  }
  return std::move(output.as<OutputType>());
}

UniquePtr<CompilationStencil> frontend::DelazifyCanonicalScriptedFunction(
    JSContext* cx, CompilationStencil& context, ScriptIndex scriptIndex) {
  AutoGeckoProfilerEntry pseudoFrame(cx, "stencil script delazify",
                                     JS::ProfilingCategoryPair::JS_Parsing);

  ScriptSource* ss = context.source;
  if (ss->hasSourceType<Utf8Unit>()) {
    // UTF-8 source text.
    return DelazifyCanonicalScriptedFunctionImpl<Utf8Unit>(cx, context,
                                                           scriptIndex);
  }

  // UTF-16 source text.
  MOZ_ASSERT(ss->hasSourceType<char16_t>());
  return DelazifyCanonicalScriptedFunctionImpl<char16_t>(cx, context,
                                                         scriptIndex);
}

static JSFunction* CompileStandaloneFunction(
    JSContext* cx, const JS::ReadOnlyCompileOptions& options,
    JS::SourceText<char16_t>& srcBuf, const Maybe<uint32_t>& parameterListEnd,
    FunctionSyntaxKind syntaxKind, GeneratorKind generatorKind,
    FunctionAsyncKind asyncKind, HandleScope enclosingScope = nullptr) {
  AutoAssertReportedException assertException(cx);

  Rooted<CompilationInput> input(cx, CompilationInput(options));
  if (enclosingScope) {
    if (!input.get().initForStandaloneFunctionInNonSyntacticScope(
            cx, enclosingScope)) {
      return nullptr;
    }
  } else {
    if (!input.get().initForStandaloneFunction(cx)) {
      return nullptr;
    }
  }

  LifoAllocScope parserAllocScope(&cx->tempLifoAlloc());
  InheritThis inheritThis = (syntaxKind == FunctionSyntaxKind::Arrow)
                                ? InheritThis::Yes
                                : InheritThis::No;
  StandaloneFunctionCompiler<char16_t> compiler(cx, parserAllocScope,
                                                input.get(), srcBuf);
  if (!compiler.init(cx, inheritThis)) {
    return nullptr;
  }

  if (!compiler.compile(cx, syntaxKind, generatorKind, asyncKind,
                        parameterListEnd)) {
    return nullptr;
  }

  Rooted<CompilationGCOutput> gcOutput(cx);
  RefPtr<ScriptSource> source;
  {
    BorrowingCompilationStencil borrowingStencil(compiler.stencil());
    if (!CompilationStencil::instantiateStencils(
            cx, input.get(), borrowingStencil, gcOutput.get())) {
      return nullptr;
    }
    source = borrowingStencil.source;
  }

#ifdef DEBUG
  JSFunction* fun =
      gcOutput.get().getFunctionNoBaseIndex(CompilationStencil::TopLevelIndex);
  MOZ_ASSERT(fun->hasBytecode() || IsAsmJSModule(fun));
#endif

  // Enqueue an off-thread source compression task after finishing parsing.
  if (!cx->isHelperThreadContext()) {
    if (!source->tryCompressOffThread(cx)) {
      return nullptr;
    }
  }

  // Note: If AsmJS successfully compiles, the into.script will still be
  // nullptr. In this case we have compiled to a native function instead of an
  // interpreted script.
  if (gcOutput.get().script) {
    if (parameterListEnd) {
      source->setParameterListEnd(*parameterListEnd);
    }

    MOZ_ASSERT(!cx->isHelperThreadContext());

    const JS::InstantiateOptions instantiateOptions(options);
    Rooted<JSScript*> script(cx, gcOutput.get().script);
    FireOnNewScript(cx, instantiateOptions, script);
  }

  assertException.reset();
  return gcOutput.get().getFunctionNoBaseIndex(
      CompilationStencil::TopLevelIndex);
}

JSFunction* frontend::CompileStandaloneFunction(
    JSContext* cx, const JS::ReadOnlyCompileOptions& options,
    JS::SourceText<char16_t>& srcBuf, const Maybe<uint32_t>& parameterListEnd,
    FunctionSyntaxKind syntaxKind) {
  return CompileStandaloneFunction(cx, options, srcBuf, parameterListEnd,
                                   syntaxKind, GeneratorKind::NotGenerator,
                                   FunctionAsyncKind::SyncFunction);
}

JSFunction* frontend::CompileStandaloneGenerator(
    JSContext* cx, const JS::ReadOnlyCompileOptions& options,
    JS::SourceText<char16_t>& srcBuf, const Maybe<uint32_t>& parameterListEnd,
    FunctionSyntaxKind syntaxKind) {
  return CompileStandaloneFunction(cx, options, srcBuf, parameterListEnd,
                                   syntaxKind, GeneratorKind::Generator,
                                   FunctionAsyncKind::SyncFunction);
}

JSFunction* frontend::CompileStandaloneAsyncFunction(
    JSContext* cx, const ReadOnlyCompileOptions& options,
    JS::SourceText<char16_t>& srcBuf, const Maybe<uint32_t>& parameterListEnd,
    FunctionSyntaxKind syntaxKind) {
  return CompileStandaloneFunction(cx, options, srcBuf, parameterListEnd,
                                   syntaxKind, GeneratorKind::NotGenerator,
                                   FunctionAsyncKind::AsyncFunction);
}

JSFunction* frontend::CompileStandaloneAsyncGenerator(
    JSContext* cx, const ReadOnlyCompileOptions& options,
    JS::SourceText<char16_t>& srcBuf, const Maybe<uint32_t>& parameterListEnd,
    FunctionSyntaxKind syntaxKind) {
  return CompileStandaloneFunction(cx, options, srcBuf, parameterListEnd,
                                   syntaxKind, GeneratorKind::Generator,
                                   FunctionAsyncKind::AsyncFunction);
}

JSFunction* frontend::CompileStandaloneFunctionInNonSyntacticScope(
    JSContext* cx, const JS::ReadOnlyCompileOptions& options,
    JS::SourceText<char16_t>& srcBuf, const Maybe<uint32_t>& parameterListEnd,
    FunctionSyntaxKind syntaxKind, HandleScope enclosingScope) {
  MOZ_ASSERT(enclosingScope);
  return CompileStandaloneFunction(cx, options, srcBuf, parameterListEnd,
                                   syntaxKind, GeneratorKind::NotGenerator,
                                   FunctionAsyncKind::SyncFunction,
                                   enclosingScope);
}

void frontend::FireOnNewScript(JSContext* cx,
                               const JS::InstantiateOptions& options,
                               JS::Handle<JSScript*> script) {
  if (!options.hideFromNewScriptInitial()) {
    DebugAPI::onNewScript(cx, script);
  }
}<|MERGE_RESOLUTION|>--- conflicted
+++ resolved
@@ -618,38 +618,22 @@
     return false;
   }
 
-<<<<<<< HEAD
-  if (CanLazilyParse(compilationInfo)) {
-    syntaxParser.emplace(compilationInfo.cx, compilationInfo.options,
-                         sourceBuffer_.units(), sourceBuffer_.length(), sourceBuffer_.taint(),
-                         /* foldConstants = */ false, compilationInfo, nullptr,
-                         nullptr);
-=======
   MOZ_ASSERT(compilationState_.canLazilyParse ==
              CanLazilyParse(compilationState_.input.options));
   if (compilationState_.canLazilyParse) {
     syntaxParser.emplace(cx, options, sourceBuffer_.units(),
-                         sourceBuffer_.length(),
+                         sourceBuffer_.length(), sourceBuffer_.taint(),
                          /* foldConstants = */ false, compilationState_,
                          /* syntaxParser = */ nullptr);
->>>>>>> 713683b4
     if (!syntaxParser->checkOptions()) {
       return false;
     }
   }
 
-<<<<<<< HEAD
-  parser.emplace(compilationInfo.cx, compilationInfo.options,
-                 sourceBuffer_.units(), sourceBuffer_.length(), sourceBuffer_.taint(),
-                 /* foldConstants = */ true, compilationInfo,
-                 syntaxParser.ptrOr(nullptr), nullptr);
-  parser->ss = compilationInfo.source();
-=======
-  parser.emplace(cx, options, sourceBuffer_.units(), sourceBuffer_.length(),
+  parser.emplace(cx, options, sourceBuffer_.units(), sourceBuffer_.length(), sourceBuffer_.taint(),
                  /* foldConstants = */ true, compilationState_,
                  syntaxParser.ptrOr(nullptr));
   parser->ss = compilationState_.source.get();
->>>>>>> 713683b4
   return parser->checkOptions();
 }
 
@@ -1027,33 +1011,6 @@
   InheritThis inheritThis =
       input.functionFlags().isArrow() ? InheritThis::Yes : InheritThis::No;
 
-<<<<<<< HEAD
-  // Update statistics to find out if we are delazifying just after having
-  // lazified. Note that we are interested in the delta between end of
-  // syntax parsing and start of full parsing, so we do this now rather than
-  // after parsing below.
-  if (!lazy->scriptSource()->parseEnded().IsNull()) {
-    const mozilla::TimeDuration delta =
-        ReallyNow() - lazy->scriptSource()->parseEnded();
-
-    // Differentiate between web-facing and privileged code, to aid
-    // with optimization. Due to the number of calls to this function,
-    // we use `cx->runningWithTrustedPrincipals`, which is fast but
-    // will classify addons alongside with web-facing code.
-    const int HISTOGRAM =
-        cx->runningWithTrustedPrincipals()
-            ? JS_TELEMETRY_PRIVILEGED_PARSER_COMPILE_LAZY_AFTER_MS
-            : JS_TELEMETRY_WEB_PARSER_COMPILE_LAZY_AFTER_MS;
-    cx->runtime()->addTelemetry(HISTOGRAM, delta.ToMilliseconds());
-  }
-
-  LifoAllocScope allocScope(&cx->tempLifoAlloc());
-  CompilationInfo compilationInfo(cx, allocScope, options,
-                                  fun->enclosingScope());
-  compilationInfo.initFromLazy(lazy);
-
-  Parser<FullParseHandler, Unit> parser(cx, options, units, length, EmptyTaint,
-=======
   LifoAllocScope parserAllocScope(&cx->tempLifoAlloc());
   CompilationState compilationState(cx, parserAllocScope, input);
   compilationState.setFunctionKey(input.extent());
@@ -1062,8 +1019,7 @@
     return false;
   }
 
-  Parser<FullParseHandler, Unit> parser(cx, input.options, units, length,
->>>>>>> 713683b4
+  Parser<FullParseHandler, Unit> parser(cx, input.options, units, length, EmptyTaint,
                                         /* foldConstants = */ true,
                                         compilationState,
                                         /* syntaxParser = */ nullptr);
