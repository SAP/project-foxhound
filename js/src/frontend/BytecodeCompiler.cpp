--- conflicted
+++ resolved
@@ -805,27 +805,15 @@
              CanLazilyParse(compilationState_.input.options));
   if (compilationState_.canLazilyParse) {
     syntaxParser.emplace(fc_, options, sourceBuffer_.units(),
-<<<<<<< HEAD
-                         sourceBuffer_.length(), sourceBuffer_.taint(),
-                         /* foldConstants = */ false, compilationState_,
-=======
-                         sourceBuffer_.length(), compilationState_,
->>>>>>> 4764531b
+                         sourceBuffer_.length(), sourceBuffer_.taint(), compilationState_,
                          /* syntaxParser = */ nullptr);
     if (!syntaxParser->checkOptions()) {
       return false;
     }
   }
 
-<<<<<<< HEAD
-  parser.emplace(fc_, options, sourceBuffer_.units(),
-                 sourceBuffer_.length(), sourceBuffer_.taint(),
-                 /* foldConstants = */ true, compilationState_,
-                 syntaxParser.ptrOr(nullptr));
-=======
-  parser.emplace(fc_, options, sourceBuffer_.units(), sourceBuffer_.length(),
+  parser.emplace(fc_, options, sourceBuffer_.units(), sourceBuffer_.length(), sourceBuffer_.taint(),
                  compilationState_, syntaxParser.ptrOr(nullptr));
->>>>>>> 4764531b
   parser->ss = compilationState_.source.get();
   return parser->checkOptions();
 }
@@ -1453,12 +1441,7 @@
     return false;
   }
 
-<<<<<<< HEAD
   Parser<FullParseHandler, Unit> parser(fc, input.options, units, length, EmptyTaint,
-                                        /* foldConstants = */ true,
-=======
-  Parser<FullParseHandler, Unit> parser(fc, input.options, units, length,
->>>>>>> 4764531b
                                         compilationState,
                                         /* syntaxParser = */ nullptr);
   if (!parser.checkOptions()) {
