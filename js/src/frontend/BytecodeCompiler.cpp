/* -*- Mode: C++; tab-width: 8; indent-tabs-mode: nil; c-basic-offset: 2 -*-
 * vim: set ts=8 sts=2 et sw=2 tw=80:
 * This Source Code Form is subject to the terms of the Mozilla Public
 * License, v. 2.0. If a copy of the MPL was not distributed with this
 * file, You can obtain one at http://mozilla.org/MPL/2.0/. */

#include "frontend/BytecodeCompiler.h"

#include "mozilla/Attributes.h"
#include "mozilla/Maybe.h"
#include "mozilla/Utf8.h"     // mozilla::Utf8Unit
#include "mozilla/Variant.h"  // mozilla::Variant

#include "debugger/DebugAPI.h"
#include "ds/LifoAlloc.h"
#include "frontend/BytecodeCompilation.h"
#include "frontend/BytecodeEmitter.h"
#include "frontend/CompilationStencil.h"
#include "frontend/EitherParser.h"
#ifdef JS_ENABLE_SMOOSH
#  include "frontend/Frontend2.h"  // Smoosh
#endif
#include "frontend/FrontendContext.h"  // AutoReportFrontendContext
#include "frontend/ModuleSharedContext.h"
#include "js/experimental/JSStencil.h"
#include "js/Modules.h"  // JS::ImportAssertionVector
#include "js/SourceText.h"
#include "js/UniquePtr.h"
#include "vm/FunctionFlags.h"          // FunctionFlags
#include "vm/GeneratorAndAsyncKind.h"  // js::GeneratorKind, js::FunctionAsyncKind
#include "vm/HelperThreads.h"  // StartOffThreadDelazification, WaitForAllDelazifyTasks
#include "vm/JSContext.h"
#include "vm/JSScript.h"       // ScriptSource, UncompressedSourceCache
#include "vm/ModuleBuilder.h"  // js::ModuleBuilder
#include "vm/Time.h"           // AutoIncrementalTimer
#include "wasm/AsmJS.h"

#include "vm/GeckoProfiler-inl.h"
#include "vm/JSContext-inl.h"

using namespace js;
using namespace js::frontend;

using mozilla::Maybe;
using mozilla::Utf8Unit;

using JS::CompileOptions;
using JS::ReadOnlyCompileOptions;
using JS::SourceText;

// RAII class to check the frontend reports an exception when it fails to
// compile a script.
class MOZ_RAII AutoAssertReportedException {
#ifdef DEBUG
  JSContext* maybeCx_;
  FrontendContext* fc_;
  bool check_;

 public:
  explicit AutoAssertReportedException(JSContext* maybeCx, FrontendContext* fc)
      : maybeCx_(maybeCx), fc_(fc), check_(true) {}
  void reset() { check_ = false; }
  ~AutoAssertReportedException() {
    if (!check_) {
      return;
    }

    // Error while compiling self-hosted code isn't set as an exception.
    // TODO: Remove this once all errors are added to frontend context.
    if (maybeCx_ && !maybeCx_->runtime()->hasInitializedSelfHosting()) {
      return;
    }

    // TODO: Remove this once JSContext is removed from frontend.
    if (maybeCx_ && !maybeCx_->isHelperThreadContext()) {
      MOZ_ASSERT(maybeCx_->isExceptionPending() || fc_->hadErrors());
    } else {
      MOZ_ASSERT(fc_->hadErrors());
    }
  }
#else
 public:
  explicit AutoAssertReportedException(JSContext*, FrontendContext*) {}
  void reset() {}
#endif
};

static bool EmplaceEmitter(CompilationState& compilationState,
                           Maybe<BytecodeEmitter>& emitter, FrontendContext* fc,
                           const EitherParser& parser, SharedContext* sc);

template <typename Unit>
class MOZ_STACK_CLASS SourceAwareCompiler {
 protected:
  SourceText<Unit>& sourceBuffer_;

  CompilationState compilationState_;

  Maybe<Parser<SyntaxParseHandler, Unit>> syntaxParser;
  Maybe<Parser<FullParseHandler, Unit>> parser;
  FrontendContext* fc_ = nullptr;

  using TokenStreamPosition = frontend::TokenStreamPosition<Unit>;

 protected:
  explicit SourceAwareCompiler(FrontendContext* fc,
                               LifoAllocScope& parserAllocScope,
                               CompilationInput& input,
                               SourceText<Unit>& sourceBuffer)
      : sourceBuffer_(sourceBuffer),
        compilationState_(fc, parserAllocScope, input) {
    MOZ_ASSERT(sourceBuffer_.get() != nullptr);
  }

  [[nodiscard]] bool init(FrontendContext* fc, ScopeBindingCache* scopeCache,
                          InheritThis inheritThis = InheritThis::No,
                          JSObject* enclosingEnv = nullptr) {
    if (!compilationState_.init(fc, scopeCache, inheritThis, enclosingEnv)) {
      return false;
    }

    return createSourceAndParser(fc);
  }

  // Call this before calling compile{Global,Eval}Script.
  [[nodiscard]] bool createSourceAndParser(FrontendContext* fc);

  void assertSourceAndParserCreated() const {
    MOZ_ASSERT(compilationState_.source != nullptr);
    MOZ_ASSERT(parser.isSome());
  }

  void assertSourceParserAndScriptCreated() { assertSourceAndParserCreated(); }

  [[nodiscard]] bool emplaceEmitter(Maybe<BytecodeEmitter>& emitter,
                                    SharedContext* sharedContext) {
    return EmplaceEmitter(compilationState_, emitter, fc_,
                          EitherParser(parser.ptr()), sharedContext);
  }

  bool canHandleParseFailure(const Directives& newDirectives);

  void handleParseFailure(
      const Directives& newDirectives, TokenStreamPosition& startPosition,
      CompilationState::CompilationStatePosition& startStatePosition);

 public:
  CompilationState& compilationState() { return compilationState_; };

  ExtensibleCompilationStencil& stencil() { return compilationState_; }
};

template <typename Unit>
class MOZ_STACK_CLASS ScriptCompiler : public SourceAwareCompiler<Unit> {
  using Base = SourceAwareCompiler<Unit>;

 protected:
  using Base::compilationState_;
  using Base::parser;
  using Base::sourceBuffer_;

  using Base::assertSourceParserAndScriptCreated;
  using Base::canHandleParseFailure;
  using Base::emplaceEmitter;
  using Base::handleParseFailure;

  using typename Base::TokenStreamPosition;

 public:
  explicit ScriptCompiler(FrontendContext* fc, LifoAllocScope& parserAllocScope,
                          CompilationInput& input,
                          SourceText<Unit>& sourceBuffer)
      : Base(fc, parserAllocScope, input, sourceBuffer) {}

  using Base::init;
  using Base::stencil;

  [[nodiscard]] bool compile(JSContext* cx, SharedContext* sc);
};

#ifdef JS_ENABLE_SMOOSH
[[nodiscard]] static bool TrySmoosh(
    JSContext* cx, FrontendContext* fc, CompilationInput& input,
    JS::SourceText<mozilla::Utf8Unit>& srcBuf,
    UniquePtr<ExtensibleCompilationStencil>& stencilOut) {
  MOZ_ASSERT(!stencilOut);

  if (!cx->options().trySmoosh()) {
    return true;
  }

  JSRuntime* rt = cx->runtime();
  if (!Smoosh::tryCompileGlobalScriptToExtensibleStencil(cx, fc, input, srcBuf,
                                                         stencilOut)) {
    return false;
  }

  if (cx->options().trackNotImplemented()) {
    if (stencilOut) {
      rt->parserWatcherFile.put("1");
    } else {
      rt->parserWatcherFile.put("0");
    }
  }

  if (!stencilOut) {
    fprintf(stderr, "Falling back!\n");
    return true;
  }

  return stencilOut->source->assignSource(fc, input.options, srcBuf);
}

[[nodiscard]] static bool TrySmoosh(
    JSContext* cx, FrontendContext* fc, CompilationInput& input,
    JS::SourceText<char16_t>& srcBuf,
    UniquePtr<ExtensibleCompilationStencil>& stencilOut) {
  MOZ_ASSERT(!stencilOut);
  return true;
}
#endif  // JS_ENABLE_SMOOSH

using BytecodeCompilerOutput =
    mozilla::Variant<UniquePtr<ExtensibleCompilationStencil>,
                     RefPtr<CompilationStencil>, CompilationGCOutput*>;

// Compile global script, and return it as one of:
//   * ExtensibleCompilationStencil (without instantiation)
//   * CompilationStencil (without instantiation, has no external dependency)
//   * CompilationGCOutput (with instantiation).
template <typename Unit>
[[nodiscard]] static bool CompileGlobalScriptToStencilAndMaybeInstantiate(
    JSContext* maybeCx, FrontendContext* fc, js::LifoAlloc& tempLifoAlloc,
    CompilationInput& input, ScopeBindingCache* scopeCache,
    JS::SourceText<Unit>& srcBuf, ScopeKind scopeKind,
    BytecodeCompilerOutput& output) {
#ifdef JS_ENABLE_SMOOSH
  if (maybeCx) {
    UniquePtr<ExtensibleCompilationStencil> extensibleStencil;
    if (!TrySmoosh(maybeCx, fc, input, srcBuf, extensibleStencil)) {
      return false;
    }
    if (extensibleStencil) {
      if (input.options.populateDelazificationCache() &&
          !maybeCx->isHelperThreadContext()) {
        BorrowingCompilationStencil borrowingStencil(*extensibleStencil);
        StartOffThreadDelazification(maybeCx, input.options, borrowingStencil);

        // When we are trying to validate whether on-demand delazification
        // generate the same stencil as concurrent delazification, we want to
        // parse everything eagerly off-thread ahead of re-parsing everything on
        // demand, to compare the outcome.
        if (input.options.waitForDelazificationCache()) {
          WaitForAllDelazifyTasks(maybeCx->runtime());
        }
      }
      if (output.is<UniquePtr<ExtensibleCompilationStencil>>()) {
        output.as<UniquePtr<ExtensibleCompilationStencil>>() =
            std::move(extensibleStencil);
      } else if (output.is<RefPtr<CompilationStencil>>()) {
        RefPtr<CompilationStencil> stencil =
            fc->getAllocator()->new_<frontend::CompilationStencil>(
                std::move(extensibleStencil));
        if (!stencil) {
          return false;
        }

        output.as<RefPtr<CompilationStencil>>() = std::move(stencil);
      } else {
        BorrowingCompilationStencil borrowingStencil(*extensibleStencil);
        if (!InstantiateStencils(maybeCx, input, borrowingStencil,
                                 *(output.as<CompilationGCOutput*>()))) {
          return false;
        }
      }
      return true;
    }
  }
#endif  // JS_ENABLE_SMOOSH

  if (input.options.selfHostingMode) {
    if (!input.initForSelfHostingGlobal(fc)) {
      return false;
    }
  } else {
    if (!input.initForGlobal(fc)) {
      return false;
    }
  }

  AutoAssertReportedException assertException(maybeCx, fc);

  LifoAllocScope parserAllocScope(&tempLifoAlloc);
  ScriptCompiler<Unit> compiler(fc, parserAllocScope, input, srcBuf);
  if (!compiler.init(fc, scopeCache)) {
    return false;
  }

  SourceExtent extent = SourceExtent::makeGlobalExtent(
      srcBuf.length(), input.options.lineno, input.options.column);

  GlobalSharedContext globalsc(fc, scopeKind, input.options,
                               compiler.compilationState().directives, extent);

  if (!compiler.compile(maybeCx, &globalsc)) {
    return false;
  }

  if (input.options.populateDelazificationCache() && maybeCx &&
      !maybeCx->isHelperThreadContext()) {
    BorrowingCompilationStencil borrowingStencil(compiler.stencil());
    StartOffThreadDelazification(maybeCx, input.options, borrowingStencil);

    // When we are trying to validate whether on-demand delazification
    // generate the same stencil as concurrent delazification, we want to
    // parse everything eagerly off-thread ahead of re-parsing everything on
    // demand, to compare the outcome.
    if (input.options.waitForDelazificationCache()) {
      WaitForAllDelazifyTasks(maybeCx->runtime());
    }
  }

  if (output.is<UniquePtr<ExtensibleCompilationStencil>>()) {
    auto stencil =
        fc->getAllocator()->make_unique<ExtensibleCompilationStencil>(
            std::move(compiler.stencil()));
    if (!stencil) {
      return false;
    }
    output.as<UniquePtr<ExtensibleCompilationStencil>>() = std::move(stencil);
  } else if (output.is<RefPtr<CompilationStencil>>()) {
    Maybe<AutoGeckoProfilerEntry> pseudoFrame;
    if (maybeCx) {
      pseudoFrame.emplace(maybeCx, "script emit",
                          JS::ProfilingCategoryPair::JS_Parsing);
    }

    auto extensibleStencil =
        fc->getAllocator()->make_unique<frontend::ExtensibleCompilationStencil>(
            std::move(compiler.stencil()));
    if (!extensibleStencil) {
      return false;
    }

    RefPtr<CompilationStencil> stencil =
        fc->getAllocator()->new_<CompilationStencil>(
            std::move(extensibleStencil));
    if (!stencil) {
      return false;
    }

    output.as<RefPtr<CompilationStencil>>() = std::move(stencil);
  } else {
    MOZ_ASSERT(maybeCx);
    BorrowingCompilationStencil borrowingStencil(compiler.stencil());
    if (!InstantiateStencils(maybeCx, input, borrowingStencil,
                             *(output.as<CompilationGCOutput*>()))) {
      return false;
    }
  }

  assertException.reset();
  return true;
}

template <typename Unit>
static already_AddRefed<CompilationStencil> CompileGlobalScriptToStencilImpl(
    JSContext* maybeCx, FrontendContext* fc, js::LifoAlloc& tempLifoAlloc,
    CompilationInput& input, ScopeBindingCache* scopeCache,
    JS::SourceText<Unit>& srcBuf, ScopeKind scopeKind) {
  using OutputType = RefPtr<CompilationStencil>;
  BytecodeCompilerOutput output((OutputType()));
  if (!CompileGlobalScriptToStencilAndMaybeInstantiate(
          maybeCx, fc, tempLifoAlloc, input, scopeCache, srcBuf, scopeKind,
          output)) {
    return nullptr;
  }
  return output.as<OutputType>().forget();
}

already_AddRefed<CompilationStencil> frontend::CompileGlobalScriptToStencil(
    JSContext* cx, FrontendContext* fc, js::LifoAlloc& tempLifoAlloc,
    CompilationInput& input, ScopeBindingCache* scopeCache,
    JS::SourceText<char16_t>& srcBuf, ScopeKind scopeKind) {
  return CompileGlobalScriptToStencilImpl(cx, fc, tempLifoAlloc, input,
                                          scopeCache, srcBuf, scopeKind);
}

already_AddRefed<CompilationStencil> frontend::CompileGlobalScriptToStencil(
    JSContext* cx, FrontendContext* fc, js::LifoAlloc& tempLifoAlloc,
    CompilationInput& input, ScopeBindingCache* scopeCache,
    JS::SourceText<Utf8Unit>& srcBuf, ScopeKind scopeKind) {
  return CompileGlobalScriptToStencilImpl(cx, fc, tempLifoAlloc, input,
                                          scopeCache, srcBuf, scopeKind);
}

template <typename Unit>
static UniquePtr<ExtensibleCompilationStencil>
CompileGlobalScriptToExtensibleStencilImpl(JSContext* maybeCx,
                                           FrontendContext* fc,
                                           CompilationInput& input,
                                           ScopeBindingCache* scopeCache,
                                           JS::SourceText<Unit>& srcBuf,
                                           ScopeKind scopeKind) {
  using OutputType = UniquePtr<ExtensibleCompilationStencil>;
  BytecodeCompilerOutput output((OutputType()));
  if (!CompileGlobalScriptToStencilAndMaybeInstantiate(
          maybeCx, fc, maybeCx->tempLifoAlloc(), input, scopeCache, srcBuf,
          scopeKind, output)) {
    return nullptr;
  }
  return std::move(output.as<OutputType>());
}

UniquePtr<ExtensibleCompilationStencil>
frontend::CompileGlobalScriptToExtensibleStencil(
    JSContext* maybeCx, FrontendContext* fc, CompilationInput& input,
    ScopeBindingCache* scopeCache, JS::SourceText<char16_t>& srcBuf,
    ScopeKind scopeKind) {
  return CompileGlobalScriptToExtensibleStencilImpl(
      maybeCx, fc, input, scopeCache, srcBuf, scopeKind);
}

UniquePtr<ExtensibleCompilationStencil>
frontend::CompileGlobalScriptToExtensibleStencil(
    JSContext* cx, FrontendContext* fc, CompilationInput& input,
    ScopeBindingCache* scopeCache, JS::SourceText<Utf8Unit>& srcBuf,
    ScopeKind scopeKind) {
  return CompileGlobalScriptToExtensibleStencilImpl(cx, fc, input, scopeCache,
                                                    srcBuf, scopeKind);
}

bool frontend::InstantiateStencils(JSContext* cx, CompilationInput& input,
                                   const CompilationStencil& stencil,
                                   CompilationGCOutput& gcOutput) {
  {
    AutoGeckoProfilerEntry pseudoFrame(cx, "stencil instantiate",
                                       JS::ProfilingCategoryPair::JS_Parsing);

    if (!CompilationStencil::instantiateStencils(cx, input, stencil,
                                                 gcOutput)) {
      return false;
    }
  }

  // Enqueue an off-thread source compression task after finishing parsing.
  if (!cx->isHelperThreadContext()) {
    if (!stencil.source->tryCompressOffThread(cx)) {
      return false;
    }

    Rooted<JSScript*> script(cx, gcOutput.script);
    const JS::InstantiateOptions instantiateOptions(input.options);
    FireOnNewScript(cx, instantiateOptions, script);
  }

  return true;
}

bool frontend::PrepareForInstantiate(JSContext* maybeCx, FrontendContext* fc,
                                     CompilationInput& input,
                                     const CompilationStencil& stencil,
                                     CompilationGCOutput& gcOutput) {
  Maybe<AutoGeckoProfilerEntry> pseudoFrame;
  if (maybeCx) {
    pseudoFrame.emplace(maybeCx, "stencil instantiate",
                        JS::ProfilingCategoryPair::JS_Parsing);
  }

  return CompilationStencil::prepareForInstantiate(fc, input.atomCache, stencil,
                                                   gcOutput);
}

template <typename Unit>
static JSScript* CompileGlobalScriptImpl(
    JSContext* cx, FrontendContext* fc,
    const JS::ReadOnlyCompileOptions& options, JS::SourceText<Unit>& srcBuf,
    ScopeKind scopeKind) {
  Rooted<CompilationInput> input(cx, CompilationInput(options));
  Rooted<CompilationGCOutput> gcOutput(cx);
  BytecodeCompilerOutput output(gcOutput.address());
  NoScopeBindingCache scopeCache;
  if (!CompileGlobalScriptToStencilAndMaybeInstantiate(
          cx, fc, cx->tempLifoAlloc(), input.get(), &scopeCache, srcBuf,
          scopeKind, output)) {
    return nullptr;
  }
  return gcOutput.get().script;
}

JSScript* frontend::CompileGlobalScript(
    JSContext* cx, FrontendContext* fc,
    const JS::ReadOnlyCompileOptions& options, JS::SourceText<char16_t>& srcBuf,
    ScopeKind scopeKind) {
  return CompileGlobalScriptImpl(cx, fc, options, srcBuf, scopeKind);
}

JSScript* frontend::CompileGlobalScript(
    JSContext* cx, FrontendContext* fc,
    const JS::ReadOnlyCompileOptions& options, JS::SourceText<Utf8Unit>& srcBuf,
    ScopeKind scopeKind) {
  return CompileGlobalScriptImpl(cx, fc, options, srcBuf, scopeKind);
}

template <typename Unit>
static JSScript* CompileEvalScriptImpl(
    JSContext* cx, const JS::ReadOnlyCompileOptions& options,
    SourceText<Unit>& srcBuf, JS::Handle<js::Scope*> enclosingScope,
    JS::Handle<JSObject*> enclosingEnv) {
  JS::Rooted<JSScript*> script(cx);
  {
    AutoReportFrontendContext fc(cx);
    AutoAssertReportedException assertException(cx, &fc);

    Rooted<CompilationInput> input(cx, CompilationInput(options));
    if (!input.get().initForEval(&fc, enclosingScope)) {
      return nullptr;
    }

    LifoAllocScope parserAllocScope(&cx->tempLifoAlloc());

    ScopeBindingCache* scopeCache = &cx->caches().scopeCache;
    ScriptCompiler<Unit> compiler(&fc, parserAllocScope, input.get(), srcBuf);
    if (!compiler.init(&fc, scopeCache, InheritThis::Yes, enclosingEnv)) {
      return nullptr;
    }

    uint32_t len = srcBuf.length();
    SourceExtent extent =
        SourceExtent::makeGlobalExtent(len, options.lineno, options.column);
    EvalSharedContext evalsc(&fc, compiler.compilationState(), extent);
    if (!compiler.compile(cx, &evalsc)) {
      return nullptr;
    }

    Rooted<CompilationGCOutput> gcOutput(cx);
    {
      BorrowingCompilationStencil borrowingStencil(compiler.stencil());
      if (!InstantiateStencils(cx, input.get(), borrowingStencil,
                               gcOutput.get())) {
        return nullptr;
      }
    }

    assertException.reset();
    script = gcOutput.get().script;
  }
  return script;
}

JSScript* frontend::CompileEvalScript(JSContext* cx,
                                      const JS::ReadOnlyCompileOptions& options,
                                      JS::SourceText<char16_t>& srcBuf,
                                      JS::Handle<js::Scope*> enclosingScope,
                                      JS::Handle<JSObject*> enclosingEnv) {
  return CompileEvalScriptImpl(cx, options, srcBuf, enclosingScope,
                               enclosingEnv);
}

template <typename Unit>
class MOZ_STACK_CLASS ModuleCompiler final : public SourceAwareCompiler<Unit> {
  using Base = SourceAwareCompiler<Unit>;

  using Base::assertSourceParserAndScriptCreated;
  using Base::compilationState_;
  using Base::emplaceEmitter;
  using Base::parser;

 public:
  explicit ModuleCompiler(FrontendContext* fc, LifoAllocScope& parserAllocScope,
                          CompilationInput& input,
                          SourceText<Unit>& sourceBuffer)
      : Base(fc, parserAllocScope, input, sourceBuffer) {}

  using Base::init;
  using Base::stencil;

  [[nodiscard]] bool compile(JSContext* maybeCx, FrontendContext* fc);
};

template <typename Unit>
class MOZ_STACK_CLASS StandaloneFunctionCompiler final
    : public SourceAwareCompiler<Unit> {
  using Base = SourceAwareCompiler<Unit>;

  using Base::assertSourceAndParserCreated;
  using Base::canHandleParseFailure;
  using Base::compilationState_;
  using Base::emplaceEmitter;
  using Base::handleParseFailure;
  using Base::parser;
  using Base::sourceBuffer_;

  using typename Base::TokenStreamPosition;

 public:
  explicit StandaloneFunctionCompiler(FrontendContext* fc,
                                      LifoAllocScope& parserAllocScope,
                                      CompilationInput& input,
                                      SourceText<Unit>& sourceBuffer)
      : Base(fc, parserAllocScope, input, sourceBuffer) {}

  using Base::init;
  using Base::stencil;

 private:
  FunctionNode* parse(JSContext* cx, FunctionSyntaxKind syntaxKind,
                      GeneratorKind generatorKind, FunctionAsyncKind asyncKind,
                      const Maybe<uint32_t>& parameterListEnd);

 public:
  [[nodiscard]] bool compile(JSContext* cx, FunctionSyntaxKind syntaxKind,
                             GeneratorKind generatorKind,
                             FunctionAsyncKind asyncKind,
                             const Maybe<uint32_t>& parameterListEnd);
};

template <typename Unit>
bool SourceAwareCompiler<Unit>::createSourceAndParser(FrontendContext* fc) {
  const auto& options = compilationState_.input.options;

  fc_ = fc;

  if (!compilationState_.source->assignSource(fc, options, sourceBuffer_)) {
    return false;
  }

  MOZ_ASSERT(compilationState_.canLazilyParse ==
             CanLazilyParse(compilationState_.input.options));
  if (compilationState_.canLazilyParse) {
<<<<<<< HEAD
    syntaxParser.emplace(fc_, stackLimit, options, sourceBuffer_.units(),
                         sourceBuffer_.length(), sourceBuffer_.taint(),
=======
    syntaxParser.emplace(fc_, options, sourceBuffer_.units(),
                         sourceBuffer_.length(),
>>>>>>> fdbb8599
                         /* foldConstants = */ false, compilationState_,
                         /* syntaxParser = */ nullptr);
    if (!syntaxParser->checkOptions()) {
      return false;
    }
  }

<<<<<<< HEAD
  parser.emplace(fc_, stackLimit, options, sourceBuffer_.units(),
                 sourceBuffer_.length(), sourceBuffer_.taint(),
=======
  parser.emplace(fc_, options, sourceBuffer_.units(), sourceBuffer_.length(),
>>>>>>> fdbb8599
                 /* foldConstants = */ true, compilationState_,
                 syntaxParser.ptrOr(nullptr));
  parser->ss = compilationState_.source.get();
  return parser->checkOptions();
}

static bool EmplaceEmitter(CompilationState& compilationState,
                           Maybe<BytecodeEmitter>& emitter, FrontendContext* fc,
                           const EitherParser& parser, SharedContext* sc) {
  BytecodeEmitter::EmitterMode emitterMode =
      sc->selfHosted() ? BytecodeEmitter::SelfHosting : BytecodeEmitter::Normal;
  emitter.emplace(fc, parser, sc, compilationState, emitterMode);
  return emitter->init();
}

template <typename Unit>
bool SourceAwareCompiler<Unit>::canHandleParseFailure(
    const Directives& newDirectives) {
  // Try to reparse if no parse errors were thrown and the directives changed.
  //
  // NOTE:
  // Only the following two directive changes force us to reparse the script:
  // - The "use asm" directive was encountered.
  // - The "use strict" directive was encountered and duplicate parameter names
  //   are present. We reparse in this case to display the error at the correct
  //   source location. See |Parser::hasValidSimpleStrictParameterNames()|.
  return !parser->anyChars.hadError() &&
         compilationState_.directives != newDirectives;
}

template <typename Unit>
void SourceAwareCompiler<Unit>::handleParseFailure(
    const Directives& newDirectives, TokenStreamPosition& startPosition,
    CompilationState::CompilationStatePosition& startStatePosition) {
  MOZ_ASSERT(canHandleParseFailure(newDirectives));

  // Rewind to starting position to retry.
  parser->tokenStream.rewind(startPosition);
  compilationState_.rewind(startStatePosition);

  // Assignment must be monotonic to prevent reparsing iloops
  MOZ_ASSERT_IF(compilationState_.directives.strict(), newDirectives.strict());
  MOZ_ASSERT_IF(compilationState_.directives.asmJS(), newDirectives.asmJS());
  compilationState_.directives = newDirectives;
}

template <typename Unit>
bool ScriptCompiler<Unit>::compile(JSContext* maybeCx, SharedContext* sc) {
  assertSourceParserAndScriptCreated();

  TokenStreamPosition startPosition(parser->tokenStream);

  // Emplace the topLevel stencil
  MOZ_ASSERT(compilationState_.scriptData.length() ==
             CompilationStencil::TopLevelIndex);
  if (!compilationState_.appendScriptStencilAndData(sc->fc_)) {
    return false;
  }

  ParseNode* pn;
  {
    Maybe<AutoGeckoProfilerEntry> pseudoFrame;
    if (maybeCx) {
      pseudoFrame.emplace(maybeCx, "script parsing",
                          JS::ProfilingCategoryPair::JS_Parsing);
    }
    if (sc->isEvalContext()) {
      pn = parser->evalBody(sc->asEvalContext());
    } else {
      pn = parser->globalBody(sc->asGlobalContext());
    }
  }

  if (!pn) {
    // Global and eval scripts don't get reparsed after a new directive was
    // encountered:
    // - "use strict" doesn't require any special error reporting for scripts.
    // - "use asm" directives don't have an effect in global/eval contexts.
    MOZ_ASSERT(!canHandleParseFailure(compilationState_.directives));
    return false;
  }

  {
    // Successfully parsed. Emit the script.
    Maybe<AutoGeckoProfilerEntry> pseudoFrame;
    if (maybeCx) {
      pseudoFrame.emplace(maybeCx, "script emit",
                          JS::ProfilingCategoryPair::JS_Parsing);
    }

    Maybe<BytecodeEmitter> emitter;
    if (!emplaceEmitter(emitter, sc)) {
      return false;
    }

    if (!emitter->emitScript(pn)) {
      return false;
    }
  }

  MOZ_ASSERT(!this->fc_->hadErrors());

  return true;
}

template <typename Unit>
bool ModuleCompiler<Unit>::compile(JSContext* maybeCx, FrontendContext* fc) {
  // Emplace the topLevel stencil
  MOZ_ASSERT(compilationState_.scriptData.length() ==
             CompilationStencil::TopLevelIndex);
  if (!compilationState_.appendScriptStencilAndData(fc)) {
    return false;
  }

  ModuleBuilder builder(fc, parser.ptr());

  const auto& options = compilationState_.input.options;

  uint32_t len = this->sourceBuffer_.length();
  SourceExtent extent =
      SourceExtent::makeGlobalExtent(len, options.lineno, options.column);
  ModuleSharedContext modulesc(fc, options, builder, extent);

  ParseNode* pn = parser->moduleBody(&modulesc);
  if (!pn) {
    return false;
  }

  Maybe<BytecodeEmitter> emitter;
  if (!emplaceEmitter(emitter, &modulesc)) {
    return false;
  }

  if (!emitter->emitScript(pn->as<ModuleNode>().body())) {
    return false;
  }

  StencilModuleMetadata& moduleMetadata = *compilationState_.moduleMetadata;

  builder.finishFunctionDecls(moduleMetadata);

  MOZ_ASSERT(!this->fc_->hadErrors());

  return true;
}

// Parse a standalone JS function, which might appear as the value of an
// event handler attribute in an HTML <INPUT> tag, or in a Function()
// constructor.
template <typename Unit>
FunctionNode* StandaloneFunctionCompiler<Unit>::parse(
    JSContext* cx, FunctionSyntaxKind syntaxKind, GeneratorKind generatorKind,
    FunctionAsyncKind asyncKind, const Maybe<uint32_t>& parameterListEnd) {
  assertSourceAndParserCreated();

  TokenStreamPosition startPosition(parser->tokenStream);
  auto startStatePosition = compilationState_.getPosition();

  // Speculatively parse using the default directives implied by the context.
  // If a directive is encountered (e.g., "use strict") that changes how the
  // function should have been parsed, we backup and reparse with the new set
  // of directives.

  FunctionNode* fn;
  for (;;) {
    Directives newDirectives = compilationState_.directives;
    fn = parser->standaloneFunction(parameterListEnd, syntaxKind, generatorKind,
                                    asyncKind, compilationState_.directives,
                                    &newDirectives);
    if (fn) {
      break;
    }

    // Maybe we encountered a new directive. See if we can try again.
    if (!canHandleParseFailure(newDirectives)) {
      return nullptr;
    }

    handleParseFailure(newDirectives, startPosition, startStatePosition);
  }

  return fn;
}

// Compile a standalone JS function.
template <typename Unit>
bool StandaloneFunctionCompiler<Unit>::compile(
    JSContext* cx, FunctionSyntaxKind syntaxKind, GeneratorKind generatorKind,
    FunctionAsyncKind asyncKind, const Maybe<uint32_t>& parameterListEnd) {
  FunctionNode* parsedFunction =
      parse(cx, syntaxKind, generatorKind, asyncKind, parameterListEnd);
  if (!parsedFunction) {
    return false;
  }

  FunctionBox* funbox = parsedFunction->funbox();

  if (funbox->isInterpreted()) {
    Maybe<BytecodeEmitter> emitter;
    if (!emplaceEmitter(emitter, funbox)) {
      return false;
    }

    if (!emitter->emitFunctionScript(parsedFunction)) {
      return false;
    }

    // The parser extent has stripped off the leading `function...` but
    // we want the SourceExtent used in the final standalone script to
    // start from the beginning of the buffer, and use the provided
    // line and column.
    const auto& options = compilationState_.input.options;
    compilationState_.scriptExtra[CompilationStencil::TopLevelIndex].extent =
        SourceExtent{/* sourceStart = */ 0,
                     sourceBuffer_.length(),
                     funbox->extent().toStringStart,
                     funbox->extent().toStringEnd,
                     options.lineno,
                     options.column};
  } else {
    // The asm.js module was created by parser. Instantiation below will
    // allocate the JSFunction that wraps it.
    MOZ_ASSERT(funbox->isAsmJSModule());
    MOZ_ASSERT(compilationState_.asmJS->moduleMap.has(funbox->index()));
    MOZ_ASSERT(compilationState_.scriptData[CompilationStencil::TopLevelIndex]
                   .functionFlags.isAsmJSNative());
  }

  return true;
}

// Compile module, and return it as one of:
//   * ExtensibleCompilationStencil (without instantiation)
//   * CompilationStencil (without instantiation, has no external dependency)
//   * CompilationGCOutput (with instantiation).
template <typename Unit>
[[nodiscard]] static bool ParseModuleToStencilAndMaybeInstantiate(
    JSContext* maybeCx, FrontendContext* fc, js::LifoAlloc& tempLifoAlloc,
    CompilationInput& input, ScopeBindingCache* scopeCache,
    SourceText<Unit>& srcBuf, BytecodeCompilerOutput& output) {
  MOZ_ASSERT(srcBuf.get());

  if (!input.initForModule(fc)) {
    return false;
  }

  AutoAssertReportedException assertException(maybeCx, fc);

  LifoAllocScope parserAllocScope(&tempLifoAlloc);
  ModuleCompiler<Unit> compiler(fc, parserAllocScope, input, srcBuf);
  if (!compiler.init(fc, scopeCache)) {
    return false;
  }

  if (!compiler.compile(maybeCx, fc)) {
    return false;
  }

  if (output.is<UniquePtr<ExtensibleCompilationStencil>>()) {
    auto stencil =
        fc->getAllocator()->make_unique<ExtensibleCompilationStencil>(
            std::move(compiler.stencil()));
    if (!stencil) {
      return false;
    }
    output.as<UniquePtr<ExtensibleCompilationStencil>>() = std::move(stencil);
  } else if (output.is<RefPtr<CompilationStencil>>()) {
    Maybe<AutoGeckoProfilerEntry> pseudoFrame;
    if (maybeCx) {
      pseudoFrame.emplace(maybeCx, "script emit",
                          JS::ProfilingCategoryPair::JS_Parsing);
    }

    auto extensibleStencil =
        fc->getAllocator()->make_unique<frontend::ExtensibleCompilationStencil>(
            std::move(compiler.stencil()));
    if (!extensibleStencil) {
      return false;
    }

    RefPtr<CompilationStencil> stencil =
        fc->getAllocator()->new_<CompilationStencil>(
            std::move(extensibleStencil));
    if (!stencil) {
      return false;
    }

    output.as<RefPtr<CompilationStencil>>() = std::move(stencil);
  } else {
    MOZ_ASSERT(maybeCx);
    BorrowingCompilationStencil borrowingStencil(compiler.stencil());
    if (!InstantiateStencils(maybeCx, input, borrowingStencil,
                             *(output.as<CompilationGCOutput*>()))) {
      return false;
    }
  }

  assertException.reset();
  return true;
}

template <typename Unit>
already_AddRefed<CompilationStencil> ParseModuleToStencilImpl(
    JSContext* maybeCx, FrontendContext* fc, js::LifoAlloc& tempLifoAlloc,
    CompilationInput& input, ScopeBindingCache* scopeCache,
    SourceText<Unit>& srcBuf) {
  using OutputType = RefPtr<CompilationStencil>;
  BytecodeCompilerOutput output((OutputType()));
  if (!ParseModuleToStencilAndMaybeInstantiate(
          maybeCx, fc, tempLifoAlloc, input, scopeCache, srcBuf, output)) {
    return nullptr;
  }
  return output.as<OutputType>().forget();
}

already_AddRefed<CompilationStencil> frontend::ParseModuleToStencil(
    JSContext* maybeCx, FrontendContext* fc, js::LifoAlloc& tempLifoAlloc,
    CompilationInput& input, ScopeBindingCache* scopeCache,
    SourceText<char16_t>& srcBuf) {
  return ParseModuleToStencilImpl(maybeCx, fc, tempLifoAlloc, input, scopeCache,
                                  srcBuf);
}

already_AddRefed<CompilationStencil> frontend::ParseModuleToStencil(
    JSContext* maybeCx, FrontendContext* fc, js::LifoAlloc& tempLifoAlloc,
    CompilationInput& input, ScopeBindingCache* scopeCache,
    SourceText<Utf8Unit>& srcBuf) {
  return ParseModuleToStencilImpl(maybeCx, fc, tempLifoAlloc, input, scopeCache,
                                  srcBuf);
}

template <typename Unit>
UniquePtr<ExtensibleCompilationStencil> ParseModuleToExtensibleStencilImpl(
    JSContext* cx, FrontendContext* fc, js::LifoAlloc& tempLifoAlloc,
    CompilationInput& input, ScopeBindingCache* scopeCache,
    SourceText<Unit>& srcBuf) {
  using OutputType = UniquePtr<ExtensibleCompilationStencil>;
  BytecodeCompilerOutput output((OutputType()));
  if (!ParseModuleToStencilAndMaybeInstantiate(cx, fc, tempLifoAlloc, input,
                                               scopeCache, srcBuf, output)) {
    return nullptr;
  }
  return std::move(output.as<OutputType>());
}

UniquePtr<ExtensibleCompilationStencil>
frontend::ParseModuleToExtensibleStencil(JSContext* cx, FrontendContext* fc,
                                         js::LifoAlloc& tempLifoAlloc,
                                         CompilationInput& input,
                                         ScopeBindingCache* scopeCache,
                                         SourceText<char16_t>& srcBuf) {
  return ParseModuleToExtensibleStencilImpl(cx, fc, tempLifoAlloc, input,
                                            scopeCache, srcBuf);
}

UniquePtr<ExtensibleCompilationStencil>
frontend::ParseModuleToExtensibleStencil(JSContext* cx, FrontendContext* fc,
                                         js::LifoAlloc& tempLifoAlloc,
                                         CompilationInput& input,
                                         ScopeBindingCache* scopeCache,
                                         SourceText<Utf8Unit>& srcBuf) {
  return ParseModuleToExtensibleStencilImpl(cx, fc, tempLifoAlloc, input,
                                            scopeCache, srcBuf);
}

template <typename Unit>
static ModuleObject* CompileModuleImpl(
    JSContext* cx, FrontendContext* fc,
    const JS::ReadOnlyCompileOptions& optionsInput, SourceText<Unit>& srcBuf) {
  AutoAssertReportedException assertException(cx, fc);

  CompileOptions options(cx, optionsInput);
  options.setModule();

  Rooted<CompilationInput> input(cx, CompilationInput(options));
  Rooted<CompilationGCOutput> gcOutput(cx);
  BytecodeCompilerOutput output(gcOutput.address());

  NoScopeBindingCache scopeCache;
  if (!ParseModuleToStencilAndMaybeInstantiate(cx, fc, cx->tempLifoAlloc(),
                                               input.get(), &scopeCache, srcBuf,
                                               output)) {
    return nullptr;
  }

  assertException.reset();
  return gcOutput.get().module;
}

ModuleObject* frontend::CompileModule(JSContext* cx, FrontendContext* fc,
                                      const JS::ReadOnlyCompileOptions& options,
                                      SourceText<char16_t>& srcBuf) {
  return CompileModuleImpl(cx, fc, options, srcBuf);
}

ModuleObject* frontend::CompileModule(JSContext* cx, FrontendContext* fc,
                                      const JS::ReadOnlyCompileOptions& options,
                                      SourceText<Utf8Unit>& srcBuf) {
  return CompileModuleImpl(cx, fc, options, srcBuf);
}

static bool InstantiateLazyFunction(JSContext* cx, CompilationInput& input,
                                    CompilationStencil& stencil,
                                    BytecodeCompilerOutput& output) {
  // We do check the type, but do not write anything to it as this is not
  // necessary for lazy function, as the script is patched inside the
  // JSFunction when instantiating.
  MOZ_ASSERT(output.is<CompilationGCOutput*>());
  MOZ_ASSERT(!output.as<CompilationGCOutput*>());

  mozilla::DebugOnly<uint32_t> lazyFlags =
      static_cast<uint32_t>(input.immutableFlags());

  Rooted<CompilationGCOutput> gcOutput(cx);

  if (input.source->hasEncoder()) {
    if (!input.source->addDelazificationToIncrementalEncoding(cx, stencil)) {
      return false;
    }
  }

  if (!CompilationStencil::instantiateStencils(cx, input, stencil,
                                               gcOutput.get())) {
    return false;
  }

  // NOTE: After instantiation succeeds and bytecode is attached, the rest of
  //       this operation should be infallible. Any failure during
  //       delazification should restore the function back to a consistent
  //       lazy state.

  MOZ_ASSERT(lazyFlags == gcOutput.get().script->immutableFlags());
  MOZ_ASSERT(gcOutput.get().script->outermostScope()->hasOnChain(
                 ScopeKind::NonSyntactic) ==
             gcOutput.get().script->immutableFlags().hasFlag(
                 JSScript::ImmutableFlags::HasNonSyntacticScope));

  return true;
}

enum class GetCachedResult {
  // Similar to return false.
  Error,

  // We have not found any entry.
  NotFound,

  // We have found an entry, and set everything according to the desired
  // BytecodeCompilerOutput out-param.
  Found
};

// When we have a cache hit, the addPtr out-param would evaluate to a true-ish
// value.
static GetCachedResult GetCachedLazyFunctionStencilMaybeInstantiate(
    JSContext* cx, FrontendContext* fc, CompilationInput& input,
    BytecodeCompilerOutput& output) {
  RefPtr<CompilationStencil> stencil;
  {
    StencilCache& cache = cx->runtime()->caches().delazificationCache;
    auto guard = cache.isSourceCached(input.source);
    if (!guard) {
      return GetCachedResult::NotFound;
    }

    // Before releasing the guard, which is locking the cache, we increment the
    // reference counter such that we do not reclaim the CompilationStencil
    // while we are instantiating it.
    StencilContext key(input.source, input.extent());
    stencil = cache.lookup(guard, key);
    if (!stencil) {
      return GetCachedResult::NotFound;
    }
  }

  if (output.is<RefPtr<CompilationStencil>>()) {
    output.as<RefPtr<CompilationStencil>>() = stencil;
    return GetCachedResult::Found;
  }

  if (output.is<UniquePtr<ExtensibleCompilationStencil>>()) {
    auto extensible =
        fc->getAllocator()->make_unique<ExtensibleCompilationStencil>(input);
    if (!extensible) {
      return GetCachedResult::Error;
    }
    if (!extensible->cloneFrom(fc, *stencil)) {
      return GetCachedResult::Error;
    }

    output.as<UniquePtr<ExtensibleCompilationStencil>>() =
        std::move(extensible);
    return GetCachedResult::Found;
  }

  if (!InstantiateLazyFunction(cx, input, *stencil, output)) {
    return GetCachedResult::Error;
  }

  return GetCachedResult::Found;
}

template <typename Unit>
static bool CompileLazyFunctionToStencilMaybeInstantiate(
    JSContext* cx, FrontendContext* fc, CompilationInput& input,
    ScopeBindingCache* scopeCache, const Unit* units, size_t length,
    BytecodeCompilerOutput& output) {
  MOZ_ASSERT(input.source);

  AutoAssertReportedException assertException(cx, fc);
  if (input.options.consumeDelazificationCache()) {
    auto res =
        GetCachedLazyFunctionStencilMaybeInstantiate(cx, fc, input, output);
    switch (res) {
      case GetCachedResult::Error:
        return false;
      case GetCachedResult::Found:
        assertException.reset();
        return true;
      case GetCachedResult::NotFound:
        break;
    }
  }

  InheritThis inheritThis =
      input.functionFlags().isArrow() ? InheritThis::Yes : InheritThis::No;

  LifoAllocScope parserAllocScope(&cx->tempLifoAlloc());
  CompilationState compilationState(fc, parserAllocScope, input);
  compilationState.setFunctionKey(input.extent());
  MOZ_ASSERT(!compilationState.isInitialStencil());
  if (!compilationState.init(fc, scopeCache, inheritThis)) {
    return false;
  }

<<<<<<< HEAD
  Parser<FullParseHandler, Unit> parser(
      fc, stackLimit, input.options, units, length, EmptyTaint,
      /* foldConstants = */ true, compilationState,
      /* syntaxParser = */ nullptr);
=======
  Parser<FullParseHandler, Unit> parser(fc, input.options, units, length,
                                        /* foldConstants = */ true,
                                        compilationState,
                                        /* syntaxParser = */ nullptr);
>>>>>>> fdbb8599
  if (!parser.checkOptions()) {
    return false;
  }

  FunctionNode* pn = parser.standaloneLazyFunction(
      input, input.extent().toStringStart, input.strict(),
      input.generatorKind(), input.asyncKind());
  if (!pn) {
    return false;
  }

  BytecodeEmitter bce(fc, &parser, pn->funbox(), compilationState,
                      BytecodeEmitter::LazyFunction);
  if (!bce.init(pn->pn_pos)) {
    return false;
  }

  if (!bce.emitFunctionScript(pn)) {
    return false;
  }

  // NOTE: Only allow relazification if there was no lazy PrivateScriptData.
  // This excludes non-leaf functions and all script class constructors.
  bool hadLazyScriptData = input.hasPrivateScriptData();
  bool isRelazifiableAfterDelazify = input.isRelazifiable();
  if (isRelazifiableAfterDelazify && !hadLazyScriptData) {
    compilationState.scriptData[CompilationStencil::TopLevelIndex]
        .setAllowRelazify();
  }

  if (input.options.checkDelazificationCache()) {
    using OutputType = RefPtr<CompilationStencil>;
    BytecodeCompilerOutput cached((OutputType()));
    auto res =
        GetCachedLazyFunctionStencilMaybeInstantiate(cx, fc, input, cached);
    if (res == GetCachedResult::Error) {
      return false;
    }
    // Cached results might be removed by GCs.
    if (res == GetCachedResult::Found) {
      auto& concurrentSharedData = cached.as<OutputType>().get()->sharedData;
      auto concurrentData =
          concurrentSharedData.isSingle()
              ? concurrentSharedData.asSingle()->get()->immutableData()
              : concurrentSharedData.asBorrow()
                    ->asSingle()
                    ->get()
                    ->immutableData();
      auto ondemandData =
          compilationState.sharedData.asSingle()->get()->immutableData();
      MOZ_RELEASE_ASSERT(concurrentData.Length() == ondemandData.Length(),
                         "Non-deterministic stencils");
      for (size_t i = 0; i < concurrentData.Length(); i++) {
        MOZ_RELEASE_ASSERT(concurrentData[i] == ondemandData[i],
                           "Non-deterministic stencils");
      }
    }
  }

  if (output.is<UniquePtr<ExtensibleCompilationStencil>>()) {
    auto stencil =
        fc->getAllocator()->make_unique<ExtensibleCompilationStencil>(
            std::move(compilationState));
    if (!stencil) {
      return false;
    }
    output.as<UniquePtr<ExtensibleCompilationStencil>>() = std::move(stencil);
  } else if (output.is<RefPtr<CompilationStencil>>()) {
    Maybe<AutoGeckoProfilerEntry> pseudoFrame;
    if (cx) {
      pseudoFrame.emplace(cx, "script emit",
                          JS::ProfilingCategoryPair::JS_Parsing);
    }

    auto extensibleStencil =
        fc->getAllocator()->make_unique<frontend::ExtensibleCompilationStencil>(
            std::move(compilationState));
    if (!extensibleStencil) {
      return false;
    }

    RefPtr<CompilationStencil> stencil =
        fc->getAllocator()->new_<CompilationStencil>(
            std::move(extensibleStencil));
    if (!stencil) {
      return false;
    }

    output.as<RefPtr<CompilationStencil>>() = std::move(stencil);
  } else {
    BorrowingCompilationStencil borrowingStencil(compilationState);
    if (!InstantiateLazyFunction(cx, input, borrowingStencil, output)) {
      return false;
    }
  }

  assertException.reset();
  return true;
}

template <typename Unit>
static bool DelazifyCanonicalScriptedFunctionImpl(
    JSContext* cx, FrontendContext* fc, ScopeBindingCache* scopeCache,
    HandleFunction fun, Handle<BaseScript*> lazy, ScriptSource* ss) {
  MOZ_ASSERT(!lazy->hasBytecode(), "Script is already compiled!");
  MOZ_ASSERT(lazy->function() == fun);

  MOZ_DIAGNOSTIC_ASSERT(!fun->isGhost());

  AutoIncrementalTimer timer(cx->realm()->timers.delazificationTime);

  size_t sourceStart = lazy->sourceStart();
  size_t sourceLength = lazy->sourceEnd() - lazy->sourceStart();

  MOZ_ASSERT(ss->hasSourceText());

  // Parse and compile the script from source.
  UncompressedSourceCache::AutoHoldEntry holder;

  MOZ_ASSERT(ss->hasSourceType<Unit>());

  ScriptSource::PinnedUnits<Unit> units(cx, ss, holder, sourceStart,
                                        sourceLength);
  if (!units.get()) {
    return false;
  }

  JS::CompileOptions options(cx);
  options.setMutedErrors(lazy->mutedErrors())
      .setFileAndLine(lazy->filename(), lazy->lineno())
      .setColumn(lazy->column())
      .setScriptSourceOffset(lazy->sourceStart())
      .setNoScriptRval(false)
      .setSelfHostingMode(false)
      .setEagerDelazificationStrategy(lazy->delazificationMode());

  Rooted<CompilationInput> input(cx, CompilationInput(options));
  input.get().initFromLazy(cx, lazy, ss);

  CompilationGCOutput* unusedGcOutput = nullptr;
  BytecodeCompilerOutput output(unusedGcOutput);
  return CompileLazyFunctionToStencilMaybeInstantiate(
      cx, fc, input.get(), scopeCache, units.get(), sourceLength, output);
}

bool frontend::DelazifyCanonicalScriptedFunction(JSContext* cx,
                                                 FrontendContext* fc,
                                                 HandleFunction fun) {
  Maybe<AutoGeckoProfilerEntry> pseudoFrame;
  if (cx) {
    pseudoFrame.emplace(cx, "script delazify",
                        JS::ProfilingCategoryPair::JS_Parsing);
  }

  Rooted<BaseScript*> lazy(cx, fun->baseScript());
  ScriptSource* ss = lazy->scriptSource();
  ScopeBindingCache* scopeCache = &cx->caches().scopeCache;

  if (ss->hasSourceType<Utf8Unit>()) {
    // UTF-8 source text.
    return DelazifyCanonicalScriptedFunctionImpl<Utf8Unit>(cx, fc, scopeCache,
                                                           fun, lazy, ss);
  }

  MOZ_ASSERT(ss->hasSourceType<char16_t>());

  // UTF-16 source text.
  return DelazifyCanonicalScriptedFunctionImpl<char16_t>(cx, fc, scopeCache,
                                                         fun, lazy, ss);
}

template <typename Unit>
static already_AddRefed<CompilationStencil>
DelazifyCanonicalScriptedFunctionImpl(JSContext* cx, FrontendContext* fc,
                                      ScopeBindingCache* scopeCache,
                                      CompilationStencil& context,
                                      ScriptIndex scriptIndex) {
  ScriptStencilRef script{context, scriptIndex};
  const ScriptStencilExtra& extra = script.scriptExtra();

#if defined(EARLY_BETA_OR_EARLIER) || defined(DEBUG)
  const ScriptStencil& data = script.scriptData();
  MOZ_ASSERT(!data.hasSharedData(), "Script is already compiled!");
  MOZ_DIAGNOSTIC_ASSERT(!data.isGhost());
#endif

  Maybe<AutoIncrementalTimer> timer;
  if (cx->realm()) {
    timer.emplace(cx->realm()->timers.delazificationTime);
  }

  size_t sourceStart = extra.extent.sourceStart;
  size_t sourceLength = extra.extent.sourceEnd - sourceStart;

  ScriptSource* ss = context.source;
  MOZ_ASSERT(ss->hasSourceText());

  // Parse and compile the script from source.
  UncompressedSourceCache::AutoHoldEntry holder;

  MOZ_ASSERT(ss->hasSourceType<Unit>());

  ScriptSource::PinnedUnits<Unit> units(cx, ss, holder, sourceStart,
                                        sourceLength);
  if (!units.get()) {
    return nullptr;
  }

  JS::CompileOptions options(cx);
  options.setMutedErrors(ss->mutedErrors())
      .setFileAndLine(ss->filename(), extra.extent.lineno)
      .setColumn(extra.extent.column)
      .setScriptSourceOffset(sourceStart)
      .setNoScriptRval(false)
      .setSelfHostingMode(false);

  Rooted<CompilationInput> input(cx, CompilationInput(options));
  input.get().initFromStencil(context, scriptIndex, ss);

  using OutputType = RefPtr<CompilationStencil>;
  BytecodeCompilerOutput output((OutputType()));
  if (!CompileLazyFunctionToStencilMaybeInstantiate(
          cx, fc, input.get(), scopeCache, units.get(), sourceLength, output)) {
    return nullptr;
  }
  return output.as<OutputType>().forget();
}

already_AddRefed<CompilationStencil>
frontend::DelazifyCanonicalScriptedFunction(JSContext* cx, FrontendContext* fc,
                                            ScopeBindingCache* scopeCache,
                                            CompilationStencil& context,
                                            ScriptIndex scriptIndex) {
  Maybe<AutoGeckoProfilerEntry> pseudoFrame;
  if (cx) {
    pseudoFrame.emplace(cx, "stencil script delazify",
                        JS::ProfilingCategoryPair::JS_Parsing);
  }

  ScriptSource* ss = context.source;
  if (ss->hasSourceType<Utf8Unit>()) {
    // UTF-8 source text.
    return DelazifyCanonicalScriptedFunctionImpl<Utf8Unit>(
        cx, fc, scopeCache, context, scriptIndex);
  }

  // UTF-16 source text.
  MOZ_ASSERT(ss->hasSourceType<char16_t>());
  return DelazifyCanonicalScriptedFunctionImpl<char16_t>(cx, fc, scopeCache,
                                                         context, scriptIndex);
}

static JSFunction* CompileStandaloneFunction(
    JSContext* cx, const JS::ReadOnlyCompileOptions& options,
    JS::SourceText<char16_t>& srcBuf, const Maybe<uint32_t>& parameterListEnd,
    FunctionSyntaxKind syntaxKind, GeneratorKind generatorKind,
    FunctionAsyncKind asyncKind, Handle<Scope*> enclosingScope = nullptr) {
  JS::Rooted<JSFunction*> fun(cx);
  {
    AutoReportFrontendContext fc(cx);
    AutoAssertReportedException assertException(cx, &fc);

    Rooted<CompilationInput> input(cx, CompilationInput(options));
    if (enclosingScope) {
      if (!input.get().initForStandaloneFunctionInNonSyntacticScope(
              &fc, enclosingScope)) {
        return nullptr;
      }
    } else {
      if (!input.get().initForStandaloneFunction(cx, &fc)) {
        return nullptr;
      }
    }

    LifoAllocScope parserAllocScope(&cx->tempLifoAlloc());
    InheritThis inheritThis = (syntaxKind == FunctionSyntaxKind::Arrow)
                                  ? InheritThis::Yes
                                  : InheritThis::No;
    ScopeBindingCache* scopeCache = &cx->caches().scopeCache;
    StandaloneFunctionCompiler<char16_t> compiler(&fc, parserAllocScope,
                                                  input.get(), srcBuf);
    if (!compiler.init(&fc, scopeCache, inheritThis)) {
      return nullptr;
    }

    if (!compiler.compile(cx, syntaxKind, generatorKind, asyncKind,
                          parameterListEnd)) {
      return nullptr;
    }

    Rooted<CompilationGCOutput> gcOutput(cx);
    RefPtr<ScriptSource> source;
    {
      BorrowingCompilationStencil borrowingStencil(compiler.stencil());
      if (!CompilationStencil::instantiateStencils(
              cx, input.get(), borrowingStencil, gcOutput.get())) {
        return nullptr;
      }
      source = borrowingStencil.source;
    }

    fun = gcOutput.get().getFunctionNoBaseIndex(
        CompilationStencil::TopLevelIndex);
    MOZ_ASSERT(fun->hasBytecode() || IsAsmJSModule(fun));

    // Enqueue an off-thread source compression task after finishing parsing.
    if (!cx->isHelperThreadContext()) {
      if (!source->tryCompressOffThread(cx)) {
        return nullptr;
      }
    }

    // Note: If AsmJS successfully compiles, the into.script will still be
    // nullptr. In this case we have compiled to a native function instead of an
    // interpreted script.
    if (gcOutput.get().script) {
      if (parameterListEnd) {
        source->setParameterListEnd(*parameterListEnd);
      }

      MOZ_ASSERT(!cx->isHelperThreadContext());

      const JS::InstantiateOptions instantiateOptions(options);
      Rooted<JSScript*> script(cx, gcOutput.get().script);
      FireOnNewScript(cx, instantiateOptions, script);
    }

    assertException.reset();
  }
  return fun;
}

JSFunction* frontend::CompileStandaloneFunction(
    JSContext* cx, const JS::ReadOnlyCompileOptions& options,
    JS::SourceText<char16_t>& srcBuf, const Maybe<uint32_t>& parameterListEnd,
    FunctionSyntaxKind syntaxKind) {
  return CompileStandaloneFunction(cx, options, srcBuf, parameterListEnd,
                                   syntaxKind, GeneratorKind::NotGenerator,
                                   FunctionAsyncKind::SyncFunction);
}

JSFunction* frontend::CompileStandaloneGenerator(
    JSContext* cx, const JS::ReadOnlyCompileOptions& options,
    JS::SourceText<char16_t>& srcBuf, const Maybe<uint32_t>& parameterListEnd,
    FunctionSyntaxKind syntaxKind) {
  return CompileStandaloneFunction(cx, options, srcBuf, parameterListEnd,
                                   syntaxKind, GeneratorKind::Generator,
                                   FunctionAsyncKind::SyncFunction);
}

JSFunction* frontend::CompileStandaloneAsyncFunction(
    JSContext* cx, const ReadOnlyCompileOptions& options,
    JS::SourceText<char16_t>& srcBuf, const Maybe<uint32_t>& parameterListEnd,
    FunctionSyntaxKind syntaxKind) {
  return CompileStandaloneFunction(cx, options, srcBuf, parameterListEnd,
                                   syntaxKind, GeneratorKind::NotGenerator,
                                   FunctionAsyncKind::AsyncFunction);
}

JSFunction* frontend::CompileStandaloneAsyncGenerator(
    JSContext* cx, const ReadOnlyCompileOptions& options,
    JS::SourceText<char16_t>& srcBuf, const Maybe<uint32_t>& parameterListEnd,
    FunctionSyntaxKind syntaxKind) {
  return CompileStandaloneFunction(cx, options, srcBuf, parameterListEnd,
                                   syntaxKind, GeneratorKind::Generator,
                                   FunctionAsyncKind::AsyncFunction);
}

JSFunction* frontend::CompileStandaloneFunctionInNonSyntacticScope(
    JSContext* cx, const JS::ReadOnlyCompileOptions& options,
    JS::SourceText<char16_t>& srcBuf, const Maybe<uint32_t>& parameterListEnd,
    FunctionSyntaxKind syntaxKind, Handle<Scope*> enclosingScope) {
  MOZ_ASSERT(enclosingScope);
  return CompileStandaloneFunction(cx, options, srcBuf, parameterListEnd,
                                   syntaxKind, GeneratorKind::NotGenerator,
                                   FunctionAsyncKind::SyncFunction,
                                   enclosingScope);
}

void frontend::FireOnNewScript(JSContext* cx,
                               const JS::InstantiateOptions& options,
                               JS::Handle<JSScript*> script) {
  if (!options.hideFromNewScriptInitial()) {
    DebugAPI::onNewScript(cx, script);
  }
}<|MERGE_RESOLUTION|>--- conflicted
+++ resolved
@@ -628,13 +628,8 @@
   MOZ_ASSERT(compilationState_.canLazilyParse ==
              CanLazilyParse(compilationState_.input.options));
   if (compilationState_.canLazilyParse) {
-<<<<<<< HEAD
-    syntaxParser.emplace(fc_, stackLimit, options, sourceBuffer_.units(),
+    syntaxParser.emplace(fc_, options, sourceBuffer_.units(),
                          sourceBuffer_.length(), sourceBuffer_.taint(),
-=======
-    syntaxParser.emplace(fc_, options, sourceBuffer_.units(),
-                         sourceBuffer_.length(),
->>>>>>> fdbb8599
                          /* foldConstants = */ false, compilationState_,
                          /* syntaxParser = */ nullptr);
     if (!syntaxParser->checkOptions()) {
@@ -642,12 +637,8 @@
     }
   }
 
-<<<<<<< HEAD
-  parser.emplace(fc_, stackLimit, options, sourceBuffer_.units(),
+  parser.emplace(fc_, options, sourceBuffer_.units(),
                  sourceBuffer_.length(), sourceBuffer_.taint(),
-=======
-  parser.emplace(fc_, options, sourceBuffer_.units(), sourceBuffer_.length(),
->>>>>>> fdbb8599
                  /* foldConstants = */ true, compilationState_,
                  syntaxParser.ptrOr(nullptr));
   parser->ss = compilationState_.source.get();
@@ -1183,17 +1174,10 @@
     return false;
   }
 
-<<<<<<< HEAD
-  Parser<FullParseHandler, Unit> parser(
-      fc, stackLimit, input.options, units, length, EmptyTaint,
-      /* foldConstants = */ true, compilationState,
-      /* syntaxParser = */ nullptr);
-=======
-  Parser<FullParseHandler, Unit> parser(fc, input.options, units, length,
+  Parser<FullParseHandler, Unit> parser(fc, input.options, units, length, EmptyTaint,
                                         /* foldConstants = */ true,
                                         compilationState,
                                         /* syntaxParser = */ nullptr);
->>>>>>> fdbb8599
   if (!parser.checkOptions()) {
     return false;
   }
