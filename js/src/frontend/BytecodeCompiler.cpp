/* -*- Mode: C++; tab-width: 8; indent-tabs-mode: nil; c-basic-offset: 2 -*-
 * vim: set ts=8 sts=2 et sw=2 tw=80:
 * This Source Code Form is subject to the terms of the Mozilla Public
 * License, v. 2.0. If a copy of the MPL was not distributed with this
 * file, You can obtain one at http://mozilla.org/MPL/2.0/. */

#include "frontend/BytecodeCompiler.h"

#include "mozilla/Attributes.h"
#include "mozilla/Maybe.h"
#include "mozilla/Utf8.h"     // mozilla::Utf8Unit
#include "mozilla/Variant.h"  // mozilla::Variant

#include "debugger/DebugAPI.h"
#include "ds/LifoAlloc.h"
#include "frontend/BytecodeCompilation.h"
#include "frontend/BytecodeEmitter.h"
#include "frontend/EitherParser.h"
#include "frontend/ErrorReporter.h"
#include "vm/ErrorContext.h"
#include "vm/ErrorReporting.h"
#ifdef JS_ENABLE_SMOOSH
#  include "frontend/Frontend2.h"  // Smoosh
#endif
#include "frontend/ModuleSharedContext.h"
#include "js/SourceText.h"
#include "js/Stack.h"  // JS::NativeStackLimit
#include "js/UniquePtr.h"
#include "vm/FunctionFlags.h"          // FunctionFlags
#include "vm/GeneratorAndAsyncKind.h"  // js::GeneratorKind, js::FunctionAsyncKind
#include "vm/GlobalObject.h"
#include "vm/HelperThreadState.h"  // OffThreadFrontendErrors
#include "vm/JSContext.h"
#include "vm/JSScript.h"       // ScriptSource, UncompressedSourceCache
#include "vm/ModuleBuilder.h"  // js::ModuleBuilder
#include "vm/Time.h"           // AutoIncrementalTimer
#include "wasm/AsmJS.h"

#include "vm/GeckoProfiler-inl.h"

using namespace js;
using namespace js::frontend;

using mozilla::Maybe;
using mozilla::Utf8Unit;

using JS::CompileOptions;
using JS::ReadOnlyCompileOptions;
using JS::SourceText;

// RAII class to check the frontend reports an exception when it fails to
// compile a script.
class MOZ_RAII AutoAssertReportedException {
#ifdef DEBUG
  JSContext* cx_;
  ErrorContext* ec_;
  bool check_;

 public:
  explicit AutoAssertReportedException(JSContext* cx,
                                       ErrorContext* ec = nullptr)
      : cx_(cx), ec_(ec), check_(true) {}
  void reset() { check_ = false; }
  ~AutoAssertReportedException() {
    if (!check_) {
      return;
    }

    if (!cx_->isHelperThreadContext()) {
      // Error while compiling self-hosted code isn't set as an exception.
      MOZ_ASSERT_IF(cx_->runtime()->hasInitializedSelfHosting(),
                    cx_->isExceptionPending());
      return;
    }

    MOZ_ASSERT_IF(ec_, ec_->hadErrors());
  }
#else
 public:
  explicit AutoAssertReportedException(JSContext*, ErrorContext* = nullptr) {}
  void reset() {}
#endif
};

static bool EmplaceEmitter(CompilationState& compilationState,
                           Maybe<BytecodeEmitter>& emitter, ErrorContext* ec,
                           JS::NativeStackLimit stackLimit,
                           const EitherParser& parser, SharedContext* sc);

template <typename Unit>
class MOZ_STACK_CLASS SourceAwareCompiler {
 protected:
  SourceText<Unit>& sourceBuffer_;

  CompilationState compilationState_;

  Maybe<Parser<SyntaxParseHandler, Unit>> syntaxParser;
  Maybe<Parser<FullParseHandler, Unit>> parser;
  ErrorContext* errorContext;
  JS::NativeStackLimit stackLimit;

  using TokenStreamPosition = frontend::TokenStreamPosition<Unit>;

 protected:
  explicit SourceAwareCompiler(JSContext* cx, JS::NativeStackLimit stackLimit,
                               LifoAllocScope& parserAllocScope,
                               CompilationInput& input,
                               SourceText<Unit>& sourceBuffer)
      : sourceBuffer_(sourceBuffer),
        compilationState_(cx, parserAllocScope, input),
        stackLimit(stackLimit) {
    MOZ_ASSERT(sourceBuffer_.get() != nullptr);
  }

  [[nodiscard]] bool init(JSContext* cx, ErrorContext* ec,
                          InheritThis inheritThis = InheritThis::No,
                          JSObject* enclosingEnv = nullptr) {
    if (!compilationState_.init(cx, ec, inheritThis, enclosingEnv)) {
      return false;
    }

    return createSourceAndParser(cx, ec);
  }

  // Call this before calling compile{Global,Eval}Script.
  [[nodiscard]] bool createSourceAndParser(JSContext* cx, ErrorContext* ec);

  void assertSourceAndParserCreated() const {
    MOZ_ASSERT(compilationState_.source != nullptr);
    MOZ_ASSERT(parser.isSome());
  }

  void assertSourceParserAndScriptCreated() { assertSourceAndParserCreated(); }

  [[nodiscard]] bool emplaceEmitter(Maybe<BytecodeEmitter>& emitter,
                                    SharedContext* sharedContext) {
    return EmplaceEmitter(compilationState_, emitter, errorContext, stackLimit,
                          EitherParser(parser.ptr()), sharedContext);
  }

  bool canHandleParseFailure(const Directives& newDirectives);

  void handleParseFailure(
      const Directives& newDirectives, TokenStreamPosition& startPosition,
      CompilationState::CompilationStatePosition& startStatePosition);

 public:
  CompilationState& compilationState() { return compilationState_; };

  ExtensibleCompilationStencil& stencil() { return compilationState_; }
};

template <typename Unit>
class MOZ_STACK_CLASS ScriptCompiler : public SourceAwareCompiler<Unit> {
  using Base = SourceAwareCompiler<Unit>;

 protected:
  using Base::compilationState_;
  using Base::parser;
  using Base::sourceBuffer_;

  using Base::assertSourceParserAndScriptCreated;
  using Base::canHandleParseFailure;
  using Base::emplaceEmitter;
  using Base::handleParseFailure;

  using typename Base::TokenStreamPosition;

 public:
  explicit ScriptCompiler(JSContext* cx, JS::NativeStackLimit stackLimit,
                          LifoAllocScope& parserAllocScope,
                          CompilationInput& input,
                          SourceText<Unit>& sourceBuffer)
      : Base(cx, stackLimit, parserAllocScope, input, sourceBuffer) {}

  using Base::init;
  using Base::stencil;

  [[nodiscard]] bool compile(JSContext* cx, SharedContext* sc);
};

#ifdef JS_ENABLE_SMOOSH
[[nodiscard]] static bool TrySmoosh(
    JSContext* cx, ErrorContext* ec, JS::NativeStackLimit stackLimit,
    CompilationInput& input, JS::SourceText<mozilla::Utf8Unit>& srcBuf,
    UniquePtr<ExtensibleCompilationStencil>& stencilOut) {
  MOZ_ASSERT(!stencilOut);

  if (!cx->options().trySmoosh()) {
    return true;
  }

  JSRuntime* rt = cx->runtime();
  if (!Smoosh::tryCompileGlobalScriptToExtensibleStencil(
          cx, ec, stackLimit, input, srcBuf, stencilOut)) {
    return false;
  }

  if (cx->options().trackNotImplemented()) {
    if (stencilOut) {
      rt->parserWatcherFile.put("1");
    } else {
      rt->parserWatcherFile.put("0");
    }
  }

  if (!stencilOut) {
    fprintf(stderr, "Falling back!\n");
    return true;
  }

  return stencilOut->source->assignSource(cx, ec, input.options, srcBuf);
}

[[nodiscard]] static bool TrySmoosh(
    JSContext* cx, ErrorContext* ec, JS::NativeStackLimit stackLimit,
    CompilationInput& input, JS::SourceText<char16_t>& srcBuf,
    UniquePtr<ExtensibleCompilationStencil>& stencilOut) {
  MOZ_ASSERT(!stencilOut);
  return true;
}
#endif  // JS_ENABLE_SMOOSH

using BytecodeCompilerOutput =
    mozilla::Variant<UniquePtr<ExtensibleCompilationStencil>,
                     RefPtr<CompilationStencil>, CompilationGCOutput*>;

// Compile global script, and return it as one of:
//   * ExtensibleCompilationStencil (without instantiation)
//   * CompilationStencil (without instantiation, has no external dependency)
//   * CompilationGCOutput (with instantiation).
template <typename Unit>
[[nodiscard]] static bool CompileGlobalScriptToStencilAndMaybeInstantiate(
    JSContext* cx, ErrorContext* ec, JS::NativeStackLimit stackLimit,
    js::LifoAlloc& tempLifoAlloc, CompilationInput& input,
    JS::SourceText<Unit>& srcBuf, ScopeKind scopeKind,
    BytecodeCompilerOutput& output) {
#ifdef JS_ENABLE_SMOOSH
  {
    UniquePtr<ExtensibleCompilationStencil> extensibleStencil;
    if (!TrySmoosh(cx, ec, stackLimit, input, srcBuf, extensibleStencil)) {
      return false;
    }
    if (extensibleStencil) {
      if (input.options.populateDelazificationCache() &&
          !cx->isHelperThreadContext()) {
        BorrowingCompilationStencil borrowingStencil(*extensibleStencil);
        if (!StartOffThreadDelazification(cx, input.options,
                                          borrowingStencil)) {
          return false;
        }

        // When we are trying to validate whether on-demand delazification
        // generate the same stencil as concurrent delazification, we want to
        // parse everything eagerly off-thread ahead of re-parsing everything on
        // demand, to compare the outcome.
        if (input.options.waitForDelazificationCache()) {
          WaitForAllDelazifyTasks(cx->runtime());
        }
      }
      if (output.is<UniquePtr<ExtensibleCompilationStencil>>()) {
        output.as<UniquePtr<ExtensibleCompilationStencil>>() =
            std::move(extensibleStencil);
      } else if (output.is<RefPtr<CompilationStencil>>()) {
        RefPtr<CompilationStencil> stencil =
            cx->new_<frontend::CompilationStencil>(
                std::move(extensibleStencil));
        if (!stencil) {
          return false;
        }

        output.as<RefPtr<CompilationStencil>>() = std::move(stencil);
      } else {
        BorrowingCompilationStencil borrowingStencil(*extensibleStencil);
        if (!InstantiateStencils(cx, input, borrowingStencil,
                                 *(output.as<CompilationGCOutput*>()))) {
          return false;
        }
      }
      return true;
    }
  }
#endif  // JS_ENABLE_SMOOSH

  if (input.options.selfHostingMode) {
    if (!input.initForSelfHostingGlobal(cx)) {
      return false;
    }
  } else {
    if (!input.initForGlobal(cx, ec)) {
      return false;
    }
  }

  AutoAssertReportedException assertException(cx, ec);

  LifoAllocScope parserAllocScope(&tempLifoAlloc);
  ScriptCompiler<Unit> compiler(cx, stackLimit, parserAllocScope, input,
                                srcBuf);
  if (!compiler.init(cx, ec)) {
    return false;
  }

  SourceExtent extent = SourceExtent::makeGlobalExtent(
      srcBuf.length(), input.options.lineno, input.options.column);

  GlobalSharedContext globalsc(cx, ec, scopeKind, input.options,
                               compiler.compilationState().directives, extent);

  if (!compiler.compile(cx, &globalsc)) {
    return false;
  }

  if (input.options.populateDelazificationCache() &&
      !cx->isHelperThreadContext()) {
    BorrowingCompilationStencil borrowingStencil(compiler.stencil());
    if (!StartOffThreadDelazification(cx, input.options, borrowingStencil)) {
      return false;
    }

    // When we are trying to validate whether on-demand delazification
    // generate the same stencil as concurrent delazification, we want to
    // parse everything eagerly off-thread ahead of re-parsing everything on
    // demand, to compare the outcome.
    if (input.options.waitForDelazificationCache()) {
      WaitForAllDelazifyTasks(cx->runtime());
    }
  }

  if (output.is<UniquePtr<ExtensibleCompilationStencil>>()) {
    auto stencil = cx->make_unique<ExtensibleCompilationStencil>(
        std::move(compiler.stencil()));
    if (!stencil) {
      return false;
    }
    output.as<UniquePtr<ExtensibleCompilationStencil>>() = std::move(stencil);
  } else if (output.is<RefPtr<CompilationStencil>>()) {
    Maybe<AutoGeckoProfilerEntry> pseudoFrame;
    if (cx) {
      pseudoFrame.emplace(cx, "script emit",
                          JS::ProfilingCategoryPair::JS_Parsing);
    }

    auto extensibleStencil =
        cx->make_unique<frontend::ExtensibleCompilationStencil>(
            std::move(compiler.stencil()));
    if (!extensibleStencil) {
      return false;
    }

    RefPtr<CompilationStencil> stencil =
        cx->new_<CompilationStencil>(std::move(extensibleStencil));
    if (!stencil) {
      return false;
    }

    output.as<RefPtr<CompilationStencil>>() = std::move(stencil);
  } else {
    BorrowingCompilationStencil borrowingStencil(compiler.stencil());
    if (!InstantiateStencils(cx, input, borrowingStencil,
                             *(output.as<CompilationGCOutput*>()))) {
      return false;
    }
  }

  assertException.reset();
  return true;
}

template <typename Unit>
static already_AddRefed<CompilationStencil> CompileGlobalScriptToStencilImpl(
    JSContext* cx, ErrorContext* ec, JS::NativeStackLimit stackLimit,
    js::LifoAlloc& tempLifoAlloc, CompilationInput& input,
    JS::SourceText<Unit>& srcBuf, ScopeKind scopeKind) {
  using OutputType = RefPtr<CompilationStencil>;
  BytecodeCompilerOutput output((OutputType()));
  if (!CompileGlobalScriptToStencilAndMaybeInstantiate(
          cx, ec, stackLimit, tempLifoAlloc, input, srcBuf, scopeKind,
          output)) {
    return nullptr;
  }
  return output.as<OutputType>().forget();
}

already_AddRefed<CompilationStencil> frontend::CompileGlobalScriptToStencil(
    JSContext* cx, ErrorContext* ec, JS::NativeStackLimit stackLimit,
    js::LifoAlloc& tempLifoAlloc, CompilationInput& input,
    JS::SourceText<char16_t>& srcBuf, ScopeKind scopeKind) {
  return CompileGlobalScriptToStencilImpl(cx, ec, stackLimit, tempLifoAlloc,
                                          input, srcBuf, scopeKind);
}

already_AddRefed<CompilationStencil> frontend::CompileGlobalScriptToStencil(
    JSContext* cx, ErrorContext* ec, JS::NativeStackLimit stackLimit,
    js::LifoAlloc& tempLifoAlloc, CompilationInput& input,
    JS::SourceText<Utf8Unit>& srcBuf, ScopeKind scopeKind) {
  return CompileGlobalScriptToStencilImpl(cx, ec, stackLimit, tempLifoAlloc,
                                          input, srcBuf, scopeKind);
}

template <typename Unit>
static UniquePtr<ExtensibleCompilationStencil>
CompileGlobalScriptToExtensibleStencilImpl(JSContext* cx, ErrorContext* ec,
                                           JS::NativeStackLimit stackLimit,
                                           CompilationInput& input,
                                           JS::SourceText<Unit>& srcBuf,
                                           ScopeKind scopeKind) {
  using OutputType = UniquePtr<ExtensibleCompilationStencil>;
  BytecodeCompilerOutput output((OutputType()));
  if (!CompileGlobalScriptToStencilAndMaybeInstantiate(
          cx, ec, stackLimit, cx->tempLifoAlloc(), input, srcBuf, scopeKind,
          output)) {
    return nullptr;
  }
  return std::move(output.as<OutputType>());
}

UniquePtr<ExtensibleCompilationStencil>
frontend::CompileGlobalScriptToExtensibleStencil(
    JSContext* cx, ErrorContext* ec, JS::NativeStackLimit stackLimit,
    CompilationInput& input, JS::SourceText<char16_t>& srcBuf,
    ScopeKind scopeKind) {
  return CompileGlobalScriptToExtensibleStencilImpl(cx, ec, stackLimit, input,
                                                    srcBuf, scopeKind);
}

UniquePtr<ExtensibleCompilationStencil>
frontend::CompileGlobalScriptToExtensibleStencil(
    JSContext* cx, ErrorContext* ec, JS::NativeStackLimit stackLimit,
    CompilationInput& input, JS::SourceText<Utf8Unit>& srcBuf,
    ScopeKind scopeKind) {
  return CompileGlobalScriptToExtensibleStencilImpl(cx, ec, stackLimit, input,
                                                    srcBuf, scopeKind);
}

bool frontend::InstantiateStencils(JSContext* cx, CompilationInput& input,
                                   const CompilationStencil& stencil,
                                   CompilationGCOutput& gcOutput) {
  {
    AutoGeckoProfilerEntry pseudoFrame(cx, "stencil instantiate",
                                       JS::ProfilingCategoryPair::JS_Parsing);

    if (!CompilationStencil::instantiateStencils(cx, input, stencil,
                                                 gcOutput)) {
      return false;
    }
  }

  // Enqueue an off-thread source compression task after finishing parsing.
  if (!cx->isHelperThreadContext()) {
    if (!stencil.source->tryCompressOffThread(cx)) {
      return false;
    }

    Rooted<JSScript*> script(cx, gcOutput.script);
    const JS::InstantiateOptions instantiateOptions(input.options);
    FireOnNewScript(cx, instantiateOptions, script);
  }

  return true;
}

bool frontend::PrepareForInstantiate(JSContext* cx, CompilationInput& input,
                                     const CompilationStencil& stencil,
                                     CompilationGCOutput& gcOutput) {
  Maybe<AutoGeckoProfilerEntry> pseudoFrame;
  if (cx) {
    pseudoFrame.emplace(cx, "stencil instantiate",
                        JS::ProfilingCategoryPair::JS_Parsing);
  }

  return CompilationStencil::prepareForInstantiate(cx, input.atomCache, stencil,
                                                   gcOutput);
}

template <typename Unit>
static JSScript* CompileGlobalScriptImpl(
    JSContext* cx, ErrorContext* ec, JS::NativeStackLimit stackLimit,
    const JS::ReadOnlyCompileOptions& options, JS::SourceText<Unit>& srcBuf,
    ScopeKind scopeKind) {
  Rooted<CompilationInput> input(cx, CompilationInput(options));
  Rooted<CompilationGCOutput> gcOutput(cx);
  BytecodeCompilerOutput output(gcOutput.address());
  if (!CompileGlobalScriptToStencilAndMaybeInstantiate(
          cx, ec, stackLimit, cx->tempLifoAlloc(), input.get(), srcBuf,
          scopeKind, output)) {
    return nullptr;
  }
  return gcOutput.get().script;
}

JSScript* frontend::CompileGlobalScript(
    JSContext* cx, ErrorContext* ec, JS::NativeStackLimit stackLimit,
    const JS::ReadOnlyCompileOptions& options, JS::SourceText<char16_t>& srcBuf,
    ScopeKind scopeKind) {
  return CompileGlobalScriptImpl(cx, ec, stackLimit, options, srcBuf,
                                 scopeKind);
}

JSScript* frontend::CompileGlobalScript(
    JSContext* cx, ErrorContext* ec, JS::NativeStackLimit stackLimit,
    const JS::ReadOnlyCompileOptions& options, JS::SourceText<Utf8Unit>& srcBuf,
    ScopeKind scopeKind) {
  return CompileGlobalScriptImpl(cx, ec, stackLimit, options, srcBuf,
                                 scopeKind);
}

template <typename Unit>
static JSScript* CompileEvalScriptImpl(
    JSContext* cx, const JS::ReadOnlyCompileOptions& options,
    SourceText<Unit>& srcBuf, JS::Handle<js::Scope*> enclosingScope,
    JS::Handle<JSObject*> enclosingEnv) {
  AutoAssertReportedException assertException(cx);

  MainThreadErrorContext ec(cx);
  Rooted<CompilationInput> input(cx, CompilationInput(options));
  if (!input.get().initForEval(cx, &ec, enclosingScope)) {
    return nullptr;
  }

  LifoAllocScope parserAllocScope(&cx->tempLifoAlloc());

  JS::NativeStackLimit stackLimit = cx->stackLimitForCurrentPrincipal();
  ScriptCompiler<Unit> compiler(cx, stackLimit, parserAllocScope, input.get(),
                                srcBuf);
  if (!compiler.init(cx, &ec, InheritThis::Yes, enclosingEnv)) {
    return nullptr;
  }

  uint32_t len = srcBuf.length();
  SourceExtent extent =
      SourceExtent::makeGlobalExtent(len, options.lineno, options.column);
  EvalSharedContext evalsc(cx, &ec, compiler.compilationState(), extent);
  if (!compiler.compile(cx, &evalsc)) {
    return nullptr;
  }

  Rooted<CompilationGCOutput> gcOutput(cx);
  {
    BorrowingCompilationStencil borrowingStencil(compiler.stencil());
    if (!InstantiateStencils(cx, input.get(), borrowingStencil,
                             gcOutput.get())) {
      return nullptr;
    }
  }

  assertException.reset();
  return gcOutput.get().script;
}

JSScript* frontend::CompileEvalScript(JSContext* cx,
                                      const JS::ReadOnlyCompileOptions& options,
                                      JS::SourceText<char16_t>& srcBuf,
                                      JS::Handle<js::Scope*> enclosingScope,
                                      JS::Handle<JSObject*> enclosingEnv) {
  return CompileEvalScriptImpl(cx, options, srcBuf, enclosingScope,
                               enclosingEnv);
}

template <typename Unit>
class MOZ_STACK_CLASS ModuleCompiler final : public SourceAwareCompiler<Unit> {
  using Base = SourceAwareCompiler<Unit>;

  using Base::assertSourceParserAndScriptCreated;
  using Base::compilationState_;
  using Base::emplaceEmitter;
  using Base::parser;

 public:
  explicit ModuleCompiler(JSContext* cx, JS::NativeStackLimit stackLimit,
                          LifoAllocScope& parserAllocScope,
                          CompilationInput& input,
                          SourceText<Unit>& sourceBuffer)
      : Base(cx, stackLimit, parserAllocScope, input, sourceBuffer) {}

  using Base::init;
  using Base::stencil;

  [[nodiscard]] bool compile(JSContext* cx, ErrorContext* ec);
};

template <typename Unit>
class MOZ_STACK_CLASS StandaloneFunctionCompiler final
    : public SourceAwareCompiler<Unit> {
  using Base = SourceAwareCompiler<Unit>;

  using Base::assertSourceAndParserCreated;
  using Base::canHandleParseFailure;
  using Base::compilationState_;
  using Base::emplaceEmitter;
  using Base::handleParseFailure;
  using Base::parser;
  using Base::sourceBuffer_;

  using typename Base::TokenStreamPosition;

 public:
  explicit StandaloneFunctionCompiler(JSContext* cx,
                                      JS::NativeStackLimit stackLimit,
                                      LifoAllocScope& parserAllocScope,
                                      CompilationInput& input,
                                      SourceText<Unit>& sourceBuffer)
      : Base(cx, stackLimit, parserAllocScope, input, sourceBuffer) {}

  using Base::init;
  using Base::stencil;

 private:
  FunctionNode* parse(JSContext* cx, FunctionSyntaxKind syntaxKind,
                      GeneratorKind generatorKind, FunctionAsyncKind asyncKind,
                      const Maybe<uint32_t>& parameterListEnd);

 public:
  [[nodiscard]] bool compile(JSContext* cx, FunctionSyntaxKind syntaxKind,
                             GeneratorKind generatorKind,
                             FunctionAsyncKind asyncKind,
                             const Maybe<uint32_t>& parameterListEnd);
};

template <typename Unit>
bool SourceAwareCompiler<Unit>::createSourceAndParser(JSContext* cx,
                                                      ErrorContext* ec) {
  const auto& options = compilationState_.input.options;

  errorContext = ec;

  if (!compilationState_.source->assignSource(cx, ec, options, sourceBuffer_)) {
    return false;
  }

  MOZ_ASSERT(compilationState_.canLazilyParse ==
             CanLazilyParse(compilationState_.input.options));
  if (compilationState_.canLazilyParse) {
<<<<<<< HEAD
    syntaxParser.emplace(cx, options, sourceBuffer_.units(),
                         sourceBuffer_.length(), sourceBuffer_.taint(),
=======
    syntaxParser.emplace(cx, errorContext, stackLimit, options,
                         sourceBuffer_.units(), sourceBuffer_.length(),
>>>>>>> 8d8b5bf6
                         /* foldConstants = */ false, compilationState_,
                         /* syntaxParser = */ nullptr);
    if (!syntaxParser->checkOptions()) {
      return false;
    }
  }

<<<<<<< HEAD
  parser.emplace(cx, options, sourceBuffer_.units(), sourceBuffer_.length(), sourceBuffer_.taint(),
=======
  parser.emplace(cx, errorContext, stackLimit, options, sourceBuffer_.units(),
                 sourceBuffer_.length(),
>>>>>>> 8d8b5bf6
                 /* foldConstants = */ true, compilationState_,
                 syntaxParser.ptrOr(nullptr));
  parser->ss = compilationState_.source.get();
  return parser->checkOptions();
}

static bool EmplaceEmitter(CompilationState& compilationState,
                           Maybe<BytecodeEmitter>& emitter, ErrorContext* ec,
                           JS::NativeStackLimit stackLimit,
                           const EitherParser& parser, SharedContext* sc) {
  BytecodeEmitter::EmitterMode emitterMode =
      sc->selfHosted() ? BytecodeEmitter::SelfHosting : BytecodeEmitter::Normal;
  emitter.emplace(ec, stackLimit, parser, sc, compilationState, emitterMode);
  return emitter->init();
}

template <typename Unit>
bool SourceAwareCompiler<Unit>::canHandleParseFailure(
    const Directives& newDirectives) {
  // Try to reparse if no parse errors were thrown and the directives changed.
  //
  // NOTE:
  // Only the following two directive changes force us to reparse the script:
  // - The "use asm" directive was encountered.
  // - The "use strict" directive was encountered and duplicate parameter names
  //   are present. We reparse in this case to display the error at the correct
  //   source location. See |Parser::hasValidSimpleStrictParameterNames()|.
  return !parser->anyChars.hadError() &&
         compilationState_.directives != newDirectives;
}

template <typename Unit>
void SourceAwareCompiler<Unit>::handleParseFailure(
    const Directives& newDirectives, TokenStreamPosition& startPosition,
    CompilationState::CompilationStatePosition& startStatePosition) {
  MOZ_ASSERT(canHandleParseFailure(newDirectives));

  // Rewind to starting position to retry.
  parser->tokenStream.rewind(startPosition);
  compilationState_.rewind(startStatePosition);

  // Assignment must be monotonic to prevent reparsing iloops
  MOZ_ASSERT_IF(compilationState_.directives.strict(), newDirectives.strict());
  MOZ_ASSERT_IF(compilationState_.directives.asmJS(), newDirectives.asmJS());
  compilationState_.directives = newDirectives;
}

template <typename Unit>
bool ScriptCompiler<Unit>::compile(JSContext* cx, SharedContext* sc) {
  assertSourceParserAndScriptCreated();

  TokenStreamPosition startPosition(parser->tokenStream);

  // Emplace the topLevel stencil
  MOZ_ASSERT(compilationState_.scriptData.length() ==
             CompilationStencil::TopLevelIndex);
  if (!compilationState_.appendScriptStencilAndData(sc->ec_)) {
    return false;
  }

  ParseNode* pn;
  {
    Maybe<AutoGeckoProfilerEntry> pseudoFrame;
    if (cx) {
      pseudoFrame.emplace(cx, "script parsing",
                          JS::ProfilingCategoryPair::JS_Parsing);
    }
    if (sc->isEvalContext()) {
      pn = parser->evalBody(sc->asEvalContext());
    } else {
      pn = parser->globalBody(sc->asGlobalContext());
    }
  }

  if (!pn) {
    // Global and eval scripts don't get reparsed after a new directive was
    // encountered:
    // - "use strict" doesn't require any special error reporting for scripts.
    // - "use asm" directives don't have an effect in global/eval contexts.
    MOZ_ASSERT(!canHandleParseFailure(compilationState_.directives));
    return false;
  }

  {
    // Successfully parsed. Emit the script.
    Maybe<AutoGeckoProfilerEntry> pseudoFrame;
    if (cx) {
      pseudoFrame.emplace(cx, "script emit",
                          JS::ProfilingCategoryPair::JS_Parsing);
    }

    Maybe<BytecodeEmitter> emitter;
    if (!emplaceEmitter(emitter, sc)) {
      return false;
    }

    if (!emitter->emitScript(pn)) {
      return false;
    }
  }

  MOZ_ASSERT_IF(!cx->isHelperThreadContext(), !cx->isExceptionPending());

  return true;
}

template <typename Unit>
bool ModuleCompiler<Unit>::compile(JSContext* cx, ErrorContext* ec) {
  // Emplace the topLevel stencil
  MOZ_ASSERT(compilationState_.scriptData.length() ==
             CompilationStencil::TopLevelIndex);
  if (!compilationState_.appendScriptStencilAndData(ec)) {
    return false;
  }

  ModuleBuilder builder(cx, parser.ptr());

  const auto& options = compilationState_.input.options;

  uint32_t len = this->sourceBuffer_.length();
  SourceExtent extent =
      SourceExtent::makeGlobalExtent(len, options.lineno, options.column);
  ModuleSharedContext modulesc(cx, ec, options, builder, extent);

  ParseNode* pn = parser->moduleBody(&modulesc);
  if (!pn) {
    return false;
  }

  Maybe<BytecodeEmitter> emitter;
  if (!emplaceEmitter(emitter, &modulesc)) {
    return false;
  }

  if (!emitter->emitScript(pn->as<ModuleNode>().body())) {
    return false;
  }

  StencilModuleMetadata& moduleMetadata = *compilationState_.moduleMetadata;

  builder.finishFunctionDecls(moduleMetadata);

  MOZ_ASSERT_IF(!cx->isHelperThreadContext(), !cx->isExceptionPending());
  return true;
}

// Parse a standalone JS function, which might appear as the value of an
// event handler attribute in an HTML <INPUT> tag, or in a Function()
// constructor.
template <typename Unit>
FunctionNode* StandaloneFunctionCompiler<Unit>::parse(
    JSContext* cx, FunctionSyntaxKind syntaxKind, GeneratorKind generatorKind,
    FunctionAsyncKind asyncKind, const Maybe<uint32_t>& parameterListEnd) {
  assertSourceAndParserCreated();

  TokenStreamPosition startPosition(parser->tokenStream);
  auto startStatePosition = compilationState_.getPosition();

  // Speculatively parse using the default directives implied by the context.
  // If a directive is encountered (e.g., "use strict") that changes how the
  // function should have been parsed, we backup and reparse with the new set
  // of directives.

  FunctionNode* fn;
  for (;;) {
    Directives newDirectives = compilationState_.directives;
    fn = parser->standaloneFunction(parameterListEnd, syntaxKind, generatorKind,
                                    asyncKind, compilationState_.directives,
                                    &newDirectives);
    if (fn) {
      break;
    }

    // Maybe we encountered a new directive. See if we can try again.
    if (!canHandleParseFailure(newDirectives)) {
      return nullptr;
    }

    handleParseFailure(newDirectives, startPosition, startStatePosition);
  }

  return fn;
}

// Compile a standalone JS function.
template <typename Unit>
bool StandaloneFunctionCompiler<Unit>::compile(
    JSContext* cx, FunctionSyntaxKind syntaxKind, GeneratorKind generatorKind,
    FunctionAsyncKind asyncKind, const Maybe<uint32_t>& parameterListEnd) {
  FunctionNode* parsedFunction =
      parse(cx, syntaxKind, generatorKind, asyncKind, parameterListEnd);
  if (!parsedFunction) {
    return false;
  }

  FunctionBox* funbox = parsedFunction->funbox();

  if (funbox->isInterpreted()) {
    Maybe<BytecodeEmitter> emitter;
    if (!emplaceEmitter(emitter, funbox)) {
      return false;
    }

    if (!emitter->emitFunctionScript(parsedFunction)) {
      return false;
    }

    // The parser extent has stripped off the leading `function...` but
    // we want the SourceExtent used in the final standalone script to
    // start from the beginning of the buffer, and use the provided
    // line and column.
    const auto& options = compilationState_.input.options;
    compilationState_.scriptExtra[CompilationStencil::TopLevelIndex].extent =
        SourceExtent{/* sourceStart = */ 0,
                     sourceBuffer_.length(),
                     funbox->extent().toStringStart,
                     funbox->extent().toStringEnd,
                     options.lineno,
                     options.column};
  } else {
    // The asm.js module was created by parser. Instantiation below will
    // allocate the JSFunction that wraps it.
    MOZ_ASSERT(funbox->isAsmJSModule());
    MOZ_ASSERT(compilationState_.asmJS->moduleMap.has(funbox->index()));
    MOZ_ASSERT(compilationState_.scriptData[CompilationStencil::TopLevelIndex]
                   .functionFlags.isAsmJSNative());
  }

  return true;
}

// Compile module, and return it as one of:
//   * ExtensibleCompilationStencil (without instantiation)
//   * CompilationStencil (without instantiation, has no external dependency)
//   * CompilationGCOutput (with instantiation).
template <typename Unit>
[[nodiscard]] static bool ParseModuleToStencilAndMaybeInstantiate(
    JSContext* cx, ErrorContext* ec, JS::NativeStackLimit stackLimit,
    CompilationInput& input, SourceText<Unit>& srcBuf,
    BytecodeCompilerOutput& output) {
  MOZ_ASSERT(srcBuf.get());

  if (!input.initForModule(cx, ec)) {
    return false;
  }

  AutoAssertReportedException assertException(cx, ec);

  LifoAllocScope parserAllocScope(&cx->tempLifoAlloc());
  ModuleCompiler<Unit> compiler(cx, stackLimit, parserAllocScope, input,
                                srcBuf);
  if (!compiler.init(cx, ec)) {
    return false;
  }

  if (!compiler.compile(cx, ec)) {
    return false;
  }

  if (output.is<UniquePtr<ExtensibleCompilationStencil>>()) {
    auto stencil = cx->make_unique<ExtensibleCompilationStencil>(
        std::move(compiler.stencil()));
    if (!stencil) {
      return false;
    }
    output.as<UniquePtr<ExtensibleCompilationStencil>>() = std::move(stencil);
  } else if (output.is<RefPtr<CompilationStencil>>()) {
    Maybe<AutoGeckoProfilerEntry> pseudoFrame;
    if (cx) {
      pseudoFrame.emplace(cx, "script emit",
                          JS::ProfilingCategoryPair::JS_Parsing);
    }

    auto extensibleStencil =
        cx->make_unique<frontend::ExtensibleCompilationStencil>(
            std::move(compiler.stencil()));
    if (!extensibleStencil) {
      return false;
    }

    RefPtr<CompilationStencil> stencil =
        cx->new_<CompilationStencil>(std::move(extensibleStencil));
    if (!stencil) {
      return false;
    }

    output.as<RefPtr<CompilationStencil>>() = std::move(stencil);
  } else {
    BorrowingCompilationStencil borrowingStencil(compiler.stencil());
    if (!InstantiateStencils(cx, input, borrowingStencil,
                             *(output.as<CompilationGCOutput*>()))) {
      return false;
    }
  }

  assertException.reset();
  return true;
}

template <typename Unit>
already_AddRefed<CompilationStencil> ParseModuleToStencilImpl(
    JSContext* cx, ErrorContext* ec, JS::NativeStackLimit stackLimit,
    CompilationInput& input, SourceText<Unit>& srcBuf) {
  using OutputType = RefPtr<CompilationStencil>;
  BytecodeCompilerOutput output((OutputType()));
  if (!ParseModuleToStencilAndMaybeInstantiate(cx, ec, stackLimit, input,
                                               srcBuf, output)) {
    return nullptr;
  }
  return output.as<OutputType>().forget();
}

already_AddRefed<CompilationStencil> frontend::ParseModuleToStencil(
    JSContext* cx, ErrorContext* ec, JS::NativeStackLimit stackLimit,
    CompilationInput& input, SourceText<char16_t>& srcBuf) {
  return ParseModuleToStencilImpl(cx, ec, stackLimit, input, srcBuf);
}

already_AddRefed<CompilationStencil> frontend::ParseModuleToStencil(
    JSContext* cx, ErrorContext* ec, JS::NativeStackLimit stackLimit,
    CompilationInput& input, SourceText<Utf8Unit>& srcBuf) {
  return ParseModuleToStencilImpl(cx, ec, stackLimit, input, srcBuf);
}

template <typename Unit>
UniquePtr<ExtensibleCompilationStencil> ParseModuleToExtensibleStencilImpl(
    JSContext* cx, ErrorContext* ec, JS::NativeStackLimit stackLimit,
    CompilationInput& input, SourceText<Unit>& srcBuf) {
  using OutputType = UniquePtr<ExtensibleCompilationStencil>;
  BytecodeCompilerOutput output((OutputType()));
  if (!ParseModuleToStencilAndMaybeInstantiate(cx, ec, stackLimit, input,
                                               srcBuf, output)) {
    return nullptr;
  }
  return std::move(output.as<OutputType>());
}

UniquePtr<ExtensibleCompilationStencil>
frontend::ParseModuleToExtensibleStencil(JSContext* cx, ErrorContext* ec,
                                         JS::NativeStackLimit stackLimit,
                                         CompilationInput& input,
                                         SourceText<char16_t>& srcBuf) {
  return ParseModuleToExtensibleStencilImpl(cx, ec, stackLimit, input, srcBuf);
}

UniquePtr<ExtensibleCompilationStencil>
frontend::ParseModuleToExtensibleStencil(JSContext* cx, ErrorContext* ec,
                                         JS::NativeStackLimit stackLimit,
                                         CompilationInput& input,
                                         SourceText<Utf8Unit>& srcBuf) {
  return ParseModuleToExtensibleStencilImpl(cx, ec, stackLimit, input, srcBuf);
}

template <typename Unit>
static ModuleObject* CompileModuleImpl(
    JSContext* cx, ErrorContext* ec, JS::NativeStackLimit stackLimit,
    const JS::ReadOnlyCompileOptions& optionsInput, SourceText<Unit>& srcBuf) {
  AutoAssertReportedException assertException(cx, ec);

  CompileOptions options(cx, optionsInput);
  options.setModule();

  Rooted<CompilationInput> input(cx, CompilationInput(options));
  Rooted<CompilationGCOutput> gcOutput(cx);
  BytecodeCompilerOutput output(gcOutput.address());
  if (!ParseModuleToStencilAndMaybeInstantiate(cx, ec, stackLimit, input.get(),
                                               srcBuf, output)) {
    return nullptr;
  }

  assertException.reset();
  return gcOutput.get().module;
}

ModuleObject* frontend::CompileModule(JSContext* cx, ErrorContext* ec,
                                      JS::NativeStackLimit stackLimit,
                                      const JS::ReadOnlyCompileOptions& options,
                                      SourceText<char16_t>& srcBuf) {
  return CompileModuleImpl(cx, ec, stackLimit, options, srcBuf);
}

ModuleObject* frontend::CompileModule(JSContext* cx, ErrorContext* ec,
                                      JS::NativeStackLimit stackLimit,
                                      const JS::ReadOnlyCompileOptions& options,
                                      SourceText<Utf8Unit>& srcBuf) {
  return CompileModuleImpl(cx, ec, stackLimit, options, srcBuf);
}

static bool InstantiateLazyFunction(JSContext* cx, CompilationInput& input,
                                    CompilationStencil& stencil,
                                    BytecodeCompilerOutput& output) {
  // We do check the type, but do not write anything to it as this is not
  // necessary for lazy function, as the script is patched inside the
  // JSFunction when instantiating.
  MOZ_ASSERT(output.is<CompilationGCOutput*>());
  MOZ_ASSERT(!output.as<CompilationGCOutput*>());

  mozilla::DebugOnly<uint32_t> lazyFlags =
      static_cast<uint32_t>(input.immutableFlags());

  Rooted<CompilationGCOutput> gcOutput(cx);

  if (input.source->hasEncoder()) {
    if (!input.source->addDelazificationToIncrementalEncoding(cx, stencil)) {
      return false;
    }
  }

  if (!CompilationStencil::instantiateStencils(cx, input, stencil,
                                               gcOutput.get())) {
    return false;
  }

  // NOTE: After instantiation succeeds and bytecode is attached, the rest of
  //       this operation should be infallible. Any failure during
  //       delazification should restore the function back to a consistent
  //       lazy state.

  MOZ_ASSERT(lazyFlags == gcOutput.get().script->immutableFlags());
  MOZ_ASSERT(gcOutput.get().script->outermostScope()->hasOnChain(
                 ScopeKind::NonSyntactic) ==
             gcOutput.get().script->immutableFlags().hasFlag(
                 JSScript::ImmutableFlags::HasNonSyntacticScope));

  return true;
}

enum class GetCachedResult {
  // Similar to return false.
  Error,

  // We have not found any entry.
  NotFound,

  // We have found an entry, and set everything according to the desired
  // BytecodeCompilerOutput out-param.
  Found
};

// When we have a cache hit, the addPtr out-param would evaluate to a true-ish
// value.
static GetCachedResult GetCachedLazyFunctionStencilMaybeInstantiate(
    JSContext* cx, ErrorContext* ec, CompilationInput& input,
    BytecodeCompilerOutput& output) {
  RefPtr<CompilationStencil> stencil;
  {
    StencilCache& cache = cx->runtime()->caches().delazificationCache;
    auto guard = cache.isSourceCached(input.source);
    if (!guard) {
      return GetCachedResult::NotFound;
    }

    // Before releasing the guard, which is locking the cache, we increment the
    // reference counter such that we do not reclaim the CompilationStencil
    // while we are instantiating it.
    StencilContext key(input.source, input.extent());
    stencil = cache.lookup(guard, key);
    if (!stencil) {
      return GetCachedResult::NotFound;
    }
  }

  if (output.is<RefPtr<CompilationStencil>>()) {
    output.as<RefPtr<CompilationStencil>>() = stencil;
    return GetCachedResult::Found;
  }

  if (output.is<UniquePtr<ExtensibleCompilationStencil>>()) {
    auto extensible = cx->make_unique<ExtensibleCompilationStencil>(cx, input);
    if (!extensible) {
      return GetCachedResult::Error;
    }
    if (!extensible->cloneFrom(ec, *stencil)) {
      return GetCachedResult::Error;
    }

    output.as<UniquePtr<ExtensibleCompilationStencil>>() =
        std::move(extensible);
    return GetCachedResult::Found;
  }

  if (!InstantiateLazyFunction(cx, input, *stencil, output)) {
    return GetCachedResult::Error;
  }

  return GetCachedResult::Found;
}

template <typename Unit>
static bool CompileLazyFunctionToStencilMaybeInstantiate(
    JSContext* cx, ErrorContext* ec, JS::NativeStackLimit stackLimit,
    CompilationInput& input, const Unit* units, size_t length,
    BytecodeCompilerOutput& output) {
  MOZ_ASSERT(input.source);

  AutoAssertReportedException assertException(cx, ec);
  if (input.options.consumeDelazificationCache()) {
    auto res =
        GetCachedLazyFunctionStencilMaybeInstantiate(cx, ec, input, output);
    switch (res) {
      case GetCachedResult::Error:
        return false;
      case GetCachedResult::Found:
        assertException.reset();
        return true;
      case GetCachedResult::NotFound:
        break;
    }
  }

  InheritThis inheritThis =
      input.functionFlags().isArrow() ? InheritThis::Yes : InheritThis::No;

  LifoAllocScope parserAllocScope(&cx->tempLifoAlloc());
  CompilationState compilationState(cx, parserAllocScope, input);
  compilationState.setFunctionKey(input.extent());
  MOZ_ASSERT(!compilationState.isInitialStencil());
  if (!compilationState.init(cx, ec, inheritThis)) {
    return false;
  }

<<<<<<< HEAD
  Parser<FullParseHandler, Unit> parser(cx, input.options, units, length, EmptyTaint,
                                        /* foldConstants = */ true,
                                        compilationState,
                                        /* syntaxParser = */ nullptr);
=======
  Parser<FullParseHandler, Unit> parser(
      cx, ec, stackLimit, input.options, units, length,
      /* foldConstants = */ true, compilationState,
      /* syntaxParser = */ nullptr);
>>>>>>> 8d8b5bf6
  if (!parser.checkOptions()) {
    return false;
  }

  FunctionNode* pn = parser.standaloneLazyFunction(
      input, input.extent().toStringStart, input.strict(),
      input.generatorKind(), input.asyncKind());
  if (!pn) {
    return false;
  }

  BytecodeEmitter bce(ec, stackLimit, &parser, pn->funbox(), compilationState,
                      BytecodeEmitter::LazyFunction);
  if (!bce.init(pn->pn_pos)) {
    return false;
  }

  if (!bce.emitFunctionScript(pn)) {
    return false;
  }

  // NOTE: Only allow relazification if there was no lazy PrivateScriptData.
  // This excludes non-leaf functions and all script class constructors.
  bool hadLazyScriptData = input.hasPrivateScriptData();
  bool isRelazifiableAfterDelazify = input.isRelazifiable();
  if (isRelazifiableAfterDelazify && !hadLazyScriptData) {
    compilationState.scriptData[CompilationStencil::TopLevelIndex]
        .setAllowRelazify();
  }

  if (input.options.checkDelazificationCache()) {
    using OutputType = RefPtr<CompilationStencil>;
    BytecodeCompilerOutput cached((OutputType()));
    auto res =
        GetCachedLazyFunctionStencilMaybeInstantiate(cx, ec, input, cached);
    if (res == GetCachedResult::Error) {
      return false;
    }
    // Cached results might be removed by GCs.
    if (res == GetCachedResult::Found) {
      auto& concurrentSharedData = cached.as<OutputType>().get()->sharedData;
      auto concurrentData =
          concurrentSharedData.isSingle()
              ? concurrentSharedData.asSingle()->get()->immutableData()
              : concurrentSharedData.asBorrow()
                    ->asSingle()
                    ->get()
                    ->immutableData();
      auto ondemandData =
          compilationState.sharedData.asSingle()->get()->immutableData();
      MOZ_RELEASE_ASSERT(concurrentData.Length() == ondemandData.Length(),
                         "Non-deterministic stencils");
      for (size_t i = 0; i < concurrentData.Length(); i++) {
        MOZ_RELEASE_ASSERT(concurrentData[i] == ondemandData[i],
                           "Non-deterministic stencils");
      }
    }
  }

  if (output.is<UniquePtr<ExtensibleCompilationStencil>>()) {
    auto stencil = cx->make_unique<ExtensibleCompilationStencil>(
        std::move(compilationState));
    if (!stencil) {
      return false;
    }
    output.as<UniquePtr<ExtensibleCompilationStencil>>() = std::move(stencil);
  } else if (output.is<RefPtr<CompilationStencil>>()) {
    Maybe<AutoGeckoProfilerEntry> pseudoFrame;
    if (cx) {
      pseudoFrame.emplace(cx, "script emit",
                          JS::ProfilingCategoryPair::JS_Parsing);
    }

    auto extensibleStencil =
        cx->make_unique<frontend::ExtensibleCompilationStencil>(
            std::move(compilationState));
    if (!extensibleStencil) {
      return false;
    }

    RefPtr<CompilationStencil> stencil =
        cx->new_<CompilationStencil>(std::move(extensibleStencil));
    if (!stencil) {
      return false;
    }

    output.as<RefPtr<CompilationStencil>>() = std::move(stencil);
  } else {
    BorrowingCompilationStencil borrowingStencil(compilationState);
    if (!InstantiateLazyFunction(cx, input, borrowingStencil, output)) {
      return false;
    }
  }

  assertException.reset();
  return true;
}

template <typename Unit>
static bool DelazifyCanonicalScriptedFunctionImpl(
    JSContext* cx, ErrorContext* ec, JS::NativeStackLimit stackLimit,
    HandleFunction fun, Handle<BaseScript*> lazy, ScriptSource* ss) {
  MOZ_ASSERT(!lazy->hasBytecode(), "Script is already compiled!");
  MOZ_ASSERT(lazy->function() == fun);

  MOZ_DIAGNOSTIC_ASSERT(!fun->isGhost());

  AutoIncrementalTimer timer(cx->realm()->timers.delazificationTime);

  size_t sourceStart = lazy->sourceStart();
  size_t sourceLength = lazy->sourceEnd() - lazy->sourceStart();

  MOZ_ASSERT(ss->hasSourceText());

  // Parse and compile the script from source.
  UncompressedSourceCache::AutoHoldEntry holder;

  MOZ_ASSERT(ss->hasSourceType<Unit>());

  ScriptSource::PinnedUnits<Unit> units(cx, ss, holder, sourceStart,
                                        sourceLength);
  if (!units.get()) {
    return false;
  }

  JS::CompileOptions options(cx);
  options.setMutedErrors(lazy->mutedErrors())
      .setFileAndLine(lazy->filename(), lazy->lineno())
      .setColumn(lazy->column())
      .setScriptSourceOffset(lazy->sourceStart())
      .setNoScriptRval(false)
      .setSelfHostingMode(false)
      .setEagerDelazificationStrategy(lazy->delazificationMode());

  Rooted<CompilationInput> input(cx, CompilationInput(options));
  input.get().initFromLazy(cx, lazy, ss);

  CompilationGCOutput* unusedGcOutput = nullptr;
  BytecodeCompilerOutput output(unusedGcOutput);
  return CompileLazyFunctionToStencilMaybeInstantiate(
      cx, ec, stackLimit, input.get(), units.get(), sourceLength, output);
}

bool frontend::DelazifyCanonicalScriptedFunction(
    JSContext* cx, ErrorContext* ec, JS::NativeStackLimit stackLimit,
    HandleFunction fun) {
  Maybe<AutoGeckoProfilerEntry> pseudoFrame;
  if (cx) {
    pseudoFrame.emplace(cx, "script delazify",
                        JS::ProfilingCategoryPair::JS_Parsing);
  }

  Rooted<BaseScript*> lazy(cx, fun->baseScript());
  ScriptSource* ss = lazy->scriptSource();

  if (ss->hasSourceType<Utf8Unit>()) {
    // UTF-8 source text.
    return DelazifyCanonicalScriptedFunctionImpl<Utf8Unit>(cx, ec, stackLimit,
                                                           fun, lazy, ss);
  }

  MOZ_ASSERT(ss->hasSourceType<char16_t>());

  // UTF-16 source text.
  return DelazifyCanonicalScriptedFunctionImpl<char16_t>(cx, ec, stackLimit,
                                                         fun, lazy, ss);
}

template <typename Unit>
static already_AddRefed<CompilationStencil>
DelazifyCanonicalScriptedFunctionImpl(JSContext* cx, ErrorContext* ec,
                                      JS::NativeStackLimit stackLimit,
                                      CompilationStencil& context,
                                      ScriptIndex scriptIndex) {
  ScriptStencilRef script{context, scriptIndex};
  const ScriptStencilExtra& extra = script.scriptExtra();

#if defined(EARLY_BETA_OR_EARLIER) || defined(DEBUG)
  const ScriptStencil& data = script.scriptData();
  MOZ_ASSERT(!data.hasSharedData(), "Script is already compiled!");
  MOZ_DIAGNOSTIC_ASSERT(!data.isGhost());
#endif

  Maybe<AutoIncrementalTimer> timer;
  if (cx->realm()) {
    timer.emplace(cx->realm()->timers.delazificationTime);
  }

  size_t sourceStart = extra.extent.sourceStart;
  size_t sourceLength = extra.extent.sourceEnd - sourceStart;

  ScriptSource* ss = context.source;
  MOZ_ASSERT(ss->hasSourceText());

  // Parse and compile the script from source.
  UncompressedSourceCache::AutoHoldEntry holder;

  MOZ_ASSERT(ss->hasSourceType<Unit>());

  ScriptSource::PinnedUnits<Unit> units(cx, ss, holder, sourceStart,
                                        sourceLength);
  if (!units.get()) {
    return nullptr;
  }

  JS::CompileOptions options(cx);
  options.setMutedErrors(ss->mutedErrors())
      .setFileAndLine(ss->filename(), extra.extent.lineno)
      .setColumn(extra.extent.column)
      .setScriptSourceOffset(sourceStart)
      .setNoScriptRval(false)
      .setSelfHostingMode(false);

  Rooted<CompilationInput> input(cx, CompilationInput(options));
  input.get().initFromStencil(context, scriptIndex, ss);

  using OutputType = RefPtr<CompilationStencil>;
  BytecodeCompilerOutput output((OutputType()));
  if (!CompileLazyFunctionToStencilMaybeInstantiate(
          cx, ec, stackLimit, input.get(), units.get(), sourceLength, output)) {
    return nullptr;
  }
  return output.as<OutputType>().forget();
}

already_AddRefed<CompilationStencil>
frontend::DelazifyCanonicalScriptedFunction(JSContext* cx, ErrorContext* ec,
                                            JS::NativeStackLimit stackLimit,
                                            CompilationStencil& context,
                                            ScriptIndex scriptIndex) {
  Maybe<AutoGeckoProfilerEntry> pseudoFrame;
  if (cx) {
    pseudoFrame.emplace(cx, "stencil script delazify",
                        JS::ProfilingCategoryPair::JS_Parsing);
  }

  ScriptSource* ss = context.source;
  if (ss->hasSourceType<Utf8Unit>()) {
    // UTF-8 source text.
    return DelazifyCanonicalScriptedFunctionImpl<Utf8Unit>(
        cx, ec, stackLimit, context, scriptIndex);
  }

  // UTF-16 source text.
  MOZ_ASSERT(ss->hasSourceType<char16_t>());
  return DelazifyCanonicalScriptedFunctionImpl<char16_t>(cx, ec, stackLimit,
                                                         context, scriptIndex);
}

static JSFunction* CompileStandaloneFunction(
    JSContext* cx, const JS::ReadOnlyCompileOptions& options,
    JS::SourceText<char16_t>& srcBuf, const Maybe<uint32_t>& parameterListEnd,
    FunctionSyntaxKind syntaxKind, GeneratorKind generatorKind,
    FunctionAsyncKind asyncKind, Handle<Scope*> enclosingScope = nullptr) {
  AutoAssertReportedException assertException(cx);

  MainThreadErrorContext ec(cx);
  Rooted<CompilationInput> input(cx, CompilationInput(options));
  if (enclosingScope) {
    if (!input.get().initForStandaloneFunctionInNonSyntacticScope(
            cx, &ec, enclosingScope)) {
      return nullptr;
    }
  } else {
    if (!input.get().initForStandaloneFunction(cx, &ec)) {
      return nullptr;
    }
  }

  LifoAllocScope parserAllocScope(&cx->tempLifoAlloc());
  InheritThis inheritThis = (syntaxKind == FunctionSyntaxKind::Arrow)
                                ? InheritThis::Yes
                                : InheritThis::No;
  JS::NativeStackLimit stackLimit = cx->stackLimitForCurrentPrincipal();
  StandaloneFunctionCompiler<char16_t> compiler(
      cx, stackLimit, parserAllocScope, input.get(), srcBuf);
  if (!compiler.init(cx, &ec, inheritThis)) {
    return nullptr;
  }

  if (!compiler.compile(cx, syntaxKind, generatorKind, asyncKind,
                        parameterListEnd)) {
    return nullptr;
  }

  Rooted<CompilationGCOutput> gcOutput(cx);
  RefPtr<ScriptSource> source;
  {
    BorrowingCompilationStencil borrowingStencil(compiler.stencil());
    if (!CompilationStencil::instantiateStencils(
            cx, input.get(), borrowingStencil, gcOutput.get())) {
      return nullptr;
    }
    source = borrowingStencil.source;
  }

#ifdef DEBUG
  JSFunction* fun =
      gcOutput.get().getFunctionNoBaseIndex(CompilationStencil::TopLevelIndex);
  MOZ_ASSERT(fun->hasBytecode() || IsAsmJSModule(fun));
#endif

  // Enqueue an off-thread source compression task after finishing parsing.
  if (!cx->isHelperThreadContext()) {
    if (!source->tryCompressOffThread(cx)) {
      return nullptr;
    }
  }

  // Note: If AsmJS successfully compiles, the into.script will still be
  // nullptr. In this case we have compiled to a native function instead of an
  // interpreted script.
  if (gcOutput.get().script) {
    if (parameterListEnd) {
      source->setParameterListEnd(*parameterListEnd);
    }

    MOZ_ASSERT(!cx->isHelperThreadContext());

    const JS::InstantiateOptions instantiateOptions(options);
    Rooted<JSScript*> script(cx, gcOutput.get().script);
    FireOnNewScript(cx, instantiateOptions, script);
  }

  assertException.reset();
  return gcOutput.get().getFunctionNoBaseIndex(
      CompilationStencil::TopLevelIndex);
}

JSFunction* frontend::CompileStandaloneFunction(
    JSContext* cx, const JS::ReadOnlyCompileOptions& options,
    JS::SourceText<char16_t>& srcBuf, const Maybe<uint32_t>& parameterListEnd,
    FunctionSyntaxKind syntaxKind) {
  return CompileStandaloneFunction(cx, options, srcBuf, parameterListEnd,
                                   syntaxKind, GeneratorKind::NotGenerator,
                                   FunctionAsyncKind::SyncFunction);
}

JSFunction* frontend::CompileStandaloneGenerator(
    JSContext* cx, const JS::ReadOnlyCompileOptions& options,
    JS::SourceText<char16_t>& srcBuf, const Maybe<uint32_t>& parameterListEnd,
    FunctionSyntaxKind syntaxKind) {
  return CompileStandaloneFunction(cx, options, srcBuf, parameterListEnd,
                                   syntaxKind, GeneratorKind::Generator,
                                   FunctionAsyncKind::SyncFunction);
}

JSFunction* frontend::CompileStandaloneAsyncFunction(
    JSContext* cx, const ReadOnlyCompileOptions& options,
    JS::SourceText<char16_t>& srcBuf, const Maybe<uint32_t>& parameterListEnd,
    FunctionSyntaxKind syntaxKind) {
  return CompileStandaloneFunction(cx, options, srcBuf, parameterListEnd,
                                   syntaxKind, GeneratorKind::NotGenerator,
                                   FunctionAsyncKind::AsyncFunction);
}

JSFunction* frontend::CompileStandaloneAsyncGenerator(
    JSContext* cx, const ReadOnlyCompileOptions& options,
    JS::SourceText<char16_t>& srcBuf, const Maybe<uint32_t>& parameterListEnd,
    FunctionSyntaxKind syntaxKind) {
  return CompileStandaloneFunction(cx, options, srcBuf, parameterListEnd,
                                   syntaxKind, GeneratorKind::Generator,
                                   FunctionAsyncKind::AsyncFunction);
}

JSFunction* frontend::CompileStandaloneFunctionInNonSyntacticScope(
    JSContext* cx, const JS::ReadOnlyCompileOptions& options,
    JS::SourceText<char16_t>& srcBuf, const Maybe<uint32_t>& parameterListEnd,
    FunctionSyntaxKind syntaxKind, Handle<Scope*> enclosingScope) {
  MOZ_ASSERT(enclosingScope);
  return CompileStandaloneFunction(cx, options, srcBuf, parameterListEnd,
                                   syntaxKind, GeneratorKind::NotGenerator,
                                   FunctionAsyncKind::SyncFunction,
                                   enclosingScope);
}

void frontend::FireOnNewScript(JSContext* cx,
                               const JS::InstantiateOptions& options,
                               JS::Handle<JSScript*> script) {
  if (!options.hideFromNewScriptInitial()) {
    DebugAPI::onNewScript(cx, script);
  }
}<|MERGE_RESOLUTION|>--- conflicted
+++ resolved
@@ -631,13 +631,8 @@
   MOZ_ASSERT(compilationState_.canLazilyParse ==
              CanLazilyParse(compilationState_.input.options));
   if (compilationState_.canLazilyParse) {
-<<<<<<< HEAD
-    syntaxParser.emplace(cx, options, sourceBuffer_.units(),
-                         sourceBuffer_.length(), sourceBuffer_.taint(),
-=======
     syntaxParser.emplace(cx, errorContext, stackLimit, options,
-                         sourceBuffer_.units(), sourceBuffer_.length(),
->>>>>>> 8d8b5bf6
+                         sourceBuffer_.units(), sourceBuffer_.length(), sourceBuffer_.taint(),
                          /* foldConstants = */ false, compilationState_,
                          /* syntaxParser = */ nullptr);
     if (!syntaxParser->checkOptions()) {
@@ -645,12 +640,8 @@
     }
   }
 
-<<<<<<< HEAD
-  parser.emplace(cx, options, sourceBuffer_.units(), sourceBuffer_.length(), sourceBuffer_.taint(),
-=======
   parser.emplace(cx, errorContext, stackLimit, options, sourceBuffer_.units(),
-                 sourceBuffer_.length(),
->>>>>>> 8d8b5bf6
+                 sourceBuffer_.length(), sourceBuffer_.taint(),
                  /* foldConstants = */ true, compilationState_,
                  syntaxParser.ptrOr(nullptr));
   parser->ss = compilationState_.source.get();
@@ -1172,17 +1163,10 @@
     return false;
   }
 
-<<<<<<< HEAD
-  Parser<FullParseHandler, Unit> parser(cx, input.options, units, length, EmptyTaint,
-                                        /* foldConstants = */ true,
-                                        compilationState,
-                                        /* syntaxParser = */ nullptr);
-=======
   Parser<FullParseHandler, Unit> parser(
-      cx, ec, stackLimit, input.options, units, length,
+      cx, ec, stackLimit, input.options, units, length, EmptyTaint,
       /* foldConstants = */ true, compilationState,
       /* syntaxParser = */ nullptr);
->>>>>>> 8d8b5bf6
   if (!parser.checkOptions()) {
     return false;
   }
