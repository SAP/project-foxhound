/* -*- Mode: C++; tab-width: 8; indent-tabs-mode: nil; c-basic-offset: 2 -*-
 * vim: set ts=8 sts=2 et sw=2 tw=80:
 * This Source Code Form is subject to the terms of the Mozilla Public
 * License, v. 2.0. If a copy of the MPL was not distributed with this
 * file, You can obtain one at http://mozilla.org/MPL/2.0/. */

#include "frontend/BytecodeCompiler.h"

#include "mozilla/Attributes.h"
#include "mozilla/IntegerPrintfMacros.h"
#include "mozilla/Maybe.h"
#include "mozilla/Utf8.h"  // mozilla::Utf8Unit

#include "builtin/ModuleObject.h"
#include "frontend/BytecodeCompilation.h"
#include "frontend/BytecodeEmitter.h"
#include "frontend/EitherParser.h"
#include "frontend/ErrorReporter.h"
#include "frontend/FoldConstants.h"
#ifdef JS_ENABLE_SMOOSH
#  include "frontend/Frontend2.h"  // Smoosh
#endif
#include "frontend/ModuleSharedContext.h"
#include "frontend/Parser.h"
#include "js/SourceText.h"
#include "vm/FunctionFlags.h"          // FunctionFlags
#include "vm/GeneratorAndAsyncKind.h"  // js::GeneratorKind, js::FunctionAsyncKind
#include "vm/GlobalObject.h"
#include "vm/HelperThreadState.h"  // ParseTask
#include "vm/JSContext.h"
#include "vm/JSScript.h"
#include "vm/ModuleBuilder.h"  // js::ModuleBuilder
#include "vm/TraceLogging.h"
#include "wasm/AsmJS.h"

#include "debugger/DebugAPI-inl.h"  // DebugAPI
#include "vm/EnvironmentObject-inl.h"
#include "vm/GeckoProfiler-inl.h"
#include "vm/JSContext-inl.h"

using namespace js;
using namespace js::frontend;

using mozilla::Maybe;
using mozilla::Nothing;
using mozilla::Utf8Unit;

using JS::CompileOptions;
using JS::ReadOnlyCompileOptions;
using JS::SourceText;

// RAII class to check the frontend reports an exception when it fails to
// compile a script.
class MOZ_RAII AutoAssertReportedException {
#ifdef DEBUG
  JSContext* cx_;
  bool check_;

 public:
  explicit AutoAssertReportedException(JSContext* cx) : cx_(cx), check_(true) {}
  void reset() { check_ = false; }
  ~AutoAssertReportedException() {
    if (!check_) {
      return;
    }

    if (!cx_->isHelperThreadContext()) {
      MOZ_ASSERT(cx_->isExceptionPending());
      return;
    }

    ParseTask* task = cx_->parseTask();
    MOZ_ASSERT(task->outOfMemory || task->overRecursed ||
               !task->errors.empty());
  }
#else
 public:
  explicit AutoAssertReportedException(JSContext*) {}
  void reset() {}
#endif
};

static bool EmplaceEmitter(CompilationInfo& compilationInfo,
                           CompilationState& compilationState,
                           Maybe<BytecodeEmitter>& emitter,
                           const EitherParser& parser, SharedContext* sc);

template <typename Unit>
class MOZ_STACK_CLASS frontend::SourceAwareCompiler {
 protected:
  SourceText<Unit>& sourceBuffer_;

  frontend::CompilationState compilationState_;

  Maybe<Parser<SyntaxParseHandler, Unit>> syntaxParser;
  Maybe<Parser<FullParseHandler, Unit>> parser;

  using TokenStreamPosition = frontend::TokenStreamPosition<Unit>;

 protected:
  explicit SourceAwareCompiler(JSContext* cx, LifoAllocScope& allocScope,
                               const JS::ReadOnlyCompileOptions& options,
                               CompilationStencil& stencil,
                               SourceText<Unit>& sourceBuffer,
                               js::Scope* enclosingScope = nullptr,
                               JSObject* enclosingEnv = nullptr)
      : sourceBuffer_(sourceBuffer),
        compilationState_(cx, allocScope, options, stencil, enclosingScope,
                          enclosingEnv) {
    MOZ_ASSERT(sourceBuffer_.get() != nullptr);
  }

  // Call this before calling compile{Global,Eval}Script.
  MOZ_MUST_USE bool createSourceAndParser(JSContext* cx,
                                          CompilationInfo& compilationInfo);

  void assertSourceAndParserCreated(CompilationInput& compilationInput) const {
    MOZ_ASSERT(compilationInput.source() != nullptr);
    MOZ_ASSERT(parser.isSome());
  }

  void assertSourceParserAndScriptCreated(CompilationInput& compilationInput) {
    assertSourceAndParserCreated(compilationInput);
  }

  MOZ_MUST_USE bool emplaceEmitter(CompilationInfo& compilationInfo,
                                   Maybe<BytecodeEmitter>& emitter,
                                   SharedContext* sharedContext) {
    return EmplaceEmitter(compilationInfo, compilationState_, emitter,
                          EitherParser(parser.ptr()), sharedContext);
  }

  bool canHandleParseFailure(const Directives& newDirectives);

  void handleParseFailure(CompilationInfo& compilationInfo,
                          const Directives& newDirectives,
                          TokenStreamPosition& startPosition,
                          CompilationInfo::RewindToken& startObj);

 public:
  frontend::CompilationState& compilationState() { return compilationState_; };
};

template <typename Unit>
class MOZ_STACK_CLASS frontend::ScriptCompiler
    : public SourceAwareCompiler<Unit> {
  using Base = SourceAwareCompiler<Unit>;

 protected:
  using Base::compilationState_;
  using Base::parser;
  using Base::sourceBuffer_;

  using Base::assertSourceParserAndScriptCreated;
  using Base::canHandleParseFailure;
  using Base::emplaceEmitter;
  using Base::handleParseFailure;

  using typename Base::TokenStreamPosition;

 public:
  explicit ScriptCompiler(JSContext* cx, LifoAllocScope& allocScope,
                          const JS::ReadOnlyCompileOptions& options,
                          CompilationStencil& stencil,
                          SourceText<Unit>& sourceBuffer,
                          js::Scope* enclosingScope = nullptr,
                          JSObject* enclosingEnv = nullptr)
      : Base(cx, allocScope, options, stencil, sourceBuffer, enclosingScope,
             enclosingEnv) {}

  using Base::createSourceAndParser;

  bool compileScriptToStencil(JSContext* cx, CompilationInfo& compilationInfo,
                              SharedContext* sc);
};

/* If we're on main thread, tell the Debugger about a newly compiled script.
 *
 * See: finishSingleParseTask/finishMultiParseTask for the off-thread case.
 */
static void tellDebuggerAboutCompiledScript(JSContext* cx, bool hideScript,
                                            Handle<JSScript*> script) {
  if (cx->isHelperThreadContext()) {
    return;
  }

  // If hideScript then script may not be ready to be interrogated by the
  // debugger.
  if (!hideScript) {
    DebugAPI::onNewScript(cx, script);
  }
}

#ifdef JS_ENABLE_SMOOSH
bool TrySmoosh(JSContext* cx, CompilationInfo& compilationInfo,
               JS::SourceText<Utf8Unit>& srcBuf, bool* fallback) {
  if (!cx->options().trySmoosh()) {
    *fallback = true;
    return true;
  }

  bool unimplemented = false;
  JSRuntime* rt = cx->runtime();
  bool result = Smoosh::compileGlobalScriptToStencil(cx, compilationInfo,
                                                     srcBuf, &unimplemented);
  if (!unimplemented) {
    *fallback = false;

    if (!compilationInfo.input.assignSource(cx, srcBuf)) {
      return false;
    }

    if (cx->options().trackNotImplemented()) {
      rt->parserWatcherFile.put("1");
    }
    return result;
  }
  *fallback = true;

  if (cx->options().trackNotImplemented()) {
    rt->parserWatcherFile.put("0");
  }
  fprintf(stderr, "Falling back!\n");

  return true;
}

bool TrySmoosh(JSContext* cx, CompilationInfo& compilationInfo,
               JS::SourceText<char16_t>& srcBuf, bool* fallback) {
  *fallback = true;
  return true;
}
#endif  // JS_ENABLE_SMOOSH

template <typename Unit>
static bool CompileGlobalScriptToStencilImpl(JSContext* cx,
                                             CompilationInfo& compilationInfo,
                                             JS::SourceText<Unit>& srcBuf,
                                             ScopeKind scopeKind) {
#ifdef JS_ENABLE_SMOOSH
  bool fallback = false;
  if (!TrySmoosh(cx, compilationInfo, srcBuf, &fallback)) {
    return false;
  }
  if (!fallback) {
    return true;
  }
#endif  // JS_ENABLE_SMOOSH

  AutoAssertReportedException assertException(cx);

  LifoAllocScope allocScope(&cx->tempLifoAlloc());
  frontend::ScriptCompiler<Unit> compiler(cx, allocScope,
                                          compilationInfo.input.options,
                                          compilationInfo.stencil, srcBuf);

  if (!compiler.createSourceAndParser(cx, compilationInfo)) {
    return false;
  }

  SourceExtent extent = SourceExtent::makeGlobalExtent(
      srcBuf.length(), compilationInfo.input.options.lineno,
      compilationInfo.input.options.column);
  frontend::GlobalSharedContext globalsc(cx, scopeKind, compilationInfo,
                                         compiler.compilationState().directives,
                                         extent);

  if (!compiler.compileScriptToStencil(cx, compilationInfo, &globalsc)) {
    return false;
  }

  assertException.reset();
  return true;
}

bool frontend::CompileGlobalScriptToStencil(JSContext* cx,
                                            CompilationInfo& compilationInfo,
                                            JS::SourceText<char16_t>& srcBuf,
                                            ScopeKind scopeKind) {
  return CompileGlobalScriptToStencilImpl(cx, compilationInfo, srcBuf,
                                          scopeKind);
}

bool frontend::CompileGlobalScriptToStencil(JSContext* cx,
                                            CompilationInfo& compilationInfo,
                                            JS::SourceText<Utf8Unit>& srcBuf,
                                            ScopeKind scopeKind) {
  return CompileGlobalScriptToStencilImpl(cx, compilationInfo, srcBuf,
                                          scopeKind);
}

template <typename Unit>
static UniquePtr<CompilationInfo> CompileGlobalScriptToStencilImpl(
    JSContext* cx, const ReadOnlyCompileOptions& options,
    JS::SourceText<Unit>& srcBuf, ScopeKind scopeKind) {
  Rooted<UniquePtr<frontend::CompilationInfo>> compilationInfo(
      cx, js_new<frontend::CompilationInfo>(cx, options));
  if (!compilationInfo) {
    ReportOutOfMemory(cx);
    return nullptr;
  }

  if (!compilationInfo.get()->input.initForGlobal(cx)) {
    return nullptr;
  }

  if (!CompileGlobalScriptToStencil(cx, *compilationInfo, srcBuf, scopeKind)) {
    return nullptr;
  }

  return std::move(compilationInfo.get());
}

UniquePtr<CompilationInfo> frontend::CompileGlobalScriptToStencil(
    JSContext* cx, const ReadOnlyCompileOptions& options,
    JS::SourceText<char16_t>& srcBuf, ScopeKind scopeKind) {
  return CompileGlobalScriptToStencilImpl(cx, options, srcBuf, scopeKind);
}

UniquePtr<CompilationInfo> frontend::CompileGlobalScriptToStencil(
    JSContext* cx, const ReadOnlyCompileOptions& options,
    JS::SourceText<Utf8Unit>& srcBuf, ScopeKind scopeKind) {
  return CompileGlobalScriptToStencilImpl(cx, options, srcBuf, scopeKind);
}

bool frontend::InstantiateStencils(JSContext* cx,
                                   CompilationInfo& compilationInfo,
                                   CompilationGCOutput& gcOutput) {
  {
    AutoGeckoProfilerEntry pseudoFrame(cx, "stencil instantiate",
                                       JS::ProfilingCategoryPair::JS_Parsing);

    if (!compilationInfo.instantiateStencils(cx, gcOutput)) {
      return false;
    }
  }

  // Enqueue an off-thread source compression task after finishing parsing.
  if (!cx->isHelperThreadContext()) {
    if (!compilationInfo.input.source()->tryCompressOffThread(cx)) {
      return false;
    }
  }

  Rooted<JSScript*> script(cx, gcOutput.script);
  tellDebuggerAboutCompiledScript(
      cx, compilationInfo.input.options.hideScriptFromDebugger, script);

  return true;
}

bool frontend::InstantiateStencils(JSContext* cx,
                                   CompilationInfoVector& compilationInfos,
                                   CompilationGCOutput& gcOutput) {
  {
    AutoGeckoProfilerEntry pseudoFrame(cx, "stencil instantiate",
                                       JS::ProfilingCategoryPair::JS_Parsing);

    if (!compilationInfos.instantiateStencils(cx, gcOutput)) {
      return false;
    }
  }

  // Enqueue an off-thread source compression task after finishing parsing.
  if (!cx->isHelperThreadContext()) {
    if (!compilationInfos.initial.input.source()->tryCompressOffThread(cx)) {
      return false;
    }
  }

  Rooted<JSScript*> script(cx, gcOutput.script);
  tellDebuggerAboutCompiledScript(
      cx, compilationInfos.initial.input.options.hideScriptFromDebugger,
      script);

  return true;
}

bool frontend::PrepareForInstantiate(JSContext* cx,
                                     CompilationInfo& compilationInfo,
                                     CompilationGCOutput& gcOutput) {
  AutoGeckoProfilerEntry pseudoFrame(cx, "stencil instantiate",
                                     JS::ProfilingCategoryPair::JS_Parsing);

  return compilationInfo.prepareForInstantiate(cx, gcOutput);
}

bool frontend::PrepareForInstantiate(JSContext* cx,
                                     CompilationInfoVector& compilationInfos,
                                     CompilationGCOutput& gcOutput) {
  AutoGeckoProfilerEntry pseudoFrame(cx, "stencil instantiate",
                                     JS::ProfilingCategoryPair::JS_Parsing);

  return compilationInfos.prepareForInstantiate(cx, gcOutput);
}

template <typename Unit>
static JSScript* CompileGlobalScriptImpl(
    JSContext* cx, const JS::ReadOnlyCompileOptions& options,
    JS::SourceText<Unit>& srcBuf, ScopeKind scopeKind) {
  Rooted<CompilationInfo> compilationInfo(cx, CompilationInfo(cx, options));
  if (options.selfHostingMode) {
    if (!compilationInfo.get().input.initForSelfHostingGlobal(cx)) {
      return nullptr;
    }
  } else {
    if (!compilationInfo.get().input.initForGlobal(cx)) {
      return nullptr;
    }
  }

  if (!CompileGlobalScriptToStencil(cx, compilationInfo.get(), srcBuf,
                                    scopeKind)) {
    return nullptr;
  }

  Rooted<frontend::CompilationGCOutput> gcOutput(cx);
  if (!InstantiateStencils(cx, compilationInfo.get(), gcOutput.get())) {
    return nullptr;
  }

  return gcOutput.get().script;
}

JSScript* frontend::CompileGlobalScript(
    JSContext* cx, const JS::ReadOnlyCompileOptions& options,
    JS::SourceText<char16_t>& srcBuf, ScopeKind scopeKind) {
  return CompileGlobalScriptImpl(cx, options, srcBuf, scopeKind);
}

JSScript* frontend::CompileGlobalScript(
    JSContext* cx, const JS::ReadOnlyCompileOptions& options,
    JS::SourceText<Utf8Unit>& srcBuf, ScopeKind scopeKind) {
  return CompileGlobalScriptImpl(cx, options, srcBuf, scopeKind);
}

template <typename Unit>
static JSScript* CompileEvalScriptImpl(
    JSContext* cx, const JS::ReadOnlyCompileOptions& options,
    SourceText<Unit>& srcBuf, JS::Handle<js::Scope*> enclosingScope,
    JS::Handle<JSObject*> enclosingEnv) {
  AutoAssertReportedException assertException(cx);

  Rooted<CompilationInfo> compilationInfo(cx, CompilationInfo(cx, options));
  if (!compilationInfo.get().input.initForEval(cx, enclosingScope)) {
    return nullptr;
  }

  LifoAllocScope allocScope(&cx->tempLifoAlloc());

  frontend::ScriptCompiler<Unit> compiler(
      cx, allocScope, compilationInfo.get().input.options,
      compilationInfo.get().stencil, srcBuf, enclosingScope, enclosingEnv);
  if (!compiler.createSourceAndParser(cx, compilationInfo.get())) {
    return nullptr;
  }

  uint32_t len = srcBuf.length();
  SourceExtent extent = SourceExtent::makeGlobalExtent(
      len, compilationInfo.get().input.options.lineno,
      compilationInfo.get().input.options.column);
  frontend::EvalSharedContext evalsc(cx, compilationInfo.get(),
                                     compiler.compilationState(), extent);
  if (!compiler.compileScriptToStencil(cx, compilationInfo.get(), &evalsc)) {
    return nullptr;
  }

  Rooted<frontend::CompilationGCOutput> gcOutput(cx);
  if (!InstantiateStencils(cx, compilationInfo.get(), gcOutput.get())) {
    return nullptr;
  }

  assertException.reset();
  return gcOutput.get().script;
}

JSScript* frontend::CompileEvalScript(JSContext* cx,
                                      const JS::ReadOnlyCompileOptions& options,
                                      JS::SourceText<char16_t>& srcBuf,
                                      JS::Handle<js::Scope*> enclosingScope,
                                      JS::Handle<JSObject*> enclosingEnv) {
  return CompileEvalScriptImpl(cx, options, srcBuf, enclosingScope,
                               enclosingEnv);
}

template <typename Unit>
class MOZ_STACK_CLASS frontend::ModuleCompiler final
    : public SourceAwareCompiler<Unit> {
  using Base = SourceAwareCompiler<Unit>;

  using Base::assertSourceParserAndScriptCreated;
  using Base::compilationState_;
  using Base::createSourceAndParser;
  using Base::emplaceEmitter;
  using Base::parser;

 public:
  explicit ModuleCompiler(JSContext* cx, LifoAllocScope& allocScope,
                          const JS::ReadOnlyCompileOptions& options,
                          CompilationStencil& stencil,
                          SourceText<Unit>& sourceBuffer,
                          js::Scope* enclosingScope = nullptr,
                          JSObject* enclosingEnv = nullptr)
      : Base(cx, allocScope, options, stencil, sourceBuffer, enclosingScope,
             enclosingEnv) {}

  bool compile(JSContext* cx, CompilationInfo& compilationInfo);
};

template <typename Unit>
class MOZ_STACK_CLASS frontend::StandaloneFunctionCompiler final
    : public SourceAwareCompiler<Unit> {
  using Base = SourceAwareCompiler<Unit>;

  using Base::assertSourceAndParserCreated;
  using Base::canHandleParseFailure;
  using Base::compilationState_;
  using Base::emplaceEmitter;
  using Base::handleParseFailure;
  using Base::parser;
  using Base::sourceBuffer_;

  using typename Base::TokenStreamPosition;

 public:
  explicit StandaloneFunctionCompiler(JSContext* cx, LifoAllocScope& allocScope,
                                      const JS::ReadOnlyCompileOptions& options,
                                      CompilationStencil& stencil,
                                      SourceText<Unit>& sourceBuffer,
                                      js::Scope* enclosingScope = nullptr,
                                      JSObject* enclosingEnv = nullptr)
      : Base(cx, allocScope, options, stencil, sourceBuffer, enclosingScope,
             enclosingEnv) {}

  using Base::createSourceAndParser;

  FunctionNode* parse(JSContext* cx, CompilationInfo& compilationInfo,
                      FunctionSyntaxKind syntaxKind,
                      GeneratorKind generatorKind, FunctionAsyncKind asyncKind,
                      const Maybe<uint32_t>& parameterListEnd);

  bool compile(JSContext* cx, CompilationInfo& compilationInfo,
               FunctionNode* parsedFunction, CompilationGCOutput& gcOutput);
};

AutoFrontendTraceLog::AutoFrontendTraceLog(JSContext* cx,
                                           const TraceLoggerTextId id,
                                           const ErrorReporter& errorReporter)
#ifdef JS_TRACE_LOGGING
    : logger_(TraceLoggerForCurrentThread(cx)) {
  if (!logger_) {
    return;
  }

  // If the tokenizer hasn't yet gotten any tokens, use the line and column
  // numbers from CompileOptions.
  uint32_t line, column;
  if (errorReporter.hasTokenizationStarted()) {
    line = errorReporter.options().lineno;
    column = errorReporter.options().column;
  } else {
    errorReporter.currentLineAndColumn(&line, &column);
  }
  frontendEvent_.emplace(TraceLogger_Frontend, errorReporter.getFilename(),
                         line, column);
  frontendLog_.emplace(logger_, *frontendEvent_);
  typeLog_.emplace(logger_, id);
}
#else
{
}
#endif

AutoFrontendTraceLog::AutoFrontendTraceLog(JSContext* cx,
                                           const TraceLoggerTextId id,
                                           const ErrorReporter& errorReporter,
                                           FunctionBox* funbox)
#ifdef JS_TRACE_LOGGING
    : logger_(TraceLoggerForCurrentThread(cx)) {
  if (!logger_) {
    return;
  }

  frontendEvent_.emplace(TraceLogger_Frontend, errorReporter.getFilename(),
                         funbox->extent().lineno, funbox->extent().column);
  frontendLog_.emplace(logger_, *frontendEvent_);
  typeLog_.emplace(logger_, id);
}
#else
{
}
#endif

AutoFrontendTraceLog::AutoFrontendTraceLog(JSContext* cx,
                                           const TraceLoggerTextId id,
                                           const ErrorReporter& errorReporter,
                                           ParseNode* pn)
#ifdef JS_TRACE_LOGGING
    : logger_(TraceLoggerForCurrentThread(cx)) {
  if (!logger_) {
    return;
  }

  uint32_t line, column;
  errorReporter.lineAndColumnAt(pn->pn_pos.begin, &line, &column);
  frontendEvent_.emplace(TraceLogger_Frontend, errorReporter.getFilename(),
                         line, column);
  frontendLog_.emplace(logger_, *frontendEvent_);
  typeLog_.emplace(logger_, id);
}
#else
{
}
#endif

static bool CanLazilyParse(const CompilationInfo& compilationInfo) {
  return !compilationInfo.input.options.discardSource &&
         !compilationInfo.input.options.sourceIsLazy &&
         !compilationInfo.input.options.forceFullParse();
}

template <typename Unit>
bool frontend::SourceAwareCompiler<Unit>::createSourceAndParser(
    JSContext* cx, CompilationInfo& compilationInfo) {
  if (!compilationInfo.input.assignSource(cx, sourceBuffer_)) {
    return false;
  }

  if (CanLazilyParse(compilationInfo)) {
<<<<<<< HEAD
    syntaxParser.emplace(compilationInfo.cx, compilationInfo.options,
                         sourceBuffer_.units(), sourceBuffer_.length(), sourceBuffer_.taint(),
                         /* foldConstants = */ false, compilationInfo, nullptr,
                         nullptr);
=======
    syntaxParser.emplace(cx, compilationInfo.input.options,
                         sourceBuffer_.units(), sourceBuffer_.length(),
                         /* foldConstants = */ false, compilationInfo,
                         compilationState_, nullptr, nullptr);
>>>>>>> 13623f47
    if (!syntaxParser->checkOptions()) {
      return false;
    }
  }

<<<<<<< HEAD
  parser.emplace(compilationInfo.cx, compilationInfo.options,
                 sourceBuffer_.units(), sourceBuffer_.length(), sourceBuffer_.taint(),
                 /* foldConstants = */ true, compilationInfo,
=======
  parser.emplace(cx, compilationInfo.input.options, sourceBuffer_.units(),
                 sourceBuffer_.length(),
                 /* foldConstants = */ true, compilationInfo, compilationState_,
>>>>>>> 13623f47
                 syntaxParser.ptrOr(nullptr), nullptr);
  parser->ss = compilationInfo.input.source();
  return parser->checkOptions();
}

static bool EmplaceEmitter(CompilationInfo& compilationInfo,
                           CompilationState& compilationState,
                           Maybe<BytecodeEmitter>& emitter,
                           const EitherParser& parser, SharedContext* sc) {
  BytecodeEmitter::EmitterMode emitterMode =
      sc->selfHosted() ? BytecodeEmitter::SelfHosting : BytecodeEmitter::Normal;
  emitter.emplace(/* parent = */ nullptr, parser, sc, compilationInfo,
                  compilationState, emitterMode);
  return emitter->init();
}

template <typename Unit>
bool frontend::SourceAwareCompiler<Unit>::canHandleParseFailure(
    const Directives& newDirectives) {
  // Try to reparse if no parse errors were thrown and the directives changed.
  //
  // NOTE:
  // Only the following two directive changes force us to reparse the script:
  // - The "use asm" directive was encountered.
  // - The "use strict" directive was encountered and duplicate parameter names
  //   are present. We reparse in this case to display the error at the correct
  //   source location. See |Parser::hasValidSimpleStrictParameterNames()|.
  return !parser->anyChars.hadError() &&
         compilationState_.directives != newDirectives;
}

template <typename Unit>
void frontend::SourceAwareCompiler<Unit>::handleParseFailure(
    CompilationInfo& compilationInfo, const Directives& newDirectives,
    TokenStreamPosition& startPosition,
    CompilationInfo::RewindToken& startObj) {
  MOZ_ASSERT(canHandleParseFailure(newDirectives));

  // Rewind to starting position to retry.
  parser->tokenStream.rewind(startPosition);
  compilationInfo.rewind(startObj);

  // Assignment must be monotonic to prevent reparsing iloops
  MOZ_ASSERT_IF(compilationState_.directives.strict(), newDirectives.strict());
  MOZ_ASSERT_IF(compilationState_.directives.asmJS(), newDirectives.asmJS());
  compilationState_.directives = newDirectives;
}

template <typename Unit>
bool frontend::ScriptCompiler<Unit>::compileScriptToStencil(
    JSContext* cx, CompilationInfo& compilationInfo, SharedContext* sc) {
  assertSourceParserAndScriptCreated(compilationInfo.input);

  TokenStreamPosition startPosition(parser->tokenStream);

  // Emplace the topLevel stencil
  MOZ_ASSERT(compilationInfo.stencil.scriptData.length() ==
             CompilationInfo::TopLevelIndex);
  if (!compilationInfo.stencil.scriptData.emplaceBack()) {
    ReportOutOfMemory(cx);
    return false;
  }

  ParseNode* pn;
  {
    AutoGeckoProfilerEntry pseudoFrame(cx, "script parsing",
                                       JS::ProfilingCategoryPair::JS_Parsing);
    if (sc->isEvalContext()) {
      pn = parser->evalBody(sc->asEvalContext());
    } else {
      pn = parser->globalBody(sc->asGlobalContext());
    }
  }

  if (!pn) {
    // Global and eval scripts don't get reparsed after a new directive was
    // encountered:
    // - "use strict" doesn't require any special error reporting for scripts.
    // - "use asm" directives don't have an effect in global/eval contexts.
    MOZ_ASSERT(!canHandleParseFailure(compilationState_.directives));
    return false;
  }

  {
    // Successfully parsed. Emit the script.
    AutoGeckoProfilerEntry pseudoFrame(cx, "script emit",
                                       JS::ProfilingCategoryPair::JS_Parsing);

    Maybe<BytecodeEmitter> emitter;
    if (!emplaceEmitter(compilationInfo, emitter, sc)) {
      return false;
    }

    if (!emitter->emitScript(pn)) {
      return false;
    }
  }

  MOZ_ASSERT_IF(!cx->isHelperThreadContext(), !cx->isExceptionPending());

  return true;
}

template <typename Unit>
bool frontend::ModuleCompiler<Unit>::compile(JSContext* cx,
                                             CompilationInfo& compilationInfo) {
  if (!createSourceAndParser(cx, compilationInfo)) {
    return false;
  }

  // Emplace the topLevel stencil
  MOZ_ASSERT(compilationInfo.stencil.scriptData.length() ==
             CompilationInfo::TopLevelIndex);
  if (!compilationInfo.stencil.scriptData.emplaceBack()) {
    ReportOutOfMemory(cx);
    return false;
  }

  ModuleBuilder builder(cx, parser.ptr());
  StencilModuleMetadata& moduleMetadata =
      compilationInfo.stencil.moduleMetadata;

  uint32_t len = this->sourceBuffer_.length();
  SourceExtent extent =
      SourceExtent::makeGlobalExtent(len, compilationInfo.input.options.lineno,
                                     compilationInfo.input.options.column);
  ModuleSharedContext modulesc(cx, compilationInfo, builder, extent);

  ParseNode* pn = parser->moduleBody(&modulesc);
  if (!pn) {
    return false;
  }

  Maybe<BytecodeEmitter> emitter;
  if (!emplaceEmitter(compilationInfo, emitter, &modulesc)) {
    return false;
  }

  if (!emitter->emitScript(pn->as<ModuleNode>().body())) {
    return false;
  }

  builder.finishFunctionDecls(moduleMetadata);

  MOZ_ASSERT_IF(!cx->isHelperThreadContext(), !cx->isExceptionPending());
  return true;
}

// Parse a standalone JS function, which might appear as the value of an
// event handler attribute in an HTML <INPUT> tag, or in a Function()
// constructor.
template <typename Unit>
FunctionNode* frontend::StandaloneFunctionCompiler<Unit>::parse(
    JSContext* cx, CompilationInfo& compilationInfo,
    FunctionSyntaxKind syntaxKind, GeneratorKind generatorKind,
    FunctionAsyncKind asyncKind, const Maybe<uint32_t>& parameterListEnd) {
  assertSourceAndParserCreated(compilationInfo.input);

  TokenStreamPosition startPosition(parser->tokenStream);
  CompilationInfo::RewindToken startObj = compilationInfo.getRewindToken();

  // Speculatively parse using the default directives implied by the context.
  // If a directive is encountered (e.g., "use strict") that changes how the
  // function should have been parsed, we backup and reparse with the new set
  // of directives.

  FunctionNode* fn;
  for (;;) {
    Directives newDirectives = compilationState_.directives;
    fn = parser->standaloneFunction(parameterListEnd, syntaxKind, generatorKind,
                                    asyncKind, compilationState_.directives,
                                    &newDirectives);
    if (fn) {
      break;
    }

    // Maybe we encountered a new directive. See if we can try again.
    if (!canHandleParseFailure(newDirectives)) {
      return nullptr;
    }

    handleParseFailure(compilationInfo, newDirectives, startPosition, startObj);
  }

  return fn;
}

// Compile a standalone JS function.
template <typename Unit>
bool frontend::StandaloneFunctionCompiler<Unit>::compile(
    JSContext* cx, CompilationInfo& compilationInfo,
    FunctionNode* parsedFunction, CompilationGCOutput& gcOutput) {
  FunctionBox* funbox = parsedFunction->funbox();

  if (funbox->isInterpreted()) {
    Maybe<BytecodeEmitter> emitter;
    if (!emplaceEmitter(compilationInfo, emitter, funbox)) {
      return false;
    }

    if (!emitter->emitFunctionScript(parsedFunction)) {
      return false;
    }

    // The parser extent has stripped off the leading `function...` but
    // we want the SourceExtent used in the final standalone script to
    // start from the beginning of the buffer, and use the provided
    // line and column.
    compilationInfo.stencil.scriptData[CompilationInfo::TopLevelIndex].extent =
        SourceExtent{/* sourceStart = */ 0,
                     sourceBuffer_.length(),
                     funbox->extent().toStringStart,
                     funbox->extent().toStringEnd,
                     compilationInfo.input.options.lineno,
                     compilationInfo.input.options.column};
  } else {
    // The asm.js module was created by parser. Instantiation below will
    // allocate the JSFunction that wraps it.
    MOZ_ASSERT(funbox->isAsmJSModule());
    MOZ_ASSERT(compilationInfo.stencil.asmJS.has(funbox->index()));
    MOZ_ASSERT(
        compilationInfo.stencil.scriptData[CompilationInfo::TopLevelIndex]
            .functionFlags.isAsmJSNative());
  }

  if (!compilationInfo.instantiateStencils(cx, gcOutput)) {
    return false;
  }

#ifdef DEBUG
  JSFunction* fun = gcOutput.functions[CompilationInfo::TopLevelIndex];
  MOZ_ASSERT(fun->hasBytecode() || IsAsmJSModule(fun));
#endif

  // Enqueue an off-thread source compression task after finishing parsing.
  if (!cx->isHelperThreadContext()) {
    if (!compilationInfo.input.source()->tryCompressOffThread(cx)) {
      return false;
    }
  }

  return true;
}

template <typename Unit>
static bool ParseModuleToStencilImpl(JSContext* cx,
                                     CompilationInfo& compilationInfo,
                                     SourceText<Unit>& srcBuf) {
  MOZ_ASSERT(srcBuf.get());

  AutoAssertReportedException assertException(cx);

  LifoAllocScope allocScope(&cx->tempLifoAlloc());
  ModuleCompiler<Unit> compiler(cx, allocScope, compilationInfo.input.options,
                                compilationInfo.stencil, srcBuf);
  if (!compiler.compile(cx, compilationInfo)) {
    return false;
  }

  assertException.reset();
  return true;
}

bool frontend::ParseModuleToStencil(JSContext* cx,
                                    CompilationInfo& compilationInfo,
                                    SourceText<char16_t>& srcBuf) {
  return ParseModuleToStencilImpl(cx, compilationInfo, srcBuf);
}

bool frontend::ParseModuleToStencil(JSContext* cx,
                                    CompilationInfo& compilationInfo,
                                    SourceText<Utf8Unit>& srcBuf) {
  return ParseModuleToStencilImpl(cx, compilationInfo, srcBuf);
}

template <typename Unit>
static UniquePtr<CompilationInfo> ParseModuleToStencilImpl(
    JSContext* cx, const ReadOnlyCompileOptions& options,
    SourceText<Unit>& srcBuf) {
  Rooted<UniquePtr<frontend::CompilationInfo>> compilationInfo(
      cx, js_new<frontend::CompilationInfo>(cx, options));
  if (!compilationInfo) {
    ReportOutOfMemory(cx);
    return nullptr;
  }

  if (!compilationInfo.get()->input.initForModule(cx)) {
    return nullptr;
  }

  if (!ParseModuleToStencilImpl(cx, *compilationInfo, srcBuf)) {
    return nullptr;
  }

  return std::move(compilationInfo.get());
}

UniquePtr<CompilationInfo> frontend::ParseModuleToStencil(
    JSContext* cx, const ReadOnlyCompileOptions& options,
    SourceText<char16_t>& srcBuf) {
  return ParseModuleToStencilImpl(cx, options, srcBuf);
}

UniquePtr<CompilationInfo> frontend::ParseModuleToStencil(
    JSContext* cx, const ReadOnlyCompileOptions& options,
    SourceText<Utf8Unit>& srcBuf) {
  return ParseModuleToStencilImpl(cx, options, srcBuf);
}

template <typename Unit>
static ModuleObject* CompileModuleImpl(
    JSContext* cx, const JS::ReadOnlyCompileOptions& optionsInput,
    SourceText<Unit>& srcBuf) {
  AutoAssertReportedException assertException(cx);

  if (!GlobalObject::ensureModulePrototypesCreated(cx, cx->global())) {
    return nullptr;
  }

  CompileOptions options(cx, optionsInput);
  options.setModule();

  Rooted<CompilationInfo> compilationInfo(cx, CompilationInfo(cx, options));
  if (!compilationInfo.get().input.initForModule(cx)) {
    return nullptr;
  }

  if (!ParseModuleToStencil(cx, compilationInfo.get(), srcBuf)) {
    return nullptr;
  }

  Rooted<CompilationGCOutput> gcOutput(cx);
  if (!InstantiateStencils(cx, compilationInfo.get(), gcOutput.get())) {
    return nullptr;
  }

  assertException.reset();
  return gcOutput.get().module;
}

ModuleObject* frontend::CompileModule(JSContext* cx,
                                      const JS::ReadOnlyCompileOptions& options,
                                      SourceText<char16_t>& srcBuf) {
  return CompileModuleImpl(cx, options, srcBuf);
}

ModuleObject* frontend::CompileModule(JSContext* cx,
                                      const JS::ReadOnlyCompileOptions& options,
                                      SourceText<Utf8Unit>& srcBuf) {
  return CompileModuleImpl(cx, options, srcBuf);
}

void frontend::FillCompileOptionsForLazyFunction(JS::CompileOptions& options,
                                                 JS::Handle<BaseScript*> lazy) {
  options.setMutedErrors(lazy->mutedErrors())
      .setFileAndLine(lazy->filename(), lazy->lineno())
      .setColumn(lazy->column())
      .setScriptSourceOffset(lazy->sourceStart())
      .setNoScriptRval(false)
      .setSelfHostingMode(false);
}

template <typename Unit>
static bool CompileLazyFunctionToStencilImpl(JSContext* cx,
                                             CompilationInfo& compilationInfo,
                                             Handle<BaseScript*> lazy,
                                             const Unit* units, size_t length) {
  MOZ_ASSERT(cx->compartment() == lazy->compartment());

  // We can only compile functions whose parents have previously been
  // compiled, because compilation requires full information about the
  // function's immediately enclosing scope.
  MOZ_ASSERT(lazy->isReadyForDelazification());

  AutoAssertReportedException assertException(cx);

  Rooted<JSFunction*> fun(cx, lazy->function());

  LifoAllocScope allocScope(&cx->tempLifoAlloc());
<<<<<<< HEAD
  CompilationInfo compilationInfo(cx, allocScope, options,
                                  fun->enclosingScope());
  compilationInfo.initFromLazy(lazy);

  Parser<FullParseHandler, Unit> parser(cx, options, units, length, EmptyTaint,
                                        /* foldConstants = */ true,
                                        compilationInfo, nullptr, lazy);
=======
  frontend::CompilationState compilationState(
      cx, allocScope, compilationInfo.input.options, compilationInfo.stencil,
      fun->enclosingScope());

  Parser<FullParseHandler, Unit> parser(
      cx, compilationInfo.input.options, units, length,
      /* foldConstants = */ true, compilationInfo, compilationState, nullptr,
      lazy);
>>>>>>> 13623f47
  if (!parser.checkOptions()) {
    return false;
  }

  AutoGeckoProfilerEntry pseudoFrame(cx, "script delazify",
                                     JS::ProfilingCategoryPair::JS_Parsing);

  FunctionNode* pn =
      parser.standaloneLazyFunction(fun, lazy->toStringStart(), lazy->strict(),
                                    lazy->generatorKind(), lazy->asyncKind());
  if (!pn) {
    return false;
  }

  BytecodeEmitter bce(/* parent = */ nullptr, &parser, pn->funbox(),
                      compilationInfo, compilationState,
                      BytecodeEmitter::LazyFunction);
  if (!bce.init(pn->pn_pos)) {
    return false;
  }

  if (!bce.emitFunctionScript(pn)) {
    return false;
  }

  // NOTE: Only allow relazification if there was no lazy PrivateScriptData.
  // This excludes non-leaf functions and all script class constructors.
  bool hadLazyScriptData = lazy->hasPrivateScriptData();
  bool isRelazifiableAfterDelazify = lazy->isRelazifiableAfterDelazify();
  compilationInfo.stencil.scriptData[CompilationInfo::TopLevelIndex]
      .allowRelazify = isRelazifiableAfterDelazify && !hadLazyScriptData;

  assertException.reset();
  return true;
}

MOZ_MUST_USE bool frontend::CompileLazyFunctionToStencil(
    JSContext* cx, CompilationInfo& compilationInfo,
    JS::Handle<BaseScript*> lazy, const char16_t* units, size_t length) {
  return CompileLazyFunctionToStencilImpl(cx, compilationInfo, lazy, units,
                                          length);
}

MOZ_MUST_USE bool frontend::CompileLazyFunctionToStencil(
    JSContext* cx, CompilationInfo& compilationInfo,
    JS::Handle<BaseScript*> lazy, const mozilla::Utf8Unit* units,
    size_t length) {
  return CompileLazyFunctionToStencilImpl(cx, compilationInfo, lazy, units,
                                          length);
}

bool frontend::InstantiateStencilsForDelazify(
    JSContext* cx, CompilationInfo& compilationInfo) {
  AutoAssertReportedException assertException(cx);

  mozilla::DebugOnly<uint32_t> lazyFlags =
      static_cast<uint32_t>(compilationInfo.input.lazy->immutableFlags());

  Rooted<CompilationGCOutput> gcOutput(cx);
  if (!compilationInfo.instantiateStencils(cx, gcOutput.get())) {
    return false;
  }

  MOZ_ASSERT(lazyFlags == gcOutput.get().script->immutableFlags());
  MOZ_ASSERT(gcOutput.get().script->outermostScope()->hasOnChain(
                 ScopeKind::NonSyntactic) ==
             gcOutput.get().script->immutableFlags().hasFlag(
                 JSScript::ImmutableFlags::HasNonSyntacticScope));

  assertException.reset();
  return true;
}

static JSFunction* CompileStandaloneFunction(
    JSContext* cx, const JS::ReadOnlyCompileOptions& options,
    JS::SourceText<char16_t>& srcBuf, const Maybe<uint32_t>& parameterListEnd,
    FunctionSyntaxKind syntaxKind, GeneratorKind generatorKind,
    FunctionAsyncKind asyncKind, HandleScope enclosingScope = nullptr) {
  AutoAssertReportedException assertException(cx);

  RootedScope scope(cx, enclosingScope);
  if (!scope) {
    scope = &cx->global()->emptyGlobalScope();
  }

  Rooted<CompilationInfo> compilationInfo(cx, CompilationInfo(cx, options));
  if (!compilationInfo.get().input.initForStandaloneFunction(cx, scope)) {
    return nullptr;
  }

  LifoAllocScope allocScope(&cx->tempLifoAlloc());
  StandaloneFunctionCompiler<char16_t> compiler(
      cx, allocScope, compilationInfo.get().input.options,
      compilationInfo.get().stencil, srcBuf, enclosingScope);
  if (!compiler.createSourceAndParser(cx, compilationInfo.get())) {
    return nullptr;
  }

  FunctionNode* parsedFunction =
      compiler.parse(cx, compilationInfo.get(), syntaxKind, generatorKind,
                     asyncKind, parameterListEnd);
  if (!parsedFunction) {
    return nullptr;
  }

  Rooted<CompilationGCOutput> gcOutput(cx);
  if (!compiler.compile(cx, compilationInfo.get(), parsedFunction,
                        gcOutput.get())) {
    return nullptr;
  }

  // Note: If AsmJS successfully compiles, the into.script will still be
  // nullptr. In this case we have compiled to a native function instead of an
  // interpreted script.
  if (gcOutput.get().script) {
    if (parameterListEnd) {
      compilationInfo.get().input.source()->setParameterListEnd(
          *parameterListEnd);
    }
    Rooted<JSScript*> script(cx, gcOutput.get().script);
    tellDebuggerAboutCompiledScript(cx, options.hideScriptFromDebugger, script);
  }

  assertException.reset();
  return gcOutput.get().functions[CompilationInfo::TopLevelIndex];
}

JSFunction* frontend::CompileStandaloneFunction(
    JSContext* cx, const JS::ReadOnlyCompileOptions& options,
    JS::SourceText<char16_t>& srcBuf, const Maybe<uint32_t>& parameterListEnd,
    FunctionSyntaxKind syntaxKind, HandleScope enclosingScope /* = nullptr */) {
  return CompileStandaloneFunction(cx, options, srcBuf, parameterListEnd,
                                   syntaxKind, GeneratorKind::NotGenerator,
                                   FunctionAsyncKind::SyncFunction,
                                   enclosingScope);
}

JSFunction* frontend::CompileStandaloneGenerator(
    JSContext* cx, const JS::ReadOnlyCompileOptions& options,
    JS::SourceText<char16_t>& srcBuf, const Maybe<uint32_t>& parameterListEnd,
    FunctionSyntaxKind syntaxKind) {
  return CompileStandaloneFunction(cx, options, srcBuf, parameterListEnd,
                                   syntaxKind, GeneratorKind::Generator,
                                   FunctionAsyncKind::SyncFunction);
}

JSFunction* frontend::CompileStandaloneAsyncFunction(
    JSContext* cx, const ReadOnlyCompileOptions& options,
    JS::SourceText<char16_t>& srcBuf, const Maybe<uint32_t>& parameterListEnd,
    FunctionSyntaxKind syntaxKind) {
  return CompileStandaloneFunction(cx, options, srcBuf, parameterListEnd,
                                   syntaxKind, GeneratorKind::NotGenerator,
                                   FunctionAsyncKind::AsyncFunction);
}

JSFunction* frontend::CompileStandaloneAsyncGenerator(
    JSContext* cx, const ReadOnlyCompileOptions& options,
    JS::SourceText<char16_t>& srcBuf, const Maybe<uint32_t>& parameterListEnd,
    FunctionSyntaxKind syntaxKind) {
  return CompileStandaloneFunction(cx, options, srcBuf, parameterListEnd,
                                   syntaxKind, GeneratorKind::Generator,
                                   FunctionAsyncKind::AsyncFunction);
}

bool frontend::CompilationInput::initScriptSource(JSContext* cx) {
  ScriptSource* ss = cx->new_<ScriptSource>();
  if (!ss) {
    return false;
  }
  setSource(ss);

  return ss->initFromOptions(cx, options);
}

void CompilationInput::trace(JSTracer* trc) {
  atomCache.trace(trc);
  TraceNullableRoot(trc, &lazy, "compilation-input-lazy");
  source_.trace(trc);
  TraceNullableRoot(trc, &enclosingScope, "compilation-input-enclosing-scope");
}

void CompilationAtomCache::trace(JSTracer* trc) { atoms_.trace(trc); }

void CompilationInfo::trace(JSTracer* trc) { input.trace(trc); }

void CompilationInfoVector::trace(JSTracer* trc) {
  initial.trace(trc);
  delazifications.trace(trc);
}

void CompilationGCOutput::trace(JSTracer* trc) {
  TraceNullableRoot(trc, &script, "compilation-gc-output-script");
  TraceNullableRoot(trc, &module, "compilation-gc-output-module");
  TraceNullableRoot(trc, &sourceObject, "compilation-gc-output-source");
  functions.trace(trc);
  scopes.trace(trc);
}<|MERGE_RESOLUTION|>--- conflicted
+++ resolved
@@ -627,31 +627,18 @@
   }
 
   if (CanLazilyParse(compilationInfo)) {
-<<<<<<< HEAD
-    syntaxParser.emplace(compilationInfo.cx, compilationInfo.options,
+    syntaxParser.emplace(cx, compilationInfo.input.options,
                          sourceBuffer_.units(), sourceBuffer_.length(), sourceBuffer_.taint(),
-                         /* foldConstants = */ false, compilationInfo, nullptr,
-                         nullptr);
-=======
-    syntaxParser.emplace(cx, compilationInfo.input.options,
-                         sourceBuffer_.units(), sourceBuffer_.length(),
                          /* foldConstants = */ false, compilationInfo,
                          compilationState_, nullptr, nullptr);
->>>>>>> 13623f47
     if (!syntaxParser->checkOptions()) {
       return false;
     }
   }
 
-<<<<<<< HEAD
-  parser.emplace(compilationInfo.cx, compilationInfo.options,
-                 sourceBuffer_.units(), sourceBuffer_.length(), sourceBuffer_.taint(),
-                 /* foldConstants = */ true, compilationInfo,
-=======
   parser.emplace(cx, compilationInfo.input.options, sourceBuffer_.units(),
-                 sourceBuffer_.length(),
+                 sourceBuffer_.length(), sourceBuffer_.taint(),
                  /* foldConstants = */ true, compilationInfo, compilationState_,
->>>>>>> 13623f47
                  syntaxParser.ptrOr(nullptr), nullptr);
   parser->ss = compilationInfo.input.source();
   return parser->checkOptions();
@@ -1031,24 +1018,14 @@
   Rooted<JSFunction*> fun(cx, lazy->function());
 
   LifoAllocScope allocScope(&cx->tempLifoAlloc());
-<<<<<<< HEAD
-  CompilationInfo compilationInfo(cx, allocScope, options,
-                                  fun->enclosingScope());
-  compilationInfo.initFromLazy(lazy);
-
-  Parser<FullParseHandler, Unit> parser(cx, options, units, length, EmptyTaint,
-                                        /* foldConstants = */ true,
-                                        compilationInfo, nullptr, lazy);
-=======
   frontend::CompilationState compilationState(
       cx, allocScope, compilationInfo.input.options, compilationInfo.stencil,
       fun->enclosingScope());
 
   Parser<FullParseHandler, Unit> parser(
-      cx, compilationInfo.input.options, units, length,
+      cx, compilationInfo.input.options, units, length, EmptyTaint,
       /* foldConstants = */ true, compilationInfo, compilationState, nullptr,
       lazy);
->>>>>>> 13623f47
   if (!parser.checkOptions()) {
     return false;
   }
