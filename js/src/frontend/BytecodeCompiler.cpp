--- conflicted
+++ resolved
@@ -435,7 +435,7 @@
 
   if (info.canLazilyParse()) {
     syntaxParser.emplace(info.cx, info.cx->tempLifoAlloc(), info.options,
-                         sourceBuffer_.units(), sourceBuffer_.length(),
+                         sourceBuffer_.units(), sourceBuffer_.length(), sourceBuffer_.taint(),
                          /* foldConstants = */ false, *info.usedNames, nullptr,
                          nullptr, info.sourceObject, goal);
     if (!syntaxParser->checkOptions()) {
@@ -444,7 +444,7 @@
   }
 
   parser.emplace(info.cx, info.cx->tempLifoAlloc(), info.options,
-                 sourceBuffer_.units(), sourceBuffer_.length(),
+                 sourceBuffer_.units(), sourceBuffer_.length(), sourceBuffer_.taint(),
                  /* foldConstants = */ true, *info.usedNames,
                  syntaxParser.ptrOr(nullptr), nullptr, info.sourceObject, goal);
   parser->ss = info.scriptSource;
@@ -521,17 +521,10 @@
 
   TokenStreamPosition startPosition(info.keepAtoms, parser->tokenStream);
 
-<<<<<<< HEAD
-    if (canLazilyParse()) {
-        syntaxParser.emplace(cx, alloc, options, sourceBuffer.get(), sourceBuffer.length(), sourceBuffer.taint(),
-                             /* foldConstants = */ false, *usedNames,
-                             (Parser<SyntaxParseHandler>*) nullptr, (LazyScript*) nullptr);
-=======
   Maybe<BytecodeEmitter> emitter;
   if (!emplaceEmitter(info, emitter, sc)) {
     return nullptr;
   }
->>>>>>> 030f2d6b
 
   JSContext* cx = info.cx;
 
@@ -546,15 +539,6 @@
       }
     }
 
-<<<<<<< HEAD
-    parser.emplace(cx, alloc, options, sourceBuffer.get(), sourceBuffer.length(), sourceBuffer.taint(),
-                   /* foldConstants = */ true, *usedNames, syntaxParser.ptrOr(nullptr), nullptr);
-    // TaintFox: TODO disabled for now
-    //parser->sct = sourceCompressor;
-    parser->ss = scriptSource;
-    if (!parser->checkOptions())
-        return false;
-=======
     // Successfully parsed. Emit the script.
     AutoGeckoProfilerEntry pseudoFrame(cx, "script emit");
     if (pn) {
@@ -573,7 +557,6 @@
       }
       break;
     }
->>>>>>> 030f2d6b
 
     // Maybe we aborted a syntax parse. See if we can try again.
     if (!handleParseFailure(info, info.directives, startPosition)) {
@@ -976,7 +959,7 @@
 
   RootedScriptSourceObject sourceObject(cx, &lazy->sourceObject());
   Parser<FullParseHandler, Unit> parser(
-      cx, cx->tempLifoAlloc(), options, units, length,
+      cx, cx->tempLifoAlloc(), options, units, length, EmptyTaint,
       /* foldConstants = */ true, usedNames, nullptr, lazy, sourceObject,
       lazy->parseGoal());
   if (!parser.checkOptions()) {
@@ -1091,20 +1074,9 @@
   BytecodeEmitter bce(nullptr, &parser, pn->as<CodeNode>().funbox(), script,
                       lazy, pn->pn_pos, BytecodeEmitter::LazyFunction);
 
-<<<<<<< HEAD
-    UsedNameTracker usedNames(cx);
-    if (!usedNames.init())
-        return false;
-    // TaintFox: TODO obtain taint?
-    Parser<FullParseHandler> parser(cx, cx->tempLifoAlloc(), options, chars, length, EmptyTaint,
-                                    /* foldConstants = */ true, usedNames, nullptr, lazy);
-    if (!parser.checkOptions())
-        return false;
-=======
   if (!bce.init()) {
     return false;
   }
->>>>>>> 030f2d6b
 
   if (!bce.emitFunctionScript(&pn->as<CodeNode>(),
                               BytecodeEmitter::TopLevelFunction::Yes)) {
