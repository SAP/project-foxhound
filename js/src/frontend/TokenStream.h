--- conflicted
+++ resolved
@@ -454,10 +454,6 @@
     bool reportStrictModeError(unsigned errorNumber, ...);
     bool strictMode() const { return strictModeGetter && strictModeGetter->strictMode(); }
 
-<<<<<<< HEAD
-    // TaintFox: don't generate atoms so we can propagate taint
-    static JSLinearString* stringify(ExclusiveContext* cx, CharBuffer& cb, const StringTaint& taint);
-=======
     void setInvalidTemplateEscape(uint32_t offset, InvalidEscapeType type) {
         MOZ_ASSERT(type != InvalidEscapeType::None);
         if (invalidTemplateEscapeType != InvalidEscapeType::None)
@@ -485,8 +481,8 @@
         }
     }
 
-    static JSAtom* atomize(ExclusiveContext* cx, CharBuffer& cb);
->>>>>>> 95d2934a
+    // TaintFox: don't generate atoms so we can propagate taint
+    static JSLinearString* stringify(ExclusiveContext* cx, CharBuffer& cb, const StringTaint& taint);
     MOZ_MUST_USE bool putIdentInTokenbuf(const char16_t* identStart);
 
     struct Flags
