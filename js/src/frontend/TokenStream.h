--- conflicted
+++ resolved
@@ -1589,14 +1589,9 @@
   StringTaint _taint;
 
  protected:
-<<<<<<< HEAD
-  explicit TokenStreamCharsShared(JSContext* cx, ParserAtomsTable* parserAtoms, const StringTaint& taint)
-    : cx(cx), charBuffer(cx), parserAtoms(parserAtoms), _taint(taint) {}
-=======
   explicit TokenStreamCharsShared(JSContext* cx, ErrorContext* ec,
-                                  ParserAtomsTable* parserAtoms)
-      : cx(cx), ec(ec), charBuffer(cx), parserAtoms(parserAtoms) {}
->>>>>>> 8d8b5bf6
+                                  ParserAtomsTable* parserAtoms, const StringTaint& taint)
+      : cx(cx), ec(ec), charBuffer(cx), parserAtoms(parserAtoms), _taint(taint) {}
 
   [[nodiscard]] bool copyCharBufferTo(
       JSContext* cx, UniquePtr<char16_t[], JS::FreePolicy>* destination);
@@ -1642,14 +1637,9 @@
   // End of fields.
 
  protected:
-<<<<<<< HEAD
-  TokenStreamCharsBase(JSContext* cx, ParserAtomsTable* parserAtoms,
-                       const Unit* units, size_t length, const StringTaint& taint, size_t startOffset);
-=======
   TokenStreamCharsBase(JSContext* cx, ErrorContext* ec,
                        ParserAtomsTable* parserAtoms, const Unit* units,
-                       size_t length, size_t startOffset);
->>>>>>> 8d8b5bf6
+                       size_t length, const StringTaint& taint, size_t startOffset);
 
   /**
    * Convert a non-EOF code unit returned by |getCodeUnit()| or
@@ -2959,30 +2949,17 @@
  public:
   TokenStream(JSContext* cx, ErrorContext* ec, ParserAtomsTable* parserAtoms,
               const JS::ReadOnlyCompileOptions& options, const Unit* units,
-<<<<<<< HEAD
               size_t length, const StringTaint& taint, StrictModeGetter* smg)
-      : TokenStreamAnyChars(cx, options, smg),
-        TokenStreamSpecific<Unit, TokenStreamAnyCharsAccess>(
-          cx, parserAtoms, options, units, length, taint) {}
-};
-
-class MOZ_STACK_CLASS DummyTokenStream final : public TokenStream {
-public:
-  DummyTokenStream(JSContext* cx, const JS::ReadOnlyCompileOptions& options)
-    : TokenStream(cx, nullptr, options, nullptr, 0, EmptyTaint, nullptr) {}
-=======
-              size_t length, StrictModeGetter* smg)
       : TokenStreamAnyChars(cx, ec, options, smg),
         TokenStreamSpecific<Unit, TokenStreamAnyCharsAccess>(
-            cx, ec, parserAtoms, options, units, length) {}
+            cx, ec, parserAtoms, options, units, length, taint) {}
 };
 
 class MOZ_STACK_CLASS DummyTokenStream final : public TokenStream {
  public:
   DummyTokenStream(JSContext* cx, ErrorContext* ec,
                    const JS::ReadOnlyCompileOptions& options)
-      : TokenStream(cx, ec, nullptr, options, nullptr, 0, nullptr) {}
->>>>>>> 8d8b5bf6
+      : TokenStream(cx, ec, nullptr, options, nullptr, 0, EmptyTaint, nullptr) {}
 };
 
 template <class TokenStreamSpecific>
