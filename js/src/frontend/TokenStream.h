--- conflicted
+++ resolved
@@ -1025,12 +1025,7 @@
 
   const JS::ReadOnlyCompileOptions& options() const { return options_; }
 
-<<<<<<< HEAD
-  const char* getFilename() const { return filename_; }
-
-=======
   JS::ConstUTF8CharsZ getFilename() const { return filename_; }
->>>>>>> bf57fe91
 };
 
 constexpr char16_t CodeUnitValue(char16_t unit) { return unit; }
