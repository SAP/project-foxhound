/* -*- Mode: C++; tab-width: 8; indent-tabs-mode: nil; c-basic-offset: 2 -*-
 * vim: set ts=8 sts=2 et sw=2 tw=80:
 * This Source Code Form is subject to the terms of the Mozilla Public
 * License, v. 2.0. If a copy of the MPL was not distributed with this
 * file, You can obtain one at http://mozilla.org/MPL/2.0/. */

/*
 * Streaming access to the raw tokens of JavaScript source.
 *
 * Because JS tokenization is context-sensitive -- a '/' could be either a
 * regular expression *or* a division operator depending on context -- the
 * various token stream classes are mostly not useful outside of the Parser
 * where they reside.  We should probably eventually merge the two concepts.
 */
#ifndef frontend_TokenStream_h
#define frontend_TokenStream_h

/*
 * [SMDOC] Parser Token Stream
 *
 * A token stream exposes the raw tokens -- operators, names, numbers,
 * keywords, and so on -- of JavaScript source code.
 *
 * These are the components of the overall token stream concept:
 * TokenStreamShared, TokenStreamAnyChars, TokenStreamCharsBase<Unit>,
 * TokenStreamChars<Unit>, and TokenStreamSpecific<Unit, AnyCharsAccess>.
 *
 * == TokenStreamShared → ∅ ==
 *
 * Certain aspects of tokenizing are used everywhere:
 *
 *   * modifiers (used to select which context-sensitive interpretation of a
 *     character should be used to decide what token it is), modifier
 *     exceptions, and modifier assertion handling;
 *   * flags on the overall stream (have we encountered any characters on this
 *     line?  have we hit a syntax error?  and so on);
 *   * and certain token-count constants.
 *
 * These are all defined in TokenStreamShared.  (They could be namespace-
 * scoped, but it seems tentatively better not to clutter the namespace.)
 *
 * == TokenStreamAnyChars → TokenStreamShared ==
 *
 * Certain aspects of tokenizing have meaning independent of the character type
 * of the source text being tokenized: line/column number information, tokens
 * in lookahead from determining the meaning of a prior token, compilation
 * options, the filename, flags, source map URL, access to details of the
 * current and next tokens (is the token of the given type?  what name or
 * number is contained in the token?  and other queries), and others.
 *
 * All this data/functionality *could* be duplicated for both single-byte and
 * double-byte tokenizing, but there are two problems.  First, it's potentially
 * wasteful if the compiler doesnt recognize it can unify the concepts.  (And
 * if any-character concepts are intermixed with character-specific concepts,
 * potentially the compiler *can't* unify them because offsets into the
 * hypothetical TokenStream<Unit>s would differ.)  Second, some of this stuff
 * needs to be accessible in ParserBase, the aspects of JS language parsing
 * that have meaning independent of the character type of the source text being
 * parsed.  So we need a separate data structure that ParserBase can hold on to
 * for it.  (ParserBase isn't the only instance of this, but it's certainly the
 * biggest case of it.)  Ergo, TokenStreamAnyChars.
 *
 * == TokenStreamCharsShared → ∅ ==
 *
 * Some functionality has meaning independent of character type, yet has no use
 * *unless* you know the character type in actual use.  It *could* live in
 * TokenStreamAnyChars, but it makes more sense to live in a separate class
 * that character-aware token information can simply inherit.
 *
 * This class currently exists only to contain a char16_t buffer, transiently
 * used to accumulate strings in tricky cases that can't just be read directly
 * from source text.  It's not used outside character-aware tokenizing, so it
 * doesn't make sense in TokenStreamAnyChars.
 *
 * == TokenStreamCharsBase<Unit> → TokenStreamCharsShared ==
 *
 * Certain data structures in tokenizing are character-type-specific: namely,
 * the various pointers identifying the source text (including current offset
 * and end).
 *
 * Additionally, some functions operating on this data are defined the same way
 * no matter what character type you have (e.g. current offset in code units
 * into the source text) or share a common interface regardless of character
 * type (e.g. consume the next code unit if it has a given value).
 *
 * All such functionality lives in TokenStreamCharsBase<Unit>.
 *
 * == SpecializedTokenStreamCharsBase<Unit> → TokenStreamCharsBase<Unit> ==
 *
 * Certain tokenizing functionality is specific to a single character type.
 * For example, JS's UTF-16 encoding recognizes no coding errors, because lone
 * surrogates are not an error; but a UTF-8 encoding must recognize a variety
 * of validation errors.  Such functionality is defined only in the appropriate
 * SpecializedTokenStreamCharsBase specialization.
 *
 * == GeneralTokenStreamChars<Unit, AnyCharsAccess> →
 *    SpecializedTokenStreamCharsBase<Unit> ==
 *
 * Some functionality operates differently on different character types, just
 * as for TokenStreamCharsBase, but additionally requires access to character-
 * type-agnostic information in TokenStreamAnyChars.  For example, getting the
 * next character performs different steps for different character types and
 * must access TokenStreamAnyChars to update line break information.
 *
 * Such functionality, if it can be defined using the same algorithm for all
 * character types, lives in GeneralTokenStreamChars<Unit, AnyCharsAccess>.
 * The AnyCharsAccess parameter provides a way for a GeneralTokenStreamChars
 * instance to access its corresponding TokenStreamAnyChars, without inheriting
 * from it.
 *
 * GeneralTokenStreamChars<Unit, AnyCharsAccess> is just functionality, no
 * actual member data.
 *
 * Such functionality all lives in TokenStreamChars<Unit, AnyCharsAccess>, a
 * declared-but-not-defined template class whose specializations have a common
 * public interface (plus whatever private helper functions are desirable).
 *
 * == TokenStreamChars<Unit, AnyCharsAccess> →
 *    GeneralTokenStreamChars<Unit, AnyCharsAccess> ==
 *
 * Some functionality is like that in GeneralTokenStreamChars, *but* it's
 * defined entirely differently for different character types.
 *
 * For example, consider "match a multi-code unit code point" (hypothetically:
 * we've only implemented two-byte tokenizing right now):
 *
 *   * For two-byte text, there must be two code units to get, the leading code
 *     unit must be a UTF-16 lead surrogate, and the trailing code unit must be
 *     a UTF-16 trailing surrogate.  (If any of these fail to hold, a next code
 *     unit encodes that code point and is not multi-code unit.)
 *   * For single-byte Latin-1 text, there are no multi-code unit code points.
 *   * For single-byte UTF-8 text, the first code unit must have N > 1 of its
 *     highest bits set (and the next unset), and |N - 1| successive code units
 *     must have their high bit set and next-highest bit unset, *and*
 *     concatenating all unconstrained bits together must not produce a code
 *     point value that could have been encoded in fewer code units.
 *
 * This functionality can't be implemented as member functions in
 * GeneralTokenStreamChars because we'd need to *partially specialize* those
 * functions -- hold Unit constant while letting AnyCharsAccess vary.  But
 * C++ forbids function template partial specialization like this: either you
 * fix *all* parameters or you fix none of them.
 *
 * Fortunately, C++ *does* allow *class* template partial specialization.  So
 * TokenStreamChars is a template class with one specialization per Unit.
 * Functions can be defined differently in the different specializations,
 * because AnyCharsAccess as the only template parameter on member functions
 * *can* vary.
 *
 * All TokenStreamChars<Unit, AnyCharsAccess> specializations, one per Unit,
 * are just functionality, no actual member data.
 *
 * == TokenStreamSpecific<Unit, AnyCharsAccess> →
 *    TokenStreamChars<Unit, AnyCharsAccess>, TokenStreamShared,
 *    ErrorReporter ==
 *
 * TokenStreamSpecific is operations that are parametrized on character type
 * but implement the *general* idea of tokenizing, without being intrinsically
 * tied to character type.  Notably, this includes all operations that can
 * report warnings or errors at particular offsets, because we include a line
 * of context with such errors -- and that necessarily accesses the raw
 * characters of their specific type.
 *
 * Much TokenStreamSpecific operation depends on functionality in
 * TokenStreamAnyChars.  The obvious solution is to inherit it -- but this
 * doesn't work in Parser: its ParserBase base class needs some
 * TokenStreamAnyChars functionality without knowing character type.
 *
 * The AnyCharsAccess type parameter is a class that statically converts from a
 * TokenStreamSpecific* to its corresponding TokenStreamAnyChars.  The
 * TokenStreamSpecific in Parser<ParseHandler, Unit> can then specify a class
 * that properly converts from TokenStreamSpecific Parser::tokenStream to
 * TokenStreamAnyChars ParserBase::anyChars.
 *
 * Could we hardcode one set of offset calculations for this and eliminate
 * AnyCharsAccess?  No.  Offset calculations possibly could be hardcoded if
 * TokenStreamSpecific were present in Parser before Parser::handler, assuring
 * the same offsets in all Parser-related cases.  But there's still a separate
 * TokenStream class, that requires different offset calculations.  So even if
 * we wanted to hardcode this (it's not clear we would, because forcing the
 * TokenStreamSpecific declarer to specify this is more explicit), we couldn't.
 */

#include "mozilla/ArrayUtils.h"
#include "mozilla/Assertions.h"
#include "mozilla/Attributes.h"
#include "mozilla/Casting.h"
#include "mozilla/DebugOnly.h"
#include "mozilla/Maybe.h"
#include "mozilla/MemoryChecking.h"
#include "mozilla/PodOperations.h"
#include "mozilla/Span.h"
#include "mozilla/TextUtils.h"
#include "mozilla/TypeTraits.h"
#include "mozilla/Unused.h"
#include "mozilla/Utf8.h"

#include <algorithm>
#include <stdarg.h>
#include <stddef.h>
#include <stdint.h>
#include <stdio.h>

#include "jspubtd.h"

#include "frontend/ErrorReporter.h"
#include "frontend/TokenKind.h"
#include "js/CompileOptions.h"
#include "js/UniquePtr.h"
#include "js/Vector.h"
#include "util/Text.h"
#include "util/Unicode.h"
#include "vm/ErrorReporting.h"
#include "vm/JSAtom.h"
#include "vm/RegExpConstants.h"
#include "vm/StringType.h"

struct JSContext;
struct KeywordInfo;

namespace js {

class AutoKeepAtoms;

namespace frontend {

class FunctionBox;

struct TokenPos {
  uint32_t begin;  // Offset of the token's first code unit.
  uint32_t end;    // Offset of 1 past the token's last code unit.

  TokenPos() : begin(0), end(0) {}
  TokenPos(uint32_t begin, uint32_t end) : begin(begin), end(end) {}

  // Return a TokenPos that covers left, right, and anything in between.
  static TokenPos box(const TokenPos& left, const TokenPos& right) {
    MOZ_ASSERT(left.begin <= left.end);
    MOZ_ASSERT(left.end <= right.begin);
    MOZ_ASSERT(right.begin <= right.end);
    return TokenPos(left.begin, right.end);
  }

  bool operator==(const TokenPos& bpos) const {
    return begin == bpos.begin && end == bpos.end;
  }

  bool operator!=(const TokenPos& bpos) const {
    return begin != bpos.begin || end != bpos.end;
  }

  bool operator<(const TokenPos& bpos) const { return begin < bpos.begin; }

  bool operator<=(const TokenPos& bpos) const { return begin <= bpos.begin; }

  bool operator>(const TokenPos& bpos) const { return !(*this <= bpos); }

  bool operator>=(const TokenPos& bpos) const { return !(*this < bpos); }

  bool encloses(const TokenPos& pos) const {
    return begin <= pos.begin && pos.end <= end;
  }
};

enum DecimalPoint { NoDecimal = false, HasDecimal = true };

enum class InvalidEscapeType {
  // No invalid character escapes.
  None,
  // A malformed \x escape.
  Hexadecimal,
  // A malformed \u escape.
  Unicode,
  // An otherwise well-formed \u escape which represents a
  // codepoint > 10FFFF.
  UnicodeOverflow,
  // An octal escape in a template token.
  Octal
};

// The only escapes found in IdentifierName are of the Unicode flavor.
enum class IdentifierEscapes { None, SawUnicodeEscape };

enum class NameVisibility { Public, Private };

class TokenStreamShared;

struct Token {
 private:
  // Sometimes the parser needs to inform the tokenizer to interpret
  // subsequent text in a particular manner: for example, to tokenize a
  // keyword as an identifier, not as the actual keyword, on the right-hand
  // side of a dotted property access.  Such information is communicated to
  // the tokenizer as a Modifier when getting the next token.
  //
  // Ideally this definition would reside in TokenStream as that's the real
  // user, but the debugging-use of it here causes a cyclic dependency (and
  // C++ provides no way to forward-declare an enum inside a class).  So
  // define it here, then typedef it into TokenStream with static consts to
  // bring the initializers into scope.
  enum Modifier {
    // Normal operation.
    None,

    // Looking for an operand, not an operator.  In practice, this means
    // that when '/' is seen, we look for a regexp instead of just returning
    // Div.
    Operand,

    // Treat subsequent code units as the tail of a template literal, after
    // a template substitution, beginning with a "}", continuing with zero
    // or more template literal code units, and ending with either "${" or
    // the end of the template literal.  For example:
    //
<<<<<<< HEAD
    // Ideally this definition would reside in TokenStream as that's the real
    // user, but the debugging-use of it here causes a cyclic dependency (and
    // C++ provides no way to forward-declare an enum inside a class).  So
    // define it here, then typedef it into TokenStream with static consts to
    // bring the initializers into scope.
    enum Modifier
    {
        // Normal operation.
        None,

        // Looking for an operand, not an operator.  In practice, this means
        // that when '/' is seen, we look for a regexp instead of just returning
        // TOK_DIV.
        Operand,

        // Treat subsequent characters as the tail of a template literal, after
        // a template substitution, beginning with a "}", continuing with zero
        // or more template literal characters, and ending with either "${" or
        // the end of the template literal.  For example:
        //
        //   var entity = "world";
        //   var s = `Hello ${entity}!`;
        //                          ^ TemplateTail context
        TemplateTail,
    };
    enum ModifierException
    {
        NoException,

        // Used in following 2 cases:
        // a) After |yield| we look for a token on the same line that starts an
        // expression (Operand): |yield <expr>|.  If no token is found, the
        // |yield| stands alone, and the next token on a subsequent line must
        // be: a comma continuing a comma expression, a semicolon terminating
        // the statement that ended with |yield|, or the start of another
        // statement (possibly an expression statement).  The comma/semicolon
        // cases are gotten as operators (None), contrasting with Operand
        // earlier.
        // b) After an arrow function with a block body in an expression
        // statement, the next token must be: a colon in a conditional
        // expression, a comma continuing a comma expression, a semicolon
        // terminating the statement, or the token on a subsequent line that is
        // the start of another statement (possibly an expression statement).
        // Colon is gotten as operator (None), and it should only be gotten in
        // conditional expression and missing it results in SyntaxError.
        // Comma/semicolon cases are also gotten as operators (None), and 4th
        // case is gotten after them.  If no comma/semicolon found but EOL,
        // the next token should be gotten as operand in 4th case (especially if
        // '/' is the first character).  So we should peek the token as
        // operand before try getting colon/comma/semicolon.
        // See also the comment in Parser::assignExpr().
        NoneIsOperand,

        // If a semicolon is inserted automatically, the next token is already
        // gotten with None, but we expect Operand.
        OperandIsNone,
    };
    friend class TokenStream;

  public:
    TokenKind           type;           // char value or above enumerator
    TokenPos            pos;            // token position in file
    union {
      private:
        friend struct Token;
        PropertyName*   name;          // non-numeric atom
        // TaintFox: cannot be an atom anymore.
        JSLinearString* str;          // potentially-numeric linear string or atom
        struct {
            double      value;          // floating point number
            DecimalPoint decimalPoint;  // literal contains '.'
        } number;
        RegExpFlag      reflags;        // regexp flags; use tokenbuf to access
                                        //   regexp chars
    } u;
=======
    //   var entity = "world";
    //   var s = `Hello ${entity}!`;
    //                          ^ TemplateTail context
    TemplateTail,
  };
  enum ModifierException {
    NoException,

    // Used in following 2 cases:
    // a) After |yield| we look for a token on the same line that starts an
    // expression (Operand): |yield <expr>|.  If no token is found, the
    // |yield| stands alone, and the next token on a subsequent line must
    // be: a comma continuing a comma expression, a semicolon terminating
    // the statement that ended with |yield|, or the start of another
    // statement (possibly an expression statement).  The comma/semicolon
    // cases are gotten as operators (None), contrasting with Operand
    // earlier.
    // b) After an arrow function with a block body in an expression
    // statement, the next token must be: a colon in a conditional
    // expression, a comma continuing a comma expression, a semicolon
    // terminating the statement, or the token on a subsequent line that is
    // the start of another statement (possibly an expression statement).
    // Colon is gotten as operator (None), and it should only be gotten in
    // conditional expression and missing it results in SyntaxError.
    // Comma/semicolon cases are also gotten as operators (None), and 4th
    // case is gotten after them.  If no comma/semicolon found but EOL,
    // the next token should be gotten as operand in 4th case (especially
    // if '/' is the first code unit).  So we should peek the token as
    // operand before try getting colon/comma/semicolon.
    // See also the comment in Parser::assignExpr().
    NoneIsOperand,

    // If a semicolon is inserted automatically, the next token is already
    // gotten with None, but we expect Operand.
    OperandIsNone,
  };
  friend class TokenStreamShared;

 public:
  // WARNING: TokenStreamPosition assumes that the only GC things a Token
  //          includes are atoms.  DON'T ADD NON-ATOM GC THING POINTERS HERE
  //          UNLESS YOU ADD ADDITIONAL ROOTING TO THAT CLASS.

  /** The type of this token. */
  TokenKind type;

  /** The token's position in the overall script. */
  TokenPos pos;

  union {
   private:
    friend struct Token;

    /** Non-numeric atom. */
    PropertyName* name;

    /** Potentially-numeric atom. */
    JSAtom* atom;

    struct {
      /** Numeric literal's value. */
      double value;

      /** Does the numeric literal contain a '.'? */
      DecimalPoint decimalPoint;
    } number;

    /** Regular expression flags; use charBuffer to access source chars. */
    RegExpFlag reflags;
  } u;

>>>>>>> 030f2d6b
#ifdef DEBUG
  /** The modifier used to get this token. */
  Modifier modifier;

  /**
   * Exception for this modifier to permit modifier mismatches in certain
   * situations.
   */
  ModifierException modifierException;
#endif

  // Mutators

  void setName(PropertyName* name) {
    MOZ_ASSERT(type == TokenKind::Name || type == TokenKind::PrivateName);
    u.name = name;
  }

  void setAtom(JSAtom* atom) {
    MOZ_ASSERT(type == TokenKind::String || type == TokenKind::TemplateHead ||
               type == TokenKind::NoSubsTemplate);
    u.atom = atom;
  }

  void setRegExpFlags(RegExpFlag flags) {
    MOZ_ASSERT(type == TokenKind::RegExp);
    MOZ_ASSERT((flags & AllFlags) == flags);
    u.reflags = flags;
  }

  void setNumber(double n, DecimalPoint decimalPoint) {
    MOZ_ASSERT(type == TokenKind::Number);
    u.number.value = n;
    u.number.decimalPoint = decimalPoint;
  }

  // Type-safe accessors

  PropertyName* name() const {
    MOZ_ASSERT(type == TokenKind::Name || type == TokenKind::PrivateName);
    return u.name->JSAtom::asPropertyName();  // poor-man's type verification
  }

  JSAtom* atom() const {
    MOZ_ASSERT(type == TokenKind::String || type == TokenKind::TemplateHead ||
               type == TokenKind::NoSubsTemplate);
    return u.atom;
  }

  RegExpFlag regExpFlags() const {
    MOZ_ASSERT(type == TokenKind::RegExp);
    MOZ_ASSERT((u.reflags & AllFlags) == u.reflags);
    return u.reflags;
  }

  double number() const {
    MOZ_ASSERT(type == TokenKind::Number);
    return u.number.value;
  }

  DecimalPoint decimalPoint() const {
    MOZ_ASSERT(type == TokenKind::Number);
    return u.number.decimalPoint;
  }
};

extern TokenKind ReservedWordTokenKind(PropertyName* str);

extern const char* ReservedWordToCharZ(PropertyName* str);

extern const char* ReservedWordToCharZ(TokenKind tt);

struct TokenStreamFlags {
  bool isEOF : 1;           // Hit end of file.
  bool isDirtyLine : 1;     // Non-whitespace since start of line.
  bool sawOctalEscape : 1;  // Saw an octal character escape.
  bool hadError : 1;        // Hit a syntax error, at start or during a
                            // token.

  TokenStreamFlags() : isEOF(), isDirtyLine(), sawOctalEscape(), hadError() {}
};

template <typename Unit>
class TokenStreamPosition;

/**
 * TokenStream types and constants that are used in both TokenStreamAnyChars
 * and TokenStreamSpecific.  Do not add any non-static data members to this
 * class!
 */
class TokenStreamShared {
 protected:
  static constexpr size_t ntokens = 4;  // 1 current + 2 lookahead, rounded
                                        // to power of 2 to avoid divmod by 3

  static constexpr unsigned ntokensMask = ntokens - 1;

  template <typename Unit>
  friend class TokenStreamPosition;

<<<<<<< HEAD
    void setString(JSLinearString* str) {
        MOZ_ASSERT(type == TOK_STRING ||
                   type == TOK_TEMPLATE_HEAD ||
                   type == TOK_NO_SUBS_TEMPLATE);
        u.str = str;
=======
 public:
  static constexpr unsigned maxLookahead = 2;

  using Modifier = Token::Modifier;
  static constexpr Modifier None = Token::None;
  static constexpr Modifier Operand = Token::Operand;
  static constexpr Modifier TemplateTail = Token::TemplateTail;

  using ModifierException = Token::ModifierException;
  static constexpr ModifierException NoException = Token::NoException;
  static constexpr ModifierException NoneIsOperand = Token::NoneIsOperand;
  static constexpr ModifierException OperandIsNone = Token::OperandIsNone;

  static void verifyConsistentModifier(Modifier modifier,
                                       Token lookaheadToken) {
#ifdef DEBUG
    // Easy case: modifiers match.
    if (modifier == lookaheadToken.modifier) {
      return;
>>>>>>> 030f2d6b
    }

    if (lookaheadToken.modifierException == OperandIsNone) {
      // getToken(Operand) permissibly following getToken().
      if (modifier == Operand && lookaheadToken.modifier == None) {
        return;
      }
    }

    if (lookaheadToken.modifierException == NoneIsOperand) {
      // getToken() permissibly following getToken(Operand).
      if (modifier == None && lookaheadToken.modifier == Operand) {
        return;
      }
    }

    MOZ_ASSERT_UNREACHABLE(
        "this token was previously looked up with a "
        "different modifier, potentially making "
        "tokenization non-deterministic");
#endif
  }
};

static_assert(mozilla::IsEmpty<TokenStreamShared>::value,
              "TokenStreamShared shouldn't bloat classes that inherit from it");

template <typename Unit, class AnyCharsAccess>
class TokenStreamSpecific;

template <typename Unit>
class MOZ_STACK_CLASS TokenStreamPosition final {
 public:
  // The JS_HAZ_ROOTED is permissible below because: 1) the only field in
  // TokenStreamPosition that can keep GC things alive is Token, 2) the only
  // GC things Token can keep alive are atoms, and 3) the AutoKeepAtoms&
  // passed to the constructor here represents that collection of atoms
  // is disabled while atoms in Tokens in this Position are alive.  DON'T
  // ADD NON-ATOM GC THING POINTERS HERE!  They would create a rooting
  // hazard that JS_HAZ_ROOTED will cause to be ignored.
  template <class AnyCharsAccess>
  inline TokenStreamPosition(
      AutoKeepAtoms& keepAtoms,
      TokenStreamSpecific<Unit, AnyCharsAccess>& tokenStream);

 private:
  TokenStreamPosition(const TokenStreamPosition&) = delete;

  // Technically only TokenStreamSpecific<Unit, AnyCharsAccess>::seek with
  // Unit constant and AnyCharsAccess varying must be friended, but 1) it's
  // hard to friend one function in template classes, and 2) C++ doesn't
  // allow partial friend specialization to target just that single class.
  template <typename Char, class AnyCharsAccess>
  friend class TokenStreamSpecific;

  const Unit* buf;
  TokenStreamFlags flags;
  unsigned lineno;
  size_t linebase;
  size_t prevLinebase;
  Token currentToken;
  unsigned lookahead;
  Token lookaheadTokens[TokenStreamShared::maxLookahead];
} JS_HAZ_ROOTED;

class TokenStreamAnyChars : public TokenStreamShared {
 public:
  TokenStreamAnyChars(JSContext* cx, const JS::ReadOnlyCompileOptions& options,
                      StrictModeGetter* smg);

  template <typename Unit, class AnyCharsAccess>
  friend class GeneralTokenStreamChars;
  template <typename Unit, class AnyCharsAccess>
  friend class TokenStreamChars;
  template <typename Unit, class AnyCharsAccess>
  friend class TokenStreamSpecific;

  template <typename Unit>
  friend class TokenStreamPosition;

  // Accessors.
  unsigned cursor() const { return cursor_; }
  unsigned nextCursor() const { return (cursor_ + 1) & ntokensMask; }
  unsigned aheadCursor(unsigned steps) const {
    return (cursor_ + steps) & ntokensMask;
  }

  const Token& currentToken() const { return tokens[cursor()]; }
  bool isCurrentTokenType(TokenKind type) const {
    return currentToken().type == type;
  }

  MOZ_MUST_USE bool checkOptions();

 private:
  PropertyName* reservedWordToPropertyName(TokenKind tt) const;

 public:
  PropertyName* currentName() const {
    if (isCurrentTokenType(TokenKind::Name) ||
        isCurrentTokenType(TokenKind::PrivateName)) {
      return currentToken().name();
    }

<<<<<<< HEAD
    JSLinearString* str() const {
        MOZ_ASSERT(type == TOK_STRING ||
                   type == TOK_TEMPLATE_HEAD ||
                   type == TOK_NO_SUBS_TEMPLATE);
        return u.str;
=======
    MOZ_ASSERT(TokenKindIsPossibleIdentifierName(currentToken().type));
    return reservedWordToPropertyName(currentToken().type);
  }

  bool currentNameHasEscapes() const {
    if (isCurrentTokenType(TokenKind::Name) ||
        isCurrentTokenType(TokenKind::PrivateName)) {
      TokenPos pos = currentToken().pos;
      return (pos.end - pos.begin) != currentToken().name()->length();
>>>>>>> 030f2d6b
    }

    MOZ_ASSERT(TokenKindIsPossibleIdentifierName(currentToken().type));
    return false;
  }

  bool isCurrentTokenAssignment() const {
    return TokenKindIsAssignment(currentToken().type);
  }

  // Flag methods.
  bool isEOF() const { return flags.isEOF; }
  bool sawOctalEscape() const { return flags.sawOctalEscape; }
  bool hadError() const { return flags.hadError; }
  void clearSawOctalEscape() { flags.sawOctalEscape = false; }

  bool hasInvalidTemplateEscape() const {
    return invalidTemplateEscapeType != InvalidEscapeType::None;
  }
  void clearInvalidTemplateEscape() {
    invalidTemplateEscapeType = InvalidEscapeType::None;
  }

 private:
  // This is private because it should only be called by the tokenizer while
  // tokenizing not by, for example, BytecodeEmitter.
  bool strictMode() const {
    return strictModeGetter && strictModeGetter->strictMode();
  }

  void setInvalidTemplateEscape(uint32_t offset, InvalidEscapeType type) {
    MOZ_ASSERT(type != InvalidEscapeType::None);
    if (invalidTemplateEscapeType != InvalidEscapeType::None) {
      return;
    }
    invalidTemplateEscapeOffset = offset;
    invalidTemplateEscapeType = type;
  }

  uint32_t invalidTemplateEscapeOffset = 0;
  InvalidEscapeType invalidTemplateEscapeType = InvalidEscapeType::None;

 public:
  void addModifierException(ModifierException modifierException) {
#ifdef DEBUG
    const Token& next = nextToken();

    // Permit adding the same exception multiple times.  This is important
    // particularly for Parser::assignExpr's early fast-path cases and
    // arrow function parsing: we want to add modifier exceptions in the
    // fast paths, then potentially (but not necessarily) duplicate them
    // after parsing all of an arrow function.
    if (next.modifierException == modifierException) {
      return;
    }

    if (next.modifierException == NoneIsOperand) {
      // Token after yield expression without operand already has
      // NoneIsOperand exception.
      MOZ_ASSERT(modifierException == OperandIsNone);
      MOZ_ASSERT(next.type != TokenKind::Div,
                 "next token requires contextual specifier to be parsed "
                 "unambiguously");

      // Do not update modifierException.
      return;
    }

    MOZ_ASSERT(next.modifierException == NoException);
    switch (modifierException) {
      case NoneIsOperand:
        MOZ_ASSERT(next.modifier == Operand);
        MOZ_ASSERT(next.type != TokenKind::Div,
                   "next token requires contextual specifier to be parsed "
                   "unambiguously");
        break;
      case OperandIsNone:
        MOZ_ASSERT(next.modifier == None);
        MOZ_ASSERT(
            next.type != TokenKind::Div && next.type != TokenKind::RegExp,
            "next token requires contextual specifier to be parsed "
            "unambiguously");
        break;
      default:
        MOZ_CRASH("unexpected modifier exception");
    }
    tokens[nextCursor()].modifierException = modifierException;
#endif
  }

#ifdef DEBUG
  inline bool debugHasNoLookahead() const { return lookahead == 0; }
#endif

  bool hasDisplayURL() const { return displayURL_ != nullptr; }

  char16_t* displayURL() { return displayURL_.get(); }

  bool hasSourceMapURL() const { return sourceMapURL_ != nullptr; }

  char16_t* sourceMapURL() { return sourceMapURL_.get(); }

  // This class maps a sourceUnits offset (which is 0-indexed) to a line
  // number (which is 1-indexed) and an offset (which is 0-indexed) in
  // code *units* (not code points, not bytes) into the line.
  //
  // If you need a column number (i.e. an offset in code *points*),
  // GeneralTokenStreamChars<Unit> contains functions that consult this and
  // use Unit-specific source text to determine the correct column.
  class SourceCoords {
    // For a given buffer holding source code, |lineStartOffsets_| has one
    // element per line of source code, plus one sentinel element.  Each
    // non-sentinel element holds the buffer offset for the start of the
    // corresponding line of source code.  For this example script,
    // assuming an initialLineOffset of 0:
    //
    // 1  // xyz            [line starts at offset 0]
    // 2  var x;            [line starts at offset 7]
    // 3                    [line starts at offset 14]
    // 4  var y;            [line starts at offset 15]
    //
    // |lineStartOffsets_| is:
    //
    //   [0, 7, 14, 15, MAX_PTR]
    //
    // To convert a "line number" to an "index" into |lineStartOffsets_|,
    // subtract |initialLineNum_|.  E.g. line 3's index is
    // (3 - initialLineNum_), which is 2.  Therefore lineStartOffsets_[2]
    // holds the buffer offset for the start of line 3, which is 14.  (Note
    // that |initialLineNum_| is often 1, but not always.
    //
    // The first element is always initialLineOffset, passed to the
    // constructor, and the last element is always the MAX_PTR sentinel.
    //
    // Offset-to-{line,offset-into-line} lookups are O(log n) in the worst
    // case (binary search), but in practice they're heavily clustered and
    // we do better than that by using the previous lookup's result
    // (lastIndex_) as a starting point.
    //
    // Checking if an offset lies within a particular line number
    // (isOnThisLine()) is O(1).
    //
    Vector<uint32_t, 128> lineStartOffsets_;

    /** The line number on which the source text begins. */
    uint32_t initialLineNum_;

    /**
     * The index corresponding to the last offset lookup -- used so that if
     * offset lookups proceed in increasing order, and and the offset appears
     * in the next couple lines from the last offset, we can avoid a full
     * binary-search.
     *
     * This is mutable because it's modified on every search, but that fact
     * isn't visible outside this class.
     */
    mutable uint32_t lastIndex_;

<<<<<<< HEAD
    TokenStream(JSContext* cx, const ReadOnlyCompileOptions& options,
                const char16_t* base, size_t length, const StringTaint& taint, StrictModeGetter* smg);
=======
    uint32_t indexFromOffset(uint32_t offset) const;
>>>>>>> 030f2d6b

    static const uint32_t MAX_PTR = UINT32_MAX;

    uint32_t lineNumberFromIndex(uint32_t index) const {
      return index + initialLineNum_;
    }

    uint32_t indexFromLineNumber(uint32_t lineNum) const {
      return lineNum - initialLineNum_;
    }

   public:
    SourceCoords(JSContext* cx, uint32_t initialLineNumber,
                 uint32_t initialOffset);

    MOZ_MUST_USE bool add(uint32_t lineNum, uint32_t lineStartOffset);
    MOZ_MUST_USE bool fill(const SourceCoords& other);

    bool isOnThisLine(uint32_t offset, uint32_t lineNum,
                      bool* onThisLine) const {
      uint32_t index = indexFromLineNumber(lineNum);
      if (index + 1 >= lineStartOffsets_.length()) {  // +1 due to sentinel
        return false;
      }
      *onThisLine = lineStartOffsets_[index] <= offset &&
                    offset < lineStartOffsets_[index + 1];
      return true;
    }

    /**
     * A token, computed for an offset in source text, that can be used to
     * access line number and line-offset information for that offset.
     *
     * LineToken *alone* exposes whether the corresponding offset is in the
     * the first line of source (which may not be 1, depending on
     * |initialLineNumber|), and whether it's in the same line as
     * another LineToken.
     */
    class LineToken {
      uint32_t index;
#ifdef DEBUG
      uint32_t offset_;  // stored for consistency-of-use assertions
#endif

      friend class SourceCoords;

     public:
      explicit LineToken(uint32_t index, uint32_t offset)
          : index(index)
#ifdef DEBUG
            ,
            offset_(offset)
#endif
      {
      }

      bool isFirstLine() const { return index == 0; }

      bool isSameLine(LineToken other) const { return index == other.index; }

      void assertConsistentOffset(uint32_t offset) const {
        MOZ_ASSERT(offset_ == offset);
      }
    };

    /**
     * Compute a token usable to access information about the line at the
     * given offset.
     *
     * The only information directly accessible in a token is whether it
     * corresponds to the first line of source text (which may not be line
     * 1, depending on the |initialLineNumber| value used to construct
     * this).  Use |lineNumber(LineToken)| to compute the actual line
     * number (incorporating the contribution of |initialLineNumber|).
     */
    LineToken lineToken(uint32_t offset) const;

    /** Compute the line number for the given token. */
    uint32_t lineNumber(LineToken lineToken) const {
      return lineNumberFromIndex(lineToken.index);
    }

    /** Return the offset of the start of the line for |lineToken|. */
    uint32_t lineStart(LineToken lineToken) const {
      return lineStartOffsets_[lineToken.index];
    }
  };

  SourceCoords srcCoords;

  JSContext* context() const { return cx; }

  using LineToken = SourceCoords::LineToken;

  LineToken lineToken(uint32_t offset) const {
    return srcCoords.lineToken(offset);
  }

  uint32_t lineNumber(LineToken lineToken) const {
    return srcCoords.lineNumber(lineToken);
  }

  uint32_t lineStart(LineToken lineToken) const {
    return srcCoords.lineStart(lineToken);
  }

  /**
   * Fill in |err|.
   *
   * If the token stream doesn't have location info for this error, use the
   * caller's location (including line/column number) and return false.  (No
   * line of context is set.)
   *
   * Otherwise fill in everything in |err| except 1) line/column numbers and
   * 2) line-of-context-related fields and return true.  The caller *must*
   * fill in the line/column number; filling the line of context is optional.
   */
  bool fillExceptingContext(ErrorMetadata* err, uint32_t offset);

  MOZ_ALWAYS_INLINE void updateFlagsForEOL() { flags.isDirtyLine = false; }

 private:
  MOZ_MUST_USE MOZ_ALWAYS_INLINE bool internalUpdateLineInfoForEOL(
      uint32_t lineStartOffset);

  void undoInternalUpdateLineInfoForEOL();

 public:
  const Token& nextToken() const {
    MOZ_ASSERT(hasLookahead());
    return tokens[nextCursor()];
  }

  bool hasLookahead() const { return lookahead > 0; }

  void advanceCursor() { cursor_ = (cursor_ + 1) & ntokensMask; }

  void retractCursor() { cursor_ = (cursor_ - 1) & ntokensMask; }

  Token* allocateToken() {
    advanceCursor();

    Token* tp = &tokens[cursor()];
    MOZ_MAKE_MEM_UNDEFINED(tp, sizeof(*tp));

    return tp;
  }

  // Push the last scanned token back into the stream.
  void ungetToken() {
    MOZ_ASSERT(lookahead < maxLookahead);
    lookahead++;
    retractCursor();
  }

 public:
  // Compute error metadata for an error at no offset.
  void computeErrorMetadataNoOffset(ErrorMetadata* err);

  // ErrorReporter API Helpers

  // Provide minimal set of error reporting API given we cannot use
  // ErrorReportMixin here. "report" prefix is added to avoid conflict with
  // ErrorReportMixin methods in TokenStream class.
  void reportErrorNoOffset(unsigned errorNumber, ...);
  void reportErrorNoOffsetVA(unsigned errorNumber, va_list* args);

  const JS::ReadOnlyCompileOptions& options() const { return options_; }

  const char* getFilename() const { return filename_; }

 protected:
  // Options used for parsing/tokenizing.
  const JS::ReadOnlyCompileOptions& options_;

  Token tokens[ntokens];  // circular token buffer
 private:
  unsigned cursor_;  // index of last parsed token
 protected:
  unsigned lookahead;      // count of lookahead tokens
  unsigned lineno;         // current line number
  TokenStreamFlags flags;  // flags -- see above
  size_t linebase;         // start of current line
  size_t
      prevLinebase;  // start of previous line;  size_t(-1) if on the first line
  const char* filename_;             // input filename or null
  UniqueTwoByteChars displayURL_;    // the user's requested source URL or null
  UniqueTwoByteChars sourceMapURL_;  // source map's filename or null

  /**
   * An array storing whether a TokenKind observed while attempting to extend
   * a valid AssignmentExpression into an even longer AssignmentExpression
   * (e.g., extending '3' to '3 + 5') will terminate it without error.
   *
   * For example, ';' always ends an AssignmentExpression because it ends a
   * Statement or declaration.  '}' always ends an AssignmentExpression
   * because it terminates BlockStatement, FunctionBody, and embedded
   * expressions in TemplateLiterals.  Therefore both entries are set to true
   * in TokenStreamAnyChars construction.
   *
   * But e.g. '+' *could* extend an AssignmentExpression, so its entry here
   * is false.  Meanwhile 'this' can't extend an AssignmentExpression, but
   * it's only valid after a line break, so its entry here must be false.
   *
   * NOTE: This array could be static, but without C99's designated
   *       initializers it's easier zeroing here and setting the true entries
   *       in the constructor body.  (Having this per-instance might also aid
   *       locality.)  Don't worry!  Initialization time for each TokenStream
   *       is trivial.  See bug 639420.
   */
  bool isExprEnding[size_t(TokenKind::Limit)] = {};  // all-false initially

  JSContext* const cx;
  bool mutedErrors;
  StrictModeGetter* strictModeGetter;  // used to test for strict mode
};

constexpr char16_t CodeUnitValue(char16_t unit) { return unit; }

constexpr uint8_t CodeUnitValue(mozilla::Utf8Unit unit) {
  return unit.toUint8();
}

template <typename Unit>
class TokenStreamCharsBase;

template <typename T>
inline bool IsLineTerminator(T) = delete;

inline bool IsLineTerminator(char32_t codePoint) {
  return codePoint == '\n' || codePoint == '\r' ||
         codePoint == unicode::LINE_SEPARATOR ||
         codePoint == unicode::PARA_SEPARATOR;
}

inline bool IsLineTerminator(char16_t unit) {
  // Every LineTerminator fits in char16_t, so this is exact.
  return IsLineTerminator(static_cast<char32_t>(unit));
}

template <typename Unit>
struct SourceUnitTraits;

template <>
struct SourceUnitTraits<char16_t> {
 public:
  static constexpr uint8_t maxUnitsLength = 2;

  static constexpr size_t lengthInUnits(char32_t codePoint) {
    return codePoint < unicode::NonBMPMin ? 1 : 2;
  }
};

template <>
struct SourceUnitTraits<mozilla::Utf8Unit> {
 public:
  static constexpr uint8_t maxUnitsLength = 4;

  static constexpr size_t lengthInUnits(char32_t codePoint) {
    return codePoint < 0x80
               ? 1
               : codePoint < 0x800 ? 2 : codePoint < 0x10000 ? 3 : 4;
  }
};

/**
 * PeekedCodePoint represents the result of peeking ahead in some source text
 * to determine the next validly-encoded code point.
 *
 * If there isn't a valid code point, then |isNone()|.
 *
 * But if there *is* a valid code point, then |!isNone()|, the code point has
 * value |codePoint()| and its length in code units is |lengthInUnits()|.
 *
 * Conceptually, this class is |Maybe<struct { char32_t v; uint8_t len; }>|.
 */
template <typename Unit>
class PeekedCodePoint final {
  char32_t codePoint_ = 0;
  uint8_t lengthInUnits_ = 0;

 private:
  using SourceUnitTraits = frontend::SourceUnitTraits<Unit>;

  PeekedCodePoint() = default;

 public:
  /**
   * Create a peeked code point with the given value and length in code
   * units.
   *
   * While the latter value is computable from the former for both UTF-8 and
   * JS's version of UTF-16, the caller likely computed a length in units in
   * the course of determining the peeked value.  Passing both here avoids
   * recomputation and lets us do a consistency-checking assertion.
   */
  PeekedCodePoint(char32_t codePoint, uint8_t lengthInUnits)
      : codePoint_(codePoint), lengthInUnits_(lengthInUnits) {
    MOZ_ASSERT(codePoint <= unicode::NonBMPMax);
    MOZ_ASSERT(lengthInUnits != 0, "bad code point length");
    MOZ_ASSERT(lengthInUnits == SourceUnitTraits::lengthInUnits(codePoint));
  }

  /** Create a PeekedCodeUnit that represents no valid code point. */
  static PeekedCodePoint none() { return PeekedCodePoint(); }

  /** True if no code point was found, false otherwise. */
  bool isNone() const { return lengthInUnits_ == 0; }

  /** If a code point was found, its value. */
  char32_t codePoint() const {
    MOZ_ASSERT(!isNone());
    return codePoint_;
  }

  /** If a code point was found, its length in code units. */
  uint8_t lengthInUnits() const {
    MOZ_ASSERT(!isNone());
    return lengthInUnits_;
  }
};

inline PeekedCodePoint<char16_t> PeekCodePoint(const char16_t* const ptr,
                                               const char16_t* const end) {
  if (MOZ_UNLIKELY(ptr >= end)) {
    return PeekedCodePoint<char16_t>::none();
  }

  char16_t lead = ptr[0];

  char32_t c;
  uint8_t len;
  if (MOZ_LIKELY(!unicode::IsLeadSurrogate(lead)) ||
      MOZ_UNLIKELY(ptr + 1 >= end || !unicode::IsTrailSurrogate(ptr[1]))) {
    c = lead;
    len = 1;
  } else {
    c = unicode::UTF16Decode(lead, ptr[1]);
    len = 2;
  }

  return PeekedCodePoint<char16_t>(c, len);
}

inline PeekedCodePoint<mozilla::Utf8Unit> PeekCodePoint(
    const mozilla::Utf8Unit* const ptr, const mozilla::Utf8Unit* const end) {
  if (MOZ_UNLIKELY(ptr >= end)) {
    return PeekedCodePoint<mozilla::Utf8Unit>::none();
  }

  const mozilla::Utf8Unit lead = ptr[0];
  if (mozilla::IsAscii(lead)) {
    return PeekedCodePoint<mozilla::Utf8Unit>(lead.toUint8(), 1);
  }

  const mozilla::Utf8Unit* afterLead = ptr + 1;
  mozilla::Maybe<char32_t> codePoint =
      mozilla::DecodeOneUtf8CodePoint(lead, &afterLead, end);
  if (codePoint.isNothing()) {
    return PeekedCodePoint<mozilla::Utf8Unit>::none();
  }

  auto len =
      mozilla::AssertedCast<uint8_t>(mozilla::PointerRangeSize(ptr, afterLead));
  MOZ_ASSERT(len <= 4);

  return PeekedCodePoint<mozilla::Utf8Unit>(codePoint.value(), len);
}

inline bool IsSingleUnitLineTerminator(mozilla::Utf8Unit unit) {
  // BEWARE: The Unicode line/paragraph separators don't fit in a single
  //         UTF-8 code unit, so this test is exact for Utf8Unit but inexact
  //         for UTF-8 as a whole.  Users must handle |unit| as start of a
  //         Unicode LineTerminator themselves!
  return unit == mozilla::Utf8Unit('\n') || unit == mozilla::Utf8Unit('\r');
}

// This is the low-level interface to the JS source code buffer.  It just gets
// raw Unicode code units -- 16-bit char16_t units of source text that are not
// (always) full code points, and 8-bit units of UTF-8 source text soon.
// TokenStreams functions are layered on top and do some extra stuff like
// converting all EOL sequences to '\n', tracking the line number, and setting
// |flags.isEOF|.  (The "raw" in "raw Unicode code units" refers to the lack of
// EOL sequence normalization.)
//
// buf[0..length-1] often represents a substring of some larger source,
// where we have only the substring in memory. The |startOffset| argument
// indicates the offset within this larger string at which our string
// begins, the offset of |buf[0]|.
template <typename Unit>
class SourceUnits {
 public:
  SourceUnits(const Unit* units, size_t length, size_t startOffset)
      : base_(units),
        startOffset_(startOffset),
        limit_(units + length),
        ptr(units) {}

  bool atStart() const {
    MOZ_ASSERT(ptr, "shouldn't be using if poisoned");
    return ptr == base_;
  }

  bool atEnd() const {
    MOZ_ASSERT(ptr <= limit_, "shouldn't have overrun");
    return ptr >= limit_;
  }

  size_t remaining() const {
    MOZ_ASSERT(ptr, "can't get a count of remaining code units if poisoned");
    return mozilla::PointerRangeSize(ptr, limit_);
  }

  size_t startOffset() const { return startOffset_; }

  size_t offset() const {
    return startOffset_ + mozilla::PointerRangeSize(base_, ptr);
  }

  const Unit* codeUnitPtrAt(size_t offset) const {
    MOZ_ASSERT(startOffset_ <= offset);
    MOZ_ASSERT(offset - startOffset_ <=
               mozilla::PointerRangeSize(base_, limit_));
    return base_ + (offset - startOffset_);
  }

  const Unit* current() const { return ptr; }

  const Unit* limit() const { return limit_; }

  Unit previousCodeUnit() {
    MOZ_ASSERT(ptr, "can't get previous code unit if poisoned");
    MOZ_ASSERT(!atStart(), "must have a previous code unit to get");
    return *(ptr - 1);
  }

  Unit getCodeUnit() {
    return *ptr++;  // this will nullptr-crash if poisoned
  }

  Unit peekCodeUnit() const {
    return *ptr;  // this will nullptr-crash if poisoned
  }

  /**
   * Determine the next code point in source text.  The code point is not
   * normalized: '\r', '\n', '\u2028', and '\u2029' are returned literally.
   * If there is no next code point because |atEnd()|, or if an encoding
   * error is encountered, return a |PeekedCodePoint| that |isNone()|.
   *
   * This function does not report errors: code that attempts to get the next
   * code point must report any error.
   *
   * If a next code point is found, it may be consumed by passing it to
   * |consumeKnownCodePoint|.
   */
  PeekedCodePoint<Unit> peekCodePoint() const {
    return PeekCodePoint(ptr, limit_);
  }

 private:
#ifdef DEBUG
  void assertNextCodePoint(const PeekedCodePoint<Unit>& peeked);
#endif

 public:
  /**
   * Consume a peeked code point that |!isNone()|.
   *
   * This call DOES NOT UPDATE LINE-STATUS.  You may need to call
   * |updateLineInfoForEOL()| and |updateFlagsForEOL()| if this consumes a
   * LineTerminator.  Note that if this consumes '\r', you also must consume
   * an optional '\n' (i.e. a full LineTerminatorSequence) before doing so.
   */
  void consumeKnownCodePoint(const PeekedCodePoint<Unit>& peeked) {
    MOZ_ASSERT(!peeked.isNone());
    MOZ_ASSERT(peeked.lengthInUnits() <= remaining());

#ifdef DEBUG
    assertNextCodePoint(peeked);
#endif

    ptr += peeked.lengthInUnits();
  }

  /** Match |n| hexadecimal digits and store their value in |*out|. */
  bool matchHexDigits(uint8_t n, char16_t* out) {
    MOZ_ASSERT(ptr, "shouldn't peek into poisoned SourceUnits");
    MOZ_ASSERT(n <= 4, "hexdigit value can't overflow char16_t");
    if (n > remaining()) {
      return false;
    }

    char16_t v = 0;
    for (uint8_t i = 0; i < n; i++) {
      auto unit = CodeUnitValue(ptr[i]);
      if (!JS7_ISHEX(unit)) {
        return false;
      }

      v = (v << 4) | JS7_UNHEX(unit);
    }

    *out = v;
    ptr += n;
    return true;
  }

  bool matchCodeUnits(const char* chars, uint8_t length) {
    MOZ_ASSERT(ptr, "shouldn't match into poisoned SourceUnits");
    if (length > remaining()) {
      return false;
    }

    const Unit* start = ptr;
    const Unit* end = ptr + length;
    while (ptr < end) {
      if (*ptr++ != Unit(*chars++)) {
        ptr = start;
        return false;
      }
    }

    return true;
  }

  void skipCodeUnits(uint32_t n) {
    MOZ_ASSERT(ptr, "shouldn't use poisoned SourceUnits");
    MOZ_ASSERT(n <= remaining(), "shouldn't skip beyond end of SourceUnits");
    ptr += n;
  }

  void unskipCodeUnits(uint32_t n) {
    MOZ_ASSERT(ptr, "shouldn't use poisoned SourceUnits");
    MOZ_ASSERT(n <= mozilla::PointerRangeSize(base_, ptr),
               "shouldn't unskip beyond start of SourceUnits");
    ptr -= n;
  }

 private:
  friend class TokenStreamCharsBase<Unit>;

  bool internalMatchCodeUnit(Unit c) {
    MOZ_ASSERT(ptr, "shouldn't use poisoned SourceUnits");
    if (MOZ_LIKELY(!atEnd()) && *ptr == c) {
      ptr++;
      return true;
    }
    return false;
  }

 public:
  void consumeKnownCodeUnit(Unit c) {
    MOZ_ASSERT(ptr, "shouldn't use poisoned SourceUnits");
    MOZ_ASSERT(*ptr == c, "consuming the wrong code unit");
    ptr++;
  }

  /**
   * Unget the '\n' (CR) that precedes a '\n' (LF), when ungetting a line
   * terminator that's a full "\r\n" sequence.  If the prior code unit isn't
   * '\r', do nothing.
   */
  void ungetOptionalCRBeforeLF() {
    MOZ_ASSERT(ptr, "shouldn't unget a '\\r' from poisoned SourceUnits");
    MOZ_ASSERT(*ptr == Unit('\n'),
               "function should only be called when a '\\n' was just "
               "ungotten, and any '\\r' preceding it must also be "
               "ungotten");
    if (*(ptr - 1) == Unit('\r')) {
      ptr--;
    }
  }

  /** Unget U+2028 LINE SEPARATOR or U+2029 PARAGRAPH SEPARATOR. */
  inline void ungetLineOrParagraphSeparator();

  void ungetCodeUnit() {
    MOZ_ASSERT(!atStart(), "can't unget if currently at start");
    MOZ_ASSERT(ptr);  // make sure it hasn't been poisoned
    ptr--;
  }

  const Unit* addressOfNextCodeUnit(bool allowPoisoned = false) const {
    MOZ_ASSERT_IF(!allowPoisoned, ptr);  // make sure it hasn't been poisoned
    return ptr;
  }

  // Use this with caution!
  void setAddressOfNextCodeUnit(const Unit* a, bool allowPoisoned = false) {
    MOZ_ASSERT_IF(!allowPoisoned, a);
    ptr = a;
  }

  // Poison the SourceUnits so they can't be accessed again.
  void poisonInDebug() {
#ifdef DEBUG
    ptr = nullptr;
#endif
  }

  /**
   * Consume the rest of a single-line comment (but not the EOL/EOF that
   * terminates it).
   *
   * If an encoding error is encountered -- possible only for UTF-8 because
   * JavaScript's conception of UTF-16 encompasses any sequence of 16-bit
   * code units -- valid code points prior to the encoding error are consumed
   * and subsequent invalid code units are not consumed.  For example, given
   * these UTF-8 code units:
   *
   *   'B'   'A'  'D'  ':'   <bad code unit sequence>
   *   0x42  0x41 0x44 0x3A  0xD0 0x00 ...
   *
   * the first four code units are consumed, but 0xD0 and 0x00 are not
   * consumed because 0xD0 encodes a two-byte lead unit but 0x00 is not a
   * valid trailing code unit.
   *
   * It is expected that the caller will report such an encoding error when
   * it attempts to consume the next code point.
   */
  void consumeRestOfSingleLineComment();

  /**
   * The maximum radius of code around the location of an error that should
   * be included in a syntax error message -- this many code units to either
   * side.  The resulting window of data is then accordinngly trimmed so that
   * the window contains only validly-encoded data.
   *
   * Because this number is the same for both UTF-8 and UTF-16, windows in
   * UTF-8 may contain fewer code points than windows in UTF-16.  As we only
   * use this for error messages, we don't particularly care.
   */
  static constexpr size_t WindowRadius = ErrorMetadata::lineOfContextRadius;

  /**
   * From absolute offset |offset|, search backward to find an absolute
   * offset within source text, no further than |WindowRadius| code units
   * away from |offset|, such that all code points from that offset to
   * |offset| are valid, non-LineTerminator code points.
   */
  size_t findWindowStart(size_t offset) const;

  /**
   * From absolute offset |offset|, find an absolute offset within source
   * text, no further than |WindowRadius| code units away from |offset|, such
   * that all code units from |offset| to that offset are valid,
   * non-LineTerminator code points.
   */
  size_t findWindowEnd(size_t offset) const;

  /**
   * Given a |window| of |encodingSpecificWindowLength| units encoding valid
   * Unicode text, with index |encodingSpecificTokenOffset| indicating a
   * particular code point boundary in |window|, compute the corresponding
   * token offset and length if |window| were encoded in UTF-16.  For
   * example:
   *
   *   // U+03C0 GREEK SMALL LETTER PI is encoded as 0xCF 0x80.
   *   const Utf8Unit* encodedWindow =
   *     reinterpret_cast<const Utf8Unit*>(u8"ππππ = @ FAIL");
   *   size_t encodedTokenOffset = 11; // 2 * 4 + ' = '.length
   *   size_t encodedWindowLength = 17; // 2 * 4 + ' = @ FAIL'.length
   *   size_t utf16Offset, utf16Length;
   *   computeWindowOffsetAndLength(encodedWindow,
   *                                encodedTokenOffset, &utf16Offset,
   *                                encodedWindowLength, &utf16Length);
   *   MOZ_ASSERT(utf16Offset == 7);
   *   MOZ_ASSERT(utf16Length = 13);
   *
   * This function asserts if called for UTF-16: the sole caller can avoid
   * computing UTF-16 offsets when they're definitely the same as the encoded
   * offsets.
   */
  inline void computeWindowOffsetAndLength(const Unit* encodeWindow,
                                           size_t encodingSpecificTokenOffset,
                                           size_t* utf16TokenOffset,
                                           size_t encodingSpecificWindowLength,
                                           size_t* utf16WindowLength);

 private:
  /** Base of buffer. */
  const Unit* base_;

  /** Offset of base_[0]. */
  uint32_t startOffset_;

  /** Limit for quick bounds check. */
  const Unit* limit_;

  /** Next char to get. */
  const Unit* ptr;
};

<<<<<<< HEAD
    // TaintFox: don't generate atoms so we can propagate taint
    static JSLinearString* stringify(JSContext* cx, CharBuffer& cb, const StringTaint& taint);
    MOZ_MUST_USE bool putIdentInTokenbuf(const char16_t* identStart);

    struct Flags
    {
        bool isEOF:1;           // Hit end of file.
        bool isDirtyLine:1;     // Non-whitespace since start of line.
        bool sawOctalEscape:1;  // Saw an octal character escape.
        bool hadError:1;        // Hit a syntax error, at start or during a
                                // token.
        bool hitOOM:1;          // Hit OOM.

        Flags()
          : isEOF(), isDirtyLine(), sawOctalEscape(), hadError(), hitOOM()
        {}
    };
=======
template <>
inline void SourceUnits<char16_t>::ungetLineOrParagraphSeparator() {
#ifdef DEBUG
  char16_t prev = previousCodeUnit();
#endif
  MOZ_ASSERT(prev == unicode::LINE_SEPARATOR ||
             prev == unicode::PARA_SEPARATOR);
>>>>>>> 030f2d6b

  ungetCodeUnit();
}

template <>
inline void SourceUnits<mozilla::Utf8Unit>::ungetLineOrParagraphSeparator() {
  unskipCodeUnits(3);

  MOZ_ASSERT(ptr[0].toUint8() == 0xE2);
  MOZ_ASSERT(ptr[1].toUint8() == 0x80);

#ifdef DEBUG
  uint8_t last = ptr[2].toUint8();
#endif
  MOZ_ASSERT(last == 0xA8 || last == 0xA9);
}

class TokenStreamCharsShared {
  // Using char16_t (not Unit) is a simplifying decision that hopefully
  // eliminates the need for a UTF-8 regular expression parser and makes
  // |copyCharBufferTo| markedly simpler.
  using CharBuffer = Vector<char16_t, 32>;

 protected:
  /**
   * Buffer transiently used to store sequences of identifier or string code
   * points when such can't be directly processed from the original source
   * text (e.g. because it contains escapes).
   */
  CharBuffer charBuffer;

 protected:
  explicit TokenStreamCharsShared(JSContext* cx) : charBuffer(cx) {}

  MOZ_MUST_USE bool appendCodePointToCharBuffer(uint32_t codePoint);

  MOZ_MUST_USE bool copyCharBufferTo(
      JSContext* cx, UniquePtr<char16_t[], JS::FreePolicy>* destination);

  /**
   * Determine whether a code unit constitutes a complete ASCII code point.
   * (The code point's exact value might not be used, however, if subsequent
   * code observes that |unit| is part of a LineTerminatorSequence.)
   */
  static constexpr MOZ_ALWAYS_INLINE MOZ_MUST_USE bool isAsciiCodePoint(
      int32_t unit) {
    return mozilla::IsAscii(unit);
  }

  JSAtom* drainCharBufferIntoAtom(JSContext* cx) {
    JSAtom* atom = AtomizeChars(cx, charBuffer.begin(), charBuffer.length());
    charBuffer.clear();
    return atom;
  }

 public:
  CharBuffer& getCharBuffer() { return charBuffer; }
};

inline mozilla::Span<const char> ToCharSpan(
    mozilla::Span<const mozilla::Utf8Unit> codeUnits) {
  static_assert(alignof(char) == alignof(mozilla::Utf8Unit),
                "must have equal alignment to reinterpret_cast<>");
  static_assert(sizeof(char) == sizeof(mozilla::Utf8Unit),
                "must have equal size to reinterpret_cast<>");

  // This cast is safe for two reasons.
  //
  // First, per C++11 [basic.lval]p10 it is permitted to access any object's
  // memory through |char|.
  //
  // Second, Utf8Unit *contains* a |char|.  Examining that memory as |char|
  // is simply, per C++11 [basic.lval]p10, to access the memory according to
  // the dynamic type of the object: essentially trivially safe.
  return mozilla::MakeSpan(reinterpret_cast<const char*>(codeUnits.data()),
                           codeUnits.size());
}

template <typename Unit>
class TokenStreamCharsBase : public TokenStreamCharsShared {
 protected:
  TokenStreamCharsBase(JSContext* cx, const Unit* units, size_t length,
                       size_t startOffset);

  /**
   * Convert a non-EOF code unit returned by |getCodeUnit()| or
   * |peekCodeUnit()| to a Unit code unit.
   */
  inline Unit toUnit(int32_t codeUnitValue);

  void ungetCodeUnit(int32_t c) {
    if (c == EOF) {
      return;
    }

    sourceUnits.ungetCodeUnit();
  }

  static MOZ_ALWAYS_INLINE JSAtom* atomizeSourceChars(
      JSContext* cx, mozilla::Span<const Unit> units);

  using SourceUnits = frontend::SourceUnits<Unit>;

  /**
   * Try to match a non-LineTerminator ASCII code point.  Return true iff it
   * was matched.
   */
  bool matchCodeUnit(char expect) {
    MOZ_ASSERT(mozilla::IsAscii(expect));
    MOZ_ASSERT(expect != '\r');
    MOZ_ASSERT(expect != '\n');
    return this->sourceUnits.internalMatchCodeUnit(Unit(expect));
  }

  /**
   * Try to match an ASCII LineTerminator code point.  Return true iff it was
   * matched.
   */
  bool matchLineTerminator(char expect) {
    MOZ_ASSERT(expect == '\r' || expect == '\n');
    return this->sourceUnits.internalMatchCodeUnit(Unit(expect));
  }

  template <typename T>
  bool matchCodeUnit(T) = delete;
  template <typename T>
  bool matchLineTerminator(T) = delete;

  int32_t peekCodeUnit() {
    return MOZ_LIKELY(!sourceUnits.atEnd())
               ? CodeUnitValue(sourceUnits.peekCodeUnit())
               : EOF;
  }

  /** Consume a known, non-EOF code unit. */
  inline void consumeKnownCodeUnit(int32_t unit);

  // Forbid accidental calls to consumeKnownCodeUnit *not* with the single
  // unit-or-EOF type.  Unit should use SourceUnits::consumeKnownCodeUnit;
  // CodeUnitValue() results should go through toUnit(), or better yet just
  // use the original Unit.
  template <typename T>
  inline void consumeKnownCodeUnit(T) = delete;

  /**
   * Accumulate the provided range of already-validated text (valid UTF-8, or
   * anything if Unit is char16_t because JS allows lone surrogates) into
   * |charBuffer|.  Normalize '\r', '\n', and "\r\n" into '\n'.
   */
  MOZ_MUST_USE bool fillCharBufferFromSourceNormalizingAsciiLineBreaks(
      const Unit* cur, const Unit* end);

  /**
   * Add a null-terminated line of context to error information, for the line
   * in |sourceUnits| that contains |offset|.  Also record the window's
   * length and the offset of the error in the window.  (Don't bother adding
   * a line of context if it would be empty.)
   *
   * The window will contain no LineTerminators of any kind, and it will not
   * extend more than |SourceUnits::WindowRadius| to either side of |offset|,
   * nor into the previous or next lines.
   *
   * This function is quite internal, and you probably should be calling one
   * of its existing callers instead.
   */
  MOZ_MUST_USE bool addLineOfContext(ErrorMetadata* err, uint32_t offset);

 protected:
  /** Code units in the source code being tokenized. */
  SourceUnits sourceUnits;
};

template <>
inline char16_t TokenStreamCharsBase<char16_t>::toUnit(int32_t codeUnitValue) {
  MOZ_ASSERT(codeUnitValue != EOF, "EOF is not a Unit");
  return mozilla::AssertedCast<char16_t>(codeUnitValue);
}

template <>
inline mozilla::Utf8Unit TokenStreamCharsBase<mozilla::Utf8Unit>::toUnit(
    int32_t value) {
  MOZ_ASSERT(value != EOF, "EOF is not a Unit");
  return mozilla::Utf8Unit(mozilla::AssertedCast<unsigned char>(value));
}

template <typename Unit>
inline void TokenStreamCharsBase<Unit>::consumeKnownCodeUnit(int32_t unit) {
  sourceUnits.consumeKnownCodeUnit(toUnit(unit));
}

template <>
/* static */ MOZ_ALWAYS_INLINE JSAtom*
TokenStreamCharsBase<char16_t>::atomizeSourceChars(
    JSContext* cx, mozilla::Span<const char16_t> units) {
  return AtomizeChars(cx, units.data(), units.size());
}

template <>
/* static */ MOZ_ALWAYS_INLINE JSAtom*
TokenStreamCharsBase<mozilla::Utf8Unit>::atomizeSourceChars(
    JSContext* cx, mozilla::Span<const mozilla::Utf8Unit> units) {
  auto chars = ToCharSpan(units);
  return AtomizeUTF8Chars(cx, chars.data(), chars.size());
}

template <typename Unit>
class SpecializedTokenStreamCharsBase;

template <>
class SpecializedTokenStreamCharsBase<char16_t>
    : public TokenStreamCharsBase<char16_t> {
  using CharsBase = TokenStreamCharsBase<char16_t>;

 protected:
  using TokenStreamCharsShared::isAsciiCodePoint;
  // Deliberately don't |using| |sourceUnits| because of bug 1472569.  :-(

  using typename CharsBase::SourceUnits;

 protected:
  // These APIs are only usable by UTF-16-specific code.

  /**
   * Given |lead| already consumed, consume and return the code point encoded
   * starting from it.  Infallible because lone surrogates in JS encode a
   * "code point" of the same value.
   */
  char32_t infallibleGetNonAsciiCodePointDontNormalize(char16_t lead) {
    MOZ_ASSERT(!isAsciiCodePoint(lead));
    MOZ_ASSERT(this->sourceUnits.previousCodeUnit() == lead);

    // Handle single-unit code points and lone trailing surrogates.
    if (MOZ_LIKELY(!unicode::IsLeadSurrogate(lead)) ||
        // Or handle lead surrogates not paired with trailing surrogates.
        MOZ_UNLIKELY(
            this->sourceUnits.atEnd() ||
            !unicode::IsTrailSurrogate(this->sourceUnits.peekCodeUnit()))) {
      return lead;
    }

    // Otherwise it's a multi-unit code point.
    return unicode::UTF16Decode(lead, this->sourceUnits.getCodeUnit());
  }

 protected:
  // These APIs are in both SpecializedTokenStreamCharsBase specializations
  // and so are usable in subclasses no matter what Unit is.

  using CharsBase::CharsBase;
};

template <>
class SpecializedTokenStreamCharsBase<mozilla::Utf8Unit>
    : public TokenStreamCharsBase<mozilla::Utf8Unit> {
  using CharsBase = TokenStreamCharsBase<mozilla::Utf8Unit>;

 protected:
  // Deliberately don't |using| |sourceUnits| because of bug 1472569.  :-(

 protected:
  // These APIs are only usable by UTF-8-specific code.

  using typename CharsBase::SourceUnits;

  /**
   * A mutable iterator-wrapper around |SourceUnits| that translates
   * operators to calls to |SourceUnits::getCodeUnit()| and similar.
   *
   * This class is expected to be used in concert with |SourceUnitsEnd|.
   */
  class SourceUnitsIterator {
    SourceUnits& sourceUnits_;
#ifdef DEBUG
    // In iterator copies created by the post-increment operator, a pointer
    // at the next source text code unit when the post-increment operator
    // was called, cleared when the iterator is dereferenced.
    mutable mozilla::Maybe<const mozilla::Utf8Unit*>
        currentBeforePostIncrement_;
#endif

   public:
    explicit SourceUnitsIterator(SourceUnits& sourceUnits)
        : sourceUnits_(sourceUnits) {}

    mozilla::Utf8Unit operator*() const {
      // operator* is expected to get the *next* value from an iterator
      // not pointing at the end of the underlying range.  However, the
      // sole use of this is in the context of an expression of the form
      // |*iter++|, that performed the |sourceUnits_.getCodeUnit()| in
      // the |operator++(int)| below -- so dereferencing acts on a
      // |sourceUnits_| already advanced.  Therefore the correct unit to
      // return is the previous one.
      MOZ_ASSERT(currentBeforePostIncrement_.value() + 1 ==
                 sourceUnits_.current());
#ifdef DEBUG
      currentBeforePostIncrement_.reset();
#endif
      return sourceUnits_.previousCodeUnit();
    }

    SourceUnitsIterator operator++(int) {
      MOZ_ASSERT(currentBeforePostIncrement_.isNothing(),
                 "the only valid operation on a post-incremented "
                 "iterator is dereferencing a single time");

      SourceUnitsIterator copy = *this;
#ifdef DEBUG
      copy.currentBeforePostIncrement_.emplace(sourceUnits_.current());
#endif

      sourceUnits_.getCodeUnit();
      return copy;
    }

    void operator-=(size_t n) {
      MOZ_ASSERT(currentBeforePostIncrement_.isNothing(),
                 "the only valid operation on a post-incremented "
                 "iterator is dereferencing a single time");
      sourceUnits_.unskipCodeUnits(n);
    }

    mozilla::Utf8Unit operator[](ptrdiff_t index) {
      MOZ_ASSERT(currentBeforePostIncrement_.isNothing(),
                 "the only valid operation on a post-incremented "
                 "iterator is dereferencing a single time");
      MOZ_ASSERT(index == -1,
                 "must only be called to verify the value of the "
                 "previous code unit");
      return sourceUnits_.previousCodeUnit();
    }

    size_t remaining() const {
      MOZ_ASSERT(currentBeforePostIncrement_.isNothing(),
                 "the only valid operation on a post-incremented "
                 "iterator is dereferencing a single time");
      return sourceUnits_.remaining();
    }
  };

  /** A sentinel representing the end of |SourceUnits| data. */
  class SourceUnitsEnd {};

  friend inline size_t operator-(const SourceUnitsEnd& aEnd,
                                 const SourceUnitsIterator& aIter);

 protected:
  // These APIs are in both SpecializedTokenStreamCharsBase specializations
  // and so are usable in subclasses no matter what Unit is.

  using CharsBase::CharsBase;
};

inline size_t operator-(const SpecializedTokenStreamCharsBase<
                            mozilla::Utf8Unit>::SourceUnitsEnd& aEnd,
                        const SpecializedTokenStreamCharsBase<
                            mozilla::Utf8Unit>::SourceUnitsIterator& aIter) {
  return aIter.remaining();
}

/** A small class encapsulating computation of the start-offset of a Token. */
class TokenStart {
  uint32_t startOffset_;

 public:
  /**
   * Compute a starting offset that is the current offset of |sourceUnits|,
   * offset by |adjust|.  (For example, |adjust| of -1 indicates the code
   * unit one backwards from |sourceUnits|'s current offset.)
   */
  template <class SourceUnits>
  TokenStart(const SourceUnits& sourceUnits, ptrdiff_t adjust)
      : startOffset_(sourceUnits.offset() + adjust) {}

  TokenStart(const TokenStart&) = default;

  uint32_t offset() const { return startOffset_; }
};

// Column numbers *ought* be in terms of counts of code points, but in the past
// we counted code units.  Set this to 0 to keep returning counts of code units
// (even for UTF-8, which is clearly wrong, but we don't ship UTF-8 yet so this
// is fine until we can fix users that depend on code-unit counting).
#define JS_COLUMN_DIMENSION_IS_CODE_POINTS 0

template <typename Unit, class AnyCharsAccess>
class GeneralTokenStreamChars : public SpecializedTokenStreamCharsBase<Unit> {
  using CharsBase = TokenStreamCharsBase<Unit>;
  using SpecializedCharsBase = SpecializedTokenStreamCharsBase<Unit>;

  using LineToken = TokenStreamAnyChars::LineToken;

 private:
  Token* newTokenInternal(TokenKind kind, TokenStart start, TokenKind* out);

  /**
   * Allocates a new Token from the given offset to the current offset,
   * ascribes it the given kind, and sets |*out| to that kind.
   */
  Token* newToken(TokenKind kind, TokenStart start,
                  TokenStreamShared::Modifier modifier, TokenKind* out) {
    Token* token = newTokenInternal(kind, start, out);

#ifdef DEBUG
    // Save the modifier used to get this token, so that if an ungetToken()
    // occurs and then the token is re-gotten (or peeked, etc.), we can
    // assert both gets used compatible modifiers.
    token->modifier = modifier;
    token->modifierException = TokenStreamShared::NoException;
#endif

    return token;
  }

  uint32_t matchUnicodeEscape(uint32_t* codePoint);
  uint32_t matchExtendedUnicodeEscape(uint32_t* codePoint);

 protected:
  using CharsBase::addLineOfContext;
  using CharsBase::fillCharBufferFromSourceNormalizingAsciiLineBreaks;
  using CharsBase::matchLineTerminator;
  using TokenStreamCharsShared::drainCharBufferIntoAtom;
  using TokenStreamCharsShared::isAsciiCodePoint;
  // Deliberately don't |using CharsBase::sourceUnits| because of bug 1472569.
  // :-(
  using CharsBase::toUnit;

  using typename CharsBase::SourceUnits;

 protected:
  using SpecializedCharsBase::SpecializedCharsBase;

  TokenStreamAnyChars& anyCharsAccess() {
    return AnyCharsAccess::anyChars(this);
  }

  const TokenStreamAnyChars& anyCharsAccess() const {
    return AnyCharsAccess::anyChars(this);
  }

  using TokenStreamSpecific =
      frontend::TokenStreamSpecific<Unit, AnyCharsAccess>;

  TokenStreamSpecific* asSpecific() {
    static_assert(
        mozilla::IsBaseOf<GeneralTokenStreamChars, TokenStreamSpecific>::value,
        "static_cast below presumes an inheritance relationship");

    return static_cast<TokenStreamSpecific*>(this);
  }

  uint32_t computeColumn(LineToken lineToken, uint32_t offset) const;
  void computeLineAndColumn(uint32_t offset, uint32_t* line,
                            uint32_t* column) const;

  /**
   * Fill in |err| completely, except for line-of-context information.
   *
   * Return true if the caller can compute a line of context from the token
   * stream.  Otherwise return false.
   */
  MOZ_MUST_USE bool fillExceptingContext(ErrorMetadata* err, uint32_t offset) {
    if (anyCharsAccess().fillExceptingContext(err, offset)) {
      computeLineAndColumn(offset, &err->lineNumber, &err->columnNumber);
      return true;
    }
    return false;
  }

  void newSimpleToken(TokenKind kind, TokenStart start,
                      TokenStreamShared::Modifier modifier, TokenKind* out) {
    newToken(kind, start, modifier, out);
  }

  void newNumberToken(double dval, DecimalPoint decimalPoint, TokenStart start,
                      TokenStreamShared::Modifier modifier, TokenKind* out) {
    Token* token = newToken(TokenKind::Number, start, modifier, out);
    token->setNumber(dval, decimalPoint);
  }

#ifdef ENABLE_BIGINT
  void newBigIntToken(TokenStart start, TokenStreamShared::Modifier modifier,
                      TokenKind* out) {
    newToken(TokenKind::BigInt, start, modifier, out);
  }
#endif

  void newAtomToken(TokenKind kind, JSAtom* atom, TokenStart start,
                    TokenStreamShared::Modifier modifier, TokenKind* out) {
    MOZ_ASSERT(kind == TokenKind::String || kind == TokenKind::TemplateHead ||
               kind == TokenKind::NoSubsTemplate);

    Token* token = newToken(kind, start, modifier, out);
    token->setAtom(atom);
  }

  void newNameToken(PropertyName* name, TokenStart start,
                    TokenStreamShared::Modifier modifier, TokenKind* out) {
    Token* token = newToken(TokenKind::Name, start, modifier, out);
    token->setName(name);
  }

  void newPrivateNameToken(PropertyName* name, TokenStart start,
                           TokenStreamShared::Modifier modifier,
                           TokenKind* out) {
    Token* token = newToken(TokenKind::PrivateName, start, modifier, out);
    token->setName(name);
  }

  void newRegExpToken(RegExpFlag reflags, TokenStart start, TokenKind* out) {
    Token* token =
        newToken(TokenKind::RegExp, start, TokenStreamShared::Operand, out);
    token->setRegExpFlags(reflags);
  }

  MOZ_COLD bool badToken();

  /**
   * Get the next code unit -- the next numeric sub-unit of source text,
   * possibly smaller than a full code point -- without updating line/column
   * counters or consuming LineTerminatorSequences.
   *
   * Because of these limitations, only use this if (a) the resulting code
   * unit is guaranteed to be ungotten (by ungetCodeUnit()) if it's an EOL,
   * and (b) the line-related state (lineno, linebase) is not used before
   * it's ungotten.
   */
  int32_t getCodeUnit() {
    if (MOZ_LIKELY(!this->sourceUnits.atEnd())) {
      return CodeUnitValue(this->sourceUnits.getCodeUnit());
    }

    anyCharsAccess().flags.isEOF = true;
    return EOF;
  }

  void ungetCodeUnit(int32_t c) {
    MOZ_ASSERT_IF(c == EOF, anyCharsAccess().flags.isEOF);

    CharsBase::ungetCodeUnit(c);
  }

  /**
   * Given a just-consumed ASCII code unit/point |lead|, consume a full code
   * point or LineTerminatorSequence (normalizing it to '\n') and store it in
   * |*codePoint|.  Return true on success, otherwise return false and leave
   * |*codePoint| undefined on failure.
   *
   * If a LineTerminatorSequence was consumed, also update line/column info.
   *
   * This may change the current |sourceUnits| offset.
   */
  MOZ_MUST_USE bool getFullAsciiCodePoint(int32_t lead, int32_t* codePoint) {
    MOZ_ASSERT(isAsciiCodePoint(lead),
               "non-ASCII code units must be handled separately");
    MOZ_ASSERT(toUnit(lead) == this->sourceUnits.previousCodeUnit(),
               "getFullAsciiCodePoint called incorrectly");

    if (MOZ_UNLIKELY(lead == '\r')) {
      matchLineTerminator('\n');
    } else if (MOZ_LIKELY(lead != '\n')) {
      *codePoint = lead;
      return true;
    }

    *codePoint = '\n';
    bool ok = updateLineInfoForEOL();
    if (!ok) {
#ifdef DEBUG
      *codePoint = EOF;  // sentinel value to hopefully cause errors
#endif
      MOZ_MAKE_MEM_UNDEFINED(codePoint, sizeof(*codePoint));
    }
    return ok;
  }

  MOZ_MUST_USE MOZ_ALWAYS_INLINE bool updateLineInfoForEOL() {
    return anyCharsAccess().internalUpdateLineInfoForEOL(
        this->sourceUnits.offset());
  }

  uint32_t matchUnicodeEscapeIdStart(uint32_t* codePoint);
  bool matchUnicodeEscapeIdent(uint32_t* codePoint);
  bool matchIdentifierStart();

  /**
   * If possible, compute a line of context for an otherwise-filled-in |err|
   * at the given offset in this token stream.
   *
   * This function is very-internal: almost certainly you should use one of
   * its callers instead.  It basically exists only to make those callers
   * more readable.
   */
  MOZ_MUST_USE bool internalComputeLineOfContext(ErrorMetadata* err,
                                                 uint32_t offset) {
    // We only have line-start information for the current line.  If the error
    // is on a different line, we can't easily provide context.  (This means
    // any error in a multi-line token, e.g. an unterminated multiline string
    // literal, won't have context.)
    if (err->lineNumber != anyCharsAccess().lineno) {
      return true;
    }

    return addLineOfContext(err, offset);
  }

 public:
  JSAtom* getRawTemplateStringAtom() {
    TokenStreamAnyChars& anyChars = anyCharsAccess();

    MOZ_ASSERT(anyChars.currentToken().type == TokenKind::TemplateHead ||
               anyChars.currentToken().type == TokenKind::NoSubsTemplate);
    const Unit* cur =
        this->sourceUnits.codeUnitPtrAt(anyChars.currentToken().pos.begin + 1);
    const Unit* end;
    if (anyChars.currentToken().type == TokenKind::TemplateHead) {
      // Of the form    |`...${|   or   |}...${|
      end =
          this->sourceUnits.codeUnitPtrAt(anyChars.currentToken().pos.end - 2);
    } else {
      // NO_SUBS_TEMPLATE is of the form   |`...`|   or   |}...`|
      end =
          this->sourceUnits.codeUnitPtrAt(anyChars.currentToken().pos.end - 1);
    }

    // Template literals normalize only '\r' and "\r\n" to '\n'; Unicode
    // separators don't need special handling.
    // https://tc39.github.io/ecma262/#sec-static-semantics-tv-and-trv
    if (!fillCharBufferFromSourceNormalizingAsciiLineBreaks(cur, end)) {
      return nullptr;
    }

    return drainCharBufferIntoAtom(anyChars.cx);
  }

  inline void setFunctionStart(FunctionBox* funbox) const;
};

template <typename Unit, class AnyCharsAccess>
class TokenStreamChars;

template <class AnyCharsAccess>
class TokenStreamChars<char16_t, AnyCharsAccess>
    : public GeneralTokenStreamChars<char16_t, AnyCharsAccess> {
  using CharsBase = TokenStreamCharsBase<char16_t>;
  using SpecializedCharsBase = SpecializedTokenStreamCharsBase<char16_t>;
  using GeneralCharsBase = GeneralTokenStreamChars<char16_t, AnyCharsAccess>;
  using Self = TokenStreamChars<char16_t, AnyCharsAccess>;

  using GeneralCharsBase::asSpecific;

  using typename GeneralCharsBase::TokenStreamSpecific;

 protected:
  using CharsBase::matchLineTerminator;
  using GeneralCharsBase::anyCharsAccess;
  using GeneralCharsBase::getCodeUnit;
  using SpecializedCharsBase::infallibleGetNonAsciiCodePointDontNormalize;
  using TokenStreamCharsShared::isAsciiCodePoint;
  // Deliberately don't |using| |sourceUnits| because of bug 1472569.  :-(
  using GeneralCharsBase::ungetCodeUnit;
  using GeneralCharsBase::updateLineInfoForEOL;

 protected:
  using GeneralCharsBase::GeneralCharsBase;

  /**
   * Given the non-ASCII |lead| code unit just consumed, consume and return a
   * complete non-ASCII code point.  Line/column updates are not performed,
   * and line breaks are returned as-is without normalization.
   */
  MOZ_MUST_USE bool getNonAsciiCodePointDontNormalize(char16_t lead,
                                                      char32_t* codePoint) {
    // There are no encoding errors in 16-bit JS, so implement this so that
    // the compiler knows it, too.
    *codePoint = infallibleGetNonAsciiCodePointDontNormalize(lead);
    return true;
  }

  /**
   * Given a just-consumed non-ASCII code unit |lead| (which may also be a
   * full code point, for UTF-16), consume a full code point or
   * LineTerminatorSequence (normalizing it to '\n') and store it in
   * |*codePoint|.  Return true on success, otherwise return false and leave
   * |*codePoint| undefined on failure.
   *
   * If a LineTerminatorSequence was consumed, also update line/column info.
   *
   * This may change the current |sourceUnits| offset.
   */
  MOZ_MUST_USE bool getNonAsciiCodePoint(int32_t lead, int32_t* codePoint);
};

template <class AnyCharsAccess>
class TokenStreamChars<mozilla::Utf8Unit, AnyCharsAccess>
    : public GeneralTokenStreamChars<mozilla::Utf8Unit, AnyCharsAccess> {
  using CharsBase = TokenStreamCharsBase<mozilla::Utf8Unit>;
  using SpecializedCharsBase =
      SpecializedTokenStreamCharsBase<mozilla::Utf8Unit>;
  using GeneralCharsBase =
      GeneralTokenStreamChars<mozilla::Utf8Unit, AnyCharsAccess>;
  using Self = TokenStreamChars<mozilla::Utf8Unit, AnyCharsAccess>;

  using typename SpecializedCharsBase::SourceUnitsEnd;
  using typename SpecializedCharsBase::SourceUnitsIterator;

 protected:
  using GeneralCharsBase::anyCharsAccess;
  using GeneralCharsBase::computeLineAndColumn;
  using GeneralCharsBase::fillExceptingContext;
  using GeneralCharsBase::internalComputeLineOfContext;
  using TokenStreamCharsShared::isAsciiCodePoint;
  // Deliberately don't |using| |sourceUnits| because of bug 1472569.  :-(
  using GeneralCharsBase::updateLineInfoForEOL;

 private:
  static char toHexChar(uint8_t nibble) {
    MOZ_ASSERT(nibble < 16);
    return "0123456789ABCDEF"[nibble];
  }

  static void byteToString(uint8_t n, char* str) {
    str[0] = '0';
    str[1] = 'x';
    str[2] = toHexChar(n >> 4);
    str[3] = toHexChar(n & 0xF);
  }

  static void byteToTerminatedString(uint8_t n, char* str) {
    byteToString(n, str);
    str[4] = '\0';
  }

  /**
   * Report a UTF-8 encoding-related error for a code point starting AT THE
   * CURRENT OFFSET.
   *
   * |relevantUnits| indicates how many code units from the current offset
   * are potentially relevant to the reported error, such that they may be
   * included in the error message.  For example, if at the current offset we
   * have
   *
   *   0b1111'1111 ...
   *
   * a code unit never allowed in UTF-8, then |relevantUnits| might be 1
   * because only that unit is relevant.  Or if we have
   *
   *   0b1111'0111 0b1011'0101 0b0000'0000 ...
   *
   * where the first two code units are a valid prefix to a four-unit code
   * point but the third unit *isn't* a valid trailing code unit, then
   * |relevantUnits| might be 3.
   */
  MOZ_COLD void internalEncodingError(uint8_t relevantUnits,
                                      unsigned errorNumber, ...);

  // Don't use |internalEncodingError|!  Use one of the elaborated functions
  // that calls it, below -- all of which should be used to indicate an error
  // in a code point starting AT THE CURRENT OFFSET as with
  // |internalEncodingError|.

  /** Report an error for an invalid lead code unit |lead|. */
  MOZ_COLD void badLeadUnit(mozilla::Utf8Unit lead);

  /**
   * Report an error when there aren't enough code units remaining to
   * constitute a full code point after |lead|: only |remaining| code units
   * were available for a code point starting with |lead|, when at least
   * |required| code units were required.
   */
  MOZ_COLD void notEnoughUnits(mozilla::Utf8Unit lead, uint8_t remaining,
                               uint8_t required);

  /**
   * Report an error for a bad trailing UTF-8 code unit, where the bad
   * trailing unit was the last of |unitsObserved| units examined from the
   * current offset.
   */
  MOZ_COLD void badTrailingUnit(uint8_t unitsObserved);

  // Helper used for both |badCodePoint| and |notShortestForm| for code units
  // that have all the requisite high bits set/unset in a manner that *could*
  // encode a valid code point, but the remaining bits encoding its actual
  // value do not define a permitted value.
  MOZ_COLD void badStructurallyValidCodePoint(uint32_t codePoint,
                                              uint8_t codePointLength,
                                              const char* reason);

  /**
   * Report an error for UTF-8 that encodes a UTF-16 surrogate or a number
   * outside the Unicode range.
   */
  MOZ_COLD void badCodePoint(uint32_t codePoint, uint8_t codePointLength) {
    MOZ_ASSERT(unicode::IsSurrogate(codePoint) ||
               codePoint > unicode::NonBMPMax);

    badStructurallyValidCodePoint(codePoint, codePointLength,
                                  unicode::IsSurrogate(codePoint)
                                      ? "it's a UTF-16 surrogate"
                                      : "the maximum code point is U+10FFFF");
  }

  /**
   * Report an error for UTF-8 that encodes a code point not in its shortest
   * form.
   */
  MOZ_COLD void notShortestForm(uint32_t codePoint, uint8_t codePointLength) {
    MOZ_ASSERT(!unicode::IsSurrogate(codePoint));
    MOZ_ASSERT(codePoint <= unicode::NonBMPMax);

    badStructurallyValidCodePoint(
        codePoint, codePointLength,
        "it wasn't encoded in shortest possible form");
  }

 protected:
  using GeneralCharsBase::GeneralCharsBase;

  /**
   * Given the non-ASCII |lead| code unit just consumed, consume the rest of
   * a non-ASCII code point.  The code point is not normalized: on success
   * |*codePoint| may be U+2028 LINE SEPARATOR or U+2029 PARAGRAPH SEPARATOR.
   *
   * Report an error if an invalid code point is encountered.
   */
  MOZ_MUST_USE bool getNonAsciiCodePointDontNormalize(mozilla::Utf8Unit lead,
                                                      char32_t* codePoint);

  /**
   * Given a just-consumed non-ASCII code unit |lead|, consume a full code
   * point or LineTerminatorSequence (normalizing it to '\n') and store it in
   * |*codePoint|.  Return true on success, otherwise return false and leave
   * |*codePoint| undefined on failure.
   *
   * If a LineTerminatorSequence was consumed, also update line/column info.
   *
   * This function will change the current |sourceUnits| offset.
   */
  MOZ_MUST_USE bool getNonAsciiCodePoint(int32_t lead, int32_t* codePoint);
};

// TokenStream is the lexical scanner for JavaScript source text.
//
// It takes a buffer of Unit code units (currently only char16_t encoding
// UTF-16, but we're adding either UTF-8 or Latin-1 single-byte text soon) and
// linearly scans it into |Token|s.
//
// Internally the class uses a four element circular buffer |tokens| of
// |Token|s. As an index for |tokens|, the member |cursor_| points to the
// current token. Calls to getToken() increase |cursor_| by one and return the
// new current token. If a TokenStream was just created, the current token is
// uninitialized. It's therefore important that one of the first four member
// functions listed below is called first. The circular buffer lets us go back
// up to two tokens from the last scanned token. Internally, the relative
// number of backward steps that were taken (via ungetToken()) after the last
// token was scanned is stored in |lookahead|.
//
// The following table lists in which situations it is safe to call each listed
// function. No checks are made by the functions in non-debug builds.
//
// Function Name     | Precondition; changes to |lookahead|
// ------------------+---------------------------------------------------------
// getToken          | none; if |lookahead > 0| then |lookahead--|
// peekToken         | none; if |lookahead == 0| then |lookahead == 1|
// peekTokenSameLine | none; if |lookahead == 0| then |lookahead == 1|
// matchToken        | none; if |lookahead > 0| and the match succeeds then
//                   |       |lookahead--|
// consumeKnownToken | none; if |lookahead > 0| then |lookahead--|
// ungetToken        | 0 <= |lookahead| <= |maxLookahead - 1|; |lookahead++|
//
// The behavior of the token scanning process (see getTokenInternal()) can be
// modified by calling one of the first four above listed member functions with
// an optional argument of type Modifier.  However, the modifier will be
// ignored unless |lookahead == 0| holds.  Due to constraints of the grammar,
// this turns out not to be a problem in practice. See the
// mozilla.dev.tech.js-engine.internals thread entitled 'Bug in the scanner?'
// for more details:
// https://groups.google.com/forum/?fromgroups=#!topic/mozilla.dev.tech.js-engine.internals/2JLH5jRcr7E).
//
// The method seek() allows rescanning from a previously visited location of
// the buffer, initially computed by constructing a Position local variable.
//
template <typename Unit, class AnyCharsAccess>
class MOZ_STACK_CLASS TokenStreamSpecific
    : public TokenStreamChars<Unit, AnyCharsAccess>,
      public TokenStreamShared,
      public ErrorReporter {
 public:
  using CharsBase = TokenStreamCharsBase<Unit>;
  using SpecializedCharsBase = SpecializedTokenStreamCharsBase<Unit>;
  using GeneralCharsBase = GeneralTokenStreamChars<Unit, AnyCharsAccess>;
  using SpecializedChars = TokenStreamChars<Unit, AnyCharsAccess>;

  using Position = TokenStreamPosition<Unit>;

  // Anything inherited through a base class whose type depends upon this
  // class's template parameters can only be accessed through a dependent
  // name: prefixed with |this|, by explicit qualification, and so on.  (This
  // is so that references to inherited fields are statically distinguishable
  // from references to names outside of the class.)  This is tedious and
  // onerous.
  //
  // As an alternative, we directly add every one of these functions to this
  // class, using explicit qualification to address the dependent-name
  // problem.  |this| or other qualification is no longer necessary -- at
  // cost of this ever-changing laundry list of |using|s.  So it goes.
 public:
  using GeneralCharsBase::anyCharsAccess;
  using GeneralCharsBase::computeLineAndColumn;

 private:
  using typename CharsBase::SourceUnits;

 private:
  using CharsBase::atomizeSourceChars;
  using GeneralCharsBase::badToken;
  using TokenStreamCharsShared::appendCodePointToCharBuffer;
  // Deliberately don't |using| |charBuffer| because of bug 1472569.  :-(
  using CharsBase::consumeKnownCodeUnit;
  using CharsBase::fillCharBufferFromSourceNormalizingAsciiLineBreaks;
  using CharsBase::matchCodeUnit;
  using CharsBase::matchLineTerminator;
  using GeneralCharsBase::computeColumn;
  using GeneralCharsBase::fillExceptingContext;
  using GeneralCharsBase::getCodeUnit;
  using GeneralCharsBase::getFullAsciiCodePoint;
  using GeneralCharsBase::internalComputeLineOfContext;
  using GeneralCharsBase::matchUnicodeEscapeIdent;
  using GeneralCharsBase::matchUnicodeEscapeIdStart;
  using GeneralCharsBase::newAtomToken;
  using GeneralCharsBase::newNameToken;
  using GeneralCharsBase::newNumberToken;
  using GeneralCharsBase::newPrivateNameToken;
  using SpecializedChars::getNonAsciiCodePoint;
  using SpecializedChars::getNonAsciiCodePointDontNormalize;
  using TokenStreamCharsShared::copyCharBufferTo;
  using TokenStreamCharsShared::drainCharBufferIntoAtom;
  using TokenStreamCharsShared::isAsciiCodePoint;
#ifdef ENABLE_BIGINT
  using GeneralCharsBase::newBigIntToken;
#endif
  using CharsBase::peekCodeUnit;
  using GeneralCharsBase::newRegExpToken;
  using GeneralCharsBase::newSimpleToken;
  // Deliberately don't |using| |sourceUnits| because of bug 1472569.  :-(
  using CharsBase::toUnit;
  using GeneralCharsBase::ungetCodeUnit;
  using GeneralCharsBase::updateLineInfoForEOL;

  template <typename CharU>
  friend class TokenStreamPosition;

 public:
  TokenStreamSpecific(JSContext* cx, const JS::ReadOnlyCompileOptions& options,
                      const Unit* units, size_t length);

  /**
   * Get the next code point, converting LineTerminatorSequences to '\n' and
   * updating internal line-counter state if needed.  Return true on success
   * and store the code point in |*cp|.  Return false and leave |*cp|
   * undefined on failure.
   */
  MOZ_MUST_USE bool getCodePoint(int32_t* cp);

  // If there is an invalid escape in a template, report it and return false,
  // otherwise return true.
  bool checkForInvalidTemplateEscapeError() {
    if (anyCharsAccess().invalidTemplateEscapeType == InvalidEscapeType::None) {
      return true;
    }

    reportInvalidEscapeError(anyCharsAccess().invalidTemplateEscapeOffset,
                             anyCharsAccess().invalidTemplateEscapeType);
    return false;
  }

 public:
  // Implement ErrorReporter.

  void lineAndColumnAt(size_t offset, uint32_t* line,
                       uint32_t* column) const final {
    computeLineAndColumn(offset, line, column);
  }

  void currentLineAndColumn(uint32_t* line, uint32_t* column) const final {
    computeLineAndColumn(anyCharsAccess().currentToken().pos.begin, line,
                         column);
  }

  bool isOnThisLine(size_t offset, uint32_t lineNum,
                    bool* onThisLine) const final {
    return anyCharsAccess().srcCoords.isOnThisLine(offset, lineNum, onThisLine);
  }

  uint32_t lineAt(size_t offset) const final {
    const auto& anyChars = anyCharsAccess();
    auto lineToken = anyChars.lineToken(offset);
    return anyChars.lineNumber(lineToken);
  }

  uint32_t columnAt(size_t offset) const final {
    return computeColumn(anyCharsAccess().lineToken(offset), offset);
  }

  bool hasTokenizationStarted() const final;

  const char* getFilename() const final {
    return anyCharsAccess().getFilename();
  }

 private:
  // Implement ErrorReportMixin.

  JSContext* getContext() const override { return anyCharsAccess().cx; }

  MOZ_MUST_USE bool strictMode() const override {
    return anyCharsAccess().strictMode();
  }

 public:
  // Implement ErrorReportMixin.

  const JS::ReadOnlyCompileOptions& options() const final {
    return anyCharsAccess().options();
  }

  MOZ_MUST_USE bool computeErrorMetadata(
      ErrorMetadata* err, const ErrorOffset& errorOffset) override;

 private:
  void reportInvalidEscapeError(uint32_t offset, InvalidEscapeType type) {
    switch (type) {
      case InvalidEscapeType::None:
        MOZ_ASSERT_UNREACHABLE("unexpected InvalidEscapeType");
        return;
      case InvalidEscapeType::Hexadecimal:
        errorAt(offset, JSMSG_MALFORMED_ESCAPE, "hexadecimal");
        return;
      case InvalidEscapeType::Unicode:
        errorAt(offset, JSMSG_MALFORMED_ESCAPE, "Unicode");
        return;
      case InvalidEscapeType::UnicodeOverflow:
        errorAt(offset, JSMSG_UNICODE_OVERFLOW, "escape sequence");
        return;
      case InvalidEscapeType::Octal:
        errorAt(offset, JSMSG_DEPRECATED_OCTAL);
        return;
    }
  }

  MOZ_MUST_USE bool putIdentInCharBuffer(const Unit* identStart);

  /**
   * Tokenize a decimal number that begins at |numStart| into the provided
   * token.
   *
   * |unit| must be one of these values:
   *
   *   1. The first decimal digit in the integral part of a decimal number
   *      not starting with '0' or '.', e.g. '1' for "17", '3' for "3.14", or
   *      '8' for "8.675309e6".
   *
   *   In this case, the next |getCodeUnit()| must return the code unit after
   *   |unit| in the overall number.
   *
   *   2. The '.' in a "."/"0."-prefixed decimal number or the 'e'/'E' in a
   *      "0e"/"0E"-prefixed decimal number, e.g. ".17", "0.42", or "0.1e3".
   *
   *   In this case, the next |getCodeUnit()| must return the code unit
   *   *after* the first decimal digit *after* the '.'.  So the next code
   *   unit would be '7' in ".17", '2' in "0.42", 'e' in "0.4e+8", or '/' in
   *   "0.5/2" (three separate tokens).
   *
   *   3. The code unit after the '0' where "0" is the entire number token.
   *
   *   In this case, the next |getCodeUnit()| would return the code unit
   *   after |unit|, but this function will never perform such call.
   *
   *   4. (Non-strict mode code only)  The first '8' or '9' in a "noctal"
   *      number that begins with a '0' but contains a non-octal digit in its
   *      integer part so is interpreted as decimal, e.g. '9' in "09.28" or
   *      '8' in "0386" or '9' in "09+7" (three separate tokens").
   *
   *   In this case, the next |getCodeUnit()| returns the code unit after
   *   |unit|: '.', '6', or '+' in the examples above.
   *
   * This interface is super-hairy and horribly stateful.  Unfortunately, its
   * hair merely reflects the intricacy of ECMAScript numeric literal syntax.
   * And incredibly, it *improves* on the goto-based horror that predated it.
   */
  MOZ_MUST_USE bool decimalNumber(int32_t unit, TokenStart start,
                                  const Unit* numStart, Modifier modifier,
                                  TokenKind* out);

  /** Tokenize a regular expression literal beginning at |start|. */
  MOZ_MUST_USE bool regexpLiteral(TokenStart start, TokenKind* out);

  /**
   * Slurp characters between |start| and sourceUnits.current() into
   * charBuffer, to later parse into a bigint.
   */
  MOZ_MUST_USE bool bigIntLiteral(TokenStart start, Modifier modifier,
                                  TokenKind* out);

 public:
  // Advance to the next token.  If the token stream encountered an error,
  // return false.  Otherwise return true and store the token kind in |*ttp|.
  MOZ_MUST_USE bool getToken(TokenKind* ttp, Modifier modifier = None) {
    // Check for a pushed-back token resulting from mismatching lookahead.
    TokenStreamAnyChars& anyChars = anyCharsAccess();
    if (anyChars.lookahead != 0) {
      MOZ_ASSERT(!anyChars.flags.hadError);
      anyChars.lookahead--;
      anyChars.advanceCursor();
      TokenKind tt = anyChars.currentToken().type;
      MOZ_ASSERT(tt != TokenKind::Eol);
      verifyConsistentModifier(modifier, anyChars.currentToken());
      *ttp = tt;
      return true;
    }

    return getTokenInternal(ttp, modifier);
  }

  MOZ_MUST_USE bool peekToken(TokenKind* ttp, Modifier modifier = None) {
    TokenStreamAnyChars& anyChars = anyCharsAccess();
    if (anyChars.lookahead > 0) {
      MOZ_ASSERT(!anyChars.flags.hadError);
      verifyConsistentModifier(modifier, anyChars.nextToken());
      *ttp = anyChars.nextToken().type;
      return true;
    }
    if (!getTokenInternal(ttp, modifier)) {
      return false;
    }
    anyChars.ungetToken();
    return true;
  }

  MOZ_MUST_USE bool peekTokenPos(TokenPos* posp, Modifier modifier = None) {
    TokenStreamAnyChars& anyChars = anyCharsAccess();
    if (anyChars.lookahead == 0) {
      TokenKind tt;
      if (!getTokenInternal(&tt, modifier)) {
        return false;
      }
      anyChars.ungetToken();
      MOZ_ASSERT(anyChars.hasLookahead());
    } else {
      MOZ_ASSERT(!anyChars.flags.hadError);
      verifyConsistentModifier(modifier, anyChars.nextToken());
    }
    *posp = anyChars.nextToken().pos;
    return true;
  }

  MOZ_MUST_USE bool peekOffset(uint32_t* offset, Modifier modifier = None) {
    TokenPos pos;
    if (!peekTokenPos(&pos, modifier)) {
      return false;
    }
    *offset = pos.begin;
    return true;
  }

  // This is like peekToken(), with one exception:  if there is an EOL
  // between the end of the current token and the start of the next token, it
  // return true and store Eol in |*ttp|.  In that case, no token with
  // Eol is actually created, just a Eol TokenKind is returned, and
  // currentToken() shouldn't be consulted.  (This is the only place Eol
  // is produced.)
  MOZ_ALWAYS_INLINE MOZ_MUST_USE bool peekTokenSameLine(
      TokenKind* ttp, Modifier modifier = None) {
    TokenStreamAnyChars& anyChars = anyCharsAccess();
    const Token& curr = anyChars.currentToken();

    // If lookahead != 0, we have scanned ahead at least one token, and
    // |lineno| is the line that the furthest-scanned token ends on.  If
    // it's the same as the line that the current token ends on, that's a
    // stronger condition than what we are looking for, and we don't need
    // to return Eol.
    if (anyChars.lookahead != 0) {
      bool onThisLine;
      if (!anyChars.srcCoords.isOnThisLine(curr.pos.end, anyChars.lineno,
                                           &onThisLine)) {
        error(JSMSG_OUT_OF_MEMORY);
        return false;
      }

<<<<<<< HEAD
  private:
    // This is the low-level interface to the JS source code buffer.  It just
    // gets raw chars, basically.  TokenStreams functions are layered on top
    // and do some extra stuff like converting all EOL sequences to '\n',
    // tracking the line number, and setting |flags.isEOF|.  (The "raw" in "raw
    // chars" refers to the lack of EOL sequence normalization.)
    //
    // buf[0..length-1] often represents a substring of some larger source,
    // where we have only the substring in memory. The |startOffset| argument
    // indicates the offset within this larger string at which our string
    // begins, the offset of |buf[0]|.
    //
    // TaintFox: modified to be taint aware.
    class TokenBuf {
      public:
        TokenBuf(JSContext* cx, const char16_t* buf, size_t length, const StringTaint& taint, size_t startOffset)
          : base_(buf),
            startOffset_(startOffset),
            limit_(buf + length),
            taint_(taint),
            ptr(buf)
        { }

        bool hasRawChars() const {
            return ptr < limit_;
        }

        bool atStart() const {
            return offset() == 0;
        }

        size_t startOffset() const {
            return startOffset_;
        }

        size_t offset() const {
            return startOffset_ + mozilla::PointerRangeSize(base_, ptr);
        }

        const char16_t* rawCharPtrAt(size_t offset) const {
            MOZ_ASSERT(startOffset_ <= offset);
            MOZ_ASSERT(offset - startOffset_ <= mozilla::PointerRangeSize(base_, limit_));
            return base_ + (offset - startOffset_);
        }

        const char16_t* limit() const {
            return limit_;
        }

        char16_t getRawChar() {
            return *ptr++;      // this will nullptr-crash if poisoned
        }

        char16_t peekRawChar() const {
            return *ptr;        // this will nullptr-crash if poisoned
        }

        // TaintFox: slightly hacky API: get the taintflow for the previously extracted character.
        const TaintFlow* currentTaintFlow() const {
            MOZ_ASSERT(ptr > base_);
            return taint_.at(ptr - base_ - 1);
        }

        bool matchRawChar(char16_t c) {
            if (*ptr == c) {    // this will nullptr-crash if poisoned
                ptr++;
                return true;
            }
            return false;
        }

        bool matchRawCharBackwards(char16_t c) {
            MOZ_ASSERT(ptr);     // make sure it hasn't been poisoned
            if (*(ptr - 1) == c) {
                ptr--;
                return true;
            }
            return false;
        }

        void ungetRawChar() {
            MOZ_ASSERT(ptr);     // make sure it hasn't been poisoned
            ptr--;
        }

        const char16_t* addressOfNextRawChar(bool allowPoisoned = false) const {
            MOZ_ASSERT_IF(!allowPoisoned, ptr);     // make sure it hasn't been poisoned
            return ptr;
        }

        // Use this with caution!
        void setAddressOfNextRawChar(const char16_t* a, bool allowPoisoned = false) {
            MOZ_ASSERT_IF(!allowPoisoned, a);
            ptr = a;
        }
=======
      if (onThisLine) {
        MOZ_ASSERT(!anyChars.flags.hadError);
        verifyConsistentModifier(modifier, anyChars.nextToken());
        *ttp = anyChars.nextToken().type;
        return true;
      }
    }
>>>>>>> 030f2d6b

    // The above check misses two cases where we don't have to return
    // Eol.
    // - The next token starts on the same line, but is a multi-line token.
    // - The next token starts on the same line, but lookahead==2 and there
    //   is a newline between the next token and the one after that.
    // The following test is somewhat expensive but gets these cases (and
    // all others) right.
    TokenKind tmp;
    if (!getToken(&tmp, modifier)) {
      return false;
    }

    const Token& next = anyChars.currentToken();
    anyChars.ungetToken();

    // Careful, |next| points to an initialized-but-not-allocated Token!
    // This is safe because we don't modify token data below.

<<<<<<< HEAD
      private:
        const char16_t* base_;          // base of buffer
        uint32_t startOffset_;          // offset of base_[0]
        const char16_t* limit_;         // limit for quick bounds check
        StringTaint taint_;             // taint information for the buffer
        const char16_t* ptr;            // next char to get
    };
=======
    auto currentEndToken = anyChars.lineToken(curr.pos.end);
    auto nextBeginToken = anyChars.lineToken(next.pos.begin);
>>>>>>> 030f2d6b

    *ttp =
        currentEndToken.isSameLine(nextBeginToken) ? next.type : TokenKind::Eol;
    return true;
  }

  // Get the next token from the stream if its kind is |tt|.
  MOZ_MUST_USE bool matchToken(bool* matchedp, TokenKind tt,
                               Modifier modifier = None) {
    TokenKind token;
    if (!getToken(&token, modifier)) {
      return false;
    }
    if (token == tt) {
      *matchedp = true;
    } else {
      anyCharsAccess().ungetToken();
      *matchedp = false;
    }
    return true;
  }

  void consumeKnownToken(TokenKind tt, Modifier modifier = None) {
    bool matched;
    MOZ_ASSERT(anyCharsAccess().hasLookahead());
    MOZ_ALWAYS_TRUE(matchToken(&matched, tt, modifier));
    MOZ_ALWAYS_TRUE(matched);
  }

  MOZ_MUST_USE bool nextTokenEndsExpr(bool* endsExpr) {
    TokenKind tt;
    if (!peekToken(&tt)) {
      return false;
    }

    *endsExpr = anyCharsAccess().isExprEnding[size_t(tt)];
    if (*endsExpr) {
      // If the next token ends an overall Expression, we'll parse this
      // Expression without ever invoking Parser::orExpr().  But we need
      // that function's side effect of adding this modifier exception,
      // so we have to do it manually here.
      anyCharsAccess().addModifierException(OperandIsNone);
    }
    return true;
  }

  MOZ_MUST_USE bool advance(size_t position);

  void seek(const Position& pos);
  MOZ_MUST_USE bool seek(const Position& pos, const TokenStreamAnyChars& other);

  const Unit* codeUnitPtrAt(size_t offset) const {
    return this->sourceUnits.codeUnitPtrAt(offset);
  }

  const Unit* rawLimit() const { return this->sourceUnits.limit(); }

  MOZ_MUST_USE bool identifierName(TokenStart start, const Unit* identStart,
                                   IdentifierEscapes escaping,
                                   Modifier modifier, NameVisibility visibility,
                                   TokenKind* out);

  MOZ_MUST_USE bool matchIdentifierStart(IdentifierEscapes* sawEscape);

  MOZ_MUST_USE bool getTokenInternal(TokenKind* const ttp,
                                     const Modifier modifier);

<<<<<<< HEAD
    bool hasLookahead() const { return lookahead > 0; }

    // Options used for parsing/tokenizing.
    const ReadOnlyCompileOptions& options_;

    Token               tokens[ntokens];    // circular token buffer
    unsigned            cursor;             // index of last parsed token
    unsigned            lookahead;          // count of lookahead tokens
    unsigned            lineno;             // current line number
    Flags               flags;              // flags -- see above
    size_t              linebase;           // start of current line
    size_t              prevLinebase;       // start of previous line;  size_t(-1) if on the first line
    TokenBuf            userbuf;            // user input buffer
    const char*         filename;           // input filename or null
    UniqueTwoByteChars  displayURL_;        // the user's requested source URL or null
    UniqueTwoByteChars  sourceMapURL_;      // source map's filename or null
    CharBuffer          tokenbuf;           // current token string buffer
    StringTaint         tokenbufTaint;      // taint information for the tokenbuf
    uint8_t             isExprEnding[TOK_LIMIT];// which tokens definitely terminate exprs?
    JSContext* const    cx;
    bool                mutedErrors;
    StrictModeGetter*   strictModeGetter;  // used to test for strict mode
=======
  MOZ_MUST_USE bool getStringOrTemplateToken(char untilChar, Modifier modifier,
                                             TokenKind* out);

  MOZ_MUST_USE bool getDirectives(bool isMultiline, bool shouldWarnDeprecated);
  MOZ_MUST_USE bool getDirective(
      bool isMultiline, bool shouldWarnDeprecated, const char* directive,
      uint8_t directiveLength, const char* errorMsgPragma,
      UniquePtr<char16_t[], JS::FreePolicy>* destination);
  MOZ_MUST_USE bool getDisplayURL(bool isMultiline, bool shouldWarnDeprecated);
  MOZ_MUST_USE bool getSourceMappingURL(bool isMultiline,
                                        bool shouldWarnDeprecated);
};

// It's preferable to define this in TokenStream.cpp, but its template-ness
// means we'd then have to *instantiate* this constructor for all possible
// (Unit, AnyCharsAccess) pairs -- and that gets super-messy as AnyCharsAccess
// *itself* is templated.  This symbol really isn't that huge compared to some
// defined inline in TokenStreamSpecific, so just rely on the linker commoning
// stuff up.
template <typename Unit>
template <class AnyCharsAccess>
inline TokenStreamPosition<Unit>::TokenStreamPosition(
    AutoKeepAtoms& keepAtoms,
    TokenStreamSpecific<Unit, AnyCharsAccess>& tokenStream) {
  TokenStreamAnyChars& anyChars = tokenStream.anyCharsAccess();

  buf =
      tokenStream.sourceUnits.addressOfNextCodeUnit(/* allowPoisoned = */ true);
  flags = anyChars.flags;
  lineno = anyChars.lineno;
  linebase = anyChars.linebase;
  prevLinebase = anyChars.prevLinebase;
  lookahead = anyChars.lookahead;
  currentToken = anyChars.currentToken();
  for (unsigned i = 0; i < anyChars.lookahead; i++) {
    lookaheadTokens[i] = anyChars.tokens[anyChars.aheadCursor(1 + i)];
  }
}

class TokenStreamAnyCharsAccess {
 public:
  template <class TokenStreamSpecific>
  static inline TokenStreamAnyChars& anyChars(TokenStreamSpecific* tss);

  template <class TokenStreamSpecific>
  static inline const TokenStreamAnyChars& anyChars(
      const TokenStreamSpecific* tss);
>>>>>>> 030f2d6b
};

class MOZ_STACK_CLASS TokenStream final
    : public TokenStreamAnyChars,
      public TokenStreamSpecific<char16_t, TokenStreamAnyCharsAccess> {
  using Unit = char16_t;

 public:
  TokenStream(JSContext* cx, const JS::ReadOnlyCompileOptions& options,
              const Unit* units, size_t length, StrictModeGetter* smg)
      : TokenStreamAnyChars(cx, options, smg),
        TokenStreamSpecific<Unit, TokenStreamAnyCharsAccess>(cx, options, units,
                                                             length) {}
};

template <class TokenStreamSpecific>
/* static */ inline TokenStreamAnyChars& TokenStreamAnyCharsAccess::anyChars(
    TokenStreamSpecific* tss) {
  auto* ts = static_cast<TokenStream*>(tss);
  return *static_cast<TokenStreamAnyChars*>(ts);
}

template <class TokenStreamSpecific>
/* static */ inline const TokenStreamAnyChars&
TokenStreamAnyCharsAccess::anyChars(const TokenStreamSpecific* tss) {
  const auto* ts = static_cast<const TokenStream*>(tss);
  return *static_cast<const TokenStreamAnyChars*>(ts);
}

extern const char* TokenKindToDesc(TokenKind tt);

}  // namespace frontend
}  // namespace js

extern JS_FRIEND_API int js_fgets(char* buf, int size, FILE* file);

#ifdef DEBUG
extern const char* TokenKindToString(js::frontend::TokenKind tt);
#endif

#endif /* frontend_TokenStream_h */<|MERGE_RESOLUTION|>--- conflicted
+++ resolved
@@ -312,83 +312,6 @@
     // or more template literal code units, and ending with either "${" or
     // the end of the template literal.  For example:
     //
-<<<<<<< HEAD
-    // Ideally this definition would reside in TokenStream as that's the real
-    // user, but the debugging-use of it here causes a cyclic dependency (and
-    // C++ provides no way to forward-declare an enum inside a class).  So
-    // define it here, then typedef it into TokenStream with static consts to
-    // bring the initializers into scope.
-    enum Modifier
-    {
-        // Normal operation.
-        None,
-
-        // Looking for an operand, not an operator.  In practice, this means
-        // that when '/' is seen, we look for a regexp instead of just returning
-        // TOK_DIV.
-        Operand,
-
-        // Treat subsequent characters as the tail of a template literal, after
-        // a template substitution, beginning with a "}", continuing with zero
-        // or more template literal characters, and ending with either "${" or
-        // the end of the template literal.  For example:
-        //
-        //   var entity = "world";
-        //   var s = `Hello ${entity}!`;
-        //                          ^ TemplateTail context
-        TemplateTail,
-    };
-    enum ModifierException
-    {
-        NoException,
-
-        // Used in following 2 cases:
-        // a) After |yield| we look for a token on the same line that starts an
-        // expression (Operand): |yield <expr>|.  If no token is found, the
-        // |yield| stands alone, and the next token on a subsequent line must
-        // be: a comma continuing a comma expression, a semicolon terminating
-        // the statement that ended with |yield|, or the start of another
-        // statement (possibly an expression statement).  The comma/semicolon
-        // cases are gotten as operators (None), contrasting with Operand
-        // earlier.
-        // b) After an arrow function with a block body in an expression
-        // statement, the next token must be: a colon in a conditional
-        // expression, a comma continuing a comma expression, a semicolon
-        // terminating the statement, or the token on a subsequent line that is
-        // the start of another statement (possibly an expression statement).
-        // Colon is gotten as operator (None), and it should only be gotten in
-        // conditional expression and missing it results in SyntaxError.
-        // Comma/semicolon cases are also gotten as operators (None), and 4th
-        // case is gotten after them.  If no comma/semicolon found but EOL,
-        // the next token should be gotten as operand in 4th case (especially if
-        // '/' is the first character).  So we should peek the token as
-        // operand before try getting colon/comma/semicolon.
-        // See also the comment in Parser::assignExpr().
-        NoneIsOperand,
-
-        // If a semicolon is inserted automatically, the next token is already
-        // gotten with None, but we expect Operand.
-        OperandIsNone,
-    };
-    friend class TokenStream;
-
-  public:
-    TokenKind           type;           // char value or above enumerator
-    TokenPos            pos;            // token position in file
-    union {
-      private:
-        friend struct Token;
-        PropertyName*   name;          // non-numeric atom
-        // TaintFox: cannot be an atom anymore.
-        JSLinearString* str;          // potentially-numeric linear string or atom
-        struct {
-            double      value;          // floating point number
-            DecimalPoint decimalPoint;  // literal contains '.'
-        } number;
-        RegExpFlag      reflags;        // regexp flags; use tokenbuf to access
-                                        //   regexp chars
-    } u;
-=======
     //   var entity = "world";
     //   var s = `Hello ${entity}!`;
     //                          ^ TemplateTail context
@@ -446,7 +369,9 @@
     PropertyName* name;
 
     /** Potentially-numeric atom. */
-    JSAtom* atom;
+    // Taintfox: cannot be an atom anymore
+    // JSAtom* atom;
+    JSLinearString* str;
 
     struct {
       /** Numeric literal's value. */
@@ -460,7 +385,6 @@
     RegExpFlag reflags;
   } u;
 
->>>>>>> 030f2d6b
 #ifdef DEBUG
   /** The modifier used to get this token. */
   Modifier modifier;
@@ -479,10 +403,10 @@
     u.name = name;
   }
 
-  void setAtom(JSAtom* atom) {
+  void setString(JSLinearString* str) {
     MOZ_ASSERT(type == TokenKind::String || type == TokenKind::TemplateHead ||
                type == TokenKind::NoSubsTemplate);
-    u.atom = atom;
+    u.str = str;
   }
 
   void setRegExpFlags(RegExpFlag flags) {
@@ -504,10 +428,10 @@
     return u.name->JSAtom::asPropertyName();  // poor-man's type verification
   }
 
-  JSAtom* atom() const {
+  JSLinearString* str() const {
     MOZ_ASSERT(type == TokenKind::String || type == TokenKind::TemplateHead ||
                type == TokenKind::NoSubsTemplate);
-    return u.atom;
+    return u.str;
   }
 
   RegExpFlag regExpFlags() const {
@@ -561,13 +485,6 @@
   template <typename Unit>
   friend class TokenStreamPosition;
 
-<<<<<<< HEAD
-    void setString(JSLinearString* str) {
-        MOZ_ASSERT(type == TOK_STRING ||
-                   type == TOK_TEMPLATE_HEAD ||
-                   type == TOK_NO_SUBS_TEMPLATE);
-        u.str = str;
-=======
  public:
   static constexpr unsigned maxLookahead = 2;
 
@@ -587,7 +504,6 @@
     // Easy case: modifiers match.
     if (modifier == lookaheadToken.modifier) {
       return;
->>>>>>> 030f2d6b
     }
 
     if (lookaheadToken.modifierException == OperandIsNone) {
@@ -692,13 +608,6 @@
       return currentToken().name();
     }
 
-<<<<<<< HEAD
-    JSLinearString* str() const {
-        MOZ_ASSERT(type == TOK_STRING ||
-                   type == TOK_TEMPLATE_HEAD ||
-                   type == TOK_NO_SUBS_TEMPLATE);
-        return u.str;
-=======
     MOZ_ASSERT(TokenKindIsPossibleIdentifierName(currentToken().type));
     return reservedWordToPropertyName(currentToken().type);
   }
@@ -708,7 +617,6 @@
         isCurrentTokenType(TokenKind::PrivateName)) {
       TokenPos pos = currentToken().pos;
       return (pos.end - pos.begin) != currentToken().name()->length();
->>>>>>> 030f2d6b
     }
 
     MOZ_ASSERT(TokenKindIsPossibleIdentifierName(currentToken().type));
@@ -867,12 +775,7 @@
      */
     mutable uint32_t lastIndex_;
 
-<<<<<<< HEAD
-    TokenStream(JSContext* cx, const ReadOnlyCompileOptions& options,
-                const char16_t* base, size_t length, const StringTaint& taint, StrictModeGetter* smg);
-=======
     uint32_t indexFromOffset(uint32_t offset) const;
->>>>>>> 030f2d6b
 
     static const uint32_t MAX_PTR = UINT32_MAX;
 
@@ -1061,6 +964,10 @@
   const char* filename_;             // input filename or null
   UniqueTwoByteChars displayURL_;    // the user's requested source URL or null
   UniqueTwoByteChars sourceMapURL_;  // source map's filename or null
+
+  // Taintfox - this needs to be added to this class somehow
+  // CharBuffer          tokenbuf;           // current token string buffer
+  // StringTaint         tokenbufTaint;      // taint information for the tokenbuf
 
   /**
    * An array storing whether a TokenKind observed while attempting to extend
@@ -1567,25 +1474,6 @@
   const Unit* ptr;
 };
 
-<<<<<<< HEAD
-    // TaintFox: don't generate atoms so we can propagate taint
-    static JSLinearString* stringify(JSContext* cx, CharBuffer& cb, const StringTaint& taint);
-    MOZ_MUST_USE bool putIdentInTokenbuf(const char16_t* identStart);
-
-    struct Flags
-    {
-        bool isEOF:1;           // Hit end of file.
-        bool isDirtyLine:1;     // Non-whitespace since start of line.
-        bool sawOctalEscape:1;  // Saw an octal character escape.
-        bool hadError:1;        // Hit a syntax error, at start or during a
-                                // token.
-        bool hitOOM:1;          // Hit OOM.
-
-        Flags()
-          : isEOF(), isDirtyLine(), sawOctalEscape(), hadError(), hitOOM()
-        {}
-    };
-=======
 template <>
 inline void SourceUnits<char16_t>::ungetLineOrParagraphSeparator() {
 #ifdef DEBUG
@@ -1593,7 +1481,6 @@
 #endif
   MOZ_ASSERT(prev == unicode::LINE_SEPARATOR ||
              prev == unicode::PARA_SEPARATOR);
->>>>>>> 030f2d6b
 
   ungetCodeUnit();
 }
@@ -2782,103 +2669,6 @@
         return false;
       }
 
-<<<<<<< HEAD
-  private:
-    // This is the low-level interface to the JS source code buffer.  It just
-    // gets raw chars, basically.  TokenStreams functions are layered on top
-    // and do some extra stuff like converting all EOL sequences to '\n',
-    // tracking the line number, and setting |flags.isEOF|.  (The "raw" in "raw
-    // chars" refers to the lack of EOL sequence normalization.)
-    //
-    // buf[0..length-1] often represents a substring of some larger source,
-    // where we have only the substring in memory. The |startOffset| argument
-    // indicates the offset within this larger string at which our string
-    // begins, the offset of |buf[0]|.
-    //
-    // TaintFox: modified to be taint aware.
-    class TokenBuf {
-      public:
-        TokenBuf(JSContext* cx, const char16_t* buf, size_t length, const StringTaint& taint, size_t startOffset)
-          : base_(buf),
-            startOffset_(startOffset),
-            limit_(buf + length),
-            taint_(taint),
-            ptr(buf)
-        { }
-
-        bool hasRawChars() const {
-            return ptr < limit_;
-        }
-
-        bool atStart() const {
-            return offset() == 0;
-        }
-
-        size_t startOffset() const {
-            return startOffset_;
-        }
-
-        size_t offset() const {
-            return startOffset_ + mozilla::PointerRangeSize(base_, ptr);
-        }
-
-        const char16_t* rawCharPtrAt(size_t offset) const {
-            MOZ_ASSERT(startOffset_ <= offset);
-            MOZ_ASSERT(offset - startOffset_ <= mozilla::PointerRangeSize(base_, limit_));
-            return base_ + (offset - startOffset_);
-        }
-
-        const char16_t* limit() const {
-            return limit_;
-        }
-
-        char16_t getRawChar() {
-            return *ptr++;      // this will nullptr-crash if poisoned
-        }
-
-        char16_t peekRawChar() const {
-            return *ptr;        // this will nullptr-crash if poisoned
-        }
-
-        // TaintFox: slightly hacky API: get the taintflow for the previously extracted character.
-        const TaintFlow* currentTaintFlow() const {
-            MOZ_ASSERT(ptr > base_);
-            return taint_.at(ptr - base_ - 1);
-        }
-
-        bool matchRawChar(char16_t c) {
-            if (*ptr == c) {    // this will nullptr-crash if poisoned
-                ptr++;
-                return true;
-            }
-            return false;
-        }
-
-        bool matchRawCharBackwards(char16_t c) {
-            MOZ_ASSERT(ptr);     // make sure it hasn't been poisoned
-            if (*(ptr - 1) == c) {
-                ptr--;
-                return true;
-            }
-            return false;
-        }
-
-        void ungetRawChar() {
-            MOZ_ASSERT(ptr);     // make sure it hasn't been poisoned
-            ptr--;
-        }
-
-        const char16_t* addressOfNextRawChar(bool allowPoisoned = false) const {
-            MOZ_ASSERT_IF(!allowPoisoned, ptr);     // make sure it hasn't been poisoned
-            return ptr;
-        }
-
-        // Use this with caution!
-        void setAddressOfNextRawChar(const char16_t* a, bool allowPoisoned = false) {
-            MOZ_ASSERT_IF(!allowPoisoned, a);
-            ptr = a;
-        }
-=======
       if (onThisLine) {
         MOZ_ASSERT(!anyChars.flags.hadError);
         verifyConsistentModifier(modifier, anyChars.nextToken());
@@ -2886,7 +2676,6 @@
         return true;
       }
     }
->>>>>>> 030f2d6b
 
     // The above check misses two cases where we don't have to return
     // Eol.
@@ -2906,18 +2695,8 @@
     // Careful, |next| points to an initialized-but-not-allocated Token!
     // This is safe because we don't modify token data below.
 
-<<<<<<< HEAD
-      private:
-        const char16_t* base_;          // base of buffer
-        uint32_t startOffset_;          // offset of base_[0]
-        const char16_t* limit_;         // limit for quick bounds check
-        StringTaint taint_;             // taint information for the buffer
-        const char16_t* ptr;            // next char to get
-    };
-=======
     auto currentEndToken = anyChars.lineToken(curr.pos.end);
     auto nextBeginToken = anyChars.lineToken(next.pos.begin);
->>>>>>> 030f2d6b
 
     *ttp =
         currentEndToken.isSameLine(nextBeginToken) ? next.type : TokenKind::Eol;
@@ -2985,30 +2764,6 @@
   MOZ_MUST_USE bool getTokenInternal(TokenKind* const ttp,
                                      const Modifier modifier);
 
-<<<<<<< HEAD
-    bool hasLookahead() const { return lookahead > 0; }
-
-    // Options used for parsing/tokenizing.
-    const ReadOnlyCompileOptions& options_;
-
-    Token               tokens[ntokens];    // circular token buffer
-    unsigned            cursor;             // index of last parsed token
-    unsigned            lookahead;          // count of lookahead tokens
-    unsigned            lineno;             // current line number
-    Flags               flags;              // flags -- see above
-    size_t              linebase;           // start of current line
-    size_t              prevLinebase;       // start of previous line;  size_t(-1) if on the first line
-    TokenBuf            userbuf;            // user input buffer
-    const char*         filename;           // input filename or null
-    UniqueTwoByteChars  displayURL_;        // the user's requested source URL or null
-    UniqueTwoByteChars  sourceMapURL_;      // source map's filename or null
-    CharBuffer          tokenbuf;           // current token string buffer
-    StringTaint         tokenbufTaint;      // taint information for the tokenbuf
-    uint8_t             isExprEnding[TOK_LIMIT];// which tokens definitely terminate exprs?
-    JSContext* const    cx;
-    bool                mutedErrors;
-    StrictModeGetter*   strictModeGetter;  // used to test for strict mode
-=======
   MOZ_MUST_USE bool getStringOrTemplateToken(char untilChar, Modifier modifier,
                                              TokenKind* out);
 
@@ -3056,7 +2811,6 @@
   template <class TokenStreamSpecific>
   static inline const TokenStreamAnyChars& anyChars(
       const TokenStreamSpecific* tss);
->>>>>>> 030f2d6b
 };
 
 class MOZ_STACK_CLASS TokenStream final
