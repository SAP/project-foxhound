--- conflicted
+++ resolved
@@ -202,6 +202,7 @@
 #include <stdio.h>
 
 #include "jspubtd.h"
+#include "Taint.h"
 
 #include "frontend/ErrorReporter.h"
 #include "frontend/Token.h"
@@ -217,8 +218,6 @@
 #include "vm/JSAtom.h"
 #include "vm/StringType.h"
 
-#include "Taint.h"
-
 struct JSContext;
 struct KeywordInfo;
 
@@ -228,250 +227,6 @@
 
 namespace frontend {
 
-<<<<<<< HEAD
-class FunctionBox;
-
-struct TokenPos {
-  uint32_t begin;  // Offset of the token's first code unit.
-  uint32_t end;    // Offset of 1 past the token's last code unit.
-
-  TokenPos() : begin(0), end(0) {}
-  TokenPos(uint32_t begin, uint32_t end) : begin(begin), end(end) {}
-
-  // Return a TokenPos that covers left, right, and anything in between.
-  static TokenPos box(const TokenPos& left, const TokenPos& right) {
-    MOZ_ASSERT(left.begin <= left.end);
-    MOZ_ASSERT(left.end <= right.begin);
-    MOZ_ASSERT(right.begin <= right.end);
-    return TokenPos(left.begin, right.end);
-  }
-
-  bool operator==(const TokenPos& bpos) const {
-    return begin == bpos.begin && end == bpos.end;
-  }
-
-  bool operator!=(const TokenPos& bpos) const {
-    return begin != bpos.begin || end != bpos.end;
-  }
-
-  bool operator<(const TokenPos& bpos) const { return begin < bpos.begin; }
-
-  bool operator<=(const TokenPos& bpos) const { return begin <= bpos.begin; }
-
-  bool operator>(const TokenPos& bpos) const { return !(*this <= bpos); }
-
-  bool operator>=(const TokenPos& bpos) const { return !(*this < bpos); }
-
-  bool encloses(const TokenPos& pos) const {
-    return begin <= pos.begin && pos.end <= end;
-  }
-};
-
-enum DecimalPoint { NoDecimal = false, HasDecimal = true };
-
-enum class InvalidEscapeType {
-  // No invalid character escapes.
-  None,
-  // A malformed \x escape.
-  Hexadecimal,
-  // A malformed \u escape.
-  Unicode,
-  // An otherwise well-formed \u escape which represents a
-  // codepoint > 10FFFF.
-  UnicodeOverflow,
-  // An octal escape in a template token.
-  Octal
-};
-
-// The only escapes found in IdentifierName are of the Unicode flavor.
-enum class IdentifierEscapes { None, SawUnicodeEscape };
-
-enum class NameVisibility { Public, Private };
-
-class TokenStreamShared;
-
-struct Token {
- private:
-  // Sometimes the parser needs to inform the tokenizer to interpret
-  // subsequent text in a particular manner: for example, to tokenize a
-  // keyword as an identifier, not as the actual keyword, on the right-hand
-  // side of a dotted property access.  Such information is communicated to
-  // the tokenizer as a Modifier when getting the next token.
-  //
-  // Ideally this definition would reside in TokenStream as that's the real
-  // user, but the debugging-use of it here causes a cyclic dependency (and
-  // C++ provides no way to forward-declare an enum inside a class).  So
-  // define it here, then typedef it into TokenStream with static consts to
-  // bring the initializers into scope.
-  enum Modifier {
-    // Normal operation.
-    None,
-
-    // Looking for an operand, not an operator.  In practice, this means
-    // that when '/' is seen, we look for a regexp instead of just returning
-    // Div.
-    Operand,
-
-    // Treat subsequent code units as the tail of a template literal, after
-    // a template substitution, beginning with a "}", continuing with zero
-    // or more template literal code units, and ending with either "${" or
-    // the end of the template literal.  For example:
-    //
-    //   var entity = "world";
-    //   var s = `Hello ${entity}!`;
-    //                          ^ TemplateTail context
-    TemplateTail,
-  };
-  enum ModifierException {
-    NoException,
-
-    // Used in following 2 cases:
-    // a) After |yield| we look for a token on the same line that starts an
-    // expression (Operand): |yield <expr>|.  If no token is found, the
-    // |yield| stands alone, and the next token on a subsequent line must
-    // be: a comma continuing a comma expression, a semicolon terminating
-    // the statement that ended with |yield|, or the start of another
-    // statement (possibly an expression statement).  The comma/semicolon
-    // cases are gotten as operators (None), contrasting with Operand
-    // earlier.
-    // b) After an arrow function with a block body in an expression
-    // statement, the next token must be: a colon in a conditional
-    // expression, a comma continuing a comma expression, a semicolon
-    // terminating the statement, or the token on a subsequent line that is
-    // the start of another statement (possibly an expression statement).
-    // Colon is gotten as operator (None), and it should only be gotten in
-    // conditional expression and missing it results in SyntaxError.
-    // Comma/semicolon cases are also gotten as operators (None), and 4th
-    // case is gotten after them.  If no comma/semicolon found but EOL,
-    // the next token should be gotten as operand in 4th case (especially
-    // if '/' is the first code unit).  So we should peek the token as
-    // operand before try getting colon/comma/semicolon.
-    // See also the comment in Parser::assignExpr().
-    NoneIsOperand,
-
-    // If a semicolon is inserted automatically, the next token is already
-    // gotten with None, but we expect Operand.
-    OperandIsNone,
-  };
-  friend class TokenStreamShared;
-
- public:
-  // WARNING: TokenStreamPosition assumes that the only GC things a Token
-  //          includes are atoms.  DON'T ADD NON-ATOM GC THING POINTERS HERE
-  //          UNLESS YOU ADD ADDITIONAL ROOTING TO THAT CLASS.
-
-  /** The type of this token. */
-  TokenKind type;
-
-  /** The token's position in the overall script. */
-  TokenPos pos;
-
-  union {
-   private:
-    friend struct Token;
-
-    /** Non-numeric atom. */
-    PropertyName* name;
-
-    /** Potentially-numeric atom. */
-    // Taintfox: cannot be an atom anymore
-    JSAtom* atom;
-    JSLinearString* str;
-
-    struct {
-      /** Numeric literal's value. */
-      double value;
-
-      /** Does the numeric literal contain a '.'? */
-      DecimalPoint decimalPoint;
-    } number;
-
-    /** Regular expression flags; use charBuffer to access source chars. */
-    RegExpFlag reflags;
-  } u;
-
-#ifdef DEBUG
-  /** The modifier used to get this token. */
-  Modifier modifier;
-
-  /**
-   * Exception for this modifier to permit modifier mismatches in certain
-   * situations.
-   */
-  ModifierException modifierException;
-#endif
-
-  // Mutators
-
-  void setName(PropertyName* name) {
-    MOZ_ASSERT(type == TokenKind::Name || type == TokenKind::PrivateName);
-    u.name = name;
-  }
-  
-  void setAtom(JSAtom* atom) {
-    MOZ_ASSERT(type == TokenKind::String || type == TokenKind::TemplateHead ||
-               type == TokenKind::NoSubsTemplate);
-    u.atom = atom;
-  }
-
-  // Taintfox: should replace setAtom with setString
-  void setString(JSLinearString* str) {
-    MOZ_ASSERT(type == TokenKind::String || type == TokenKind::TemplateHead ||
-               type == TokenKind::NoSubsTemplate);
-    u.str = str;
-  }
-
-  void setRegExpFlags(RegExpFlag flags) {
-    MOZ_ASSERT(type == TokenKind::RegExp);
-    MOZ_ASSERT((flags & AllFlags) == flags);
-    u.reflags = flags;
-  }
-
-  void setNumber(double n, DecimalPoint decimalPoint) {
-    MOZ_ASSERT(type == TokenKind::Number);
-    u.number.value = n;
-    u.number.decimalPoint = decimalPoint;
-  }
-
-  // Type-safe accessors
-
-  PropertyName* name() const {
-    MOZ_ASSERT(type == TokenKind::Name || type == TokenKind::PrivateName);
-    return u.name->JSAtom::asPropertyName();  // poor-man's type verification
-  }
-
-  JSAtom* atom() const {
-    MOZ_ASSERT(type == TokenKind::String || type == TokenKind::TemplateHead ||
-               type == TokenKind::NoSubsTemplate);
-    return u.atom;
-  }
-
-  // TODO: Taintfox remove atom()
-  JSLinearString* str() const {
-    MOZ_ASSERT(type == TokenKind::String || type == TokenKind::TemplateHead ||
-               type == TokenKind::NoSubsTemplate);
-    return u.str;
-  }
-
-  RegExpFlag regExpFlags() const {
-    MOZ_ASSERT(type == TokenKind::RegExp);
-    MOZ_ASSERT((u.reflags & AllFlags) == u.reflags);
-    return u.reflags;
-  }
-
-  double number() const {
-    MOZ_ASSERT(type == TokenKind::Number);
-    return u.number.value;
-  }
-
-  DecimalPoint decimalPoint() const {
-    MOZ_ASSERT(type == TokenKind::Number);
-    return u.number.decimalPoint;
-  }
-};
-
-=======
->>>>>>> e3f1cbb4
 extern TokenKind ReservedWordTokenKind(PropertyName* str);
 
 extern const char* ReservedWordToCharZ(PropertyName* str);
