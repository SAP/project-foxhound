/* -*- Mode: C++; tab-width: 8; indent-tabs-mode: nil; c-basic-offset: 2 -*-
 * vim: set ts=8 sts=2 et sw=2 tw=80:
 * This Source Code Form is subject to the terms of the Mozilla Public
 * License, v. 2.0. If a copy of the MPL was not distributed with this
 * file, You can obtain one at http://mozilla.org/MPL/2.0/. */

/*
 * Streaming access to the raw tokens of JavaScript source.
 *
 * Because JS tokenization is context-sensitive -- a '/' could be either a
 * regular expression *or* a division operator depending on context -- the
 * various token stream classes are mostly not useful outside of the Parser
 * where they reside.  We should probably eventually merge the two concepts.
 */
#ifndef frontend_TokenStream_h
#define frontend_TokenStream_h

/*
 * [SMDOC] Parser Token Stream
 *
 * A token stream exposes the raw tokens -- operators, names, numbers,
 * keywords, and so on -- of JavaScript source code.
 *
 * These are the components of the overall token stream concept:
 * TokenStreamShared, TokenStreamAnyChars, TokenStreamCharsBase<Unit>,
 * TokenStreamChars<Unit>, and TokenStreamSpecific<Unit, AnyCharsAccess>.
 *
 * == TokenStreamShared → ∅ ==
 *
 * Certain aspects of tokenizing are used everywhere:
 *
 *   * modifiers (used to select which context-sensitive interpretation of a
 *     character should be used to decide what token it is) and modifier
 *     assertion handling;
 *   * flags on the overall stream (have we encountered any characters on this
 *     line?  have we hit a syntax error?  and so on);
 *   * and certain token-count constants.
 *
 * These are all defined in TokenStreamShared.  (They could be namespace-
 * scoped, but it seems tentatively better not to clutter the namespace.)
 *
 * == TokenStreamAnyChars → TokenStreamShared ==
 *
 * Certain aspects of tokenizing have meaning independent of the character type
 * of the source text being tokenized: line/column number information, tokens
 * in lookahead from determining the meaning of a prior token, compilation
 * options, the filename, flags, source map URL, access to details of the
 * current and next tokens (is the token of the given type?  what name or
 * number is contained in the token?  and other queries), and others.
 *
 * All this data/functionality *could* be duplicated for both single-byte and
 * double-byte tokenizing, but there are two problems.  First, it's potentially
 * wasteful if the compiler doesnt recognize it can unify the concepts.  (And
 * if any-character concepts are intermixed with character-specific concepts,
 * potentially the compiler *can't* unify them because offsets into the
 * hypothetical TokenStream<Unit>s would differ.)  Second, some of this stuff
 * needs to be accessible in ParserBase, the aspects of JS language parsing
 * that have meaning independent of the character type of the source text being
 * parsed.  So we need a separate data structure that ParserBase can hold on to
 * for it.  (ParserBase isn't the only instance of this, but it's certainly the
 * biggest case of it.)  Ergo, TokenStreamAnyChars.
 *
 * == TokenStreamCharsShared → ∅ ==
 *
 * Some functionality has meaning independent of character type, yet has no use
 * *unless* you know the character type in actual use.  It *could* live in
 * TokenStreamAnyChars, but it makes more sense to live in a separate class
 * that character-aware token information can simply inherit.
 *
 * This class currently exists only to contain a char16_t buffer, transiently
 * used to accumulate strings in tricky cases that can't just be read directly
 * from source text.  It's not used outside character-aware tokenizing, so it
 * doesn't make sense in TokenStreamAnyChars.
 *
 * == TokenStreamCharsBase<Unit> → TokenStreamCharsShared ==
 *
 * Certain data structures in tokenizing are character-type-specific: namely,
 * the various pointers identifying the source text (including current offset
 * and end).
 *
 * Additionally, some functions operating on this data are defined the same way
 * no matter what character type you have (e.g. current offset in code units
 * into the source text) or share a common interface regardless of character
 * type (e.g. consume the next code unit if it has a given value).
 *
 * All such functionality lives in TokenStreamCharsBase<Unit>.
 *
 * == SpecializedTokenStreamCharsBase<Unit> → TokenStreamCharsBase<Unit> ==
 *
 * Certain tokenizing functionality is specific to a single character type.
 * For example, JS's UTF-16 encoding recognizes no coding errors, because lone
 * surrogates are not an error; but a UTF-8 encoding must recognize a variety
 * of validation errors.  Such functionality is defined only in the appropriate
 * SpecializedTokenStreamCharsBase specialization.
 *
 * == GeneralTokenStreamChars<Unit, AnyCharsAccess> →
 *    SpecializedTokenStreamCharsBase<Unit> ==
 *
 * Some functionality operates differently on different character types, just
 * as for TokenStreamCharsBase, but additionally requires access to character-
 * type-agnostic information in TokenStreamAnyChars.  For example, getting the
 * next character performs different steps for different character types and
 * must access TokenStreamAnyChars to update line break information.
 *
 * Such functionality, if it can be defined using the same algorithm for all
 * character types, lives in GeneralTokenStreamChars<Unit, AnyCharsAccess>.
 * The AnyCharsAccess parameter provides a way for a GeneralTokenStreamChars
 * instance to access its corresponding TokenStreamAnyChars, without inheriting
 * from it.
 *
 * GeneralTokenStreamChars<Unit, AnyCharsAccess> is just functionality, no
 * actual member data.
 *
 * Such functionality all lives in TokenStreamChars<Unit, AnyCharsAccess>, a
 * declared-but-not-defined template class whose specializations have a common
 * public interface (plus whatever private helper functions are desirable).
 *
 * == TokenStreamChars<Unit, AnyCharsAccess> →
 *    GeneralTokenStreamChars<Unit, AnyCharsAccess> ==
 *
 * Some functionality is like that in GeneralTokenStreamChars, *but* it's
 * defined entirely differently for different character types.
 *
 * For example, consider "match a multi-code unit code point" (hypothetically:
 * we've only implemented two-byte tokenizing right now):
 *
 *   * For two-byte text, there must be two code units to get, the leading code
 *     unit must be a UTF-16 lead surrogate, and the trailing code unit must be
 *     a UTF-16 trailing surrogate.  (If any of these fail to hold, a next code
 *     unit encodes that code point and is not multi-code unit.)
 *   * For single-byte Latin-1 text, there are no multi-code unit code points.
 *   * For single-byte UTF-8 text, the first code unit must have N > 1 of its
 *     highest bits set (and the next unset), and |N - 1| successive code units
 *     must have their high bit set and next-highest bit unset, *and*
 *     concatenating all unconstrained bits together must not produce a code
 *     point value that could have been encoded in fewer code units.
 *
 * This functionality can't be implemented as member functions in
 * GeneralTokenStreamChars because we'd need to *partially specialize* those
 * functions -- hold Unit constant while letting AnyCharsAccess vary.  But
 * C++ forbids function template partial specialization like this: either you
 * fix *all* parameters or you fix none of them.
 *
 * Fortunately, C++ *does* allow *class* template partial specialization.  So
 * TokenStreamChars is a template class with one specialization per Unit.
 * Functions can be defined differently in the different specializations,
 * because AnyCharsAccess as the only template parameter on member functions
 * *can* vary.
 *
 * All TokenStreamChars<Unit, AnyCharsAccess> specializations, one per Unit,
 * are just functionality, no actual member data.
 *
 * == TokenStreamSpecific<Unit, AnyCharsAccess> →
 *    TokenStreamChars<Unit, AnyCharsAccess>, TokenStreamShared,
 *    ErrorReporter ==
 *
 * TokenStreamSpecific is operations that are parametrized on character type
 * but implement the *general* idea of tokenizing, without being intrinsically
 * tied to character type.  Notably, this includes all operations that can
 * report warnings or errors at particular offsets, because we include a line
 * of context with such errors -- and that necessarily accesses the raw
 * characters of their specific type.
 *
 * Much TokenStreamSpecific operation depends on functionality in
 * TokenStreamAnyChars.  The obvious solution is to inherit it -- but this
 * doesn't work in Parser: its ParserBase base class needs some
 * TokenStreamAnyChars functionality without knowing character type.
 *
 * The AnyCharsAccess type parameter is a class that statically converts from a
 * TokenStreamSpecific* to its corresponding TokenStreamAnyChars.  The
 * TokenStreamSpecific in Parser<ParseHandler, Unit> can then specify a class
 * that properly converts from TokenStreamSpecific Parser::tokenStream to
 * TokenStreamAnyChars ParserBase::anyChars.
 *
 * Could we hardcode one set of offset calculations for this and eliminate
 * AnyCharsAccess?  No.  Offset calculations possibly could be hardcoded if
 * TokenStreamSpecific were present in Parser before Parser::handler, assuring
 * the same offsets in all Parser-related cases.  But there's still a separate
 * TokenStream class, that requires different offset calculations.  So even if
 * we wanted to hardcode this (it's not clear we would, because forcing the
 * TokenStreamSpecific declarer to specify this is more explicit), we couldn't.
 */

#include "mozilla/ArrayUtils.h"
#include "mozilla/Assertions.h"
#include "mozilla/Attributes.h"
#include "mozilla/Casting.h"
#include "mozilla/DebugOnly.h"
#include "mozilla/Maybe.h"
#include "mozilla/MemoryChecking.h"
#include "mozilla/PodOperations.h"
#include "mozilla/Span.h"
#include "mozilla/TextUtils.h"
#include "mozilla/TypeTraits.h"
#include "mozilla/Unused.h"
#include "mozilla/Utf8.h"

#include <algorithm>
#include <stdarg.h>
#include <stddef.h>
#include <stdint.h>
#include <stdio.h>

#include "jspubtd.h"
#include "Taint.h"

#include "frontend/ErrorReporter.h"
#include "frontend/Token.h"
#include "frontend/TokenKind.h"
#include "js/CompileOptions.h"
#include "js/HashTable.h"    // js::HashMap
#include "js/RegExpFlags.h"  // JS::RegExpFlags
#include "js/UniquePtr.h"
#include "js/Vector.h"
#include "util/Text.h"
#include "util/Unicode.h"
#include "vm/ErrorReporting.h"
#include "vm/JSAtom.h"
#include "vm/StringType.h"

struct JS_PUBLIC_API JSContext;
struct KeywordInfo;

namespace js {

class AutoKeepAtoms;

namespace frontend {

extern TokenKind ReservedWordTokenKind(PropertyName* str);

extern const char* ReservedWordToCharZ(PropertyName* str);

extern const char* ReservedWordToCharZ(TokenKind tt);

struct TokenStreamFlags {
  bool isEOF : 1;           // Hit end of file.
  bool isDirtyLine : 1;     // Non-whitespace since start of line.
  bool sawOctalEscape : 1;  // Saw an octal character escape.
  bool hadError : 1;        // Hit a syntax error, at start or during a
                            // token.

  TokenStreamFlags() : isEOF(), isDirtyLine(), sawOctalEscape(), hadError() {}
};

template <typename Unit>
class TokenStreamPosition;

/**
 * TokenStream types and constants that are used in both TokenStreamAnyChars
 * and TokenStreamSpecific.  Do not add any non-static data members to this
 * class!
 */
class TokenStreamShared {
 protected:
  static constexpr size_t ntokens = 4;  // 1 current + 2 lookahead, rounded
                                        // to power of 2 to avoid divmod by 3

  static constexpr unsigned ntokensMask = ntokens - 1;

  template <typename Unit>
  friend class TokenStreamPosition;

 public:
  static constexpr unsigned maxLookahead = 2;

  using Modifier = Token::Modifier;
  static constexpr Modifier SlashIsDiv = Token::SlashIsDiv;
  static constexpr Modifier SlashIsRegExp = Token::SlashIsRegExp;
  static constexpr Modifier SlashIsInvalid = Token::SlashIsInvalid;

  static void verifyConsistentModifier(Modifier modifier,
                                       const Token& nextToken) {
    MOZ_ASSERT(
        modifier == nextToken.modifier || modifier == SlashIsInvalid,
        "This token was scanned with both SlashIsRegExp and SlashIsDiv, "
        "indicating the parser is confused about how to handle a slash here. "
        "See comment at Token::Modifier.");
  }
};

static_assert(mozilla::IsEmpty<TokenStreamShared>::value,
              "TokenStreamShared shouldn't bloat classes that inherit from it");

template <typename Unit, class AnyCharsAccess>
class TokenStreamSpecific;

template <typename Unit>
class MOZ_STACK_CLASS TokenStreamPosition final {
 public:
  // The JS_HAZ_ROOTED is permissible below because: 1) the only field in
  // TokenStreamPosition that can keep GC things alive is Token, 2) the only
  // GC things Token can keep alive are atoms, and 3) the AutoKeepAtoms&
  // passed to the constructor here represents that collection of atoms
  // is disabled while atoms in Tokens in this Position are alive.  DON'T
  // ADD NON-ATOM GC THING POINTERS HERE!  They would create a rooting
  // hazard that JS_HAZ_ROOTED will cause to be ignored.
  template <class AnyCharsAccess>
  inline TokenStreamPosition(
      AutoKeepAtoms& keepAtoms,
      TokenStreamSpecific<Unit, AnyCharsAccess>& tokenStream);

 private:
  TokenStreamPosition(const TokenStreamPosition&) = delete;

  // Technically only TokenStreamSpecific<Unit, AnyCharsAccess>::seek with
  // Unit constant and AnyCharsAccess varying must be friended, but 1) it's
  // hard to friend one function in template classes, and 2) C++ doesn't
  // allow partial friend specialization to target just that single class.
  template <typename Char, class AnyCharsAccess>
  friend class TokenStreamSpecific;

  const Unit* buf;
  TokenStreamFlags flags;
  unsigned lineno;
  size_t linebase;
  size_t prevLinebase;
  Token currentToken;
  unsigned lookahead;
  Token lookaheadTokens[TokenStreamShared::maxLookahead];
} JS_HAZ_ROOTED;

template <typename Unit>
class SourceUnits;

/**
 * This class maps:
 *
 *   * a sourceUnits offset (a 0-indexed count of code units)
 *
 * to
 *
 *   * a (1-indexed) line number and
 *   * a (0-indexed) offset in code *units* (not code points, not bytes) into
 *     that line,
 *
 * for either |Unit = Utf8Unit| or |Unit = char16_t|.
 *
 * Note that the latter quantity is *not* the same as a column number, which is
 * a count of code *points*.  Computing a column number requires the offset
 * within the line and the source units of that line (including what type |Unit|
 * is, to know how to decode them).  If you need a column number, functions in
 * |GeneralTokenStreamChars<Unit>| will consult this and source units to compute
 * it.
 */
class SourceCoords {
  // For a given buffer holding source code, |lineStartOffsets_| has one
  // element per line of source code, plus one sentinel element.  Each
  // non-sentinel element holds the buffer offset for the start of the
  // corresponding line of source code.  For this example script,
  // assuming an initialLineOffset of 0:
  //
  // 1  // xyz            [line starts at offset 0]
  // 2  var x;            [line starts at offset 7]
  // 3                    [line starts at offset 14]
  // 4  var y;            [line starts at offset 15]
  //
  // |lineStartOffsets_| is:
  //
  //   [0, 7, 14, 15, MAX_PTR]
  //
  // To convert a "line number" to an "index" into |lineStartOffsets_|,
  // subtract |initialLineNum_|.  E.g. line 3's index is
  // (3 - initialLineNum_), which is 2.  Therefore lineStartOffsets_[2]
  // holds the buffer offset for the start of line 3, which is 14.  (Note
  // that |initialLineNum_| is often 1, but not always.
  //
  // The first element is always initialLineOffset, passed to the
  // constructor, and the last element is always the MAX_PTR sentinel.
  //
  // Offset-to-{line,offset-into-line} lookups are O(log n) in the worst
  // case (binary search), but in practice they're heavily clustered and
  // we do better than that by using the previous lookup's result
  // (lastIndex_) as a starting point.
  //
  // Checking if an offset lies within a particular line number
  // (isOnThisLine()) is O(1).
  //
  Vector<uint32_t, 128> lineStartOffsets_;

  /** The line number on which the source text begins. */
  uint32_t initialLineNum_;

  /**
   * The index corresponding to the last offset lookup -- used so that if
   * offset lookups proceed in increasing order, and and the offset appears
   * in the next couple lines from the last offset, we can avoid a full
   * binary-search.
   *
   * This is mutable because it's modified on every search, but that fact
   * isn't visible outside this class.
   */
  mutable uint32_t lastIndex_;

  uint32_t indexFromOffset(uint32_t offset) const;

  static const uint32_t MAX_PTR = UINT32_MAX;

  uint32_t lineNumberFromIndex(uint32_t index) const {
    return index + initialLineNum_;
  }

  uint32_t indexFromLineNumber(uint32_t lineNum) const {
    return lineNum - initialLineNum_;
  }

 public:
  SourceCoords(JSContext* cx, uint32_t initialLineNumber,
               uint32_t initialOffset);

  MOZ_MUST_USE bool add(uint32_t lineNum, uint32_t lineStartOffset);
  MOZ_MUST_USE bool fill(const SourceCoords& other);

  bool isOnThisLine(uint32_t offset, uint32_t lineNum, bool* onThisLine) const {
    uint32_t index = indexFromLineNumber(lineNum);
    if (index + 1 >= lineStartOffsets_.length()) {  // +1 due to sentinel
      return false;
    }
    *onThisLine = lineStartOffsets_[index] <= offset &&
                  offset < lineStartOffsets_[index + 1];
    return true;
  }

  /**
   * A token, computed for an offset in source text, that can be used to
   * access line number and line-offset information for that offset.
   *
   * LineToken *alone* exposes whether the corresponding offset is in the
   * the first line of source (which may not be 1, depending on
   * |initialLineNumber|), and whether it's in the same line as
   * another LineToken.
   */
  class LineToken {
    uint32_t index;
#ifdef DEBUG
    uint32_t offset_;  // stored for consistency-of-use assertions
#endif

    friend class SourceCoords;

   public:
    LineToken(uint32_t index, uint32_t offset)
        : index(index)
#ifdef DEBUG
          ,
          offset_(offset)
#endif
    {
    }

    bool isFirstLine() const { return index == 0; }

    bool isSameLine(LineToken other) const { return index == other.index; }

    void assertConsistentOffset(uint32_t offset) const {
      MOZ_ASSERT(offset_ == offset);
    }
  };

  /**
   * Compute a token usable to access information about the line at the
   * given offset.
   *
   * The only information directly accessible in a token is whether it
   * corresponds to the first line of source text (which may not be line
   * 1, depending on the |initialLineNumber| value used to construct
   * this).  Use |lineNumber(LineToken)| to compute the actual line
   * number (incorporating the contribution of |initialLineNumber|).
   */
  LineToken lineToken(uint32_t offset) const;

  /** Compute the line number for the given token. */
  uint32_t lineNumber(LineToken lineToken) const {
    return lineNumberFromIndex(lineToken.index);
  }

  /** Return the offset of the start of the line for |lineToken|. */
  uint32_t lineStart(LineToken lineToken) const {
    MOZ_ASSERT(lineToken.index + 1 < lineStartOffsets_.length(),
               "recorded line-start information must be available");
    return lineStartOffsets_[lineToken.index];
  }
};

enum class UnitsType : unsigned char {
  PossiblyMultiUnit = 0,
  GuaranteedSingleUnit = 1,
};

class ChunkInfo {
 private:
  // Store everything in |unsigned char|s so everything packs.
  unsigned char column_[sizeof(uint32_t)];
  unsigned char unitsType_;

 public:
  ChunkInfo(uint32_t col, UnitsType type)
      : unitsType_(static_cast<unsigned char>(type)) {
    memcpy(column_, &col, sizeof(col));
  }

  uint32_t column() const {
    uint32_t col;
    memcpy(&col, column_, sizeof(uint32_t));
    return col;
  }

  UnitsType unitsType() const {
    MOZ_ASSERT(unitsType_ <= 1, "unitsType_ must be 0 or 1");
    return static_cast<UnitsType>(unitsType_);
  }

  void guaranteeSingleUnits() {
    MOZ_ASSERT(unitsType() == UnitsType::PossiblyMultiUnit,
               "should only be setting to possibly optimize from the "
               "pessimistic case");
    unitsType_ = static_cast<unsigned char>(UnitsType::GuaranteedSingleUnit);
  }
};

enum class InvalidEscapeType {
  // No invalid character escapes.
  None,
  // A malformed \x escape.
  Hexadecimal,
  // A malformed \u escape.
  Unicode,
  // An otherwise well-formed \u escape which represents a
  // codepoint > 10FFFF.
  UnicodeOverflow,
  // An octal escape in a template token.
  Octal
};

class TokenStreamAnyChars : public TokenStreamShared {
 private:
  // Constant-at-construction fields.

  JSContext* const cx;

  /** Options used for parsing/tokenizing. */
  const JS::ReadOnlyCompileOptions& options_;

  /**
   * Pointer used internally to test whether in strict mode.  Use |strictMode()|
   * instead of this field.
   */
  StrictModeGetter* const strictModeGetter_;

  /** Input filename or null. */
  const char* const filename_;

  // Column number computation fields.

  /**
   * A map of (line number => sequence of the column numbers at
   * |ColumnChunkLength|-unit boundaries rewound [if needed] to the nearest code
   * point boundary).  (|TokenStreamAnyChars::computePartialColumn| is the sole
   * user of |ColumnChunkLength| and therefore contains its definition.)
   *
   * Entries appear in this map only when a column computation of sufficient
   * distance is performed on a line -- and only when the column is beyond the
   * first |ColumnChunkLength| units.  Each line's vector is lazily filled as
   * greater offsets require column computations.
   */
  mutable HashMap<uint32_t, Vector<ChunkInfo>> longLineColumnInfo_;

  // Computing accurate column numbers requires at *some* point linearly
  // iterating through prior source units in the line, to properly account for
  // multi-unit code points.  This is quadratic if counting happens repeatedly.
  //
  // But usually we need columns for advancing offsets through scripts.  By
  // caching the last ((line number, offset) => relative column) mapping (in
  // similar manner to how |SourceCoords::lastIndex_| is used to cache
  // (offset => line number) mappings) we can usually avoid re-iterating through
  // the common line prefix.
  //
  // Additionally, we avoid hash table lookup costs by caching the
  // |Vector<ChunkInfo>*| for the line of the last lookup.  (|nullptr| means we
  // must look it up -- or it hasn't been created yet.)  This pointer is nulled
  // when a lookup on a new line occurs, but as it's not a pointer at literal,
  // reallocatable element data, it's *not* invalidated when new entries are
  // added to such a vector.

  /**
   * The line in which the last column computation occurred, or UINT32_MAX if
   * no prior computation has yet happened.
   */
  mutable uint32_t lineOfLastColumnComputation_ = UINT32_MAX;

  /**
   * The chunk vector of the line for that last column computation.  This is
   * null if the chunk vector needs to be recalculated or initially created.
   */
  mutable Vector<ChunkInfo>* lastChunkVectorForLine_ = nullptr;

  /**
   * The offset (in code units) of the last column computation performed,
   * relative to source start.
   */
  mutable uint32_t lastOffsetOfComputedColumn_ = UINT32_MAX;

  /**
   * The column number for the offset (in code units) of the last column
   * computation performed, relative to source start.
   */
  mutable uint32_t lastComputedColumn_ = 0;

  // Intra-token fields.

  /**
   * The offset of the first invalid escape in a template literal.  (If there is
   * one -- if not, the value of this field is meaningless.)
   *
   * See also |invalidTemplateEscapeType|.
   */
  uint32_t invalidTemplateEscapeOffset = 0;

  /**
   * The type of the first invalid escape in a template literal.  (If there
   * isn't one, this will be |None|.)
   *
   * See also |invalidTemplateEscapeOffset|.
   */
  InvalidEscapeType invalidTemplateEscapeType = InvalidEscapeType::None;

  // Fields with values relevant across tokens (and therefore potentially across
  // function boundaries, such that lazy function parsing and stream-seeking
  // must take care in saving and restoring them).

  /** Line number and offset-to-line mapping information. */
  SourceCoords srcCoords;

  /** Circular token buffer of gotten tokens that have been ungotten. */
  Token tokens[ntokens] = {};

  /** The index in |tokens| of the last parsed token. */
  unsigned cursor_ = 0;

  /** The number of tokens in |tokens| available to be gotten. */
  unsigned lookahead = 0;

  /** The current line number. */
  unsigned lineno;

  /** Various flag bits (see above). */
  TokenStreamFlags flags = {};

  /** The offset of the start of the current line. */
  size_t linebase = 0;

  /** The start of the previous line, or |size_t(-1)| on the first line. */
  size_t prevLinebase = size_t(-1);

  /** The user's requested source URL.  Null if none has been set. */
  UniqueTwoByteChars displayURL_ = nullptr;

  /** The URL of the source map for this script.  Null if none has been set. */
  UniqueTwoByteChars sourceMapURL_ = nullptr;

  // Assorted boolean fields, none of which require maintenance across tokens,
  // stored at class end to minimize padding.

  /**
   * Whether syntax errors should or should not contain details about the
   * precise nature of the error.  (This is intended for use in suppressing
   * content-revealing details about syntax errors in cross-origin scripts on
   * the web.)
   */
  const bool mutedErrors;

  /**
   * An array storing whether a TokenKind observed while attempting to extend
   * a valid AssignmentExpression into an even longer AssignmentExpression
   * (e.g., extending '3' to '3 + 5') will terminate it without error.
   *
   * For example, ';' always ends an AssignmentExpression because it ends a
   * Statement or declaration.  '}' always ends an AssignmentExpression
   * because it terminates BlockStatement, FunctionBody, and embedded
   * expressions in TemplateLiterals.  Therefore both entries are set to true
   * in TokenStreamAnyChars construction.
   *
   * But e.g. '+' *could* extend an AssignmentExpression, so its entry here
   * is false.  Meanwhile 'this' can't extend an AssignmentExpression, but
   * it's only valid after a line break, so its entry here must be false.
   *
   * NOTE: This array could be static, but without C99's designated
   *       initializers it's easier zeroing here and setting the true entries
   *       in the constructor body.  (Having this per-instance might also aid
   *       locality.)  Don't worry!  Initialization time for each TokenStream
   *       is trivial.  See bug 639420.
   */
  bool isExprEnding[size_t(TokenKind::Limit)] = {};  // all-false initially

  // End of fields.

 public:
  TokenStreamAnyChars(JSContext* cx, const JS::ReadOnlyCompileOptions& options,
                      StrictModeGetter* smg);

  template <typename Unit, class AnyCharsAccess>
  friend class GeneralTokenStreamChars;
  template <typename Unit, class AnyCharsAccess>
  friend class TokenStreamChars;
  template <typename Unit, class AnyCharsAccess>
  friend class TokenStreamSpecific;

  template <typename Unit>
  friend class TokenStreamPosition;

  // Accessors.
  unsigned cursor() const { return cursor_; }
  unsigned nextCursor() const { return (cursor_ + 1) & ntokensMask; }
  unsigned aheadCursor(unsigned steps) const {
    return (cursor_ + steps) & ntokensMask;
  }

  const Token& currentToken() const { return tokens[cursor()]; }
  bool isCurrentTokenType(TokenKind type) const {
    return currentToken().type == type;
  }

  MOZ_MUST_USE bool checkOptions();

 private:
  PropertyName* reservedWordToPropertyName(TokenKind tt) const;

 public:
  PropertyName* currentName() const {
    if (isCurrentTokenType(TokenKind::Name) ||
        isCurrentTokenType(TokenKind::PrivateName)) {
      return currentToken().name();
    }

    MOZ_ASSERT(TokenKindIsPossibleIdentifierName(currentToken().type));
    return reservedWordToPropertyName(currentToken().type);
  }

  bool currentNameHasEscapes() const {
    if (isCurrentTokenType(TokenKind::Name) ||
        isCurrentTokenType(TokenKind::PrivateName)) {
      TokenPos pos = currentToken().pos;
      return (pos.end - pos.begin) != currentToken().name()->length();
    }

    MOZ_ASSERT(TokenKindIsPossibleIdentifierName(currentToken().type));
    return false;
  }

  bool isCurrentTokenAssignment() const {
    return TokenKindIsAssignment(currentToken().type);
  }

  // Flag methods.
  bool isEOF() const { return flags.isEOF; }
  bool sawOctalEscape() const { return flags.sawOctalEscape; }
  bool hadError() const { return flags.hadError; }
  void clearSawOctalEscape() { flags.sawOctalEscape = false; }

  bool hasInvalidTemplateEscape() const {
    return invalidTemplateEscapeType != InvalidEscapeType::None;
  }
  void clearInvalidTemplateEscape() {
    invalidTemplateEscapeType = InvalidEscapeType::None;
  }

 private:
  // This is private because it should only be called by the tokenizer while
  // tokenizing not by, for example, BytecodeEmitter.
  bool strictMode() const {
    return strictModeGetter_ && strictModeGetter_->strictMode();
  }

  void setInvalidTemplateEscape(uint32_t offset, InvalidEscapeType type) {
    MOZ_ASSERT(type != InvalidEscapeType::None);
    if (invalidTemplateEscapeType != InvalidEscapeType::None) {
      return;
    }
    invalidTemplateEscapeOffset = offset;
    invalidTemplateEscapeType = type;
  }

 public:
  // Call this immediately after parsing an OrExpression to allow scanning the
  // next token with SlashIsRegExp without asserting (even though we just
  // peeked at it in SlashIsDiv mode).
  //
  // It's OK to disable the assertion because the places where this is called
  // have peeked at the next token in SlashIsDiv mode, and checked that it is
  // *not* a Div token.
  //
  // To see why it is necessary to disable the assertion, consider these two
  // programs:
  //
  //     x = arg => q       // per spec, this is all one statement, and the
  //     /a/g;              // slashes are division operators
  //
  //     x = arg => {}      // per spec, ASI at the end of this line
  //     /a/g;              // and that's a regexp literal
  //
  // The first program shows why orExpr() has use SlashIsDiv mode when peeking
  // ahead for the next operator after parsing `q`. The second program shows
  // why matchOrInsertSemicolon() must use SlashIsRegExp mode when scanning
  // ahead for a semicolon.
  void allowGettingNextTokenWithSlashIsRegExp() {
#ifdef DEBUG
    // Check the precondition: Caller already peeked ahead at the next token,
    // in SlashIsDiv mode, and it is *not* a Div token.
    MOZ_ASSERT(hasLookahead());
    const Token& next = nextToken();
    MOZ_ASSERT(next.modifier == SlashIsDiv);
    MOZ_ASSERT(next.type != TokenKind::Div);
    tokens[nextCursor()].modifier = SlashIsRegExp;
#endif
  }

#ifdef DEBUG
  inline bool debugHasNoLookahead() const { return lookahead == 0; }
#endif

  bool hasDisplayURL() const { return displayURL_ != nullptr; }

  char16_t* displayURL() { return displayURL_.get(); }

  bool hasSourceMapURL() const { return sourceMapURL_ != nullptr; }

  char16_t* sourceMapURL() { return sourceMapURL_.get(); }

  JSContext* context() const { return cx; }

  using LineToken = SourceCoords::LineToken;

  LineToken lineToken(uint32_t offset) const {
    return srcCoords.lineToken(offset);
  }

  uint32_t lineNumber(LineToken lineToken) const {
    return srcCoords.lineNumber(lineToken);
  }

  uint32_t lineStart(LineToken lineToken) const {
    return srcCoords.lineStart(lineToken);
  }

  /**
   * Fill in |err|.
   *
   * If the token stream doesn't have location info for this error, use the
   * caller's location (including line/column number) and return false.  (No
   * line of context is set.)
   *
   * Otherwise fill in everything in |err| except 1) line/column numbers and
   * 2) line-of-context-related fields and return true.  The caller *must*
   * fill in the line/column number; filling the line of context is optional.
   */
  bool fillExceptingContext(ErrorMetadata* err, uint32_t offset);

  MOZ_ALWAYS_INLINE void updateFlagsForEOL() { flags.isDirtyLine = false; }

 private:
  /**
   * Compute the "partial" column number in Unicode code points of the absolute
   * |offset| within source text on the line of |lineToken| (which must have
   * been computed from |offset|).
   *
   * A partial column number on a line that isn't the first line is just the
   * actual column number.  But a partial column number on the first line is the
   * column number *ignoring the initial line/column of the script*.  For
   * example, consider this HTML with line/column number keys:
   *
   *                 1         2            3
   *       0123456789012345678901234   567890
   *     ------------------------------------
   *   1 | <html>
   *   2 | <head>
   *   3 |   <script>var x = 3;  x &lt; 4;
   *   4 | const y = 7;</script>
   *   5 | </head>
   *   6 | <body></body>
   *   7 | </html>
   *
   * The script would be compiled specifying initial (line, column) of (3, 10)
   * using |JS::ReadOnlyCompileOptions::{lineno,column}|.  And the column
   * reported by |computeColumn| for the "v" of |var| would be 10.  But the
   * partial column number of the "v" in |var|, that this function returns,
   * would be 0.  On the other hand, the column reported by |computeColumn| and
   * the partial column number returned by this function for the "c" in |const|
   * would both be 0, because it's not in the first line of source text.
   *
   * The partial column is with respect *only* to the JavaScript source text as
   * SpiderMonkey sees it.  In the example, the "&lt;" is converted to "<" by
   * the browser before SpiderMonkey would see it.  So the partial column of the
   * "4" in the inequality would be 16, not 19.
   *
   * Code points are not all equal length, so counting requires *some* kind of
   * linear-time counting from the start of the line.  This function attempts
   * various tricks to reduce this cost.  If these optimizations succeed,
   * repeated calls to this function on a line will pay a one-time cost linear
   * in the length of the line, then each call pays a separate constant-time
   * cost.  If the optimizations do not succeed, this function works in time
   * linear in the length of the line.
   *
   * It's unusual for a function in *this* class to be |Unit|-templated, but
   * while this operation manages |Unit|-agnostic fields in this class and in
   * |srcCoords|, it must *perform* |Unit|-sensitive computations to fill them.
   * And this is the best place to do that.
   */
  template <typename Unit>
  uint32_t computePartialColumn(const LineToken lineToken,
                                const uint32_t offset,
                                const SourceUnits<Unit>& sourceUnits) const;

  /**
   * Update line/column information for the start of a new line at
   * |lineStartOffset|.
   */
  MOZ_MUST_USE MOZ_ALWAYS_INLINE bool internalUpdateLineInfoForEOL(
      uint32_t lineStartOffset);

 public:
  const Token& nextToken() const {
    MOZ_ASSERT(hasLookahead());
    return tokens[nextCursor()];
  }

  bool hasLookahead() const { return lookahead > 0; }

  void advanceCursor() { cursor_ = (cursor_ + 1) & ntokensMask; }

  void retractCursor() { cursor_ = (cursor_ - 1) & ntokensMask; }

  Token* allocateToken() {
    advanceCursor();

    Token* tp = &tokens[cursor()];
    MOZ_MAKE_MEM_UNDEFINED(tp, sizeof(*tp));

    return tp;
  }

  // Push the last scanned token back into the stream.
  void ungetToken() {
    MOZ_ASSERT(lookahead < maxLookahead);
    lookahead++;
    retractCursor();
  }

 public:
  void adoptState(TokenStreamAnyChars& other) {
    // If |other| has fresh information from directives, overwrite any
    // previously recorded directives.  (There is no specification directing
    // that last-in-source-order directive controls, sadly.  We behave this way
    // in the ordinary case, so we ought do so here too.)
    if (auto& url = other.displayURL_) {
      displayURL_ = std::move(url);
    }
    if (auto& url = other.sourceMapURL_) {
      sourceMapURL_ = std::move(url);
    }
  }

  // Compute error metadata for an error at no offset.
  void computeErrorMetadataNoOffset(ErrorMetadata* err);

  // ErrorReporter API Helpers

  // Provide minimal set of error reporting API given we cannot use
  // ErrorReportMixin here. "report" prefix is added to avoid conflict with
  // ErrorReportMixin methods in TokenStream class.
  void reportErrorNoOffset(unsigned errorNumber, ...);
  void reportErrorNoOffsetVA(unsigned errorNumber, va_list* args);

  const JS::ReadOnlyCompileOptions& options() const { return options_; }

  const char* getFilename() const { return filename_; }
<<<<<<< HEAD

 private:
#if JS_COLUMN_DIMENSION_IS_CODE_POINTS()
  static constexpr uint32_t ColumnChunkLength = 128;

  enum class UnitsType : unsigned char{
      PossiblyMultiUnit = 0,
      GuaranteedSingleUnit = 1,
  };

  class ChunkInfo {
   public:
    ChunkInfo(uint32_t col, UnitsType type)
        : unitsType_(static_cast<unsigned char>(type)) {
      memcpy(column_, &col, sizeof(col));
    }

    uint32_t column() const {
      uint32_t col;
      memcpy(&col, column_, sizeof(uint32_t));
      return col;
    }

    UnitsType unitsType() const {
      MOZ_ASSERT(unitsType_ <= 1, "unitsType_ must be 0 or 1");
      return static_cast<UnitsType>(unitsType_);
    }

    void guaranteeSingleUnits() {
      MOZ_ASSERT(unitsType() == UnitsType::PossiblyMultiUnit,
                 "should only be setting to possibly optimize from the "
                 "pessimistic case");
      unitsType_ = static_cast<unsigned char>(UnitsType::GuaranteedSingleUnit);
    }

   private:
    // Store everything in |unsigned char|s so everything packs.
    unsigned char column_[sizeof(uint32_t)];
    unsigned char unitsType_;
  };

  /**
   * Line number (of lines at least |ColumnChunkLength| code units long) to
   * a sequence of the column numbers at |ColumnChunkLength| boundaries rewound
   * (if needed) to the nearest code point boundary.
   *
   * Entries appear in this map only when a column computation of sufficient
   * distance is performed on a line, and the vectors are lazily filled as
   * greater offsets within lines require column computations.
   */
  mutable HashMap<uint32_t, Vector<ChunkInfo>> longLineColumnInfo_;
#endif  // JS_COLUMN_DIMENSION_IS_CODE_POINTS()

 protected:
  // Options used for parsing/tokenizing.
  const JS::ReadOnlyCompileOptions& options_;

  Token tokens[ntokens];  // circular token buffer
 private:
  unsigned cursor_;  // index of last parsed token
 protected:
  unsigned lookahead;      // count of lookahead tokens
  unsigned lineno;         // current line number
  TokenStreamFlags flags;  // flags -- see above
  size_t linebase;         // start of current line
  size_t
      prevLinebase;  // start of previous line;  size_t(-1) if on the first line
  const char* filename_;             // input filename or null
  UniqueTwoByteChars displayURL_;    // the user's requested source URL or null
  UniqueTwoByteChars sourceMapURL_;  // source map's filename or null

  // Taintfox - this needs to be added to this class somehow
  // CharBuffer          tokenbuf;           // current token string buffer
  // StringTaint         tokenbufTaint;      // taint information for the tokenbuf

  /**
   * An array storing whether a TokenKind observed while attempting to extend
   * a valid AssignmentExpression into an even longer AssignmentExpression
   * (e.g., extending '3' to '3 + 5') will terminate it without error.
   *
   * For example, ';' always ends an AssignmentExpression because it ends a
   * Statement or declaration.  '}' always ends an AssignmentExpression
   * because it terminates BlockStatement, FunctionBody, and embedded
   * expressions in TemplateLiterals.  Therefore both entries are set to true
   * in TokenStreamAnyChars construction.
   *
   * But e.g. '+' *could* extend an AssignmentExpression, so its entry here
   * is false.  Meanwhile 'this' can't extend an AssignmentExpression, but
   * it's only valid after a line break, so its entry here must be false.
   *
   * NOTE: This array could be static, but without C99's designated
   *       initializers it's easier zeroing here and setting the true entries
   *       in the constructor body.  (Having this per-instance might also aid
   *       locality.)  Don't worry!  Initialization time for each TokenStream
   *       is trivial.  See bug 639420.
   */
  bool isExprEnding[size_t(TokenKind::Limit)] = {};  // all-false initially

  JSContext* const cx;
  bool mutedErrors;
  StrictModeGetter* strictModeGetter;  // used to test for strict mode

#if JS_COLUMN_DIMENSION_IS_CODE_POINTS()
  // Computing accurate column numbers requires at *some* point linearly
  // iterating through prior source units in the line to properly account for
  // multi-unit code points.  This is quadratic if counting happens repeatedly.
  //
  // But usually we need columns for advancing offsets through scripts.  By
  // caching the last ((line number, offset) => relative column) mapping (in
  // similar manner to how |SourceUnits::lastIndex_| is used to cache
  // (offset => line number) mappings) we can usually avoid re-iterating through
  // the common line prefix.
  //
  // Additionally, we avoid hash table lookup costs by caching the
  // |Vector<ChunkInfo>*| for the line of the last lookup.  (|nullptr| means we
  // have to look it up -- or it hasn't been created yet.)  This pointer is
  // invalidated when a lookup on a new line occurs, but as it's not a pointer
  // at literal element data, it's *not* invalidated when new entries are added
  // to such a vector.
  mutable uint32_t lineOfLastColumnComputation_ = UINT32_MAX;
  mutable Vector<ChunkInfo>* lastChunkVectorForLine_ = nullptr;
  mutable uint32_t lastOffsetOfComputedColumn_ = UINT32_MAX;
  mutable uint32_t lastComputedColumn_ = 0;
#endif  // JS_COLUMN_DIMENSION_IS_CODE_POINTS()
=======
>>>>>>> 1b133f0e
};

constexpr char16_t CodeUnitValue(char16_t unit) { return unit; }

constexpr uint8_t CodeUnitValue(mozilla::Utf8Unit unit) {
  return unit.toUint8();
}

template <typename Unit>
class TokenStreamCharsBase;

template <typename T>
inline bool IsLineTerminator(T) = delete;

inline bool IsLineTerminator(char32_t codePoint) {
  return codePoint == '\n' || codePoint == '\r' ||
         codePoint == unicode::LINE_SEPARATOR ||
         codePoint == unicode::PARA_SEPARATOR;
}

inline bool IsLineTerminator(char16_t unit) {
  // Every LineTerminator fits in char16_t, so this is exact.
  return IsLineTerminator(static_cast<char32_t>(unit));
}

template <typename Unit>
struct SourceUnitTraits;

template <>
struct SourceUnitTraits<char16_t> {
 public:
  static constexpr uint8_t maxUnitsLength = 2;

  static constexpr size_t lengthInUnits(char32_t codePoint) {
    return codePoint < unicode::NonBMPMin ? 1 : 2;
  }
};

template <>
struct SourceUnitTraits<mozilla::Utf8Unit> {
 public:
  static constexpr uint8_t maxUnitsLength = 4;

  static constexpr size_t lengthInUnits(char32_t codePoint) {
    return codePoint < 0x80
               ? 1
               : codePoint < 0x800 ? 2 : codePoint < 0x10000 ? 3 : 4;
  }
};

/**
 * PeekedCodePoint represents the result of peeking ahead in some source text
 * to determine the next validly-encoded code point.
 *
 * If there isn't a valid code point, then |isNone()|.
 *
 * But if there *is* a valid code point, then |!isNone()|, the code point has
 * value |codePoint()| and its length in code units is |lengthInUnits()|.
 *
 * Conceptually, this class is |Maybe<struct { char32_t v; uint8_t len; }>|.
 */
template <typename Unit>
class PeekedCodePoint final {
  char32_t codePoint_ = 0;
  uint8_t lengthInUnits_ = 0;

 private:
  using SourceUnitTraits = frontend::SourceUnitTraits<Unit>;

  PeekedCodePoint() = default;

 public:
  /**
   * Create a peeked code point with the given value and length in code
   * units.
   *
   * While the latter value is computable from the former for both UTF-8 and
   * JS's version of UTF-16, the caller likely computed a length in units in
   * the course of determining the peeked value.  Passing both here avoids
   * recomputation and lets us do a consistency-checking assertion.
   */
  PeekedCodePoint(char32_t codePoint, uint8_t lengthInUnits)
      : codePoint_(codePoint), lengthInUnits_(lengthInUnits) {
    MOZ_ASSERT(codePoint <= unicode::NonBMPMax);
    MOZ_ASSERT(lengthInUnits != 0, "bad code point length");
    MOZ_ASSERT(lengthInUnits == SourceUnitTraits::lengthInUnits(codePoint));
  }

  /** Create a PeekedCodeUnit that represents no valid code point. */
  static PeekedCodePoint none() { return PeekedCodePoint(); }

  /** True if no code point was found, false otherwise. */
  bool isNone() const { return lengthInUnits_ == 0; }

  /** If a code point was found, its value. */
  char32_t codePoint() const {
    MOZ_ASSERT(!isNone());
    return codePoint_;
  }

  /** If a code point was found, its length in code units. */
  uint8_t lengthInUnits() const {
    MOZ_ASSERT(!isNone());
    return lengthInUnits_;
  }
};

inline PeekedCodePoint<char16_t> PeekCodePoint(const char16_t* const ptr,
                                               const char16_t* const end) {
  if (MOZ_UNLIKELY(ptr >= end)) {
    return PeekedCodePoint<char16_t>::none();
  }

  char16_t lead = ptr[0];

  char32_t c;
  uint8_t len;
  if (MOZ_LIKELY(!unicode::IsLeadSurrogate(lead)) ||
      MOZ_UNLIKELY(ptr + 1 >= end || !unicode::IsTrailSurrogate(ptr[1]))) {
    c = lead;
    len = 1;
  } else {
    c = unicode::UTF16Decode(lead, ptr[1]);
    len = 2;
  }

  return PeekedCodePoint<char16_t>(c, len);
}

inline PeekedCodePoint<mozilla::Utf8Unit> PeekCodePoint(
    const mozilla::Utf8Unit* const ptr, const mozilla::Utf8Unit* const end) {
  if (MOZ_UNLIKELY(ptr >= end)) {
    return PeekedCodePoint<mozilla::Utf8Unit>::none();
  }

  const mozilla::Utf8Unit lead = ptr[0];
  if (mozilla::IsAscii(lead)) {
    return PeekedCodePoint<mozilla::Utf8Unit>(lead.toUint8(), 1);
  }

  const mozilla::Utf8Unit* afterLead = ptr + 1;
  mozilla::Maybe<char32_t> codePoint =
      mozilla::DecodeOneUtf8CodePoint(lead, &afterLead, end);
  if (codePoint.isNothing()) {
    return PeekedCodePoint<mozilla::Utf8Unit>::none();
  }

  auto len =
      mozilla::AssertedCast<uint8_t>(mozilla::PointerRangeSize(ptr, afterLead));
  MOZ_ASSERT(len <= 4);

  return PeekedCodePoint<mozilla::Utf8Unit>(codePoint.value(), len);
}

inline bool IsSingleUnitLineTerminator(mozilla::Utf8Unit unit) {
  // BEWARE: The Unicode line/paragraph separators don't fit in a single
  //         UTF-8 code unit, so this test is exact for Utf8Unit but inexact
  //         for UTF-8 as a whole.  Users must handle |unit| as start of a
  //         Unicode LineTerminator themselves!
  return unit == mozilla::Utf8Unit('\n') || unit == mozilla::Utf8Unit('\r');
}

// This is the low-level interface to the JS source code buffer.  It just gets
// raw Unicode code units -- 16-bit char16_t units of source text that are not
// (always) full code points, and 8-bit units of UTF-8 source text soon.
// TokenStreams functions are layered on top and do some extra stuff like
// converting all EOL sequences to '\n', tracking the line number, and setting
// |flags.isEOF|.  (The "raw" in "raw Unicode code units" refers to the lack of
// EOL sequence normalization.)
//
// buf[0..length-1] often represents a substring of some larger source,
// where we have only the substring in memory. The |startOffset| argument
// indicates the offset within this larger string at which our string
// begins, the offset of |buf[0]|.
template <typename Unit>
class SourceUnits {
 private:
  /** Base of buffer. */
  const Unit* base_;

  /** Offset of base_[0]. */
  uint32_t startOffset_;

  /** Limit for quick bounds check. */
  const Unit* limit_;

  /** Next char to get. */
  const Unit* ptr;

 public:
  SourceUnits(const Unit* units, size_t length, size_t startOffset)
      : base_(units),
        startOffset_(startOffset),
        limit_(units + length),
        ptr(units) {}

  bool atStart() const {
    MOZ_ASSERT(!isPoisoned(), "shouldn't be using if poisoned");
    return ptr == base_;
  }

  bool atEnd() const {
    MOZ_ASSERT(!isPoisoned(), "shouldn't be using if poisoned");
    MOZ_ASSERT(ptr <= limit_, "shouldn't have overrun");
    return ptr >= limit_;
  }

  size_t remaining() const {
    MOZ_ASSERT(!isPoisoned(),
               "can't get a count of remaining code units if poisoned");
    return mozilla::PointerRangeSize(ptr, limit_);
  }

  size_t startOffset() const { return startOffset_; }

  size_t offset() const {
    return startOffset_ + mozilla::PointerRangeSize(base_, ptr);
  }

  const Unit* codeUnitPtrAt(size_t offset) const {
    MOZ_ASSERT(!isPoisoned(), "shouldn't be using if poisoned");
    MOZ_ASSERT(startOffset_ <= offset);
    MOZ_ASSERT(offset - startOffset_ <=
               mozilla::PointerRangeSize(base_, limit_));
    return base_ + (offset - startOffset_);
  }

  const Unit* current() const { return ptr; }

  const Unit* limit() const { return limit_; }

  Unit previousCodeUnit() {
    MOZ_ASSERT(!isPoisoned(), "can't get previous code unit if poisoned");
    MOZ_ASSERT(!atStart(), "must have a previous code unit to get");
    return *(ptr - 1);
  }

  Unit getCodeUnit() {
    return *ptr++;  // this will nullptr-crash if poisoned
  }

  Unit peekCodeUnit() const {
    return *ptr;  // this will nullptr-crash if poisoned
  }

  /**
   * Determine the next code point in source text.  The code point is not
   * normalized: '\r', '\n', '\u2028', and '\u2029' are returned literally.
   * If there is no next code point because |atEnd()|, or if an encoding
   * error is encountered, return a |PeekedCodePoint| that |isNone()|.
   *
   * This function does not report errors: code that attempts to get the next
   * code point must report any error.
   *
   * If a next code point is found, it may be consumed by passing it to
   * |consumeKnownCodePoint|.
   */
  PeekedCodePoint<Unit> peekCodePoint() const {
    return PeekCodePoint(ptr, limit_);
  }

 private:
#ifdef DEBUG
  void assertNextCodePoint(const PeekedCodePoint<Unit>& peeked);
#endif

 public:
  /**
   * Consume a peeked code point that |!isNone()|.
   *
   * This call DOES NOT UPDATE LINE-STATUS.  You may need to call
   * |updateLineInfoForEOL()| and |updateFlagsForEOL()| if this consumes a
   * LineTerminator.  Note that if this consumes '\r', you also must consume
   * an optional '\n' (i.e. a full LineTerminatorSequence) before doing so.
   */
  void consumeKnownCodePoint(const PeekedCodePoint<Unit>& peeked) {
    MOZ_ASSERT(!peeked.isNone());
    MOZ_ASSERT(peeked.lengthInUnits() <= remaining());

#ifdef DEBUG
    assertNextCodePoint(peeked);
#endif

    ptr += peeked.lengthInUnits();
  }

  /** Match |n| hexadecimal digits and store their value in |*out|. */
  bool matchHexDigits(uint8_t n, char16_t* out) {
    MOZ_ASSERT(!isPoisoned(), "shouldn't peek into poisoned SourceUnits");
    MOZ_ASSERT(n <= 4, "hexdigit value can't overflow char16_t");
    if (n > remaining()) {
      return false;
    }

    char16_t v = 0;
    for (uint8_t i = 0; i < n; i++) {
      auto unit = CodeUnitValue(ptr[i]);
      if (!mozilla::IsAsciiHexDigit(unit)) {
        return false;
      }

      v = (v << 4) | mozilla::AsciiAlphanumericToNumber(unit);
    }

    *out = v;
    ptr += n;
    return true;
  }

  bool matchCodeUnits(const char* chars, uint8_t length) {
    MOZ_ASSERT(!isPoisoned(), "shouldn't match into poisoned SourceUnits");
    if (length > remaining()) {
      return false;
    }

    const Unit* start = ptr;
    const Unit* end = ptr + length;
    while (ptr < end) {
      if (*ptr++ != Unit(*chars++)) {
        ptr = start;
        return false;
      }
    }

    return true;
  }

  void skipCodeUnits(uint32_t n) {
    MOZ_ASSERT(!isPoisoned(), "shouldn't use poisoned SourceUnits");
    MOZ_ASSERT(n <= remaining(), "shouldn't skip beyond end of SourceUnits");
    ptr += n;
  }

  void unskipCodeUnits(uint32_t n) {
    MOZ_ASSERT(!isPoisoned(), "shouldn't use poisoned SourceUnits");
    MOZ_ASSERT(n <= mozilla::PointerRangeSize(base_, ptr),
               "shouldn't unskip beyond start of SourceUnits");
    ptr -= n;
  }

 private:
  friend class TokenStreamCharsBase<Unit>;

  bool internalMatchCodeUnit(Unit c) {
    MOZ_ASSERT(!isPoisoned(), "shouldn't use poisoned SourceUnits");
    if (MOZ_LIKELY(!atEnd()) && *ptr == c) {
      ptr++;
      return true;
    }
    return false;
  }

 public:
  void consumeKnownCodeUnit(Unit c) {
    MOZ_ASSERT(!isPoisoned(), "shouldn't use poisoned SourceUnits");
    MOZ_ASSERT(*ptr == c, "consuming the wrong code unit");
    ptr++;
  }

  /**
   * Unget the '\n' (CR) that precedes a '\n' (LF), when ungetting a line
   * terminator that's a full "\r\n" sequence.  If the prior code unit isn't
   * '\r', do nothing.
   */
  void ungetOptionalCRBeforeLF() {
    MOZ_ASSERT(!isPoisoned(),
               "shouldn't unget a '\\r' from poisoned SourceUnits");
    MOZ_ASSERT(*ptr == Unit('\n'),
               "function should only be called when a '\\n' was just "
               "ungotten, and any '\\r' preceding it must also be "
               "ungotten");
    if (*(ptr - 1) == Unit('\r')) {
      ptr--;
    }
  }

  /** Unget U+2028 LINE SEPARATOR or U+2029 PARAGRAPH SEPARATOR. */
  inline void ungetLineOrParagraphSeparator();

  void ungetCodeUnit() {
    MOZ_ASSERT(!isPoisoned(), "can't unget from poisoned units");
    MOZ_ASSERT(!atStart(), "can't unget if currently at start");
    ptr--;
  }

  const Unit* addressOfNextCodeUnit(bool allowPoisoned = false) const {
    MOZ_ASSERT_IF(!allowPoisoned, !isPoisoned());
    return ptr;
  }

  // Use this with caution!
  void setAddressOfNextCodeUnit(const Unit* a, bool allowPoisoned = false) {
    MOZ_ASSERT_IF(!allowPoisoned, a);
    ptr = a;
  }

  // Poison the SourceUnits so they can't be accessed again.
  void poisonInDebug() {
#ifdef DEBUG
    ptr = nullptr;
#endif
  }

 private:
  bool isPoisoned() const {
#ifdef DEBUG
    // |ptr| can be null for unpoisoned SourceUnits if this was initialized with
    // |units == nullptr| and |length == 0|.  In that case, for lack of any
    // better options, consider this to not be poisoned.
    return ptr == nullptr && ptr != limit_;
#else
    return false;
#endif
  }

 public:
  /**
   * Consume the rest of a single-line comment (but not the EOL/EOF that
   * terminates it).
   *
   * If an encoding error is encountered -- possible only for UTF-8 because
   * JavaScript's conception of UTF-16 encompasses any sequence of 16-bit
   * code units -- valid code points prior to the encoding error are consumed
   * and subsequent invalid code units are not consumed.  For example, given
   * these UTF-8 code units:
   *
   *   'B'   'A'  'D'  ':'   <bad code unit sequence>
   *   0x42  0x41 0x44 0x3A  0xD0 0x00 ...
   *
   * the first four code units are consumed, but 0xD0 and 0x00 are not
   * consumed because 0xD0 encodes a two-byte lead unit but 0x00 is not a
   * valid trailing code unit.
   *
   * It is expected that the caller will report such an encoding error when
   * it attempts to consume the next code point.
   */
  void consumeRestOfSingleLineComment();

  /**
   * The maximum radius of code around the location of an error that should
   * be included in a syntax error message -- this many code units to either
   * side.  The resulting window of data is then accordinngly trimmed so that
   * the window contains only validly-encoded data.
   *
   * Because this number is the same for both UTF-8 and UTF-16, windows in
   * UTF-8 may contain fewer code points than windows in UTF-16.  As we only
   * use this for error messages, we don't particularly care.
   */
  static constexpr size_t WindowRadius = ErrorMetadata::lineOfContextRadius;

  /**
   * From absolute offset |offset|, search backward to find an absolute
   * offset within source text, no further than |WindowRadius| code units
   * away from |offset|, such that all code points from that offset to
   * |offset| are valid, non-LineTerminator code points.
   */
  size_t findWindowStart(size_t offset) const;

  /**
   * From absolute offset |offset|, find an absolute offset within source
   * text, no further than |WindowRadius| code units away from |offset|, such
   * that all code units from |offset| to that offset are valid,
   * non-LineTerminator code points.
   */
  size_t findWindowEnd(size_t offset) const;

  /**
   * Given a |window| of |encodingSpecificWindowLength| units encoding valid
   * Unicode text, with index |encodingSpecificTokenOffset| indicating a
   * particular code point boundary in |window|, compute the corresponding
   * token offset and length if |window| were encoded in UTF-16.  For
   * example:
   *
   *   // U+03C0 GREEK SMALL LETTER PI is encoded as 0xCF 0x80.
   *   const Utf8Unit* encodedWindow =
   *     reinterpret_cast<const Utf8Unit*>(u8"ππππ = @ FAIL");
   *   size_t encodedTokenOffset = 11; // 2 * 4 + ' = '.length
   *   size_t encodedWindowLength = 17; // 2 * 4 + ' = @ FAIL'.length
   *   size_t utf16Offset, utf16Length;
   *   computeWindowOffsetAndLength(encodedWindow,
   *                                encodedTokenOffset, &utf16Offset,
   *                                encodedWindowLength, &utf16Length);
   *   MOZ_ASSERT(utf16Offset == 7);
   *   MOZ_ASSERT(utf16Length = 13);
   *
   * This function asserts if called for UTF-16: the sole caller can avoid
   * computing UTF-16 offsets when they're definitely the same as the encoded
   * offsets.
   */
  inline void computeWindowOffsetAndLength(const Unit* encodeWindow,
                                           size_t encodingSpecificTokenOffset,
                                           size_t* utf16TokenOffset,
                                           size_t encodingSpecificWindowLength,
                                           size_t* utf16WindowLength);
};

template <>
inline void SourceUnits<char16_t>::ungetLineOrParagraphSeparator() {
#ifdef DEBUG
  char16_t prev = previousCodeUnit();
#endif
  MOZ_ASSERT(prev == unicode::LINE_SEPARATOR ||
             prev == unicode::PARA_SEPARATOR);

  ungetCodeUnit();
}

template <>
inline void SourceUnits<mozilla::Utf8Unit>::ungetLineOrParagraphSeparator() {
  unskipCodeUnits(3);

  MOZ_ASSERT(ptr[0].toUint8() == 0xE2);
  MOZ_ASSERT(ptr[1].toUint8() == 0x80);

#ifdef DEBUG
  uint8_t last = ptr[2].toUint8();
#endif
  MOZ_ASSERT(last == 0xA8 || last == 0xA9);
}

class TokenStreamCharsShared {
  // Using char16_t (not Unit) is a simplifying decision that hopefully
  // eliminates the need for a UTF-8 regular expression parser and makes
  // |copyCharBufferTo| markedly simpler.
  using CharBuffer = Vector<char16_t, 32>;

 protected:
  /**
   * Buffer transiently used to store sequences of identifier or string code
   * points when such can't be directly processed from the original source
   * text (e.g. because it contains escapes).
   */
  CharBuffer charBuffer;

  // Taintfox: TODO: link this taint to the charBuffer
  StringTaint _taint;

 protected:
  explicit TokenStreamCharsShared(JSContext* cx, const StringTaint& taint)
    : charBuffer(cx),
      _taint(taint) {}

  MOZ_MUST_USE bool appendCodePointToCharBuffer(uint32_t codePoint);

  MOZ_MUST_USE bool copyCharBufferTo(
      JSContext* cx, UniquePtr<char16_t[], JS::FreePolicy>* destination);

  /**
   * Determine whether a code unit constitutes a complete ASCII code point.
   * (The code point's exact value might not be used, however, if subsequent
   * code observes that |unit| is part of a LineTerminatorSequence.)
   */
  static constexpr MOZ_ALWAYS_INLINE MOZ_MUST_USE bool isAsciiCodePoint(
      int32_t unit) {
    return mozilla::IsAscii(static_cast<char32_t>(unit));
  }

  JSAtom* drainCharBufferIntoAtom(JSContext* cx) {
    JSAtom* atom = AtomizeChars(cx, charBuffer.begin(), charBuffer.length());
    charBuffer.clear();
    return atom;
  }

 protected:
  void adoptState(TokenStreamCharsShared& other) {
    // The other stream's buffer may contain information for a
    // gotten-then-ungotten token, that we must transfer into this stream so
    // that token's final get behaves as desired.
    charBuffer = std::move(other.charBuffer);
  }

 public:
  CharBuffer& getCharBuffer() { return charBuffer; }
};

inline mozilla::Span<const char> ToCharSpan(
    mozilla::Span<const mozilla::Utf8Unit> codeUnits) {
  static_assert(alignof(char) == alignof(mozilla::Utf8Unit),
                "must have equal alignment to reinterpret_cast<>");
  static_assert(sizeof(char) == sizeof(mozilla::Utf8Unit),
                "must have equal size to reinterpret_cast<>");

  // This cast is safe for two reasons.
  //
  // First, per C++11 [basic.lval]p10 it is permitted to access any object's
  // memory through |char|.
  //
  // Second, Utf8Unit *contains* a |char|.  Examining that memory as |char|
  // is simply, per C++11 [basic.lval]p10, to access the memory according to
  // the dynamic type of the object: essentially trivially safe.
  return mozilla::MakeSpan(reinterpret_cast<const char*>(codeUnits.data()),
                           codeUnits.size());
}

template <typename Unit>
class TokenStreamCharsBase : public TokenStreamCharsShared {
 protected:
  using SourceUnits = frontend::SourceUnits<Unit>;

  /** Code units in the source code being tokenized. */
  SourceUnits sourceUnits;

  // End of fields.

 protected:
  TokenStreamCharsBase(JSContext* cx, const Unit* units, size_t length,
                       const StringTaint& taint, size_t startOffset);

  /**
   * Convert a non-EOF code unit returned by |getCodeUnit()| or
   * |peekCodeUnit()| to a Unit code unit.
   */
  inline Unit toUnit(int32_t codeUnitValue);

  void ungetCodeUnit(int32_t c) {
    if (c == EOF) {
      return;
    }

    sourceUnits.ungetCodeUnit();
  }

  static MOZ_ALWAYS_INLINE JSAtom* atomizeSourceChars(
      JSContext* cx, mozilla::Span<const Unit> units);

  /**
   * Try to match a non-LineTerminator ASCII code point.  Return true iff it
   * was matched.
   */
  bool matchCodeUnit(char expect) {
    MOZ_ASSERT(mozilla::IsAscii(expect));
    MOZ_ASSERT(expect != '\r');
    MOZ_ASSERT(expect != '\n');
    return this->sourceUnits.internalMatchCodeUnit(Unit(expect));
  }

  /**
   * Try to match an ASCII LineTerminator code point.  Return true iff it was
   * matched.
   */
  bool matchLineTerminator(char expect) {
    MOZ_ASSERT(expect == '\r' || expect == '\n');
    return this->sourceUnits.internalMatchCodeUnit(Unit(expect));
  }

  template <typename T>
  bool matchCodeUnit(T) = delete;
  template <typename T>
  bool matchLineTerminator(T) = delete;

  int32_t peekCodeUnit() {
    return MOZ_LIKELY(!sourceUnits.atEnd())
               ? CodeUnitValue(sourceUnits.peekCodeUnit())
               : EOF;
  }

  /** Consume a known, non-EOF code unit. */
  inline void consumeKnownCodeUnit(int32_t unit);

  // Forbid accidental calls to consumeKnownCodeUnit *not* with the single
  // unit-or-EOF type.  Unit should use SourceUnits::consumeKnownCodeUnit;
  // CodeUnitValue() results should go through toUnit(), or better yet just
  // use the original Unit.
  template <typename T>
  inline void consumeKnownCodeUnit(T) = delete;

  /**
   * Accumulate the provided range of already-validated text (valid UTF-8, or
   * anything if Unit is char16_t because JS allows lone surrogates) into
   * |charBuffer|.  Normalize '\r', '\n', and "\r\n" into '\n'.
   */
  MOZ_MUST_USE bool fillCharBufferFromSourceNormalizingAsciiLineBreaks(
      const Unit* cur, const Unit* end);

  /**
   * Add a null-terminated line of context to error information, for the line
   * in |sourceUnits| that contains |offset|.  Also record the window's
   * length and the offset of the error in the window.  (Don't bother adding
   * a line of context if it would be empty.)
   *
   * The window will contain no LineTerminators of any kind, and it will not
   * extend more than |SourceUnits::WindowRadius| to either side of |offset|,
   * nor into the previous or next lines.
   *
   * This function is quite internal, and you probably should be calling one
   * of its existing callers instead.
   */
  MOZ_MUST_USE bool addLineOfContext(ErrorMetadata* err, uint32_t offset);
};

template <>
inline char16_t TokenStreamCharsBase<char16_t>::toUnit(int32_t codeUnitValue) {
  MOZ_ASSERT(codeUnitValue != EOF, "EOF is not a Unit");
  return mozilla::AssertedCast<char16_t>(codeUnitValue);
}

template <>
inline mozilla::Utf8Unit TokenStreamCharsBase<mozilla::Utf8Unit>::toUnit(
    int32_t value) {
  MOZ_ASSERT(value != EOF, "EOF is not a Unit");
  return mozilla::Utf8Unit(mozilla::AssertedCast<unsigned char>(value));
}

template <typename Unit>
inline void TokenStreamCharsBase<Unit>::consumeKnownCodeUnit(int32_t unit) {
  sourceUnits.consumeKnownCodeUnit(toUnit(unit));
}

template <>
/* static */ MOZ_ALWAYS_INLINE JSAtom*
TokenStreamCharsBase<char16_t>::atomizeSourceChars(
    JSContext* cx, mozilla::Span<const char16_t> units) {
  return AtomizeChars(cx, units.data(), units.size());
}

template <>
/* static */ MOZ_ALWAYS_INLINE JSAtom*
TokenStreamCharsBase<mozilla::Utf8Unit>::atomizeSourceChars(
    JSContext* cx, mozilla::Span<const mozilla::Utf8Unit> units) {
  auto chars = ToCharSpan(units);
  return AtomizeUTF8Chars(cx, chars.data(), chars.size());
}

template <typename Unit>
class SpecializedTokenStreamCharsBase;

template <>
class SpecializedTokenStreamCharsBase<char16_t>
    : public TokenStreamCharsBase<char16_t> {
  using CharsBase = TokenStreamCharsBase<char16_t>;

 protected:
  using TokenStreamCharsShared::isAsciiCodePoint;
  // Deliberately don't |using| |sourceUnits| because of bug 1472569.  :-(

  using typename CharsBase::SourceUnits;

 protected:
  // These APIs are only usable by UTF-16-specific code.

  /**
   * Given |lead| already consumed, consume and return the code point encoded
   * starting from it.  Infallible because lone surrogates in JS encode a
   * "code point" of the same value.
   */
  char32_t infallibleGetNonAsciiCodePointDontNormalize(char16_t lead) {
    MOZ_ASSERT(!isAsciiCodePoint(lead));
    MOZ_ASSERT(this->sourceUnits.previousCodeUnit() == lead);

    // Handle single-unit code points and lone trailing surrogates.
    if (MOZ_LIKELY(!unicode::IsLeadSurrogate(lead)) ||
        // Or handle lead surrogates not paired with trailing surrogates.
        MOZ_UNLIKELY(
            this->sourceUnits.atEnd() ||
            !unicode::IsTrailSurrogate(this->sourceUnits.peekCodeUnit()))) {
      return lead;
    }

    // Otherwise it's a multi-unit code point.
    return unicode::UTF16Decode(lead, this->sourceUnits.getCodeUnit());
  }

 protected:
  // These APIs are in both SpecializedTokenStreamCharsBase specializations
  // and so are usable in subclasses no matter what Unit is.

  using CharsBase::CharsBase;
};

template <>
class SpecializedTokenStreamCharsBase<mozilla::Utf8Unit>
    : public TokenStreamCharsBase<mozilla::Utf8Unit> {
  using CharsBase = TokenStreamCharsBase<mozilla::Utf8Unit>;

 protected:
  // Deliberately don't |using| |sourceUnits| because of bug 1472569.  :-(

 protected:
  // These APIs are only usable by UTF-8-specific code.

  using typename CharsBase::SourceUnits;

  /**
   * A mutable iterator-wrapper around |SourceUnits| that translates
   * operators to calls to |SourceUnits::getCodeUnit()| and similar.
   *
   * This class is expected to be used in concert with |SourceUnitsEnd|.
   */
  class SourceUnitsIterator {
    SourceUnits& sourceUnits_;
#ifdef DEBUG
    // In iterator copies created by the post-increment operator, a pointer
    // at the next source text code unit when the post-increment operator
    // was called, cleared when the iterator is dereferenced.
    mutable mozilla::Maybe<const mozilla::Utf8Unit*>
        currentBeforePostIncrement_;
#endif

   public:
    explicit SourceUnitsIterator(SourceUnits& sourceUnits)
        : sourceUnits_(sourceUnits) {}

    mozilla::Utf8Unit operator*() const {
      // operator* is expected to get the *next* value from an iterator
      // not pointing at the end of the underlying range.  However, the
      // sole use of this is in the context of an expression of the form
      // |*iter++|, that performed the |sourceUnits_.getCodeUnit()| in
      // the |operator++(int)| below -- so dereferencing acts on a
      // |sourceUnits_| already advanced.  Therefore the correct unit to
      // return is the previous one.
      MOZ_ASSERT(currentBeforePostIncrement_.value() + 1 ==
                 sourceUnits_.current());
#ifdef DEBUG
      currentBeforePostIncrement_.reset();
#endif
      return sourceUnits_.previousCodeUnit();
    }

    SourceUnitsIterator operator++(int) {
      MOZ_ASSERT(currentBeforePostIncrement_.isNothing(),
                 "the only valid operation on a post-incremented "
                 "iterator is dereferencing a single time");

      SourceUnitsIterator copy = *this;
#ifdef DEBUG
      copy.currentBeforePostIncrement_.emplace(sourceUnits_.current());
#endif

      sourceUnits_.getCodeUnit();
      return copy;
    }

    void operator-=(size_t n) {
      MOZ_ASSERT(currentBeforePostIncrement_.isNothing(),
                 "the only valid operation on a post-incremented "
                 "iterator is dereferencing a single time");
      sourceUnits_.unskipCodeUnits(n);
    }

    mozilla::Utf8Unit operator[](ptrdiff_t index) {
      MOZ_ASSERT(currentBeforePostIncrement_.isNothing(),
                 "the only valid operation on a post-incremented "
                 "iterator is dereferencing a single time");
      MOZ_ASSERT(index == -1,
                 "must only be called to verify the value of the "
                 "previous code unit");
      return sourceUnits_.previousCodeUnit();
    }

    size_t remaining() const {
      MOZ_ASSERT(currentBeforePostIncrement_.isNothing(),
                 "the only valid operation on a post-incremented "
                 "iterator is dereferencing a single time");
      return sourceUnits_.remaining();
    }
  };

  /** A sentinel representing the end of |SourceUnits| data. */
  class SourceUnitsEnd {};

  friend inline size_t operator-(const SourceUnitsEnd& aEnd,
                                 const SourceUnitsIterator& aIter);

 protected:
  // These APIs are in both SpecializedTokenStreamCharsBase specializations
  // and so are usable in subclasses no matter what Unit is.

  using CharsBase::CharsBase;
};

inline size_t operator-(const SpecializedTokenStreamCharsBase<
                            mozilla::Utf8Unit>::SourceUnitsEnd& aEnd,
                        const SpecializedTokenStreamCharsBase<
                            mozilla::Utf8Unit>::SourceUnitsIterator& aIter) {
  return aIter.remaining();
}

/** A small class encapsulating computation of the start-offset of a Token. */
class TokenStart {
  uint32_t startOffset_;

 public:
  /**
   * Compute a starting offset that is the current offset of |sourceUnits|,
   * offset by |adjust|.  (For example, |adjust| of -1 indicates the code
   * unit one backwards from |sourceUnits|'s current offset.)
   */
  template <class SourceUnits>
  TokenStart(const SourceUnits& sourceUnits, ptrdiff_t adjust)
      : startOffset_(sourceUnits.offset() + adjust) {}

  TokenStart(const TokenStart&) = default;

  uint32_t offset() const { return startOffset_; }
};

template <typename Unit, class AnyCharsAccess>
class GeneralTokenStreamChars : public SpecializedTokenStreamCharsBase<Unit> {
  using CharsBase = TokenStreamCharsBase<Unit>;
  using SpecializedCharsBase = SpecializedTokenStreamCharsBase<Unit>;

  using LineToken = TokenStreamAnyChars::LineToken;

 private:
  Token* newTokenInternal(TokenKind kind, TokenStart start, TokenKind* out);

  /**
   * Allocates a new Token from the given offset to the current offset,
   * ascribes it the given kind, and sets |*out| to that kind.
   */
  Token* newToken(TokenKind kind, TokenStart start,
                  TokenStreamShared::Modifier modifier, TokenKind* out) {
    Token* token = newTokenInternal(kind, start, out);

#ifdef DEBUG
    // Save the modifier used to get this token, so that if an ungetToken()
    // occurs and then the token is re-gotten (or peeked, etc.), we can
    // assert both gets used compatible modifiers.
    token->modifier = modifier;
#endif

    return token;
  }

  uint32_t matchUnicodeEscape(uint32_t* codePoint);
  uint32_t matchExtendedUnicodeEscape(uint32_t* codePoint);

 protected:
  using CharsBase::addLineOfContext;
  using CharsBase::fillCharBufferFromSourceNormalizingAsciiLineBreaks;
  using CharsBase::matchCodeUnit;
  using CharsBase::matchLineTerminator;
  using TokenStreamCharsShared::drainCharBufferIntoAtom;
  using TokenStreamCharsShared::isAsciiCodePoint;
  // Deliberately don't |using CharsBase::sourceUnits| because of bug 1472569.
  // :-(
  using CharsBase::toUnit;

  using typename CharsBase::SourceUnits;

 protected:
  using SpecializedCharsBase::SpecializedCharsBase;

  TokenStreamAnyChars& anyCharsAccess() {
    return AnyCharsAccess::anyChars(this);
  }

  const TokenStreamAnyChars& anyCharsAccess() const {
    return AnyCharsAccess::anyChars(this);
  }

  using TokenStreamSpecific =
      frontend::TokenStreamSpecific<Unit, AnyCharsAccess>;

  TokenStreamSpecific* asSpecific() {
    static_assert(
        std::is_base_of<GeneralTokenStreamChars, TokenStreamSpecific>::value,
        "static_cast below presumes an inheritance relationship");

    return static_cast<TokenStreamSpecific*>(this);
  }

 protected:
  /**
   * Compute the column number in Unicode code points of the absolute |offset|
   * within source text on the line corresponding to |lineToken|.
   *
   * |offset| must be a code point boundary, preceded only by validly-encoded
   * source units.  (It doesn't have to be *followed* by valid source units.)
   */
  uint32_t computeColumn(LineToken lineToken, uint32_t offset) const;
  void computeLineAndColumn(uint32_t offset, uint32_t* line,
                            uint32_t* column) const;

  /**
   * Fill in |err| completely, except for line-of-context information.
   *
   * Return true if the caller can compute a line of context from the token
   * stream.  Otherwise return false.
   */
  MOZ_MUST_USE bool fillExceptingContext(ErrorMetadata* err, uint32_t offset) {
    if (anyCharsAccess().fillExceptingContext(err, offset)) {
      computeLineAndColumn(offset, &err->lineNumber, &err->columnNumber);
      return true;
    }
    return false;
  }

  void newSimpleToken(TokenKind kind, TokenStart start,
                      TokenStreamShared::Modifier modifier, TokenKind* out) {
    newToken(kind, start, modifier, out);
  }

  void newNumberToken(double dval, DecimalPoint decimalPoint, TokenStart start,
                      TokenStreamShared::Modifier modifier, TokenKind* out) {
    Token* token = newToken(TokenKind::Number, start, modifier, out);
    token->setNumber(dval, decimalPoint);
  }

  void newBigIntToken(TokenStart start, TokenStreamShared::Modifier modifier,
                      TokenKind* out) {
    newToken(TokenKind::BigInt, start, modifier, out);
  }

  // TODO:  taintfox: atoms are not allowed
  void newAtomToken(TokenKind kind, JSAtom* atom, TokenStart start,
                    TokenStreamShared::Modifier modifier, TokenKind* out) {
    MOZ_ASSERT(kind == TokenKind::String || kind == TokenKind::TemplateHead ||
               kind == TokenKind::NoSubsTemplate);

    Token* token = newToken(kind, start, modifier, out);
    token->setAtom(atom);
  }

  void newNameToken(PropertyName* name, TokenStart start,
                    TokenStreamShared::Modifier modifier, TokenKind* out) {
    Token* token = newToken(TokenKind::Name, start, modifier, out);
    token->setName(name);
  }

  void newPrivateNameToken(PropertyName* name, TokenStart start,
                           TokenStreamShared::Modifier modifier,
                           TokenKind* out) {
    Token* token = newToken(TokenKind::PrivateName, start, modifier, out);
    token->setName(name);
  }

  void newRegExpToken(JS::RegExpFlags reflags, TokenStart start,
                      TokenKind* out) {
    Token* token = newToken(TokenKind::RegExp, start,
                            TokenStreamShared::SlashIsRegExp, out);
    token->setRegExpFlags(reflags);
  }

  MOZ_COLD bool badToken();

  /**
   * Get the next code unit -- the next numeric sub-unit of source text,
   * possibly smaller than a full code point -- without updating line/column
   * counters or consuming LineTerminatorSequences.
   *
   * Because of these limitations, only use this if (a) the resulting code
   * unit is guaranteed to be ungotten (by ungetCodeUnit()) if it's an EOL,
   * and (b) the line-related state (lineno, linebase) is not used before
   * it's ungotten.
   */
  int32_t getCodeUnit() {
    if (MOZ_LIKELY(!this->sourceUnits.atEnd())) {
      return CodeUnitValue(this->sourceUnits.getCodeUnit());
    }

    anyCharsAccess().flags.isEOF = true;
    return EOF;
  }

  void ungetCodeUnit(int32_t c) {
    MOZ_ASSERT_IF(c == EOF, anyCharsAccess().flags.isEOF);

    CharsBase::ungetCodeUnit(c);
  }

  /**
   * Given a just-consumed ASCII code unit/point |lead|, consume a full code
   * point or LineTerminatorSequence (normalizing it to '\n') and store it in
   * |*codePoint|.  Return true on success, otherwise return false and leave
   * |*codePoint| undefined on failure.
   *
   * If a LineTerminatorSequence was consumed, also update line/column info.
   *
   * This may change the current |sourceUnits| offset.
   */
  MOZ_MUST_USE bool getFullAsciiCodePoint(int32_t lead, int32_t* codePoint) {
    MOZ_ASSERT(isAsciiCodePoint(lead),
               "non-ASCII code units must be handled separately");
    MOZ_ASSERT(toUnit(lead) == this->sourceUnits.previousCodeUnit(),
               "getFullAsciiCodePoint called incorrectly");

    if (MOZ_UNLIKELY(lead == '\r')) {
      matchLineTerminator('\n');
    } else if (MOZ_LIKELY(lead != '\n')) {
      *codePoint = lead;
      return true;
    }

    *codePoint = '\n';
    bool ok = updateLineInfoForEOL();
    if (!ok) {
#ifdef DEBUG
      *codePoint = EOF;  // sentinel value to hopefully cause errors
#endif
      MOZ_MAKE_MEM_UNDEFINED(codePoint, sizeof(*codePoint));
    }
    return ok;
  }

  MOZ_MUST_USE MOZ_ALWAYS_INLINE bool updateLineInfoForEOL() {
    return anyCharsAccess().internalUpdateLineInfoForEOL(
        this->sourceUnits.offset());
  }

  uint32_t matchUnicodeEscapeIdStart(uint32_t* codePoint);
  bool matchUnicodeEscapeIdent(uint32_t* codePoint);
  bool matchIdentifierStart();

  /**
   * If possible, compute a line of context for an otherwise-filled-in |err|
   * at the given offset in this token stream.
   *
   * This function is very-internal: almost certainly you should use one of
   * its callers instead.  It basically exists only to make those callers
   * more readable.
   */
  MOZ_MUST_USE bool internalComputeLineOfContext(ErrorMetadata* err,
                                                 uint32_t offset) {
    // We only have line-start information for the current line.  If the error
    // is on a different line, we can't easily provide context.  (This means
    // any error in a multi-line token, e.g. an unterminated multiline string
    // literal, won't have context.)
    if (err->lineNumber != anyCharsAccess().lineno) {
      return true;
    }

    return addLineOfContext(err, offset);
  }

 public:
  /**
   * Consume any hashbang comment at the start of a Script or Module, if one is
   * present.  Stops consuming just before any terminating LineTerminator or
   * before an encoding error is encountered.
   */
  void consumeOptionalHashbangComment();

  JSAtom* getRawTemplateStringAtom() {
    TokenStreamAnyChars& anyChars = anyCharsAccess();

    MOZ_ASSERT(anyChars.currentToken().type == TokenKind::TemplateHead ||
               anyChars.currentToken().type == TokenKind::NoSubsTemplate);
    const Unit* cur =
        this->sourceUnits.codeUnitPtrAt(anyChars.currentToken().pos.begin + 1);
    const Unit* end;
    if (anyChars.currentToken().type == TokenKind::TemplateHead) {
      // Of the form    |`...${|   or   |}...${|
      end =
          this->sourceUnits.codeUnitPtrAt(anyChars.currentToken().pos.end - 2);
    } else {
      // NO_SUBS_TEMPLATE is of the form   |`...`|   or   |}...`|
      end =
          this->sourceUnits.codeUnitPtrAt(anyChars.currentToken().pos.end - 1);
    }

    // |charBuffer| should be empty here, but we may as well code defensively.
    MOZ_ASSERT(this->charBuffer.length() == 0);
    this->charBuffer.clear();

    // Template literals normalize only '\r' and "\r\n" to '\n'; Unicode
    // separators don't need special handling.
    // https://tc39.github.io/ecma262/#sec-static-semantics-tv-and-trv
    if (!fillCharBufferFromSourceNormalizingAsciiLineBreaks(cur, end)) {
      return nullptr;
    }

    return drainCharBufferIntoAtom(anyChars.cx);
  }
};

template <typename Unit, class AnyCharsAccess>
class TokenStreamChars;

template <class AnyCharsAccess>
class TokenStreamChars<char16_t, AnyCharsAccess>
    : public GeneralTokenStreamChars<char16_t, AnyCharsAccess> {
  using CharsBase = TokenStreamCharsBase<char16_t>;
  using SpecializedCharsBase = SpecializedTokenStreamCharsBase<char16_t>;
  using GeneralCharsBase = GeneralTokenStreamChars<char16_t, AnyCharsAccess>;
  using Self = TokenStreamChars<char16_t, AnyCharsAccess>;

  using GeneralCharsBase::asSpecific;

  using typename GeneralCharsBase::TokenStreamSpecific;

 protected:
  using CharsBase::matchLineTerminator;
  using GeneralCharsBase::anyCharsAccess;
  using GeneralCharsBase::getCodeUnit;
  using SpecializedCharsBase::infallibleGetNonAsciiCodePointDontNormalize;
  using TokenStreamCharsShared::isAsciiCodePoint;
  // Deliberately don't |using| |sourceUnits| because of bug 1472569.  :-(
  using GeneralCharsBase::ungetCodeUnit;
  using GeneralCharsBase::updateLineInfoForEOL;

 protected:
  using GeneralCharsBase::GeneralCharsBase;

  /**
   * Given the non-ASCII |lead| code unit just consumed, consume and return a
   * complete non-ASCII code point.  Line/column updates are not performed,
   * and line breaks are returned as-is without normalization.
   */
  MOZ_MUST_USE bool getNonAsciiCodePointDontNormalize(char16_t lead,
                                                      char32_t* codePoint) {
    // There are no encoding errors in 16-bit JS, so implement this so that
    // the compiler knows it, too.
    *codePoint = infallibleGetNonAsciiCodePointDontNormalize(lead);
    return true;
  }

  /**
   * Given a just-consumed non-ASCII code unit |lead| (which may also be a
   * full code point, for UTF-16), consume a full code point or
   * LineTerminatorSequence (normalizing it to '\n') and store it in
   * |*codePoint|.  Return true on success, otherwise return false and leave
   * |*codePoint| undefined on failure.
   *
   * If a LineTerminatorSequence was consumed, also update line/column info.
   *
   * This may change the current |sourceUnits| offset.
   */
  MOZ_MUST_USE bool getNonAsciiCodePoint(int32_t lead, int32_t* codePoint);
};

template <class AnyCharsAccess>
class TokenStreamChars<mozilla::Utf8Unit, AnyCharsAccess>
    : public GeneralTokenStreamChars<mozilla::Utf8Unit, AnyCharsAccess> {
  using CharsBase = TokenStreamCharsBase<mozilla::Utf8Unit>;
  using SpecializedCharsBase =
      SpecializedTokenStreamCharsBase<mozilla::Utf8Unit>;
  using GeneralCharsBase =
      GeneralTokenStreamChars<mozilla::Utf8Unit, AnyCharsAccess>;
  using Self = TokenStreamChars<mozilla::Utf8Unit, AnyCharsAccess>;

  using typename SpecializedCharsBase::SourceUnitsEnd;
  using typename SpecializedCharsBase::SourceUnitsIterator;

 protected:
  using GeneralCharsBase::anyCharsAccess;
  using GeneralCharsBase::computeLineAndColumn;
  using GeneralCharsBase::fillExceptingContext;
  using GeneralCharsBase::internalComputeLineOfContext;
  using TokenStreamCharsShared::isAsciiCodePoint;
  // Deliberately don't |using| |sourceUnits| because of bug 1472569.  :-(
  using GeneralCharsBase::updateLineInfoForEOL;

 private:
  static char toHexChar(uint8_t nibble) {
    MOZ_ASSERT(nibble < 16);
    return "0123456789ABCDEF"[nibble];
  }

  static void byteToString(uint8_t n, char* str) {
    str[0] = '0';
    str[1] = 'x';
    str[2] = toHexChar(n >> 4);
    str[3] = toHexChar(n & 0xF);
  }

  static void byteToTerminatedString(uint8_t n, char* str) {
    byteToString(n, str);
    str[4] = '\0';
  }

  /**
   * Report a UTF-8 encoding-related error for a code point starting AT THE
   * CURRENT OFFSET.
   *
   * |relevantUnits| indicates how many code units from the current offset
   * are potentially relevant to the reported error, such that they may be
   * included in the error message.  For example, if at the current offset we
   * have
   *
   *   0b1111'1111 ...
   *
   * a code unit never allowed in UTF-8, then |relevantUnits| might be 1
   * because only that unit is relevant.  Or if we have
   *
   *   0b1111'0111 0b1011'0101 0b0000'0000 ...
   *
   * where the first two code units are a valid prefix to a four-unit code
   * point but the third unit *isn't* a valid trailing code unit, then
   * |relevantUnits| might be 3.
   */
  MOZ_COLD void internalEncodingError(uint8_t relevantUnits,
                                      unsigned errorNumber, ...);

  // Don't use |internalEncodingError|!  Use one of the elaborated functions
  // that calls it, below -- all of which should be used to indicate an error
  // in a code point starting AT THE CURRENT OFFSET as with
  // |internalEncodingError|.

  /** Report an error for an invalid lead code unit |lead|. */
  MOZ_COLD void badLeadUnit(mozilla::Utf8Unit lead);

  /**
   * Report an error when there aren't enough code units remaining to
   * constitute a full code point after |lead|: only |remaining| code units
   * were available for a code point starting with |lead|, when at least
   * |required| code units were required.
   */
  MOZ_COLD void notEnoughUnits(mozilla::Utf8Unit lead, uint8_t remaining,
                               uint8_t required);

  /**
   * Report an error for a bad trailing UTF-8 code unit, where the bad
   * trailing unit was the last of |unitsObserved| units examined from the
   * current offset.
   */
  MOZ_COLD void badTrailingUnit(uint8_t unitsObserved);

  // Helper used for both |badCodePoint| and |notShortestForm| for code units
  // that have all the requisite high bits set/unset in a manner that *could*
  // encode a valid code point, but the remaining bits encoding its actual
  // value do not define a permitted value.
  MOZ_COLD void badStructurallyValidCodePoint(uint32_t codePoint,
                                              uint8_t codePointLength,
                                              const char* reason);

  /**
   * Report an error for UTF-8 that encodes a UTF-16 surrogate or a number
   * outside the Unicode range.
   */
  MOZ_COLD void badCodePoint(uint32_t codePoint, uint8_t codePointLength) {
    MOZ_ASSERT(unicode::IsSurrogate(codePoint) ||
               codePoint > unicode::NonBMPMax);

    badStructurallyValidCodePoint(codePoint, codePointLength,
                                  unicode::IsSurrogate(codePoint)
                                      ? "it's a UTF-16 surrogate"
                                      : "the maximum code point is U+10FFFF");
  }

  /**
   * Report an error for UTF-8 that encodes a code point not in its shortest
   * form.
   */
  MOZ_COLD void notShortestForm(uint32_t codePoint, uint8_t codePointLength) {
    MOZ_ASSERT(!unicode::IsSurrogate(codePoint));
    MOZ_ASSERT(codePoint <= unicode::NonBMPMax);

    badStructurallyValidCodePoint(
        codePoint, codePointLength,
        "it wasn't encoded in shortest possible form");
  }

 protected:
  using GeneralCharsBase::GeneralCharsBase;

  /**
   * Given the non-ASCII |lead| code unit just consumed, consume the rest of
   * a non-ASCII code point.  The code point is not normalized: on success
   * |*codePoint| may be U+2028 LINE SEPARATOR or U+2029 PARAGRAPH SEPARATOR.
   *
   * Report an error if an invalid code point is encountered.
   */
  MOZ_MUST_USE bool getNonAsciiCodePointDontNormalize(mozilla::Utf8Unit lead,
                                                      char32_t* codePoint);

  /**
   * Given a just-consumed non-ASCII code unit |lead|, consume a full code
   * point or LineTerminatorSequence (normalizing it to '\n') and store it in
   * |*codePoint|.  Return true on success, otherwise return false and leave
   * |*codePoint| undefined on failure.
   *
   * If a LineTerminatorSequence was consumed, also update line/column info.
   *
   * This function will change the current |sourceUnits| offset.
   */
  MOZ_MUST_USE bool getNonAsciiCodePoint(int32_t lead, int32_t* codePoint);
};

// TokenStream is the lexical scanner for JavaScript source text.
//
// It takes a buffer of Unit code units (currently only char16_t encoding
// UTF-16, but we're adding either UTF-8 or Latin-1 single-byte text soon) and
// linearly scans it into |Token|s.
//
// Internally the class uses a four element circular buffer |tokens| of
// |Token|s. As an index for |tokens|, the member |cursor_| points to the
// current token. Calls to getToken() increase |cursor_| by one and return the
// new current token. If a TokenStream was just created, the current token is
// uninitialized. It's therefore important that one of the first four member
// functions listed below is called first. The circular buffer lets us go back
// up to two tokens from the last scanned token. Internally, the relative
// number of backward steps that were taken (via ungetToken()) after the last
// token was scanned is stored in |lookahead|.
//
// The following table lists in which situations it is safe to call each listed
// function. No checks are made by the functions in non-debug builds.
//
// Function Name     | Precondition; changes to |lookahead|
// ------------------+---------------------------------------------------------
// getToken          | none; if |lookahead > 0| then |lookahead--|
// peekToken         | none; if |lookahead == 0| then |lookahead == 1|
// peekTokenSameLine | none; if |lookahead == 0| then |lookahead == 1|
// matchToken        | none; if |lookahead > 0| and the match succeeds then
//                   |       |lookahead--|
// consumeKnownToken | none; if |lookahead > 0| then |lookahead--|
// ungetToken        | 0 <= |lookahead| <= |maxLookahead - 1|; |lookahead++|
//
// The behavior of the token scanning process (see getTokenInternal()) can be
// modified by calling one of the first four above listed member functions with
// an optional argument of type Modifier.  However, the modifier will be
// ignored unless |lookahead == 0| holds.  Due to constraints of the grammar,
// this turns out not to be a problem in practice. See the
// mozilla.dev.tech.js-engine.internals thread entitled 'Bug in the scanner?'
// for more details:
// https://groups.google.com/forum/?fromgroups=#!topic/mozilla.dev.tech.js-engine.internals/2JLH5jRcr7E).
//
// The method seek() allows rescanning from a previously visited location of
// the buffer, initially computed by constructing a Position local variable.
//
template <typename Unit, class AnyCharsAccess>
class MOZ_STACK_CLASS TokenStreamSpecific
    : public TokenStreamChars<Unit, AnyCharsAccess>,
      public TokenStreamShared,
      public ErrorReporter {
 public:
  using CharsBase = TokenStreamCharsBase<Unit>;
  using SpecializedCharsBase = SpecializedTokenStreamCharsBase<Unit>;
  using GeneralCharsBase = GeneralTokenStreamChars<Unit, AnyCharsAccess>;
  using SpecializedChars = TokenStreamChars<Unit, AnyCharsAccess>;

  using Position = TokenStreamPosition<Unit>;

  // Anything inherited through a base class whose type depends upon this
  // class's template parameters can only be accessed through a dependent
  // name: prefixed with |this|, by explicit qualification, and so on.  (This
  // is so that references to inherited fields are statically distinguishable
  // from references to names outside of the class.)  This is tedious and
  // onerous.
  //
  // As an alternative, we directly add every one of these functions to this
  // class, using explicit qualification to address the dependent-name
  // problem.  |this| or other qualification is no longer necessary -- at
  // cost of this ever-changing laundry list of |using|s.  So it goes.
 public:
  using GeneralCharsBase::anyCharsAccess;
  using GeneralCharsBase::computeLineAndColumn;
  using TokenStreamCharsShared::adoptState;

 private:
  using typename CharsBase::SourceUnits;

 private:
  using CharsBase::atomizeSourceChars;
  using GeneralCharsBase::badToken;
  using TokenStreamCharsShared::appendCodePointToCharBuffer;
  // Deliberately don't |using| |charBuffer| because of bug 1472569.  :-(
  using CharsBase::consumeKnownCodeUnit;
  using CharsBase::fillCharBufferFromSourceNormalizingAsciiLineBreaks;
  using CharsBase::matchCodeUnit;
  using CharsBase::matchLineTerminator;
  using CharsBase::peekCodeUnit;
  using GeneralCharsBase::computeColumn;
  using GeneralCharsBase::fillExceptingContext;
  using GeneralCharsBase::getCodeUnit;
  using GeneralCharsBase::getFullAsciiCodePoint;
  using GeneralCharsBase::internalComputeLineOfContext;
  using GeneralCharsBase::matchUnicodeEscapeIdent;
  using GeneralCharsBase::matchUnicodeEscapeIdStart;
  // Taintfox: no Atoms
  using GeneralCharsBase::newAtomToken;
  using GeneralCharsBase::newBigIntToken;
  using GeneralCharsBase::newNameToken;
  using GeneralCharsBase::newNumberToken;
  using GeneralCharsBase::newPrivateNameToken;
  using GeneralCharsBase::newRegExpToken;
  using GeneralCharsBase::newSimpleToken;
  using SpecializedChars::getNonAsciiCodePoint;
  using SpecializedChars::getNonAsciiCodePointDontNormalize;
  using TokenStreamCharsShared::copyCharBufferTo;
  using TokenStreamCharsShared::drainCharBufferIntoAtom;
  using TokenStreamCharsShared::isAsciiCodePoint;
  // Deliberately don't |using| |sourceUnits| because of bug 1472569.  :-(
  using CharsBase::toUnit;
  using GeneralCharsBase::ungetCodeUnit;
  using GeneralCharsBase::updateLineInfoForEOL;

  template <typename CharU>
  friend class TokenStreamPosition;

 public:
  TokenStreamSpecific(JSContext* cx, const JS::ReadOnlyCompileOptions& options,
                      const Unit* units, size_t length, const StringTaint& taint);

  /**
   * Get the next code point, converting LineTerminatorSequences to '\n' and
   * updating internal line-counter state if needed.  Return true on success
   * and store the code point in |*cp|.  Return false and leave |*cp|
   * undefined on failure.
   */
  MOZ_MUST_USE bool getCodePoint(int32_t* cp);

  // If there is an invalid escape in a template, report it and return false,
  // otherwise return true.
  bool checkForInvalidTemplateEscapeError() {
    if (anyCharsAccess().invalidTemplateEscapeType == InvalidEscapeType::None) {
      return true;
    }

    reportInvalidEscapeError(anyCharsAccess().invalidTemplateEscapeOffset,
                             anyCharsAccess().invalidTemplateEscapeType);
    return false;
  }

 public:
  // Implement ErrorReporter.

  void lineAndColumnAt(size_t offset, uint32_t* line,
                       uint32_t* column) const final {
    computeLineAndColumn(offset, line, column);
  }

  void currentLineAndColumn(uint32_t* line, uint32_t* column) const final {
    computeLineAndColumn(anyCharsAccess().currentToken().pos.begin, line,
                         column);
  }

  bool isOnThisLine(size_t offset, uint32_t lineNum,
                    bool* onThisLine) const final {
    return anyCharsAccess().srcCoords.isOnThisLine(offset, lineNum, onThisLine);
  }

  uint32_t lineAt(size_t offset) const final {
    const auto& anyChars = anyCharsAccess();
    auto lineToken = anyChars.lineToken(offset);
    return anyChars.lineNumber(lineToken);
  }

  uint32_t columnAt(size_t offset) const final {
    return computeColumn(anyCharsAccess().lineToken(offset), offset);
  }

  bool hasTokenizationStarted() const final;

  const char* getFilename() const final {
    return anyCharsAccess().getFilename();
  }

 private:
  // Implement ErrorReportMixin.

  JSContext* getContext() const override { return anyCharsAccess().cx; }

  MOZ_MUST_USE bool strictMode() const override {
    return anyCharsAccess().strictMode();
  }

 public:
  // Implement ErrorReportMixin.

  const JS::ReadOnlyCompileOptions& options() const final {
    return anyCharsAccess().options();
  }

  MOZ_MUST_USE bool computeErrorMetadata(
      ErrorMetadata* err, const ErrorOffset& errorOffset) override;

 private:
  void reportInvalidEscapeError(uint32_t offset, InvalidEscapeType type) {
    switch (type) {
      case InvalidEscapeType::None:
        MOZ_ASSERT_UNREACHABLE("unexpected InvalidEscapeType");
        return;
      case InvalidEscapeType::Hexadecimal:
        errorAt(offset, JSMSG_MALFORMED_ESCAPE, "hexadecimal");
        return;
      case InvalidEscapeType::Unicode:
        errorAt(offset, JSMSG_MALFORMED_ESCAPE, "Unicode");
        return;
      case InvalidEscapeType::UnicodeOverflow:
        errorAt(offset, JSMSG_UNICODE_OVERFLOW, "escape sequence");
        return;
      case InvalidEscapeType::Octal:
        errorAt(offset, JSMSG_DEPRECATED_OCTAL);
        return;
    }
  }

  MOZ_MUST_USE bool putIdentInCharBuffer(const Unit* identStart);

  using IsIntegerUnit = bool (*)(int32_t);
  MOZ_MUST_USE MOZ_ALWAYS_INLINE bool matchInteger(IsIntegerUnit isIntegerUnit,
                                                   int32_t* nextUnit);
  MOZ_MUST_USE MOZ_ALWAYS_INLINE bool matchIntegerAfterFirstDigit(
      IsIntegerUnit isIntegerUnit, int32_t* nextUnit);

  /**
   * Tokenize a decimal number that begins at |numStart| into the provided
   * token.
   *
   * |unit| must be one of these values:
   *
   *   1. The first decimal digit in the integral part of a decimal number
   *      not starting with '0' or '.', e.g. '1' for "17", '3' for "3.14", or
   *      '8' for "8.675309e6".
   *
   *   In this case, the next |getCodeUnit()| must return the code unit after
   *   |unit| in the overall number.
   *
   *   2. The '.' in a "."/"0."-prefixed decimal number or the 'e'/'E' in a
   *      "0e"/"0E"-prefixed decimal number, e.g. ".17", "0.42", or "0.1e3".
   *
   *   In this case, the next |getCodeUnit()| must return the code unit
   *   *after* the first decimal digit *after* the '.'.  So the next code
   *   unit would be '7' in ".17", '2' in "0.42", 'e' in "0.4e+8", or '/' in
   *   "0.5/2" (three separate tokens).
   *
   *   3. The code unit after the '0' where "0" is the entire number token.
   *
   *   In this case, the next |getCodeUnit()| would return the code unit
   *   after |unit|, but this function will never perform such call.
   *
   *   4. (Non-strict mode code only)  The first '8' or '9' in a "noctal"
   *      number that begins with a '0' but contains a non-octal digit in its
   *      integer part so is interpreted as decimal, e.g. '9' in "09.28" or
   *      '8' in "0386" or '9' in "09+7" (three separate tokens").
   *
   *   In this case, the next |getCodeUnit()| returns the code unit after
   *   |unit|: '.', '6', or '+' in the examples above.
   *
   * This interface is super-hairy and horribly stateful.  Unfortunately, its
   * hair merely reflects the intricacy of ECMAScript numeric literal syntax.
   * And incredibly, it *improves* on the goto-based horror that predated it.
   */
  MOZ_MUST_USE bool decimalNumber(int32_t unit, TokenStart start,
                                  const Unit* numStart, Modifier modifier,
                                  TokenKind* out);

  /** Tokenize a regular expression literal beginning at |start|. */
  MOZ_MUST_USE bool regexpLiteral(TokenStart start, TokenKind* out);

  /**
   * Slurp characters between |start| and sourceUnits.current() into
   * charBuffer, to later parse into a bigint.
   */
  MOZ_MUST_USE bool bigIntLiteral(TokenStart start, Modifier modifier,
                                  TokenKind* out);

 public:
  // Advance to the next token.  If the token stream encountered an error,
  // return false.  Otherwise return true and store the token kind in |*ttp|.
  MOZ_MUST_USE bool getToken(TokenKind* ttp, Modifier modifier = SlashIsDiv) {
    // Check for a pushed-back token resulting from mismatching lookahead.
    TokenStreamAnyChars& anyChars = anyCharsAccess();
    if (anyChars.lookahead != 0) {
      MOZ_ASSERT(!anyChars.flags.hadError);
      anyChars.lookahead--;
      anyChars.advanceCursor();
      TokenKind tt = anyChars.currentToken().type;
      MOZ_ASSERT(tt != TokenKind::Eol);
      verifyConsistentModifier(modifier, anyChars.currentToken());
      *ttp = tt;
      return true;
    }

    return getTokenInternal(ttp, modifier);
  }

  MOZ_MUST_USE bool peekToken(TokenKind* ttp, Modifier modifier = SlashIsDiv) {
    TokenStreamAnyChars& anyChars = anyCharsAccess();
    if (anyChars.lookahead > 0) {
      MOZ_ASSERT(!anyChars.flags.hadError);
      verifyConsistentModifier(modifier, anyChars.nextToken());
      *ttp = anyChars.nextToken().type;
      return true;
    }
    if (!getTokenInternal(ttp, modifier)) {
      return false;
    }
    anyChars.ungetToken();
    return true;
  }

  MOZ_MUST_USE bool peekTokenPos(TokenPos* posp,
                                 Modifier modifier = SlashIsDiv) {
    TokenStreamAnyChars& anyChars = anyCharsAccess();
    if (anyChars.lookahead == 0) {
      TokenKind tt;
      if (!getTokenInternal(&tt, modifier)) {
        return false;
      }
      anyChars.ungetToken();
      MOZ_ASSERT(anyChars.hasLookahead());
    } else {
      MOZ_ASSERT(!anyChars.flags.hadError);
      verifyConsistentModifier(modifier, anyChars.nextToken());
    }
    *posp = anyChars.nextToken().pos;
    return true;
  }

  MOZ_MUST_USE bool peekOffset(uint32_t* offset,
                               Modifier modifier = SlashIsDiv) {
    TokenPos pos;
    if (!peekTokenPos(&pos, modifier)) {
      return false;
    }
    *offset = pos.begin;
    return true;
  }

  // This is like peekToken(), with one exception:  if there is an EOL
  // between the end of the current token and the start of the next token, it
  // return true and store Eol in |*ttp|.  In that case, no token with
  // Eol is actually created, just a Eol TokenKind is returned, and
  // currentToken() shouldn't be consulted.  (This is the only place Eol
  // is produced.)
  MOZ_ALWAYS_INLINE MOZ_MUST_USE bool peekTokenSameLine(
      TokenKind* ttp, Modifier modifier = SlashIsDiv) {
    TokenStreamAnyChars& anyChars = anyCharsAccess();
    const Token& curr = anyChars.currentToken();

    // If lookahead != 0, we have scanned ahead at least one token, and
    // |lineno| is the line that the furthest-scanned token ends on.  If
    // it's the same as the line that the current token ends on, that's a
    // stronger condition than what we are looking for, and we don't need
    // to return Eol.
    if (anyChars.lookahead != 0) {
      bool onThisLine;
      if (!anyChars.srcCoords.isOnThisLine(curr.pos.end, anyChars.lineno,
                                           &onThisLine)) {
        error(JSMSG_OUT_OF_MEMORY);
        return false;
      }

      if (onThisLine) {
        MOZ_ASSERT(!anyChars.flags.hadError);
        verifyConsistentModifier(modifier, anyChars.nextToken());
        *ttp = anyChars.nextToken().type;
        return true;
      }
    }

    // The above check misses two cases where we don't have to return
    // Eol.
    // - The next token starts on the same line, but is a multi-line token.
    // - The next token starts on the same line, but lookahead==2 and there
    //   is a newline between the next token and the one after that.
    // The following test is somewhat expensive but gets these cases (and
    // all others) right.
    TokenKind tmp;
    if (!getToken(&tmp, modifier)) {
      return false;
    }

    const Token& next = anyChars.currentToken();
    anyChars.ungetToken();

    // Careful, |next| points to an initialized-but-not-allocated Token!
    // This is safe because we don't modify token data below.

    auto currentEndToken = anyChars.lineToken(curr.pos.end);
    auto nextBeginToken = anyChars.lineToken(next.pos.begin);

    *ttp =
        currentEndToken.isSameLine(nextBeginToken) ? next.type : TokenKind::Eol;
    return true;
  }

  // Get the next token from the stream if its kind is |tt|.
  MOZ_MUST_USE bool matchToken(bool* matchedp, TokenKind tt,
                               Modifier modifier = SlashIsDiv) {
    TokenKind token;
    if (!getToken(&token, modifier)) {
      return false;
    }
    if (token == tt) {
      *matchedp = true;
    } else {
      anyCharsAccess().ungetToken();
      *matchedp = false;
    }
    return true;
  }

  void consumeKnownToken(TokenKind tt, Modifier modifier = SlashIsDiv) {
    bool matched;
    MOZ_ASSERT(anyCharsAccess().hasLookahead());
    MOZ_ALWAYS_TRUE(matchToken(&matched, tt, modifier));
    MOZ_ALWAYS_TRUE(matched);
  }

  MOZ_MUST_USE bool nextTokenEndsExpr(bool* endsExpr) {
    TokenKind tt;
    if (!peekToken(&tt)) {
      return false;
    }

    *endsExpr = anyCharsAccess().isExprEnding[size_t(tt)];
    if (*endsExpr) {
      // If the next token ends an overall Expression, we'll parse this
      // Expression without ever invoking Parser::orExpr().  But we need that
      // function's DEBUG-only side effect of marking this token as safe to get
      // with SlashIsRegExp, so we have to do it manually here.
      anyCharsAccess().allowGettingNextTokenWithSlashIsRegExp();
    }
    return true;
  }

  MOZ_MUST_USE bool advance(size_t position);

  void seekTo(const Position& pos);
  MOZ_MUST_USE bool seekTo(const Position& pos,
                           const TokenStreamAnyChars& other);

  void rewind(const Position& pos) {
    MOZ_ASSERT(pos.buf <= this->sourceUnits.addressOfNextCodeUnit(),
               "should be rewinding here");
    seekTo(pos);
  }

  MOZ_MUST_USE bool rewind(const Position& pos,
                           const TokenStreamAnyChars& other) {
    MOZ_ASSERT(pos.buf <= this->sourceUnits.addressOfNextCodeUnit(),
               "should be rewinding here");
    return seekTo(pos, other);
  }

  void fastForward(const Position& pos) {
    MOZ_ASSERT(this->sourceUnits.addressOfNextCodeUnit() <= pos.buf,
               "should be moving forward here");
    seekTo(pos);
  }

  MOZ_MUST_USE bool fastForward(const Position& pos,
                                const TokenStreamAnyChars& other) {
    MOZ_ASSERT(this->sourceUnits.addressOfNextCodeUnit() <= pos.buf,
               "should be moving forward here");
    return seekTo(pos, other);
  }

  const Unit* codeUnitPtrAt(size_t offset) const {
    return this->sourceUnits.codeUnitPtrAt(offset);
  }

  const Unit* rawLimit() const { return this->sourceUnits.limit(); }

  MOZ_MUST_USE bool identifierName(TokenStart start, const Unit* identStart,
                                   IdentifierEscapes escaping,
                                   Modifier modifier, NameVisibility visibility,
                                   TokenKind* out);

  MOZ_MUST_USE bool matchIdentifierStart(IdentifierEscapes* sawEscape);

  MOZ_MUST_USE bool getTokenInternal(TokenKind* const ttp,
                                     const Modifier modifier);

  MOZ_MUST_USE bool getStringOrTemplateToken(char untilChar, Modifier modifier,
                                             TokenKind* out);

  // Parse a TemplateMiddle or TemplateTail token (one of the string-like parts
  // of a template string) after already consuming the leading `RightCurly`.
  // (The spec says the `}` is the first character of the TemplateMiddle/
  // TemplateTail, but we treat it as a separate token because that's much
  // easier to implement in both TokenStream and the parser.)
  //
  // This consumes a token and sets the current token, like `getToken()`.  It
  // doesn't take a Modifier because there's no risk of encountering a division
  // operator or RegExp literal.
  //
  // On success, `*ttp` is either `TokenKind::TemplateHead` (if we got a
  // TemplateMiddle token) or `TokenKind::NoSubsTemplate` (if we got a
  // TemplateTail). That may seem strange; there are four different template
  // token types in the spec, but we only use two. We use `TemplateHead` for
  // TemplateMiddle because both end with `...${`, and `NoSubsTemplate` for
  // TemplateTail because both contain the end of the template, including the
  // closing quote mark. They're not treated differently, either in the parser
  // or in the tokenizer.
  MOZ_MUST_USE bool getTemplateToken(TokenKind* ttp) {
    MOZ_ASSERT(anyCharsAccess().currentToken().type == TokenKind::RightCurly);
    return getStringOrTemplateToken('`', SlashIsInvalid, ttp);
  }

  MOZ_MUST_USE bool getDirectives(bool isMultiline, bool shouldWarnDeprecated);
  MOZ_MUST_USE bool getDirective(
      bool isMultiline, bool shouldWarnDeprecated, const char* directive,
      uint8_t directiveLength, const char* errorMsgPragma,
      UniquePtr<char16_t[], JS::FreePolicy>* destination);
  MOZ_MUST_USE bool getDisplayURL(bool isMultiline, bool shouldWarnDeprecated);
  MOZ_MUST_USE bool getSourceMappingURL(bool isMultiline,
                                        bool shouldWarnDeprecated);
};

// It's preferable to define this in TokenStream.cpp, but its template-ness
// means we'd then have to *instantiate* this constructor for all possible
// (Unit, AnyCharsAccess) pairs -- and that gets super-messy as AnyCharsAccess
// *itself* is templated.  This symbol really isn't that huge compared to some
// defined inline in TokenStreamSpecific, so just rely on the linker commoning
// stuff up.
template <typename Unit>
template <class AnyCharsAccess>
inline TokenStreamPosition<Unit>::TokenStreamPosition(
    AutoKeepAtoms& keepAtoms,
    TokenStreamSpecific<Unit, AnyCharsAccess>& tokenStream)
    : currentToken(tokenStream.anyCharsAccess().currentToken()) {
  TokenStreamAnyChars& anyChars = tokenStream.anyCharsAccess();

  buf =
      tokenStream.sourceUnits.addressOfNextCodeUnit(/* allowPoisoned = */ true);
  flags = anyChars.flags;
  lineno = anyChars.lineno;
  linebase = anyChars.linebase;
  prevLinebase = anyChars.prevLinebase;
  lookahead = anyChars.lookahead;
  currentToken = anyChars.currentToken();
  for (unsigned i = 0; i < anyChars.lookahead; i++) {
    lookaheadTokens[i] = anyChars.tokens[anyChars.aheadCursor(1 + i)];
  }
}

class TokenStreamAnyCharsAccess {
 public:
  template <class TokenStreamSpecific>
  static inline TokenStreamAnyChars& anyChars(TokenStreamSpecific* tss);

  template <class TokenStreamSpecific>
  static inline const TokenStreamAnyChars& anyChars(
      const TokenStreamSpecific* tss);
};

class MOZ_STACK_CLASS TokenStream final
    : public TokenStreamAnyChars,
      public TokenStreamSpecific<char16_t, TokenStreamAnyCharsAccess> {
  using Unit = char16_t;

 public:
  TokenStream(JSContext* cx, const JS::ReadOnlyCompileOptions& options,
              const Unit* units, size_t length, const StringTaint& taint,
              StrictModeGetter* smg)
      : TokenStreamAnyChars(cx, options, smg),
        TokenStreamSpecific<Unit, TokenStreamAnyCharsAccess>(cx, options, units,
                                                             length, taint) {}
};

template <class TokenStreamSpecific>
/* static */ inline TokenStreamAnyChars& TokenStreamAnyCharsAccess::anyChars(
    TokenStreamSpecific* tss) {
  auto* ts = static_cast<TokenStream*>(tss);
  return *static_cast<TokenStreamAnyChars*>(ts);
}

template <class TokenStreamSpecific>
/* static */ inline const TokenStreamAnyChars&
TokenStreamAnyCharsAccess::anyChars(const TokenStreamSpecific* tss) {
  const auto* ts = static_cast<const TokenStream*>(tss);
  return *static_cast<const TokenStreamAnyChars*>(ts);
}

extern const char* TokenKindToDesc(TokenKind tt);

}  // namespace frontend
}  // namespace js

extern JS_FRIEND_API int js_fgets(char* buf, int size, FILE* file);

#ifdef DEBUG
extern const char* TokenKindToString(js::frontend::TokenKind tt);
#endif

#endif /* frontend_TokenStream_h */<|MERGE_RESOLUTION|>--- conflicted
+++ resolved
@@ -973,133 +973,7 @@
   const JS::ReadOnlyCompileOptions& options() const { return options_; }
 
   const char* getFilename() const { return filename_; }
-<<<<<<< HEAD
-
- private:
-#if JS_COLUMN_DIMENSION_IS_CODE_POINTS()
-  static constexpr uint32_t ColumnChunkLength = 128;
-
-  enum class UnitsType : unsigned char{
-      PossiblyMultiUnit = 0,
-      GuaranteedSingleUnit = 1,
-  };
-
-  class ChunkInfo {
-   public:
-    ChunkInfo(uint32_t col, UnitsType type)
-        : unitsType_(static_cast<unsigned char>(type)) {
-      memcpy(column_, &col, sizeof(col));
-    }
-
-    uint32_t column() const {
-      uint32_t col;
-      memcpy(&col, column_, sizeof(uint32_t));
-      return col;
-    }
-
-    UnitsType unitsType() const {
-      MOZ_ASSERT(unitsType_ <= 1, "unitsType_ must be 0 or 1");
-      return static_cast<UnitsType>(unitsType_);
-    }
-
-    void guaranteeSingleUnits() {
-      MOZ_ASSERT(unitsType() == UnitsType::PossiblyMultiUnit,
-                 "should only be setting to possibly optimize from the "
-                 "pessimistic case");
-      unitsType_ = static_cast<unsigned char>(UnitsType::GuaranteedSingleUnit);
-    }
-
-   private:
-    // Store everything in |unsigned char|s so everything packs.
-    unsigned char column_[sizeof(uint32_t)];
-    unsigned char unitsType_;
-  };
-
-  /**
-   * Line number (of lines at least |ColumnChunkLength| code units long) to
-   * a sequence of the column numbers at |ColumnChunkLength| boundaries rewound
-   * (if needed) to the nearest code point boundary.
-   *
-   * Entries appear in this map only when a column computation of sufficient
-   * distance is performed on a line, and the vectors are lazily filled as
-   * greater offsets within lines require column computations.
-   */
-  mutable HashMap<uint32_t, Vector<ChunkInfo>> longLineColumnInfo_;
-#endif  // JS_COLUMN_DIMENSION_IS_CODE_POINTS()
-
- protected:
-  // Options used for parsing/tokenizing.
-  const JS::ReadOnlyCompileOptions& options_;
-
-  Token tokens[ntokens];  // circular token buffer
- private:
-  unsigned cursor_;  // index of last parsed token
- protected:
-  unsigned lookahead;      // count of lookahead tokens
-  unsigned lineno;         // current line number
-  TokenStreamFlags flags;  // flags -- see above
-  size_t linebase;         // start of current line
-  size_t
-      prevLinebase;  // start of previous line;  size_t(-1) if on the first line
-  const char* filename_;             // input filename or null
-  UniqueTwoByteChars displayURL_;    // the user's requested source URL or null
-  UniqueTwoByteChars sourceMapURL_;  // source map's filename or null
-
-  // Taintfox - this needs to be added to this class somehow
-  // CharBuffer          tokenbuf;           // current token string buffer
-  // StringTaint         tokenbufTaint;      // taint information for the tokenbuf
-
-  /**
-   * An array storing whether a TokenKind observed while attempting to extend
-   * a valid AssignmentExpression into an even longer AssignmentExpression
-   * (e.g., extending '3' to '3 + 5') will terminate it without error.
-   *
-   * For example, ';' always ends an AssignmentExpression because it ends a
-   * Statement or declaration.  '}' always ends an AssignmentExpression
-   * because it terminates BlockStatement, FunctionBody, and embedded
-   * expressions in TemplateLiterals.  Therefore both entries are set to true
-   * in TokenStreamAnyChars construction.
-   *
-   * But e.g. '+' *could* extend an AssignmentExpression, so its entry here
-   * is false.  Meanwhile 'this' can't extend an AssignmentExpression, but
-   * it's only valid after a line break, so its entry here must be false.
-   *
-   * NOTE: This array could be static, but without C99's designated
-   *       initializers it's easier zeroing here and setting the true entries
-   *       in the constructor body.  (Having this per-instance might also aid
-   *       locality.)  Don't worry!  Initialization time for each TokenStream
-   *       is trivial.  See bug 639420.
-   */
-  bool isExprEnding[size_t(TokenKind::Limit)] = {};  // all-false initially
-
-  JSContext* const cx;
-  bool mutedErrors;
-  StrictModeGetter* strictModeGetter;  // used to test for strict mode
-
-#if JS_COLUMN_DIMENSION_IS_CODE_POINTS()
-  // Computing accurate column numbers requires at *some* point linearly
-  // iterating through prior source units in the line to properly account for
-  // multi-unit code points.  This is quadratic if counting happens repeatedly.
-  //
-  // But usually we need columns for advancing offsets through scripts.  By
-  // caching the last ((line number, offset) => relative column) mapping (in
-  // similar manner to how |SourceUnits::lastIndex_| is used to cache
-  // (offset => line number) mappings) we can usually avoid re-iterating through
-  // the common line prefix.
-  //
-  // Additionally, we avoid hash table lookup costs by caching the
-  // |Vector<ChunkInfo>*| for the line of the last lookup.  (|nullptr| means we
-  // have to look it up -- or it hasn't been created yet.)  This pointer is
-  // invalidated when a lookup on a new line occurs, but as it's not a pointer
-  // at literal element data, it's *not* invalidated when new entries are added
-  // to such a vector.
-  mutable uint32_t lineOfLastColumnComputation_ = UINT32_MAX;
-  mutable Vector<ChunkInfo>* lastChunkVectorForLine_ = nullptr;
-  mutable uint32_t lastOffsetOfComputedColumn_ = UINT32_MAX;
-  mutable uint32_t lastComputedColumn_ = 0;
-#endif  // JS_COLUMN_DIMENSION_IS_CODE_POINTS()
-=======
->>>>>>> 1b133f0e
+
 };
 
 constexpr char16_t CodeUnitValue(char16_t unit) { return unit; }
