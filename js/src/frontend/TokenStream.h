--- conflicted
+++ resolved
@@ -1585,15 +1585,9 @@
   StringTaint _taint;
 
  protected:
-<<<<<<< HEAD
-  explicit TokenStreamCharsShared(JSContext* cx, ErrorContext* ec,
+  explicit TokenStreamCharsShared(FrontendContext* fc,
                                   ParserAtomsTable* parserAtoms, const StringTaint& taint)
-      : cx(cx), ec(ec), charBuffer(ec), parserAtoms(parserAtoms), _taint(taint) {}
-=======
-  explicit TokenStreamCharsShared(FrontendContext* fc,
-                                  ParserAtomsTable* parserAtoms)
-      : fc(fc), charBuffer(fc), parserAtoms(parserAtoms) {}
->>>>>>> a1600bbb
+      : fc(fc), charBuffer(fc), parserAtoms(parserAtoms), _taint(taint) {}
 
   [[nodiscard]] bool copyCharBufferTo(
       UniquePtr<char16_t[], JS::FreePolicy>* destination);
@@ -1639,14 +1633,8 @@
   // End of fields.
 
  protected:
-<<<<<<< HEAD
-  TokenStreamCharsBase(JSContext* cx, ErrorContext* ec,
-                       ParserAtomsTable* parserAtoms, const Unit* units,
-                       size_t length, const StringTaint& taint, size_t startOffset);
-=======
   TokenStreamCharsBase(FrontendContext* fc, ParserAtomsTable* parserAtoms,
-                       const Unit* units, size_t length, size_t startOffset);
->>>>>>> a1600bbb
+                       const Unit* units, size_t length, const StringTaint& taint, size_t startOffset);
 
   /**
    * Convert a non-EOF code unit returned by |getCodeUnit()| or
@@ -2945,28 +2933,17 @@
  public:
   TokenStream(FrontendContext* fc, ParserAtomsTable* parserAtoms,
               const JS::ReadOnlyCompileOptions& options, const Unit* units,
-<<<<<<< HEAD
               size_t length, const StringTaint& taint, StrictModeGetter* smg)
-      : TokenStreamAnyChars(cx, ec, options, smg),
-        TokenStreamSpecific<Unit, TokenStreamAnyCharsAccess>(
-            cx, ec, parserAtoms, options, units, length, taint) {}
-=======
-              size_t length, StrictModeGetter* smg)
       : TokenStreamAnyChars(fc, options, smg),
         TokenStreamSpecific<Unit, TokenStreamAnyCharsAccess>(
-            fc, parserAtoms, options, units, length) {}
->>>>>>> a1600bbb
+            fc, parserAtoms, options, units, length, taint) {}
 };
 
 class MOZ_STACK_CLASS DummyTokenStream final : public TokenStream {
  public:
   DummyTokenStream(FrontendContext* fc,
                    const JS::ReadOnlyCompileOptions& options)
-<<<<<<< HEAD
-      : TokenStream(cx, ec, nullptr, options, nullptr, 0, EmptyTaint, nullptr) {}
-=======
-      : TokenStream(fc, nullptr, options, nullptr, 0, nullptr) {}
->>>>>>> a1600bbb
+      : TokenStream(fc, nullptr, options, nullptr, 0, EmptyTaint, nullptr) {}
 };
 
 template <class TokenStreamSpecific>
