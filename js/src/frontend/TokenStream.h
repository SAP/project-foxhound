--- conflicted
+++ resolved
@@ -217,16 +217,7 @@
         return u.name->JSAtom::asPropertyName(); // poor-man's type verification
     }
 
-<<<<<<< HEAD
-    bool nameContainsEscape() const {
-        PropertyName* n = name();
-        return pos.begin + n->length() != pos.end;
-    }
-
     JSLinearString* str() const {
-=======
-    JSAtom* atom() const {
->>>>>>> d3261dd5
         MOZ_ASSERT(type == TOK_STRING ||
                    type == TOK_TEMPLATE_HEAD ||
                    type == TOK_NO_SUBS_TEMPLATE);
@@ -335,13 +326,8 @@
   public:
     typedef Vector<char16_t, 32> CharBuffer;
 
-<<<<<<< HEAD
-    TokenStream(ExclusiveContext* cx, const ReadOnlyCompileOptions& options,
+    TokenStream(JSContext* cx, const ReadOnlyCompileOptions& options,
                 const char16_t* base, size_t length, const StringTaint& taint, StrictModeGetter* smg);
-=======
-    TokenStream(JSContext* cx, const ReadOnlyCompileOptions& options,
-                const char16_t* base, size_t length, StrictModeGetter* smg);
->>>>>>> d3261dd5
 
     ~TokenStream();
 
@@ -494,12 +480,8 @@
         }
     }
 
-<<<<<<< HEAD
     // TaintFox: don't generate atoms so we can propagate taint
-    static JSLinearString* stringify(ExclusiveContext* cx, CharBuffer& cb, const StringTaint& taint);
-=======
-    static JSAtom* atomize(JSContext* cx, CharBuffer& cb);
->>>>>>> d3261dd5
+    static JSLinearString* stringify(JSContext* cx, CharBuffer& cb, const StringTaint& taint);
     MOZ_MUST_USE bool putIdentInTokenbuf(const char16_t* identStart);
 
     struct Flags
@@ -881,11 +863,7 @@
     // TaintFox: modified to be taint aware.
     class TokenBuf {
       public:
-<<<<<<< HEAD
-        TokenBuf(ExclusiveContext* cx, const char16_t* buf, size_t length, const StringTaint& taint, size_t startOffset)
-=======
-        TokenBuf(JSContext* cx, const char16_t* buf, size_t length, size_t startOffset)
->>>>>>> d3261dd5
+        TokenBuf(JSContext* cx, const char16_t* buf, size_t length, const StringTaint& taint, size_t startOffset)
           : base_(buf),
             startOffset_(startOffset),
             limit_(buf + length),
