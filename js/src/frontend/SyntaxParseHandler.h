--- conflicted
+++ resolved
@@ -30,600 +30,12 @@
 // several times faster than doing a full parse/emit, and lazy parsing improves
 // both performance and memory usage significantly when pages contain large
 // amounts of code that never executes (which happens often).
-<<<<<<< HEAD
 class SyntaxParseHandler
 {
     // Remember the last encountered name or string literal during syntax parses.
     JSAtom* lastAtom;
     JSLinearString* lastStr;
     TokenPos lastStringPos;
-    TokenStream& tokenStream;
-
-  public:
-    enum Node {
-        NodeFailure = 0,
-        NodeGeneric,
-        NodeGetProp,
-        NodeStringExprStatement,
-        NodeReturn,
-        NodeBreak,
-        NodeThrow,
-        NodeEmptyStatement,
-
-        NodeVarDeclaration,
-        NodeLexicalDeclaration,
-
-        NodeFunctionDefinition,
-
-        // This is needed for proper assignment-target handling.  ES6 formally
-        // requires function calls *not* pass IsValidSimpleAssignmentTarget,
-        // but at last check there were still sites with |f() = 5| and similar
-        // in code not actually executed (or at least not executed enough to be
-        // noticed).
-        NodeFunctionCall,
-
-        // Nodes representing *parenthesized* IsValidSimpleAssignmentTarget
-        // nodes.  We can't simply treat all such parenthesized nodes
-        // identically, because in assignment and increment/decrement contexts
-        // ES6 says that parentheses constitute a syntax error.
-        //
-        //   var obj = {};
-        //   var val;
-        //   (val) = 3; (obj.prop) = 4;       // okay per ES5's little mind
-        //   [(a)] = [3]; [(obj.prop)] = [4]; // invalid ES6 syntax
-        //   // ...and so on for the other IsValidSimpleAssignmentTarget nodes
-        //
-        // We don't know in advance in the current parser when we're parsing
-        // in a place where name parenthesization changes meaning, so we must
-        // have multiple node values for these cases.
-        NodeParenthesizedArgumentsName,
-        NodeParenthesizedEvalName,
-        NodeParenthesizedName,
-
-        NodeDottedProperty,
-        NodeElement,
-
-        // Destructuring target patterns can't be parenthesized: |([a]) = [3];|
-        // must be a syntax error.  (We can't use NodeGeneric instead of these
-        // because that would trigger invalid-left-hand-side ReferenceError
-        // semantics when SyntaxError semantics are desired.)
-        NodeParenthesizedArray,
-        NodeParenthesizedObject,
-
-        // In rare cases a parenthesized |node| doesn't have the same semantics
-        // as |node|.  Each such node has a special Node value, and we use a
-        // different Node value to represent the parenthesized form.  See also
-        // is{Unp,P}arenthesized*(Node), parenthesize(Node), and the various
-        // functions that deal in NodeUnparenthesized* below.
-
-        // Nodes representing unparenthesized names.
-        NodeUnparenthesizedArgumentsName,
-        NodeUnparenthesizedEvalName,
-        NodeUnparenthesizedName,
-
-        // Node representing the "async" name, which may actually be a
-        // contextual keyword.
-        NodePotentialAsyncKeyword,
-
-        // Valuable for recognizing potential destructuring patterns.
-        NodeUnparenthesizedArray,
-        NodeUnparenthesizedObject,
-
-        // The directive prologue at the start of a FunctionBody or ScriptBody
-        // is the longest sequence (possibly empty) of string literal
-        // expression statements at the start of a function.  Thus we need this
-        // to treat |"use strict";| as a possible Use Strict Directive and
-        // |("use strict");| as a useless statement.
-        NodeUnparenthesizedString,
-
-        // Legacy generator expressions of the form |(expr for (...))| and
-        // array comprehensions of the form |[expr for (...)]|) don't permit
-        // |expr| to be a comma expression.  Thus we need this to treat
-        // |(a(), b for (x in []))| as a syntax error and
-        // |((a(), b) for (x in []))| as a generator that calls |a| and then
-        // yields |b| each time it's resumed.
-        NodeUnparenthesizedCommaExpr,
-
-        // Assignment expressions in condition contexts could be typos for
-        // equality checks.  (Think |if (x = y)| versus |if (x == y)|.)  Thus
-        // we need this to treat |if (x = y)| as a possible typo and
-        // |if ((x = y))| as a deliberate assignment within a condition.
-        //
-        // (Technically this isn't needed, as these are *only* extraWarnings
-        // warnings, and parsing with that option disables syntax parsing.  But
-        // it seems best to be consistent, and perhaps the syntax parser will
-        // eventually enforce extraWarnings and will require this then.)
-        NodeUnparenthesizedAssignment,
-
-        // This node is necessary to determine if the base operand in an
-        // exponentiation operation is an unparenthesized unary expression.
-        // We want to reject |-2 ** 3|, but still need to allow |(-2) ** 3|.
-        NodeUnparenthesizedUnary,
-
-        // This node is necessary to determine if the LHS of a property access is
-        // super related.
-        NodeSuperBase
-    };
-
-    bool isPropertyAccess(Node node) {
-        return node == NodeDottedProperty || node == NodeElement;
-    }
-
-    bool isFunctionCall(Node node) {
-        // Note: super() is a special form, *not* a function call.
-        return node == NodeFunctionCall;
-    }
-
-    static bool isUnparenthesizedDestructuringPattern(Node node) {
-        return node == NodeUnparenthesizedArray || node == NodeUnparenthesizedObject;
-    }
-
-    static bool isParenthesizedDestructuringPattern(Node node) {
-        // Technically this isn't a destructuring target at all -- the grammar
-        // doesn't treat it as such.  But we need to know when this happens to
-        // consider it a SyntaxError rather than an invalid-left-hand-side
-        // ReferenceError.
-        return node == NodeParenthesizedArray || node == NodeParenthesizedObject;
-    }
-
-    static bool isDestructuringPatternAnyParentheses(Node node) {
-        return isUnparenthesizedDestructuringPattern(node) ||
-                isParenthesizedDestructuringPattern(node);
-    }
-
-  public:
-    SyntaxParseHandler(JSContext* cx, LifoAlloc& alloc,
-                       TokenStream& tokenStream, Parser<SyntaxParseHandler>* syntaxParser,
-                       LazyScript* lazyOuterFunction)
-      : lastAtom(nullptr), lastStr(nullptr),
-        tokenStream(tokenStream)
-    {}
-
-    static Node null() { return NodeFailure; }
-
-    void prepareNodeForMutation(Node node) {}
-    void freeTree(Node node) {}
-
-    void trace(JSTracer* trc) {}
-
-    Node newName(PropertyName* name, const TokenPos& pos, JSContext* cx) {
-        lastAtom = name;
-        if (name == cx->names().arguments)
-            return NodeUnparenthesizedArgumentsName;
-        if (pos.begin + strlen("async") == pos.end && name == cx->names().async)
-            return NodePotentialAsyncKeyword;
-        if (name == cx->names().eval)
-            return NodeUnparenthesizedEvalName;
-        return NodeUnparenthesizedName;
-    }
-
-    Node newComputedName(Node expr, uint32_t start, uint32_t end) {
-        return NodeGeneric;
-    }
-
-    Node newObjectLiteralPropertyName(JSAtom* atom, const TokenPos& pos) {
-        return NodeUnparenthesizedName;
-    }
-
-    Node newNumber(double value, DecimalPoint decimalPoint, const TokenPos& pos) { return NodeGeneric; }
-    Node newBooleanLiteral(bool cond, const TokenPos& pos) { return NodeGeneric; }
-
-    Node newStringLiteral(JSLinearString* str, const TokenPos& pos) {
-        lastStr = str;
-        lastStringPos = pos;
-        return NodeUnparenthesizedString;
-    }
-
-    Node newTemplateStringLiteral(JSLinearString* str, const TokenPos& pos) {
-        return NodeGeneric;
-    }
-
-    Node newCallSiteObject(uint32_t begin) {
-        return NodeGeneric;
-    }
-
-    void addToCallSiteObject(Node callSiteObj, Node rawNode, Node cookedNode) {}
-
-    Node newThisLiteral(const TokenPos& pos, Node thisName) { return NodeGeneric; }
-    Node newNullLiteral(const TokenPos& pos) { return NodeGeneric; }
-    Node newRawUndefinedLiteral(const TokenPos& pos) { return NodeGeneric; }
-
-    template <class Boxer>
-    Node newRegExp(RegExpObject* reobj, const TokenPos& pos, Boxer& boxer) { return NodeGeneric; }
-
-    Node newConditional(Node cond, Node thenExpr, Node elseExpr) { return NodeGeneric; }
-
-    Node newElision() { return NodeGeneric; }
-
-    Node newDelete(uint32_t begin, Node expr) {
-        return NodeUnparenthesizedUnary;
-    }
-
-    Node newTypeof(uint32_t begin, Node kid) {
-        return NodeUnparenthesizedUnary;
-    }
-
-    Node newNullary(ParseNodeKind kind, JSOp op, const TokenPos& pos) {
-        return NodeGeneric;
-    }
-
-    Node newUnary(ParseNodeKind kind, JSOp op, uint32_t begin, Node kid) {
-        return NodeUnparenthesizedUnary;
-    }
-
-    Node newUpdate(ParseNodeKind kind, uint32_t begin, Node kid) {
-        return NodeGeneric;
-    }
-
-    Node newSpread(uint32_t begin, Node kid) {
-        return NodeGeneric;
-    }
-
-    Node newArrayPush(uint32_t begin, Node kid) {
-        return NodeGeneric;
-    }
-
-    Node newBinary(ParseNodeKind kind, JSOp op = JSOP_NOP) { return NodeGeneric; }
-    Node newBinary(ParseNodeKind kind, Node left, JSOp op = JSOP_NOP) { return NodeGeneric; }
-    Node newBinary(ParseNodeKind kind, Node left, Node right, JSOp op = JSOP_NOP) {
-        return NodeGeneric;
-    }
-    Node appendOrCreateList(ParseNodeKind kind, Node left, Node right,
-                            ParseContext* pc, JSOp op = JSOP_NOP) {
-        return NodeGeneric;
-    }
-
-    Node newTernary(ParseNodeKind kind, Node first, Node second, Node third, JSOp op = JSOP_NOP) {
-        return NodeGeneric;
-    }
-
-    // Expressions
-
-    Node newArrayComprehension(Node body, const TokenPos& pos) { return NodeGeneric; }
-    Node newArrayLiteral(uint32_t begin) { return NodeUnparenthesizedArray; }
-    MOZ_MUST_USE bool addElision(Node literal, const TokenPos& pos) { return true; }
-    MOZ_MUST_USE bool addSpreadElement(Node literal, uint32_t begin, Node inner) { return true; }
-    void addArrayElement(Node literal, Node element) { }
-
-    Node newCall() { return NodeFunctionCall; }
-    Node newTaggedTemplate() { return NodeGeneric; }
-
-    Node newObjectLiteral(uint32_t begin) { return NodeUnparenthesizedObject; }
-    Node newClassMethodList(uint32_t begin) { return NodeGeneric; }
-    Node newClassNames(Node outer, Node inner, const TokenPos& pos) { return NodeGeneric; }
-    Node newClass(Node name, Node heritage, Node methodBlock) { return NodeGeneric; }
-
-    Node newNewTarget(Node newHolder, Node targetHolder) { return NodeGeneric; }
-    Node newPosHolder(const TokenPos& pos) { return NodeGeneric; }
-    Node newSuperBase(Node thisName, const TokenPos& pos) { return NodeSuperBase; }
-
-    MOZ_MUST_USE bool addPrototypeMutation(Node literal, uint32_t begin, Node expr) { return true; }
-    MOZ_MUST_USE bool addPropertyDefinition(Node literal, Node name, Node expr) { return true; }
-    MOZ_MUST_USE bool addShorthand(Node literal, Node name, Node expr) { return true; }
-    MOZ_MUST_USE bool addObjectMethodDefinition(Node literal, Node name, Node fn, JSOp op) { return true; }
-    MOZ_MUST_USE bool addClassMethodDefinition(Node literal, Node name, Node fn, JSOp op, bool isStatic) { return true; }
-    Node newYieldExpression(uint32_t begin, Node value) { return NodeGeneric; }
-    Node newYieldStarExpression(uint32_t begin, Node value) { return NodeGeneric; }
-    Node newAwaitExpression(uint32_t begin, Node value) { return NodeGeneric; }
-
-    // Statements
-
-    Node newStatementList(const TokenPos& pos) { return NodeGeneric; }
-    void addStatementToList(Node list, Node stmt) {}
-    void addCaseStatementToList(Node list, Node stmt) {}
-    MOZ_MUST_USE bool prependInitialYield(Node stmtList, Node gen) { return true; }
-    Node newEmptyStatement(const TokenPos& pos) { return NodeEmptyStatement; }
-
-    Node newExportDeclaration(Node kid, const TokenPos& pos) {
-        return NodeGeneric;
-    }
-    Node newExportFromDeclaration(uint32_t begin, Node exportSpecSet, Node moduleSpec) {
-        return NodeGeneric;
-    }
-    Node newExportDefaultDeclaration(Node kid, Node maybeBinding, const TokenPos& pos) {
-        return NodeGeneric;
-    }
-
-    Node newSetThis(Node thisName, Node value) { return value; }
-
-    Node newExprStatement(Node expr, uint32_t end) {
-        return expr == NodeUnparenthesizedString ? NodeStringExprStatement : NodeGeneric;
-    }
-
-    Node newIfStatement(uint32_t begin, Node cond, Node then, Node else_) { return NodeGeneric; }
-    Node newDoWhileStatement(Node body, Node cond, const TokenPos& pos) { return NodeGeneric; }
-    Node newWhileStatement(uint32_t begin, Node cond, Node body) { return NodeGeneric; }
-    Node newSwitchStatement(uint32_t begin, Node discriminant, Node caseList) { return NodeGeneric; }
-    Node newCaseOrDefault(uint32_t begin, Node expr, Node body) { return NodeGeneric; }
-    Node newContinueStatement(PropertyName* label, const TokenPos& pos) { return NodeGeneric; }
-    Node newBreakStatement(PropertyName* label, const TokenPos& pos) { return NodeBreak; }
-    Node newReturnStatement(Node expr, const TokenPos& pos) { return NodeReturn; }
-    Node newWithStatement(uint32_t begin, Node expr, Node body) { return NodeGeneric; }
-
-    Node newLabeledStatement(PropertyName* label, Node stmt, uint32_t begin) {
-        return NodeGeneric;
-    }
-
-    Node newThrowStatement(Node expr, const TokenPos& pos) { return NodeThrow; }
-    Node newTryStatement(uint32_t begin, Node body, Node catchList, Node finallyBlock) {
-        return NodeGeneric;
-    }
-    Node newDebuggerStatement(const TokenPos& pos) { return NodeGeneric; }
-
-    Node newPropertyAccess(Node pn, PropertyName* name, uint32_t end) {
-        lastAtom = name;
-        return NodeDottedProperty;
-    }
-
-    Node newPropertyByValue(Node pn, Node kid, uint32_t end) { return NodeElement; }
-
-    MOZ_MUST_USE bool addCatchBlock(Node catchList, Node letBlock, Node catchName,
-                                    Node catchGuard, Node catchBody) { return true; }
-
-    MOZ_MUST_USE bool setLastFunctionFormalParameterDefault(Node funcpn, Node pn) { return true; }
-
-    void checkAndSetIsDirectRHSAnonFunction(Node pn) {}
-
-    Node newFunctionStatement() { return NodeFunctionDefinition; }
-    Node newFunctionExpression() { return NodeFunctionDefinition; }
-    Node newArrowFunction() { return NodeFunctionDefinition; }
-
-    bool setComprehensionLambdaBody(Node pn, Node body) { return true; }
-    void setFunctionFormalParametersAndBody(Node pn, Node kid) {}
-    void setFunctionBody(Node pn, Node kid) {}
-    void setFunctionBox(Node pn, FunctionBox* funbox) {}
-    void addFunctionFormalParameter(Node pn, Node argpn) {}
-
-    Node newForStatement(uint32_t begin, Node forHead, Node body, unsigned iflags) {
-        return NodeGeneric;
-    }
-
-    Node newComprehensionFor(uint32_t begin, Node forHead, Node body) {
-        return NodeGeneric;
-    }
-
-    Node newComprehensionBinding(Node kid) {
-        // Careful: we're asking this well after the name was parsed, so the
-        // value returned may not correspond to |kid|'s actual name.  But it
-        // *will* be truthy iff |kid| was a name, so we're safe.
-        MOZ_ASSERT(isUnparenthesizedName(kid));
-        return NodeGeneric;
-    }
-
-    Node newForHead(Node init, Node test, Node update, const TokenPos& pos) {
-        return NodeGeneric;
-    }
-
-    Node newForInOrOfHead(ParseNodeKind kind, Node target, Node iteratedExpr, const TokenPos& pos) {
-        return NodeGeneric;
-    }
-
-    MOZ_MUST_USE bool finishInitializerAssignment(Node pn, Node init) { return true; }
-
-    void setBeginPosition(Node pn, Node oth) {}
-    void setBeginPosition(Node pn, uint32_t begin) {}
-
-    void setEndPosition(Node pn, Node oth) {}
-    void setEndPosition(Node pn, uint32_t end) {}
-
-    void setPosition(Node pn, const TokenPos& pos) {}
-    TokenPos getPosition(Node pn) {
-        return tokenStream.currentToken().pos;
-    }
-
-    Node newList(ParseNodeKind kind, JSOp op = JSOP_NOP) {
-        MOZ_ASSERT(kind != PNK_VAR);
-        MOZ_ASSERT(kind != PNK_LET);
-        MOZ_ASSERT(kind != PNK_CONST);
-        return NodeGeneric;
-    }
-    Node newList(ParseNodeKind kind, uint32_t begin, JSOp op = JSOP_NOP) {
-        return newList(kind, op);
-    }
-    Node newList(ParseNodeKind kind, Node kid, JSOp op = JSOP_NOP) {
-        return newList(kind, op);
-    }
-
-    Node newDeclarationList(ParseNodeKind kind, JSOp op = JSOP_NOP) {
-        if (kind == PNK_VAR)
-            return NodeVarDeclaration;
-        MOZ_ASSERT(kind == PNK_LET || kind == PNK_CONST);
-        return NodeLexicalDeclaration;
-    }
-    Node newDeclarationList(ParseNodeKind kind, Node kid, JSOp op = JSOP_NOP) {
-        return newDeclarationList(kind, op);
-    }
-
-    bool isDeclarationList(Node node) {
-        return node == NodeVarDeclaration || node == NodeLexicalDeclaration;
-    }
-
-    Node singleBindingFromDeclaration(Node decl) {
-        MOZ_ASSERT(isDeclarationList(decl));
-
-        // This is, unfortunately, very dodgy.  Obviously NodeVarDeclaration
-        // and NodeLexicalDeclaration can store no info on the arbitrary
-        // number of bindings it could contain.
-        //
-        // But this method is called only for cloning for-in/of declarations
-        // as initialization targets.  That context simplifies matters.  If the
-        // binding is a single name, it'll always syntax-parse (or it would
-        // already have been rejected as assigning/binding a forbidden name).
-        // Otherwise the binding is a destructuring pattern.  But syntax
-        // parsing would *already* have aborted when it saw a destructuring
-        // pattern.  So we can just say any old thing here, because the only
-        // time we'll be wrong is a case that syntax parsing has already
-        // rejected.  Use NodeUnparenthesizedName so the SyntaxParseHandler
-        // Parser::cloneLeftHandSide can assert it sees only this.
-        return NodeUnparenthesizedName;
-    }
-
-    Node newCatchList() {
-        return newList(PNK_CATCHLIST, JSOP_NOP);
-    }
-
-    Node newCommaExpressionList(Node kid) {
-        return NodeUnparenthesizedCommaExpr;
-    }
-
-    void addList(Node list, Node kid) {
-        MOZ_ASSERT(list == NodeGeneric ||
-                   list == NodeUnparenthesizedArray ||
-                   list == NodeUnparenthesizedObject ||
-                   list == NodeUnparenthesizedCommaExpr ||
-                   list == NodeVarDeclaration ||
-                   list == NodeLexicalDeclaration ||
-                   list == NodeFunctionCall);
-    }
-
-    Node newAssignment(ParseNodeKind kind, Node lhs, Node rhs, JSOp op) {
-        if (kind == PNK_ASSIGN)
-            return NodeUnparenthesizedAssignment;
-        return newBinary(kind, lhs, rhs, op);
-    }
-
-    bool isUnparenthesizedCommaExpression(Node node) {
-        return node == NodeUnparenthesizedCommaExpr;
-    }
-
-    bool isUnparenthesizedAssignment(Node node) {
-        return node == NodeUnparenthesizedAssignment;
-    }
-
-    bool isUnparenthesizedUnaryExpression(Node node) {
-        return node == NodeUnparenthesizedUnary;
-    }
-
-    bool isReturnStatement(Node node) {
-        return node == NodeReturn;
-    }
-
-    bool isStatementPermittedAfterReturnStatement(Node pn) {
-        return pn == NodeFunctionDefinition || pn == NodeVarDeclaration ||
-               pn == NodeBreak ||
-               pn == NodeThrow ||
-               pn == NodeEmptyStatement;
-    }
-
-    bool isSuperBase(Node pn) {
-        return pn == NodeSuperBase;
-    }
-
-    void setOp(Node pn, JSOp op) {}
-    void setListFlag(Node pn, unsigned flag) {}
-    MOZ_MUST_USE Node parenthesize(Node node) {
-        // A number of nodes have different behavior upon parenthesization, but
-        // only in some circumstances.  Convert these nodes to special
-        // parenthesized forms.
-        if (node == NodeUnparenthesizedArgumentsName)
-            return NodeParenthesizedArgumentsName;
-        if (node == NodeUnparenthesizedEvalName)
-            return NodeParenthesizedEvalName;
-        if (node == NodeUnparenthesizedName || node == NodePotentialAsyncKeyword)
-            return NodeParenthesizedName;
-
-        if (node == NodeUnparenthesizedArray)
-            return NodeParenthesizedArray;
-        if (node == NodeUnparenthesizedObject)
-            return NodeParenthesizedObject;
-
-        // Other nodes need not be recognizable after parenthesization; convert
-        // them to a generic node.
-        if (node == NodeUnparenthesizedString ||
-            node == NodeUnparenthesizedCommaExpr ||
-            node == NodeUnparenthesizedAssignment ||
-            node == NodeUnparenthesizedUnary)
-        {
-            return NodeGeneric;
-        }
-
-        // In all other cases, the parenthesized form of |node| is equivalent
-        // to the unparenthesized form: return |node| unchanged.
-        return node;
-    }
-    MOZ_MUST_USE Node setLikelyIIFE(Node pn) {
-        return pn; // Remain in syntax-parse mode.
-    }
-    void setInDirectivePrologue(Node pn) {}
-
-    bool isConstant(Node pn) { return false; }
-
-    bool isUnparenthesizedName(Node node) {
-        return node == NodeUnparenthesizedArgumentsName ||
-               node == NodeUnparenthesizedEvalName ||
-               node == NodeUnparenthesizedName ||
-               node == NodePotentialAsyncKeyword;
-    }
-
-    bool isNameAnyParentheses(Node node) {
-        if (isUnparenthesizedName(node))
-            return true;
-        return node == NodeParenthesizedArgumentsName ||
-               node == NodeParenthesizedEvalName ||
-               node == NodeParenthesizedName;
-    }
-
-    bool isEvalAnyParentheses(Node node, JSContext* cx) {
-        return node == NodeUnparenthesizedEvalName || node == NodeParenthesizedEvalName;
-    }
-
-    const char* nameIsArgumentsEvalAnyParentheses(Node node, JSContext* cx) {
-        MOZ_ASSERT(isNameAnyParentheses(node),
-                   "must only call this method on known names");
-
-        if (isEvalAnyParentheses(node, cx))
-            return js_eval_str;
-        if (node == NodeUnparenthesizedArgumentsName || node == NodeParenthesizedArgumentsName)
-            return js_arguments_str;
-        return nullptr;
-    }
-
-    bool isAsyncKeyword(Node node, JSContext* cx) {
-        return node == NodePotentialAsyncKeyword;
-    }
-
-    PropertyName* maybeDottedProperty(Node node) {
-        // Note: |super.apply(...)| is a special form that calls an "apply"
-        // method retrieved from one value, but using a *different* value as
-        // |this|.  It's not really eligible for the funapply/funcall
-        // optimizations as they're currently implemented (assuming a single
-        // value is used for both retrieval and |this|).
-        if (node != NodeDottedProperty)
-            return nullptr;
-        return lastAtom->asPropertyName();
-    }
-
-    JSLinearString* isStringExprStatement(Node pn, TokenPos* pos) {
-        if (pn == NodeStringExprStatement) {
-            *pos = lastStringPos;
-            return lastStr;
-        }
-        return nullptr;
-    }
-
-    bool canSkipLazyInnerFunctions() {
-        return false;
-    }
-    bool canSkipLazyClosedOverBindings() {
-        return false;
-    }
-    JSAtom* nextLazyClosedOverBinding() {
-        MOZ_CRASH("SyntaxParseHandler::canSkipLazyClosedOverBindings must return false");
-    }
-
-    void adjustGetToSet(Node node) {}
-
-    void disableSyntaxParser() {
-    }
-};
-
-} // namespace frontend
-} // namespace js
-=======
-class SyntaxParseHandler {
-  // Remember the last encountered name or string literal during syntax parses.
-  JSAtom* lastAtom;
-  TokenPos lastStringPos;
 
   // WARNING: Be careful about adding fields to this function, that might be
   //          GC things (like JSAtom*).  The JS_HAZ_ROOTED causes the GC
@@ -1275,6 +687,5 @@
 
 }  // namespace frontend
 }  // namespace js
->>>>>>> 030f2d6b
 
 #endif /* frontend_SyntaxParseHandler_h */