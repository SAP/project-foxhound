--- conflicted
+++ resolved
@@ -232,20 +232,11 @@
 // TODO taintfox: check EmptyTaint is correct here
 template <class ParseHandler, typename Unit>
 GeneralParser<ParseHandler, Unit>::GeneralParser(
-<<<<<<< HEAD
-    JSContext* cx, LifoAlloc& alloc, const ReadOnlyCompileOptions& options,
-    const Unit* units, size_t length, const StringTaint& taint, bool foldConstants,
-    UsedNameTracker& usedNames, SyntaxParser* syntaxParser,
-    LazyScript* lazyOuterFunction, ScriptSourceObject* sourceObject,
-    ParseGoal parseGoal)
-    : Base(cx, alloc, options, foldConstants, usedNames, syntaxParser,
-=======
     JSContext* cx, const ReadOnlyCompileOptions& options, const Unit* units,
-    size_t length, bool foldConstants, ParseInfo& parserInfo,
+    size_t length, const StringTaint& taint, bool foldConstants, ParseInfo& parserInfo,
     SyntaxParser* syntaxParser, LazyScript* lazyOuterFunction,
     ScriptSourceObject* sourceObject, ParseGoal parseGoal)
     : Base(cx, options, foldConstants, parserInfo, syntaxParser,
->>>>>>> f6c5b3e9
            lazyOuterFunction, sourceObject, parseGoal),
       tokenStream(cx, options, units, length, taint) {}
 
