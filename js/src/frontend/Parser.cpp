--- conflicted
+++ resolved
@@ -211,17 +211,10 @@
 template <class ParseHandler, typename Unit>
 GeneralParser<ParseHandler, Unit>::GeneralParser(
     FrontendContext* fc, const ReadOnlyCompileOptions& options,
-<<<<<<< HEAD
-    const Unit* units, size_t length, const StringTaint& taint, bool foldConstants,
-    CompilationState& compilationState, SyntaxParser* syntaxParser)
-    : Base(fc, options, foldConstants, compilationState, syntaxParser),
-      tokenStream(fc, &compilationState.parserAtoms, options, units, length, taint) {}
-=======
-    const Unit* units, size_t length, CompilationState& compilationState,
+    const Unit* units, size_t length, const StringTaint& taint, CompilationState& compilationState,
     SyntaxParser* syntaxParser)
     : Base(fc, options, compilationState, syntaxParser),
-      tokenStream(fc, &compilationState.parserAtoms, options, units, length) {}
->>>>>>> 4764531b
+      tokenStream(fc, &compilationState.parserAtoms, options, units, length, taint) {}
 
 template <typename Unit>
 void Parser<SyntaxParseHandler, Unit>::setAwaitHandling(
