--- conflicted
+++ resolved
@@ -209,21 +209,12 @@
 template <class ParseHandler, typename Unit>
 GeneralParser<ParseHandler, Unit>::GeneralParser(
     JSContext* cx, const ReadOnlyCompileOptions& options, const Unit* units,
-<<<<<<< HEAD
-    size_t length, const StringTaint& taint, bool foldConstants, ParseInfo& parserInfo,
-    SyntaxParser* syntaxParser, LazyScript* lazyOuterFunction,
-    ScriptSourceObject* sourceObject, ParseGoal parseGoal)
-    : Base(cx, options, foldConstants, parserInfo, syntaxParser,
-           lazyOuterFunction, sourceObject, parseGoal),
-      tokenStream(cx, options, units, length, taint) {}
-=======
-    size_t length, bool foldConstants, CompilationInfo& compilationInfo,
+    size_t length, const StringTaint& taint, bool foldConstants, CompilationInfo& compilationInfo,
     SyntaxParser* syntaxParser, BaseScript* lazyOuterFunction,
     ScriptSourceObject* sourceObject)
     : Base(cx, options, foldConstants, compilationInfo, syntaxParser,
            lazyOuterFunction, sourceObject),
-      tokenStream(cx, options, units, length) {}
->>>>>>> 1b133f0e
+      tokenStream(cx, options, units, length, taint) {}
 
 template <typename Unit>
 void Parser<SyntaxParseHandler, Unit>::setAwaitHandling(
