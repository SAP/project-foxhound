--- conflicted
+++ resolved
@@ -211,23 +211,13 @@
 // TODO taintfox: check EmptyTaint is correct here
 template <class ParseHandler, typename Unit>
 GeneralParser<ParseHandler, Unit>::GeneralParser(
-<<<<<<< HEAD
-    JSContext* cx, ErrorContext* ec, JS::NativeStackLimit stackLimit,
+    FrontendContext* fc, JS::NativeStackLimit stackLimit,
     const ReadOnlyCompileOptions& options, const Unit* units, size_t length, const StringTaint& taint,
-=======
-    FrontendContext* fc, JS::NativeStackLimit stackLimit,
-    const ReadOnlyCompileOptions& options, const Unit* units, size_t length,
->>>>>>> a1600bbb
     bool foldConstants, CompilationState& compilationState,
     SyntaxParser* syntaxParser)
     : Base(fc, stackLimit, options, foldConstants, compilationState,
            syntaxParser),
-<<<<<<< HEAD
-      tokenStream(cx, ec, &compilationState.parserAtoms, options, units,
-                  length, taint) {}
-=======
-      tokenStream(fc, &compilationState.parserAtoms, options, units, length) {}
->>>>>>> a1600bbb
+      tokenStream(fc, &compilationState.parserAtoms, options, units, length, taint) {}
 
 template <typename Unit>
 void Parser<SyntaxParseHandler, Unit>::setAwaitHandling(
