/* -*- Mode: C++; tab-width: 8; indent-tabs-mode: nil; c-basic-offset: 2 -*-
 * vim: set ts=8 sts=2 et sw=2 tw=80:
 * This Source Code Form is subject to the terms of the Mozilla Public
 * License, v. 2.0. If a copy of the MPL was not distributed with this
 * file, You can obtain one at http://mozilla.org/MPL/2.0/. */
/*
 * Modifications Copyright SAP SE. 2019-2021.  All rights reserved.
 */

/*
 * JS parser.
 *
 * This is a recursive-descent parser for the JavaScript language specified by
 * "The ECMAScript Language Specification" (Standard ECMA-262).  It uses
 * lexical and semantic feedback to disambiguate non-LL(1) structures.  It
 * generates trees of nodes induced by the recursive parsing (not precise
 * syntax trees, see Parser.h).  After tree construction, it rewrites trees to
 * fold constants and evaluate compile-time expressions.
 *
 * This parser attempts no error recovery.
 */

#include "frontend/Parser.h"

#include "mozilla/ArrayUtils.h"
#include "mozilla/Casting.h"
#include "mozilla/Range.h"
#include "mozilla/Sprintf.h"
#include "mozilla/Utf8.h"
#include "mozilla/Variant.h"

#include <memory>
#include <new>
#include <type_traits>

#include "jsnum.h"
#include "jstypes.h"

#include "frontend/BytecodeCompiler.h"
#include "frontend/FoldConstants.h"
#include "frontend/FunctionSyntaxKind.h"  // FunctionSyntaxKind
#include "frontend/ModuleSharedContext.h"
#include "frontend/ParseNode.h"
#include "frontend/ParseNodeVerify.h"
#include "frontend/ParserAtom.h"  // TaggedParserAtomIndex, ParserAtomsTable, ParserAtom
#include "frontend/ScriptIndex.h"  // ScriptIndex
#include "frontend/TokenStream.h"
#include "irregexp/RegExpAPI.h"
#include "js/friend/ErrorMessages.h"  // js::GetErrorMessage, JSMSG_*
#include "js/HashTable.h"
#include "js/RegExpFlags.h"     // JS::RegExpFlags
#include "util/StringBuffer.h"  // StringBuffer
#include "vm/BytecodeUtil.h"
#include "vm/FunctionFlags.h"          // js::FunctionFlags
#include "vm/GeneratorAndAsyncKind.h"  // js::GeneratorKind, js::FunctionAsyncKind
#include "vm/JSContext.h"
#include "vm/JSScript.h"
#include "vm/ModuleBuilder.h"  // js::ModuleBuilder
#include "vm/Scope.h"          // GetScopeDataTrailingNames
#include "vm/WellKnownAtom.h"  // js_*_str
#include "wasm/AsmJS.h"

#include "frontend/ParseContext-inl.h"
#include "frontend/SharedContext-inl.h"

using namespace js;

using mozilla::AssertedCast;
using mozilla::AsVariant;
using mozilla::Maybe;
using mozilla::Nothing;
using mozilla::PointerRangeSize;
using mozilla::Some;
using mozilla::Utf8Unit;

using JS::AutoGCRooter;
using JS::ReadOnlyCompileOptions;
using JS::RegExpFlags;

namespace js::frontend {

using DeclaredNamePtr = ParseContext::Scope::DeclaredNamePtr;
using AddDeclaredNamePtr = ParseContext::Scope::AddDeclaredNamePtr;
using BindingIter = ParseContext::Scope::BindingIter;
using UsedNamePtr = UsedNameTracker::UsedNameMap::Ptr;

using ParserBindingNameVector = Vector<ParserBindingName, 6>;

template <class T, class U>
static inline void PropagateTransitiveParseFlags(const T* inner, U* outer) {
  if (inner->bindingsAccessedDynamically()) {
    outer->setBindingsAccessedDynamically();
  }
  if (inner->hasDirectEval()) {
    outer->setHasDirectEval();
  }
}

static bool StatementKindIsBraced(StatementKind kind) {
  return kind == StatementKind::Block || kind == StatementKind::Switch ||
         kind == StatementKind::Try || kind == StatementKind::Catch ||
         kind == StatementKind::Finally;
}

template <class ParseHandler, typename Unit>
inline typename GeneralParser<ParseHandler, Unit>::FinalParser*
GeneralParser<ParseHandler, Unit>::asFinalParser() {
  static_assert(
      std::is_base_of_v<GeneralParser<ParseHandler, Unit>, FinalParser>,
      "inheritance relationship required by the static_cast<> below");

  return static_cast<FinalParser*>(this);
}

template <class ParseHandler, typename Unit>
inline const typename GeneralParser<ParseHandler, Unit>::FinalParser*
GeneralParser<ParseHandler, Unit>::asFinalParser() const {
  static_assert(
      std::is_base_of_v<GeneralParser<ParseHandler, Unit>, FinalParser>,
      "inheritance relationship required by the static_cast<> below");

  return static_cast<const FinalParser*>(this);
}

template <class ParseHandler, typename Unit>
template <typename ConditionT, typename ErrorReportT>
bool GeneralParser<ParseHandler, Unit>::mustMatchTokenInternal(
    ConditionT condition, ErrorReportT errorReport) {
  MOZ_ASSERT(condition(TokenKind::Div) == false);
  MOZ_ASSERT(condition(TokenKind::DivAssign) == false);
  MOZ_ASSERT(condition(TokenKind::RegExp) == false);

  TokenKind actual;
  if (!tokenStream.getToken(&actual, TokenStream::SlashIsInvalid)) {
    return false;
  }
  if (!condition(actual)) {
    errorReport(actual);
    return false;
  }
  return true;
}

ParserSharedBase::ParserSharedBase(JSContext* cx,
                                   CompilationState& compilationState,
                                   Kind kind)
    : cx_(cx),
      alloc_(compilationState.parserAllocScope.alloc()),
      compilationState_(compilationState),
      pc_(nullptr),
      usedNames_(compilationState.usedNames) {
  cx->frontendCollectionPool().addActiveCompilation();
}

ParserSharedBase::~ParserSharedBase() {
  cx_->frontendCollectionPool().removeActiveCompilation();
}

#if defined(DEBUG) || defined(JS_JITSPEW)
void ParserSharedBase::dumpAtom(TaggedParserAtomIndex index) const {
  parserAtoms().dump(index);
}
#endif

ParserBase::ParserBase(JSContext* cx, const ReadOnlyCompileOptions& options,
                       bool foldConstants, CompilationState& compilationState)
    : ParserSharedBase(cx, compilationState, ParserSharedBase::Kind::Parser),
      anyChars(cx, options, this),
      ss(nullptr),
      foldConstants_(foldConstants),
#ifdef DEBUG
      checkOptionsCalled_(false),
#endif
      isUnexpectedEOF_(false),
      awaitHandling_(AwaitIsName),
      inParametersOfAsyncFunction_(false) {
}

bool ParserBase::checkOptions() {
#ifdef DEBUG
  checkOptionsCalled_ = true;
#endif

  return anyChars.checkOptions();
}

ParserBase::~ParserBase() { MOZ_ASSERT(checkOptionsCalled_); }

template <class ParseHandler>
PerHandlerParser<ParseHandler>::PerHandlerParser(
    JSContext* cx, const ReadOnlyCompileOptions& options, bool foldConstants,
    CompilationState& compilationState, void* internalSyntaxParser)
    : ParserBase(cx, options, foldConstants, compilationState),
      handler_(cx, compilationState),
      internalSyntaxParser_(internalSyntaxParser) {
  MOZ_ASSERT(compilationState.isInitialStencil() ==
             compilationState.input.isInitialStencil());
}

// TODO taintfox: check EmptyTaint is correct here
template <class ParseHandler, typename Unit>
GeneralParser<ParseHandler, Unit>::GeneralParser(
    JSContext* cx, const ReadOnlyCompileOptions& options, const Unit* units,
<<<<<<< HEAD
    size_t length, const StringTaint& taint, bool foldConstants, CompilationInfo& compilationInfo,
    SyntaxParser* syntaxParser, BaseScript* lazyOuterFunction)
    : Base(cx, options, foldConstants, compilationInfo, syntaxParser,
           lazyOuterFunction),
      tokenStream(cx, &compilationInfo, options, units, length, taint) {}
=======
    size_t length, bool foldConstants, CompilationState& compilationState,
    SyntaxParser* syntaxParser)
    : Base(cx, options, foldConstants, compilationState, syntaxParser),
      tokenStream(cx, &compilationState.parserAtoms, options, units, length) {}
>>>>>>> 713683b4

template <typename Unit>
void Parser<SyntaxParseHandler, Unit>::setAwaitHandling(
    AwaitHandling awaitHandling) {
  this->awaitHandling_ = awaitHandling;
}

template <typename Unit>
void Parser<FullParseHandler, Unit>::setAwaitHandling(
    AwaitHandling awaitHandling) {
  this->awaitHandling_ = awaitHandling;
  if (SyntaxParser* syntaxParser = getSyntaxParser()) {
    syntaxParser->setAwaitHandling(awaitHandling);
  }
}

template <class ParseHandler, typename Unit>
inline void GeneralParser<ParseHandler, Unit>::setAwaitHandling(
    AwaitHandling awaitHandling) {
  asFinalParser()->setAwaitHandling(awaitHandling);
}

template <typename Unit>
void Parser<SyntaxParseHandler, Unit>::setInParametersOfAsyncFunction(
    bool inParameters) {
  this->inParametersOfAsyncFunction_ = inParameters;
}

template <typename Unit>
void Parser<FullParseHandler, Unit>::setInParametersOfAsyncFunction(
    bool inParameters) {
  this->inParametersOfAsyncFunction_ = inParameters;
  if (SyntaxParser* syntaxParser = getSyntaxParser()) {
    syntaxParser->setInParametersOfAsyncFunction(inParameters);
  }
}

template <class ParseHandler, typename Unit>
inline void GeneralParser<ParseHandler, Unit>::setInParametersOfAsyncFunction(
    bool inParameters) {
  asFinalParser()->setInParametersOfAsyncFunction(inParameters);
}

template <class ParseHandler>
FunctionBox* PerHandlerParser<ParseHandler>::newFunctionBox(
    FunctionNodeType funNode, TaggedParserAtomIndex explicitName,
    FunctionFlags flags, uint32_t toStringStart, Directives inheritedDirectives,
    GeneratorKind generatorKind, FunctionAsyncKind asyncKind) {
  MOZ_ASSERT(funNode);

  ScriptIndex index = ScriptIndex(compilationState_.scriptData.length());
  if (uint32_t(index) >= TaggedScriptThingIndex::IndexLimit) {
    ReportAllocationOverflow(cx_);
    return nullptr;
  }
  if (!compilationState_.appendScriptStencilAndData(cx_)) {
    return nullptr;
  }

  bool isInitialStencil = compilationState_.isInitialStencil();

  // This source extent will be further filled in during the remainder of parse.
  SourceExtent extent;
  extent.toStringStart = toStringStart;

  /*
   * We use JSContext.tempLifoAlloc to allocate parsed objects and place them
   * on a list in this Parser to ensure GC safety. Thus the tempLifoAlloc
   * arenas containing the entries must be alive until we are done with
   * scanning, parsing and code generation for the whole script or top-level
   * function.
   */
  FunctionBox* funbox = alloc_.new_<FunctionBox>(
      cx_, extent, compilationState_, inheritedDirectives, generatorKind,
      asyncKind, isInitialStencil, explicitName, flags, index);
  if (!funbox) {
    ReportOutOfMemory(cx_);
    return nullptr;
  }

  handler_.setFunctionBox(funNode, funbox);

  return funbox;
}

template <class ParseHandler>
FunctionBox* PerHandlerParser<ParseHandler>::newFunctionBox(
    FunctionNodeType funNode, const ScriptStencil& cachedScriptData,
    const ScriptStencilExtra& cachedScriptExtra) {
  MOZ_ASSERT(funNode);

  ScriptIndex index = ScriptIndex(compilationState_.scriptData.length());
  if (uint32_t(index) >= TaggedScriptThingIndex::IndexLimit) {
    ReportAllocationOverflow(cx_);
    return nullptr;
  }
  if (!compilationState_.appendScriptStencilAndData(cx_)) {
    return nullptr;
  }

  /*
   * We use JSContext.tempLifoAlloc to allocate parsed objects and place them
   * on a list in this Parser to ensure GC safety. Thus the tempLifoAlloc
   * arenas containing the entries must be alive until we are done with
   * scanning, parsing and code generation for the whole script or top-level
   * function.
   */
  FunctionBox* funbox = alloc_.new_<FunctionBox>(
      cx_, cachedScriptExtra.extent, compilationState_,
      Directives(/* strict = */ false), cachedScriptExtra.generatorKind(),
      cachedScriptExtra.asyncKind(), compilationState_.isInitialStencil(),
      cachedScriptData.functionAtom, cachedScriptData.functionFlags, index);
  if (!funbox) {
    ReportOutOfMemory(cx_);
    return nullptr;
  }

  handler_.setFunctionBox(funNode, funbox);
  funbox->initFromScriptStencilExtra(cachedScriptExtra);

  return funbox;
}

bool ParserBase::setSourceMapInfo() {
  // If support for source pragmas have been fully disabled, we can skip
  // processing of all of these values.
  if (!options().sourcePragmas()) {
    return true;
  }

  // Not all clients initialize ss. Can't update info to an object that isn't
  // there.
  if (!ss) {
    return true;
  }

  if (anyChars.hasDisplayURL()) {
    if (!ss->setDisplayURL(cx_, anyChars.displayURL())) {
      return false;
    }
  }

  if (anyChars.hasSourceMapURL()) {
    MOZ_ASSERT(!ss->hasSourceMapURL());
    if (!ss->setSourceMapURL(cx_, anyChars.sourceMapURL())) {
      return false;
    }
  }

  /*
   * Source map URLs passed as a compile option (usually via a HTTP source map
   * header) override any source map urls passed as comment pragmas.
   */
  if (options().sourceMapURL()) {
    // Warn about the replacement, but use the new one.
    if (ss->hasSourceMapURL()) {
      if (!warningNoOffset(JSMSG_ALREADY_HAS_PRAGMA, ss->filename(),
                           "//# sourceMappingURL")) {
        return false;
      }
    }

    if (!ss->setSourceMapURL(cx_, options().sourceMapURL())) {
      return false;
    }
  }

  return true;
}

/*
 * Parse a top-level JS script.
 */
template <class ParseHandler, typename Unit>
typename ParseHandler::ListNodeType GeneralParser<ParseHandler, Unit>::parse() {
  MOZ_ASSERT(checkOptionsCalled_);

  SourceExtent extent = SourceExtent::makeGlobalExtent(
      /* len = */ 0, options().lineno, options().column);
  Directives directives(options().forceStrictMode());
  GlobalSharedContext globalsc(cx_, ScopeKind::Global, options(), directives,
                               extent);
  SourceParseContext globalpc(this, &globalsc, /* newDirectives = */ nullptr);
  if (!globalpc.init()) {
    return null();
  }

  ParseContext::VarScope varScope(this);
  if (!varScope.init(pc_)) {
    return null();
  }

  ListNodeType stmtList = statementList(YieldIsName);
  if (!stmtList) {
    return null();
  }

  TokenKind tt;
  if (!tokenStream.getToken(&tt, TokenStream::SlashIsRegExp)) {
    return null();
  }
  if (tt != TokenKind::Eof) {
    error(JSMSG_GARBAGE_AFTER_INPUT, "script", TokenKindToDesc(tt));
    return null();
  }

  if (!CheckParseTree(cx_, alloc_, stmtList)) {
    return null();
  }

  if (foldConstants_) {
    Node node = stmtList;
    // Don't constant-fold inside "use asm" code, as this could create a parse
    // tree that doesn't type-check as asm.js.
    if (!pc_->useAsmOrInsideUseAsm()) {
      if (!FoldConstants(cx_, this->parserAtoms(), &node, &handler_)) {
        return null();
      }
    }
    stmtList = handler_.asList(node);
  }

  return stmtList;
}

/*
 * Strict mode forbids introducing new definitions for 'eval', 'arguments',
 * 'let', 'static', 'yield', or for any strict mode reserved word.
 */
bool ParserBase::isValidStrictBinding(TaggedParserAtomIndex name) {
  TokenKind tt = ReservedWordTokenKind(name);
  if (tt == TokenKind::Limit) {
    return name != TaggedParserAtomIndex::WellKnown::eval() &&
           name != TaggedParserAtomIndex::WellKnown::arguments();
  }
  return tt != TokenKind::Let && tt != TokenKind::Static &&
         tt != TokenKind::Yield && !TokenKindIsStrictReservedWord(tt);
}

/*
 * Returns true if all parameter names are valid strict mode binding names and
 * no duplicate parameter names are present.
 */
bool ParserBase::hasValidSimpleStrictParameterNames() {
  MOZ_ASSERT(pc_->isFunctionBox() &&
             pc_->functionBox()->hasSimpleParameterList());

  if (pc_->functionBox()->hasDuplicateParameters) {
    return false;
  }

  for (auto name : pc_->positionalFormalParameterNames()) {
    MOZ_ASSERT(name);
    if (!isValidStrictBinding(name)) {
      return false;
    }
  }
  return true;
}

template <class ParseHandler, typename Unit>
void GeneralParser<ParseHandler, Unit>::reportMissingClosing(
    unsigned errorNumber, unsigned noteNumber, uint32_t openedPos) {
  auto notes = MakeUnique<JSErrorNotes>();
  if (!notes) {
    ReportOutOfMemory(pc_->sc()->cx_);
    return;
  }

  uint32_t line, column;
  tokenStream.computeLineAndColumn(openedPos, &line, &column);

  const size_t MaxWidth = sizeof("4294967295");
  char columnNumber[MaxWidth];
  SprintfLiteral(columnNumber, "%" PRIu32, column);
  char lineNumber[MaxWidth];
  SprintfLiteral(lineNumber, "%" PRIu32, line);

  if (!notes->addNoteASCII(pc_->sc()->cx_, getFilename(), 0, line, column,
                           GetErrorMessage, nullptr, noteNumber, lineNumber,
                           columnNumber)) {
    return;
  }

  errorWithNotes(std::move(notes), errorNumber);
}

template <class ParseHandler, typename Unit>
void GeneralParser<ParseHandler, Unit>::reportRedeclaration(
    TaggedParserAtomIndex name, DeclarationKind prevKind, TokenPos pos,
    uint32_t prevPos) {
  UniqueChars bytes = this->parserAtoms().toPrintableString(cx_, name);
  if (!bytes) {
    return;
  }

  if (prevPos == DeclaredNameInfo::npos) {
    errorAt(pos.begin, JSMSG_REDECLARED_VAR, DeclarationKindString(prevKind),
            bytes.get());
    return;
  }

  auto notes = MakeUnique<JSErrorNotes>();
  if (!notes) {
    ReportOutOfMemory(pc_->sc()->cx_);
    return;
  }

  uint32_t line, column;
  tokenStream.computeLineAndColumn(prevPos, &line, &column);

  const size_t MaxWidth = sizeof("4294967295");
  char columnNumber[MaxWidth];
  SprintfLiteral(columnNumber, "%" PRIu32, column);
  char lineNumber[MaxWidth];
  SprintfLiteral(lineNumber, "%" PRIu32, line);

  if (!notes->addNoteASCII(pc_->sc()->cx_, getFilename(), 0, line, column,
                           GetErrorMessage, nullptr, JSMSG_REDECLARED_PREV,
                           lineNumber, columnNumber)) {
    return;
  }

  errorWithNotesAt(std::move(notes), pos.begin, JSMSG_REDECLARED_VAR,
                   DeclarationKindString(prevKind), bytes.get());
}

// notePositionalFormalParameter is called for both the arguments of a regular
// function definition and the arguments specified by the Function
// constructor.
//
// The 'disallowDuplicateParams' bool indicates whether the use of another
// feature (destructuring or default arguments) disables duplicate arguments.
// (ECMA-262 requires us to support duplicate parameter names, but, for newer
// features, we consider the code to have "opted in" to higher standards and
// forbid duplicates.)
template <class ParseHandler, typename Unit>
bool GeneralParser<ParseHandler, Unit>::notePositionalFormalParameter(
    FunctionNodeType funNode, TaggedParserAtomIndex name, uint32_t beginPos,
    bool disallowDuplicateParams, bool* duplicatedParam) {
  if (AddDeclaredNamePtr p =
          pc_->functionScope().lookupDeclaredNameForAdd(name)) {
    if (disallowDuplicateParams) {
      error(JSMSG_BAD_DUP_ARGS);
      return false;
    }

    // Strict-mode disallows duplicate args. We may not know whether we are
    // in strict mode or not (since the function body hasn't been parsed).
    // In such cases, report will queue up the potential error and return
    // 'true'.
    if (pc_->sc()->strict()) {
      UniqueChars bytes = this->parserAtoms().toPrintableString(cx_, name);
      if (!bytes) {
        return false;
      }
      if (!strictModeError(JSMSG_DUPLICATE_FORMAL, bytes.get())) {
        return false;
      }
    }

    *duplicatedParam = true;
  } else {
    DeclarationKind kind = DeclarationKind::PositionalFormalParameter;
    if (!pc_->functionScope().addDeclaredName(pc_, p, name, kind, beginPos)) {
      return false;
    }
  }

  if (!pc_->positionalFormalParameterNames().append(
          TrivialTaggedParserAtomIndex::from(name))) {
    ReportOutOfMemory(cx_);
    return false;
  }

  NameNodeType paramNode = newName(name);
  if (!paramNode) {
    return false;
  }

  handler_.addFunctionFormalParameter(funNode, paramNode);
  return true;
}

template <class ParseHandler>
bool PerHandlerParser<ParseHandler>::noteDestructuredPositionalFormalParameter(
    FunctionNodeType funNode, Node destruct) {
  // Append an empty name to the positional formals vector to keep track of
  // argument slots when making FunctionScope::ParserData.
  if (!pc_->positionalFormalParameterNames().append(
          TrivialTaggedParserAtomIndex::null())) {
    ReportOutOfMemory(cx_);
    return false;
  }

  handler_.addFunctionFormalParameter(funNode, destruct);
  return true;
}

template <class ParseHandler, typename Unit>
bool GeneralParser<ParseHandler, Unit>::noteDeclaredName(
    TaggedParserAtomIndex name, DeclarationKind kind, TokenPos pos,
    ClosedOver isClosedOver) {
  // The asm.js validator does all its own symbol-table management so, as an
  // optimization, avoid doing any work here.
  if (pc_->useAsmOrInsideUseAsm()) {
    return true;
  }

  switch (kind) {
    case DeclarationKind::Var:
    case DeclarationKind::BodyLevelFunction: {
      Maybe<DeclarationKind> redeclaredKind;
      uint32_t prevPos;
      if (!pc_->tryDeclareVar(name, this, kind, pos.begin, &redeclaredKind,
                              &prevPos)) {
        return false;
      }

      if (redeclaredKind) {
        reportRedeclaration(name, *redeclaredKind, pos, prevPos);
        return false;
      }

      break;
    }

    case DeclarationKind::ModuleBodyLevelFunction: {
      MOZ_ASSERT(pc_->atModuleLevel());

      AddDeclaredNamePtr p = pc_->varScope().lookupDeclaredNameForAdd(name);
      if (p) {
        reportRedeclaration(name, p->value()->kind(), pos, p->value()->pos());
        return false;
      }

      if (!pc_->varScope().addDeclaredName(pc_, p, name, kind, pos.begin,
                                           isClosedOver)) {
        return false;
      }

      // Body-level functions in modules are always closed over.
      pc_->varScope().lookupDeclaredName(name)->value()->setClosedOver();

      break;
    }

    case DeclarationKind::FormalParameter: {
      // It is an early error if any non-positional formal parameter name
      // (e.g., destructuring formal parameter) is duplicated.

      AddDeclaredNamePtr p =
          pc_->functionScope().lookupDeclaredNameForAdd(name);
      if (p) {
        error(JSMSG_BAD_DUP_ARGS);
        return false;
      }

      if (!pc_->functionScope().addDeclaredName(pc_, p, name, kind, pos.begin,
                                                isClosedOver)) {
        return false;
      }

      break;
    }

    case DeclarationKind::LexicalFunction:
    case DeclarationKind::PrivateName:
    case DeclarationKind::Synthetic:
    case DeclarationKind::PrivateMethod: {
      ParseContext::Scope* scope = pc_->innermostScope();
      AddDeclaredNamePtr p = scope->lookupDeclaredNameForAdd(name);
      if (p) {
        reportRedeclaration(name, p->value()->kind(), pos, p->value()->pos());
        return false;
      }

      if (!scope->addDeclaredName(pc_, p, name, kind, pos.begin,
                                  isClosedOver)) {
        return false;
      }

      break;
    }

    case DeclarationKind::SloppyLexicalFunction: {
      // Functions in block have complex allowances in sloppy mode for being
      // labelled that other lexical declarations do not have. Those checks
      // are more complex than calling checkLexicalDeclarationDirectlyWithin-
      // Block and are done in checkFunctionDefinition.

      ParseContext::Scope* scope = pc_->innermostScope();
      if (AddDeclaredNamePtr p = scope->lookupDeclaredNameForAdd(name)) {
        // It is usually an early error if there is another declaration
        // with the same name in the same scope.
        //
        // Sloppy lexical functions may redeclare other sloppy lexical
        // functions for web compatibility reasons.
        if (p->value()->kind() != DeclarationKind::SloppyLexicalFunction) {
          reportRedeclaration(name, p->value()->kind(), pos, p->value()->pos());
          return false;
        }
      } else {
        if (!scope->addDeclaredName(pc_, p, name, kind, pos.begin,
                                    isClosedOver)) {
          return false;
        }
      }

      break;
    }

    case DeclarationKind::Let:
    case DeclarationKind::Const:
    case DeclarationKind::Class:
      // The BoundNames of LexicalDeclaration and ForDeclaration must not
      // contain 'let'. (CatchParameter is the only lexical binding form
      // without this restriction.)
      if (name == TaggedParserAtomIndex::WellKnown::let()) {
        errorAt(pos.begin, JSMSG_LEXICAL_DECL_DEFINES_LET);
        return false;
      }

      // For body-level lexically declared names in a function, it is an
      // early error if there is a formal parameter of the same name. This
      // needs a special check if there is an extra var scope due to
      // parameter expressions.
      if (pc_->isFunctionExtraBodyVarScopeInnermost()) {
        DeclaredNamePtr p = pc_->functionScope().lookupDeclaredName(name);
        if (p && DeclarationKindIsParameter(p->value()->kind())) {
          reportRedeclaration(name, p->value()->kind(), pos, p->value()->pos());
          return false;
        }
      }

      [[fallthrough]];

    case DeclarationKind::Import:
      // Module code is always strict, so 'let' is always a keyword and never a
      // name.
      MOZ_ASSERT(name != TaggedParserAtomIndex::WellKnown::let());
      [[fallthrough]];

    case DeclarationKind::SimpleCatchParameter:
    case DeclarationKind::CatchParameter: {
      ParseContext::Scope* scope = pc_->innermostScope();

      // It is an early error if there is another declaration with the same
      // name in the same scope.
      AddDeclaredNamePtr p = scope->lookupDeclaredNameForAdd(name);
      if (p) {
        reportRedeclaration(name, p->value()->kind(), pos, p->value()->pos());
        return false;
      }

      if (!scope->addDeclaredName(pc_, p, name, kind, pos.begin,
                                  isClosedOver)) {
        return false;
      }

      break;
    }

    case DeclarationKind::CoverArrowParameter:
      // CoverArrowParameter is only used as a placeholder declaration kind.
      break;

    case DeclarationKind::PositionalFormalParameter:
      MOZ_CRASH(
          "Positional formal parameter names should use "
          "notePositionalFormalParameter");
      break;

    case DeclarationKind::VarForAnnexBLexicalFunction:
      MOZ_CRASH(
          "Synthesized Annex B vars should go through "
          "tryDeclareVarForAnnexBLexicalFunction");
      break;
  }

  return true;
}

template <class ParseHandler, typename Unit>
bool GeneralParser<ParseHandler, Unit>::noteDeclaredPrivateName(
    Node nameNode, TaggedParserAtomIndex name, PropertyType propType,
    FieldPlacement placement, TokenPos pos) {
  ParseContext::Scope* scope = pc_->innermostScope();
  AddDeclaredNamePtr p = scope->lookupDeclaredNameForAdd(name);

  DeclarationKind declKind = DeclarationKind::PrivateName;
  ClosedOver closedOver = ClosedOver::No;
  PrivateNameKind kind;
  switch (propType) {
    case PropertyType::Field:
      kind = PrivateNameKind::Field;
      break;
    case PropertyType::Method:
    case PropertyType::GeneratorMethod:
    case PropertyType::AsyncMethod:
    case PropertyType::AsyncGeneratorMethod:
      if (placement == FieldPlacement::Instance) {
        // Optimized private method. Non-optimized paths still get
        // DeclarationKind::Synthetic.
        declKind = DeclarationKind::PrivateMethod;
      }

      // Methods must be marked closed-over so that
      // EmitterScope::lookupPrivate() works even if the method is used, but not
      // within any method (from a computed property name, or debugger frame)
      closedOver = ClosedOver::Yes;
      kind = PrivateNameKind::Method;
      break;
    case PropertyType::Getter:
      kind = PrivateNameKind::Getter;
      break;
    case PropertyType::Setter:
      kind = PrivateNameKind::Setter;
      break;
    default:
      kind = PrivateNameKind::None;
  }

  if (p) {
    PrivateNameKind prevKind = p->value()->privateNameKind();
    if ((prevKind == PrivateNameKind::Getter &&
         kind == PrivateNameKind::Setter) ||
        (prevKind == PrivateNameKind::Setter &&
         kind == PrivateNameKind::Getter)) {
      // Private methods demands that
      //
      // class A {
      //   static set #x(_) {}
      //   get #x() { }
      // }
      //
      // Report a SyntaxError.
      if (placement == p->value()->placement()) {
        p->value()->setPrivateNameKind(PrivateNameKind::GetterSetter);
        handler_.setPrivateNameKind(nameNode, PrivateNameKind::GetterSetter);
        return true;
      }
    }

    reportRedeclaration(name, p->value()->kind(), pos, p->value()->pos());
    return false;
  }

  if (!scope->addDeclaredName(pc_, p, name, declKind, pos.begin, closedOver)) {
    return false;
  }

  DeclaredNamePtr declared = scope->lookupDeclaredName(name);
  declared->value()->setPrivateNameKind(kind);
  declared->value()->setFieldPlacement(placement);
  handler_.setPrivateNameKind(nameNode, kind);

  return true;
}

bool ParserBase::noteUsedNameInternal(TaggedParserAtomIndex name,
                                      NameVisibility visibility,
                                      mozilla::Maybe<TokenPos> tokenPosition) {
  // The asm.js validator does all its own symbol-table management so, as an
  // optimization, avoid doing any work here.
  if (pc_->useAsmOrInsideUseAsm()) {
    return true;
  }

  // Global bindings are properties and not actual bindings; we don't need
  // to know if they are closed over. So no need to track used name at the
  // global scope. It is not incorrect to track them, this is an
  // optimization.
  //
  // As an exception however, we continue to track private name references,
  // as the used names tracker is used to provide early errors for undeclared
  // private name references
  ParseContext::Scope* scope = pc_->innermostScope();
  if (pc_->sc()->isGlobalContext() && scope == &pc_->varScope() &&
      visibility == NameVisibility::Public) {
    return true;
  }

  return usedNames_.noteUse(cx_, name, visibility, pc_->scriptId(), scope->id(),
                            tokenPosition);
}

template <class ParseHandler>
bool PerHandlerParser<ParseHandler>::
    propagateFreeNamesAndMarkClosedOverBindings(ParseContext::Scope& scope) {
  // Now that we have all the declared names in the scope, check which
  // functions should exhibit Annex B semantics.
  if (!scope.propagateAndMarkAnnexBFunctionBoxes(pc_, this)) {
    return false;
  }

  if (handler_.reuseClosedOverBindings()) {
    MOZ_ASSERT(pc_->isOutermostOfCurrentCompile());

    // Closed over bindings for all scopes are stored in a contiguous array, in
    // the same order as the order in which scopes are visited, and seprated by
    // TaggedParserAtomIndex::null().
    uint32_t slotCount = scope.declaredCount();
    while (auto parserAtom = handler_.nextLazyClosedOverBinding()) {
      scope.lookupDeclaredName(parserAtom)->value()->setClosedOver();
      MOZ_ASSERT(slotCount > 0);
      slotCount--;
    }

    if (pc_->isGeneratorOrAsync()) {
      scope.setOwnStackSlotCount(slotCount);
    }
    return true;
  }

  constexpr bool isSyntaxParser =
      std::is_same_v<ParseHandler, SyntaxParseHandler>;
  uint32_t scriptId = pc_->scriptId();
  uint32_t scopeId = scope.id();

  uint32_t slotCount = 0;
  for (BindingIter bi = scope.bindings(pc_); bi; bi++) {
    bool closedOver = false;
    if (UsedNamePtr p = usedNames_.lookup(bi.name())) {
      p->value().noteBoundInScope(scriptId, scopeId, &closedOver);
      if (closedOver) {
        bi.setClosedOver();

        if constexpr (isSyntaxParser) {
          if (!pc_->closedOverBindingsForLazy().append(
                  TrivialTaggedParserAtomIndex::from(bi.name()))) {
            ReportOutOfMemory(cx_);
            return false;
          }
        }
      }
    }

    if constexpr (!isSyntaxParser) {
      if (!closedOver) {
        slotCount++;
      }
    }
  }
  if constexpr (!isSyntaxParser) {
    if (pc_->isGeneratorOrAsync()) {
      scope.setOwnStackSlotCount(slotCount);
    }
  }

  // Append a nullptr to denote end-of-scope.
  if constexpr (isSyntaxParser) {
    if (!pc_->closedOverBindingsForLazy().append(
            TrivialTaggedParserAtomIndex::null())) {
      ReportOutOfMemory(cx_);
      return false;
    }
  }

  return true;
}

template <typename Unit>
bool Parser<FullParseHandler, Unit>::checkStatementsEOF() {
  // This is designed to be paired with parsing a statement list at the top
  // level.
  //
  // The statementList() call breaks on TokenKind::RightCurly, so make sure
  // we've reached EOF here.
  TokenKind tt;
  if (!tokenStream.peekToken(&tt, TokenStream::SlashIsRegExp)) {
    return false;
  }
  if (tt != TokenKind::Eof) {
    error(JSMSG_UNEXPECTED_TOKEN, "expression", TokenKindToDesc(tt));
    return false;
  }
  return true;
}

template <typename ScopeT>
typename ScopeT::ParserData* NewEmptyBindingData(JSContext* cx,
                                                 LifoAlloc& alloc,
                                                 uint32_t numBindings) {
  using Data = typename ScopeT::ParserData;
  size_t allocSize = SizeOfScopeData<Data>(numBindings);
  auto* bindings = alloc.newWithSize<Data>(allocSize, numBindings);
  if (!bindings) {
    ReportOutOfMemory(cx);
  }
  return bindings;
}

GlobalScope::ParserData* NewEmptyGlobalScopeData(JSContext* cx,
                                                 LifoAlloc& alloc,
                                                 uint32_t numBindings) {
  return NewEmptyBindingData<GlobalScope>(cx, alloc, numBindings);
}

LexicalScope::ParserData* NewEmptyLexicalScopeData(JSContext* cx,
                                                   LifoAlloc& alloc,
                                                   uint32_t numBindings) {
  return NewEmptyBindingData<LexicalScope>(cx, alloc, numBindings);
}

FunctionScope::ParserData* NewEmptyFunctionScopeData(JSContext* cx,
                                                     LifoAlloc& alloc,
                                                     uint32_t numBindings) {
  return NewEmptyBindingData<FunctionScope>(cx, alloc, numBindings);
}

namespace detail {

template <class SlotInfo>
static MOZ_ALWAYS_INLINE ParserBindingName* InitializeIndexedBindings(
    SlotInfo& slotInfo, ParserBindingName* start, ParserBindingName* cursor) {
  return cursor;
}

template <class SlotInfo, typename UnsignedInteger, typename... Step>
static MOZ_ALWAYS_INLINE ParserBindingName* InitializeIndexedBindings(
    SlotInfo& slotInfo, ParserBindingName* start, ParserBindingName* cursor,
    UnsignedInteger SlotInfo::*field, const ParserBindingNameVector& bindings,
    Step&&... step) {
  slotInfo.*field =
      AssertedCast<UnsignedInteger>(PointerRangeSize(start, cursor));

  ParserBindingName* newCursor =
      std::uninitialized_copy(bindings.begin(), bindings.end(), cursor);

  return InitializeIndexedBindings(slotInfo, start, newCursor,
                                   std::forward<Step>(step)...);
}

}  // namespace detail

// Initialize the trailing name bindings of |data|, then set |data->length| to
// the count of bindings added (which must equal |count|).
//
// First, |firstBindings| are added to the trailing names.  Then any
// "steps" present are performed first to last.  Each step is 1) a pointer to a
// member of |data| to be set to the current number of bindings added, and 2) a
// vector of |ParserBindingName|s to then copy into |data->trailingNames|.
// (Thus each |data| member field indicates where the corresponding vector's
//  names start.)
template <class Data, typename... Step>
static MOZ_ALWAYS_INLINE void InitializeBindingData(
    Data* data, uint32_t count, const ParserBindingNameVector& firstBindings,
    Step&&... step) {
  MOZ_ASSERT(data->length == 0, "data shouldn't be filled yet");

  ParserBindingName* start = GetScopeDataTrailingNamesPointer(data);
  ParserBindingName* cursor = std::uninitialized_copy(
      firstBindings.begin(), firstBindings.end(), start);

#ifdef DEBUG
  ParserBindingName* end =
#endif
      detail::InitializeIndexedBindings(data->slotInfo, start, cursor,
                                        std::forward<Step>(step)...);

  MOZ_ASSERT(PointerRangeSize(start, end) == count);
  data->length = count;
}

Maybe<GlobalScope::ParserData*> NewGlobalScopeData(JSContext* cx,
                                                   ParseContext::Scope& scope,
                                                   LifoAlloc& alloc,
                                                   ParseContext* pc) {
  ParserBindingNameVector vars(cx);
  ParserBindingNameVector lets(cx);
  ParserBindingNameVector consts(cx);

  bool allBindingsClosedOver = pc->sc()->allBindingsClosedOver();
  for (BindingIter bi = scope.bindings(pc); bi; bi++) {
    bool closedOver = allBindingsClosedOver || bi.closedOver();

    switch (bi.kind()) {
      case BindingKind::Var: {
        bool isTopLevelFunction =
            bi.declarationKind() == DeclarationKind::BodyLevelFunction;

        ParserBindingName binding(bi.name(), closedOver, isTopLevelFunction);
        if (!vars.append(binding)) {
          return Nothing();
        }
        break;
      }
      case BindingKind::Let: {
        ParserBindingName binding(bi.name(), closedOver);
        if (!lets.append(binding)) {
          return Nothing();
        }
        break;
      }
      case BindingKind::Const: {
        ParserBindingName binding(bi.name(), closedOver);
        if (!consts.append(binding)) {
          return Nothing();
        }
        break;
      }
      default:
        MOZ_CRASH("Bad global scope BindingKind");
    }
  }

  GlobalScope::ParserData* bindings = nullptr;
  uint32_t numBindings = vars.length() + lets.length() + consts.length();

  if (numBindings > 0) {
    bindings = NewEmptyBindingData<GlobalScope>(cx, alloc, numBindings);
    if (!bindings) {
      return Nothing();
    }

    // The ordering here is important. See comments in GlobalScope.
    InitializeBindingData(bindings, numBindings, vars,
                          &ParserGlobalScopeSlotInfo::letStart, lets,
                          &ParserGlobalScopeSlotInfo::constStart, consts);
  }

  return Some(bindings);
}

Maybe<GlobalScope::ParserData*> ParserBase::newGlobalScopeData(
    ParseContext::Scope& scope) {
  return NewGlobalScopeData(cx_, scope, stencilAlloc(), pc_);
}

Maybe<ModuleScope::ParserData*> NewModuleScopeData(JSContext* cx,
                                                   ParseContext::Scope& scope,
                                                   LifoAlloc& alloc,
                                                   ParseContext* pc) {
  ParserBindingNameVector imports(cx);
  ParserBindingNameVector vars(cx);
  ParserBindingNameVector lets(cx);
  ParserBindingNameVector consts(cx);

  bool allBindingsClosedOver =
      pc->sc()->allBindingsClosedOver() || scope.tooBigToOptimize();

  for (BindingIter bi = scope.bindings(pc); bi; bi++) {
    // Imports are indirect bindings and must not be given known slots.
    ParserBindingName binding(bi.name(),
                              (allBindingsClosedOver || bi.closedOver()) &&
                                  bi.kind() != BindingKind::Import);
    switch (bi.kind()) {
      case BindingKind::Import:
        if (!imports.append(binding)) {
          return Nothing();
        }
        break;
      case BindingKind::Var:
        if (!vars.append(binding)) {
          return Nothing();
        }
        break;
      case BindingKind::Let:
        if (!lets.append(binding)) {
          return Nothing();
        }
        break;
      case BindingKind::Const:
        if (!consts.append(binding)) {
          return Nothing();
        }
        break;
      default:
        MOZ_CRASH("Bad module scope BindingKind");
    }
  }

  ModuleScope::ParserData* bindings = nullptr;
  uint32_t numBindings =
      imports.length() + vars.length() + lets.length() + consts.length();

  if (numBindings > 0) {
    bindings = NewEmptyBindingData<ModuleScope>(cx, alloc, numBindings);
    if (!bindings) {
      return Nothing();
    }

    // The ordering here is important. See comments in ModuleScope.
    InitializeBindingData(bindings, numBindings, imports,
                          &ParserModuleScopeSlotInfo::varStart, vars,
                          &ParserModuleScopeSlotInfo::letStart, lets,
                          &ParserModuleScopeSlotInfo::constStart, consts);
  }

  return Some(bindings);
}

Maybe<ModuleScope::ParserData*> ParserBase::newModuleScopeData(
    ParseContext::Scope& scope) {
  return NewModuleScopeData(cx_, scope, stencilAlloc(), pc_);
}

Maybe<EvalScope::ParserData*> NewEvalScopeData(JSContext* cx,
                                               ParseContext::Scope& scope,
                                               LifoAlloc& alloc,
                                               ParseContext* pc) {
  ParserBindingNameVector vars(cx);

  // Treat all bindings as closed over in non-strict eval.
  bool allBindingsClosedOver =
      !pc->sc()->strict() || pc->sc()->allBindingsClosedOver();
  for (BindingIter bi = scope.bindings(pc); bi; bi++) {
    // Eval scopes only contain 'var' bindings.
    MOZ_ASSERT(bi.kind() == BindingKind::Var);
    bool isTopLevelFunction =
        bi.declarationKind() == DeclarationKind::BodyLevelFunction;
    bool closedOver = allBindingsClosedOver || bi.closedOver();

    ParserBindingName binding(bi.name(), closedOver, isTopLevelFunction);
    if (!vars.append(binding)) {
      return Nothing();
    }
  }

  EvalScope::ParserData* bindings = nullptr;
  uint32_t numBindings = vars.length();

  if (numBindings > 0) {
    bindings = NewEmptyBindingData<EvalScope>(cx, alloc, numBindings);
    if (!bindings) {
      return Nothing();
    }

    InitializeBindingData(bindings, numBindings, vars);
  }

  return Some(bindings);
}

Maybe<EvalScope::ParserData*> ParserBase::newEvalScopeData(
    ParseContext::Scope& scope) {
  return NewEvalScopeData(cx_, scope, stencilAlloc(), pc_);
}

Maybe<FunctionScope::ParserData*> NewFunctionScopeData(
    JSContext* cx, ParseContext::Scope& scope, bool hasParameterExprs,
    LifoAlloc& alloc, ParseContext* pc) {
  ParserBindingNameVector positionalFormals(cx);
  ParserBindingNameVector formals(cx);
  ParserBindingNameVector vars(cx);

  bool allBindingsClosedOver =
      pc->sc()->allBindingsClosedOver() || scope.tooBigToOptimize();
  bool argumentBindingsClosedOver =
      allBindingsClosedOver || pc->isGeneratorOrAsync();
  bool hasDuplicateParams = pc->functionBox()->hasDuplicateParameters;

  // Positional parameter names must be added in order of appearance as they are
  // referenced using argument slots.
  for (size_t i = 0; i < pc->positionalFormalParameterNames().length(); i++) {
    TaggedParserAtomIndex name = pc->positionalFormalParameterNames()[i];

    ParserBindingName bindName;
    if (name) {
      DeclaredNamePtr p = scope.lookupDeclaredName(name);

      // Do not consider any positional formal parameters closed over if
      // there are parameter defaults. It is the binding in the defaults
      // scope that is closed over instead.
      bool closedOver =
          argumentBindingsClosedOver || (p && p->value()->closedOver());

      // If the parameter name has duplicates, only the final parameter
      // name should be on the environment, as otherwise the environment
      // object would have multiple, same-named properties.
      if (hasDuplicateParams) {
        for (size_t j = pc->positionalFormalParameterNames().length() - 1;
             j > i; j--) {
          if (TaggedParserAtomIndex(pc->positionalFormalParameterNames()[j]) ==
              name) {
            closedOver = false;
            break;
          }
        }
      }

      bindName = ParserBindingName(name, closedOver);
    }

    if (!positionalFormals.append(bindName)) {
      return Nothing();
    }
  }

  for (BindingIter bi = scope.bindings(pc); bi; bi++) {
    ParserBindingName binding(bi.name(),
                              allBindingsClosedOver || bi.closedOver());
    switch (bi.kind()) {
      case BindingKind::FormalParameter:
        // Positional parameter names are already handled above.
        if (bi.declarationKind() == DeclarationKind::FormalParameter) {
          if (!formals.append(binding)) {
            return Nothing();
          }
        }
        break;
      case BindingKind::Var:
        // The only vars in the function scope when there are parameter
        // exprs, which induces a separate var environment, should be the
        // special bindings.
        MOZ_ASSERT_IF(hasParameterExprs,
                      FunctionScope::isSpecialName(cx, bi.name()));
        if (!vars.append(binding)) {
          return Nothing();
        }
        break;
      case BindingKind::Let:
      case BindingKind::Const:
        break;
      default:
        MOZ_CRASH("bad function scope BindingKind");
        break;
    }
  }

  FunctionScope::ParserData* bindings = nullptr;
  uint32_t numBindings =
      positionalFormals.length() + formals.length() + vars.length();

  if (numBindings > 0) {
    bindings = NewEmptyBindingData<FunctionScope>(cx, alloc, numBindings);
    if (!bindings) {
      return Nothing();
    }

    // The ordering here is important. See comments in FunctionScope.
    InitializeBindingData(
        bindings, numBindings, positionalFormals,
        &ParserFunctionScopeSlotInfo::nonPositionalFormalStart, formals,
        &ParserFunctionScopeSlotInfo::varStart, vars);
  }

  return Some(bindings);
}

// Compute if `NewFunctionScopeData` would return any binding list with any
// entry marked as closed-over. This is done without the need to allocate the
// binding list. If true, an EnvironmentObject will be needed at runtime.
bool FunctionScopeHasClosedOverBindings(ParseContext* pc) {
  bool allBindingsClosedOver = pc->sc()->allBindingsClosedOver() ||
                               pc->functionScope().tooBigToOptimize();

  for (BindingIter bi = pc->functionScope().bindings(pc); bi; bi++) {
    switch (bi.kind()) {
      case BindingKind::FormalParameter:
      case BindingKind::Var:
        if (allBindingsClosedOver || bi.closedOver()) {
          return true;
        }
        break;

      default:
        break;
    }
  }

  return false;
}

Maybe<FunctionScope::ParserData*> ParserBase::newFunctionScopeData(
    ParseContext::Scope& scope, bool hasParameterExprs) {
  return NewFunctionScopeData(cx_, scope, hasParameterExprs, stencilAlloc(),
                              pc_);
}

VarScope::ParserData* NewEmptyVarScopeData(JSContext* cx, LifoAlloc& alloc,
                                           uint32_t numBindings) {
  return NewEmptyBindingData<VarScope>(cx, alloc, numBindings);
}

Maybe<VarScope::ParserData*> NewVarScopeData(JSContext* cx,
                                             ParseContext::Scope& scope,
                                             LifoAlloc& alloc,
                                             ParseContext* pc) {
  ParserBindingNameVector vars(cx);

  bool allBindingsClosedOver =
      pc->sc()->allBindingsClosedOver() || scope.tooBigToOptimize();

  for (BindingIter bi = scope.bindings(pc); bi; bi++) {
    if (bi.kind() == BindingKind::Var) {
      ParserBindingName binding(bi.name(),
                                allBindingsClosedOver || bi.closedOver());
      if (!vars.append(binding)) {
        return Nothing();
      }
    } else {
      MOZ_ASSERT(
          bi.kind() == BindingKind::Let || bi.kind() == BindingKind::Const,
          "bad var scope BindingKind");
    }
  }

  VarScope::ParserData* bindings = nullptr;
  uint32_t numBindings = vars.length();

  if (numBindings > 0) {
    bindings = NewEmptyBindingData<VarScope>(cx, alloc, numBindings);
    if (!bindings) {
      return Nothing();
    }

    InitializeBindingData(bindings, numBindings, vars);
  }

  return Some(bindings);
}

// Compute if `NewVarScopeData` would return any binding list. This is done
// without allocate the binding list.
static bool VarScopeHasBindings(ParseContext* pc) {
  for (BindingIter bi = pc->varScope().bindings(pc); bi; bi++) {
    if (bi.kind() == BindingKind::Var) {
      return true;
    }
  }

  return false;
}

Maybe<VarScope::ParserData*> ParserBase::newVarScopeData(
    ParseContext::Scope& scope) {
  return NewVarScopeData(cx_, scope, stencilAlloc(), pc_);
}

Maybe<LexicalScope::ParserData*> NewLexicalScopeData(JSContext* cx,
                                                     ParseContext::Scope& scope,
                                                     LifoAlloc& alloc,
                                                     ParseContext* pc) {
  ParserBindingNameVector lets(cx);
  ParserBindingNameVector consts(cx);

  bool allBindingsClosedOver =
      pc->sc()->allBindingsClosedOver() || scope.tooBigToOptimize();

  for (BindingIter bi = scope.bindings(pc); bi; bi++) {
    ParserBindingName binding(bi.name(),
                              allBindingsClosedOver || bi.closedOver());
    switch (bi.kind()) {
      case BindingKind::Let:
        if (!lets.append(binding)) {
          return Nothing();
        }
        break;
      case BindingKind::Const:
        if (!consts.append(binding)) {
          return Nothing();
        }
        break;
      case BindingKind::Var:
      case BindingKind::FormalParameter:
        break;
      default:
        MOZ_CRASH("Bad lexical scope BindingKind");
        break;
    }
  }

  LexicalScope::ParserData* bindings = nullptr;
  uint32_t numBindings = lets.length() + consts.length();

  if (numBindings > 0) {
    bindings = NewEmptyBindingData<LexicalScope>(cx, alloc, numBindings);
    if (!bindings) {
      return Nothing();
    }

    // The ordering here is important. See comments in LexicalScope.
    InitializeBindingData(bindings, numBindings, lets,
                          &ParserLexicalScopeSlotInfo::constStart, consts);
  }

  return Some(bindings);
}

// Compute if `NewLexicalScopeData` would return any binding list with any entry
// marked as closed-over. This is done without the need to allocate the binding
// list. If true, an EnvironmentObject will be needed at runtime.
bool LexicalScopeHasClosedOverBindings(ParseContext* pc,
                                       ParseContext::Scope& scope) {
  bool allBindingsClosedOver =
      pc->sc()->allBindingsClosedOver() || scope.tooBigToOptimize();

  for (BindingIter bi = scope.bindings(pc); bi; bi++) {
    switch (bi.kind()) {
      case BindingKind::Let:
      case BindingKind::Const:
        if (allBindingsClosedOver || bi.closedOver()) {
          return true;
        }
        break;

      default:
        break;
    }
  }

  return false;
}

Maybe<LexicalScope::ParserData*> ParserBase::newLexicalScopeData(
    ParseContext::Scope& scope) {
  return NewLexicalScopeData(cx_, scope, stencilAlloc(), pc_);
}

Maybe<ClassBodyScope::ParserData*> NewClassBodyScopeData(
    JSContext* cx, ParseContext::Scope& scope, LifoAlloc& alloc,
    ParseContext* pc) {
  ParserBindingNameVector privateBrand(cx);
  ParserBindingNameVector synthetics(cx);
  ParserBindingNameVector privateMethods(cx);

  bool allBindingsClosedOver =
      pc->sc()->allBindingsClosedOver() || scope.tooBigToOptimize();

  for (BindingIter bi = scope.bindings(pc); bi; bi++) {
    ParserBindingName binding(bi.name(),
                              allBindingsClosedOver || bi.closedOver());
    switch (bi.kind()) {
      case BindingKind::Synthetic:
        if (bi.name() == TaggedParserAtomIndex::WellKnown::dotPrivateBrand()) {
          MOZ_ASSERT(privateBrand.empty());
          if (!privateBrand.append(binding)) {
            return Nothing();
          }
        } else {
          if (!synthetics.append(binding)) {
            return Nothing();
          }
        }
        break;

      case BindingKind::PrivateMethod:
        if (!privateMethods.append(binding)) {
          return Nothing();
        }
        break;

      default:
        MOZ_CRASH("bad class body scope BindingKind");
        break;
    }
  }

  // We should have zero or one private brands.
  MOZ_ASSERT(privateBrand.length() == 0 || privateBrand.length() == 1);

  ClassBodyScope::ParserData* bindings = nullptr;
  uint32_t numBindings =
      privateBrand.length() + synthetics.length() + privateMethods.length();

  if (numBindings > 0) {
    bindings = NewEmptyBindingData<ClassBodyScope>(cx, alloc, numBindings);
    if (!bindings) {
      return Nothing();
    }
    // To simplify initialization of the bindings, we concatenate the
    // synthetics+privateBrand vector such that the private brand is always the
    // first element, as ordering is important. See comments in ClassBodyScope.
    ParserBindingNameVector brandAndSynthetics(cx);
    if (!brandAndSynthetics.appendAll(privateBrand)) {
      return Nothing();
    }
    if (!brandAndSynthetics.appendAll(synthetics)) {
      return Nothing();
    }

    // The ordering here is important. See comments in ClassBodyScope.
    InitializeBindingData(bindings, numBindings, brandAndSynthetics,
                          &ParserClassBodyScopeSlotInfo::privateMethodStart,
                          privateMethods);
  }

  // `EmitterScope::lookupPrivate()` requires `.privateBrand` to be stored in a
  // predictable slot: the first slot available in the environment object,
  // `ClassBodyLexicalEnvironmentObject::privateBrandSlot()`. We assume that
  // if `.privateBrand` is first in the scope, it will be stored there.
  MOZ_ASSERT_IF(!privateBrand.empty(),
                GetScopeDataTrailingNames(bindings)[0].name() ==
                    TaggedParserAtomIndex::WellKnown::dotPrivateBrand());

  return Some(bindings);
}

Maybe<ClassBodyScope::ParserData*> ParserBase::newClassBodyScopeData(
    ParseContext::Scope& scope) {
  return NewClassBodyScopeData(cx_, scope, stencilAlloc(), pc_);
}

template <>
SyntaxParseHandler::LexicalScopeNodeType
PerHandlerParser<SyntaxParseHandler>::finishLexicalScope(
    ParseContext::Scope& scope, Node body, ScopeKind kind) {
  if (!propagateFreeNamesAndMarkClosedOverBindings(scope)) {
    return null();
  }

  return handler_.newLexicalScope(body);
}

template <>
LexicalScopeNode* PerHandlerParser<FullParseHandler>::finishLexicalScope(
    ParseContext::Scope& scope, ParseNode* body, ScopeKind kind) {
  if (!propagateFreeNamesAndMarkClosedOverBindings(scope)) {
    return nullptr;
  }

  Maybe<LexicalScope::ParserData*> bindings = newLexicalScopeData(scope);
  if (!bindings) {
    return nullptr;
  }

  return handler_.newLexicalScope(*bindings, body, kind);
}

template <>
SyntaxParseHandler::ClassBodyScopeNodeType
PerHandlerParser<SyntaxParseHandler>::finishClassBodyScope(
    ParseContext::Scope& scope, ListNodeType body) {
  if (!propagateFreeNamesAndMarkClosedOverBindings(scope)) {
    return null();
  }

  return handler_.newClassBodyScope(body);
}

template <>
ClassBodyScopeNode* PerHandlerParser<FullParseHandler>::finishClassBodyScope(
    ParseContext::Scope& scope, ListNode* body) {
  if (!propagateFreeNamesAndMarkClosedOverBindings(scope)) {
    return nullptr;
  }

  Maybe<ClassBodyScope::ParserData*> bindings = newClassBodyScopeData(scope);
  if (!bindings) {
    return nullptr;
  }

  return handler_.newClassBodyScope(*bindings, body);
}

template <class ParseHandler>
bool PerHandlerParser<ParseHandler>::checkForUndefinedPrivateFields(
    EvalSharedContext* evalSc) {
  if (!this->compilationState_.isInitialStencil()) {
    // We're delazifying -- so we already checked private names during first
    // parse.
    return true;
  }

  if (!this->compilationState_.input.options.privateClassFields) {
    return true;
  }

  Vector<UnboundPrivateName, 8> unboundPrivateNames(cx_);
  if (!usedNames_.getUnboundPrivateNames(unboundPrivateNames)) {
    return false;
  }

  // No unbound names, let's get out of here!
  if (unboundPrivateNames.empty()) {
    return true;
  }

  // It is an early error if there's private name references unbound,
  // unless it's an eval, in which case we need to check the scope
  // chain.
  if (!evalSc) {
    // The unbound private names are sorted, so just grab the first one.
    UnboundPrivateName minimum = unboundPrivateNames[0];
    UniqueChars str = this->parserAtoms().toPrintableString(cx_, minimum.atom);
    if (!str) {
      return false;
    }

    errorAt(minimum.position.begin, JSMSG_MISSING_PRIVATE_DECL, str.get());
    return false;
  }

  // It's important that the unbound private names are sorted, as we
  // want our errors to always be issued to the first textually.
  for (UnboundPrivateName unboundName : unboundPrivateNames) {
    // If the enclosingScope is non-syntactic, then we are in a
    // Debugger.Frame.prototype.eval call. In order to find the declared private
    // names, we must use the effective scope that was determined when creating
    // the scopeContext.
    if (!this->compilationState_.scopeContext
             .effectiveScopePrivateFieldCacheHas(unboundName.atom)) {
      UniqueChars str =
          this->parserAtoms().toPrintableString(cx_, unboundName.atom);
      if (!str) {
        return false;
      }
      errorAt(unboundName.position.begin, JSMSG_MISSING_PRIVATE_DECL,
              str.get());
      return false;
    }
  }

  return true;
}

template <typename Unit>
LexicalScopeNode* Parser<FullParseHandler, Unit>::evalBody(
    EvalSharedContext* evalsc) {
  SourceParseContext evalpc(this, evalsc, /* newDirectives = */ nullptr);
  if (!evalpc.init()) {
    return nullptr;
  }

  ParseContext::VarScope varScope(this);
  if (!varScope.init(pc_)) {
    return nullptr;
  }

  LexicalScopeNode* body;
  {
    // All evals have an implicit non-extensible lexical scope.
    ParseContext::Scope lexicalScope(this);
    if (!lexicalScope.init(pc_)) {
      return nullptr;
    }

    ListNode* list = statementList(YieldIsName);
    if (!list) {
      return nullptr;
    }

    if (!checkStatementsEOF()) {
      return nullptr;
    }

    // Private names not lexically defined must trigger a syntax error.
    if (!checkForUndefinedPrivateFields(evalsc)) {
      return nullptr;
    }

    body = finishLexicalScope(lexicalScope, list);
    if (!body) {
      return nullptr;
    }
  }

#ifdef DEBUG
  if (evalpc.superScopeNeedsHomeObject() &&
      !this->compilationState_.input.enclosingScope.isNull()) {
    // If superScopeNeedsHomeObject_ is set and we are an entry-point
    // ParseContext, then we must be emitting an eval script, and the
    // outer function must already be marked as needing a home object
    // since it contains an eval.
    MOZ_ASSERT(
        this->compilationState_.scopeContext.hasFunctionNeedsHomeObjectOnChain,
        "Eval must have found an enclosing function box scope that "
        "allows super.property");
  }
#endif

  if (!CheckParseTree(cx_, alloc_, body)) {
    return null();
  }

  ParseNode* node = body;
  // Don't constant-fold inside "use asm" code, as this could create a parse
  // tree that doesn't type-check as asm.js.
  if (!pc_->useAsmOrInsideUseAsm()) {
    if (!FoldConstants(cx_, this->parserAtoms(), &node, &handler_)) {
      return null();
    }
  }
  body = handler_.asLexicalScope(node);

  if (!this->setSourceMapInfo()) {
    return nullptr;
  }

  if (pc_->sc()->strict()) {
    if (!propagateFreeNamesAndMarkClosedOverBindings(varScope)) {
      return nullptr;
    }
  } else {
    // For non-strict eval scripts, since all bindings are automatically
    // considered closed over, we don't need to call propagateFreeNames-
    // AndMarkClosedOverBindings. However, Annex B.3.3 functions still need to
    // be marked.
    if (!varScope.propagateAndMarkAnnexBFunctionBoxes(pc_, this)) {
      return nullptr;
    }
  }

  Maybe<EvalScope::ParserData*> bindings = newEvalScopeData(pc_->varScope());
  if (!bindings) {
    return nullptr;
  }
  evalsc->bindings = *bindings;

  return body;
}

template <typename Unit>
ListNode* Parser<FullParseHandler, Unit>::globalBody(
    GlobalSharedContext* globalsc) {
  SourceParseContext globalpc(this, globalsc, /* newDirectives = */ nullptr);
  if (!globalpc.init()) {
    return nullptr;
  }

  ParseContext::VarScope varScope(this);
  if (!varScope.init(pc_)) {
    return nullptr;
  }

  ListNode* body = statementList(YieldIsName);
  if (!body) {
    return nullptr;
  }

  if (!checkStatementsEOF()) {
    return nullptr;
  }

  if (!CheckParseTree(cx_, alloc_, body)) {
    return null();
  }

  if (!checkForUndefinedPrivateFields()) {
    return null();
  }

  ParseNode* node = body;
  // Don't constant-fold inside "use asm" code, as this could create a parse
  // tree that doesn't type-check as asm.js.
  if (!pc_->useAsmOrInsideUseAsm()) {
    if (!FoldConstants(cx_, this->parserAtoms(), &node, &handler_)) {
      return null();
    }
  }
  body = &node->as<ListNode>();

  if (!this->setSourceMapInfo()) {
    return nullptr;
  }

  // For global scripts, whether bindings are closed over or not doesn't
  // matter, so no need to call propagateFreeNamesAndMarkClosedOver-
  // Bindings. However, Annex B.3.3 functions still need to be marked.
  if (!varScope.propagateAndMarkAnnexBFunctionBoxes(pc_, this)) {
    return nullptr;
  }

  Maybe<GlobalScope::ParserData*> bindings =
      newGlobalScopeData(pc_->varScope());
  if (!bindings) {
    return nullptr;
  }
  globalsc->bindings = *bindings;

  return body;
}

template <typename Unit>
ModuleNode* Parser<FullParseHandler, Unit>::moduleBody(
    ModuleSharedContext* modulesc) {
  MOZ_ASSERT(checkOptionsCalled_);

  this->compilationState_.moduleMetadata =
      cx_->template new_<StencilModuleMetadata>();
  if (!this->compilationState_.moduleMetadata) {
    return null();
  }

  SourceParseContext modulepc(this, modulesc, nullptr);
  if (!modulepc.init()) {
    return null();
  }

  ParseContext::VarScope varScope(this);
  if (!varScope.init(pc_)) {
    return null();
  }

  ModuleNodeType moduleNode = handler_.newModule(pos());
  if (!moduleNode) {
    return null();
  }

  AutoAwaitIsKeyword<FullParseHandler, Unit> awaitIsKeyword(
      this, AwaitIsModuleKeyword);
  ListNode* stmtList = statementList(YieldIsName);
  if (!stmtList) {
    return null();
  }

  MOZ_ASSERT(stmtList->isKind(ParseNodeKind::StatementList));
  moduleNode->setBody(&stmtList->as<ListNode>());

  if (pc_->isAsync()) {
    if (!noteUsedName(TaggedParserAtomIndex::WellKnown::dotGenerator())) {
      return null();
    }

    if (!pc_->declareTopLevelDotGeneratorName()) {
      return null();
    }
  }

  TokenKind tt;
  if (!tokenStream.getToken(&tt, TokenStream::SlashIsRegExp)) {
    return null();
  }
  if (tt != TokenKind::Eof) {
    error(JSMSG_GARBAGE_AFTER_INPUT, "module", TokenKindToDesc(tt));
    return null();
  }

  // Set the module to async if an await keyword was found at the top level.
  if (pc_->isAsync()) {
    pc_->sc()->asModuleContext()->builder.noteAsync(
        *this->compilationState_.moduleMetadata);
  }

  // Generate the Import/Export tables and store in CompilationState.
  if (!modulesc->builder.buildTables(*this->compilationState_.moduleMetadata)) {
    return null();
  }

  // Check exported local bindings exist and mark them as closed over.
  StencilModuleMetadata& moduleMetadata =
      *this->compilationState_.moduleMetadata;
  for (auto entry : moduleMetadata.localExportEntries) {
    DeclaredNamePtr p = modulepc.varScope().lookupDeclaredName(entry.localName);
    if (!p) {
      UniqueChars str =
          this->parserAtoms().toPrintableString(cx_, entry.localName);
      if (!str) {
        return null();
      }

      errorNoOffset(JSMSG_MISSING_EXPORT, str.get());
      return null();
    }

    p->value()->setClosedOver();
  }

  // Reserve an environment slot for a "*namespace*" psuedo-binding and mark as
  // closed-over. We do not know until module linking if this will be used.
  if (!noteDeclaredName(TaggedParserAtomIndex::WellKnown::starNamespaceStar(),
                        DeclarationKind::Const, pos())) {
    return nullptr;
  }
  modulepc.varScope()
      .lookupDeclaredName(TaggedParserAtomIndex::WellKnown::starNamespaceStar())
      ->value()
      ->setClosedOver();

  if (!CheckParseTree(cx_, alloc_, stmtList)) {
    return null();
  }

  ParseNode* node = stmtList;
  // Don't constant-fold inside "use asm" code, as this could create a parse
  // tree that doesn't type-check as asm.js.
  if (!pc_->useAsmOrInsideUseAsm()) {
    if (!FoldConstants(cx_, this->parserAtoms(), &node, &handler_)) {
      return null();
    }
  }
  stmtList = &node->as<ListNode>();

  if (!this->setSourceMapInfo()) {
    return null();
  }

  // Private names not lexically defined must trigger a syntax error.
  if (!checkForUndefinedPrivateFields()) {
    return null();
  }

  if (!propagateFreeNamesAndMarkClosedOverBindings(modulepc.varScope())) {
    return null();
  }

  Maybe<ModuleScope::ParserData*> bindings =
      newModuleScopeData(modulepc.varScope());
  if (!bindings) {
    return nullptr;
  }

  modulesc->bindings = *bindings;
  return moduleNode;
}

template <typename Unit>
SyntaxParseHandler::ModuleNodeType Parser<SyntaxParseHandler, Unit>::moduleBody(
    ModuleSharedContext* modulesc) {
  MOZ_ALWAYS_FALSE(abortIfSyntaxParser());
  return SyntaxParseHandler::NodeFailure;
}

template <class ParseHandler>
typename ParseHandler::NameNodeType
PerHandlerParser<ParseHandler>::newInternalDotName(TaggedParserAtomIndex name) {
  NameNodeType nameNode = newName(name);
  if (!nameNode) {
    return null();
  }
  if (!noteUsedName(name)) {
    return null();
  }
  return nameNode;
}

template <class ParseHandler>
typename ParseHandler::NameNodeType
PerHandlerParser<ParseHandler>::newThisName() {
  return newInternalDotName(TaggedParserAtomIndex::WellKnown::dotThis());
}

template <class ParseHandler>
typename ParseHandler::NameNodeType
PerHandlerParser<ParseHandler>::newDotGeneratorName() {
  return newInternalDotName(TaggedParserAtomIndex::WellKnown::dotGenerator());
}

template <class ParseHandler>
bool PerHandlerParser<ParseHandler>::finishFunctionScopes(
    bool isStandaloneFunction) {
  FunctionBox* funbox = pc_->functionBox();

  if (funbox->hasParameterExprs) {
    if (!propagateFreeNamesAndMarkClosedOverBindings(pc_->functionScope())) {
      return false;
    }

    // Functions with parameter expressions utilize the FunctionScope for vars
    // generated by sloppy-direct-evals, as well as arguments (which are
    // lexicals bindings). If the function body has var bindings (or has a
    // sloppy-direct-eval that might), then an extra VarScope must be created
    // for them.
    if (VarScopeHasBindings(pc_) ||
        funbox->needsExtraBodyVarEnvironmentRegardlessOfBindings()) {
      funbox->setFunctionHasExtraBodyVarScope();
    }
  }

  // See: JSFunction::needsCallObject()
  if (FunctionScopeHasClosedOverBindings(pc_) ||
      funbox->needsCallObjectRegardlessOfBindings()) {
    funbox->setNeedsFunctionEnvironmentObjects();
  }

  if (funbox->isNamedLambda() && !isStandaloneFunction) {
    if (!propagateFreeNamesAndMarkClosedOverBindings(pc_->namedLambdaScope())) {
      return false;
    }

    // See: JSFunction::needsNamedLambdaEnvironment()
    if (LexicalScopeHasClosedOverBindings(pc_, pc_->namedLambdaScope())) {
      funbox->setNeedsFunctionEnvironmentObjects();
    }
  }

  return true;
}

template <>
bool PerHandlerParser<FullParseHandler>::finishFunction(
    bool isStandaloneFunction /* = false */) {
  if (!finishFunctionScopes(isStandaloneFunction)) {
    return false;
  }

  FunctionBox* funbox = pc_->functionBox();
  ScriptStencil& script = funbox->functionStencil();

  if (funbox->isInterpreted()) {
    // BCE will need to generate bytecode for this.
    funbox->emitBytecode = true;
    this->compilationState_.nonLazyFunctionCount++;
  }

  bool hasParameterExprs = funbox->hasParameterExprs;

  if (hasParameterExprs) {
    Maybe<VarScope::ParserData*> bindings = newVarScopeData(pc_->varScope());
    if (!bindings) {
      return false;
    }
    funbox->setExtraVarScopeBindings(*bindings);

    MOZ_ASSERT(bool(*bindings) == VarScopeHasBindings(pc_));
    MOZ_ASSERT_IF(!funbox->needsExtraBodyVarEnvironmentRegardlessOfBindings(),
                  bool(*bindings) == funbox->functionHasExtraBodyVarScope());
  }

  {
    Maybe<FunctionScope::ParserData*> bindings =
        newFunctionScopeData(pc_->functionScope(), hasParameterExprs);
    if (!bindings) {
      return false;
    }
    funbox->setFunctionScopeBindings(*bindings);
  }

  if (funbox->isNamedLambda() && !isStandaloneFunction) {
    Maybe<LexicalScope::ParserData*> bindings =
        newLexicalScopeData(pc_->namedLambdaScope());
    if (!bindings) {
      return false;
    }
    funbox->setNamedLambdaBindings(*bindings);
  }

  funbox->finishScriptFlags();
  funbox->copyFunctionFields(script);

  if (this->compilationState_.isInitialStencil()) {
    ScriptStencilExtra& scriptExtra = funbox->functionExtraStencil();
    funbox->copyFunctionExtraFields(scriptExtra);
    funbox->copyScriptExtraFields(scriptExtra);
  }

  return true;
}

template <>
bool PerHandlerParser<SyntaxParseHandler>::finishFunction(
    bool isStandaloneFunction /* = false */) {
  // The BaseScript for a lazily parsed function needs to know its set of
  // free variables and inner functions so that when it is fully parsed, we
  // can skip over any already syntax parsed inner functions and still
  // retain correct scope information.

  if (!finishFunctionScopes(isStandaloneFunction)) {
    return false;
  }

  FunctionBox* funbox = pc_->functionBox();
  ScriptStencil& script = funbox->functionStencil();

  funbox->finishScriptFlags();
  funbox->copyFunctionFields(script);

  ScriptStencilExtra& scriptExtra = funbox->functionExtraStencil();
  funbox->copyFunctionExtraFields(scriptExtra);
  funbox->copyScriptExtraFields(scriptExtra);

  // Elide nullptr sentinels from end of binding list. These are inserted for
  // each scope regardless of if any bindings are actually closed over.
  {
    AtomVector& closedOver = pc_->closedOverBindingsForLazy();
    while (!closedOver.empty() && !closedOver.back()) {
      closedOver.popBack();
    }
  }

  // Check if we will overflow the `ngcthings` field later.
  mozilla::CheckedUint32 ngcthings =
      mozilla::CheckedUint32(pc_->innerFunctionIndexesForLazy.length()) +
      mozilla::CheckedUint32(pc_->closedOverBindingsForLazy().length());
  if (!ngcthings.isValid()) {
    ReportAllocationOverflow(cx_);
    return false;
  }

  // If there are no script-things, we can return early without allocating.
  if (ngcthings.value() == 0) {
    MOZ_ASSERT(!script.hasGCThings());
    return true;
  }

  TaggedScriptThingIndex* cursor = nullptr;
  if (!this->compilationState_.allocateGCThingsUninitialized(
          cx_, funbox->index(), ngcthings.value(), &cursor)) {
    return false;
  }

  // Copy inner-function and closed-over-binding info for the stencil. The order
  // is important here. We emit functions first, followed by the bindings info.
  // The bindings list uses nullptr as delimiter to separates the bindings per
  // scope.
  //
  // See: FullParseHandler::nextLazyInnerFunction(),
  //      FullParseHandler::nextLazyClosedOverBinding()
  for (const ScriptIndex& index : pc_->innerFunctionIndexesForLazy) {
    void* raw = &(*cursor++);
    new (raw) TaggedScriptThingIndex(index);
  }
  for (auto binding : pc_->closedOverBindingsForLazy()) {
    void* raw = &(*cursor++);
    if (binding) {
      this->parserAtoms().markUsedByStencil(binding, ParserAtom::Atomize::Yes);
      new (raw) TaggedScriptThingIndex(binding);
    } else {
      new (raw) TaggedScriptThingIndex();
    }
  }

  return true;
}

static YieldHandling GetYieldHandling(GeneratorKind generatorKind) {
  if (generatorKind == GeneratorKind::NotGenerator) {
    return YieldIsName;
  }
  return YieldIsKeyword;
}

static AwaitHandling GetAwaitHandling(FunctionAsyncKind asyncKind) {
  if (asyncKind == FunctionAsyncKind::SyncFunction) {
    return AwaitIsName;
  }
  return AwaitIsKeyword;
}

FunctionFlags InitialFunctionFlags(FunctionSyntaxKind kind,
                                   GeneratorKind generatorKind,
                                   FunctionAsyncKind asyncKind,
                                   bool isSelfHosting, bool forceExtended) {
  FunctionFlags flags = {};
  gc::AllocKind allocKind = gc::AllocKind::FUNCTION;

  // Only normal function statements/expressions may force extended mode. Other
  // types of functions use extended slots for their own purposes.
  MOZ_ASSERT_IF(forceExtended, kind == FunctionSyntaxKind::Statement ||
                                   kind == FunctionSyntaxKind::Expression);

  switch (kind) {
    case FunctionSyntaxKind::Expression:
      flags = (generatorKind == GeneratorKind::NotGenerator &&
                       asyncKind == FunctionAsyncKind::SyncFunction
                   ? FunctionFlags::INTERPRETED_LAMBDA
                   : FunctionFlags::INTERPRETED_LAMBDA_GENERATOR_OR_ASYNC);
      break;
    case FunctionSyntaxKind::Arrow:
      flags = FunctionFlags::INTERPRETED_LAMBDA_ARROW;
      allocKind = gc::AllocKind::FUNCTION_EXTENDED;
      break;
    case FunctionSyntaxKind::Method:
    case FunctionSyntaxKind::FieldInitializer:
    case FunctionSyntaxKind::StaticClassBlock:
      flags = FunctionFlags::INTERPRETED_METHOD;
      allocKind = gc::AllocKind::FUNCTION_EXTENDED;
      break;
    case FunctionSyntaxKind::ClassConstructor:
    case FunctionSyntaxKind::DerivedClassConstructor:
      flags = FunctionFlags::INTERPRETED_CLASS_CTOR;
      allocKind = gc::AllocKind::FUNCTION_EXTENDED;
      break;
    case FunctionSyntaxKind::Getter:
      flags = FunctionFlags::INTERPRETED_GETTER;
      allocKind = gc::AllocKind::FUNCTION_EXTENDED;
      break;
    case FunctionSyntaxKind::Setter:
      flags = FunctionFlags::INTERPRETED_SETTER;
      allocKind = gc::AllocKind::FUNCTION_EXTENDED;
      break;
    default:
      MOZ_ASSERT(kind == FunctionSyntaxKind::Statement);
      flags = (generatorKind == GeneratorKind::NotGenerator &&
                       asyncKind == FunctionAsyncKind::SyncFunction
                   ? FunctionFlags::INTERPRETED_NORMAL
                   : FunctionFlags::INTERPRETED_GENERATOR_OR_ASYNC);
  }

  if (isSelfHosting) {
    flags.setIsSelfHostedBuiltin();
  }

  if ((allocKind == gc::AllocKind::FUNCTION_EXTENDED) || forceExtended) {
    flags.setIsExtended();
  }

  return flags;
}

template <typename Unit>
FunctionNode* Parser<FullParseHandler, Unit>::standaloneFunction(
    const Maybe<uint32_t>& parameterListEnd, FunctionSyntaxKind syntaxKind,
    GeneratorKind generatorKind, FunctionAsyncKind asyncKind,
    Directives inheritedDirectives, Directives* newDirectives) {
  MOZ_ASSERT(checkOptionsCalled_);
  // Skip prelude.
  TokenKind tt;
  if (!tokenStream.getToken(&tt, TokenStream::SlashIsRegExp)) {
    return null();
  }
  if (asyncKind == FunctionAsyncKind::AsyncFunction) {
    MOZ_ASSERT(tt == TokenKind::Async);
    if (!tokenStream.getToken(&tt, TokenStream::SlashIsRegExp)) {
      return null();
    }
  }
  MOZ_ASSERT(tt == TokenKind::Function);

  if (!tokenStream.getToken(&tt)) {
    return null();
  }
  if (generatorKind == GeneratorKind::Generator) {
    MOZ_ASSERT(tt == TokenKind::Mul);
    if (!tokenStream.getToken(&tt)) {
      return null();
    }
  }

  // Skip function name, if present.
  TaggedParserAtomIndex explicitName;
  if (TokenKindIsPossibleIdentifierName(tt)) {
    explicitName = anyChars.currentName();
  } else {
    anyChars.ungetToken();
  }

  FunctionNodeType funNode = handler_.newFunction(syntaxKind, pos());
  if (!funNode) {
    return null();
  }

  ListNodeType argsbody = handler_.newList(ParseNodeKind::ParamsBody, pos());
  if (!argsbody) {
    return null();
  }
  funNode->setBody(argsbody);

  bool isSelfHosting = options().selfHostingMode;
  FunctionFlags flags =
      InitialFunctionFlags(syntaxKind, generatorKind, asyncKind, isSelfHosting);
  FunctionBox* funbox =
      newFunctionBox(funNode, explicitName, flags, /* toStringStart = */ 0,
                     inheritedDirectives, generatorKind, asyncKind);
  if (!funbox) {
    return null();
  }

  // Function is not syntactically part of another script.
  MOZ_ASSERT(funbox->index() == CompilationStencil::TopLevelIndex);

  funbox->initStandalone(this->compilationState_.scopeContext, flags,
                         syntaxKind);

  SourceParseContext funpc(this, funbox, newDirectives);
  if (!funpc.init()) {
    return null();
  }

  YieldHandling yieldHandling = GetYieldHandling(generatorKind);
  AwaitHandling awaitHandling = GetAwaitHandling(asyncKind);
  AutoAwaitIsKeyword<FullParseHandler, Unit> awaitIsKeyword(this,
                                                            awaitHandling);
  if (!functionFormalParametersAndBody(InAllowed, yieldHandling, &funNode,
                                       syntaxKind, parameterListEnd,
                                       /* isStandaloneFunction = */ true)) {
    return null();
  }

  if (!tokenStream.getToken(&tt, TokenStream::SlashIsRegExp)) {
    return null();
  }
  if (tt != TokenKind::Eof) {
    error(JSMSG_GARBAGE_AFTER_INPUT, "function body", TokenKindToDesc(tt));
    return null();
  }

  if (!CheckParseTree(cx_, alloc_, funNode)) {
    return null();
  }

  ParseNode* node = funNode;
  // Don't constant-fold inside "use asm" code, as this could create a parse
  // tree that doesn't type-check as asm.js.
  if (!pc_->useAsmOrInsideUseAsm()) {
    if (!FoldConstants(cx_, this->parserAtoms(), &node, &handler_)) {
      return null();
    }
  }
  funNode = &node->as<FunctionNode>();

  if (!checkForUndefinedPrivateFields(nullptr)) {
    return null();
  }

  if (!this->setSourceMapInfo()) {
    return null();
  }

  return funNode;
}

template <class ParseHandler, typename Unit>
typename ParseHandler::LexicalScopeNodeType
GeneralParser<ParseHandler, Unit>::functionBody(InHandling inHandling,
                                                YieldHandling yieldHandling,
                                                FunctionSyntaxKind kind,
                                                FunctionBodyType type) {
  MOZ_ASSERT(pc_->isFunctionBox());

#ifdef DEBUG
  uint32_t startYieldOffset = pc_->lastYieldOffset;
#endif

  Node body;
  if (type == StatementListBody) {
    bool inheritedStrict = pc_->sc()->strict();
    body = statementList(yieldHandling);
    if (!body) {
      return null();
    }

    // When we transitioned from non-strict to strict mode, we need to
    // validate that all parameter names are valid strict mode names.
    if (!inheritedStrict && pc_->sc()->strict()) {
      MOZ_ASSERT(pc_->sc()->hasExplicitUseStrict(),
                 "strict mode should only change when a 'use strict' directive "
                 "is present");
      if (!hasValidSimpleStrictParameterNames()) {
        // Request that this function be reparsed as strict to report
        // the invalid parameter name at the correct source location.
        pc_->newDirectives->setStrict();
        return null();
      }
    }
  } else {
    MOZ_ASSERT(type == ExpressionBody);

    // Async functions are implemented as generators, and generators are
    // assumed to be statement lists, to prepend initial `yield`.
    ListNodeType stmtList = null();
    if (pc_->isAsync()) {
      stmtList = handler_.newStatementList(pos());
      if (!stmtList) {
        return null();
      }
    }

    Node kid = assignExpr(inHandling, yieldHandling, TripledotProhibited);
    if (!kid) {
      return null();
    }

    body = handler_.newExpressionBody(kid);
    if (!body) {
      return null();
    }

    if (pc_->isAsync()) {
      handler_.addStatementToList(stmtList, body);
      body = stmtList;
    }
  }

  MOZ_ASSERT_IF(!pc_->isGenerator() && !pc_->isAsync(),
                pc_->lastYieldOffset == startYieldOffset);
  MOZ_ASSERT_IF(pc_->isGenerator(), kind != FunctionSyntaxKind::Arrow);
  MOZ_ASSERT_IF(pc_->isGenerator(), type == StatementListBody);

  if (pc_->needsDotGeneratorName()) {
    MOZ_ASSERT_IF(!pc_->isAsync(), type == StatementListBody);
    if (!pc_->declareDotGeneratorName()) {
      return null();
    }
    if (pc_->isGenerator()) {
      NameNodeType generator = newDotGeneratorName();
      if (!generator) {
        return null();
      }
      if (!handler_.prependInitialYield(handler_.asList(body), generator)) {
        return null();
      }
    }
  }

  // Declare the 'arguments' and 'this' bindings if necessary before
  // finishing up the scope so these special bindings get marked as closed
  // over if necessary. Arrow functions don't have these bindings.
  if (kind != FunctionSyntaxKind::Arrow) {
    bool canSkipLazyClosedOverBindings = handler_.reuseClosedOverBindings();
    if (!pc_->declareFunctionArgumentsObject(usedNames_,
                                             canSkipLazyClosedOverBindings)) {
      return null();
    }
    if (!pc_->declareFunctionThis(usedNames_, canSkipLazyClosedOverBindings)) {
      return null();
    }
  }

  return finishLexicalScope(pc_->varScope(), body, ScopeKind::FunctionLexical);
}

template <class ParseHandler, typename Unit>
bool GeneralParser<ParseHandler, Unit>::matchOrInsertSemicolon(
    Modifier modifier /* = TokenStream::SlashIsRegExp */) {
  TokenKind tt = TokenKind::Eof;
  if (!tokenStream.peekTokenSameLine(&tt, modifier)) {
    return false;
  }
  if (tt != TokenKind::Eof && tt != TokenKind::Eol && tt != TokenKind::Semi &&
      tt != TokenKind::RightCurly) {
    /*
     * When current token is `await` and it's outside of async function,
     * it's possibly intended to be an await expression.
     *
     *   await f();
     *        ^
     *        |
     *        tried to insert semicolon here
     *
     * Detect this situation and throw an understandable error.  Otherwise
     * we'd throw a confusing "unexpected token: (unexpected token)" error.
     */
    if (!pc_->isAsync() && anyChars.currentToken().type == TokenKind::Await) {
      error(JSMSG_AWAIT_OUTSIDE_ASYNC_OR_MODULE);
      return false;
    }
    if (!yieldExpressionsSupported() &&
        anyChars.currentToken().type == TokenKind::Yield) {
      error(JSMSG_YIELD_OUTSIDE_GENERATOR);
      return false;
    }

    /* Advance the scanner for proper error location reporting. */
    tokenStream.consumeKnownToken(tt, modifier);
    error(JSMSG_UNEXPECTED_TOKEN_NO_EXPECT, TokenKindToDesc(tt));
    return false;
  }
  bool matched;
  return tokenStream.matchToken(&matched, TokenKind::Semi, modifier);
}

bool ParserBase::leaveInnerFunction(ParseContext* outerpc) {
  MOZ_ASSERT(pc_ != outerpc);

  MOZ_ASSERT_IF(outerpc->isFunctionBox(),
                outerpc->functionBox()->index() < pc_->functionBox()->index());

  // If the current function allows super.property but cannot have a home
  // object, i.e., it is an arrow function, we need to propagate the flag to
  // the outer ParseContext.
  if (pc_->superScopeNeedsHomeObject()) {
    if (!pc_->isArrowFunction()) {
      MOZ_ASSERT(pc_->functionBox()->needsHomeObject());
    } else {
      outerpc->setSuperScopeNeedsHomeObject();
    }
  }

  // Lazy functions inner to another lazy function need to be remembered by
  // the inner function so that if the outer function is eventually parsed
  // we do not need any further parsing or processing of the inner function.
  //
  // Append the inner function index here unconditionally; the vector is only
  // used if the Parser using outerpc is a syntax parsing. See
  // GeneralParser<SyntaxParseHandler>::finishFunction.
  if (!outerpc->innerFunctionIndexesForLazy.append(
          pc_->functionBox()->index())) {
    return false;
  }

  PropagateTransitiveParseFlags(pc_->functionBox(), outerpc->sc());

  return true;
}

TaggedParserAtomIndex ParserBase::prefixAccessorName(
    PropertyType propType, TaggedParserAtomIndex propAtom) {
  StringBuffer prefixed(cx_);
  if (propType == PropertyType::Setter) {
    if (!prefixed.append("set ", 4)) {
      return TaggedParserAtomIndex::null();
    }
  } else {
    if (!prefixed.append("get ", 4)) {
      return TaggedParserAtomIndex::null();
    }
  }
  if (!prefixed.append(this->parserAtoms(), propAtom)) {
    return TaggedParserAtomIndex::null();
  }
  return prefixed.finishParserAtom(this->parserAtoms());
}

template <class ParseHandler, typename Unit>
void GeneralParser<ParseHandler, Unit>::setFunctionStartAtPosition(
    FunctionBox* funbox, TokenPos pos) const {
  uint32_t startLine, startColumn;
  tokenStream.computeLineAndColumn(pos.begin, &startLine, &startColumn);

  // NOTE: `Debugger::CallData::findScripts` relies on sourceStart and
  //       lineno/column referring to the same location.
  funbox->setStart(pos.begin, startLine, startColumn);
}

template <class ParseHandler, typename Unit>
void GeneralParser<ParseHandler, Unit>::setFunctionStartAtCurrentToken(
    FunctionBox* funbox) const {
  setFunctionStartAtPosition(funbox, anyChars.currentToken().pos);
}

template <class ParseHandler, typename Unit>
bool GeneralParser<ParseHandler, Unit>::functionArguments(
    YieldHandling yieldHandling, FunctionSyntaxKind kind,
    FunctionNodeType funNode) {
  FunctionBox* funbox = pc_->functionBox();

  bool parenFreeArrow = false;
  // Modifier for the following tokens.
  // TokenStream::SlashIsDiv for the following cases:
  //   async a => 1
  //         ^
  //
  //   (a) => 1
  //   ^
  //
  //   async (a) => 1
  //         ^
  //
  //   function f(a) {}
  //             ^
  //
  // TokenStream::SlashIsRegExp for the following case:
  //   a => 1
  //   ^
  Modifier firstTokenModifier = TokenStream::SlashIsDiv;

  // Modifier for the the first token in each argument.
  // can be changed to TokenStream::SlashIsDiv for the following case:
  //   async a => 1
  //         ^
  Modifier argModifier = TokenStream::SlashIsRegExp;
  if (kind == FunctionSyntaxKind::Arrow) {
    TokenKind tt;
    // In async function, the first token after `async` is already gotten
    // with TokenStream::SlashIsDiv.
    // In sync function, the first token is already gotten with
    // TokenStream::SlashIsRegExp.
    firstTokenModifier = funbox->isAsync() ? TokenStream::SlashIsDiv
                                           : TokenStream::SlashIsRegExp;
    if (!tokenStream.peekToken(&tt, firstTokenModifier)) {
      return false;
    }
    if (TokenKindIsPossibleIdentifier(tt)) {
      parenFreeArrow = true;
      argModifier = firstTokenModifier;
    }
  }

  TokenPos firstTokenPos;
  if (!parenFreeArrow) {
    TokenKind tt;
    if (!tokenStream.getToken(&tt, firstTokenModifier)) {
      return false;
    }
    if (tt != TokenKind::LeftParen) {
      error(kind == FunctionSyntaxKind::Arrow ? JSMSG_BAD_ARROW_ARGS
                                              : JSMSG_PAREN_BEFORE_FORMAL);
      return false;
    }

    firstTokenPos = pos();

    // Record the start of function source (for FunctionToString). If we
    // are parenFreeArrow, we will set this below, after consuming the NAME.
    setFunctionStartAtCurrentToken(funbox);
  } else {
    // When delazifying, we may not have a current token and pos() is
    // garbage. In that case, substitute the first token's position.
    if (!tokenStream.peekTokenPos(&firstTokenPos, firstTokenModifier)) {
      return false;
    }
  }

  ListNodeType argsbody =
      handler_.newList(ParseNodeKind::ParamsBody, firstTokenPos);
  if (!argsbody) {
    return false;
  }
  handler_.setFunctionFormalParametersAndBody(funNode, argsbody);

  bool hasArguments = false;
  if (parenFreeArrow) {
    hasArguments = true;
  } else {
    bool matched;
    if (!tokenStream.matchToken(&matched, TokenKind::RightParen,
                                TokenStream::SlashIsRegExp)) {
      return false;
    }
    if (!matched) {
      hasArguments = true;
    }
  }
  if (hasArguments) {
    bool hasRest = false;
    bool hasDefault = false;
    bool duplicatedParam = false;
    bool disallowDuplicateParams =
        kind == FunctionSyntaxKind::Arrow ||
        kind == FunctionSyntaxKind::Method ||
        kind == FunctionSyntaxKind::FieldInitializer ||
        kind == FunctionSyntaxKind::ClassConstructor;
    AtomVector& positionalFormals = pc_->positionalFormalParameterNames();

    if (kind == FunctionSyntaxKind::Getter) {
      error(JSMSG_ACCESSOR_WRONG_ARGS, "getter", "no", "s");
      return false;
    }

    while (true) {
      if (hasRest) {
        error(JSMSG_PARAMETER_AFTER_REST);
        return false;
      }

      TokenKind tt;
      if (!tokenStream.getToken(&tt, argModifier)) {
        return false;
      }
      argModifier = TokenStream::SlashIsRegExp;
      MOZ_ASSERT_IF(parenFreeArrow, TokenKindIsPossibleIdentifier(tt));

      if (tt == TokenKind::TripleDot) {
        if (kind == FunctionSyntaxKind::Setter) {
          error(JSMSG_ACCESSOR_WRONG_ARGS, "setter", "one", "");
          return false;
        }

        disallowDuplicateParams = true;
        if (duplicatedParam) {
          // Has duplicated args before the rest parameter.
          error(JSMSG_BAD_DUP_ARGS);
          return false;
        }

        hasRest = true;
        funbox->setHasRest();

        if (!tokenStream.getToken(&tt)) {
          return false;
        }

        if (!TokenKindIsPossibleIdentifier(tt) &&
            tt != TokenKind::LeftBracket && tt != TokenKind::LeftCurly) {
          error(JSMSG_NO_REST_NAME);
          return false;
        }
      }

      switch (tt) {
        case TokenKind::LeftBracket:
        case TokenKind::LeftCurly: {
          disallowDuplicateParams = true;
          if (duplicatedParam) {
            // Has duplicated args before the destructuring parameter.
            error(JSMSG_BAD_DUP_ARGS);
            return false;
          }

          funbox->hasDestructuringArgs = true;

          Node destruct = destructuringDeclarationWithoutYieldOrAwait(
              DeclarationKind::FormalParameter, yieldHandling, tt);
          if (!destruct) {
            return false;
          }

          if (!noteDestructuredPositionalFormalParameter(funNode, destruct)) {
            return false;
          }

          break;
        }

        default: {
          if (!TokenKindIsPossibleIdentifier(tt)) {
            error(JSMSG_MISSING_FORMAL);
            return false;
          }

          if (parenFreeArrow) {
            setFunctionStartAtCurrentToken(funbox);
          }

          TaggedParserAtomIndex name = bindingIdentifier(yieldHandling);
          if (!name) {
            return false;
          }

          if (!notePositionalFormalParameter(funNode, name, pos().begin,
                                             disallowDuplicateParams,
                                             &duplicatedParam)) {
            return false;
          }
          if (duplicatedParam) {
            funbox->hasDuplicateParameters = true;
          }

          break;
        }
      }

      if (positionalFormals.length() >= ARGNO_LIMIT) {
        error(JSMSG_TOO_MANY_FUN_ARGS);
        return false;
      }

      // The next step is to detect arguments with default expressions,
      // e.g. |function parseInt(str, radix = 10) {}|.  But if we have a
      // parentheses-free arrow function, |a => ...|, the '=' necessary
      // for a default expression would really be an assignment operator:
      // that is, |a = b => 42;| would parse as |a = (b => 42);|.  So we
      // should stop parsing arguments here.
      if (parenFreeArrow) {
        break;
      }

      bool matched;
      if (!tokenStream.matchToken(&matched, TokenKind::Assign,
                                  TokenStream::SlashIsRegExp)) {
        return false;
      }
      if (matched) {
        // A default argument without parentheses would look like:
        // a = expr => body, but both operators are right-associative, so
        // that would have been parsed as a = (expr => body) instead.
        // Therefore it's impossible to get here with parenFreeArrow.
        MOZ_ASSERT(!parenFreeArrow);

        if (hasRest) {
          error(JSMSG_REST_WITH_DEFAULT);
          return false;
        }
        disallowDuplicateParams = true;
        if (duplicatedParam) {
          error(JSMSG_BAD_DUP_ARGS);
          return false;
        }

        if (!hasDefault) {
          hasDefault = true;

          // The Function.length property is the number of formals
          // before the first default argument.
          funbox->setLength(positionalFormals.length() - 1);
        }
        funbox->hasParameterExprs = true;

        Node def_expr = assignExprWithoutYieldOrAwait(yieldHandling);
        if (!def_expr) {
          return false;
        }
        if (!handler_.setLastFunctionFormalParameterDefault(funNode,
                                                            def_expr)) {
          return false;
        }
      }

      // Setter syntax uniquely requires exactly one argument.
      if (kind == FunctionSyntaxKind::Setter) {
        break;
      }

      if (!tokenStream.matchToken(&matched, TokenKind::Comma,
                                  TokenStream::SlashIsRegExp)) {
        return false;
      }
      if (!matched) {
        break;
      }

      if (!hasRest) {
        if (!tokenStream.peekToken(&tt, TokenStream::SlashIsRegExp)) {
          return false;
        }
        if (tt == TokenKind::RightParen) {
          break;
        }
      }
    }

    if (!parenFreeArrow) {
      TokenKind tt;
      if (!tokenStream.getToken(&tt, TokenStream::SlashIsRegExp)) {
        return false;
      }
      if (tt != TokenKind::RightParen) {
        if (kind == FunctionSyntaxKind::Setter) {
          error(JSMSG_ACCESSOR_WRONG_ARGS, "setter", "one", "");
          return false;
        }

        error(JSMSG_PAREN_AFTER_FORMAL);
        return false;
      }
    }

    if (!hasDefault) {
      funbox->setLength(positionalFormals.length() - hasRest);
    }

    funbox->setArgCount(positionalFormals.length());
  } else if (kind == FunctionSyntaxKind::Setter) {
    error(JSMSG_ACCESSOR_WRONG_ARGS, "setter", "one", "");
    return false;
  }

  return true;
}

template <typename Unit>
bool Parser<FullParseHandler, Unit>::skipLazyInnerFunction(
    FunctionNode* funNode, uint32_t toStringStart, bool tryAnnexB) {
  // When a lazily-parsed function is called, we only fully parse (and emit)
  // that function, not any of its nested children. The initial syntax-only
  // parse recorded the free variables of nested functions and their extents,
  // so we can skip over them after accounting for their free variables.

  MOZ_ASSERT(pc_->isOutermostOfCurrentCompile());
  handler_.nextLazyInnerFunction();
  const ScriptStencil& cachedData = handler_.cachedScriptData();
  const ScriptStencilExtra& cachedExtra = handler_.cachedScriptExtra();
  MOZ_ASSERT(toStringStart == cachedExtra.extent.toStringStart);

  FunctionBox* funbox = newFunctionBox(funNode, cachedData, cachedExtra);
  if (!funbox) {
    return false;
  }

  ScriptStencil& script = funbox->functionStencil();
  funbox->copyFunctionFields(script);

  // If the inner lazy function is class constructor, connect it to the class
  // statement/expression we are parsing.
  if (funbox->isClassConstructor()) {
    auto classStmt =
        pc_->template findInnermostStatement<ParseContext::ClassStatement>();
    MOZ_ASSERT(!classStmt->constructorBox);
    classStmt->constructorBox = funbox;
  }

  MOZ_ASSERT_IF(pc_->isFunctionBox(),
                pc_->functionBox()->index() < funbox->index());

  PropagateTransitiveParseFlags(funbox, pc_->sc());

  if (!tokenStream.advance(funbox->extent().sourceEnd)) {
    return false;
  }

  // Append possible Annex B function box only upon successfully parsing.
  if (tryAnnexB &&
      !pc_->innermostScope()->addPossibleAnnexBFunctionBox(pc_, funbox)) {
    return false;
  }

  return true;
}

template <typename Unit>
bool Parser<SyntaxParseHandler, Unit>::skipLazyInnerFunction(
    FunctionNodeType funNode, uint32_t toStringStart, bool tryAnnexB) {
  MOZ_CRASH("Cannot skip lazy inner functions when syntax parsing");
}

template <class ParseHandler, typename Unit>
bool GeneralParser<ParseHandler, Unit>::skipLazyInnerFunction(
    FunctionNodeType funNode, uint32_t toStringStart, bool tryAnnexB) {
  return asFinalParser()->skipLazyInnerFunction(funNode, toStringStart,
                                                tryAnnexB);
}

template <class ParseHandler, typename Unit>
bool GeneralParser<ParseHandler, Unit>::addExprAndGetNextTemplStrToken(
    YieldHandling yieldHandling, ListNodeType nodeList, TokenKind* ttp) {
  Node pn = expr(InAllowed, yieldHandling, TripledotProhibited);
  if (!pn) {
    return false;
  }
  handler_.addList(nodeList, pn);

  TokenKind tt;
  if (!tokenStream.getToken(&tt, TokenStream::SlashIsRegExp)) {
    return false;
  }
  if (tt != TokenKind::RightCurly) {
    error(JSMSG_TEMPLSTR_UNTERM_EXPR);
    return false;
  }

  return tokenStream.getTemplateToken(ttp);
}

template <class ParseHandler, typename Unit>
bool GeneralParser<ParseHandler, Unit>::taggedTemplate(
    YieldHandling yieldHandling, ListNodeType tagArgsList, TokenKind tt) {
  CallSiteNodeType callSiteObjNode = handler_.newCallSiteObject(pos().begin);
  if (!callSiteObjNode) {
    return false;
  }
  handler_.addList(tagArgsList, callSiteObjNode);

  pc_->sc()->setHasCallSiteObj();

  while (true) {
    if (!appendToCallSiteObj(callSiteObjNode)) {
      return false;
    }
    if (tt != TokenKind::TemplateHead) {
      break;
    }

    if (!addExprAndGetNextTemplStrToken(yieldHandling, tagArgsList, &tt)) {
      return false;
    }
  }
  handler_.setEndPosition(tagArgsList, callSiteObjNode);
  return true;
}

template <class ParseHandler, typename Unit>
typename ParseHandler::ListNodeType
GeneralParser<ParseHandler, Unit>::templateLiteral(
    YieldHandling yieldHandling) {
  NameNodeType literal = noSubstitutionUntaggedTemplate();
  if (!literal) {
    return null();
  }

  ListNodeType nodeList =
      handler_.newList(ParseNodeKind::TemplateStringListExpr, literal);
  if (!nodeList) {
    return null();
  }

  TokenKind tt;
  do {
    if (!addExprAndGetNextTemplStrToken(yieldHandling, nodeList, &tt)) {
      return null();
    }

    literal = noSubstitutionUntaggedTemplate();
    if (!literal) {
      return null();
    }

    handler_.addList(nodeList, literal);
  } while (tt == TokenKind::TemplateHead);
  return nodeList;
}

template <class ParseHandler, typename Unit>
typename ParseHandler::FunctionNodeType
GeneralParser<ParseHandler, Unit>::functionDefinition(
    FunctionNodeType funNode, uint32_t toStringStart, InHandling inHandling,
    YieldHandling yieldHandling, TaggedParserAtomIndex funName,
    FunctionSyntaxKind kind, GeneratorKind generatorKind,
    FunctionAsyncKind asyncKind, bool tryAnnexB /* = false */) {
  MOZ_ASSERT_IF(kind == FunctionSyntaxKind::Statement, funName);

  // If we see any inner function, note it on our current context. The bytecode
  // emitter may eliminate the function later, but we use a conservative
  // definition for consistency between lazy and full parsing.
  pc_->sc()->setHasInnerFunctions();

  // When fully parsing a lazy script, we do not fully reparse its inner
  // functions, which are also lazy. Instead, their free variables and source
  // extents are recorded and may be skipped.
  if (handler_.reuseLazyInnerFunctions()) {
    if (!skipLazyInnerFunction(funNode, toStringStart, tryAnnexB)) {
      return null();
    }

    return funNode;
  }

  // Self-hosted functions with special function names require extended slots
  // for various purposes.
  bool isSelfHosting = options().selfHostingMode;
  bool forceExtended =
      isSelfHosting && funName &&
      this->parserAtoms().isExtendedUnclonedSelfHostedFunctionName(funName);

  FunctionFlags flags = InitialFunctionFlags(kind, generatorKind, asyncKind,
                                             isSelfHosting, forceExtended);

  // Speculatively parse using the directives of the parent parsing context.
  // If a directive is encountered (e.g., "use strict") that changes how the
  // function should have been parsed, we backup and reparse with the new set
  // of directives.
  Directives directives(pc_);
  Directives newDirectives = directives;

  Position start(tokenStream);
  auto startObj = this->compilationState_.getPosition();

  // Parse the inner function. The following is a loop as we may attempt to
  // reparse a function due to failed syntax parsing and encountering new
  // "use foo" directives.
  while (true) {
    if (trySyntaxParseInnerFunction(&funNode, funName, flags, toStringStart,
                                    inHandling, yieldHandling, kind,
                                    generatorKind, asyncKind, tryAnnexB,
                                    directives, &newDirectives)) {
      break;
    }

    // Return on error.
    if (anyChars.hadError() || directives == newDirectives) {
      return null();
    }

    // Assignment must be monotonic to prevent infinitely attempting to
    // reparse.
    MOZ_ASSERT_IF(directives.strict(), newDirectives.strict());
    MOZ_ASSERT_IF(directives.asmJS(), newDirectives.asmJS());
    directives = newDirectives;

    // Rewind to retry parsing with new directives applied.
    tokenStream.rewind(start);
    this->compilationState_.rewind(startObj);

    // functionFormalParametersAndBody may have already set body before
    // failing.
    handler_.setFunctionFormalParametersAndBody(funNode, null());
  }

  return funNode;
}

template <typename Unit>
bool Parser<FullParseHandler, Unit>::advancePastSyntaxParsedFunction(
    SyntaxParser* syntaxParser) {
  MOZ_ASSERT(getSyntaxParser() == syntaxParser);

  // Advance this parser over tokens processed by the syntax parser.
  Position currentSyntaxPosition(syntaxParser->tokenStream);
  if (!tokenStream.fastForward(currentSyntaxPosition, syntaxParser->anyChars)) {
    return false;
  }

  anyChars.adoptState(syntaxParser->anyChars);
  tokenStream.adoptState(syntaxParser->tokenStream);
  return true;
}

template <typename Unit>
bool Parser<FullParseHandler, Unit>::trySyntaxParseInnerFunction(
    FunctionNode** funNode, TaggedParserAtomIndex explicitName,
    FunctionFlags flags, uint32_t toStringStart, InHandling inHandling,
    YieldHandling yieldHandling, FunctionSyntaxKind kind,
    GeneratorKind generatorKind, FunctionAsyncKind asyncKind, bool tryAnnexB,
    Directives inheritedDirectives, Directives* newDirectives) {
  // Try a syntax parse for this inner function.
  do {
    // If we're assuming this function is an IIFE, always perform a full
    // parse to avoid the overhead of a lazy syntax-only parse. Although
    // the prediction may be incorrect, IIFEs are common enough that it
    // pays off for lots of code.
    if ((*funNode)->isLikelyIIFE() &&
        generatorKind == GeneratorKind::NotGenerator &&
        asyncKind == FunctionAsyncKind::SyncFunction) {
      break;
    }

    SyntaxParser* syntaxParser = getSyntaxParser();
    if (!syntaxParser) {
      break;
    }

    UsedNameTracker::RewindToken token = usedNames_.getRewindToken();
    auto statePosition = this->compilationState_.getPosition();

    // Move the syntax parser to the current position in the stream.  In the
    // common case this seeks forward, but it'll also seek backward *at least*
    // when arrow functions appear inside arrow function argument defaults
    // (because we rewind to reparse arrow functions once we're certain they're
    // arrow functions):
    //
    //   var x = (y = z => 2) => q;
    //   //           ^ we first seek to here to syntax-parse this function
    //   //      ^ then we seek back to here to syntax-parse the outer function
    Position currentPosition(tokenStream);
    if (!syntaxParser->tokenStream.seekTo(currentPosition, anyChars)) {
      return false;
    }

    // Make a FunctionBox before we enter the syntax parser, because |pn|
    // still expects a FunctionBox to be attached to it during BCE, and
    // the syntax parser cannot attach one to it.
    FunctionBox* funbox =
        newFunctionBox(*funNode, explicitName, flags, toStringStart,
                       inheritedDirectives, generatorKind, asyncKind);
    if (!funbox) {
      return false;
    }
    funbox->initWithEnclosingParseContext(pc_, flags, kind);

    SyntaxParseHandler::Node syntaxNode =
        syntaxParser->innerFunctionForFunctionBox(
            SyntaxParseHandler::NodeGeneric, pc_, funbox, inHandling,
            yieldHandling, kind, newDirectives);
    if (!syntaxNode) {
      if (syntaxParser->hadAbortedSyntaxParse()) {
        // Try again with a full parse. UsedNameTracker needs to be
        // rewound to just before we tried the syntax parse for
        // correctness.
        syntaxParser->clearAbortedSyntaxParse();
        usedNames_.rewind(token);
        this->compilationState_.rewind(statePosition);
        MOZ_ASSERT_IF(!syntaxParser->cx_->isHelperThreadContext(),
                      !syntaxParser->cx_->isExceptionPending());
        break;
      }
      return false;
    }

    if (!advancePastSyntaxParsedFunction(syntaxParser)) {
      return false;
    }

    // Update the end position of the parse node.
    (*funNode)->pn_pos.end = anyChars.currentToken().pos.end;

    // Append possible Annex B function box only upon successfully parsing.
    if (tryAnnexB) {
      if (!pc_->innermostScope()->addPossibleAnnexBFunctionBox(pc_, funbox)) {
        return false;
      }
    }

    return true;
  } while (false);

  // We failed to do a syntax parse above, so do the full parse.
  FunctionNodeType innerFunc =
      innerFunction(*funNode, pc_, explicitName, flags, toStringStart,
                    inHandling, yieldHandling, kind, generatorKind, asyncKind,
                    tryAnnexB, inheritedDirectives, newDirectives);
  if (!innerFunc) {
    return false;
  }

  *funNode = innerFunc;
  return true;
}

template <typename Unit>
bool Parser<SyntaxParseHandler, Unit>::trySyntaxParseInnerFunction(
    FunctionNodeType* funNode, TaggedParserAtomIndex explicitName,
    FunctionFlags flags, uint32_t toStringStart, InHandling inHandling,
    YieldHandling yieldHandling, FunctionSyntaxKind kind,
    GeneratorKind generatorKind, FunctionAsyncKind asyncKind, bool tryAnnexB,
    Directives inheritedDirectives, Directives* newDirectives) {
  // This is already a syntax parser, so just parse the inner function.
  FunctionNodeType innerFunc =
      innerFunction(*funNode, pc_, explicitName, flags, toStringStart,
                    inHandling, yieldHandling, kind, generatorKind, asyncKind,
                    tryAnnexB, inheritedDirectives, newDirectives);

  if (!innerFunc) {
    return false;
  }

  *funNode = innerFunc;
  return true;
}

template <class ParseHandler, typename Unit>
inline bool GeneralParser<ParseHandler, Unit>::trySyntaxParseInnerFunction(
    FunctionNodeType* funNode, TaggedParserAtomIndex explicitName,
    FunctionFlags flags, uint32_t toStringStart, InHandling inHandling,
    YieldHandling yieldHandling, FunctionSyntaxKind kind,
    GeneratorKind generatorKind, FunctionAsyncKind asyncKind, bool tryAnnexB,
    Directives inheritedDirectives, Directives* newDirectives) {
  return asFinalParser()->trySyntaxParseInnerFunction(
      funNode, explicitName, flags, toStringStart, inHandling, yieldHandling,
      kind, generatorKind, asyncKind, tryAnnexB, inheritedDirectives,
      newDirectives);
}

template <class ParseHandler, typename Unit>
typename ParseHandler::FunctionNodeType
GeneralParser<ParseHandler, Unit>::innerFunctionForFunctionBox(
    FunctionNodeType funNode, ParseContext* outerpc, FunctionBox* funbox,
    InHandling inHandling, YieldHandling yieldHandling, FunctionSyntaxKind kind,
    Directives* newDirectives) {
  // Note that it is possible for outerpc != this->pc_, as we may be
  // attempting to syntax parse an inner function from an outer full
  // parser. In that case, outerpc is a SourceParseContext from the full parser
  // instead of the current top of the stack of the syntax parser.

  // Push a new ParseContext.
  SourceParseContext funpc(this, funbox, newDirectives);
  if (!funpc.init()) {
    return null();
  }

  if (!functionFormalParametersAndBody(inHandling, yieldHandling, &funNode,
                                       kind)) {
    return null();
  }

  if (!leaveInnerFunction(outerpc)) {
    return null();
  }

  return funNode;
}

template <class ParseHandler, typename Unit>
typename ParseHandler::FunctionNodeType
GeneralParser<ParseHandler, Unit>::innerFunction(
    FunctionNodeType funNode, ParseContext* outerpc,
    TaggedParserAtomIndex explicitName, FunctionFlags flags,
    uint32_t toStringStart, InHandling inHandling, YieldHandling yieldHandling,
    FunctionSyntaxKind kind, GeneratorKind generatorKind,
    FunctionAsyncKind asyncKind, bool tryAnnexB, Directives inheritedDirectives,
    Directives* newDirectives) {
  // Note that it is possible for outerpc != this->pc_, as we may be
  // attempting to syntax parse an inner function from an outer full
  // parser. In that case, outerpc is a SourceParseContext from the full parser
  // instead of the current top of the stack of the syntax parser.

  FunctionBox* funbox =
      newFunctionBox(funNode, explicitName, flags, toStringStart,
                     inheritedDirectives, generatorKind, asyncKind);
  if (!funbox) {
    return null();
  }
  funbox->initWithEnclosingParseContext(outerpc, flags, kind);

  FunctionNodeType innerFunc = innerFunctionForFunctionBox(
      funNode, outerpc, funbox, inHandling, yieldHandling, kind, newDirectives);
  if (!innerFunc) {
    return null();
  }

  // Append possible Annex B function box only upon successfully parsing.
  if (tryAnnexB) {
    if (!pc_->innermostScope()->addPossibleAnnexBFunctionBox(pc_, funbox)) {
      return null();
    }
  }

  return innerFunc;
}

template <class ParseHandler, typename Unit>
bool GeneralParser<ParseHandler, Unit>::appendToCallSiteObj(
    CallSiteNodeType callSiteObj) {
  Node cookedNode = noSubstitutionTaggedTemplate();
  if (!cookedNode) {
    return false;
  }

  auto atom = tokenStream.getRawTemplateStringAtom();
  if (!atom) {
    return false;
  }
  NameNodeType rawNode = handler_.newTemplateStringLiteral(atom, pos());
  if (!rawNode) {
    return false;
  }

  handler_.addToCallSiteObject(callSiteObj, rawNode, cookedNode);
  return true;
}

template <typename Unit>
FunctionNode* Parser<FullParseHandler, Unit>::standaloneLazyFunction(
    CompilationInput& input, uint32_t toStringStart, bool strict,
    GeneratorKind generatorKind, FunctionAsyncKind asyncKind) {
  MOZ_ASSERT(checkOptionsCalled_);

  FunctionSyntaxKind syntaxKind = input.functionSyntaxKind();
  FunctionNodeType funNode = handler_.newFunction(syntaxKind, pos());
  if (!funNode) {
    return null();
  }

  TaggedParserAtomIndex displayAtom =
      this->getCompilationState().previousParseCache.displayAtom();

  Directives directives(strict);
  FunctionBox* funbox =
      newFunctionBox(funNode, displayAtom, input.functionFlags(), toStringStart,
                     directives, generatorKind, asyncKind);
  if (!funbox) {
    return null();
  }
  const ScriptStencilExtra& funExtra =
      this->getCompilationState().previousParseCache.funExtra();
  funbox->initFromLazyFunction(funExtra,
                               this->getCompilationState().scopeContext,
                               input.functionFlags(), syntaxKind);
  if (funbox->useMemberInitializers()) {
    funbox->setMemberInitializers(funExtra.memberInitializers());
  }

  Directives newDirectives = directives;
  SourceParseContext funpc(this, funbox, &newDirectives);
  if (!funpc.init()) {
    return null();
  }

  // Our tokenStream has no current token, so funNode's position is garbage.
  // Substitute the position of the first token in our source.  If the
  // function is a not-async arrow, use TokenStream::SlashIsRegExp to keep
  // verifyConsistentModifier from complaining (we will use
  // TokenStream::SlashIsRegExp in functionArguments).
  Modifier modifier = (input.functionFlags().isArrow() &&
                       asyncKind == FunctionAsyncKind::SyncFunction)
                          ? TokenStream::SlashIsRegExp
                          : TokenStream::SlashIsDiv;
  if (!tokenStream.peekTokenPos(&funNode->pn_pos, modifier)) {
    return null();
  }

  YieldHandling yieldHandling = GetYieldHandling(generatorKind);

  if (funbox->isSyntheticFunction()) {
    // Currently default class constructors are the only synthetic function that
    // supports delazification.
    MOZ_ASSERT(funbox->isClassConstructor());
    MOZ_ASSERT(funbox->extent().toStringStart == funbox->extent().sourceStart);

    HasHeritage hasHeritage = funbox->isDerivedClassConstructor()
                                  ? HasHeritage::Yes
                                  : HasHeritage::No;
    TokenPos synthesizedBodyPos(funbox->extent().toStringStart,
                                funbox->extent().toStringEnd);

    // Reset pos() to the `class` keyword for predictable results.
    tokenStream.consumeKnownToken(TokenKind::Class);

    if (!this->synthesizeConstructorBody(synthesizedBodyPos, hasHeritage,
                                         funNode, funbox)) {
      return null();
    }
  } else {
    if (!functionFormalParametersAndBody(InAllowed, yieldHandling, &funNode,
                                         syntaxKind)) {
      MOZ_ASSERT(directives == newDirectives);
      return null();
    }
  }

  if (!CheckParseTree(cx_, alloc_, funNode)) {
    return null();
  }

  ParseNode* node = funNode;
  // Don't constant-fold inside "use asm" code, as this could create a parse
  // tree that doesn't type-check as asm.js.
  if (!pc_->useAsmOrInsideUseAsm()) {
    if (!FoldConstants(cx_, this->parserAtoms(), &node, &handler_)) {
      return null();
    }
  }
  funNode = &node->as<FunctionNode>();

  return funNode;
}

void ParserBase::setFunctionEndFromCurrentToken(FunctionBox* funbox) const {
  if (compilationState_.isInitialStencil()) {
    MOZ_ASSERT(anyChars.currentToken().type != TokenKind::Eof);
    MOZ_ASSERT(anyChars.currentToken().type < TokenKind::Limit);
    funbox->setEnd(anyChars.currentToken().pos.end);
  } else {
    // If we're delazifying an arrow function with expression body and
    // the expression is also a function, we arrive here immediately after
    // skipping the function by Parser::skipLazyInnerFunction.
    //
    //   a => b => c
    //              ^
    //              |
    //              we're here
    //
    // In that case, the current token's type field is either Limit or
    // poisoned.
    // We shouldn't read the value if it's poisoned.
    // See TokenStreamSpecific<Unit, AnyCharsAccess>::advance and
    // mfbt/MemoryChecking.h for more details.
    //
    // Also, in delazification, the FunctionBox should already have the
    // correct extent, and we shouldn't overwrite it here.
    // See ScriptStencil variant of PerHandlerParser::newFunctionBox.
#if !defined(MOZ_ASAN) && !defined(MOZ_MSAN) && !defined(MOZ_VALGRIND)
    MOZ_ASSERT(anyChars.currentToken().type != TokenKind::Eof);
#endif
    MOZ_ASSERT(funbox->extent().sourceEnd == anyChars.currentToken().pos.end);
  }
}

template <class ParseHandler, typename Unit>
bool GeneralParser<ParseHandler, Unit>::functionFormalParametersAndBody(
    InHandling inHandling, YieldHandling yieldHandling,
    FunctionNodeType* funNode, FunctionSyntaxKind kind,
    const Maybe<uint32_t>& parameterListEnd /* = Nothing() */,
    bool isStandaloneFunction /* = false */) {
  // Given a properly initialized parse context, try to parse an actual
  // function without concern for conversion to strict mode, use of lazy
  // parsing and such.

  FunctionBox* funbox = pc_->functionBox();

  if (kind == FunctionSyntaxKind::ClassConstructor ||
      kind == FunctionSyntaxKind::DerivedClassConstructor) {
    if (!noteUsedName(TaggedParserAtomIndex::WellKnown::dotInitializers())) {
      return false;
    }
  }

  // See below for an explanation why arrow function parameters and arrow
  // function bodies are parsed with different yield/await settings.
  {
    AwaitHandling awaitHandling =
        kind == FunctionSyntaxKind::StaticClassBlock ? AwaitIsDisallowed
        : (funbox->isAsync() ||
           (kind == FunctionSyntaxKind::Arrow && awaitIsKeyword()))
            ? AwaitIsKeyword
            : AwaitIsName;
    AutoAwaitIsKeyword<ParseHandler, Unit> awaitIsKeyword(this, awaitHandling);
    AutoInParametersOfAsyncFunction<ParseHandler, Unit> inParameters(
        this, funbox->isAsync());
    if (!functionArguments(yieldHandling, kind, *funNode)) {
      return false;
    }
  }

  Maybe<ParseContext::VarScope> varScope;
  if (funbox->hasParameterExprs) {
    varScope.emplace(this);
    if (!varScope->init(pc_)) {
      return false;
    }
  } else {
    pc_->functionScope().useAsVarScope(pc_);
  }

  if (kind == FunctionSyntaxKind::Arrow) {
    TokenKind tt;
    if (!tokenStream.peekTokenSameLine(&tt)) {
      return false;
    }

    if (tt == TokenKind::Eol) {
      error(JSMSG_UNEXPECTED_TOKEN,
            "'=>' on the same line after an argument list",
            TokenKindToDesc(tt));
      return false;
    }
    if (tt != TokenKind::Arrow) {
      error(JSMSG_BAD_ARROW_ARGS);
      return false;
    }
    tokenStream.consumeKnownToken(TokenKind::Arrow);
  }

  // When parsing something for new Function() we have to make sure to
  // only treat a certain part of the source as a parameter list.
  if (parameterListEnd.isSome() && parameterListEnd.value() != pos().begin) {
    error(JSMSG_UNEXPECTED_PARAMLIST_END);
    return false;
  }

  // Parse the function body.
  FunctionBodyType bodyType = StatementListBody;
  TokenKind tt;
  if (!tokenStream.getToken(&tt, TokenStream::SlashIsRegExp)) {
    return false;
  }
  uint32_t openedPos = 0;
  if (tt != TokenKind::LeftCurly) {
    if (kind != FunctionSyntaxKind::Arrow) {
      error(JSMSG_CURLY_BEFORE_BODY);
      return false;
    }

    anyChars.ungetToken();
    bodyType = ExpressionBody;
    funbox->setHasExprBody();
  } else {
    openedPos = pos().begin;
  }

  // Arrow function parameters inherit yieldHandling from the enclosing
  // context, but the arrow body doesn't. E.g. in |(a = yield) => yield|,
  // |yield| in the parameters is either a name or keyword, depending on
  // whether the arrow function is enclosed in a generator function or not.
  // Whereas the |yield| in the function body is always parsed as a name.
  // The same goes when parsing |await| in arrow functions.
  YieldHandling bodyYieldHandling = GetYieldHandling(pc_->generatorKind());
  AwaitHandling bodyAwaitHandling = GetAwaitHandling(pc_->asyncKind());
  bool inheritedStrict = pc_->sc()->strict();
  LexicalScopeNodeType body;
  {
    AutoAwaitIsKeyword<ParseHandler, Unit> awaitIsKeyword(this,
                                                          bodyAwaitHandling);
    AutoInParametersOfAsyncFunction<ParseHandler, Unit> inParameters(this,
                                                                     false);
    body = functionBody(inHandling, bodyYieldHandling, kind, bodyType);
    if (!body) {
      return false;
    }
  }

  // Revalidate the function name when we transitioned to strict mode.
  if ((kind == FunctionSyntaxKind::Statement ||
       kind == FunctionSyntaxKind::Expression) &&
      funbox->explicitName() && !inheritedStrict && pc_->sc()->strict()) {
    MOZ_ASSERT(pc_->sc()->hasExplicitUseStrict(),
               "strict mode should only change when a 'use strict' directive "
               "is present");

    auto propertyName = funbox->explicitName();
    YieldHandling nameYieldHandling;
    if (kind == FunctionSyntaxKind::Expression) {
      // Named lambda has binding inside it.
      nameYieldHandling = bodyYieldHandling;
    } else {
      // Otherwise YieldHandling cannot be checked at this point
      // because of different context.
      // It should already be checked before this point.
      nameYieldHandling = YieldIsName;
    }

    // We already use the correct await-handling at this point, therefore
    // we don't need call AutoAwaitIsKeyword here.

    uint32_t nameOffset = handler_.getFunctionNameOffset(*funNode, anyChars);
    if (!checkBindingIdentifier(propertyName, nameOffset, nameYieldHandling)) {
      return false;
    }
  }

  if (bodyType == StatementListBody) {
    // Cannot use mustMatchToken here because of internal compiler error on
    // gcc 6.4.0, with linux 64 SM hazard build.
    TokenKind actual;
    if (!tokenStream.getToken(&actual, TokenStream::SlashIsRegExp)) {
      return false;
    }
    if (actual != TokenKind::RightCurly) {
      reportMissingClosing(JSMSG_CURLY_AFTER_BODY, JSMSG_CURLY_OPENED,
                           openedPos);
      return false;
    }

    setFunctionEndFromCurrentToken(funbox);
  } else {
    MOZ_ASSERT(kind == FunctionSyntaxKind::Arrow);

    if (anyChars.hadError()) {
      return false;
    }

    setFunctionEndFromCurrentToken(funbox);

    if (kind == FunctionSyntaxKind::Statement) {
      if (!matchOrInsertSemicolon()) {
        return false;
      }
    }
  }

  if (IsMethodDefinitionKind(kind) && pc_->superScopeNeedsHomeObject()) {
    funbox->setNeedsHomeObject();
  }

  if (!finishFunction(isStandaloneFunction)) {
    return false;
  }

  handler_.setEndPosition(body, pos().begin);
  handler_.setEndPosition(*funNode, pos().end);
  handler_.setFunctionBody(*funNode, body);

  return true;
}

template <class ParseHandler, typename Unit>
typename ParseHandler::FunctionNodeType
GeneralParser<ParseHandler, Unit>::functionStmt(uint32_t toStringStart,
                                                YieldHandling yieldHandling,
                                                DefaultHandling defaultHandling,
                                                FunctionAsyncKind asyncKind) {
  MOZ_ASSERT(anyChars.isCurrentTokenType(TokenKind::Function));

  // In sloppy mode, Annex B.3.2 allows labelled function declarations.
  // Otherwise it's a parse error.
  ParseContext::Statement* declaredInStmt = pc_->innermostStatement();
  if (declaredInStmt && declaredInStmt->kind() == StatementKind::Label) {
    MOZ_ASSERT(!pc_->sc()->strict(),
               "labeled functions shouldn't be parsed in strict mode");

    // Find the innermost non-label statement.  Report an error if it's
    // unbraced: functions can't appear in it.  Otherwise the statement
    // (or its absence) determines the scope the function's bound in.
    while (declaredInStmt && declaredInStmt->kind() == StatementKind::Label) {
      declaredInStmt = declaredInStmt->enclosing();
    }

    if (declaredInStmt && !StatementKindIsBraced(declaredInStmt->kind())) {
      error(JSMSG_SLOPPY_FUNCTION_LABEL);
      return null();
    }
  }

  TokenKind tt;
  if (!tokenStream.getToken(&tt)) {
    return null();
  }

  GeneratorKind generatorKind = GeneratorKind::NotGenerator;
  if (tt == TokenKind::Mul) {
    generatorKind = GeneratorKind::Generator;
    if (!tokenStream.getToken(&tt)) {
      return null();
    }
  }

  TaggedParserAtomIndex name;
  if (TokenKindIsPossibleIdentifier(tt)) {
    name = bindingIdentifier(yieldHandling);
    if (!name) {
      return null();
    }
  } else if (defaultHandling == AllowDefaultName) {
    name = TaggedParserAtomIndex::WellKnown::default_();
    anyChars.ungetToken();
  } else {
    /* Unnamed function expressions are forbidden in statement context. */
    error(JSMSG_UNNAMED_FUNCTION_STMT);
    return null();
  }

  // Note the declared name and check for early errors.
  DeclarationKind kind;
  if (declaredInStmt) {
    MOZ_ASSERT(declaredInStmt->kind() != StatementKind::Label);
    MOZ_ASSERT(StatementKindIsBraced(declaredInStmt->kind()));

    kind =
        (!pc_->sc()->strict() && generatorKind == GeneratorKind::NotGenerator &&
         asyncKind == FunctionAsyncKind::SyncFunction)
            ? DeclarationKind::SloppyLexicalFunction
            : DeclarationKind::LexicalFunction;
  } else {
    kind = pc_->atModuleLevel() ? DeclarationKind::ModuleBodyLevelFunction
                                : DeclarationKind::BodyLevelFunction;
  }

  if (!noteDeclaredName(name, kind, pos())) {
    return null();
  }

  FunctionSyntaxKind syntaxKind = FunctionSyntaxKind::Statement;
  FunctionNodeType funNode = handler_.newFunction(syntaxKind, pos());
  if (!funNode) {
    return null();
  }

  // Under sloppy mode, try Annex B.3.3 semantics. If making an additional
  // 'var' binding of the same name does not throw an early error, do so.
  // This 'var' binding would be assigned the function object when its
  // declaration is reached, not at the start of the block.
  //
  // This semantics is implemented upon Scope exit in
  // Scope::propagateAndMarkAnnexBFunctionBoxes.
  bool tryAnnexB = kind == DeclarationKind::SloppyLexicalFunction;

  YieldHandling newYieldHandling = GetYieldHandling(generatorKind);
  return functionDefinition(funNode, toStringStart, InAllowed, newYieldHandling,
                            name, syntaxKind, generatorKind, asyncKind,
                            tryAnnexB);
}

template <class ParseHandler, typename Unit>
typename ParseHandler::FunctionNodeType
GeneralParser<ParseHandler, Unit>::functionExpr(uint32_t toStringStart,
                                                InvokedPrediction invoked,
                                                FunctionAsyncKind asyncKind) {
  MOZ_ASSERT(anyChars.isCurrentTokenType(TokenKind::Function));

  AutoAwaitIsKeyword<ParseHandler, Unit> awaitIsKeyword(
      this, GetAwaitHandling(asyncKind));
  GeneratorKind generatorKind = GeneratorKind::NotGenerator;
  TokenKind tt;
  if (!tokenStream.getToken(&tt)) {
    return null();
  }

  if (tt == TokenKind::Mul) {
    generatorKind = GeneratorKind::Generator;
    if (!tokenStream.getToken(&tt)) {
      return null();
    }
  }

  YieldHandling yieldHandling = GetYieldHandling(generatorKind);

  TaggedParserAtomIndex name;
  if (TokenKindIsPossibleIdentifier(tt)) {
    name = bindingIdentifier(yieldHandling);
    if (!name) {
      return null();
    }
  } else {
    anyChars.ungetToken();
  }

  FunctionSyntaxKind syntaxKind = FunctionSyntaxKind::Expression;
  FunctionNodeType funNode = handler_.newFunction(syntaxKind, pos());
  if (!funNode) {
    return null();
  }

  if (invoked) {
    funNode = handler_.setLikelyIIFE(funNode);
  }

  return functionDefinition(funNode, toStringStart, InAllowed, yieldHandling,
                            name, syntaxKind, generatorKind, asyncKind);
}

/*
 * Return true if this node, known to be an unparenthesized string literal
 * that never contain escape sequences, could be the string of a directive in a
 * Directive Prologue. Directive strings never contain escape sequences or line
 * continuations.
 */
static inline bool IsUseStrictDirective(const TokenPos& pos,
                                        TaggedParserAtomIndex atom) {
  // the length of "use strict", including quotation.
  static constexpr size_t useStrictLength = 12;
  return atom == TaggedParserAtomIndex::WellKnown::useStrict() &&
         pos.begin + useStrictLength == pos.end;
}
static inline bool IsUseAsmDirective(const TokenPos& pos,
                                     TaggedParserAtomIndex atom) {
  // the length of "use asm", including quotation.
  static constexpr size_t useAsmLength = 9;
  return atom == TaggedParserAtomIndex::WellKnown::useAsm() &&
         pos.begin + useAsmLength == pos.end;
}

template <typename Unit>
bool Parser<SyntaxParseHandler, Unit>::asmJS(ListNodeType list) {
  // While asm.js could technically be validated and compiled during syntax
  // parsing, we have no guarantee that some later JS wouldn't abort the
  // syntax parse and cause us to re-parse (and re-compile) the asm.js module.
  // For simplicity, unconditionally abort the syntax parse when "use asm" is
  // encountered so that asm.js is always validated/compiled exactly once
  // during a full parse.
  MOZ_ALWAYS_FALSE(abortIfSyntaxParser());
  return false;
}

template <typename Unit>
bool Parser<FullParseHandler, Unit>::asmJS(ListNodeType list) {
  // Disable syntax parsing in anything nested inside the asm.js module.
  disableSyntaxParser();

  // We should be encountering the "use asm" directive for the first time; if
  // the directive is already, we must have failed asm.js validation and we're
  // reparsing. In that case, don't try to validate again. A non-null
  // newDirectives means we're not in a normal function.
  if (!pc_->newDirectives || pc_->newDirectives->asmJS()) {
    return true;
  }

  // If there is no ScriptSource, then we are doing a non-compiling parse and
  // so we shouldn't (and can't, without a ScriptSource) compile.
  if (ss == nullptr) {
    return true;
  }

  pc_->functionBox()->useAsm = true;

  // Attempt to validate and compile this asm.js module. On success, the
  // tokenStream has been advanced to the closing }. On failure, the
  // tokenStream is in an indeterminate state and we must reparse the
  // function from the beginning. Reparsing is triggered by marking that a
  // new directive has been encountered and returning 'false'.
  bool validated;
  if (!CompileAsmJS(cx_, this->parserAtoms(), *this, list, &validated)) {
    return false;
  }
  if (!validated) {
    pc_->newDirectives->setAsmJS();
    return false;
  }

  return true;
}

template <class ParseHandler, typename Unit>
inline bool GeneralParser<ParseHandler, Unit>::asmJS(ListNodeType list) {
  return asFinalParser()->asmJS(list);
}

/*
 * Recognize Directive Prologue members and directives. Assuming |pn| is a
 * candidate for membership in a directive prologue, recognize directives and
 * set |pc_|'s flags accordingly. If |pn| is indeed part of a prologue, set its
 * |prologue| flag.
 *
 * Note that the following is a strict mode function:
 *
 * function foo() {
 *   "blah" // inserted semi colon
 *        "blurgh"
 *   "use\x20loose"
 *   "use strict"
 * }
 *
 * That is, even though "use\x20loose" can never be a directive, now or in the
 * future (because of the hex escape), the Directive Prologue extends through it
 * to the "use strict" statement, which is indeed a directive.
 */
template <class ParseHandler, typename Unit>
bool GeneralParser<ParseHandler, Unit>::maybeParseDirective(
    ListNodeType list, Node possibleDirective, bool* cont) {
  TokenPos directivePos;
  TaggedParserAtomIndex directive =
      handler_.isStringExprStatement(possibleDirective, &directivePos);

  *cont = !!directive;
  if (!*cont) {
    return true;
  }

<<<<<<< HEAD
  // TaintFox: need to atomize here so comparisons below work correct
  directive = AtomizeString(cx_, directive);

  if (IsEscapeFreeStringLiteral(directivePos, directive)) {
    if (directive == cx_->parserNames().useStrict) {
      // Functions with non-simple parameter lists (destructuring,
      // default or rest parameters) must not contain a "use strict"
      // directive.
      if (pc_->isFunctionBox()) {
        FunctionBox* funbox = pc_->functionBox();
        if (!funbox->hasSimpleParameterList()) {
          const char* parameterKind =
              funbox->hasDestructuringArgs
                  ? "destructuring"
                  : funbox->hasParameterExprs ? "default" : "rest";
          errorAt(directivePos.begin, JSMSG_STRICT_NON_SIMPLE_PARAMS,
                  parameterKind);
          return false;
        }
=======
  if (IsUseStrictDirective(directivePos, directive)) {
    // Functions with non-simple parameter lists (destructuring,
    // default or rest parameters) must not contain a "use strict"
    // directive.
    if (pc_->isFunctionBox()) {
      FunctionBox* funbox = pc_->functionBox();
      if (!funbox->hasSimpleParameterList()) {
        const char* parameterKind = funbox->hasDestructuringArgs
                                        ? "destructuring"
                                    : funbox->hasParameterExprs ? "default"
                                                                : "rest";
        errorAt(directivePos.begin, JSMSG_STRICT_NON_SIMPLE_PARAMS,
                parameterKind);
        return false;
>>>>>>> 713683b4
      }
    }

    // We're going to be in strict mode. Note that this scope explicitly
    // had "use strict";
    pc_->sc()->setExplicitUseStrict();
    if (!pc_->sc()->strict()) {
      // Some strict mode violations can appear before a Use Strict Directive
      // is applied.  (See the |DeprecatedContent| enum initializers.)  These
      // violations can manifest in two ways.
      //
      // First, the violation can appear *before* the Use Strict Directive.
      // Numeric literals (and therefore octal literals) can only precede a
      // Use Strict Directive if this function's parameter list is not simple,
      // but we reported an error for non-simple parameter lists above, so
      // octal literals present no issue.  But octal escapes and \8 and \9 can
      // appear in the directive prologue before a Use Strict Directive:
      //
      //   function f()
      //   {
      //     "hell\157 world";  // octal escape
      //     "\8"; "\9";        // NonOctalDecimalEscape
      //     "use strict";      // retroactively makes all the above errors
      //   }
      //
      // Second, the violation can appear *after* the Use Strict Directive but
      // *before* the directive is recognized as terminated.  This only
      // happens when a directive is terminated by ASI, and the next token
      // contains a violation:
      //
      //   function a()
      //   {
      //     "use strict"  // ASI
      //     0755;
      //   }
      //   function b()
      //   {
      //     "use strict"  // ASI
      //     "hell\157 world";
      //   }
      //   function c()
      //   {
      //     "use strict"  // ASI
      //     "\8";
      //   }
      //
      // We note such violations when tokenizing.  Then, if a violation has
      // been observed at the time a "use strict" is applied, we report the
      // error.
      switch (anyChars.sawDeprecatedContent()) {
        case DeprecatedContent::None:
          break;
        case DeprecatedContent::OctalLiteral:
          error(JSMSG_DEPRECATED_OCTAL_LITERAL);
          return false;
        case DeprecatedContent::OctalEscape:
          error(JSMSG_DEPRECATED_OCTAL_ESCAPE);
          return false;
        case DeprecatedContent::EightOrNineEscape:
          error(JSMSG_DEPRECATED_EIGHT_OR_NINE_ESCAPE);
          return false;
      }

      pc_->sc()->setStrictScript();
    }
  } else if (IsUseAsmDirective(directivePos, directive)) {
    if (pc_->isFunctionBox()) {
      return asmJS(list);
    }
    return warningAt(directivePos.begin, JSMSG_USE_ASM_DIRECTIVE_FAIL);
  }
  return true;
}

template <class ParseHandler, typename Unit>
typename ParseHandler::ListNodeType
GeneralParser<ParseHandler, Unit>::statementList(YieldHandling yieldHandling) {
  AutoCheckRecursionLimit recursion(cx_);
  if (!recursion.check(cx_)) {
    return null();
  }

  ListNodeType stmtList = handler_.newStatementList(pos());
  if (!stmtList) {
    return null();
  }

  bool canHaveDirectives = pc_->atBodyLevel();
  if (canHaveDirectives) {
    // Clear flags for deprecated content that might have been seen in an
    // enclosing context.
    anyChars.clearSawDeprecatedContent();
  }

  bool canHaveHashbangComment = pc_->atTopLevel();
  if (canHaveHashbangComment) {
    tokenStream.consumeOptionalHashbangComment();
  }

  bool afterReturn = false;
  bool warnedAboutStatementsAfterReturn = false;
  uint32_t statementBegin = 0;
  for (;;) {
    TokenKind tt = TokenKind::Eof;
    if (!tokenStream.peekToken(&tt, TokenStream::SlashIsRegExp)) {
      if (anyChars.isEOF()) {
        isUnexpectedEOF_ = true;
      }
      return null();
    }
    if (tt == TokenKind::Eof || tt == TokenKind::RightCurly) {
      TokenPos pos;
      if (!tokenStream.peekTokenPos(&pos, TokenStream::SlashIsRegExp)) {
        return null();
      }
      handler_.setListEndPosition(stmtList, pos);
      break;
    }
    if (afterReturn) {
      if (!tokenStream.peekOffset(&statementBegin,
                                  TokenStream::SlashIsRegExp)) {
        return null();
      }
    }
    Node next = statementListItem(yieldHandling, canHaveDirectives);
    if (!next) {
      if (anyChars.isEOF()) {
        isUnexpectedEOF_ = true;
      }
      return null();
    }
    if (!warnedAboutStatementsAfterReturn) {
      if (afterReturn) {
        if (!handler_.isStatementPermittedAfterReturnStatement(next)) {
          if (!warningAt(statementBegin, JSMSG_STMT_AFTER_RETURN)) {
            return null();
          }

          warnedAboutStatementsAfterReturn = true;
        }
      } else if (handler_.isReturnStatement(next)) {
        afterReturn = true;
      }
    }

    if (canHaveDirectives) {
      if (!maybeParseDirective(stmtList, next, &canHaveDirectives)) {
        return null();
      }
    }

    handler_.addStatementToList(stmtList, next);
  }

  return stmtList;
}

template <class ParseHandler, typename Unit>
typename ParseHandler::Node GeneralParser<ParseHandler, Unit>::condition(
    InHandling inHandling, YieldHandling yieldHandling) {
  if (!mustMatchToken(TokenKind::LeftParen, JSMSG_PAREN_BEFORE_COND)) {
    return null();
  }

  Node pn = exprInParens(inHandling, yieldHandling, TripledotProhibited);
  if (!pn) {
    return null();
  }

  if (!mustMatchToken(TokenKind::RightParen, JSMSG_PAREN_AFTER_COND)) {
    return null();
  }

  return pn;
}

template <class ParseHandler, typename Unit>
bool GeneralParser<ParseHandler, Unit>::matchLabel(
    YieldHandling yieldHandling, TaggedParserAtomIndex* labelOut) {
  MOZ_ASSERT(labelOut != nullptr);
  TokenKind tt = TokenKind::Eof;
  if (!tokenStream.peekTokenSameLine(&tt, TokenStream::SlashIsRegExp)) {
    return false;
  }

  if (TokenKindIsPossibleIdentifier(tt)) {
    tokenStream.consumeKnownToken(tt, TokenStream::SlashIsRegExp);

    *labelOut = labelIdentifier(yieldHandling);
    if (!*labelOut) {
      return false;
    }
  } else {
    *labelOut = TaggedParserAtomIndex::null();
  }
  return true;
}

template <class ParseHandler, typename Unit>
GeneralParser<ParseHandler, Unit>::PossibleError::PossibleError(
    GeneralParser<ParseHandler, Unit>& parser)
    : parser_(parser) {}

template <class ParseHandler, typename Unit>
typename GeneralParser<ParseHandler, Unit>::PossibleError::Error&
GeneralParser<ParseHandler, Unit>::PossibleError::error(ErrorKind kind) {
  if (kind == ErrorKind::Expression) {
    return exprError_;
  }
  if (kind == ErrorKind::Destructuring) {
    return destructuringError_;
  }
  MOZ_ASSERT(kind == ErrorKind::DestructuringWarning);
  return destructuringWarning_;
}

template <class ParseHandler, typename Unit>
void GeneralParser<ParseHandler, Unit>::PossibleError::setResolved(
    ErrorKind kind) {
  error(kind).state_ = ErrorState::None;
}

template <class ParseHandler, typename Unit>
bool GeneralParser<ParseHandler, Unit>::PossibleError::hasError(
    ErrorKind kind) {
  return error(kind).state_ == ErrorState::Pending;
}

template <class ParseHandler, typename Unit>
bool GeneralParser<ParseHandler,
                   Unit>::PossibleError::hasPendingDestructuringError() {
  return hasError(ErrorKind::Destructuring);
}

template <class ParseHandler, typename Unit>
void GeneralParser<ParseHandler, Unit>::PossibleError::setPending(
    ErrorKind kind, const TokenPos& pos, unsigned errorNumber) {
  // Don't overwrite a previously recorded error.
  if (hasError(kind)) {
    return;
  }

  // If we report an error later, we'll do it from the position where we set
  // the state to pending.
  Error& err = error(kind);
  err.offset_ = pos.begin;
  err.errorNumber_ = errorNumber;
  err.state_ = ErrorState::Pending;
}

template <class ParseHandler, typename Unit>
void GeneralParser<ParseHandler, Unit>::PossibleError::
    setPendingDestructuringErrorAt(const TokenPos& pos, unsigned errorNumber) {
  setPending(ErrorKind::Destructuring, pos, errorNumber);
}

template <class ParseHandler, typename Unit>
void GeneralParser<ParseHandler, Unit>::PossibleError::
    setPendingDestructuringWarningAt(const TokenPos& pos,
                                     unsigned errorNumber) {
  setPending(ErrorKind::DestructuringWarning, pos, errorNumber);
}

template <class ParseHandler, typename Unit>
void GeneralParser<ParseHandler, Unit>::PossibleError::
    setPendingExpressionErrorAt(const TokenPos& pos, unsigned errorNumber) {
  setPending(ErrorKind::Expression, pos, errorNumber);
}

template <class ParseHandler, typename Unit>
bool GeneralParser<ParseHandler, Unit>::PossibleError::checkForError(
    ErrorKind kind) {
  if (!hasError(kind)) {
    return true;
  }

  Error& err = error(kind);
  parser_.errorAt(err.offset_, err.errorNumber_);
  return false;
}

template <class ParseHandler, typename Unit>
bool GeneralParser<ParseHandler,
                   Unit>::PossibleError::checkForDestructuringErrorOrWarning() {
  // Clear pending expression error, because we're definitely not in an
  // expression context.
  setResolved(ErrorKind::Expression);

  // Report any pending destructuring error.
  return checkForError(ErrorKind::Destructuring);
}

template <class ParseHandler, typename Unit>
bool GeneralParser<ParseHandler,
                   Unit>::PossibleError::checkForExpressionError() {
  // Clear pending destructuring error, because we're definitely not
  // in a destructuring context.
  setResolved(ErrorKind::Destructuring);
  setResolved(ErrorKind::DestructuringWarning);

  // Report any pending expression error.
  return checkForError(ErrorKind::Expression);
}

template <class ParseHandler, typename Unit>
void GeneralParser<ParseHandler, Unit>::PossibleError::transferErrorTo(
    ErrorKind kind, PossibleError* other) {
  if (hasError(kind) && !other->hasError(kind)) {
    Error& err = error(kind);
    Error& otherErr = other->error(kind);
    otherErr.offset_ = err.offset_;
    otherErr.errorNumber_ = err.errorNumber_;
    otherErr.state_ = err.state_;
  }
}

template <class ParseHandler, typename Unit>
void GeneralParser<ParseHandler, Unit>::PossibleError::transferErrorsTo(
    PossibleError* other) {
  MOZ_ASSERT(other);
  MOZ_ASSERT(this != other);
  MOZ_ASSERT(&parser_ == &other->parser_,
             "Can't transfer fields to an instance which belongs to a "
             "different parser");

  transferErrorTo(ErrorKind::Destructuring, other);
  transferErrorTo(ErrorKind::Expression, other);
}

template <class ParseHandler, typename Unit>
typename ParseHandler::BinaryNodeType
GeneralParser<ParseHandler, Unit>::bindingInitializer(
    Node lhs, DeclarationKind kind, YieldHandling yieldHandling) {
  MOZ_ASSERT(anyChars.isCurrentTokenType(TokenKind::Assign));

  if (kind == DeclarationKind::FormalParameter) {
    pc_->functionBox()->hasParameterExprs = true;
  }

  Node rhs = assignExpr(InAllowed, yieldHandling, TripledotProhibited);
  if (!rhs) {
    return null();
  }

  BinaryNodeType assign =
      handler_.newAssignment(ParseNodeKind::AssignExpr, lhs, rhs);
  if (!assign) {
    return null();
  }

  return assign;
}

template <class ParseHandler, typename Unit>
typename ParseHandler::NameNodeType
GeneralParser<ParseHandler, Unit>::bindingIdentifier(
    DeclarationKind kind, YieldHandling yieldHandling) {
  TaggedParserAtomIndex name = bindingIdentifier(yieldHandling);
  if (!name) {
    return null();
  }

  NameNodeType binding = newName(name);
  if (!binding || !noteDeclaredName(name, kind, pos())) {
    return null();
  }

  return binding;
}

template <class ParseHandler, typename Unit>
typename ParseHandler::Node
GeneralParser<ParseHandler, Unit>::bindingIdentifierOrPattern(
    DeclarationKind kind, YieldHandling yieldHandling, TokenKind tt) {
  if (tt == TokenKind::LeftBracket) {
    return arrayBindingPattern(kind, yieldHandling);
  }

  if (tt == TokenKind::LeftCurly) {
    return objectBindingPattern(kind, yieldHandling);
  }

  if (!TokenKindIsPossibleIdentifierName(tt)) {
    error(JSMSG_NO_VARIABLE_NAME);
    return null();
  }

  return bindingIdentifier(kind, yieldHandling);
}

template <class ParseHandler, typename Unit>
typename ParseHandler::ListNodeType
GeneralParser<ParseHandler, Unit>::objectBindingPattern(
    DeclarationKind kind, YieldHandling yieldHandling) {
  MOZ_ASSERT(anyChars.isCurrentTokenType(TokenKind::LeftCurly));

  AutoCheckRecursionLimit recursion(cx_);
  if (!recursion.check(cx_)) {
    return null();
  }

  uint32_t begin = pos().begin;
  ListNodeType literal = handler_.newObjectLiteral(begin);
  if (!literal) {
    return null();
  }

  Maybe<DeclarationKind> declKind = Some(kind);
  TaggedParserAtomIndex propAtom;
  for (;;) {
    TokenKind tt;
    if (!tokenStream.peekToken(&tt)) {
      return null();
    }
    if (tt == TokenKind::RightCurly) {
      break;
    }

    if (tt == TokenKind::TripleDot) {
      tokenStream.consumeKnownToken(TokenKind::TripleDot);
      uint32_t begin = pos().begin;

      TokenKind tt;
      if (!tokenStream.getToken(&tt)) {
        return null();
      }

      if (!TokenKindIsPossibleIdentifierName(tt)) {
        error(JSMSG_NO_VARIABLE_NAME);
        return null();
      }

      NameNodeType inner = bindingIdentifier(kind, yieldHandling);
      if (!inner) {
        return null();
      }

      if (!handler_.addSpreadProperty(literal, begin, inner)) {
        return null();
      }
    } else {
      TokenPos namePos = anyChars.nextToken().pos;

      PropertyType propType;
      Node propName =
          propertyOrMethodName(yieldHandling, PropertyNameInPattern, declKind,
                               literal, &propType, &propAtom);
      if (!propName) {
        return null();
      }

      if (propType == PropertyType::Normal) {
        // Handle e.g., |var {p: x} = o| and |var {p: x=0} = o|.

        if (!tokenStream.getToken(&tt, TokenStream::SlashIsRegExp)) {
          return null();
        }

        Node binding = bindingIdentifierOrPattern(kind, yieldHandling, tt);
        if (!binding) {
          return null();
        }

        bool hasInitializer;
        if (!tokenStream.matchToken(&hasInitializer, TokenKind::Assign,
                                    TokenStream::SlashIsRegExp)) {
          return null();
        }

        Node bindingExpr =
            hasInitializer ? bindingInitializer(binding, kind, yieldHandling)
                           : binding;
        if (!bindingExpr) {
          return null();
        }

        if (!handler_.addPropertyDefinition(literal, propName, bindingExpr)) {
          return null();
        }
      } else if (propType == PropertyType::Shorthand) {
        // Handle e.g., |var {x, y} = o| as destructuring shorthand
        // for |var {x: x, y: y} = o|.
        MOZ_ASSERT(TokenKindIsPossibleIdentifierName(tt));

        NameNodeType binding = bindingIdentifier(kind, yieldHandling);
        if (!binding) {
          return null();
        }

        if (!handler_.addShorthand(literal, handler_.asName(propName),
                                   binding)) {
          return null();
        }
      } else if (propType == PropertyType::CoverInitializedName) {
        // Handle e.g., |var {x=1, y=2} = o| as destructuring
        // shorthand with default values.
        MOZ_ASSERT(TokenKindIsPossibleIdentifierName(tt));

        NameNodeType binding = bindingIdentifier(kind, yieldHandling);
        if (!binding) {
          return null();
        }

        tokenStream.consumeKnownToken(TokenKind::Assign);

        BinaryNodeType bindingExpr =
            bindingInitializer(binding, kind, yieldHandling);
        if (!bindingExpr) {
          return null();
        }

        if (!handler_.addPropertyDefinition(literal, propName, bindingExpr)) {
          return null();
        }
      } else {
        errorAt(namePos.begin, JSMSG_NO_VARIABLE_NAME);
        return null();
      }
    }

    bool matched;
    if (!tokenStream.matchToken(&matched, TokenKind::Comma,
                                TokenStream::SlashIsInvalid)) {
      return null();
    }
    if (!matched) {
      break;
    }
    if (tt == TokenKind::TripleDot) {
      error(JSMSG_REST_WITH_COMMA);
      return null();
    }
  }

  if (!mustMatchToken(TokenKind::RightCurly, [this, begin](TokenKind actual) {
        this->reportMissingClosing(JSMSG_CURLY_AFTER_LIST, JSMSG_CURLY_OPENED,
                                   begin);
      })) {
    return null();
  }

  handler_.setEndPosition(literal, pos().end);
  return literal;
}

template <class ParseHandler, typename Unit>
typename ParseHandler::ListNodeType
GeneralParser<ParseHandler, Unit>::arrayBindingPattern(
    DeclarationKind kind, YieldHandling yieldHandling) {
  MOZ_ASSERT(anyChars.isCurrentTokenType(TokenKind::LeftBracket));

  AutoCheckRecursionLimit recursion(cx_);
  if (!recursion.check(cx_)) {
    return null();
  }

  uint32_t begin = pos().begin;
  ListNodeType literal = handler_.newArrayLiteral(begin);
  if (!literal) {
    return null();
  }

  uint32_t index = 0;
  for (;; index++) {
    if (index >= NativeObject::MAX_DENSE_ELEMENTS_COUNT) {
      error(JSMSG_ARRAY_INIT_TOO_BIG);
      return null();
    }

    TokenKind tt;
    if (!tokenStream.getToken(&tt)) {
      return null();
    }

    if (tt == TokenKind::RightBracket) {
      anyChars.ungetToken();
      break;
    }

    if (tt == TokenKind::Comma) {
      if (!handler_.addElision(literal, pos())) {
        return null();
      }
    } else if (tt == TokenKind::TripleDot) {
      uint32_t begin = pos().begin;

      TokenKind tt;
      if (!tokenStream.getToken(&tt)) {
        return null();
      }

      Node inner = bindingIdentifierOrPattern(kind, yieldHandling, tt);
      if (!inner) {
        return null();
      }

      if (!handler_.addSpreadElement(literal, begin, inner)) {
        return null();
      }
    } else {
      Node binding = bindingIdentifierOrPattern(kind, yieldHandling, tt);
      if (!binding) {
        return null();
      }

      bool hasInitializer;
      if (!tokenStream.matchToken(&hasInitializer, TokenKind::Assign,
                                  TokenStream::SlashIsRegExp)) {
        return null();
      }

      Node element = hasInitializer
                         ? bindingInitializer(binding, kind, yieldHandling)
                         : binding;
      if (!element) {
        return null();
      }

      handler_.addArrayElement(literal, element);
    }

    if (tt != TokenKind::Comma) {
      // If we didn't already match TokenKind::Comma in above case.
      bool matched;
      if (!tokenStream.matchToken(&matched, TokenKind::Comma,
                                  TokenStream::SlashIsRegExp)) {
        return null();
      }
      if (!matched) {
        break;
      }

      if (tt == TokenKind::TripleDot) {
        error(JSMSG_REST_WITH_COMMA);
        return null();
      }
    }
  }

  if (!mustMatchToken(TokenKind::RightBracket, [this, begin](TokenKind actual) {
        this->reportMissingClosing(JSMSG_BRACKET_AFTER_LIST,
                                   JSMSG_BRACKET_OPENED, begin);
      })) {
    return null();
  }

  handler_.setEndPosition(literal, pos().end);
  return literal;
}

template <class ParseHandler, typename Unit>
typename ParseHandler::Node
GeneralParser<ParseHandler, Unit>::destructuringDeclaration(
    DeclarationKind kind, YieldHandling yieldHandling, TokenKind tt) {
  MOZ_ASSERT(anyChars.isCurrentTokenType(tt));
  MOZ_ASSERT(tt == TokenKind::LeftBracket || tt == TokenKind::LeftCurly);

  return tt == TokenKind::LeftBracket
             ? arrayBindingPattern(kind, yieldHandling)
             : objectBindingPattern(kind, yieldHandling);
}

template <class ParseHandler, typename Unit>
typename ParseHandler::Node
GeneralParser<ParseHandler, Unit>::destructuringDeclarationWithoutYieldOrAwait(
    DeclarationKind kind, YieldHandling yieldHandling, TokenKind tt) {
  uint32_t startYieldOffset = pc_->lastYieldOffset;
  uint32_t startAwaitOffset = pc_->lastAwaitOffset;
  Node res = destructuringDeclaration(kind, yieldHandling, tt);
  if (res) {
    if (pc_->lastYieldOffset != startYieldOffset) {
      errorAt(pc_->lastYieldOffset, JSMSG_YIELD_IN_PARAMETER);
      return null();
    }
    if (pc_->lastAwaitOffset != startAwaitOffset) {
      errorAt(pc_->lastAwaitOffset, JSMSG_AWAIT_IN_PARAMETER);
      return null();
    }
  }
  return res;
}

template <class ParseHandler, typename Unit>
typename ParseHandler::LexicalScopeNodeType
GeneralParser<ParseHandler, Unit>::blockStatement(YieldHandling yieldHandling,
                                                  unsigned errorNumber) {
  MOZ_ASSERT(anyChars.isCurrentTokenType(TokenKind::LeftCurly));
  uint32_t openedPos = pos().begin;

  ParseContext::Statement stmt(pc_, StatementKind::Block);
  ParseContext::Scope scope(this);
  if (!scope.init(pc_)) {
    return null();
  }

  ListNodeType list = statementList(yieldHandling);
  if (!list) {
    return null();
  }

  if (!mustMatchToken(TokenKind::RightCurly, [this, errorNumber,
                                              openedPos](TokenKind actual) {
        this->reportMissingClosing(errorNumber, JSMSG_CURLY_OPENED, openedPos);
      })) {
    return null();
  }

  return finishLexicalScope(scope, list);
}

template <class ParseHandler, typename Unit>
typename ParseHandler::Node
GeneralParser<ParseHandler, Unit>::expressionAfterForInOrOf(
    ParseNodeKind forHeadKind, YieldHandling yieldHandling) {
  MOZ_ASSERT(forHeadKind == ParseNodeKind::ForIn ||
             forHeadKind == ParseNodeKind::ForOf);
  Node pn = forHeadKind == ParseNodeKind::ForOf
                ? assignExpr(InAllowed, yieldHandling, TripledotProhibited)
                : expr(InAllowed, yieldHandling, TripledotProhibited);
  return pn;
}

template <class ParseHandler, typename Unit>
typename ParseHandler::Node
GeneralParser<ParseHandler, Unit>::declarationPattern(
    DeclarationKind declKind, TokenKind tt, bool initialDeclaration,
    YieldHandling yieldHandling, ParseNodeKind* forHeadKind,
    Node* forInOrOfExpression) {
  MOZ_ASSERT(anyChars.isCurrentTokenType(TokenKind::LeftBracket) ||
             anyChars.isCurrentTokenType(TokenKind::LeftCurly));

  Node pattern = destructuringDeclaration(declKind, yieldHandling, tt);
  if (!pattern) {
    return null();
  }

  if (initialDeclaration && forHeadKind) {
    bool isForIn, isForOf;
    if (!matchInOrOf(&isForIn, &isForOf)) {
      return null();
    }

    if (isForIn) {
      *forHeadKind = ParseNodeKind::ForIn;
    } else if (isForOf) {
      *forHeadKind = ParseNodeKind::ForOf;
    } else {
      *forHeadKind = ParseNodeKind::ForHead;
    }

    if (*forHeadKind != ParseNodeKind::ForHead) {
      *forInOrOfExpression =
          expressionAfterForInOrOf(*forHeadKind, yieldHandling);
      if (!*forInOrOfExpression) {
        return null();
      }

      return pattern;
    }
  }

  if (!mustMatchToken(TokenKind::Assign, JSMSG_BAD_DESTRUCT_DECL)) {
    return null();
  }

  Node init = assignExpr(forHeadKind ? InProhibited : InAllowed, yieldHandling,
                         TripledotProhibited);
  if (!init) {
    return null();
  }

  return handler_.newAssignment(ParseNodeKind::AssignExpr, pattern, init);
}

template <class ParseHandler, typename Unit>
typename ParseHandler::AssignmentNodeType
GeneralParser<ParseHandler, Unit>::initializerInNameDeclaration(
    NameNodeType binding, DeclarationKind declKind, bool initialDeclaration,
    YieldHandling yieldHandling, ParseNodeKind* forHeadKind,
    Node* forInOrOfExpression) {
  MOZ_ASSERT(anyChars.isCurrentTokenType(TokenKind::Assign));

  uint32_t initializerOffset;
  if (!tokenStream.peekOffset(&initializerOffset, TokenStream::SlashIsRegExp)) {
    return null();
  }

  Node initializer = assignExpr(forHeadKind ? InProhibited : InAllowed,
                                yieldHandling, TripledotProhibited);
  if (!initializer) {
    return null();
  }

  if (forHeadKind && initialDeclaration) {
    bool isForIn, isForOf;
    if (!matchInOrOf(&isForIn, &isForOf)) {
      return null();
    }

    // An initialized declaration can't appear in a for-of:
    //
    //   for (var/let/const x = ... of ...); // BAD
    if (isForOf) {
      errorAt(initializerOffset, JSMSG_OF_AFTER_FOR_LOOP_DECL);
      return null();
    }

    if (isForIn) {
      // Lexical declarations in for-in loops can't be initialized:
      //
      //   for (let/const x = ... in ...); // BAD
      if (DeclarationKindIsLexical(declKind)) {
        errorAt(initializerOffset, JSMSG_IN_AFTER_LEXICAL_FOR_DECL);
        return null();
      }

      // This leaves only initialized for-in |var| declarations.  ES6
      // forbids these; later ES un-forbids in non-strict mode code.
      *forHeadKind = ParseNodeKind::ForIn;
      if (!strictModeErrorAt(initializerOffset,
                             JSMSG_INVALID_FOR_IN_DECL_WITH_INIT)) {
        return null();
      }

      *forInOrOfExpression =
          expressionAfterForInOrOf(ParseNodeKind::ForIn, yieldHandling);
      if (!*forInOrOfExpression) {
        return null();
      }
    } else {
      *forHeadKind = ParseNodeKind::ForHead;
    }
  }

  return handler_.finishInitializerAssignment(binding, initializer);
}

template <class ParseHandler, typename Unit>
typename ParseHandler::Node GeneralParser<ParseHandler, Unit>::declarationName(
    DeclarationKind declKind, TokenKind tt, bool initialDeclaration,
    YieldHandling yieldHandling, ParseNodeKind* forHeadKind,
    Node* forInOrOfExpression) {
  // Anything other than possible identifier is an error.
  if (!TokenKindIsPossibleIdentifier(tt)) {
    error(JSMSG_NO_VARIABLE_NAME);
    return null();
  }

  TaggedParserAtomIndex name = bindingIdentifier(yieldHandling);
  if (!name) {
    return null();
  }

  NameNodeType binding = newName(name);
  if (!binding) {
    return null();
  }

  TokenPos namePos = pos();

  // The '=' context after a variable name in a declaration is an opportunity
  // for ASI, and thus for the next token to start an ExpressionStatement:
  //
  //  var foo   // VariableDeclaration
  //  /bar/g;   // ExpressionStatement
  //
  // Therefore get the token here with SlashIsRegExp.
  bool matched;
  if (!tokenStream.matchToken(&matched, TokenKind::Assign,
                              TokenStream::SlashIsRegExp)) {
    return null();
  }

  Node declaration;
  if (matched) {
    declaration = initializerInNameDeclaration(
        binding, declKind, initialDeclaration, yieldHandling, forHeadKind,
        forInOrOfExpression);
    if (!declaration) {
      return null();
    }
  } else {
    declaration = binding;

    if (initialDeclaration && forHeadKind) {
      bool isForIn, isForOf;
      if (!matchInOrOf(&isForIn, &isForOf)) {
        return null();
      }

      if (isForIn) {
        *forHeadKind = ParseNodeKind::ForIn;
      } else if (isForOf) {
        *forHeadKind = ParseNodeKind::ForOf;
      } else {
        *forHeadKind = ParseNodeKind::ForHead;
      }
    }

    if (forHeadKind && *forHeadKind != ParseNodeKind::ForHead) {
      *forInOrOfExpression =
          expressionAfterForInOrOf(*forHeadKind, yieldHandling);
      if (!*forInOrOfExpression) {
        return null();
      }
    } else {
      // Normal const declarations, and const declarations in for(;;)
      // heads, must be initialized.
      if (declKind == DeclarationKind::Const) {
        errorAt(namePos.begin, JSMSG_BAD_CONST_DECL);
        return null();
      }
    }
  }

  // Note the declared name after knowing whether or not we are in a for-of
  // loop, due to special early error semantics in Annex B.3.5.
  if (!noteDeclaredName(name, declKind, namePos)) {
    return null();
  }

  return declaration;
}

template <class ParseHandler, typename Unit>
typename ParseHandler::ListNodeType
GeneralParser<ParseHandler, Unit>::declarationList(
    YieldHandling yieldHandling, ParseNodeKind kind,
    ParseNodeKind* forHeadKind /* = nullptr */,
    Node* forInOrOfExpression /* = nullptr */) {
  MOZ_ASSERT(kind == ParseNodeKind::VarStmt || kind == ParseNodeKind::LetDecl ||
             kind == ParseNodeKind::ConstDecl);

  DeclarationKind declKind;
  switch (kind) {
    case ParseNodeKind::VarStmt:
      declKind = DeclarationKind::Var;
      break;
    case ParseNodeKind::ConstDecl:
      declKind = DeclarationKind::Const;
      break;
    case ParseNodeKind::LetDecl:
      declKind = DeclarationKind::Let;
      break;
    default:
      MOZ_CRASH("Unknown declaration kind");
  }

  ListNodeType decl = handler_.newDeclarationList(kind, pos());
  if (!decl) {
    return null();
  }

  bool moreDeclarations;
  bool initialDeclaration = true;
  do {
    MOZ_ASSERT_IF(!initialDeclaration && forHeadKind,
                  *forHeadKind == ParseNodeKind::ForHead);

    TokenKind tt;
    if (!tokenStream.getToken(&tt)) {
      return null();
    }

    Node binding =
        (tt == TokenKind::LeftBracket || tt == TokenKind::LeftCurly)
            ? declarationPattern(declKind, tt, initialDeclaration,
                                 yieldHandling, forHeadKind,
                                 forInOrOfExpression)
            : declarationName(declKind, tt, initialDeclaration, yieldHandling,
                              forHeadKind, forInOrOfExpression);
    if (!binding) {
      return null();
    }

    handler_.addList(decl, binding);

    // If we have a for-in/of loop, the above call matches the entirety
    // of the loop head (up to the closing parenthesis).
    if (forHeadKind && *forHeadKind != ParseNodeKind::ForHead) {
      break;
    }

    initialDeclaration = false;

    if (!tokenStream.matchToken(&moreDeclarations, TokenKind::Comma,
                                TokenStream::SlashIsRegExp)) {
      return null();
    }
  } while (moreDeclarations);

  return decl;
}

template <class ParseHandler, typename Unit>
typename ParseHandler::ListNodeType
GeneralParser<ParseHandler, Unit>::lexicalDeclaration(
    YieldHandling yieldHandling, DeclarationKind kind) {
  MOZ_ASSERT(kind == DeclarationKind::Const || kind == DeclarationKind::Let);

  /*
   * Parse body-level lets without a new block object. ES6 specs
   * that an execution environment's initial lexical environment
   * is the VariableEnvironment, i.e., body-level lets are in
   * the same environment record as vars.
   *
   * However, they cannot be parsed exactly as vars, as ES6
   * requires that uninitialized lets throw ReferenceError on use.
   *
   * See 8.1.1.1.6 and the note in 13.2.1.
   */
  ListNodeType decl = declarationList(
      yieldHandling, kind == DeclarationKind::Const ? ParseNodeKind::ConstDecl
                                                    : ParseNodeKind::LetDecl);
  if (!decl || !matchOrInsertSemicolon()) {
    return null();
  }

  return decl;
}

template <class ParseHandler, typename Unit>
typename ParseHandler::NameNodeType
GeneralParser<ParseHandler, Unit>::moduleExportName() {
  MOZ_ASSERT(anyChars.currentToken().type == TokenKind::String);
  TaggedParserAtomIndex name = anyChars.currentToken().atom();
  if (!this->parserAtoms().isModuleExportName(name)) {
    error(JSMSG_UNPAIRED_SURROGATE_EXPORT);
    return null();
  }
  return handler_.newStringLiteral(name, pos());
}

template <class ParseHandler, typename Unit>
bool GeneralParser<ParseHandler, Unit>::assertClause(
    ListNodeType assertionsSet) {
  MOZ_ASSERT(anyChars.isCurrentTokenType(TokenKind::Assert));

  if (!options().importAssertions) {
    error(JSMSG_IMPORT_ASSERTIONS_NOT_SUPPORTED);
    return false;
  }

  if (!abortIfSyntaxParser()) {
    return false;
  }

  if (!mustMatchToken(TokenKind::LeftCurly, JSMSG_CURLY_AFTER_ASSERT)) {
    return false;
  }

  // Handle the form |... assert {}|
  TokenKind token;
  if (!tokenStream.getToken(&token)) {
    return false;
  }
  if (token == TokenKind::RightCurly) {
    return true;
  }

  js::HashSet<TaggedParserAtomIndex, TaggedParserAtomIndexHasher,
              js::SystemAllocPolicy>
      usedAssertionKeys;

  for (;;) {
    TaggedParserAtomIndex keyName;
    if (TokenKindIsPossibleIdentifierName(token)) {
      keyName = anyChars.currentName();
    } else if (token == TokenKind::String) {
      keyName = anyChars.currentToken().atom();
    } else {
      error(JSMSG_ASSERT_KEY_EXPECTED);
      return false;
    }

    auto p = usedAssertionKeys.lookupForAdd(keyName);
    if (p) {
      UniqueChars str = this->parserAtoms().toPrintableString(cx_, keyName);
      if (!str) {
        return false;
      }
      error(JSMSG_DUPLICATE_ASSERT_KEY, str.get());
      return false;
    }
    if (!usedAssertionKeys.add(p, keyName)) {
      ReportOutOfMemory(cx_);
      return false;
    }

    NameNodeType keyNode = newName(keyName);
    if (!keyNode) {
      return false;
    }

    if (!mustMatchToken(TokenKind::Colon, JSMSG_COLON_AFTER_ASSERT_KEY)) {
      return false;
    }
    if (!mustMatchToken(TokenKind::String, JSMSG_ASSERT_STRING_LITERAL)) {
      return false;
    }

    NameNodeType valueNode = stringLiteral();
    if (!valueNode) {
      return false;
    }

    BinaryNodeType importAssertionNode =
        handler_.newImportAssertion(keyNode, valueNode);
    if (!importAssertionNode) {
      return false;
    }

    handler_.addList(assertionsSet, importAssertionNode);

    if (!tokenStream.getToken(&token)) {
      return false;
    }
    if (token == TokenKind::Comma) {
      if (!tokenStream.getToken(&token)) {
        return false;
      }
    }
    if (token == TokenKind::RightCurly) {
      break;
    }
  }

  return true;
}

template <class ParseHandler, typename Unit>
bool GeneralParser<ParseHandler, Unit>::namedImports(
    ListNodeType importSpecSet) {
  if (!abortIfSyntaxParser()) {
    return false;
  }

  while (true) {
    // Handle the forms |import {} from 'a'| and
    // |import { ..., } from 'a'| (where ... is non empty), by
    // escaping the loop early if the next token is }.
    TokenKind tt;
    if (!tokenStream.getToken(&tt)) {
      return false;
    }

    if (tt == TokenKind::RightCurly) {
      break;
    }

    TaggedParserAtomIndex importName;
    NameNodeType importNameNode = null();
    if (TokenKindIsPossibleIdentifierName(tt)) {
      importName = anyChars.currentName();
      importNameNode = newName(importName);
    } else if (tt == TokenKind::String) {
      importNameNode = moduleExportName();
    } else {
      error(JSMSG_NO_IMPORT_NAME);
    }
    if (!importNameNode) {
      return false;
    }

    bool matched;
    if (!tokenStream.matchToken(&matched, TokenKind::As)) {
      return false;
    }

    if (matched) {
      TokenKind afterAs;
      if (!tokenStream.getToken(&afterAs)) {
        return false;
      }

      if (!TokenKindIsPossibleIdentifierName(afterAs)) {
        error(JSMSG_NO_BINDING_NAME);
        return false;
      }
    } else {
      // String export names can't refer to local bindings.
      if (tt == TokenKind::String) {
        error(JSMSG_AS_AFTER_STRING);
        return false;
      }

      // Keywords cannot be bound to themselves, so an import name
      // that is a keyword is a syntax error if it is not followed
      // by the keyword 'as'.
      // See the ImportSpecifier production in ES6 section 15.2.2.
      MOZ_ASSERT(importName);
      if (IsKeyword(importName)) {
        error(JSMSG_AS_AFTER_RESERVED_WORD, ReservedWordToCharZ(importName));
        return false;
      }
    }

    TaggedParserAtomIndex bindingAtom = importedBinding();
    if (!bindingAtom) {
      return false;
    }

    NameNodeType bindingName = newName(bindingAtom);
    if (!bindingName) {
      return false;
    }
    if (!noteDeclaredName(bindingAtom, DeclarationKind::Import, pos())) {
      return false;
    }

    BinaryNodeType importSpec =
        handler_.newImportSpec(importNameNode, bindingName);
    if (!importSpec) {
      return false;
    }

    handler_.addList(importSpecSet, importSpec);

    TokenKind next;
    if (!tokenStream.getToken(&next)) {
      return false;
    }

    if (next == TokenKind::RightCurly) {
      break;
    }

    if (next != TokenKind::Comma) {
      error(JSMSG_RC_AFTER_IMPORT_SPEC_LIST);
      return false;
    }
  }

  return true;
}

template <class ParseHandler, typename Unit>
bool GeneralParser<ParseHandler, Unit>::namespaceImport(
    ListNodeType importSpecSet) {
  if (!abortIfSyntaxParser()) {
    return false;
  }

  if (!mustMatchToken(TokenKind::As, JSMSG_AS_AFTER_IMPORT_STAR)) {
    return false;
  }
  uint32_t begin = pos().begin;

  if (!mustMatchToken(TokenKindIsPossibleIdentifierName,
                      JSMSG_NO_BINDING_NAME)) {
    return false;
  }

  // Namespace imports are not indirect bindings but lexical
  // definitions that hold a module namespace object. They are treated
  // as const variables which are initialized during the
  // ModuleInstantiate step.
  TaggedParserAtomIndex bindingName = importedBinding();
  if (!bindingName) {
    return false;
  }
  NameNodeType bindingNameNode = newName(bindingName);
  if (!bindingNameNode) {
    return false;
  }
  if (!noteDeclaredName(bindingName, DeclarationKind::Const, pos())) {
    return false;
  }

  // The namespace import name is currently required to live on the
  // environment.
  pc_->varScope().lookupDeclaredName(bindingName)->value()->setClosedOver();

  UnaryNodeType importSpec =
      handler_.newImportNamespaceSpec(begin, bindingNameNode);
  if (!importSpec) {
    return false;
  }

  handler_.addList(importSpecSet, importSpec);

  return true;
}

template <class ParseHandler, typename Unit>
typename ParseHandler::BinaryNodeType
GeneralParser<ParseHandler, Unit>::importDeclaration() {
  if (!abortIfSyntaxParser()) {
    return null();
  }

  MOZ_ASSERT(anyChars.isCurrentTokenType(TokenKind::Import));

  if (!pc_->atModuleLevel()) {
    error(JSMSG_IMPORT_DECL_AT_TOP_LEVEL);
    return null();
  }

  uint32_t begin = pos().begin;
  TokenKind tt;
  if (!tokenStream.getToken(&tt)) {
    return null();
  }

  ListNodeType importSpecSet =
      handler_.newList(ParseNodeKind::ImportSpecList, pos());
  if (!importSpecSet) {
    return null();
  }

  if (tt == TokenKind::String) {
    // Handle the form |import 'a'| by leaving the list empty. This is
    // equivalent to |import {} from 'a'|.
    handler_.setEndPosition(importSpecSet, pos().begin);
  } else {
    if (tt == TokenKind::LeftCurly) {
      if (!namedImports(importSpecSet)) {
        return null();
      }
    } else if (tt == TokenKind::Mul) {
      if (!namespaceImport(importSpecSet)) {
        return null();
      }
    } else if (TokenKindIsPossibleIdentifierName(tt)) {
      // Handle the form |import a from 'b'|, by adding a single import
      // specifier to the list, with 'default' as the import name and
      // 'a' as the binding name. This is equivalent to
      // |import { default as a } from 'b'|.
      NameNodeType importName =
          newName(TaggedParserAtomIndex::WellKnown::default_());
      if (!importName) {
        return null();
      }

      TaggedParserAtomIndex bindingAtom = importedBinding();
      if (!bindingAtom) {
        return null();
      }

      NameNodeType bindingName = newName(bindingAtom);
      if (!bindingName) {
        return null();
      }

      if (!noteDeclaredName(bindingAtom, DeclarationKind::Import, pos())) {
        return null();
      }

      BinaryNodeType importSpec =
          handler_.newImportSpec(importName, bindingName);
      if (!importSpec) {
        return null();
      }

      handler_.addList(importSpecSet, importSpec);

      if (!tokenStream.peekToken(&tt)) {
        return null();
      }

      if (tt == TokenKind::Comma) {
        tokenStream.consumeKnownToken(tt);
        if (!tokenStream.getToken(&tt)) {
          return null();
        }

        if (tt == TokenKind::LeftCurly) {
          if (!namedImports(importSpecSet)) {
            return null();
          }
        } else if (tt == TokenKind::Mul) {
          if (!namespaceImport(importSpecSet)) {
            return null();
          }
        } else {
          error(JSMSG_NAMED_IMPORTS_OR_NAMESPACE_IMPORT);
          return null();
        }
      }
    } else {
      error(JSMSG_DECLARATION_AFTER_IMPORT);
      return null();
    }

    if (!mustMatchToken(TokenKind::From, JSMSG_FROM_AFTER_IMPORT_CLAUSE)) {
      return null();
    }

    if (!mustMatchToken(TokenKind::String, JSMSG_MODULE_SPEC_AFTER_FROM)) {
      return null();
    }
  }

  NameNodeType moduleSpec = stringLiteral();
  if (!moduleSpec) {
    return null();
  }

  if (!tokenStream.peekTokenSameLine(&tt, TokenStream::SlashIsRegExp)) {
    return null();
  }

  ListNodeType importAssertionList =
      handler_.newList(ParseNodeKind::ImportAssertionList, pos());
  if (!importAssertionList) {
    return null();
  }

  if (tt == TokenKind::Assert) {
    tokenStream.consumeKnownToken(TokenKind::Assert,
                                  TokenStream::SlashIsRegExp);

    if (!assertClause(importAssertionList)) {
      return null();
    }
  }

  if (!matchOrInsertSemicolon(TokenStream::SlashIsRegExp)) {
    return null();
  }

  BinaryNodeType moduleRequest = handler_.newModuleRequest(
      moduleSpec, importAssertionList, TokenPos(begin, pos().end));
  if (!moduleRequest) {
    return null();
  }

  BinaryNodeType node = handler_.newImportDeclaration(
      importSpecSet, moduleRequest, TokenPos(begin, pos().end));
  if (!node || !processImport(node)) {
    return null();
  }

  return node;
}

template <class ParseHandler, typename Unit>
inline typename ParseHandler::Node
GeneralParser<ParseHandler, Unit>::importDeclarationOrImportExpr(
    YieldHandling yieldHandling) {
  MOZ_ASSERT(anyChars.isCurrentTokenType(TokenKind::Import));

  TokenKind tt;
  if (!tokenStream.peekToken(&tt)) {
    return null();
  }

  if (tt == TokenKind::Dot || tt == TokenKind::LeftParen) {
    return expressionStatement(yieldHandling);
  }

  return importDeclaration();
}

template <typename Unit>
bool Parser<FullParseHandler, Unit>::checkExportedName(
    TaggedParserAtomIndex exportName) {
  if (!pc_->sc()->asModuleContext()->builder.hasExportedName(exportName)) {
    return true;
  }

  UniqueChars str = this->parserAtoms().toPrintableString(cx_, exportName);
  if (!str) {
    return false;
  }

  error(JSMSG_DUPLICATE_EXPORT_NAME, str.get());
  return false;
}

template <typename Unit>
inline bool Parser<SyntaxParseHandler, Unit>::checkExportedName(
    TaggedParserAtomIndex exportName) {
  MOZ_ALWAYS_FALSE(abortIfSyntaxParser());
  return false;
}

template <class ParseHandler, typename Unit>
inline bool GeneralParser<ParseHandler, Unit>::checkExportedName(
    TaggedParserAtomIndex exportName) {
  return asFinalParser()->checkExportedName(exportName);
}

template <typename Unit>
bool Parser<FullParseHandler, Unit>::checkExportedNamesForArrayBinding(
    ListNode* array) {
  MOZ_ASSERT(array->isKind(ParseNodeKind::ArrayExpr));

  for (ParseNode* node : array->contents()) {
    if (node->isKind(ParseNodeKind::Elision)) {
      continue;
    }

    ParseNode* binding;
    if (node->isKind(ParseNodeKind::Spread)) {
      binding = node->as<UnaryNode>().kid();
    } else if (node->isKind(ParseNodeKind::AssignExpr)) {
      binding = node->as<AssignmentNode>().left();
    } else {
      binding = node;
    }

    if (!checkExportedNamesForDeclaration(binding)) {
      return false;
    }
  }

  return true;
}

template <typename Unit>
inline bool Parser<SyntaxParseHandler, Unit>::checkExportedNamesForArrayBinding(
    ListNodeType array) {
  MOZ_ALWAYS_FALSE(abortIfSyntaxParser());
  return false;
}

template <class ParseHandler, typename Unit>
inline bool
GeneralParser<ParseHandler, Unit>::checkExportedNamesForArrayBinding(
    ListNodeType array) {
  return asFinalParser()->checkExportedNamesForArrayBinding(array);
}

template <typename Unit>
bool Parser<FullParseHandler, Unit>::checkExportedNamesForObjectBinding(
    ListNode* obj) {
  MOZ_ASSERT(obj->isKind(ParseNodeKind::ObjectExpr));

  for (ParseNode* node : obj->contents()) {
    MOZ_ASSERT(node->isKind(ParseNodeKind::MutateProto) ||
               node->isKind(ParseNodeKind::PropertyDefinition) ||
               node->isKind(ParseNodeKind::Shorthand) ||
               node->isKind(ParseNodeKind::Spread));

    ParseNode* target;
    if (node->isKind(ParseNodeKind::Spread)) {
      target = node->as<UnaryNode>().kid();
    } else {
      if (node->isKind(ParseNodeKind::MutateProto)) {
        target = node->as<UnaryNode>().kid();
      } else {
        target = node->as<BinaryNode>().right();
      }

      if (target->isKind(ParseNodeKind::AssignExpr)) {
        target = target->as<AssignmentNode>().left();
      }
    }

    if (!checkExportedNamesForDeclaration(target)) {
      return false;
    }
  }

  return true;
}

template <typename Unit>
inline bool Parser<SyntaxParseHandler,
                   Unit>::checkExportedNamesForObjectBinding(ListNodeType obj) {
  MOZ_ALWAYS_FALSE(abortIfSyntaxParser());
  return false;
}

template <class ParseHandler, typename Unit>
inline bool
GeneralParser<ParseHandler, Unit>::checkExportedNamesForObjectBinding(
    ListNodeType obj) {
  return asFinalParser()->checkExportedNamesForObjectBinding(obj);
}

template <typename Unit>
bool Parser<FullParseHandler, Unit>::checkExportedNamesForDeclaration(
    ParseNode* node) {
  if (node->isKind(ParseNodeKind::Name)) {
    if (!checkExportedName(node->as<NameNode>().atom())) {
      return false;
    }
  } else if (node->isKind(ParseNodeKind::ArrayExpr)) {
    if (!checkExportedNamesForArrayBinding(&node->as<ListNode>())) {
      return false;
    }
  } else {
    MOZ_ASSERT(node->isKind(ParseNodeKind::ObjectExpr));
    if (!checkExportedNamesForObjectBinding(&node->as<ListNode>())) {
      return false;
    }
  }

  return true;
}

template <typename Unit>
inline bool Parser<SyntaxParseHandler, Unit>::checkExportedNamesForDeclaration(
    Node node) {
  MOZ_ALWAYS_FALSE(abortIfSyntaxParser());
  return false;
}

template <class ParseHandler, typename Unit>
inline bool GeneralParser<ParseHandler, Unit>::checkExportedNamesForDeclaration(
    Node node) {
  return asFinalParser()->checkExportedNamesForDeclaration(node);
}

template <typename Unit>
bool Parser<FullParseHandler, Unit>::checkExportedNamesForDeclarationList(
    ListNode* node) {
  for (ParseNode* binding : node->contents()) {
    if (binding->isKind(ParseNodeKind::AssignExpr)) {
      binding = binding->as<AssignmentNode>().left();
    } else {
      MOZ_ASSERT(binding->isKind(ParseNodeKind::Name));
    }

    if (!checkExportedNamesForDeclaration(binding)) {
      return false;
    }
  }

  return true;
}

template <typename Unit>
inline bool
Parser<SyntaxParseHandler, Unit>::checkExportedNamesForDeclarationList(
    ListNodeType node) {
  MOZ_ALWAYS_FALSE(abortIfSyntaxParser());
  return false;
}

template <class ParseHandler, typename Unit>
inline bool
GeneralParser<ParseHandler, Unit>::checkExportedNamesForDeclarationList(
    ListNodeType node) {
  return asFinalParser()->checkExportedNamesForDeclarationList(node);
}

template <typename Unit>
inline bool Parser<FullParseHandler, Unit>::checkExportedNameForClause(
    NameNode* nameNode) {
  return checkExportedName(nameNode->atom());
}

template <typename Unit>
inline bool Parser<SyntaxParseHandler, Unit>::checkExportedNameForClause(
    NameNodeType nameNode) {
  MOZ_ALWAYS_FALSE(abortIfSyntaxParser());
  return false;
}

template <class ParseHandler, typename Unit>
inline bool GeneralParser<ParseHandler, Unit>::checkExportedNameForClause(
    NameNodeType nameNode) {
  return asFinalParser()->checkExportedNameForClause(nameNode);
}

template <typename Unit>
bool Parser<FullParseHandler, Unit>::checkExportedNameForFunction(
    FunctionNode* funNode) {
  return checkExportedName(funNode->funbox()->explicitName());
}

template <typename Unit>
inline bool Parser<SyntaxParseHandler, Unit>::checkExportedNameForFunction(
    FunctionNodeType funNode) {
  MOZ_ALWAYS_FALSE(abortIfSyntaxParser());
  return false;
}

template <class ParseHandler, typename Unit>
inline bool GeneralParser<ParseHandler, Unit>::checkExportedNameForFunction(
    FunctionNodeType funNode) {
  return asFinalParser()->checkExportedNameForFunction(funNode);
}

template <typename Unit>
bool Parser<FullParseHandler, Unit>::checkExportedNameForClass(
    ClassNode* classNode) {
  MOZ_ASSERT(classNode->names());
  return checkExportedName(classNode->names()->innerBinding()->atom());
}

template <typename Unit>
inline bool Parser<SyntaxParseHandler, Unit>::checkExportedNameForClass(
    ClassNodeType classNode) {
  MOZ_ALWAYS_FALSE(abortIfSyntaxParser());
  return false;
}

template <class ParseHandler, typename Unit>
inline bool GeneralParser<ParseHandler, Unit>::checkExportedNameForClass(
    ClassNodeType classNode) {
  return asFinalParser()->checkExportedNameForClass(classNode);
}

template <>
inline bool PerHandlerParser<FullParseHandler>::processExport(ParseNode* node) {
  return pc_->sc()->asModuleContext()->builder.processExport(node);
}

template <>
inline bool PerHandlerParser<SyntaxParseHandler>::processExport(Node node) {
  MOZ_ALWAYS_FALSE(abortIfSyntaxParser());
  return false;
}

template <>
inline bool PerHandlerParser<FullParseHandler>::processExportFrom(
    BinaryNodeType node) {
  return pc_->sc()->asModuleContext()->builder.processExportFrom(node);
}

template <>
inline bool PerHandlerParser<SyntaxParseHandler>::processExportFrom(
    BinaryNodeType node) {
  MOZ_ALWAYS_FALSE(abortIfSyntaxParser());
  return false;
}

template <>
inline bool PerHandlerParser<FullParseHandler>::processImport(
    BinaryNodeType node) {
  return pc_->sc()->asModuleContext()->builder.processImport(node);
}

template <>
inline bool PerHandlerParser<SyntaxParseHandler>::processImport(
    BinaryNodeType node) {
  MOZ_ALWAYS_FALSE(abortIfSyntaxParser());
  return false;
}

template <class ParseHandler, typename Unit>
typename ParseHandler::BinaryNodeType
GeneralParser<ParseHandler, Unit>::exportFrom(uint32_t begin, Node specList) {
  if (!abortIfSyntaxParser()) {
    return null();
  }

  MOZ_ASSERT(anyChars.isCurrentTokenType(TokenKind::From));

  if (!mustMatchToken(TokenKind::String, JSMSG_MODULE_SPEC_AFTER_FROM)) {
    return null();
  }

  NameNodeType moduleSpec = stringLiteral();
  if (!moduleSpec) {
    return null();
  }

  TokenKind tt;
  if (!tokenStream.peekTokenSameLine(&tt, TokenStream::SlashIsRegExp)) {
    return null();
  }
  uint32_t moduleSpecPos = pos().begin;

  ListNodeType importAssertionList =
      handler_.newList(ParseNodeKind::ImportAssertionList, pos());
  if (tt == TokenKind::Assert) {
    tokenStream.consumeKnownToken(TokenKind::Assert,
                                  TokenStream::SlashIsRegExp);

    if (!assertClause(importAssertionList)) {
      return null();
    }
  }

  if (!matchOrInsertSemicolon(TokenStream::SlashIsRegExp)) {
    return null();
  }

  BinaryNodeType moduleRequest = handler_.newModuleRequest(
      moduleSpec, importAssertionList, TokenPos(moduleSpecPos, pos().end));

  BinaryNodeType node =
      handler_.newExportFromDeclaration(begin, specList, moduleRequest);
  if (!node) {
    return null();
  }

  if (!processExportFrom(node)) {
    return null();
  }

  return node;
}

template <class ParseHandler, typename Unit>
typename ParseHandler::BinaryNodeType
GeneralParser<ParseHandler, Unit>::exportBatch(uint32_t begin) {
  if (!abortIfSyntaxParser()) {
    return null();
  }

  MOZ_ASSERT(anyChars.isCurrentTokenType(TokenKind::Mul));
  uint32_t beginExportSpec = pos().begin;

  ListNodeType kid = handler_.newList(ParseNodeKind::ExportSpecList, pos());
  if (!kid) {
    return null();
  }

  bool foundAs;
  if (!tokenStream.matchToken(&foundAs, TokenKind::As)) {
    return null();
  }

  if (foundAs) {
    TokenKind tt;
    if (!tokenStream.getToken(&tt)) {
      return null();
    }

    NameNodeType exportName = null();
    if (TokenKindIsPossibleIdentifierName(tt)) {
      exportName = newName(anyChars.currentName());
    } else if (tt == TokenKind::String) {
      exportName = moduleExportName();
    } else {
      error(JSMSG_NO_EXPORT_NAME);
    }
    if (!exportName) {
      return null();
    }

    if (!checkExportedNameForClause(exportName)) {
      return null();
    }

    UnaryNodeType exportSpec =
        handler_.newExportNamespaceSpec(beginExportSpec, exportName);
    if (!exportSpec) {
      return null();
    }

    handler_.addList(kid, exportSpec);
  } else {
    // Handle the form |export *| by adding a special export batch
    // specifier to the list.
    NullaryNodeType exportSpec = handler_.newExportBatchSpec(pos());
    if (!exportSpec) {
      return null();
    }

    handler_.addList(kid, exportSpec);
  }

  if (!mustMatchToken(TokenKind::From, JSMSG_FROM_AFTER_EXPORT_STAR)) {
    return null();
  }

  return exportFrom(begin, kid);
}

template <typename Unit>
bool Parser<FullParseHandler, Unit>::checkLocalExportNames(ListNode* node) {
  // ES 2017 draft 15.2.3.1.
  for (ParseNode* next : node->contents()) {
    ParseNode* name = next->as<BinaryNode>().left();

    if (name->isKind(ParseNodeKind::StringExpr)) {
      errorAt(name->pn_pos.begin, JSMSG_BAD_LOCAL_STRING_EXPORT);
      return false;
    }

    MOZ_ASSERT(name->isKind(ParseNodeKind::Name));

    TaggedParserAtomIndex ident = name->as<NameNode>().atom();
    if (!checkLocalExportName(ident, name->pn_pos.begin)) {
      return false;
    }
  }

  return true;
}

template <typename Unit>
bool Parser<SyntaxParseHandler, Unit>::checkLocalExportNames(
    ListNodeType node) {
  MOZ_ALWAYS_FALSE(abortIfSyntaxParser());
  return false;
}

template <class ParseHandler, typename Unit>
inline bool GeneralParser<ParseHandler, Unit>::checkLocalExportNames(
    ListNodeType node) {
  return asFinalParser()->checkLocalExportNames(node);
}

template <class ParseHandler, typename Unit>
typename ParseHandler::Node GeneralParser<ParseHandler, Unit>::exportClause(
    uint32_t begin) {
  if (!abortIfSyntaxParser()) {
    return null();
  }

  MOZ_ASSERT(anyChars.isCurrentTokenType(TokenKind::LeftCurly));

  ListNodeType kid = handler_.newList(ParseNodeKind::ExportSpecList, pos());
  if (!kid) {
    return null();
  }

  TokenKind tt;
  while (true) {
    // Handle the forms |export {}| and |export { ..., }| (where ... is non
    // empty), by escaping the loop early if the next token is }.
    if (!tokenStream.getToken(&tt)) {
      return null();
    }

    if (tt == TokenKind::RightCurly) {
      break;
    }

    NameNodeType bindingName = null();
    if (TokenKindIsPossibleIdentifierName(tt)) {
      bindingName = newName(anyChars.currentName());
    } else if (tt == TokenKind::String) {
      bindingName = moduleExportName();
    } else {
      error(JSMSG_NO_BINDING_NAME);
    }
    if (!bindingName) {
      return null();
    }

    bool foundAs;
    if (!tokenStream.matchToken(&foundAs, TokenKind::As)) {
      return null();
    }

    NameNodeType exportName = null();
    if (foundAs) {
      TokenKind tt;
      if (!tokenStream.getToken(&tt)) {
        return null();
      }

      if (TokenKindIsPossibleIdentifierName(tt)) {
        exportName = newName(anyChars.currentName());
      } else if (tt == TokenKind::String) {
        exportName = moduleExportName();
      } else {
        error(JSMSG_NO_EXPORT_NAME);
      }
    } else {
      if (tt != TokenKind::String) {
        exportName = newName(anyChars.currentName());
      } else {
        exportName = moduleExportName();
      }
    }
    if (!exportName) {
      return null();
    }

    if (!checkExportedNameForClause(exportName)) {
      return null();
    }

    BinaryNodeType exportSpec = handler_.newExportSpec(bindingName, exportName);
    if (!exportSpec) {
      return null();
    }

    handler_.addList(kid, exportSpec);

    TokenKind next;
    if (!tokenStream.getToken(&next)) {
      return null();
    }

    if (next == TokenKind::RightCurly) {
      break;
    }

    if (next != TokenKind::Comma) {
      error(JSMSG_RC_AFTER_EXPORT_SPEC_LIST);
      return null();
    }
  }

  // Careful!  If |from| follows, even on a new line, it must start a
  // FromClause:
  //
  //   export { x }
  //   from "foo"; // a single ExportDeclaration
  //
  // But if it doesn't, we might have an ASI opportunity in SlashIsRegExp
  // context:
  //
  //   export { x }   // ExportDeclaration, terminated by ASI
  //   fro\u006D      // ExpressionStatement, the name "from"
  //
  // In that case let matchOrInsertSemicolon sort out ASI or any necessary
  // error.
  bool matched;
  if (!tokenStream.matchToken(&matched, TokenKind::From,
                              TokenStream::SlashIsRegExp)) {
    return null();
  }

  if (matched) {
    return exportFrom(begin, kid);
  }

  if (!matchOrInsertSemicolon()) {
    return null();
  }

  if (!checkLocalExportNames(kid)) {
    return null();
  }

  UnaryNodeType node =
      handler_.newExportDeclaration(kid, TokenPos(begin, pos().end));
  if (!node) {
    return null();
  }

  if (!processExport(node)) {
    return null();
  }

  return node;
}

template <class ParseHandler, typename Unit>
typename ParseHandler::UnaryNodeType
GeneralParser<ParseHandler, Unit>::exportVariableStatement(uint32_t begin) {
  if (!abortIfSyntaxParser()) {
    return null();
  }

  MOZ_ASSERT(anyChars.isCurrentTokenType(TokenKind::Var));

  ListNodeType kid = declarationList(YieldIsName, ParseNodeKind::VarStmt);
  if (!kid) {
    return null();
  }
  if (!matchOrInsertSemicolon()) {
    return null();
  }
  if (!checkExportedNamesForDeclarationList(kid)) {
    return null();
  }

  UnaryNodeType node =
      handler_.newExportDeclaration(kid, TokenPos(begin, pos().end));
  if (!node) {
    return null();
  }

  if (!processExport(node)) {
    return null();
  }

  return node;
}

template <class ParseHandler, typename Unit>
typename ParseHandler::UnaryNodeType
GeneralParser<ParseHandler, Unit>::exportFunctionDeclaration(
    uint32_t begin, uint32_t toStringStart,
    FunctionAsyncKind asyncKind /* = SyncFunction */) {
  if (!abortIfSyntaxParser()) {
    return null();
  }

  MOZ_ASSERT(anyChars.isCurrentTokenType(TokenKind::Function));

  Node kid = functionStmt(toStringStart, YieldIsName, NameRequired, asyncKind);
  if (!kid) {
    return null();
  }

  if (!checkExportedNameForFunction(handler_.asFunction(kid))) {
    return null();
  }

  UnaryNodeType node =
      handler_.newExportDeclaration(kid, TokenPos(begin, pos().end));
  if (!node) {
    return null();
  }

  if (!processExport(node)) {
    return null();
  }

  return node;
}

template <class ParseHandler, typename Unit>
typename ParseHandler::UnaryNodeType
GeneralParser<ParseHandler, Unit>::exportClassDeclaration(uint32_t begin) {
  if (!abortIfSyntaxParser()) {
    return null();
  }

  MOZ_ASSERT(anyChars.isCurrentTokenType(TokenKind::Class));

  ClassNodeType kid =
      classDefinition(YieldIsName, ClassStatement, NameRequired);
  if (!kid) {
    return null();
  }

  if (!checkExportedNameForClass(kid)) {
    return null();
  }

  UnaryNodeType node =
      handler_.newExportDeclaration(kid, TokenPos(begin, pos().end));
  if (!node) {
    return null();
  }

  if (!processExport(node)) {
    return null();
  }

  return node;
}

template <class ParseHandler, typename Unit>
typename ParseHandler::UnaryNodeType
GeneralParser<ParseHandler, Unit>::exportLexicalDeclaration(
    uint32_t begin, DeclarationKind kind) {
  if (!abortIfSyntaxParser()) {
    return null();
  }

  MOZ_ASSERT(kind == DeclarationKind::Const || kind == DeclarationKind::Let);
  MOZ_ASSERT_IF(kind == DeclarationKind::Const,
                anyChars.isCurrentTokenType(TokenKind::Const));
  MOZ_ASSERT_IF(kind == DeclarationKind::Let,
                anyChars.isCurrentTokenType(TokenKind::Let));

  ListNodeType kid = lexicalDeclaration(YieldIsName, kind);
  if (!kid) {
    return null();
  }
  if (!checkExportedNamesForDeclarationList(kid)) {
    return null();
  }

  UnaryNodeType node =
      handler_.newExportDeclaration(kid, TokenPos(begin, pos().end));
  if (!node) {
    return null();
  }

  if (!processExport(node)) {
    return null();
  }

  return node;
}

template <class ParseHandler, typename Unit>
typename ParseHandler::BinaryNodeType
GeneralParser<ParseHandler, Unit>::exportDefaultFunctionDeclaration(
    uint32_t begin, uint32_t toStringStart,
    FunctionAsyncKind asyncKind /* = SyncFunction */) {
  if (!abortIfSyntaxParser()) {
    return null();
  }

  MOZ_ASSERT(anyChars.isCurrentTokenType(TokenKind::Function));

  Node kid =
      functionStmt(toStringStart, YieldIsName, AllowDefaultName, asyncKind);
  if (!kid) {
    return null();
  }

  BinaryNodeType node = handler_.newExportDefaultDeclaration(
      kid, null(), TokenPos(begin, pos().end));
  if (!node) {
    return null();
  }

  if (!processExport(node)) {
    return null();
  }

  return node;
}

template <class ParseHandler, typename Unit>
typename ParseHandler::BinaryNodeType
GeneralParser<ParseHandler, Unit>::exportDefaultClassDeclaration(
    uint32_t begin) {
  if (!abortIfSyntaxParser()) {
    return null();
  }

  MOZ_ASSERT(anyChars.isCurrentTokenType(TokenKind::Class));

  ClassNodeType kid =
      classDefinition(YieldIsName, ClassStatement, AllowDefaultName);
  if (!kid) {
    return null();
  }

  BinaryNodeType node = handler_.newExportDefaultDeclaration(
      kid, null(), TokenPos(begin, pos().end));
  if (!node) {
    return null();
  }

  if (!processExport(node)) {
    return null();
  }

  return node;
}

template <class ParseHandler, typename Unit>
typename ParseHandler::BinaryNodeType
GeneralParser<ParseHandler, Unit>::exportDefaultAssignExpr(uint32_t begin) {
  if (!abortIfSyntaxParser()) {
    return null();
  }

  TaggedParserAtomIndex name = TaggedParserAtomIndex::WellKnown::default_();
  NameNodeType nameNode = newName(name);
  if (!nameNode) {
    return null();
  }
  if (!noteDeclaredName(name, DeclarationKind::Const, pos())) {
    return null();
  }

  Node kid = assignExpr(InAllowed, YieldIsName, TripledotProhibited);
  if (!kid) {
    return null();
  }

  if (!matchOrInsertSemicolon()) {
    return null();
  }

  BinaryNodeType node = handler_.newExportDefaultDeclaration(
      kid, nameNode, TokenPos(begin, pos().end));
  if (!node) {
    return null();
  }

  if (!processExport(node)) {
    return null();
  }

  return node;
}

template <class ParseHandler, typename Unit>
typename ParseHandler::BinaryNodeType
GeneralParser<ParseHandler, Unit>::exportDefault(uint32_t begin) {
  if (!abortIfSyntaxParser()) {
    return null();
  }

  MOZ_ASSERT(anyChars.isCurrentTokenType(TokenKind::Default));

  TokenKind tt;
  if (!tokenStream.getToken(&tt, TokenStream::SlashIsRegExp)) {
    return null();
  }

  if (!checkExportedName(TaggedParserAtomIndex::WellKnown::default_())) {
    return null();
  }

  switch (tt) {
    case TokenKind::Function:
      return exportDefaultFunctionDeclaration(begin, pos().begin);

    case TokenKind::Async: {
      TokenKind nextSameLine = TokenKind::Eof;
      if (!tokenStream.peekTokenSameLine(&nextSameLine)) {
        return null();
      }

      if (nextSameLine == TokenKind::Function) {
        uint32_t toStringStart = pos().begin;
        tokenStream.consumeKnownToken(TokenKind::Function);
        return exportDefaultFunctionDeclaration(
            begin, toStringStart, FunctionAsyncKind::AsyncFunction);
      }

      anyChars.ungetToken();
      return exportDefaultAssignExpr(begin);
    }

    case TokenKind::Class:
      return exportDefaultClassDeclaration(begin);

    default:
      anyChars.ungetToken();
      return exportDefaultAssignExpr(begin);
  }
}

template <class ParseHandler, typename Unit>
typename ParseHandler::Node
GeneralParser<ParseHandler, Unit>::exportDeclaration() {
  if (!abortIfSyntaxParser()) {
    return null();
  }

  MOZ_ASSERT(anyChars.isCurrentTokenType(TokenKind::Export));

  if (!pc_->atModuleLevel()) {
    error(JSMSG_EXPORT_DECL_AT_TOP_LEVEL);
    return null();
  }

  uint32_t begin = pos().begin;

  TokenKind tt;
  if (!tokenStream.getToken(&tt)) {
    return null();
  }
  switch (tt) {
    case TokenKind::Mul:
      return exportBatch(begin);

    case TokenKind::LeftCurly:
      return exportClause(begin);

    case TokenKind::Var:
      return exportVariableStatement(begin);

    case TokenKind::Function:
      return exportFunctionDeclaration(begin, pos().begin);

    case TokenKind::Async: {
      TokenKind nextSameLine = TokenKind::Eof;
      if (!tokenStream.peekTokenSameLine(&nextSameLine)) {
        return null();
      }

      if (nextSameLine == TokenKind::Function) {
        uint32_t toStringStart = pos().begin;
        tokenStream.consumeKnownToken(TokenKind::Function);
        return exportFunctionDeclaration(begin, toStringStart,
                                         FunctionAsyncKind::AsyncFunction);
      }

      error(JSMSG_DECLARATION_AFTER_EXPORT);
      return null();
    }

    case TokenKind::Class:
      return exportClassDeclaration(begin);

    case TokenKind::Const:
      return exportLexicalDeclaration(begin, DeclarationKind::Const);

    case TokenKind::Let:
      return exportLexicalDeclaration(begin, DeclarationKind::Let);

    case TokenKind::Default:
      return exportDefault(begin);

    default:
      error(JSMSG_DECLARATION_AFTER_EXPORT);
      return null();
  }
}

template <class ParseHandler, typename Unit>
typename ParseHandler::UnaryNodeType
GeneralParser<ParseHandler, Unit>::expressionStatement(
    YieldHandling yieldHandling, InvokedPrediction invoked) {
  anyChars.ungetToken();
  Node pnexpr = expr(InAllowed, yieldHandling, TripledotProhibited,
                     /* possibleError = */ nullptr, invoked);
  if (!pnexpr) {
    return null();
  }
  if (!matchOrInsertSemicolon()) {
    return null();
  }
  return handler_.newExprStatement(pnexpr, pos().end);
}

template <class ParseHandler, typename Unit>
typename ParseHandler::Node
GeneralParser<ParseHandler, Unit>::consequentOrAlternative(
    YieldHandling yieldHandling) {
  TokenKind next;
  if (!tokenStream.peekToken(&next, TokenStream::SlashIsRegExp)) {
    return null();
  }

  // Annex B.3.4 says that unbraced FunctionDeclarations under if/else in
  // non-strict code act as if they were braced: |if (x) function f() {}|
  // parses as |if (x) { function f() {} }|.
  //
  // Careful!  FunctionDeclaration doesn't include generators or async
  // functions.
  if (next == TokenKind::Function) {
    tokenStream.consumeKnownToken(next, TokenStream::SlashIsRegExp);

    // Parser::statement would handle this, but as this function handles
    // every other error case, it seems best to handle this.
    if (pc_->sc()->strict()) {
      error(JSMSG_FORBIDDEN_AS_STATEMENT, "function declarations");
      return null();
    }

    TokenKind maybeStar;
    if (!tokenStream.peekToken(&maybeStar)) {
      return null();
    }

    if (maybeStar == TokenKind::Mul) {
      error(JSMSG_FORBIDDEN_AS_STATEMENT, "generator declarations");
      return null();
    }

    ParseContext::Statement stmt(pc_, StatementKind::Block);
    ParseContext::Scope scope(this);
    if (!scope.init(pc_)) {
      return null();
    }

    TokenPos funcPos = pos();
    Node fun = functionStmt(pos().begin, yieldHandling, NameRequired);
    if (!fun) {
      return null();
    }

    ListNodeType block = handler_.newStatementList(funcPos);
    if (!block) {
      return null();
    }

    handler_.addStatementToList(block, fun);
    return finishLexicalScope(scope, block);
  }

  return statement(yieldHandling);
}

template <class ParseHandler, typename Unit>
typename ParseHandler::TernaryNodeType
GeneralParser<ParseHandler, Unit>::ifStatement(YieldHandling yieldHandling) {
  Vector<Node, 4> condList(cx_), thenList(cx_);
  Vector<uint32_t, 4> posList(cx_);
  Node elseBranch;

  ParseContext::Statement stmt(pc_, StatementKind::If);

  while (true) {
    uint32_t begin = pos().begin;

    /* An IF node has three kids: condition, then, and optional else. */
    Node cond = condition(InAllowed, yieldHandling);
    if (!cond) {
      return null();
    }

    TokenKind tt;
    if (!tokenStream.peekToken(&tt, TokenStream::SlashIsRegExp)) {
      return null();
    }

    Node thenBranch = consequentOrAlternative(yieldHandling);
    if (!thenBranch) {
      return null();
    }

    if (!condList.append(cond) || !thenList.append(thenBranch) ||
        !posList.append(begin)) {
      return null();
    }

    bool matched;
    if (!tokenStream.matchToken(&matched, TokenKind::Else,
                                TokenStream::SlashIsRegExp)) {
      return null();
    }
    if (matched) {
      if (!tokenStream.matchToken(&matched, TokenKind::If,
                                  TokenStream::SlashIsRegExp)) {
        return null();
      }
      if (matched) {
        continue;
      }
      elseBranch = consequentOrAlternative(yieldHandling);
      if (!elseBranch) {
        return null();
      }
    } else {
      elseBranch = null();
    }
    break;
  }

  TernaryNodeType ifNode;
  for (int i = condList.length() - 1; i >= 0; i--) {
    ifNode = handler_.newIfStatement(posList[i], condList[i], thenList[i],
                                     elseBranch);
    if (!ifNode) {
      return null();
    }
    elseBranch = ifNode;
  }

  return ifNode;
}

template <class ParseHandler, typename Unit>
typename ParseHandler::BinaryNodeType
GeneralParser<ParseHandler, Unit>::doWhileStatement(
    YieldHandling yieldHandling) {
  uint32_t begin = pos().begin;
  ParseContext::Statement stmt(pc_, StatementKind::DoLoop);
  Node body = statement(yieldHandling);
  if (!body) {
    return null();
  }
  if (!mustMatchToken(TokenKind::While, JSMSG_WHILE_AFTER_DO)) {
    return null();
  }
  Node cond = condition(InAllowed, yieldHandling);
  if (!cond) {
    return null();
  }

  // The semicolon after do-while is even more optional than most
  // semicolons in JS.  Web compat required this by 2004:
  //   http://bugzilla.mozilla.org/show_bug.cgi?id=238945
  // ES3 and ES5 disagreed, but ES6 conforms to Web reality:
  //   https://bugs.ecmascript.org/show_bug.cgi?id=157
  // To parse |do {} while (true) false| correctly, use SlashIsRegExp.
  bool ignored;
  if (!tokenStream.matchToken(&ignored, TokenKind::Semi,
                              TokenStream::SlashIsRegExp)) {
    return null();
  }
  return handler_.newDoWhileStatement(body, cond, TokenPos(begin, pos().end));
}

template <class ParseHandler, typename Unit>
typename ParseHandler::BinaryNodeType
GeneralParser<ParseHandler, Unit>::whileStatement(YieldHandling yieldHandling) {
  uint32_t begin = pos().begin;
  ParseContext::Statement stmt(pc_, StatementKind::WhileLoop);
  Node cond = condition(InAllowed, yieldHandling);
  if (!cond) {
    return null();
  }
  Node body = statement(yieldHandling);
  if (!body) {
    return null();
  }
  return handler_.newWhileStatement(begin, cond, body);
}

template <class ParseHandler, typename Unit>
bool GeneralParser<ParseHandler, Unit>::matchInOrOf(bool* isForInp,
                                                    bool* isForOfp) {
  TokenKind tt;
  if (!tokenStream.getToken(&tt, TokenStream::SlashIsRegExp)) {
    return false;
  }

  *isForInp = tt == TokenKind::In;
  *isForOfp = tt == TokenKind::Of;
  if (!*isForInp && !*isForOfp) {
    anyChars.ungetToken();
  }

  MOZ_ASSERT_IF(*isForInp || *isForOfp, *isForInp != *isForOfp);
  return true;
}

template <class ParseHandler, typename Unit>
bool GeneralParser<ParseHandler, Unit>::forHeadStart(
    YieldHandling yieldHandling, IteratorKind iterKind,
    ParseNodeKind* forHeadKind, Node* forInitialPart,
    Maybe<ParseContext::Scope>& forLoopLexicalScope,
    Node* forInOrOfExpression) {
  MOZ_ASSERT(anyChars.isCurrentTokenType(TokenKind::LeftParen));

  TokenKind tt;
  if (!tokenStream.peekToken(&tt, TokenStream::SlashIsRegExp)) {
    return false;
  }

  // Super-duper easy case: |for (;| is a C-style for-loop with no init
  // component.
  if (tt == TokenKind::Semi) {
    *forInitialPart = null();
    *forHeadKind = ParseNodeKind::ForHead;
    return true;
  }

  // Parsing after |for (var| is also relatively simple (from this method's
  // point of view).  No block-related work complicates matters, so delegate
  // to Parser::declaration.
  if (tt == TokenKind::Var) {
    tokenStream.consumeKnownToken(tt, TokenStream::SlashIsRegExp);

    // Pass null for block object because |var| declarations don't use one.
    *forInitialPart = declarationList(yieldHandling, ParseNodeKind::VarStmt,
                                      forHeadKind, forInOrOfExpression);
    return *forInitialPart != null();
  }

  // Otherwise we have a lexical declaration or an expression.

  // For-in loop backwards compatibility requires that |let| starting a
  // for-loop that's not a (new to ES6) for-of loop, in non-strict mode code,
  // parse as an identifier.  (|let| in for-of is always a declaration.)
  //
  // For-of loops can't start with the token sequence "async of", because that
  // leads to a shift-reduce conflict when parsing |for (async of => {};;)| or
  // |for (async of [])|.
  bool parsingLexicalDeclaration = false;
  bool letIsIdentifier = false;
  bool startsWithForOf = false;
  if (tt == TokenKind::Const) {
    parsingLexicalDeclaration = true;
    tokenStream.consumeKnownToken(tt, TokenStream::SlashIsRegExp);
  } else if (tt == TokenKind::Let) {
    // We could have a {For,Lexical}Declaration, or we could have a
    // LeftHandSideExpression with lookahead restrictions so it's not
    // ambiguous with the former.  Check for a continuation of the former
    // to decide which we have.
    tokenStream.consumeKnownToken(TokenKind::Let, TokenStream::SlashIsRegExp);

    TokenKind next;
    if (!tokenStream.peekToken(&next)) {
      return false;
    }

    parsingLexicalDeclaration = nextTokenContinuesLetDeclaration(next);
    if (!parsingLexicalDeclaration) {
      anyChars.ungetToken();
      letIsIdentifier = true;
    }
  } else if (tt == TokenKind::Async && iterKind == IteratorKind::Sync) {
    tokenStream.consumeKnownToken(TokenKind::Async, TokenStream::SlashIsRegExp);

    TokenKind next;
    if (!tokenStream.peekToken(&next)) {
      return false;
    }

    if (next == TokenKind::Of) {
      startsWithForOf = true;
    }
    anyChars.ungetToken();
  }

  if (parsingLexicalDeclaration) {
    forLoopLexicalScope.emplace(this);
    if (!forLoopLexicalScope->init(pc_)) {
      return false;
    }

    // Push a temporary ForLoopLexicalHead Statement that allows for
    // lexical declarations, as they are usually allowed only in braced
    // statements.
    ParseContext::Statement forHeadStmt(pc_, StatementKind::ForLoopLexicalHead);

    *forInitialPart =
        declarationList(yieldHandling,
                        tt == TokenKind::Const ? ParseNodeKind::ConstDecl
                                               : ParseNodeKind::LetDecl,
                        forHeadKind, forInOrOfExpression);
    return *forInitialPart != null();
  }

  uint32_t exprOffset;
  if (!tokenStream.peekOffset(&exprOffset, TokenStream::SlashIsRegExp)) {
    return false;
  }

  // Finally, handle for-loops that start with expressions.  Pass
  // |InProhibited| so that |in| isn't parsed in a RelationalExpression as a
  // binary operator.  |in| makes it a for-in loop, *not* an |in| expression.
  PossibleError possibleError(*this);
  *forInitialPart =
      expr(InProhibited, yieldHandling, TripledotProhibited, &possibleError);
  if (!*forInitialPart) {
    return false;
  }

  bool isForIn, isForOf;
  if (!matchInOrOf(&isForIn, &isForOf)) {
    return false;
  }

  // If we don't encounter 'in'/'of', we have a for(;;) loop.  We've handled
  // the init expression; the caller handles the rest.
  if (!isForIn && !isForOf) {
    if (!possibleError.checkForExpressionError()) {
      return false;
    }

    *forHeadKind = ParseNodeKind::ForHead;
    return true;
  }

  MOZ_ASSERT(isForIn != isForOf);

  // In a for-of loop, 'let' that starts the loop head is a |let| keyword,
  // per the [lookahead ≠ let] restriction on the LeftHandSideExpression
  // variant of such loops.  Expressions that start with |let| can't be used
  // here.
  //
  //   var let = {};
  //   for (let.prop of [1]) // BAD
  //     break;
  //
  // See ES6 13.7.
  if (isForOf && letIsIdentifier) {
    errorAt(exprOffset, JSMSG_BAD_STARTING_FOROF_LHS, "let");
    return false;
  }

  // In a for-of loop, the LeftHandSideExpression isn't allowed to be an
  // identifier named "async" per the [lookahead ≠ async of] restriction.
  if (isForOf && startsWithForOf) {
    errorAt(exprOffset, JSMSG_BAD_STARTING_FOROF_LHS, "async of");
    return false;
  }

  *forHeadKind = isForIn ? ParseNodeKind::ForIn : ParseNodeKind::ForOf;

  // Verify the left-hand side expression doesn't have a forbidden form.
  if (handler_.isUnparenthesizedDestructuringPattern(*forInitialPart)) {
    if (!possibleError.checkForDestructuringErrorOrWarning()) {
      return false;
    }
  } else if (handler_.isName(*forInitialPart)) {
    if (const char* chars = nameIsArgumentsOrEval(*forInitialPart)) {
      // |chars| is "arguments" or "eval" here.
      if (!strictModeErrorAt(exprOffset, JSMSG_BAD_STRICT_ASSIGN, chars)) {
        return false;
      }
    }
  } else if (handler_.isPropertyOrPrivateMemberAccess(*forInitialPart)) {
    // Permitted: no additional testing/fixup needed.
  } else if (handler_.isFunctionCall(*forInitialPart)) {
    if (!strictModeErrorAt(exprOffset, JSMSG_BAD_FOR_LEFTSIDE)) {
      return false;
    }
  } else {
    errorAt(exprOffset, JSMSG_BAD_FOR_LEFTSIDE);
    return false;
  }

  if (!possibleError.checkForExpressionError()) {
    return false;
  }

  // Finally, parse the iterated expression, making the for-loop's closing
  // ')' the next token.
  *forInOrOfExpression = expressionAfterForInOrOf(*forHeadKind, yieldHandling);
  return *forInOrOfExpression != null();
}

template <class ParseHandler, typename Unit>
typename ParseHandler::Node GeneralParser<ParseHandler, Unit>::forStatement(
    YieldHandling yieldHandling) {
  MOZ_ASSERT(anyChars.isCurrentTokenType(TokenKind::For));

  uint32_t begin = pos().begin;

  ParseContext::Statement stmt(pc_, StatementKind::ForLoop);

  IteratorKind iterKind = IteratorKind::Sync;
  unsigned iflags = 0;

  if (pc_->isAsync() || pc_->sc()->isModuleContext()) {
    bool matched;
    if (!tokenStream.matchToken(&matched, TokenKind::Await)) {
      return null();
    }

    // If we come across a top level await here, mark the module as async.
    if (matched && pc_->sc()->isModuleContext() && !pc_->isAsync()) {
      pc_->sc()->asModuleContext()->setIsAsync();
      MOZ_ASSERT(pc_->isAsync());
    }

    if (matched) {
      iflags |= JSITER_FORAWAITOF;
      iterKind = IteratorKind::Async;
    }
  }

  if (!mustMatchToken(TokenKind::LeftParen, [this](TokenKind actual) {
        this->error((actual == TokenKind::Await && !this->pc_->isAsync())
                        ? JSMSG_FOR_AWAIT_OUTSIDE_ASYNC
                        : JSMSG_PAREN_AFTER_FOR);
      })) {
    return null();
  }

  // ParseNodeKind::ForHead, ParseNodeKind::ForIn, or
  // ParseNodeKind::ForOf depending on the loop type.
  ParseNodeKind headKind;

  // |x| in either |for (x; ...; ...)| or |for (x in/of ...)|.
  Node startNode;

  // The next two variables are used to implement `for (let/const ...)`.
  //
  // We generate an implicit block, wrapping the whole loop, to store loop
  // variables declared this way. Note that if the loop uses `for (var...)`
  // instead, those variables go on some existing enclosing scope, so no
  // implicit block scope is created.
  //
  // Both variables remain null/none if the loop is any other form.

  // The static block scope for the implicit block scope.
  Maybe<ParseContext::Scope> forLoopLexicalScope;

  // The expression being iterated over, for for-in/of loops only.  Unused
  // for for(;;) loops.
  Node iteratedExpr;

  // Parse the entirety of the loop-head for a for-in/of loop (so the next
  // token is the closing ')'):
  //
  //   for (... in/of ...) ...
  //                     ^next token
  //
  // ...OR, parse up to the first ';' in a C-style for-loop:
  //
  //   for (...; ...; ...) ...
  //           ^next token
  //
  // In either case the subsequent token can be consistently accessed using
  // TokenStream::SlashIsDiv semantics.
  if (!forHeadStart(yieldHandling, iterKind, &headKind, &startNode,
                    forLoopLexicalScope, &iteratedExpr)) {
    return null();
  }

  MOZ_ASSERT(headKind == ParseNodeKind::ForIn ||
             headKind == ParseNodeKind::ForOf ||
             headKind == ParseNodeKind::ForHead);

  if (iterKind == IteratorKind::Async && headKind != ParseNodeKind::ForOf) {
    errorAt(begin, JSMSG_FOR_AWAIT_NOT_OF);
    return null();
  }

  TernaryNodeType forHead;
  if (headKind == ParseNodeKind::ForHead) {
    Node init = startNode;

    // Look for an operand: |for (;| means we might have already examined
    // this semicolon with that modifier.
    if (!mustMatchToken(TokenKind::Semi, JSMSG_SEMI_AFTER_FOR_INIT)) {
      return null();
    }

    TokenKind tt;
    if (!tokenStream.peekToken(&tt, TokenStream::SlashIsRegExp)) {
      return null();
    }

    Node test;
    if (tt == TokenKind::Semi) {
      test = null();
    } else {
      test = expr(InAllowed, yieldHandling, TripledotProhibited);
      if (!test) {
        return null();
      }
    }

    if (!mustMatchToken(TokenKind::Semi, JSMSG_SEMI_AFTER_FOR_COND)) {
      return null();
    }

    if (!tokenStream.peekToken(&tt, TokenStream::SlashIsRegExp)) {
      return null();
    }

    Node update;
    if (tt == TokenKind::RightParen) {
      update = null();
    } else {
      update = expr(InAllowed, yieldHandling, TripledotProhibited);
      if (!update) {
        return null();
      }
    }

    if (!mustMatchToken(TokenKind::RightParen, JSMSG_PAREN_AFTER_FOR_CTRL)) {
      return null();
    }

    TokenPos headPos(begin, pos().end);
    forHead = handler_.newForHead(init, test, update, headPos);
    if (!forHead) {
      return null();
    }
  } else {
    MOZ_ASSERT(headKind == ParseNodeKind::ForIn ||
               headKind == ParseNodeKind::ForOf);

    // |target| is the LeftHandSideExpression or declaration to which the
    // per-iteration value (an arbitrary value exposed by the iteration
    // protocol, or a string naming a property) is assigned.
    Node target = startNode;

    // Parse the rest of the for-in/of head.
    if (headKind == ParseNodeKind::ForIn) {
      stmt.refineForKind(StatementKind::ForInLoop);
    } else {
      stmt.refineForKind(StatementKind::ForOfLoop);
    }

    // Parser::declaration consumed everything up to the closing ')'.  That
    // token follows an {Assignment,}Expression and so must be interpreted
    // as an operand to be consistent with normal expression tokenizing.
    if (!mustMatchToken(TokenKind::RightParen, JSMSG_PAREN_AFTER_FOR_CTRL)) {
      return null();
    }

    TokenPos headPos(begin, pos().end);
    forHead =
        handler_.newForInOrOfHead(headKind, target, iteratedExpr, headPos);
    if (!forHead) {
      return null();
    }
  }

  Node body = statement(yieldHandling);
  if (!body) {
    return null();
  }

  ForNodeType forLoop = handler_.newForStatement(begin, forHead, body, iflags);
  if (!forLoop) {
    return null();
  }

  if (forLoopLexicalScope) {
    return finishLexicalScope(*forLoopLexicalScope, forLoop);
  }

  return forLoop;
}

template <class ParseHandler, typename Unit>
typename ParseHandler::SwitchStatementType
GeneralParser<ParseHandler, Unit>::switchStatement(
    YieldHandling yieldHandling) {
  MOZ_ASSERT(anyChars.isCurrentTokenType(TokenKind::Switch));
  uint32_t begin = pos().begin;

  if (!mustMatchToken(TokenKind::LeftParen, JSMSG_PAREN_BEFORE_SWITCH)) {
    return null();
  }

  Node discriminant =
      exprInParens(InAllowed, yieldHandling, TripledotProhibited);
  if (!discriminant) {
    return null();
  }

  if (!mustMatchToken(TokenKind::RightParen, JSMSG_PAREN_AFTER_SWITCH)) {
    return null();
  }
  if (!mustMatchToken(TokenKind::LeftCurly, JSMSG_CURLY_BEFORE_SWITCH)) {
    return null();
  }

  ParseContext::Statement stmt(pc_, StatementKind::Switch);
  ParseContext::Scope scope(this);
  if (!scope.init(pc_)) {
    return null();
  }

  ListNodeType caseList = handler_.newStatementList(pos());
  if (!caseList) {
    return null();
  }

  bool seenDefault = false;
  TokenKind tt;
  while (true) {
    if (!tokenStream.getToken(&tt, TokenStream::SlashIsRegExp)) {
      return null();
    }
    if (tt == TokenKind::RightCurly) {
      break;
    }
    uint32_t caseBegin = pos().begin;

    Node caseExpr;
    switch (tt) {
      case TokenKind::Default:
        if (seenDefault) {
          error(JSMSG_TOO_MANY_DEFAULTS);
          return null();
        }
        seenDefault = true;
        caseExpr = null();  // The default case has pn_left == nullptr.
        break;

      case TokenKind::Case:
        caseExpr = expr(InAllowed, yieldHandling, TripledotProhibited);
        if (!caseExpr) {
          return null();
        }
        break;

      default:
        error(JSMSG_BAD_SWITCH);
        return null();
    }

    if (!mustMatchToken(TokenKind::Colon, JSMSG_COLON_AFTER_CASE)) {
      return null();
    }

    ListNodeType body = handler_.newStatementList(pos());
    if (!body) {
      return null();
    }

    bool afterReturn = false;
    bool warnedAboutStatementsAfterReturn = false;
    uint32_t statementBegin = 0;
    while (true) {
      if (!tokenStream.peekToken(&tt, TokenStream::SlashIsRegExp)) {
        return null();
      }
      if (tt == TokenKind::RightCurly || tt == TokenKind::Case ||
          tt == TokenKind::Default) {
        break;
      }
      if (afterReturn) {
        if (!tokenStream.peekOffset(&statementBegin,
                                    TokenStream::SlashIsRegExp)) {
          return null();
        }
      }
      Node stmt = statementListItem(yieldHandling);
      if (!stmt) {
        return null();
      }
      if (!warnedAboutStatementsAfterReturn) {
        if (afterReturn) {
          if (!handler_.isStatementPermittedAfterReturnStatement(stmt)) {
            if (!warningAt(statementBegin, JSMSG_STMT_AFTER_RETURN)) {
              return null();
            }

            warnedAboutStatementsAfterReturn = true;
          }
        } else if (handler_.isReturnStatement(stmt)) {
          afterReturn = true;
        }
      }
      handler_.addStatementToList(body, stmt);
    }

    CaseClauseType caseClause =
        handler_.newCaseOrDefault(caseBegin, caseExpr, body);
    if (!caseClause) {
      return null();
    }
    handler_.addCaseStatementToList(caseList, caseClause);
  }

  LexicalScopeNodeType lexicalForCaseList = finishLexicalScope(scope, caseList);
  if (!lexicalForCaseList) {
    return null();
  }

  handler_.setEndPosition(lexicalForCaseList, pos().end);

  return handler_.newSwitchStatement(begin, discriminant, lexicalForCaseList,
                                     seenDefault);
}

template <class ParseHandler, typename Unit>
typename ParseHandler::ContinueStatementType
GeneralParser<ParseHandler, Unit>::continueStatement(
    YieldHandling yieldHandling) {
  MOZ_ASSERT(anyChars.isCurrentTokenType(TokenKind::Continue));
  uint32_t begin = pos().begin;

  TaggedParserAtomIndex label;
  if (!matchLabel(yieldHandling, &label)) {
    return null();
  }

  auto validity = pc_->checkContinueStatement(label);
  if (validity.isErr()) {
    switch (validity.unwrapErr()) {
      case ParseContext::ContinueStatementError::NotInALoop:
        errorAt(begin, JSMSG_BAD_CONTINUE);
        break;
      case ParseContext::ContinueStatementError::LabelNotFound:
        error(JSMSG_LABEL_NOT_FOUND);
        break;
    }
    return null();
  }

  if (!matchOrInsertSemicolon()) {
    return null();
  }

  return handler_.newContinueStatement(label, TokenPos(begin, pos().end));
}

template <class ParseHandler, typename Unit>
typename ParseHandler::BreakStatementType
GeneralParser<ParseHandler, Unit>::breakStatement(YieldHandling yieldHandling) {
  MOZ_ASSERT(anyChars.isCurrentTokenType(TokenKind::Break));
  uint32_t begin = pos().begin;

  TaggedParserAtomIndex label;
  if (!matchLabel(yieldHandling, &label)) {
    return null();
  }

  auto validity = pc_->checkBreakStatement(label);
  if (validity.isErr()) {
    switch (validity.unwrapErr()) {
      case ParseContext::BreakStatementError::ToughBreak:
        errorAt(begin, JSMSG_TOUGH_BREAK);
        return null();
      case ParseContext::BreakStatementError::LabelNotFound:
        error(JSMSG_LABEL_NOT_FOUND);
        return null();
    }
  }

  if (!matchOrInsertSemicolon()) {
    return null();
  }

  return handler_.newBreakStatement(label, TokenPos(begin, pos().end));
}

template <class ParseHandler, typename Unit>
typename ParseHandler::UnaryNodeType
GeneralParser<ParseHandler, Unit>::returnStatement(
    YieldHandling yieldHandling) {
  MOZ_ASSERT(anyChars.isCurrentTokenType(TokenKind::Return));
  uint32_t begin = pos().begin;

  MOZ_ASSERT(pc_->isFunctionBox());

  // Parse an optional operand.
  //
  // This is ugly, but we don't want to require a semicolon.
  Node exprNode;
  TokenKind tt = TokenKind::Eof;
  if (!tokenStream.peekTokenSameLine(&tt, TokenStream::SlashIsRegExp)) {
    return null();
  }
  switch (tt) {
    case TokenKind::Eol:
    case TokenKind::Eof:
    case TokenKind::Semi:
    case TokenKind::RightCurly:
      exprNode = null();
      break;
    default: {
      exprNode = expr(InAllowed, yieldHandling, TripledotProhibited);
      if (!exprNode) {
        return null();
      }
    }
  }

  if (!matchOrInsertSemicolon()) {
    return null();
  }

  return handler_.newReturnStatement(exprNode, TokenPos(begin, pos().end));
}

template <class ParseHandler, typename Unit>
typename ParseHandler::UnaryNodeType
GeneralParser<ParseHandler, Unit>::yieldExpression(InHandling inHandling) {
  MOZ_ASSERT(anyChars.isCurrentTokenType(TokenKind::Yield));
  uint32_t begin = pos().begin;

  MOZ_ASSERT(pc_->isGenerator());
  MOZ_ASSERT(pc_->isFunctionBox());

  pc_->lastYieldOffset = begin;

  Node exprNode;
  ParseNodeKind kind = ParseNodeKind::YieldExpr;
  TokenKind tt = TokenKind::Eof;
  if (!tokenStream.peekTokenSameLine(&tt, TokenStream::SlashIsRegExp)) {
    return null();
  }
  switch (tt) {
    // TokenKind::Eol is special; it implements the [no LineTerminator here]
    // quirk in the grammar.
    case TokenKind::Eol:
    // The rest of these make up the complete set of tokens that can
    // appear after any of the places where AssignmentExpression is used
    // throughout the grammar.  Conveniently, none of them can also be the
    // start an expression.
    case TokenKind::Eof:
    case TokenKind::Semi:
    case TokenKind::RightCurly:
    case TokenKind::RightBracket:
    case TokenKind::RightParen:
    case TokenKind::Colon:
    case TokenKind::Comma:
    case TokenKind::In:  // Annex B.3.6 `for (x = yield in y) ;`
      // No value.
      exprNode = null();
      break;
    case TokenKind::Mul:
      kind = ParseNodeKind::YieldStarExpr;
      tokenStream.consumeKnownToken(TokenKind::Mul, TokenStream::SlashIsRegExp);
      [[fallthrough]];
    default:
      exprNode = assignExpr(inHandling, YieldIsKeyword, TripledotProhibited);
      if (!exprNode) {
        return null();
      }
  }
  if (kind == ParseNodeKind::YieldStarExpr) {
    return handler_.newYieldStarExpression(begin, exprNode);
  }
  return handler_.newYieldExpression(begin, exprNode);
}

template <class ParseHandler, typename Unit>
typename ParseHandler::BinaryNodeType
GeneralParser<ParseHandler, Unit>::withStatement(YieldHandling yieldHandling) {
  MOZ_ASSERT(anyChars.isCurrentTokenType(TokenKind::With));
  uint32_t begin = pos().begin;

  if (pc_->sc()->strict()) {
    if (!strictModeError(JSMSG_STRICT_CODE_WITH)) {
      return null();
    }
  }

  if (!mustMatchToken(TokenKind::LeftParen, JSMSG_PAREN_BEFORE_WITH)) {
    return null();
  }

  Node objectExpr = exprInParens(InAllowed, yieldHandling, TripledotProhibited);
  if (!objectExpr) {
    return null();
  }

  if (!mustMatchToken(TokenKind::RightParen, JSMSG_PAREN_AFTER_WITH)) {
    return null();
  }

  Node innerBlock;
  {
    ParseContext::Statement stmt(pc_, StatementKind::With);
    innerBlock = statement(yieldHandling);
    if (!innerBlock) {
      return null();
    }
  }

  pc_->sc()->setBindingsAccessedDynamically();

  return handler_.newWithStatement(begin, objectExpr, innerBlock);
}

template <class ParseHandler, typename Unit>
typename ParseHandler::Node GeneralParser<ParseHandler, Unit>::labeledItem(
    YieldHandling yieldHandling) {
  TokenKind tt;
  if (!tokenStream.getToken(&tt, TokenStream::SlashIsRegExp)) {
    return null();
  }

  if (tt == TokenKind::Function) {
    TokenKind next;
    if (!tokenStream.peekToken(&next)) {
      return null();
    }

    // GeneratorDeclaration is only matched by HoistableDeclaration in
    // StatementListItem, so generators can't be inside labels.
    if (next == TokenKind::Mul) {
      error(JSMSG_GENERATOR_LABEL);
      return null();
    }

    // Per 13.13.1 it's a syntax error if LabelledItem: FunctionDeclaration
    // is ever matched.  Per Annex B.3.2 that modifies this text, this
    // applies only to strict mode code.
    if (pc_->sc()->strict()) {
      error(JSMSG_FUNCTION_LABEL);
      return null();
    }

    return functionStmt(pos().begin, yieldHandling, NameRequired);
  }

  anyChars.ungetToken();
  return statement(yieldHandling);
}

template <class ParseHandler, typename Unit>
typename ParseHandler::LabeledStatementType
GeneralParser<ParseHandler, Unit>::labeledStatement(
    YieldHandling yieldHandling) {
  TaggedParserAtomIndex label = labelIdentifier(yieldHandling);
  if (!label) {
    return null();
  }

  auto hasSameLabel = [&label](ParseContext::LabelStatement* stmt) {
    return stmt->label() == label;
  };

  uint32_t begin = pos().begin;

  if (pc_->template findInnermostStatement<ParseContext::LabelStatement>(
          hasSameLabel)) {
    errorAt(begin, JSMSG_DUPLICATE_LABEL);
    return null();
  }

  tokenStream.consumeKnownToken(TokenKind::Colon);

  /* Push a label struct and parse the statement. */
  ParseContext::LabelStatement stmt(pc_, label);
  Node pn = labeledItem(yieldHandling);
  if (!pn) {
    return null();
  }

  return handler_.newLabeledStatement(label, pn, begin);
}

template <class ParseHandler, typename Unit>
typename ParseHandler::UnaryNodeType
GeneralParser<ParseHandler, Unit>::throwStatement(YieldHandling yieldHandling) {
  MOZ_ASSERT(anyChars.isCurrentTokenType(TokenKind::Throw));
  uint32_t begin = pos().begin;

  /* ECMA-262 Edition 3 says 'throw [no LineTerminator here] Expr'. */
  TokenKind tt = TokenKind::Eof;
  if (!tokenStream.peekTokenSameLine(&tt, TokenStream::SlashIsRegExp)) {
    return null();
  }
  if (tt == TokenKind::Eof || tt == TokenKind::Semi ||
      tt == TokenKind::RightCurly) {
    error(JSMSG_MISSING_EXPR_AFTER_THROW);
    return null();
  }
  if (tt == TokenKind::Eol) {
    error(JSMSG_LINE_BREAK_AFTER_THROW);
    return null();
  }

  Node throwExpr = expr(InAllowed, yieldHandling, TripledotProhibited);
  if (!throwExpr) {
    return null();
  }

  if (!matchOrInsertSemicolon()) {
    return null();
  }

  return handler_.newThrowStatement(throwExpr, TokenPos(begin, pos().end));
}

template <class ParseHandler, typename Unit>
typename ParseHandler::TernaryNodeType
GeneralParser<ParseHandler, Unit>::tryStatement(YieldHandling yieldHandling) {
  MOZ_ASSERT(anyChars.isCurrentTokenType(TokenKind::Try));
  uint32_t begin = pos().begin;

  /*
   * try nodes are ternary.
   * kid1 is the try statement
   * kid2 is the catch node list or null
   * kid3 is the finally statement
   *
   * catch nodes are binary.
   * left is the catch-name/pattern or null
   * right is the catch block
   *
   * catch lvalue nodes are either:
   *   a single identifier
   *   TokenKind::RightBracket for a destructuring left-hand side
   *   TokenKind::RightCurly for a destructuring left-hand side
   *
   * finally nodes are TokenKind::LeftCurly statement lists.
   */

  Node innerBlock;
  {
    if (!mustMatchToken(TokenKind::LeftCurly, JSMSG_CURLY_BEFORE_TRY)) {
      return null();
    }

    uint32_t openedPos = pos().begin;

    ParseContext::Statement stmt(pc_, StatementKind::Try);
    ParseContext::Scope scope(this);
    if (!scope.init(pc_)) {
      return null();
    }

    innerBlock = statementList(yieldHandling);
    if (!innerBlock) {
      return null();
    }

    innerBlock = finishLexicalScope(scope, innerBlock);
    if (!innerBlock) {
      return null();
    }

    if (!mustMatchToken(
            TokenKind::RightCurly, [this, openedPos](TokenKind actual) {
              this->reportMissingClosing(JSMSG_CURLY_AFTER_TRY,
                                         JSMSG_CURLY_OPENED, openedPos);
            })) {
      return null();
    }
  }

  LexicalScopeNodeType catchScope = null();
  TokenKind tt;
  if (!tokenStream.getToken(&tt)) {
    return null();
  }
  if (tt == TokenKind::Catch) {
    /*
     * Create a lexical scope node around the whole catch clause,
     * including the head.
     */
    ParseContext::Statement stmt(pc_, StatementKind::Catch);
    ParseContext::Scope scope(this);
    if (!scope.init(pc_)) {
      return null();
    }

    /*
     * Legal catch forms are:
     *   catch (lhs) {
     *   catch {
     * where lhs is a name or a destructuring left-hand side.
     */
    bool omittedBinding;
    if (!tokenStream.matchToken(&omittedBinding, TokenKind::LeftCurly)) {
      return null();
    }

    Node catchName;
    if (omittedBinding) {
      catchName = null();
    } else {
      if (!mustMatchToken(TokenKind::LeftParen, JSMSG_PAREN_BEFORE_CATCH)) {
        return null();
      }

      if (!tokenStream.getToken(&tt)) {
        return null();
      }
      switch (tt) {
        case TokenKind::LeftBracket:
        case TokenKind::LeftCurly:
          catchName = destructuringDeclaration(DeclarationKind::CatchParameter,
                                               yieldHandling, tt);
          if (!catchName) {
            return null();
          }
          break;

        default: {
          if (!TokenKindIsPossibleIdentifierName(tt)) {
            error(JSMSG_CATCH_IDENTIFIER);
            return null();
          }

          catchName = bindingIdentifier(DeclarationKind::SimpleCatchParameter,
                                        yieldHandling);
          if (!catchName) {
            return null();
          }
          break;
        }
      }

      if (!mustMatchToken(TokenKind::RightParen, JSMSG_PAREN_AFTER_CATCH)) {
        return null();
      }

      if (!mustMatchToken(TokenKind::LeftCurly, JSMSG_CURLY_BEFORE_CATCH)) {
        return null();
      }
    }

    LexicalScopeNodeType catchBody = catchBlockStatement(yieldHandling, scope);
    if (!catchBody) {
      return null();
    }

    catchScope = finishLexicalScope(scope, catchBody);
    if (!catchScope) {
      return null();
    }

    if (!handler_.setupCatchScope(catchScope, catchName, catchBody)) {
      return null();
    }
    handler_.setEndPosition(catchScope, pos().end);

    if (!tokenStream.getToken(&tt, TokenStream::SlashIsRegExp)) {
      return null();
    }
  }

  Node finallyBlock = null();

  if (tt == TokenKind::Finally) {
    if (!mustMatchToken(TokenKind::LeftCurly, JSMSG_CURLY_BEFORE_FINALLY)) {
      return null();
    }

    uint32_t openedPos = pos().begin;

    ParseContext::Statement stmt(pc_, StatementKind::Finally);
    ParseContext::Scope scope(this);
    if (!scope.init(pc_)) {
      return null();
    }

    finallyBlock = statementList(yieldHandling);
    if (!finallyBlock) {
      return null();
    }

    finallyBlock = finishLexicalScope(scope, finallyBlock);
    if (!finallyBlock) {
      return null();
    }

    if (!mustMatchToken(
            TokenKind::RightCurly, [this, openedPos](TokenKind actual) {
              this->reportMissingClosing(JSMSG_CURLY_AFTER_FINALLY,
                                         JSMSG_CURLY_OPENED, openedPos);
            })) {
      return null();
    }
  } else {
    anyChars.ungetToken();
  }
  if (!catchScope && !finallyBlock) {
    error(JSMSG_CATCH_OR_FINALLY);
    return null();
  }

  return handler_.newTryStatement(begin, innerBlock, catchScope, finallyBlock);
}

template <class ParseHandler, typename Unit>
typename ParseHandler::LexicalScopeNodeType
GeneralParser<ParseHandler, Unit>::catchBlockStatement(
    YieldHandling yieldHandling, ParseContext::Scope& catchParamScope) {
  uint32_t openedPos = pos().begin;

  ParseContext::Statement stmt(pc_, StatementKind::Block);

  // ES 13.15.7 CatchClauseEvaluation
  //
  // Step 8 means that the body of a catch block always has an additional
  // lexical scope.
  ParseContext::Scope scope(this);
  if (!scope.init(pc_)) {
    return null();
  }

  // The catch parameter names cannot be redeclared inside the catch
  // block, so declare the name in the inner scope.
  if (!scope.addCatchParameters(pc_, catchParamScope)) {
    return null();
  }

  ListNodeType list = statementList(yieldHandling);
  if (!list) {
    return null();
  }

  if (!mustMatchToken(
          TokenKind::RightCurly, [this, openedPos](TokenKind actual) {
            this->reportMissingClosing(JSMSG_CURLY_AFTER_CATCH,
                                       JSMSG_CURLY_OPENED, openedPos);
          })) {
    return null();
  }

  // The catch parameter names are not bound in the body scope, so remove
  // them before generating bindings.
  scope.removeCatchParameters(pc_, catchParamScope);
  return finishLexicalScope(scope, list);
}

template <class ParseHandler, typename Unit>
typename ParseHandler::DebuggerStatementType
GeneralParser<ParseHandler, Unit>::debuggerStatement() {
  TokenPos p;
  p.begin = pos().begin;
  if (!matchOrInsertSemicolon()) {
    return null();
  }
  p.end = pos().end;

  return handler_.newDebuggerStatement(p);
}

static AccessorType ToAccessorType(PropertyType propType) {
  switch (propType) {
    case PropertyType::Getter:
      return AccessorType::Getter;
    case PropertyType::Setter:
      return AccessorType::Setter;
    case PropertyType::Normal:
    case PropertyType::Method:
    case PropertyType::GeneratorMethod:
    case PropertyType::AsyncMethod:
    case PropertyType::AsyncGeneratorMethod:
    case PropertyType::Constructor:
    case PropertyType::DerivedConstructor:
      return AccessorType::None;
    default:
      MOZ_CRASH("unexpected property type");
  }
}

template <class ParseHandler, typename Unit>
bool GeneralParser<ParseHandler, Unit>::classMember(
    YieldHandling yieldHandling, const ParseContext::ClassStatement& classStmt,
    TaggedParserAtomIndex className, uint32_t classStartOffset,
    HasHeritage hasHeritage, ClassInitializedMembers& classInitializedMembers,
    ListNodeType& classMembers, bool* done) {
  *done = false;

  TokenKind tt;
  if (!tokenStream.getToken(&tt, TokenStream::SlashIsInvalid)) {
    return false;
  }
  if (tt == TokenKind::RightCurly) {
    *done = true;
    return true;
  }

  if (tt == TokenKind::Semi) {
    return true;
  }

  bool isStatic = false;
  if (tt == TokenKind::Static) {
    if (!tokenStream.peekToken(&tt)) {
      return false;
    }

    if (tt == TokenKind::LeftCurly) {
      /* Parsing static class block: static { ... } */
      FunctionNodeType staticBlockBody =
          staticClassBlock(classInitializedMembers);
      if (!staticBlockBody) {
        return false;
      }

      StaticClassBlockType classBlock =
          handler_.newStaticClassBlock(staticBlockBody);
      if (!classBlock) {
        return false;
      }

      return handler_.addClassMemberDefinition(classMembers, classBlock);
    }

    if (tt != TokenKind::LeftParen && tt != TokenKind::Assign &&
        tt != TokenKind::Semi && tt != TokenKind::RightCurly) {
      isStatic = true;
    } else {
      anyChars.ungetToken();
    }
  } else {
    anyChars.ungetToken();
  }

  uint32_t propNameOffset;
  if (!tokenStream.peekOffset(&propNameOffset, TokenStream::SlashIsInvalid)) {
    return false;
  }

  TaggedParserAtomIndex propAtom;
  PropertyType propType;
  Node propName = propertyOrMethodName(yieldHandling, PropertyNameInClass,
                                       /* maybeDecl = */ Nothing(),
                                       classMembers, &propType, &propAtom);
  if (!propName) {
    return false;
  }

  if (propType == PropertyType::Field) {
    if (isStatic) {
      if (propAtom == TaggedParserAtomIndex::WellKnown::prototype()) {
        errorAt(propNameOffset, JSMSG_BAD_METHOD_DEF);
        return false;
      }
    }

    if (propAtom == TaggedParserAtomIndex::WellKnown::constructor()) {
      errorAt(propNameOffset, JSMSG_BAD_METHOD_DEF);
      return false;
    }

    if (handler_.isPrivateName(propName)) {
      if (propAtom == TaggedParserAtomIndex::WellKnown::hashConstructor()) {
        errorAt(propNameOffset, JSMSG_BAD_METHOD_DEF);
        return false;
      }

      auto privateName = propAtom;
      if (!noteDeclaredPrivateName(
              propName, privateName, propType,
              isStatic ? FieldPlacement::Static : FieldPlacement::Instance,
              pos())) {
        return false;
      }
    }

    if (isStatic) {
      classInitializedMembers.staticFields++;
    } else {
      classInitializedMembers.instanceFields++;
    }

    TokenPos propNamePos(propNameOffset, pos().end);
    FunctionNodeType initializer =
        fieldInitializerOpt(propNamePos, propName, propAtom,
                            classInitializedMembers, isStatic, hasHeritage);
    if (!initializer) {
      return false;
    }

    if (!matchOrInsertSemicolon(TokenStream::SlashIsInvalid)) {
      return false;
    }

    ClassFieldType field =
        handler_.newClassFieldDefinition(propName, initializer, isStatic);
    if (!field) {
      return false;
    }

    return handler_.addClassMemberDefinition(classMembers, field);
  }

  if (propType != PropertyType::Getter && propType != PropertyType::Setter &&
      propType != PropertyType::Method &&
      propType != PropertyType::GeneratorMethod &&
      propType != PropertyType::AsyncMethod &&
      propType != PropertyType::AsyncGeneratorMethod) {
    errorAt(propNameOffset, JSMSG_BAD_METHOD_DEF);
    return false;
  }

  bool isConstructor =
      !isStatic && propAtom == TaggedParserAtomIndex::WellKnown::constructor();
  if (isConstructor) {
    if (propType != PropertyType::Method) {
      errorAt(propNameOffset, JSMSG_BAD_METHOD_DEF);
      return false;
    }
    if (classStmt.constructorBox) {
      errorAt(propNameOffset, JSMSG_DUPLICATE_PROPERTY, "constructor");
      return false;
    }
    propType = hasHeritage == HasHeritage::Yes
                   ? PropertyType::DerivedConstructor
                   : PropertyType::Constructor;
  } else if (isStatic &&
             propAtom == TaggedParserAtomIndex::WellKnown::prototype()) {
    errorAt(propNameOffset, JSMSG_BAD_METHOD_DEF);
    return false;
  }

  TaggedParserAtomIndex funName;
  switch (propType) {
    case PropertyType::Getter:
    case PropertyType::Setter: {
      bool hasStaticName =
          !anyChars.isCurrentTokenType(TokenKind::RightBracket) && propAtom;
      if (hasStaticName) {
        funName = prefixAccessorName(propType, propAtom);
        if (!funName) {
          return false;
        }
      }
      break;
    }
    case PropertyType::Constructor:
    case PropertyType::DerivedConstructor:
      funName = className;
      break;
    default:
      if (!anyChars.isCurrentTokenType(TokenKind::RightBracket)) {
        funName = propAtom;
      }
  }

  // When |super()| is invoked, we search for the nearest scope containing
  // |.initializers| to initialize the class fields. This set-up precludes
  // declaring |.initializers| in the class scope, because in some syntactic
  // contexts |super()| can appear nested in a class, while actually belonging
  // to an outer class definition.
  //
  // Example:
  // class Outer extends Base {
  //   field = 1;
  //   constructor() {
  //     class Inner {
  //       field = 2;
  //
  //       // The super() call in the computed property name mustn't access
  //       // Inner's |.initializers| array, but instead Outer's.
  //       [super()]() {}
  //     }
  //   }
  // }
  Maybe<ParseContext::Scope> dotInitializersScope;
  if (isConstructor && !options().selfHostingMode) {
    dotInitializersScope.emplace(this);
    if (!dotInitializersScope->init(pc_)) {
      return false;
    }

    if (!noteDeclaredName(TaggedParserAtomIndex::WellKnown::dotInitializers(),
                          DeclarationKind::Let, pos())) {
      return false;
    }
  }

  // Calling toString on constructors need to return the source text for
  // the entire class. The end offset is unknown at this point in
  // parsing and will be amended when class parsing finishes below.
  FunctionNodeType funNode = methodDefinition(
      isConstructor ? classStartOffset : propNameOffset, propType, funName);
  if (!funNode) {
    return false;
  }

  AccessorType atype = ToAccessorType(propType);

  Maybe<FunctionNodeType> initializerIfPrivate = Nothing();
  if (handler_.isPrivateName(propName)) {
    if (!options().privateClassMethods) {
      // Private methods are not enabled.
      errorAt(propNameOffset, JSMSG_BAD_METHOD_DEF);
      return false;
    }

    if (propAtom == TaggedParserAtomIndex::WellKnown::hashConstructor()) {
      // #constructor is an invalid private name.
      errorAt(propNameOffset, JSMSG_BAD_METHOD_DEF);
      return false;
    }

    TaggedParserAtomIndex privateName = propAtom;
    if (!noteDeclaredPrivateName(
            propName, privateName, propType,
            isStatic ? FieldPlacement::Static : FieldPlacement::Instance,
            pos())) {
      return false;
    }

    // Private non-static methods are stored in the class body environment.
    // Private non-static accessors are stamped onto every instance using
    // initializers. Private static methods are stamped onto the constructor
    // during class evaluation; see BytecodeEmitter::emitPropertyList.
    if (!isStatic) {
      if (atype == AccessorType::Getter || atype == AccessorType::Setter) {
        classInitializedMembers.privateAccessors++;

        // Synthesize a name for the lexical variable that will store the
        // accessor body.
        StringBuffer storedMethodName(cx_);
        if (!storedMethodName.append(this->parserAtoms(), propAtom)) {
          return false;
        }
        if (!storedMethodName.append(
                atype == AccessorType::Getter ? ".getter" : ".setter")) {
          return false;
        }
        auto storedMethodProp =
            storedMethodName.finishParserAtom(this->parserAtoms());
        if (!storedMethodProp) {
          return false;
        }
        if (!noteDeclaredName(storedMethodProp, DeclarationKind::Synthetic,
                              pos())) {
          return false;
        }

        TokenPos propNamePos(propNameOffset, pos().end);
        auto initializerNode =
            privateMethodInitializer(propNamePos, propAtom, storedMethodProp);
        if (!initializerNode) {
          return false;
        }
        initializerIfPrivate = Some(initializerNode);
      } else {
        MOZ_ASSERT(atype == AccessorType::None);
        classInitializedMembers.privateMethods++;
      }
    }
  }

  Node method = handler_.newClassMethodDefinition(
      propName, funNode, atype, isStatic, initializerIfPrivate);
  if (!method) {
    return false;
  }

  if (dotInitializersScope.isSome()) {
    method = finishLexicalScope(*dotInitializersScope, method);
    if (!method) {
      return false;
    }
    dotInitializersScope.reset();
  }

  return handler_.addClassMemberDefinition(classMembers, method);
}

template <class ParseHandler, typename Unit>
bool GeneralParser<ParseHandler, Unit>::finishClassConstructor(
    const ParseContext::ClassStatement& classStmt,
    TaggedParserAtomIndex className, HasHeritage hasHeritage,
    uint32_t classStartOffset, uint32_t classEndOffset,
    const ClassInitializedMembers& classInitializedMembers,
    ListNodeType& classMembers) {
  if (classStmt.constructorBox == nullptr) {
    MOZ_ASSERT(!options().selfHostingMode);
    // Unconditionally create the scope here, because it's always the
    // constructor.
    ParseContext::Scope dotInitializersScope(this);
    if (!dotInitializersScope.init(pc_)) {
      return false;
    }

    if (!noteDeclaredName(TaggedParserAtomIndex::WellKnown::dotInitializers(),
                          DeclarationKind::Let, pos())) {
      return false;
    }

    // synthesizeConstructor assigns to classStmt.constructorBox
    TokenPos synthesizedBodyPos(classStartOffset, classEndOffset);
    FunctionNodeType synthesizedCtor =
        synthesizeConstructor(className, synthesizedBodyPos, hasHeritage);
    if (!synthesizedCtor) {
      return false;
    }

    // Note: the *function* has the name of the class, but the *property*
    // containing the function has the name "constructor"
    Node constructorNameNode = handler_.newObjectLiteralPropertyName(
        TaggedParserAtomIndex::WellKnown::constructor(), pos());
    if (!constructorNameNode) {
      return false;
    }
    ClassMethodType method = handler_.newDefaultClassConstructor(
        constructorNameNode, synthesizedCtor);
    if (!method) {
      return false;
    }
    LexicalScopeNodeType scope =
        finishLexicalScope(dotInitializersScope, method);
    if (!scope) {
      return false;
    }
    if (!handler_.addClassMemberDefinition(classMembers, scope)) {
      return false;
    }
  }

  MOZ_ASSERT(classStmt.constructorBox);
  FunctionBox* ctorbox = classStmt.constructorBox;

  // Amend the toStringEnd offset for the constructor now that we've
  // finished parsing the class.
  ctorbox->setCtorToStringEnd(classEndOffset);

  size_t numMemberInitializers = classInitializedMembers.privateAccessors +
                                 classInitializedMembers.instanceFields;
  bool hasPrivateBrand = classInitializedMembers.hasPrivateBrand();
  if (hasPrivateBrand || numMemberInitializers > 0) {
    // Now that we have full set of initializers, update the constructor.
    MemberInitializers initializers(hasPrivateBrand, numMemberInitializers);
    ctorbox->setMemberInitializers(initializers);

    // Field initialization need access to `this`.
    ctorbox->setCtorFunctionHasThisBinding();
  }

  return true;
}

template <class ParseHandler, typename Unit>
typename ParseHandler::ClassNodeType
GeneralParser<ParseHandler, Unit>::classDefinition(
    YieldHandling yieldHandling, ClassContext classContext,
    DefaultHandling defaultHandling) {
  MOZ_ASSERT(anyChars.isCurrentTokenType(TokenKind::Class));

  uint32_t classStartOffset = pos().begin;
  bool savedStrictness = setLocalStrictMode(true);

  TokenKind tt;
  if (!tokenStream.getToken(&tt)) {
    return null();
  }

  TaggedParserAtomIndex className;
  if (TokenKindIsPossibleIdentifier(tt)) {
    className = bindingIdentifier(yieldHandling);
    if (!className) {
      return null();
    }
  } else if (classContext == ClassStatement) {
    if (defaultHandling == AllowDefaultName) {
      className = TaggedParserAtomIndex::WellKnown::default_();
      anyChars.ungetToken();
    } else {
      // Class statements must have a bound name
      error(JSMSG_UNNAMED_CLASS_STMT);
      return null();
    }
  } else {
    // Make sure to put it back, whatever it was
    anyChars.ungetToken();
  }

  // Because the binding definitions keep track of their blockId, we need to
  // create at least the inner binding later. Keep track of the name's
  // position in order to provide it for the nodes created later.
  TokenPos namePos = pos();

  bool isInClass = pc_->sc()->inClass();

  // Push a ParseContext::ClassStatement to keep track of the constructor
  // funbox.
  ParseContext::ClassStatement classStmt(pc_);

  NameNodeType innerName;
  Node nameNode = null();
  Node classHeritage = null();
  LexicalScopeNodeType classBlock = null();
  ClassBodyScopeNodeType classBodyBlock = null();
  uint32_t classEndOffset;
  {
    // A named class creates a new lexical scope with a const binding of the
    // class name for the "inner name".
    ParseContext::Statement innerScopeStmt(pc_, StatementKind::Block);
    ParseContext::Scope innerScope(this);
    if (!innerScope.init(pc_)) {
      return null();
    }

    bool hasHeritageBool;
    if (!tokenStream.matchToken(&hasHeritageBool, TokenKind::Extends)) {
      return null();
    }
    HasHeritage hasHeritage =
        hasHeritageBool ? HasHeritage::Yes : HasHeritage::No;
    if (hasHeritage == HasHeritage::Yes) {
      if (!tokenStream.getToken(&tt)) {
        return null();
      }
      classHeritage = optionalExpr(yieldHandling, TripledotProhibited, tt);
      if (!classHeritage) {
        return null();
      }
    }

    if (!mustMatchToken(TokenKind::LeftCurly, JSMSG_CURLY_BEFORE_CLASS)) {
      return null();
    }

    {
      ParseContext::Statement bodyScopeStmt(pc_, StatementKind::Block);
      ParseContext::Scope bodyScope(this);
      if (!bodyScope.init(pc_)) {
        return null();
      }

      ListNodeType classMembers = handler_.newClassMemberList(pos().begin);
      if (!classMembers) {
        return null();
      }

      ClassInitializedMembers classInitializedMembers{};
      for (;;) {
        bool done;
        if (!classMember(yieldHandling, classStmt, className, classStartOffset,
                         hasHeritage, classInitializedMembers, classMembers,
                         &done)) {
          return null();
        }
        if (done) {
          break;
        }
      }

      if (classInitializedMembers.privateMethods +
              classInitializedMembers.privateAccessors >
          0) {
        // We declare `.privateBrand` as ClosedOver because the constructor
        // always uses it, even a default constructor. We could equivalently
        // `noteNameUsed` when parsing the constructor, except that at that
        // time, we don't necessarily know if the class has a private brand.
        if (!noteDeclaredName(
                TaggedParserAtomIndex::WellKnown::dotPrivateBrand(),
                DeclarationKind::Synthetic, namePos, ClosedOver::Yes)) {
          return null();
        }
      }

      if (classInitializedMembers.instanceFieldKeys > 0) {
        if (!noteDeclaredName(TaggedParserAtomIndex::WellKnown::dotFieldKeys(),
                              DeclarationKind::Synthetic, namePos)) {
          return null();
        }
      }

      if (classInitializedMembers.staticFields > 0) {
        if (!noteDeclaredName(
                TaggedParserAtomIndex::WellKnown::dotStaticInitializers(),
                DeclarationKind::Synthetic, namePos)) {
          return null();
        }
      }

      if (classInitializedMembers.staticFieldKeys > 0) {
        if (!noteDeclaredName(
                TaggedParserAtomIndex::WellKnown::dotStaticFieldKeys(),
                DeclarationKind::Synthetic, namePos)) {
          return null();
        }
      }

      classEndOffset = pos().end;
      if (!finishClassConstructor(classStmt, className, hasHeritage,
                                  classStartOffset, classEndOffset,
                                  classInitializedMembers, classMembers)) {
        return null();
      }

      classBodyBlock = finishClassBodyScope(bodyScope, classMembers);
      if (!classBodyBlock) {
        return null();
      }

      // Pop the class body scope
    }

    if (className) {
      // The inner name is immutable.
      if (!noteDeclaredName(className, DeclarationKind::Const, namePos)) {
        return null();
      }

      innerName = newName(className, namePos);
      if (!innerName) {
        return null();
      }
    }

    classBlock = finishLexicalScope(innerScope, classBodyBlock);
    if (!classBlock) {
      return null();
    }

    // Pop the inner scope.
  }

  if (className) {
    NameNodeType outerName = null();
    if (classContext == ClassStatement) {
      // The outer name is mutable.
      if (!noteDeclaredName(className, DeclarationKind::Class, namePos)) {
        return null();
      }

      outerName = newName(className, namePos);
      if (!outerName) {
        return null();
      }
    }

    nameNode = handler_.newClassNames(outerName, innerName, namePos);
    if (!nameNode) {
      return null();
    }
  }
  MOZ_ALWAYS_TRUE(setLocalStrictMode(savedStrictness));
  // We're leaving a class definition that was not itself nested within a class
  if (!isInClass) {
    mozilla::Maybe<UnboundPrivateName> maybeUnboundName;
    if (!usedNames_.hasUnboundPrivateNames(cx_, maybeUnboundName)) {
      return null();
    }
    if (maybeUnboundName) {
      UniqueChars str =
          this->parserAtoms().toPrintableString(cx_, maybeUnboundName->atom);
      if (!str) {
        return null();
      }

      errorAt(maybeUnboundName->position.begin, JSMSG_MISSING_PRIVATE_DECL,
              str.get());
      return null();
    }
  }

  return handler_.newClass(nameNode, classHeritage, classBlock,
                           TokenPos(classStartOffset, classEndOffset));
}

template <class ParseHandler, typename Unit>
typename ParseHandler::FunctionNodeType
GeneralParser<ParseHandler, Unit>::synthesizeConstructor(
    TaggedParserAtomIndex className, TokenPos synthesizedBodyPos,
    HasHeritage hasHeritage) {
  FunctionSyntaxKind functionSyntaxKind =
      hasHeritage == HasHeritage::Yes
          ? FunctionSyntaxKind::DerivedClassConstructor
          : FunctionSyntaxKind::ClassConstructor;

  bool isSelfHosting = options().selfHostingMode;
  FunctionFlags flags =
      InitialFunctionFlags(functionSyntaxKind, GeneratorKind::NotGenerator,
                           FunctionAsyncKind::SyncFunction, isSelfHosting);

  // Create the top-level field initializer node.
  FunctionNodeType funNode =
      handler_.newFunction(functionSyntaxKind, synthesizedBodyPos);
  if (!funNode) {
    return null();
  }

  // If we see any inner function, note it on our current context. The bytecode
  // emitter may eliminate the function later, but we use a conservative
  // definition for consistency between lazy and full parsing.
  pc_->sc()->setHasInnerFunctions();

  // When fully parsing a lazy script, we do not fully reparse its inner
  // functions, which are also lazy. Instead, their free variables and source
  // extents are recorded and may be skipped.
  if (handler_.reuseLazyInnerFunctions()) {
    if (!skipLazyInnerFunction(funNode, synthesizedBodyPos.begin,
                               /* tryAnnexB = */ false)) {
      return null();
    }

    return funNode;
  }

  // Create the FunctionBox and link it to the function object.
  Directives directives(true);
  FunctionBox* funbox = newFunctionBox(
      funNode, className, flags, synthesizedBodyPos.begin, directives,
      GeneratorKind::NotGenerator, FunctionAsyncKind::SyncFunction);
  if (!funbox) {
    return null();
  }
  funbox->initWithEnclosingParseContext(pc_, flags, functionSyntaxKind);
  setFunctionEndFromCurrentToken(funbox);

  // Mark this function as being synthesized by the parser. This means special
  // handling in delazification will be used since we don't have typical
  // function syntax.
  funbox->setSyntheticFunction();

  // Push a SourceParseContext on to the stack.
  ParseContext* outerpc = pc_;
  SourceParseContext funpc(this, funbox, /* newDirectives = */ nullptr);
  if (!funpc.init()) {
    return null();
  }

  if (!synthesizeConstructorBody(synthesizedBodyPos, hasHeritage, funNode,
                                 funbox)) {
    return null();
  }

  if (!leaveInnerFunction(outerpc)) {
    return null();
  }

  return funNode;
}

template <class ParseHandler, typename Unit>
typename ParseHandler::FunctionNodeType
GeneralParser<ParseHandler, Unit>::synthesizeConstructorBody(
    TokenPos synthesizedBodyPos, HasHeritage hasHeritage,
    FunctionNodeType funNode, FunctionBox* funbox) {
  MOZ_ASSERT(funbox->isClassConstructor());

  // Create a ListNode for the parameters + body (there are no parameters).
  ListNodeType argsbody =
      handler_.newList(ParseNodeKind::ParamsBody, synthesizedBodyPos);
  if (!argsbody) {
    return null();
  }
  handler_.setFunctionFormalParametersAndBody(funNode, argsbody);
  setFunctionStartAtPosition(funbox, synthesizedBodyPos);

  if (hasHeritage == HasHeritage::Yes) {
    // Synthesize the equivalent to `function f(...args)`
    funbox->setHasRest();
    if (!notePositionalFormalParameter(
            funNode, TaggedParserAtomIndex::WellKnown::dotArgs(),
            synthesizedBodyPos.begin,
            /* disallowDuplicateParams = */ false,
            /* duplicatedParam = */ nullptr)) {
      return null();
    }
    funbox->setArgCount(1);
  } else {
    funbox->setArgCount(0);
  }

  pc_->functionScope().useAsVarScope(pc_);

  auto stmtList = handler_.newStatementList(synthesizedBodyPos);
  if (!stmtList) {
    return null();
  }

  if (!noteUsedName(TaggedParserAtomIndex::WellKnown::dotThis())) {
    return null();
  }

  if (!noteUsedName(TaggedParserAtomIndex::WellKnown::dotInitializers())) {
    return null();
  }

  bool canSkipLazyClosedOverBindings = handler_.reuseClosedOverBindings();
  if (!pc_->declareFunctionThis(usedNames_, canSkipLazyClosedOverBindings)) {
    return null();
  }

  if (hasHeritage == HasHeritage::Yes) {
    NameNodeType thisName = newThisName();
    if (!thisName) {
      return null();
    }

    UnaryNodeType superBase =
        handler_.newSuperBase(thisName, synthesizedBodyPos);
    if (!superBase) {
      return null();
    }

    ListNodeType arguments = handler_.newArguments(synthesizedBodyPos);
    if (!arguments) {
      return null();
    }

    NameNodeType argsNameNode = newName(
        TaggedParserAtomIndex::WellKnown::dotArgs(), synthesizedBodyPos);
    if (!argsNameNode) {
      return null();
    }
    if (!noteUsedName(TaggedParserAtomIndex::WellKnown::dotArgs())) {
      return null();
    }

    UnaryNodeType spreadArgs =
        handler_.newSpread(synthesizedBodyPos.begin, argsNameNode);
    if (!spreadArgs) {
      return null();
    }
    handler_.addList(arguments, spreadArgs);

    CallNodeType superCall =
        handler_.newSuperCall(superBase, arguments, /* isSpread = */ true);
    if (!superCall) {
      return null();
    }

    BinaryNodeType setThis = handler_.newSetThis(thisName, superCall);
    if (!setThis) {
      return null();
    }

    UnaryNodeType exprStatement =
        handler_.newExprStatement(setThis, synthesizedBodyPos.end);
    if (!exprStatement) {
      return null();
    }

    handler_.addStatementToList(stmtList, exprStatement);
  }

  auto initializerBody =
      finishLexicalScope(pc_->varScope(), stmtList, ScopeKind::FunctionLexical);
  if (!initializerBody) {
    return null();
  }
  handler_.setBeginPosition(initializerBody, stmtList);
  handler_.setEndPosition(initializerBody, stmtList);

  handler_.setFunctionBody(funNode, initializerBody);

  if (!finishFunction()) {
    return null();
  }

  return funNode;
}

template <class ParseHandler, typename Unit>
typename ParseHandler::FunctionNodeType
GeneralParser<ParseHandler, Unit>::privateMethodInitializer(
    TokenPos propNamePos, TaggedParserAtomIndex propAtom,
    TaggedParserAtomIndex storedMethodAtom) {
  if (!abortIfSyntaxParser()) {
    return null();
  }

  // Synthesize an initializer function that the constructor can use to stamp a
  // private method onto an instance object.
  FunctionSyntaxKind syntaxKind = FunctionSyntaxKind::FieldInitializer;
  FunctionAsyncKind asyncKind = FunctionAsyncKind::SyncFunction;
  GeneratorKind generatorKind = GeneratorKind::NotGenerator;
  bool isSelfHosting = options().selfHostingMode;
  FunctionFlags flags =
      InitialFunctionFlags(syntaxKind, generatorKind, asyncKind, isSelfHosting);

  FunctionNodeType funNode = handler_.newFunction(syntaxKind, propNamePos);
  if (!funNode) {
    return null();
  }

  Directives directives(true);
  FunctionBox* funbox =
      newFunctionBox(funNode, TaggedParserAtomIndex::null(), flags,
                     propNamePos.begin, directives, generatorKind, asyncKind);
  if (!funbox) {
    return null();
  }
  funbox->initWithEnclosingParseContext(pc_, flags, syntaxKind);

  // Push a SourceParseContext on to the stack.
  ParseContext* outerpc = pc_;
  SourceParseContext funpc(this, funbox, /* newDirectives = */ nullptr);
  if (!funpc.init()) {
    return null();
  }
  pc_->functionScope().useAsVarScope(pc_);

  // Add empty parameter list.
  ListNodeType argsbody =
      handler_.newList(ParseNodeKind::ParamsBody, propNamePos);
  if (!argsbody) {
    return null();
  }
  handler_.setFunctionFormalParametersAndBody(funNode, argsbody);
  setFunctionStartAtCurrentToken(funbox);
  funbox->setArgCount(0);

  // Note both the stored private method body and it's private name as being
  // used in the initializer. They will be emitted into the method body in the
  // BCE.
  if (!noteUsedName(storedMethodAtom)) {
    return null();
  }
  NameNodeType privateNameNode = privateNameReference(propAtom);
  if (!privateNameNode) {
    return null();
  }

  bool canSkipLazyClosedOverBindings = handler_.reuseClosedOverBindings();
  if (!pc_->declareFunctionThis(usedNames_, canSkipLazyClosedOverBindings)) {
    return null();
  }

  // Unlike field initializers, private method initializers are not created with
  // a body of synthesized AST nodes. Instead, the body is left empty and the
  // initializer is synthesized at the bytecode level.
  // See BytecodeEmitter::emitPrivateMethodInitializer.
  ListNodeType stmtList = handler_.newStatementList(propNamePos);
  if (!stmtList) {
    return null();
  }
  LexicalScopeNodeType initializerBody =
      finishLexicalScope(pc_->varScope(), stmtList, ScopeKind::FunctionLexical);
  if (!initializerBody) {
    return null();
  }
  handler_.setBeginPosition(initializerBody, stmtList);
  handler_.setEndPosition(initializerBody, stmtList);
  handler_.setFunctionBody(funNode, initializerBody);

  // Set field-initializer lambda boundary to start at property name and end
  // after method body.
  setFunctionStartAtPosition(funbox, propNamePos);
  setFunctionEndFromCurrentToken(funbox);

  if (!finishFunction()) {
    return null();
  }

  if (!leaveInnerFunction(outerpc)) {
    return null();
  }

  return funNode;
}

template <class ParseHandler, typename Unit>
typename ParseHandler::FunctionNodeType
GeneralParser<ParseHandler, Unit>::staticClassBlock(
    ClassInitializedMembers& classInitializedMembers) {
  // Both for getting-this-done, and because this will invariably be executed,
  // syntax parsing should be aborted.
  if (!abortIfSyntaxParser()) {
    return null();
  }

  if (!options().classStaticBlocks) {
    error(JSMSG_CLASS_STATIC_NOT_SUPPORTED);
    return null();
  }

  FunctionSyntaxKind syntaxKind = FunctionSyntaxKind::StaticClassBlock;
  FunctionAsyncKind asyncKind = FunctionAsyncKind::SyncFunction;
  GeneratorKind generatorKind = GeneratorKind::NotGenerator;
  bool isSelfHosting = options().selfHostingMode;
  FunctionFlags flags =
      InitialFunctionFlags(syntaxKind, generatorKind, asyncKind, isSelfHosting);

  AutoAwaitIsKeyword awaitIsKeyword(this, AwaitHandling::AwaitIsDisallowed);

  // Create the function node for the static class body.
  FunctionNodeType funNode = handler_.newFunction(syntaxKind, pos());
  if (!funNode) {
    return null();
  }

  // Create the FunctionBox and link it to the function object.
  Directives directives(true);
  FunctionBox* funbox =
      newFunctionBox(funNode, TaggedParserAtomIndex::null(), flags, pos().begin,
                     directives, generatorKind, asyncKind);
  if (!funbox) {
    return null();
  }
  funbox->initWithEnclosingParseContext(pc_, flags, syntaxKind);
  MOZ_ASSERT(funbox->isSyntheticFunction());
  MOZ_ASSERT(!funbox->allowSuperCall());
  MOZ_ASSERT(!funbox->allowArguments());
  MOZ_ASSERT(!funbox->allowReturn());

  // Set start at `static` token.
  MOZ_ASSERT(anyChars.isCurrentTokenType(TokenKind::Static));
  setFunctionStartAtCurrentToken(funbox);

  // Push a SourceParseContext on to the stack.
  ParseContext* outerpc = pc_;
  SourceParseContext funpc(this, funbox, /* newDirectives = */ nullptr);
  if (!funpc.init()) {
    return null();
  }

  pc_->functionScope().useAsVarScope(pc_);

  uint32_t start = pos().begin;

  tokenStream.consumeKnownToken(TokenKind::LeftCurly);

  // Static class blocks are code-generated as if they were static field
  // initializers, so we bump the staticFields count here, which ensures
  // .staticInitializers is noted as used.
  classInitializedMembers.staticFields++;

  LexicalScopeNodeType body =
      functionBody(InHandling::InAllowed, YieldHandling::YieldIsKeyword,
                   syntaxKind, FunctionBodyType::StatementListBody);
  if (!body) {
    return null();
  }

  if (anyChars.isEOF()) {
    error(JSMSG_UNTERMINATED_STATIC_CLASS_BLOCK);
    return null();
  }

  tokenStream.consumeKnownToken(TokenKind::RightCurly,
                                TokenStream::Modifier::SlashIsRegExp);

  TokenPos wholeBodyPos(start, pos().end);

  handler_.setEndPosition(funNode, wholeBodyPos.end);
  setFunctionEndFromCurrentToken(funbox);

  // Create a ListNode for the parameters + body (there are no parameters).
  ListNodeType argsbody =
      handler_.newList(ParseNodeKind::ParamsBody, wholeBodyPos);
  if (!argsbody) {
    return null();
  }

  handler_.setFunctionFormalParametersAndBody(funNode, argsbody);
  funbox->setArgCount(0);

  if (pc_->superScopeNeedsHomeObject()) {
    funbox->setNeedsHomeObject();
  }

  handler_.setEndPosition(body, pos().begin);
  handler_.setEndPosition(funNode, pos().end);
  handler_.setFunctionBody(funNode, body);

  if (!finishFunction()) {
    return null();
  }

  if (!leaveInnerFunction(outerpc)) {
    return null();
  }

  return funNode;
}

template <class ParseHandler, typename Unit>
typename ParseHandler::FunctionNodeType
GeneralParser<ParseHandler, Unit>::fieldInitializerOpt(
    TokenPos propNamePos, Node propName, TaggedParserAtomIndex propAtom,
    ClassInitializedMembers& classInitializedMembers, bool isStatic,
    HasHeritage hasHeritage) {
  if (!abortIfSyntaxParser()) {
    return null();
  }

  bool hasInitializer = false;
  if (!tokenStream.matchToken(&hasInitializer, TokenKind::Assign,
                              TokenStream::SlashIsDiv)) {
    return null();
  }

  FunctionSyntaxKind syntaxKind = FunctionSyntaxKind::FieldInitializer;
  FunctionAsyncKind asyncKind = FunctionAsyncKind::SyncFunction;
  GeneratorKind generatorKind = GeneratorKind::NotGenerator;
  bool isSelfHosting = options().selfHostingMode;
  FunctionFlags flags =
      InitialFunctionFlags(syntaxKind, generatorKind, asyncKind, isSelfHosting);

  // Create the top-level field initializer node.
  FunctionNodeType funNode = handler_.newFunction(syntaxKind, propNamePos);
  if (!funNode) {
    return null();
  }

  // Create the FunctionBox and link it to the function object.
  Directives directives(true);
  FunctionBox* funbox =
      newFunctionBox(funNode, TaggedParserAtomIndex::null(), flags,
                     propNamePos.begin, directives, generatorKind, asyncKind);
  if (!funbox) {
    return null();
  }
  funbox->initWithEnclosingParseContext(pc_, flags, syntaxKind);
  MOZ_ASSERT(funbox->isSyntheticFunction());

  // We can't use setFunctionStartAtCurrentToken because that uses pos().begin,
  // which is incorrect for fields without initializers (pos() points to the
  // field identifier)
  setFunctionStartAtPosition(funbox, propNamePos);

  // Push a SourceParseContext on to the stack.
  ParseContext* outerpc = pc_;
  SourceParseContext funpc(this, funbox, /* newDirectives = */ nullptr);
  if (!funpc.init()) {
    return null();
  }

  pc_->functionScope().useAsVarScope(pc_);

  Node initializerExpr;
  if (hasInitializer) {
    // Parse the expression for the field initializer.
    {
      AutoAwaitIsKeyword awaitHandling(this, AwaitIsName);
      initializerExpr = assignExpr(InAllowed, YieldIsName, TripledotProhibited);
      if (!initializerExpr) {
        return null();
      }
    }

    handler_.checkAndSetIsDirectRHSAnonFunction(initializerExpr);
  } else {
    initializerExpr = handler_.newRawUndefinedLiteral(propNamePos);
    if (!initializerExpr) {
      return null();
    }
  }

  TokenPos wholeInitializerPos(propNamePos.begin, pos().end);

  // Update the end position of the parse node.
  handler_.setEndPosition(funNode, wholeInitializerPos.end);
  setFunctionEndFromCurrentToken(funbox);

  // Create a ListNode for the parameters + body (there are no parameters).
  ListNodeType argsbody =
      handler_.newList(ParseNodeKind::ParamsBody, wholeInitializerPos);
  if (!argsbody) {
    return null();
  }
  handler_.setFunctionFormalParametersAndBody(funNode, argsbody);
  funbox->setArgCount(0);

  NameNodeType thisName = newThisName();
  if (!thisName) {
    return null();
  }

  // Build `this.field` expression.
  ThisLiteralType propAssignThis =
      handler_.newThisLiteral(wholeInitializerPos, thisName);
  if (!propAssignThis) {
    return null();
  }

  Node propAssignFieldAccess;
  uint32_t indexValue;
  if (!propAtom) {
    // See BytecodeEmitter::emitCreateFieldKeys for an explanation of what
    // .fieldKeys means and its purpose.
    NameNodeType fieldKeysName;
    if (isStatic) {
      fieldKeysName = newInternalDotName(
          TaggedParserAtomIndex::WellKnown::dotStaticFieldKeys());
    } else {
      fieldKeysName =
          newInternalDotName(TaggedParserAtomIndex::WellKnown::dotFieldKeys());
    }
    if (!fieldKeysName) {
      return null();
    }

    double fieldKeyIndex;
    if (isStatic) {
      fieldKeyIndex = classInitializedMembers.staticFieldKeys++;
    } else {
      fieldKeyIndex = classInitializedMembers.instanceFieldKeys++;
    }
    Node fieldKeyIndexNode = handler_.newNumber(
        fieldKeyIndex, DecimalPoint::NoDecimal, wholeInitializerPos);
    if (!fieldKeyIndexNode) {
      return null();
    }

    Node fieldKeyValue = handler_.newPropertyByValue(
        fieldKeysName, fieldKeyIndexNode, wholeInitializerPos.end);
    if (!fieldKeyValue) {
      return null();
    }

    propAssignFieldAccess = handler_.newPropertyByValue(
        propAssignThis, fieldKeyValue, wholeInitializerPos.end);
    if (!propAssignFieldAccess) {
      return null();
    }
  } else if (handler_.isPrivateName(propName)) {
    // It would be nice if we could tweak this here such that only if
    // HasHeritage::Yes we end up emitting CheckPrivateField, but otherwise we
    // emit InitElem -- this is an optimization to minimize HasOwn checks
    // in InitElem for classes without heritage.
    //
    // Further tweaking would be to ultimately only do CheckPrivateField for the
    // -first- field in a derived class, which would suffice to match the
    // semantic check.

    NameNodeType privateNameNode = privateNameReference(propAtom);
    if (!privateNameNode) {
      return null();
    }

    propAssignFieldAccess = handler_.newPrivateMemberAccess(
        propAssignThis, privateNameNode, wholeInitializerPos.end);
    if (!propAssignFieldAccess) {
      return null();
    }
  } else if (this->parserAtoms().isIndex(propAtom, &indexValue)) {
    propAssignFieldAccess = handler_.newPropertyByValue(
        propAssignThis, propName, wholeInitializerPos.end);
    if (!propAssignFieldAccess) {
      return null();
    }
  } else {
    NameNodeType propAssignName =
        handler_.newPropertyName(propAtom, wholeInitializerPos);
    if (!propAssignName) {
      return null();
    }

    propAssignFieldAccess =
        handler_.newPropertyAccess(propAssignThis, propAssignName);
    if (!propAssignFieldAccess) {
      return null();
    }
  }

  // Synthesize an property init.
  AssignmentNodeType initializerPropInit = handler_.newAssignment(
      ParseNodeKind::InitExpr, propAssignFieldAccess, initializerExpr);
  if (!initializerPropInit) {
    return null();
  }

  bool canSkipLazyClosedOverBindings = handler_.reuseClosedOverBindings();
  if (!pc_->declareFunctionThis(usedNames_, canSkipLazyClosedOverBindings)) {
    return null();
  }

  UnaryNodeType exprStatement =
      handler_.newExprStatement(initializerPropInit, wholeInitializerPos.end);
  if (!exprStatement) {
    return null();
  }

  ListNodeType statementList = handler_.newStatementList(wholeInitializerPos);
  if (!statementList) {
    return null();
  }
  handler_.addStatementToList(statementList, exprStatement);

  // Set the function's body to the field assignment.
  LexicalScopeNodeType initializerBody = finishLexicalScope(
      pc_->varScope(), statementList, ScopeKind::FunctionLexical);
  if (!initializerBody) {
    return null();
  }

  handler_.setFunctionBody(funNode, initializerBody);

  if (pc_->superScopeNeedsHomeObject()) {
    funbox->setNeedsHomeObject();
  }

  if (!finishFunction()) {
    return null();
  }

  if (!leaveInnerFunction(outerpc)) {
    return null();
  }

  return funNode;
}

bool ParserBase::nextTokenContinuesLetDeclaration(TokenKind next) {
  MOZ_ASSERT(anyChars.isCurrentTokenType(TokenKind::Let));
  MOZ_ASSERT(anyChars.nextToken().type == next);

  TokenStreamShared::verifyConsistentModifier(TokenStreamShared::SlashIsDiv,
                                              anyChars.nextToken());

  // Destructuring continues a let declaration.
  if (next == TokenKind::LeftBracket || next == TokenKind::LeftCurly) {
    return true;
  }

  // A "let" edge case deserves special comment.  Consider this:
  //
  //   let     // not an ASI opportunity
  //   let;
  //
  // Static semantics in §13.3.1.1 turn a LexicalDeclaration that binds
  // "let" into an early error.  Does this retroactively permit ASI so
  // that we should parse this as two ExpressionStatements?   No.  ASI
  // resolves during parsing.  Static semantics only apply to the full
  // parse tree with ASI applied.  No backsies!

  // Otherwise a let declaration must have a name.
  return TokenKindIsPossibleIdentifier(next);
}

template <class ParseHandler, typename Unit>
typename ParseHandler::ListNodeType
GeneralParser<ParseHandler, Unit>::variableStatement(
    YieldHandling yieldHandling) {
  ListNodeType vars = declarationList(yieldHandling, ParseNodeKind::VarStmt);
  if (!vars) {
    return null();
  }
  if (!matchOrInsertSemicolon()) {
    return null();
  }
  return vars;
}

template <class ParseHandler, typename Unit>
typename ParseHandler::Node GeneralParser<ParseHandler, Unit>::statement(
    YieldHandling yieldHandling) {
  MOZ_ASSERT(checkOptionsCalled_);

  AutoCheckRecursionLimit recursion(cx_);
  if (!recursion.check(cx_)) {
    return null();
  }

  TokenKind tt;
  if (!tokenStream.getToken(&tt, TokenStream::SlashIsRegExp)) {
    return null();
  }

  switch (tt) {
    // BlockStatement[?Yield, ?Return]
    case TokenKind::LeftCurly:
      return blockStatement(yieldHandling);

    // VariableStatement[?Yield]
    case TokenKind::Var:
      return variableStatement(yieldHandling);

    // EmptyStatement
    case TokenKind::Semi:
      return handler_.newEmptyStatement(pos());

      // ExpressionStatement[?Yield].

    case TokenKind::Yield: {
      // Don't use a ternary operator here due to obscure linker issues
      // around using static consts in the arms of a ternary.
      Modifier modifier;
      if (yieldExpressionsSupported()) {
        modifier = TokenStream::SlashIsRegExp;
      } else {
        modifier = TokenStream::SlashIsDiv;
      }

      TokenKind next;
      if (!tokenStream.peekToken(&next, modifier)) {
        return null();
      }

      if (next == TokenKind::Colon) {
        return labeledStatement(yieldHandling);
      }

      return expressionStatement(yieldHandling);
    }

    default: {
      // If we encounter an await in a module, and the module is not marked
      // as async, mark the module as async.
      if (tt == TokenKind::Await && !pc_->isAsync()) {
        if (pc_->atModuleTopLevel()) {
          pc_->sc()->asModuleContext()->setIsAsync();
          MOZ_ASSERT(pc_->isAsync());
        }
      }

      // Avoid getting next token with SlashIsDiv.
      if (tt == TokenKind::Await && pc_->isAsync()) {
        return expressionStatement(yieldHandling);
      }

      if (!TokenKindIsPossibleIdentifier(tt)) {
        return expressionStatement(yieldHandling);
      }

      TokenKind next;
      if (!tokenStream.peekToken(&next)) {
        return null();
      }

      // |let| here can only be an Identifier, not a declaration.  Give nicer
      // errors for declaration-looking typos.
      if (tt == TokenKind::Let) {
        bool forbiddenLetDeclaration = false;

        if (next == TokenKind::LeftBracket) {
          // Enforce ExpressionStatement's 'let [' lookahead restriction.
          forbiddenLetDeclaration = true;
        } else if (next == TokenKind::LeftCurly ||
                   TokenKindIsPossibleIdentifier(next)) {
          // 'let {' and 'let foo' aren't completely forbidden, if ASI
          // causes 'let' to be the entire Statement.  But if they're
          // same-line, we can aggressively give a better error message.
          //
          // Note that this ignores 'yield' as TokenKind::Yield: we'll handle it
          // correctly but with a worse error message.
          TokenKind nextSameLine;
          if (!tokenStream.peekTokenSameLine(&nextSameLine)) {
            return null();
          }

          MOZ_ASSERT(TokenKindIsPossibleIdentifier(nextSameLine) ||
                     nextSameLine == TokenKind::LeftCurly ||
                     nextSameLine == TokenKind::Eol);

          forbiddenLetDeclaration = nextSameLine != TokenKind::Eol;
        }

        if (forbiddenLetDeclaration) {
          error(JSMSG_FORBIDDEN_AS_STATEMENT, "lexical declarations");
          return null();
        }
      } else if (tt == TokenKind::Async) {
        // Peek only on the same line: ExpressionStatement's lookahead
        // restriction is phrased as
        //
        //   [lookahead ∉ { '{',
        //                  function,
        //                  async [no LineTerminator here] function,
        //                  class,
        //                  let '[' }]
        //
        // meaning that code like this is valid:
        //
        //   if (true)
        //     async       // ASI opportunity
        //   function clownshoes() {}
        TokenKind maybeFunction;
        if (!tokenStream.peekTokenSameLine(&maybeFunction)) {
          return null();
        }

        if (maybeFunction == TokenKind::Function) {
          error(JSMSG_FORBIDDEN_AS_STATEMENT, "async function declarations");
          return null();
        }

        // Otherwise this |async| begins an ExpressionStatement or is a
        // label name.
      }

      // NOTE: It's unfortunately allowed to have a label named 'let' in
      //       non-strict code.  💯
      if (next == TokenKind::Colon) {
        return labeledStatement(yieldHandling);
      }

      return expressionStatement(yieldHandling);
    }

    case TokenKind::New:
      return expressionStatement(yieldHandling, PredictInvoked);

    // IfStatement[?Yield, ?Return]
    case TokenKind::If:
      return ifStatement(yieldHandling);

    // BreakableStatement[?Yield, ?Return]
    //
    // BreakableStatement[Yield, Return]:
    //   IterationStatement[?Yield, ?Return]
    //   SwitchStatement[?Yield, ?Return]
    case TokenKind::Do:
      return doWhileStatement(yieldHandling);

    case TokenKind::While:
      return whileStatement(yieldHandling);

    case TokenKind::For:
      return forStatement(yieldHandling);

    case TokenKind::Switch:
      return switchStatement(yieldHandling);

    // ContinueStatement[?Yield]
    case TokenKind::Continue:
      return continueStatement(yieldHandling);

    // BreakStatement[?Yield]
    case TokenKind::Break:
      return breakStatement(yieldHandling);

    // [+Return] ReturnStatement[?Yield]
    case TokenKind::Return:
      // The Return parameter is only used here, and the effect is easily
      // detected this way, so don't bother passing around an extra parameter
      // everywhere.
      if (!pc_->allowReturn()) {
        error(JSMSG_BAD_RETURN_OR_YIELD, js_return_str);
        return null();
      }
      return returnStatement(yieldHandling);

    // WithStatement[?Yield, ?Return]
    case TokenKind::With:
      return withStatement(yieldHandling);

    // LabelledStatement[?Yield, ?Return]
    // This is really handled by default and TokenKind::Yield cases above.

    // ThrowStatement[?Yield]
    case TokenKind::Throw:
      return throwStatement(yieldHandling);

    // TryStatement[?Yield, ?Return]
    case TokenKind::Try:
      return tryStatement(yieldHandling);

    // DebuggerStatement
    case TokenKind::Debugger:
      return debuggerStatement();

    // |function| is forbidden by lookahead restriction (unless as child
    // statement of |if| or |else|, but Parser::consequentOrAlternative
    // handles that).
    case TokenKind::Function:
      error(JSMSG_FORBIDDEN_AS_STATEMENT, "function declarations");
      return null();

    // |class| is also forbidden by lookahead restriction.
    case TokenKind::Class:
      error(JSMSG_FORBIDDEN_AS_STATEMENT, "classes");
      return null();

    // ImportDeclaration (only inside modules)
    case TokenKind::Import:
      return importDeclarationOrImportExpr(yieldHandling);

    // ExportDeclaration (only inside modules)
    case TokenKind::Export:
      return exportDeclaration();

      // Miscellaneous error cases arguably better caught here than elsewhere.

    case TokenKind::Catch:
      error(JSMSG_CATCH_WITHOUT_TRY);
      return null();

    case TokenKind::Finally:
      error(JSMSG_FINALLY_WITHOUT_TRY);
      return null();

      // NOTE: default case handled in the ExpressionStatement section.
  }
}

template <class ParseHandler, typename Unit>
typename ParseHandler::Node
GeneralParser<ParseHandler, Unit>::statementListItem(
    YieldHandling yieldHandling, bool canHaveDirectives /* = false */) {
  MOZ_ASSERT(checkOptionsCalled_);

  AutoCheckRecursionLimit recursion(cx_);
  if (!recursion.check(cx_)) {
    return null();
  }

  TokenKind tt;
  if (!tokenStream.getToken(&tt, TokenStream::SlashIsRegExp)) {
    return null();
  }

  switch (tt) {
    // BlockStatement[?Yield, ?Return]
    case TokenKind::LeftCurly:
      return blockStatement(yieldHandling);

    // VariableStatement[?Yield]
    case TokenKind::Var:
      return variableStatement(yieldHandling);

    // EmptyStatement
    case TokenKind::Semi:
      return handler_.newEmptyStatement(pos());

    // ExpressionStatement[?Yield].
    //
    // These should probably be handled by a single ExpressionStatement
    // function in a default, not split up this way.
    // TaintFox: TODO this string comparison could fail if "use asm" was tainted...
    case TokenKind::String:
      if (!canHaveDirectives &&
          anyChars.currentToken().atom() ==
              TaggedParserAtomIndex::WellKnown::useAsm()) {
        if (!warning(JSMSG_USE_ASM_DIRECTIVE_FAIL)) {
          return null();
        }
      }
      return expressionStatement(yieldHandling);

    case TokenKind::Yield: {
      // Don't use a ternary operator here due to obscure linker issues
      // around using static consts in the arms of a ternary.
      Modifier modifier;
      if (yieldExpressionsSupported()) {
        modifier = TokenStream::SlashIsRegExp;
      } else {
        modifier = TokenStream::SlashIsDiv;
      }

      TokenKind next;
      if (!tokenStream.peekToken(&next, modifier)) {
        return null();
      }

      if (next == TokenKind::Colon) {
        return labeledStatement(yieldHandling);
      }

      return expressionStatement(yieldHandling);
    }

    default: {
      // If we encounter an await in a module, and the module is not marked
      // as async, mark the module as async.
      if (tt == TokenKind::Await && !pc_->isAsync()) {
        if (pc_->atModuleTopLevel()) {
          pc_->sc()->asModuleContext()->setIsAsync();
          MOZ_ASSERT(pc_->isAsync());
        }
      }

      // Avoid getting next token with SlashIsDiv.
      if (tt == TokenKind::Await && pc_->isAsync()) {
        return expressionStatement(yieldHandling);
      }

      if (!TokenKindIsPossibleIdentifier(tt)) {
        return expressionStatement(yieldHandling);
      }

      TokenKind next;
      if (!tokenStream.peekToken(&next)) {
        return null();
      }

      if (tt == TokenKind::Let && nextTokenContinuesLetDeclaration(next)) {
        return lexicalDeclaration(yieldHandling, DeclarationKind::Let);
      }

      if (tt == TokenKind::Async) {
        TokenKind nextSameLine = TokenKind::Eof;
        if (!tokenStream.peekTokenSameLine(&nextSameLine)) {
          return null();
        }
        if (nextSameLine == TokenKind::Function) {
          uint32_t toStringStart = pos().begin;
          tokenStream.consumeKnownToken(TokenKind::Function);
          return functionStmt(toStringStart, yieldHandling, NameRequired,
                              FunctionAsyncKind::AsyncFunction);
        }
      }

      if (next == TokenKind::Colon) {
        return labeledStatement(yieldHandling);
      }

      return expressionStatement(yieldHandling);
    }

    case TokenKind::New:
      return expressionStatement(yieldHandling, PredictInvoked);

    // IfStatement[?Yield, ?Return]
    case TokenKind::If:
      return ifStatement(yieldHandling);

    // BreakableStatement[?Yield, ?Return]
    //
    // BreakableStatement[Yield, Return]:
    //   IterationStatement[?Yield, ?Return]
    //   SwitchStatement[?Yield, ?Return]
    case TokenKind::Do:
      return doWhileStatement(yieldHandling);

    case TokenKind::While:
      return whileStatement(yieldHandling);

    case TokenKind::For:
      return forStatement(yieldHandling);

    case TokenKind::Switch:
      return switchStatement(yieldHandling);

    // ContinueStatement[?Yield]
    case TokenKind::Continue:
      return continueStatement(yieldHandling);

    // BreakStatement[?Yield]
    case TokenKind::Break:
      return breakStatement(yieldHandling);

    // [+Return] ReturnStatement[?Yield]
    case TokenKind::Return:
      // The Return parameter is only used here, and the effect is easily
      // detected this way, so don't bother passing around an extra parameter
      // everywhere.
      if (!pc_->allowReturn()) {
        error(JSMSG_BAD_RETURN_OR_YIELD, js_return_str);
        return null();
      }
      return returnStatement(yieldHandling);

    // WithStatement[?Yield, ?Return]
    case TokenKind::With:
      return withStatement(yieldHandling);

    // LabelledStatement[?Yield, ?Return]
    // This is really handled by default and TokenKind::Yield cases above.

    // ThrowStatement[?Yield]
    case TokenKind::Throw:
      return throwStatement(yieldHandling);

    // TryStatement[?Yield, ?Return]
    case TokenKind::Try:
      return tryStatement(yieldHandling);

    // DebuggerStatement
    case TokenKind::Debugger:
      return debuggerStatement();

    // Declaration[Yield]:

    //   HoistableDeclaration[?Yield, ~Default]
    case TokenKind::Function:
      return functionStmt(pos().begin, yieldHandling, NameRequired);

    //   ClassDeclaration[?Yield, ~Default]
    case TokenKind::Class:
      return classDefinition(yieldHandling, ClassStatement, NameRequired);

    //   LexicalDeclaration[In, ?Yield]
    //     LetOrConst BindingList[?In, ?Yield]
    case TokenKind::Const:
      // [In] is the default behavior, because for-loops specially parse
      // their heads to handle |in| in this situation.
      return lexicalDeclaration(yieldHandling, DeclarationKind::Const);

    // ImportDeclaration (only inside modules)
    case TokenKind::Import:
      return importDeclarationOrImportExpr(yieldHandling);

    // ExportDeclaration (only inside modules)
    case TokenKind::Export:
      return exportDeclaration();

      // Miscellaneous error cases arguably better caught here than elsewhere.

    case TokenKind::Catch:
      error(JSMSG_CATCH_WITHOUT_TRY);
      return null();

    case TokenKind::Finally:
      error(JSMSG_FINALLY_WITHOUT_TRY);
      return null();

      // NOTE: default case handled in the ExpressionStatement section.
  }
}

template <class ParseHandler, typename Unit>
typename ParseHandler::Node GeneralParser<ParseHandler, Unit>::expr(
    InHandling inHandling, YieldHandling yieldHandling,
    TripledotHandling tripledotHandling,
    PossibleError* possibleError /* = nullptr */,
    InvokedPrediction invoked /* = PredictUninvoked */) {
  Node pn = assignExpr(inHandling, yieldHandling, tripledotHandling,
                       possibleError, invoked);
  if (!pn) {
    return null();
  }

  bool matched;
  if (!tokenStream.matchToken(&matched, TokenKind::Comma,
                              TokenStream::SlashIsRegExp)) {
    return null();
  }
  if (!matched) {
    return pn;
  }

  ListNodeType seq = handler_.newCommaExpressionList(pn);
  if (!seq) {
    return null();
  }
  while (true) {
    // Trailing comma before the closing parenthesis is valid in an arrow
    // function parameters list: `(a, b, ) => body`. Check if we are
    // directly under CoverParenthesizedExpressionAndArrowParameterList,
    // and the next two tokens are closing parenthesis and arrow. If all
    // are present allow the trailing comma.
    if (tripledotHandling == TripledotAllowed) {
      TokenKind tt;
      if (!tokenStream.peekToken(&tt, TokenStream::SlashIsRegExp)) {
        return null();
      }

      if (tt == TokenKind::RightParen) {
        tokenStream.consumeKnownToken(TokenKind::RightParen,
                                      TokenStream::SlashIsRegExp);

        if (!tokenStream.peekToken(&tt)) {
          return null();
        }
        if (tt != TokenKind::Arrow) {
          error(JSMSG_UNEXPECTED_TOKEN, "expression",
                TokenKindToDesc(TokenKind::RightParen));
          return null();
        }

        anyChars.ungetToken();  // put back right paren
        break;
      }
    }

    // Additional calls to assignExpr should not reuse the possibleError
    // which had been passed into the function. Otherwise we would lose
    // information needed to determine whether or not we're dealing with
    // a non-recoverable situation.
    PossibleError possibleErrorInner(*this);
    pn = assignExpr(inHandling, yieldHandling, tripledotHandling,
                    &possibleErrorInner);
    if (!pn) {
      return null();
    }

    if (!possibleError) {
      // Report any pending expression error.
      if (!possibleErrorInner.checkForExpressionError()) {
        return null();
      }
    } else {
      possibleErrorInner.transferErrorsTo(possibleError);
    }

    handler_.addList(seq, pn);

    if (!tokenStream.matchToken(&matched, TokenKind::Comma,
                                TokenStream::SlashIsRegExp)) {
      return null();
    }
    if (!matched) {
      break;
    }
  }
  return seq;
}

static ParseNodeKind BinaryOpTokenKindToParseNodeKind(TokenKind tok) {
  MOZ_ASSERT(TokenKindIsBinaryOp(tok));
  return ParseNodeKind(size_t(ParseNodeKind::BinOpFirst) +
                       (size_t(tok) - size_t(TokenKind::BinOpFirst)));
}

// This list must be kept in the same order in several places:
//   - The binary operators in ParseNode.h ,
//   - the binary operators in TokenKind.h
//   - the JSOp code list in BytecodeEmitter.cpp
static const int PrecedenceTable[] = {
    1,  /* ParseNodeKind::Coalesce */
    2,  /* ParseNodeKind::Or */
    3,  /* ParseNodeKind::And */
    4,  /* ParseNodeKind::BitOr */
    5,  /* ParseNodeKind::BitXor */
    6,  /* ParseNodeKind::BitAnd */
    7,  /* ParseNodeKind::StrictEq */
    7,  /* ParseNodeKind::Eq */
    7,  /* ParseNodeKind::StrictNe */
    7,  /* ParseNodeKind::Ne */
    8,  /* ParseNodeKind::Lt */
    8,  /* ParseNodeKind::Le */
    8,  /* ParseNodeKind::Gt */
    8,  /* ParseNodeKind::Ge */
    8,  /* ParseNodeKind::InstanceOf */
    8,  /* ParseNodeKind::In */
    8,  /* ParseNodeKind::PrivateIn */
    9,  /* ParseNodeKind::Lsh */
    9,  /* ParseNodeKind::Rsh */
    9,  /* ParseNodeKind::Ursh */
    10, /* ParseNodeKind::Add */
    10, /* ParseNodeKind::Sub */
    11, /* ParseNodeKind::Star */
    11, /* ParseNodeKind::Div */
    11, /* ParseNodeKind::Mod */
    12  /* ParseNodeKind::Pow */
};

static const int PRECEDENCE_CLASSES = 12;

static int Precedence(ParseNodeKind pnk) {
  // Everything binds tighter than ParseNodeKind::Limit, because we want
  // to reduce all nodes to a single node when we reach a token that is not
  // another binary operator.
  if (pnk == ParseNodeKind::Limit) {
    return 0;
  }

  MOZ_ASSERT(pnk >= ParseNodeKind::BinOpFirst);
  MOZ_ASSERT(pnk <= ParseNodeKind::BinOpLast);
  return PrecedenceTable[size_t(pnk) - size_t(ParseNodeKind::BinOpFirst)];
}

enum class EnforcedParentheses : uint8_t { CoalesceExpr, AndOrExpr, None };

template <class ParseHandler, typename Unit>
MOZ_ALWAYS_INLINE typename ParseHandler::Node
GeneralParser<ParseHandler, Unit>::orExpr(InHandling inHandling,
                                          YieldHandling yieldHandling,
                                          TripledotHandling tripledotHandling,
                                          PossibleError* possibleError,
                                          InvokedPrediction invoked) {
  // Shift-reduce parser for the binary operator part of the JS expression
  // syntax.

  // Conceptually there's just one stack, a stack of pairs (lhs, op).
  // It's implemented using two separate arrays, though.
  Node nodeStack[PRECEDENCE_CLASSES];
  ParseNodeKind kindStack[PRECEDENCE_CLASSES];
  int depth = 0;
  Node pn;
  EnforcedParentheses unparenthesizedExpression = EnforcedParentheses::None;
  PrivateNameHandling privateNameHandling =
      cx_->options().ergonomicBrandChecks()
          ? PrivateNameHandling::PrivateNameAllowed
          : PrivateNameHandling::PrivateNameProhibited;
  for (;;) {
    pn = unaryExpr(yieldHandling, tripledotHandling, possibleError, invoked,
                   privateNameHandling);
    if (!pn) {
      return null();
    }

    // If a binary operator follows, consume it and compute the
    // corresponding operator.
    TokenKind tok;
    if (!tokenStream.getToken(&tok)) {
      return null();
    }

    // Ensure that if we have a private name lhs we are legally constructing a
    // `#x in obj` expessions:
    if (handler_.isPrivateName(pn)) {
      if (tok != TokenKind::In || inHandling != InAllowed) {
        error(JSMSG_ILLEGAL_PRIVATE_NAME);
        return null();
      }
    }

    ParseNodeKind pnk;
    if (tok == TokenKind::In ? inHandling == InAllowed
                             : TokenKindIsBinaryOp(tok)) {
      // We're definitely not in a destructuring context, so report any
      // pending expression error now.
      if (possibleError && !possibleError->checkForExpressionError()) {
        return null();
      }

      bool isErgonomicBrandCheck = false;
      switch (tok) {
        // Report an error for unary expressions on the LHS of **.
        case TokenKind::Pow:
          if (handler_.isUnparenthesizedUnaryExpression(pn)) {
            error(JSMSG_BAD_POW_LEFTSIDE);
            return null();
          }
          break;

        case TokenKind::Or:
        case TokenKind::And:
          // In the case that the `??` is on the left hand side of the
          // expression: Disallow Mixing of ?? and other logical operators (||
          // and &&) unless one expression is parenthesized
          if (unparenthesizedExpression == EnforcedParentheses::CoalesceExpr) {
            error(JSMSG_BAD_COALESCE_MIXING);
            return null();
          }
          // If we have not detected a mixing error at this point, record that
          // we have an unparenthesized expression, in case we have one later.
          unparenthesizedExpression = EnforcedParentheses::AndOrExpr;
          break;

        case TokenKind::Coalesce:
          if (unparenthesizedExpression == EnforcedParentheses::AndOrExpr) {
            error(JSMSG_BAD_COALESCE_MIXING);
            return null();
          }
          // If we have not detected a mixing error at this point, record that
          // we have an unparenthesized expression, in case we have one later.
          unparenthesizedExpression = EnforcedParentheses::CoalesceExpr;
          break;

        case TokenKind::In:
          // if the LHS is a private name, and the operator is In,
          // ensure we're construcing an ergnomic brand check of
          // '#x in y', rather than having a higher precedence operator
          // like + cause a different reduction, such as
          // 1 + #x in y.
          if (handler_.isPrivateName(pn)) {
            if (depth > 0 && Precedence(kindStack[depth - 1]) >=
                                 Precedence(ParseNodeKind::InExpr)) {
              error(JSMSG_ILLEGAL_PRIVATE_NAME);
              return null();
            }

            isErgonomicBrandCheck = true;
          }
          break;

        default:
          // do nothing in other cases
          break;
      }

      if (isErgonomicBrandCheck) {
        pnk = ParseNodeKind::PrivateInExpr;
      } else {
        pnk = BinaryOpTokenKindToParseNodeKind(tok);
      }

    } else {
      tok = TokenKind::Eof;
      pnk = ParseNodeKind::Limit;
    }

    // From this point on, destructuring defaults are definitely an error.
    possibleError = nullptr;

    // If pnk has precedence less than or equal to another operator on the
    // stack, reduce. This combines nodes on the stack until we form the
    // actual lhs of pnk.
    //
    // The >= in this condition works because it is appendOrCreateList's
    // job to decide if the operator in question is left- or
    // right-associative, and build the corresponding tree.
    while (depth > 0 && Precedence(kindStack[depth - 1]) >= Precedence(pnk)) {
      depth--;
      ParseNodeKind combiningPnk = kindStack[depth];
      pn = handler_.appendOrCreateList(combiningPnk, nodeStack[depth], pn, pc_);

      if (!pn) {
        return null();
      }
    }

    if (pnk == ParseNodeKind::Limit) {
      break;
    }

    nodeStack[depth] = pn;
    kindStack[depth] = pnk;
    depth++;
    MOZ_ASSERT(depth <= PRECEDENCE_CLASSES);
  }

  anyChars.ungetToken();

  // Had the next token been a Div, we would have consumed it. So there's no
  // ambiguity if we later (after ASI) re-get this token with SlashIsRegExp.
  anyChars.allowGettingNextTokenWithSlashIsRegExp();

  MOZ_ASSERT(depth == 0);
  return pn;
}

template <class ParseHandler, typename Unit>
MOZ_ALWAYS_INLINE typename ParseHandler::Node
GeneralParser<ParseHandler, Unit>::condExpr(InHandling inHandling,
                                            YieldHandling yieldHandling,
                                            TripledotHandling tripledotHandling,
                                            PossibleError* possibleError,
                                            InvokedPrediction invoked) {
  Node condition = orExpr(inHandling, yieldHandling, tripledotHandling,
                          possibleError, invoked);
  if (!condition) {
    return null();
  }

  bool matched;
  if (!tokenStream.matchToken(&matched, TokenKind::Hook,
                              TokenStream::SlashIsInvalid)) {
    return null();
  }
  if (!matched) {
    return condition;
  }

  Node thenExpr = assignExpr(InAllowed, yieldHandling, TripledotProhibited);
  if (!thenExpr) {
    return null();
  }

  if (!mustMatchToken(TokenKind::Colon, JSMSG_COLON_IN_COND)) {
    return null();
  }

  Node elseExpr = assignExpr(inHandling, yieldHandling, TripledotProhibited);
  if (!elseExpr) {
    return null();
  }

  return handler_.newConditional(condition, thenExpr, elseExpr);
}

template <class ParseHandler, typename Unit>
typename ParseHandler::Node GeneralParser<ParseHandler, Unit>::assignExpr(
    InHandling inHandling, YieldHandling yieldHandling,
    TripledotHandling tripledotHandling,
    PossibleError* possibleError /* = nullptr */,
    InvokedPrediction invoked /* = PredictUninvoked */) {
  AutoCheckRecursionLimit recursion(cx_);
  if (!recursion.check(cx_)) {
    return null();
  }

  // It's very common at this point to have a "detectably simple" expression,
  // i.e. a name/number/string token followed by one of the following tokens
  // that obviously isn't part of an expression: , ; : ) ] }
  //
  // (In Parsemark this happens 81.4% of the time;  in code with large
  // numeric arrays, such as some Kraken benchmarks, it happens more often.)
  //
  // In such cases, we can avoid the full expression parsing route through
  // assignExpr(), condExpr(), orExpr(), unaryExpr(), memberExpr(), and
  // primaryExpr().

  TokenKind firstToken;
  if (!tokenStream.getToken(&firstToken, TokenStream::SlashIsRegExp)) {
    return null();
  }

  TokenPos exprPos = pos();

  bool endsExpr;

  // This only handles identifiers that *never* have special meaning anywhere
  // in the language.  Contextual keywords, reserved words in strict mode,
  // and other hard cases are handled outside this fast path.
  if (firstToken == TokenKind::Name) {
    if (!tokenStream.nextTokenEndsExpr(&endsExpr)) {
      return null();
    }
    if (endsExpr) {
      TaggedParserAtomIndex name = identifierReference(yieldHandling);
      if (!name) {
        return null();
      }

      return identifierReference(name);
    }
  }

  if (firstToken == TokenKind::Number) {
    if (!tokenStream.nextTokenEndsExpr(&endsExpr)) {
      return null();
    }
    if (endsExpr) {
      return newNumber(anyChars.currentToken());
    }
  }

  if (firstToken == TokenKind::String) {
    if (!tokenStream.nextTokenEndsExpr(&endsExpr)) {
      return null();
    }
    if (endsExpr) {
      return stringLiteral();
    }
  }

  if (firstToken == TokenKind::Yield && yieldExpressionsSupported()) {
    return yieldExpression(inHandling);
  }

  bool maybeAsyncArrow = false;
  if (firstToken == TokenKind::Async) {
    TokenKind nextSameLine = TokenKind::Eof;
    if (!tokenStream.peekTokenSameLine(&nextSameLine)) {
      return null();
    }

    if (TokenKindIsPossibleIdentifier(nextSameLine)) {
      maybeAsyncArrow = true;
    }
  }

  anyChars.ungetToken();

  // Save the tokenizer state in case we find an arrow function and have to
  // rewind.
  Position start(tokenStream);
  auto ghostToken = this->compilationState_.getPosition();

  PossibleError possibleErrorInner(*this);
  Node lhs;
  TokenKind tokenAfterLHS;
  bool isArrow;
  if (maybeAsyncArrow) {
    tokenStream.consumeKnownToken(TokenKind::Async, TokenStream::SlashIsRegExp);

    TokenKind tokenAfterAsync;
    if (!tokenStream.getToken(&tokenAfterAsync)) {
      return null();
    }
    MOZ_ASSERT(TokenKindIsPossibleIdentifier(tokenAfterAsync));

    // Check yield validity here.
    TaggedParserAtomIndex name = bindingIdentifier(yieldHandling);
    if (!name) {
      return null();
    }

    if (!tokenStream.peekToken(&tokenAfterLHS, TokenStream::SlashIsRegExp)) {
      return null();
    }

    isArrow = tokenAfterLHS == TokenKind::Arrow;

    // |async [no LineTerminator] of| without being followed by => is only
    // possible in for-await-of loops, e.g. |for await (async of [])|. Pretend
    // the |async| token was parsed an identifier reference and then proceed
    // with the rest of this function.
    if (!isArrow) {
      anyChars.ungetToken();  // unget the binding identifier

      // The next token is guaranteed to never be a Div (, because it's an
      // identifier), so it's okay to re-get the token with SlashIsRegExp.
      anyChars.allowGettingNextTokenWithSlashIsRegExp();

      TaggedParserAtomIndex asyncName = identifierReference(yieldHandling);
      if (!asyncName) {
        return null();
      }

      lhs = identifierReference(asyncName);
      if (!lhs) {
        return null();
      }
    }
  } else {
    lhs = condExpr(inHandling, yieldHandling, tripledotHandling,
                   &possibleErrorInner, invoked);
    if (!lhs) {
      return null();
    }

    // Use SlashIsRegExp here because the ConditionalExpression parsed above
    // could be the entirety of this AssignmentExpression, and then ASI
    // permits this token to be a regular expression.
    if (!tokenStream.peekToken(&tokenAfterLHS, TokenStream::SlashIsRegExp)) {
      return null();
    }

    isArrow = tokenAfterLHS == TokenKind::Arrow;
  }

  if (isArrow) {
    // Rewind to reparse as an arrow function.
    //
    // Note: We do not call CompilationState::rewind here because parsing
    // during delazification will see the same rewind and need the same sequence
    // of inner functions to skip over.
    // Instead, we mark inner functions as "ghost".
    //
    // See GHOST_FUNCTION in FunctionFlags.h for more details.
    tokenStream.rewind(start);
    this->compilationState_.markGhost(ghostToken);

    TokenKind next;
    if (!tokenStream.getToken(&next, TokenStream::SlashIsRegExp)) {
      return null();
    }
    TokenPos startPos = pos();
    uint32_t toStringStart = startPos.begin;
    anyChars.ungetToken();

    FunctionAsyncKind asyncKind = FunctionAsyncKind::SyncFunction;

    if (next == TokenKind::Async) {
      tokenStream.consumeKnownToken(next, TokenStream::SlashIsRegExp);

      TokenKind nextSameLine = TokenKind::Eof;
      if (!tokenStream.peekTokenSameLine(&nextSameLine)) {
        return null();
      }

      // The AsyncArrowFunction production are
      //   async [no LineTerminator here] AsyncArrowBindingIdentifier ...
      //   async [no LineTerminator here] ArrowFormalParameters ...
      if (TokenKindIsPossibleIdentifier(nextSameLine) ||
          nextSameLine == TokenKind::LeftParen) {
        asyncKind = FunctionAsyncKind::AsyncFunction;
      } else {
        anyChars.ungetToken();
      }
    }

    FunctionSyntaxKind syntaxKind = FunctionSyntaxKind::Arrow;
    FunctionNodeType funNode = handler_.newFunction(syntaxKind, startPos);
    if (!funNode) {
      return null();
    }

    return functionDefinition(funNode, toStringStart, inHandling, yieldHandling,
                              TaggedParserAtomIndex::null(), syntaxKind,
                              GeneratorKind::NotGenerator, asyncKind);
  }

  MOZ_ALWAYS_TRUE(
      tokenStream.getToken(&tokenAfterLHS, TokenStream::SlashIsRegExp));

  ParseNodeKind kind;
  switch (tokenAfterLHS) {
    case TokenKind::Assign:
      kind = ParseNodeKind::AssignExpr;
      break;
    case TokenKind::AddAssign:
      kind = ParseNodeKind::AddAssignExpr;
      break;
    case TokenKind::SubAssign:
      kind = ParseNodeKind::SubAssignExpr;
      break;
    case TokenKind::CoalesceAssign:
      kind = ParseNodeKind::CoalesceAssignExpr;
      break;
    case TokenKind::OrAssign:
      kind = ParseNodeKind::OrAssignExpr;
      break;
    case TokenKind::AndAssign:
      kind = ParseNodeKind::AndAssignExpr;
      break;
    case TokenKind::BitOrAssign:
      kind = ParseNodeKind::BitOrAssignExpr;
      break;
    case TokenKind::BitXorAssign:
      kind = ParseNodeKind::BitXorAssignExpr;
      break;
    case TokenKind::BitAndAssign:
      kind = ParseNodeKind::BitAndAssignExpr;
      break;
    case TokenKind::LshAssign:
      kind = ParseNodeKind::LshAssignExpr;
      break;
    case TokenKind::RshAssign:
      kind = ParseNodeKind::RshAssignExpr;
      break;
    case TokenKind::UrshAssign:
      kind = ParseNodeKind::UrshAssignExpr;
      break;
    case TokenKind::MulAssign:
      kind = ParseNodeKind::MulAssignExpr;
      break;
    case TokenKind::DivAssign:
      kind = ParseNodeKind::DivAssignExpr;
      break;
    case TokenKind::ModAssign:
      kind = ParseNodeKind::ModAssignExpr;
      break;
    case TokenKind::PowAssign:
      kind = ParseNodeKind::PowAssignExpr;
      break;

    default:
      MOZ_ASSERT(!anyChars.isCurrentTokenAssignment());
      if (!possibleError) {
        if (!possibleErrorInner.checkForExpressionError()) {
          return null();
        }
      } else {
        possibleErrorInner.transferErrorsTo(possibleError);
      }

      anyChars.ungetToken();
      return lhs;
  }

  // Verify the left-hand side expression doesn't have a forbidden form.
  if (handler_.isUnparenthesizedDestructuringPattern(lhs)) {
    if (kind != ParseNodeKind::AssignExpr) {
      error(JSMSG_BAD_DESTRUCT_ASS);
      return null();
    }

    if (!possibleErrorInner.checkForDestructuringErrorOrWarning()) {
      return null();
    }
  } else if (handler_.isName(lhs)) {
    if (const char* chars = nameIsArgumentsOrEval(lhs)) {
      // |chars| is "arguments" or "eval" here.
      if (!strictModeErrorAt(exprPos.begin, JSMSG_BAD_STRICT_ASSIGN, chars)) {
        return null();
      }
    }
  } else if (handler_.isPropertyOrPrivateMemberAccess(lhs)) {
    // Permitted: no additional testing/fixup needed.
  } else if (handler_.isFunctionCall(lhs)) {
    // We don't have to worry about backward compatibility issues with the new
    // compound assignment operators, so we always throw here. Also that way we
    // don't have to worry if |f() &&= expr| should always throw an error or
    // only if |f()| returns true.
    if (kind == ParseNodeKind::CoalesceAssignExpr ||
        kind == ParseNodeKind::OrAssignExpr ||
        kind == ParseNodeKind::AndAssignExpr) {
      errorAt(exprPos.begin, JSMSG_BAD_LEFTSIDE_OF_ASS);
      return null();
    }

    if (!strictModeErrorAt(exprPos.begin, JSMSG_BAD_LEFTSIDE_OF_ASS)) {
      return null();
    }

    if (possibleError) {
      possibleError->setPendingDestructuringErrorAt(exprPos,
                                                    JSMSG_BAD_DESTRUCT_TARGET);
    }
  } else {
    errorAt(exprPos.begin, JSMSG_BAD_LEFTSIDE_OF_ASS);
    return null();
  }

  if (!possibleErrorInner.checkForExpressionError()) {
    return null();
  }

  Node rhs = assignExpr(inHandling, yieldHandling, TripledotProhibited);
  if (!rhs) {
    return null();
  }

  return handler_.newAssignment(kind, lhs, rhs);
}

template <class ParseHandler>
const char* PerHandlerParser<ParseHandler>::nameIsArgumentsOrEval(Node node) {
  MOZ_ASSERT(handler_.isName(node),
             "must only call this function on known names");

  if (handler_.isEvalName(node)) {
    return js_eval_str;
  }
  if (handler_.isArgumentsName(node)) {
    return js_arguments_str;
  }
  return nullptr;
}

template <class ParseHandler, typename Unit>
bool GeneralParser<ParseHandler, Unit>::checkIncDecOperand(
    Node operand, uint32_t operandOffset) {
  if (handler_.isName(operand)) {
    if (const char* chars = nameIsArgumentsOrEval(operand)) {
      if (!strictModeErrorAt(operandOffset, JSMSG_BAD_STRICT_ASSIGN, chars)) {
        return false;
      }
    }
  } else if (handler_.isPropertyOrPrivateMemberAccess(operand)) {
    // Permitted: no additional testing/fixup needed.
  } else if (handler_.isFunctionCall(operand)) {
    // Assignment to function calls is forbidden in ES6.  We're still
    // somewhat concerned about sites using this in dead code, so forbid it
    // only in strict mode code.
    if (!strictModeErrorAt(operandOffset, JSMSG_BAD_INCOP_OPERAND)) {
      return false;
    }
  } else {
    errorAt(operandOffset, JSMSG_BAD_INCOP_OPERAND);
    return false;
  }
  return true;
}

template <class ParseHandler, typename Unit>
typename ParseHandler::UnaryNodeType
GeneralParser<ParseHandler, Unit>::unaryOpExpr(YieldHandling yieldHandling,
                                               ParseNodeKind kind,
                                               uint32_t begin) {
  Node kid = unaryExpr(yieldHandling, TripledotProhibited);
  if (!kid) {
    return null();
  }
  return handler_.newUnary(kind, begin, kid);
}

template <class ParseHandler, typename Unit>
typename ParseHandler::Node GeneralParser<ParseHandler, Unit>::optionalExpr(
    YieldHandling yieldHandling, TripledotHandling tripledotHandling,
    TokenKind tt, PossibleError* possibleError /* = nullptr */,
    InvokedPrediction invoked /* = PredictUninvoked */) {
  AutoCheckRecursionLimit recursion(cx_);
  if (!recursion.check(cx_)) {
    return null();
  }

  uint32_t begin = pos().begin;

  Node lhs = memberExpr(yieldHandling, tripledotHandling, tt,
                        /* allowCallSyntax = */ true, possibleError, invoked);
  if (!lhs) {
    return null();
  }

  if (!tokenStream.peekToken(&tt, TokenStream::SlashIsDiv)) {
    return null();
  }

  if (tt != TokenKind::OptionalChain) {
    return lhs;
  }

  while (true) {
    if (!tokenStream.getToken(&tt)) {
      return null();
    }

    if (tt == TokenKind::Eof) {
      anyChars.ungetToken();
      break;
    }

    Node nextMember;
    if (tt == TokenKind::OptionalChain) {
      if (!tokenStream.getToken(&tt)) {
        return null();
      }
      if (TokenKindIsPossibleIdentifierName(tt)) {
        nextMember = memberPropertyAccess(lhs, OptionalKind::Optional);
        if (!nextMember) {
          return null();
        }
      } else if (tt == TokenKind::PrivateName) {
        nextMember = memberPrivateAccess(lhs, OptionalKind::Optional);
        if (!nextMember) {
          return null();
        }
      } else if (tt == TokenKind::LeftBracket) {
        nextMember =
            memberElemAccess(lhs, yieldHandling, OptionalKind::Optional);
        if (!nextMember) {
          return null();
        }
      } else if (tt == TokenKind::LeftParen) {
        nextMember = memberCall(tt, lhs, yieldHandling, possibleError,
                                OptionalKind::Optional);
        if (!nextMember) {
          return null();
        }
      } else {
        error(JSMSG_NAME_AFTER_DOT);
        return null();
      }
    } else if (tt == TokenKind::Dot) {
      if (!tokenStream.getToken(&tt)) {
        return null();
      }
      if (TokenKindIsPossibleIdentifierName(tt)) {
        nextMember = memberPropertyAccess(lhs);
        if (!nextMember) {
          return null();
        }
      } else if (tt == TokenKind::PrivateName) {
        nextMember = memberPrivateAccess(lhs);
        if (!nextMember) {
          return null();
        }
      } else {
        error(JSMSG_NAME_AFTER_DOT);
        return null();
      }
    } else if (tt == TokenKind::LeftBracket) {
      nextMember = memberElemAccess(lhs, yieldHandling);
      if (!nextMember) {
        return null();
      }
    } else if (tt == TokenKind::LeftParen) {
      nextMember = memberCall(tt, lhs, yieldHandling, possibleError);
      if (!nextMember) {
        return null();
      }
    } else if (tt == TokenKind::TemplateHead ||
               tt == TokenKind::NoSubsTemplate) {
      error(JSMSG_BAD_OPTIONAL_TEMPLATE);
      return null();
    } else {
      anyChars.ungetToken();
      break;
    }

    MOZ_ASSERT(nextMember);
    lhs = nextMember;
  }

  return handler_.newOptionalChain(begin, lhs);
}

template <class ParseHandler, typename Unit>
typename ParseHandler::Node GeneralParser<ParseHandler, Unit>::unaryExpr(
    YieldHandling yieldHandling, TripledotHandling tripledotHandling,
    PossibleError* possibleError /* = nullptr */,
    InvokedPrediction invoked /* = PredictUninvoked */,
    PrivateNameHandling privateNameHandling /* = PrivateNameProhibited */) {
  AutoCheckRecursionLimit recursion(cx_);
  if (!recursion.check(cx_)) {
    return null();
  }

  TokenKind tt;
  if (!tokenStream.getToken(&tt, TokenStream::SlashIsRegExp)) {
    return null();
  }
  uint32_t begin = pos().begin;
  switch (tt) {
    case TokenKind::Void:
      return unaryOpExpr(yieldHandling, ParseNodeKind::VoidExpr, begin);
    case TokenKind::Not:
      return unaryOpExpr(yieldHandling, ParseNodeKind::NotExpr, begin);
    case TokenKind::BitNot:
      return unaryOpExpr(yieldHandling, ParseNodeKind::BitNotExpr, begin);
    case TokenKind::Add:
      return unaryOpExpr(yieldHandling, ParseNodeKind::PosExpr, begin);
    case TokenKind::Sub:
      return unaryOpExpr(yieldHandling, ParseNodeKind::NegExpr, begin);

    case TokenKind::TypeOf: {
      // The |typeof| operator is specially parsed to distinguish its
      // application to a name, from its application to a non-name
      // expression:
      //
      //   // Looks up the name, doesn't find it and so evaluates to
      //   // "undefined".
      //   assertEq(typeof nonExistentName, "undefined");
      //
      //   // Evaluates expression, triggering a runtime ReferenceError for
      //   // the undefined name.
      //   typeof (1, nonExistentName);
      Node kid = unaryExpr(yieldHandling, TripledotProhibited);
      if (!kid) {
        return null();
      }

      return handler_.newTypeof(begin, kid);
    }

    case TokenKind::Inc:
    case TokenKind::Dec: {
      TokenKind tt2;
      if (!tokenStream.getToken(&tt2, TokenStream::SlashIsRegExp)) {
        return null();
      }

      uint32_t operandOffset = pos().begin;
      Node operand = optionalExpr(yieldHandling, TripledotProhibited, tt2);
      if (!operand || !checkIncDecOperand(operand, operandOffset)) {
        return null();
      }
      ParseNodeKind pnk = (tt == TokenKind::Inc)
                              ? ParseNodeKind::PreIncrementExpr
                              : ParseNodeKind::PreDecrementExpr;
      return handler_.newUpdate(pnk, begin, operand);
    }
    case TokenKind::PrivateName: {
      if (privateNameHandling == PrivateNameHandling::PrivateNameAllowed) {
        TaggedParserAtomIndex field = anyChars.currentName();
        return privateNameReference(field);
      }
      error(JSMSG_ILLEGAL_PRIVATE_NAME);
      return null();
    }

    case TokenKind::Delete: {
      uint32_t exprOffset;
      if (!tokenStream.peekOffset(&exprOffset, TokenStream::SlashIsRegExp)) {
        return null();
      }

      Node expr = unaryExpr(yieldHandling, TripledotProhibited);
      if (!expr) {
        return null();
      }

      // Per spec, deleting most unary expressions is valid -- it simply
      // returns true -- except for two cases:
      // 1. `var x; ...; delete x` is a syntax error in strict mode.
      // 2. Private fields cannot be deleted.
      if (handler_.isName(expr)) {
        if (!strictModeErrorAt(exprOffset, JSMSG_DEPRECATED_DELETE_OPERAND)) {
          return null();
        }

        pc_->sc()->setBindingsAccessedDynamically();
      }

      if (handler_.isPrivateMemberAccess(expr)) {
        errorAt(exprOffset, JSMSG_PRIVATE_DELETE);
        return null();
      }

      return handler_.newDelete(begin, expr);
    }
    case TokenKind::Await: {
      // If we encounter an await in a module, mark it as async.
      if (!pc_->isAsync() && pc_->sc()->isModule()) {
        pc_->sc()->asModuleContext()->setIsAsync();
        MOZ_ASSERT(pc_->isAsync());
      }

      if (pc_->isAsync()) {
        if (inParametersOfAsyncFunction()) {
          error(JSMSG_AWAIT_IN_PARAMETER);
          return null();
        }
        Node kid =
            unaryExpr(yieldHandling, tripledotHandling, possibleError, invoked);
        if (!kid) {
          return null();
        }
        pc_->lastAwaitOffset = begin;
        return handler_.newAwaitExpression(begin, kid);
      }
    }

      [[fallthrough]];

    default: {
      Node expr = optionalExpr(yieldHandling, tripledotHandling, tt,
                               possibleError, invoked);
      if (!expr) {
        return null();
      }

      /* Don't look across a newline boundary for a postfix incop. */
      if (!tokenStream.peekTokenSameLine(&tt)) {
        return null();
      }

      if (tt != TokenKind::Inc && tt != TokenKind::Dec) {
        return expr;
      }

      tokenStream.consumeKnownToken(tt);
      if (!checkIncDecOperand(expr, begin)) {
        return null();
      }

      ParseNodeKind pnk = (tt == TokenKind::Inc)
                              ? ParseNodeKind::PostIncrementExpr
                              : ParseNodeKind::PostDecrementExpr;
      return handler_.newUpdate(pnk, begin, expr);
    }
  }
}

template <class ParseHandler, typename Unit>
typename ParseHandler::Node
GeneralParser<ParseHandler, Unit>::assignExprWithoutYieldOrAwait(
    YieldHandling yieldHandling) {
  uint32_t startYieldOffset = pc_->lastYieldOffset;
  uint32_t startAwaitOffset = pc_->lastAwaitOffset;
  Node res = assignExpr(InAllowed, yieldHandling, TripledotProhibited);
  if (res) {
    if (pc_->lastYieldOffset != startYieldOffset) {
      errorAt(pc_->lastYieldOffset, JSMSG_YIELD_IN_PARAMETER);
      return null();
    }
    if (pc_->lastAwaitOffset != startAwaitOffset) {
      errorAt(pc_->lastAwaitOffset, JSMSG_AWAIT_IN_PARAMETER);
      return null();
    }
  }
  return res;
}

template <class ParseHandler, typename Unit>
typename ParseHandler::ListNodeType
GeneralParser<ParseHandler, Unit>::argumentList(
    YieldHandling yieldHandling, bool* isSpread,
    PossibleError* possibleError /* = nullptr */) {
  ListNodeType argsList = handler_.newArguments(pos());
  if (!argsList) {
    return null();
  }

  bool matched;
  if (!tokenStream.matchToken(&matched, TokenKind::RightParen,
                              TokenStream::SlashIsRegExp)) {
    return null();
  }
  if (matched) {
    handler_.setEndPosition(argsList, pos().end);
    return argsList;
  }

  while (true) {
    bool spread = false;
    uint32_t begin = 0;
    if (!tokenStream.matchToken(&matched, TokenKind::TripleDot,
                                TokenStream::SlashIsRegExp)) {
      return null();
    }
    if (matched) {
      spread = true;
      begin = pos().begin;
      *isSpread = true;
    }

    Node argNode = assignExpr(InAllowed, yieldHandling, TripledotProhibited,
                              possibleError);
    if (!argNode) {
      return null();
    }
    if (spread) {
      argNode = handler_.newSpread(begin, argNode);
      if (!argNode) {
        return null();
      }
    }

    handler_.addList(argsList, argNode);

    bool matched;
    if (!tokenStream.matchToken(&matched, TokenKind::Comma,
                                TokenStream::SlashIsRegExp)) {
      return null();
    }
    if (!matched) {
      break;
    }

    TokenKind tt;
    if (!tokenStream.peekToken(&tt, TokenStream::SlashIsRegExp)) {
      return null();
    }
    if (tt == TokenKind::RightParen) {
      break;
    }
  }

  if (!mustMatchToken(TokenKind::RightParen, JSMSG_PAREN_AFTER_ARGS)) {
    return null();
  }

  handler_.setEndPosition(argsList, pos().end);
  return argsList;
}

bool ParserBase::checkAndMarkSuperScope() {
  if (!pc_->sc()->allowSuperProperty()) {
    return false;
  }

  pc_->setSuperScopeNeedsHomeObject();
  return true;
}

template <class ParseHandler, typename Unit>
bool GeneralParser<ParseHandler, Unit>::computeErrorMetadata(
    ErrorMetadata* err, const ErrorReportMixin::ErrorOffset& offset) {
  if (offset.is<ErrorReportMixin::Current>()) {
    return tokenStream.computeErrorMetadata(err, AsVariant(pos().begin));
  }
  return tokenStream.computeErrorMetadata(err, offset);
}

template <class ParseHandler, typename Unit>
typename ParseHandler::Node GeneralParser<ParseHandler, Unit>::memberExpr(
    YieldHandling yieldHandling, TripledotHandling tripledotHandling,
    TokenKind tt, bool allowCallSyntax, PossibleError* possibleError,
    InvokedPrediction invoked) {
  MOZ_ASSERT(anyChars.isCurrentTokenType(tt));

  Node lhs;

  AutoCheckRecursionLimit recursion(cx_);
  if (!recursion.check(cx_)) {
    return null();
  }

  /* Check for new expression first. */
  if (tt == TokenKind::New) {
    uint32_t newBegin = pos().begin;
    // Make sure this wasn't a |new.target| in disguise.
    BinaryNodeType newTarget;
    if (!tryNewTarget(&newTarget)) {
      return null();
    }
    if (newTarget) {
      lhs = newTarget;
    } else {
      // Gotten by tryNewTarget
      tt = anyChars.currentToken().type;
      Node ctorExpr = memberExpr(yieldHandling, TripledotProhibited, tt,
                                 /* allowCallSyntax = */ false,
                                 /* possibleError = */ nullptr, PredictInvoked);
      if (!ctorExpr) {
        return null();
      }

      // If we have encountered an optional chain, in the form of `new
      // ClassName?.()` then we need to throw, as this is disallowed by the
      // spec.
      bool optionalToken;
      if (!tokenStream.matchToken(&optionalToken, TokenKind::OptionalChain)) {
        return null();
      }
      if (optionalToken) {
        errorAt(newBegin, JSMSG_BAD_NEW_OPTIONAL);
        return null();
      }

      bool matched;
      if (!tokenStream.matchToken(&matched, TokenKind::LeftParen)) {
        return null();
      }

      bool isSpread = false;
      Node args;
      if (matched) {
        args = argumentList(yieldHandling, &isSpread);
      } else {
        args = handler_.newArguments(pos());
      }

      if (!args) {
        return null();
      }

      lhs = handler_.newNewExpression(newBegin, ctorExpr, args, isSpread);
      if (!lhs) {
        return null();
      }
    }
  } else if (tt == TokenKind::Super) {
    NameNodeType thisName = newThisName();
    if (!thisName) {
      return null();
    }
    lhs = handler_.newSuperBase(thisName, pos());
    if (!lhs) {
      return null();
    }
  } else if (tt == TokenKind::Import) {
    lhs = importExpr(yieldHandling, allowCallSyntax);
    if (!lhs) {
      return null();
    }
  } else {
    lhs = primaryExpr(yieldHandling, tripledotHandling, tt, possibleError,
                      invoked);
    if (!lhs) {
      return null();
    }
  }

  MOZ_ASSERT_IF(handler_.isSuperBase(lhs),
                anyChars.isCurrentTokenType(TokenKind::Super));

  while (true) {
    if (!tokenStream.getToken(&tt)) {
      return null();
    }
    if (tt == TokenKind::Eof) {
      anyChars.ungetToken();
      break;
    }

    Node nextMember;
    if (tt == TokenKind::Dot) {
      if (!tokenStream.getToken(&tt)) {
        return null();
      }

      if (TokenKindIsPossibleIdentifierName(tt)) {
        nextMember = memberPropertyAccess(lhs);
        if (!nextMember) {
          return null();
        }
      } else if (tt == TokenKind::PrivateName) {
        nextMember = memberPrivateAccess(lhs);
        if (!nextMember) {
          return null();
        }
      } else {
        error(JSMSG_NAME_AFTER_DOT);
        return null();
      }
    } else if (tt == TokenKind::LeftBracket) {
      nextMember = memberElemAccess(lhs, yieldHandling);
      if (!nextMember) {
        return null();
      }
    } else if ((allowCallSyntax && tt == TokenKind::LeftParen) ||
               tt == TokenKind::TemplateHead ||
               tt == TokenKind::NoSubsTemplate) {
      if (handler_.isSuperBase(lhs)) {
        if (!pc_->sc()->allowSuperCall()) {
          error(JSMSG_BAD_SUPERCALL);
          return null();
        }

        if (tt != TokenKind::LeftParen) {
          error(JSMSG_BAD_SUPER);
          return null();
        }

        nextMember = memberSuperCall(lhs, yieldHandling);
        if (!nextMember) {
          return null();
        }

        if (!noteUsedName(
                TaggedParserAtomIndex::WellKnown::dotInitializers())) {
          return null();
        }
      } else {
        nextMember = memberCall(tt, lhs, yieldHandling, possibleError);
        if (!nextMember) {
          return null();
        }
      }
    } else {
      anyChars.ungetToken();
      if (handler_.isSuperBase(lhs)) {
        break;
      }
      return lhs;
    }

    lhs = nextMember;
  }

  if (handler_.isSuperBase(lhs)) {
    error(JSMSG_BAD_SUPER);
    return null();
  }

  return lhs;
}

template <class ParseHandler>
inline typename ParseHandler::NameNodeType
PerHandlerParser<ParseHandler>::newName(TaggedParserAtomIndex name) {
  return newName(name, pos());
}

template <class ParseHandler>
inline typename ParseHandler::NameNodeType
PerHandlerParser<ParseHandler>::newName(TaggedParserAtomIndex name,
                                        TokenPos pos) {
  return handler_.newName(name, pos);
}

template <class ParseHandler>
inline typename ParseHandler::NameNodeType
PerHandlerParser<ParseHandler>::newPrivateName(TaggedParserAtomIndex name) {
  return handler_.newPrivateName(name, pos());
}

template <class ParseHandler, typename Unit>
typename ParseHandler::Node
GeneralParser<ParseHandler, Unit>::memberPropertyAccess(
    Node lhs, OptionalKind optionalKind /* = OptionalKind::NonOptional */) {
  MOZ_ASSERT(TokenKindIsPossibleIdentifierName(anyChars.currentToken().type) ||
             anyChars.currentToken().type == TokenKind::PrivateName);
  TaggedParserAtomIndex field = anyChars.currentName();
  if (handler_.isSuperBase(lhs) && !checkAndMarkSuperScope()) {
    error(JSMSG_BAD_SUPERPROP, "property");
    return null();
  }

  NameNodeType name = handler_.newPropertyName(field, pos());
  if (!name) {
    return null();
  }

  if (optionalKind == OptionalKind::Optional) {
    MOZ_ASSERT(!handler_.isSuperBase(lhs));
    return handler_.newOptionalPropertyAccess(lhs, name);
  }
  return handler_.newPropertyAccess(lhs, name);
}

template <class ParseHandler, typename Unit>
typename ParseHandler::Node
GeneralParser<ParseHandler, Unit>::memberPrivateAccess(
    Node lhs, OptionalKind optionalKind /* = OptionalKind::NonOptional */) {
  MOZ_ASSERT(anyChars.currentToken().type == TokenKind::PrivateName);

  TaggedParserAtomIndex field = anyChars.currentName();
  // Cannot access private fields on super.
  if (handler_.isSuperBase(lhs)) {
    error(JSMSG_BAD_SUPERPRIVATE);
    return null();
  }

  NameNodeType privateName = privateNameReference(field);
  if (!privateName) {
    return null();
  }

  if (optionalKind == OptionalKind::Optional) {
    MOZ_ASSERT(!handler_.isSuperBase(lhs));
    return handler_.newOptionalPrivateMemberAccess(lhs, privateName, pos().end);
  }
  return handler_.newPrivateMemberAccess(lhs, privateName, pos().end);
}

template <class ParseHandler, typename Unit>
typename ParseHandler::Node GeneralParser<ParseHandler, Unit>::memberElemAccess(
    Node lhs, YieldHandling yieldHandling,
    OptionalKind optionalKind /* = OptionalKind::NonOptional */) {
  MOZ_ASSERT(anyChars.currentToken().type == TokenKind::LeftBracket);
  Node propExpr = expr(InAllowed, yieldHandling, TripledotProhibited);
  if (!propExpr) {
    return null();
  }

  if (!mustMatchToken(TokenKind::RightBracket, JSMSG_BRACKET_IN_INDEX)) {
    return null();
  }

  if (handler_.isSuperBase(lhs) && !checkAndMarkSuperScope()) {
    error(JSMSG_BAD_SUPERPROP, "member");
    return null();
  }
  if (optionalKind == OptionalKind::Optional) {
    MOZ_ASSERT(!handler_.isSuperBase(lhs));
    return handler_.newOptionalPropertyByValue(lhs, propExpr, pos().end);
  }
  return handler_.newPropertyByValue(lhs, propExpr, pos().end);
}

template <class ParseHandler, typename Unit>
typename ParseHandler::Node GeneralParser<ParseHandler, Unit>::memberSuperCall(
    Node lhs, YieldHandling yieldHandling) {
  MOZ_ASSERT(anyChars.currentToken().type == TokenKind::LeftParen);
  // Despite the fact that it's impossible to have |super()| in a
  // generator, we still inherit the yieldHandling of the
  // memberExpression, per spec. Curious.
  bool isSpread = false;
  Node args = argumentList(yieldHandling, &isSpread);
  if (!args) {
    return null();
  }

  CallNodeType superCall = handler_.newSuperCall(lhs, args, isSpread);
  if (!superCall) {
    return null();
  }

  NameNodeType thisName = newThisName();
  if (!thisName) {
    return null();
  }

  return handler_.newSetThis(thisName, superCall);
}

template <class ParseHandler, typename Unit>
typename ParseHandler::Node GeneralParser<ParseHandler, Unit>::memberCall(
    TokenKind tt, Node lhs, YieldHandling yieldHandling,
    PossibleError* possibleError /* = nullptr */,
    OptionalKind optionalKind /* = OptionalKind::NonOptional */) {
  if (options().selfHostingMode &&
      (handler_.isPropertyOrPrivateMemberAccess(lhs) ||
       handler_.isOptionalPropertyOrPrivateMemberAccess(lhs))) {
    error(JSMSG_SELFHOSTED_METHOD_CALL);
    return null();
  }

  MOZ_ASSERT(tt == TokenKind::LeftParen || tt == TokenKind::TemplateHead ||
                 tt == TokenKind::NoSubsTemplate,
             "Unexpected token kind for member call");

  JSOp op = JSOp::Call;
  bool maybeAsyncArrow = false;
  if (auto prop = handler_.maybeDottedProperty(lhs)) {
    // Use the JSOp::Fun{Apply,Call} optimizations given the right
    // syntax.
    if (prop == TaggedParserAtomIndex::WellKnown::apply()) {
      op = JSOp::FunApply;
    } else if (prop == TaggedParserAtomIndex::WellKnown::call()) {
      op = JSOp::FunCall;
    }
  } else if (tt == TokenKind::LeftParen &&
             optionalKind == OptionalKind::NonOptional) {
    if (handler_.isAsyncKeyword(lhs)) {
      // |async (| can be the start of an async arrow
      // function, so we need to defer reporting possible
      // errors from destructuring syntax. To give better
      // error messages, we only allow the AsyncArrowHead
      // part of the CoverCallExpressionAndAsyncArrowHead
      // syntax when the initial name is "async".
      maybeAsyncArrow = true;
    } else if (handler_.isEvalName(lhs)) {
      // Select the right Eval op and flag pc_ as having a
      // direct eval.
      op = pc_->sc()->strict() ? JSOp::StrictEval : JSOp::Eval;
      pc_->sc()->setBindingsAccessedDynamically();
      pc_->sc()->setHasDirectEval();

      // In non-strict mode code, direct calls to eval can
      // add variables to the call object.
      if (pc_->isFunctionBox() && !pc_->sc()->strict()) {
        pc_->functionBox()->setFunHasExtensibleScope();
      }

      // If we're in a method, mark the method as requiring
      // support for 'super', since direct eval code can use
      // it. (If we're not in a method, that's fine, so
      // ignore the return value.)
      checkAndMarkSuperScope();
    }
  }

  if (tt == TokenKind::LeftParen) {
    bool isSpread = false;
    PossibleError* asyncPossibleError =
        maybeAsyncArrow ? possibleError : nullptr;
    Node args = argumentList(yieldHandling, &isSpread, asyncPossibleError);
    if (!args) {
      return null();
    }
    if (isSpread) {
      if (op == JSOp::Eval) {
        op = JSOp::SpreadEval;
      } else if (op == JSOp::StrictEval) {
        op = JSOp::StrictSpreadEval;
      } else {
        op = JSOp::SpreadCall;
      }
    }

    if (optionalKind == OptionalKind::Optional) {
      return handler_.newOptionalCall(lhs, args, op);
    }
    return handler_.newCall(lhs, args, op);
  }

  ListNodeType args = handler_.newArguments(pos());
  if (!args) {
    return null();
  }

  if (!taggedTemplate(yieldHandling, args, tt)) {
    return null();
  }

  if (optionalKind == OptionalKind::Optional) {
    error(JSMSG_BAD_OPTIONAL_TEMPLATE);
    return null();
  }

  return handler_.newTaggedTemplate(lhs, args, op);
}

template <class ParseHandler, typename Unit>
bool GeneralParser<ParseHandler, Unit>::checkLabelOrIdentifierReference(
    TaggedParserAtomIndex ident, uint32_t offset, YieldHandling yieldHandling,
    TokenKind hint /* = TokenKind::Limit */) {
  TokenKind tt;
  if (hint == TokenKind::Limit) {
    tt = ReservedWordTokenKind(ident);
  } else {
    // All non-reserved word kinds are folded into TokenKind::Limit in
    // ReservedWordTokenKind and the following code.
    if (hint == TokenKind::Name || hint == TokenKind::PrivateName) {
      hint = TokenKind::Limit;
    }
    MOZ_ASSERT(hint == ReservedWordTokenKind(ident),
               "hint doesn't match actual token kind");
    tt = hint;
  }

  if (!pc_->sc()->allowArguments() &&
      ident == TaggedParserAtomIndex::WellKnown::arguments()) {
    error(JSMSG_BAD_ARGUMENTS);
    return false;
  }

  if (tt == TokenKind::Limit) {
    // Either TokenKind::Name or TokenKind::PrivateName
    return true;
  }
  if (TokenKindIsContextualKeyword(tt)) {
    if (tt == TokenKind::Yield) {
      if (yieldHandling == YieldIsKeyword) {
        errorAt(offset, JSMSG_RESERVED_ID, "yield");
        return false;
      }
      if (pc_->sc()->strict()) {
        if (!strictModeErrorAt(offset, JSMSG_RESERVED_ID, "yield")) {
          return false;
        }
      }
      return true;
    }
    if (tt == TokenKind::Await) {
      if (awaitIsKeyword() || awaitIsDisallowed()) {
        errorAt(offset, JSMSG_RESERVED_ID, "await");
        return false;
      }
      return true;
    }
    if (pc_->sc()->strict()) {
      if (tt == TokenKind::Let) {
        if (!strictModeErrorAt(offset, JSMSG_RESERVED_ID, "let")) {
          return false;
        }
        return true;
      }
      if (tt == TokenKind::Static) {
        if (!strictModeErrorAt(offset, JSMSG_RESERVED_ID, "static")) {
          return false;
        }
        return true;
      }
    }
    return true;
  }
  if (TokenKindIsStrictReservedWord(tt)) {
    if (pc_->sc()->strict()) {
      if (!strictModeErrorAt(offset, JSMSG_RESERVED_ID,
                             ReservedWordToCharZ(tt))) {
        return false;
      }
    }
    return true;
  }
  if (TokenKindIsKeyword(tt) || TokenKindIsReservedWordLiteral(tt)) {
    errorAt(offset, JSMSG_INVALID_ID, ReservedWordToCharZ(tt));
    return false;
  }
  if (TokenKindIsFutureReservedWord(tt)) {
    errorAt(offset, JSMSG_RESERVED_ID, ReservedWordToCharZ(tt));
    return false;
  }
  MOZ_ASSERT_UNREACHABLE("Unexpected reserved word kind.");
  return false;
}

template <class ParseHandler, typename Unit>
bool GeneralParser<ParseHandler, Unit>::checkBindingIdentifier(
    TaggedParserAtomIndex ident, uint32_t offset, YieldHandling yieldHandling,
    TokenKind hint /* = TokenKind::Limit */) {
  if (pc_->sc()->strict()) {
    if (ident == TaggedParserAtomIndex::WellKnown::arguments()) {
      if (!strictModeErrorAt(offset, JSMSG_BAD_STRICT_ASSIGN, "arguments")) {
        return false;
      }
      return true;
    }

    if (ident == TaggedParserAtomIndex::WellKnown::eval()) {
      if (!strictModeErrorAt(offset, JSMSG_BAD_STRICT_ASSIGN, "eval")) {
        return false;
      }
      return true;
    }
  }

  return checkLabelOrIdentifierReference(ident, offset, yieldHandling, hint);
}

template <class ParseHandler, typename Unit>
TaggedParserAtomIndex
GeneralParser<ParseHandler, Unit>::labelOrIdentifierReference(
    YieldHandling yieldHandling) {
  // ES 2017 draft 12.1.1.
  //   StringValue of IdentifierName normalizes any Unicode escape sequences
  //   in IdentifierName hence such escapes cannot be used to write an
  //   Identifier whose code point sequence is the same as a ReservedWord.
  //
  // Use const ParserName* instead of TokenKind to reflect the normalization.

  // Unless the name contains escapes, we can reuse the current TokenKind
  // to determine if the name is a restricted identifier.
  TokenKind hint = !anyChars.currentNameHasEscapes(this->parserAtoms())
                       ? anyChars.currentToken().type
                       : TokenKind::Limit;
  TaggedParserAtomIndex ident = anyChars.currentName();
  if (!checkLabelOrIdentifierReference(ident, pos().begin, yieldHandling,
                                       hint)) {
    return TaggedParserAtomIndex::null();
  }
  return ident;
}

template <class ParseHandler, typename Unit>
TaggedParserAtomIndex GeneralParser<ParseHandler, Unit>::bindingIdentifier(
    YieldHandling yieldHandling) {
  TokenKind hint = !anyChars.currentNameHasEscapes(this->parserAtoms())
                       ? anyChars.currentToken().type
                       : TokenKind::Limit;
  TaggedParserAtomIndex ident = anyChars.currentName();
  if (!checkBindingIdentifier(ident, pos().begin, yieldHandling, hint)) {
    return TaggedParserAtomIndex::null();
  }
  return ident;
}

template <class ParseHandler>
typename ParseHandler::NameNodeType
PerHandlerParser<ParseHandler>::identifierReference(
    TaggedParserAtomIndex name) {
  NameNodeType id = newName(name);
  if (!id) {
    return null();
  }

  if (!noteUsedName(name)) {
    return null();
  }

  return id;
}

template <class ParseHandler>
typename ParseHandler::NameNodeType
PerHandlerParser<ParseHandler>::privateNameReference(
    TaggedParserAtomIndex name) {
  NameNodeType id = newPrivateName(name);
  if (!id) {
    return null();
  }

  if (!noteUsedName(name, NameVisibility::Private, Some(pos()))) {
    return null();
  }

  return id;
}

template <class ParseHandler>
typename ParseHandler::NameNodeType
PerHandlerParser<ParseHandler>::stringLiteral() {
  return handler_.newStringLiteral(anyChars.currentToken().atom(), pos());
}

template <class ParseHandler>
typename ParseHandler::Node
PerHandlerParser<ParseHandler>::noSubstitutionTaggedTemplate() {
  if (anyChars.hasInvalidTemplateEscape()) {
    anyChars.clearInvalidTemplateEscape();
    return handler_.newRawUndefinedLiteral(pos());
  }

  return handler_.newTemplateStringLiteral(anyChars.currentToken().atom(),
                                           pos());
}

template <class ParseHandler, typename Unit>
typename ParseHandler::NameNodeType
GeneralParser<ParseHandler, Unit>::noSubstitutionUntaggedTemplate() {
  if (!tokenStream.checkForInvalidTemplateEscapeError()) {
    return null();
  }

  return handler_.newTemplateStringLiteral(anyChars.currentToken().atom(),
                                           pos());
}

template <typename Unit>
RegExpLiteral* Parser<FullParseHandler, Unit>::newRegExp() {
  MOZ_ASSERT(!options().selfHostingMode);

  // Create the regexp and check its syntax.
  const auto& chars = tokenStream.getCharBuffer();
  mozilla::Range<const char16_t> range(chars.begin(), chars.length());
  RegExpFlags flags = anyChars.currentToken().regExpFlags();

  uint32_t offset = anyChars.currentToken().pos.begin;
  uint32_t line, column;
  tokenStream.computeLineAndColumn(offset, &line, &column);

  if (!handler_.reuseRegexpSyntaxParse()) {
    // Verify that the Regexp will syntax parse when the time comes to
    // instantiate it. If we have already done a syntax parse, we can
    // skip this.
    LifoAllocScope parserAllocScope(&cx_->tempLifoAlloc());
    if (!irregexp::CheckPatternSyntax(cx_, anyChars, range, flags, Some(line),
                                      Some(column))) {
      return nullptr;
    }
  }

  auto atom =
      this->parserAtoms().internChar16(cx_, chars.begin(), chars.length());
  if (!atom) {
    return nullptr;
  }
  // RegExp patterm must be atomized.
  this->parserAtoms().markUsedByStencil(atom, ParserAtom::Atomize::Yes);

  RegExpIndex index(this->compilationState_.regExpData.length());
  if (uint32_t(index) >= TaggedScriptThingIndex::IndexLimit) {
    ReportAllocationOverflow(cx_);
    return nullptr;
  }
  if (!this->compilationState_.regExpData.emplaceBack(atom, flags)) {
    js::ReportOutOfMemory(cx_);
    return nullptr;
  }

  return handler_.newRegExp(index, pos());
}

template <typename Unit>
SyntaxParseHandler::RegExpLiteralType
Parser<SyntaxParseHandler, Unit>::newRegExp() {
  MOZ_ASSERT(!options().selfHostingMode);

  // Only check the regexp's syntax, but don't create a regexp object.
  const auto& chars = tokenStream.getCharBuffer();
  RegExpFlags flags = anyChars.currentToken().regExpFlags();

  uint32_t offset = anyChars.currentToken().pos.begin;
  uint32_t line, column;
  tokenStream.computeLineAndColumn(offset, &line, &column);

  mozilla::Range<const char16_t> source(chars.begin(), chars.length());
  {
    LifoAllocScope regExpAllocScope(&alloc_);
    if (!irregexp::CheckPatternSyntax(cx_, anyChars, source, flags, Some(line),
                                      Some(column))) {
      return null();
    }
  }

  return handler_.newRegExp(SyntaxParseHandler::NodeGeneric, pos());
}

template <class ParseHandler, typename Unit>
typename ParseHandler::RegExpLiteralType
GeneralParser<ParseHandler, Unit>::newRegExp() {
  return asFinalParser()->newRegExp();
}

template <typename Unit>
BigIntLiteral* Parser<FullParseHandler, Unit>::newBigInt() {
  // The token's charBuffer contains the DecimalIntegerLiteral or
  // NonDecimalIntegerLiteral production, and as such does not include the
  // BigIntLiteralSuffix (the trailing "n").  Note that NonDecimalIntegerLiteral
  // productions start with 0[bBoOxX], indicating binary/octal/hex.
  const auto& chars = tokenStream.getCharBuffer();
  if (chars.length() > UINT32_MAX) {
    ReportAllocationOverflow(cx_);
    return null();
  }

  BigIntIndex index(this->compilationState_.bigIntData.length());
  if (uint32_t(index) >= TaggedScriptThingIndex::IndexLimit) {
    ReportAllocationOverflow(cx_);
    return null();
  }
  if (!this->compilationState_.bigIntData.emplaceBack()) {
    js::ReportOutOfMemory(cx_);
    return null();
  }

  if (!this->compilationState_.bigIntData[index].init(
          this->cx_, this->stencilAlloc(), chars)) {
    return null();
  }

  bool isZero = this->compilationState_.bigIntData[index].isZero();

  // Should the operations below fail, the buffer held by data will
  // be cleaned up by the CompilationState destructor.
  return handler_.newBigInt(index, isZero, pos());
}

template <typename Unit>
SyntaxParseHandler::BigIntLiteralType
Parser<SyntaxParseHandler, Unit>::newBigInt() {
  // The tokenizer has already checked the syntax of the bigint.

  return handler_.newBigInt();
}

template <class ParseHandler, typename Unit>
typename ParseHandler::BigIntLiteralType
GeneralParser<ParseHandler, Unit>::newBigInt() {
  return asFinalParser()->newBigInt();
}

// |exprPossibleError| is the PossibleError state within |expr|,
// |possibleError| is the surrounding PossibleError state.
template <class ParseHandler, typename Unit>
bool GeneralParser<ParseHandler, Unit>::checkDestructuringAssignmentTarget(
    Node expr, TokenPos exprPos, PossibleError* exprPossibleError,
    PossibleError* possibleError, TargetBehavior behavior) {
  // Report any pending expression error if we're definitely not in a
  // destructuring context or the possible destructuring target is a
  // property accessor.
  if (!possibleError || handler_.isPropertyOrPrivateMemberAccess(expr)) {
    return exprPossibleError->checkForExpressionError();
  }

  // |expr| may end up as a destructuring assignment target, so we need to
  // validate it's either a name or can be parsed as a nested destructuring
  // pattern. Property accessors are also valid assignment targets, but
  // those are already handled above.

  exprPossibleError->transferErrorsTo(possibleError);

  // Return early if a pending destructuring error is already present.
  if (possibleError->hasPendingDestructuringError()) {
    return true;
  }

  if (handler_.isName(expr)) {
    checkDestructuringAssignmentName(handler_.asName(expr), exprPos,
                                     possibleError);
    return true;
  }

  if (handler_.isUnparenthesizedDestructuringPattern(expr)) {
    if (behavior == TargetBehavior::ForbidAssignmentPattern) {
      possibleError->setPendingDestructuringErrorAt(exprPos,
                                                    JSMSG_BAD_DESTRUCT_TARGET);
    }
    return true;
  }

  // Parentheses are forbidden around destructuring *patterns* (but allowed
  // around names). Use our nicer error message for parenthesized, nested
  // patterns if nested destructuring patterns are allowed.
  if (handler_.isParenthesizedDestructuringPattern(expr) &&
      behavior != TargetBehavior::ForbidAssignmentPattern) {
    possibleError->setPendingDestructuringErrorAt(exprPos,
                                                  JSMSG_BAD_DESTRUCT_PARENS);
  } else {
    possibleError->setPendingDestructuringErrorAt(exprPos,
                                                  JSMSG_BAD_DESTRUCT_TARGET);
  }

  return true;
}

template <class ParseHandler, typename Unit>
void GeneralParser<ParseHandler, Unit>::checkDestructuringAssignmentName(
    NameNodeType name, TokenPos namePos, PossibleError* possibleError) {
#ifdef DEBUG
  // GCC 8.0.1 crashes if this is a one-liner.
  bool isName = handler_.isName(name);
  MOZ_ASSERT(isName);
#endif

  // Return early if a pending destructuring error is already present.
  if (possibleError->hasPendingDestructuringError()) {
    return;
  }

  if (pc_->sc()->strict()) {
    if (handler_.isArgumentsName(name)) {
      if (pc_->sc()->strict()) {
        possibleError->setPendingDestructuringErrorAt(
            namePos, JSMSG_BAD_STRICT_ASSIGN_ARGUMENTS);
      } else {
        possibleError->setPendingDestructuringWarningAt(
            namePos, JSMSG_BAD_STRICT_ASSIGN_ARGUMENTS);
      }
      return;
    }

    if (handler_.isEvalName(name)) {
      if (pc_->sc()->strict()) {
        possibleError->setPendingDestructuringErrorAt(
            namePos, JSMSG_BAD_STRICT_ASSIGN_EVAL);
      } else {
        possibleError->setPendingDestructuringWarningAt(
            namePos, JSMSG_BAD_STRICT_ASSIGN_EVAL);
      }
      return;
    }
  }
}

template <class ParseHandler, typename Unit>
bool GeneralParser<ParseHandler, Unit>::checkDestructuringAssignmentElement(
    Node expr, TokenPos exprPos, PossibleError* exprPossibleError,
    PossibleError* possibleError) {
  // ES2018 draft rev 0719f44aab93215ed9a626b2f45bd34f36916834
  // 12.15.5 Destructuring Assignment
  //
  // AssignmentElement[Yield, Await]:
  //   DestructuringAssignmentTarget[?Yield, ?Await]
  //   DestructuringAssignmentTarget[?Yield, ?Await] Initializer[+In,
  //                                                             ?Yield,
  //                                                             ?Await]

  // If |expr| is an assignment element with an initializer expression, its
  // destructuring assignment target was already validated in assignExpr().
  // Otherwise we need to check that |expr| is a valid destructuring target.
  if (handler_.isUnparenthesizedAssignment(expr)) {
    // Report any pending expression error if we're definitely not in a
    // destructuring context.
    if (!possibleError) {
      return exprPossibleError->checkForExpressionError();
    }

    exprPossibleError->transferErrorsTo(possibleError);
    return true;
  }
  return checkDestructuringAssignmentTarget(expr, exprPos, exprPossibleError,
                                            possibleError);
}

template <class ParseHandler, typename Unit>
typename ParseHandler::ListNodeType
GeneralParser<ParseHandler, Unit>::arrayInitializer(
    YieldHandling yieldHandling, PossibleError* possibleError) {
  MOZ_ASSERT(anyChars.isCurrentTokenType(TokenKind::LeftBracket));

  uint32_t begin = pos().begin;
  ListNodeType literal = handler_.newArrayLiteral(begin);
  if (!literal) {
    return null();
  }

  TokenKind tt;
  if (!tokenStream.getToken(&tt, TokenStream::SlashIsRegExp)) {
    return null();
  }

  if (tt == TokenKind::RightBracket) {
    /*
     * Mark empty arrays as non-constant, since we cannot easily
     * determine their type.
     */
    handler_.setListHasNonConstInitializer(literal);
  } else {
    anyChars.ungetToken();

    for (uint32_t index = 0;; index++) {
      if (index >= NativeObject::MAX_DENSE_ELEMENTS_COUNT) {
        error(JSMSG_ARRAY_INIT_TOO_BIG);
        return null();
      }

      TokenKind tt;
      if (!tokenStream.peekToken(&tt, TokenStream::SlashIsRegExp)) {
        return null();
      }
      if (tt == TokenKind::RightBracket) {
        break;
      }

      if (tt == TokenKind::Comma) {
        tokenStream.consumeKnownToken(TokenKind::Comma,
                                      TokenStream::SlashIsRegExp);
        if (!handler_.addElision(literal, pos())) {
          return null();
        }
        continue;
      }

      if (tt == TokenKind::TripleDot) {
        tokenStream.consumeKnownToken(TokenKind::TripleDot,
                                      TokenStream::SlashIsRegExp);
        uint32_t begin = pos().begin;

        TokenPos innerPos;
        if (!tokenStream.peekTokenPos(&innerPos, TokenStream::SlashIsRegExp)) {
          return null();
        }

        PossibleError possibleErrorInner(*this);
        Node inner = assignExpr(InAllowed, yieldHandling, TripledotProhibited,
                                &possibleErrorInner);
        if (!inner) {
          return null();
        }
        if (!checkDestructuringAssignmentTarget(
                inner, innerPos, &possibleErrorInner, possibleError)) {
          return null();
        }

        if (!handler_.addSpreadElement(literal, begin, inner)) {
          return null();
        }
      } else {
        TokenPos elementPos;
        if (!tokenStream.peekTokenPos(&elementPos,
                                      TokenStream::SlashIsRegExp)) {
          return null();
        }

        PossibleError possibleErrorInner(*this);
        Node element = assignExpr(InAllowed, yieldHandling, TripledotProhibited,
                                  &possibleErrorInner);
        if (!element) {
          return null();
        }
        if (!checkDestructuringAssignmentElement(
                element, elementPos, &possibleErrorInner, possibleError)) {
          return null();
        }
        handler_.addArrayElement(literal, element);
      }

      bool matched;
      if (!tokenStream.matchToken(&matched, TokenKind::Comma,
                                  TokenStream::SlashIsRegExp)) {
        return null();
      }
      if (!matched) {
        break;
      }

      if (tt == TokenKind::TripleDot && possibleError) {
        possibleError->setPendingDestructuringErrorAt(pos(),
                                                      JSMSG_REST_WITH_COMMA);
      }
    }

    if (!mustMatchToken(
            TokenKind::RightBracket, [this, begin](TokenKind actual) {
              this->reportMissingClosing(JSMSG_BRACKET_AFTER_LIST,
                                         JSMSG_BRACKET_OPENED, begin);
            })) {
      return null();
    }
  }

  handler_.setEndPosition(literal, pos().end);
  return literal;
}

template <class ParseHandler, typename Unit>
typename ParseHandler::Node GeneralParser<ParseHandler, Unit>::propertyName(
    YieldHandling yieldHandling, PropertyNameContext propertyNameContext,
    const Maybe<DeclarationKind>& maybeDecl, ListNodeType propList,
    TaggedParserAtomIndex* propAtomOut) {
  // PropertyName[Yield, Await]:
  //   LiteralPropertyName
  //   ComputedPropertyName[?Yield, ?Await]
  //
  // LiteralPropertyName:
  //   IdentifierName
  //   StringLiteral
  //   NumericLiteral
  TokenKind ltok = anyChars.currentToken().type;

  *propAtomOut = TaggedParserAtomIndex::null();
  switch (ltok) {
    case TokenKind::Number: {
      auto numAtom = NumberToParserAtom(cx_, this->parserAtoms(),
                                        anyChars.currentToken().number());
      if (!numAtom) {
        return null();
      }
      *propAtomOut = numAtom;
      return newNumber(anyChars.currentToken());
    }

    case TokenKind::BigInt: {
      Node biNode = newBigInt();
      if (!biNode) {
        return null();
      }
      return handler_.newSyntheticComputedName(biNode, pos().begin, pos().end);
    }
    case TokenKind::String: {
<<<<<<< HEAD
      // TaintFox: it's ok to atomize here
      propAtom.set(anyChars.currentToken().atom());
=======
      auto str = anyChars.currentToken().atom();
      *propAtomOut = str;
>>>>>>> 713683b4
      uint32_t index;
      if (this->parserAtoms().isIndex(str, &index)) {
        return handler_.newNumber(index, NoDecimal, pos());
      }
      return stringLiteral();
    }

    case TokenKind::LeftBracket:
      return computedPropertyName(yieldHandling, maybeDecl, propertyNameContext,
                                  propList);

    case TokenKind::PrivateName: {
      if (propertyNameContext != PropertyNameContext::PropertyNameInClass) {
        error(JSMSG_ILLEGAL_PRIVATE_FIELD);
        return null();
      }

      TaggedParserAtomIndex propName = anyChars.currentName();
      *propAtomOut = propName;
      return privateNameReference(propName);
    }

    default: {
      if (!TokenKindIsPossibleIdentifierName(ltok)) {
        error(JSMSG_UNEXPECTED_TOKEN, "property name", TokenKindToDesc(ltok));
        return null();
      }

      TaggedParserAtomIndex name = anyChars.currentName();
      *propAtomOut = name;
      return handler_.newObjectLiteralPropertyName(name, pos());
    }
  }
}

// True if `kind` can be the first token of a PropertyName.
static bool TokenKindCanStartPropertyName(TokenKind tt) {
  return TokenKindIsPossibleIdentifierName(tt) || tt == TokenKind::String ||
         tt == TokenKind::Number || tt == TokenKind::LeftBracket ||
         tt == TokenKind::Mul || tt == TokenKind::BigInt ||
         tt == TokenKind::PrivateName;
}

template <class ParseHandler, typename Unit>
typename ParseHandler::Node
GeneralParser<ParseHandler, Unit>::propertyOrMethodName(
    YieldHandling yieldHandling, PropertyNameContext propertyNameContext,
    const Maybe<DeclarationKind>& maybeDecl, ListNodeType propList,
    PropertyType* propType, TaggedParserAtomIndex* propAtomOut) {
  // We're parsing an object literal, class, or destructuring pattern;
  // propertyNameContext tells which one. This method parses any of the
  // following, storing the corresponding PropertyType in `*propType` to tell
  // the caller what we parsed:
  //
  //     async [no LineTerminator here] PropertyName
  //                            ==> PropertyType::AsyncMethod
  //     async [no LineTerminator here] * PropertyName
  //                            ==> PropertyType::AsyncGeneratorMethod
  //     * PropertyName         ==> PropertyType::GeneratorMethod
  //     get PropertyName       ==> PropertyType::Getter
  //     set PropertyName       ==> PropertyType::Setter
  //     PropertyName :         ==> PropertyType::Normal
  //     PropertyName           ==> see below
  //
  // In the last case, where there's not a `:` token to consume, we peek at
  // (but don't consume) the next token to decide how to set `*propType`.
  //
  //     `,` or `}`             ==> PropertyType::Shorthand
  //     `(`                    ==> PropertyType::Method
  //     `=`, not in a class    ==> PropertyType::CoverInitializedName
  //     '=', in a class        ==> PropertyType::Field
  //     any token, in a class  ==> PropertyType::Field (ASI)
  //
  // The caller must check `*propType` and throw if whatever we parsed isn't
  // allowed here (for example, a getter in a destructuring pattern).
  //
  // This method does *not* match `static` (allowed in classes) or `...`
  // (allowed in object literals and patterns). The caller must take care of
  // those before calling this method.

  TokenKind ltok;
  if (!tokenStream.getToken(&ltok, TokenStream::SlashIsInvalid)) {
    return null();
  }

  MOZ_ASSERT(ltok != TokenKind::RightCurly,
             "caller should have handled TokenKind::RightCurly");

  // Accept `async` and/or `*`, indicating an async or generator method;
  // or `get` or `set`, indicating an accessor.
  bool isGenerator = false;
  bool isAsync = false;
  bool isGetter = false;
  bool isSetter = false;

  if (ltok == TokenKind::Async) {
    // `async` is also a PropertyName by itself (it's a conditional keyword),
    // so peek at the next token to see if we're really looking at a method.
    TokenKind tt = TokenKind::Eof;
    if (!tokenStream.peekTokenSameLine(&tt)) {
      return null();
    }
    if (TokenKindCanStartPropertyName(tt)) {
      isAsync = true;
      tokenStream.consumeKnownToken(tt);
      ltok = tt;
    }
  }

  if (ltok == TokenKind::Mul) {
    isGenerator = true;
    if (!tokenStream.getToken(&ltok)) {
      return null();
    }
  }

  if (!isAsync && !isGenerator &&
      (ltok == TokenKind::Get || ltok == TokenKind::Set)) {
    // We have parsed |get| or |set|. Look for an accessor property
    // name next.
    TokenKind tt;
    if (!tokenStream.peekToken(&tt)) {
      return null();
    }
    if (TokenKindCanStartPropertyName(tt)) {
      tokenStream.consumeKnownToken(tt);
      isGetter = (ltok == TokenKind::Get);
      isSetter = (ltok == TokenKind::Set);
    }
  }

  Node propName = propertyName(yieldHandling, propertyNameContext, maybeDecl,
                               propList, propAtomOut);
  if (!propName) {
    return null();
  }

  // Grab the next token following the property/method name.
  // (If this isn't a colon, we're going to either put it back or throw.)
  TokenKind tt;
  if (!tokenStream.getToken(&tt)) {
    return null();
  }

  if (tt == TokenKind::Colon) {
    if (isGenerator || isAsync || isGetter || isSetter) {
      error(JSMSG_BAD_PROP_ID);
      return null();
    }
    *propType = PropertyType::Normal;
    return propName;
  }

  if (propertyNameContext != PropertyNameInClass &&
      TokenKindIsPossibleIdentifierName(ltok) &&
      (tt == TokenKind::Comma || tt == TokenKind::RightCurly ||
       tt == TokenKind::Assign)) {
    if (isGenerator || isAsync || isGetter || isSetter) {
      error(JSMSG_BAD_PROP_ID);
      return null();
    }

    anyChars.ungetToken();
    *propType = tt == TokenKind::Assign ? PropertyType::CoverInitializedName
                                        : PropertyType::Shorthand;
    return propName;
  }

  if (tt == TokenKind::LeftParen) {
    anyChars.ungetToken();

    if (isGenerator && isAsync) {
      *propType = PropertyType::AsyncGeneratorMethod;
    } else if (isGenerator) {
      *propType = PropertyType::GeneratorMethod;
    } else if (isAsync) {
      *propType = PropertyType::AsyncMethod;
    } else if (isGetter) {
      *propType = PropertyType::Getter;
    } else if (isSetter) {
      *propType = PropertyType::Setter;
    } else {
      *propType = PropertyType::Method;
    }
    return propName;
  }

  if (propertyNameContext == PropertyNameInClass) {
    if (isGenerator || isAsync || isGetter || isSetter) {
      error(JSMSG_BAD_PROP_ID);
      return null();
    }
    anyChars.ungetToken();
    *propType = PropertyType::Field;
    return propName;
  }

  error(JSMSG_COLON_AFTER_ID);
  return null();
}

template <class ParseHandler, typename Unit>
typename ParseHandler::UnaryNodeType
GeneralParser<ParseHandler, Unit>::computedPropertyName(
    YieldHandling yieldHandling, const Maybe<DeclarationKind>& maybeDecl,
    PropertyNameContext propertyNameContext, ListNodeType literal) {
  MOZ_ASSERT(anyChars.isCurrentTokenType(TokenKind::LeftBracket));

  uint32_t begin = pos().begin;

  if (maybeDecl) {
    if (*maybeDecl == DeclarationKind::FormalParameter) {
      pc_->functionBox()->hasParameterExprs = true;
    }
  } else if (propertyNameContext ==
             PropertyNameContext::PropertyNameInLiteral) {
    handler_.setListHasNonConstInitializer(literal);
  }

  Node assignNode = assignExpr(InAllowed, yieldHandling, TripledotProhibited);
  if (!assignNode) {
    return null();
  }

  if (!mustMatchToken(TokenKind::RightBracket, JSMSG_COMP_PROP_UNTERM_EXPR)) {
    return null();
  }
  return handler_.newComputedName(assignNode, begin, pos().end);
}

template <class ParseHandler, typename Unit>
typename ParseHandler::ListNodeType
GeneralParser<ParseHandler, Unit>::objectLiteral(YieldHandling yieldHandling,
                                                 PossibleError* possibleError) {
  MOZ_ASSERT(anyChars.isCurrentTokenType(TokenKind::LeftCurly));

  uint32_t openedPos = pos().begin;

  ListNodeType literal = handler_.newObjectLiteral(pos().begin);
  if (!literal) {
    return null();
  }

  bool seenPrototypeMutation = false;
  bool seenCoverInitializedName = false;
  Maybe<DeclarationKind> declKind = Nothing();
  TaggedParserAtomIndex propAtom;
  for (;;) {
    TokenKind tt;
    if (!tokenStream.peekToken(&tt)) {
      return null();
    }
    if (tt == TokenKind::RightCurly) {
      break;
    }

    if (tt == TokenKind::TripleDot) {
      tokenStream.consumeKnownToken(TokenKind::TripleDot);
      uint32_t begin = pos().begin;

      TokenPos innerPos;
      if (!tokenStream.peekTokenPos(&innerPos, TokenStream::SlashIsRegExp)) {
        return null();
      }

      PossibleError possibleErrorInner(*this);
      Node inner = assignExpr(InAllowed, yieldHandling, TripledotProhibited,
                              &possibleErrorInner);
      if (!inner) {
        return null();
      }
      if (!checkDestructuringAssignmentTarget(
              inner, innerPos, &possibleErrorInner, possibleError,
              TargetBehavior::ForbidAssignmentPattern)) {
        return null();
      }
      if (!handler_.addSpreadProperty(literal, begin, inner)) {
        return null();
      }
    } else {
      TokenPos namePos = anyChars.nextToken().pos;

      PropertyType propType;
      Node propName =
          propertyOrMethodName(yieldHandling, PropertyNameInLiteral, declKind,
                               literal, &propType, &propAtom);
      if (!propName) {
        return null();
      }

      if (propType == PropertyType::Normal) {
        TokenPos exprPos;
        if (!tokenStream.peekTokenPos(&exprPos, TokenStream::SlashIsRegExp)) {
          return null();
        }

        PossibleError possibleErrorInner(*this);
        Node propExpr = assignExpr(InAllowed, yieldHandling,
                                   TripledotProhibited, &possibleErrorInner);
        if (!propExpr) {
          return null();
        }

        if (!checkDestructuringAssignmentElement(
                propExpr, exprPos, &possibleErrorInner, possibleError)) {
          return null();
        }

        if (propAtom == TaggedParserAtomIndex::WellKnown::proto()) {
          if (seenPrototypeMutation) {
            // Directly report the error when we're definitely not
            // in a destructuring context.
            if (!possibleError) {
              errorAt(namePos.begin, JSMSG_DUPLICATE_PROTO_PROPERTY);
              return null();
            }

            // Otherwise delay error reporting until we've
            // determined whether or not we're destructuring.
            possibleError->setPendingExpressionErrorAt(
                namePos, JSMSG_DUPLICATE_PROTO_PROPERTY);
          }
          seenPrototypeMutation = true;

          // This occurs *only* if we observe PropertyType::Normal!
          // Only |__proto__: v| mutates [[Prototype]]. Getters,
          // setters, method/generator definitions, computed
          // property name versions of all of these, and shorthands
          // do not.
          if (!handler_.addPrototypeMutation(literal, namePos.begin,
                                             propExpr)) {
            return null();
          }
        } else {
          BinaryNodeType propDef =
              handler_.newPropertyDefinition(propName, propExpr);
          if (!propDef) {
            return null();
          }

          handler_.addPropertyDefinition(literal, propDef);
        }
      } else if (propType == PropertyType::Shorthand) {
        /*
         * Support, e.g., |({x, y} = o)| as destructuring shorthand
         * for |({x: x, y: y} = o)|, and |var o = {x, y}| as
         * initializer shorthand for |var o = {x: x, y: y}|.
         */
        TaggedParserAtomIndex name = identifierReference(yieldHandling);
        if (!name) {
          return null();
        }

        NameNodeType nameExpr = identifierReference(name);
        if (!nameExpr) {
          return null();
        }

        if (possibleError) {
          checkDestructuringAssignmentName(nameExpr, namePos, possibleError);
        }

        if (!handler_.addShorthand(literal, handler_.asName(propName),
                                   nameExpr)) {
          return null();
        }
      } else if (propType == PropertyType::CoverInitializedName) {
        /*
         * Support, e.g., |({x=1, y=2} = o)| as destructuring
         * shorthand with default values, as per ES6 12.14.5
         */
        TaggedParserAtomIndex name = identifierReference(yieldHandling);
        if (!name) {
          return null();
        }

        Node lhs = identifierReference(name);
        if (!lhs) {
          return null();
        }

        tokenStream.consumeKnownToken(TokenKind::Assign);

        if (!seenCoverInitializedName) {
          // "shorthand default" or "CoverInitializedName" syntax is
          // only valid in the case of destructuring.
          seenCoverInitializedName = true;

          if (!possibleError) {
            // Destructuring defaults are definitely not allowed
            // in this object literal, because of something the
            // caller knows about the preceding code. For example,
            // maybe the preceding token is an operator:
            // |x + {y=z}|.
            error(JSMSG_COLON_AFTER_ID);
            return null();
          }

          // Here we set a pending error so that later in the parse,
          // once we've determined whether or not we're
          // destructuring, the error can be reported or ignored
          // appropriately.
          possibleError->setPendingExpressionErrorAt(pos(),
                                                     JSMSG_COLON_AFTER_ID);
        }

        if (const char* chars = nameIsArgumentsOrEval(lhs)) {
          // |chars| is "arguments" or "eval" here.
          if (!strictModeErrorAt(namePos.begin, JSMSG_BAD_STRICT_ASSIGN,
                                 chars)) {
            return null();
          }
        }

        Node rhs = assignExpr(InAllowed, yieldHandling, TripledotProhibited);
        if (!rhs) {
          return null();
        }

        BinaryNodeType propExpr =
            handler_.newAssignment(ParseNodeKind::AssignExpr, lhs, rhs);
        if (!propExpr) {
          return null();
        }

        if (!handler_.addPropertyDefinition(literal, propName, propExpr)) {
          return null();
        }
      } else {
        TaggedParserAtomIndex funName;
        bool hasStaticName =
            !anyChars.isCurrentTokenType(TokenKind::RightBracket) && propAtom;
        if (hasStaticName) {
          funName = propAtom;

          if (propType == PropertyType::Getter ||
              propType == PropertyType::Setter) {
            funName = prefixAccessorName(propType, propAtom);
            if (!funName) {
              return null();
            }
          }
        }

        FunctionNodeType funNode =
            methodDefinition(namePos.begin, propType, funName);
        if (!funNode) {
          return null();
        }

        AccessorType atype = ToAccessorType(propType);
        if (!handler_.addObjectMethodDefinition(literal, propName, funNode,
                                                atype)) {
          return null();
        }

        if (possibleError) {
          possibleError->setPendingDestructuringErrorAt(
              namePos, JSMSG_BAD_DESTRUCT_TARGET);
        }
      }
    }

    bool matched;
    if (!tokenStream.matchToken(&matched, TokenKind::Comma,
                                TokenStream::SlashIsInvalid)) {
      return null();
    }
    if (!matched) {
      break;
    }
    if (tt == TokenKind::TripleDot && possibleError) {
      possibleError->setPendingDestructuringErrorAt(pos(),
                                                    JSMSG_REST_WITH_COMMA);
    }
  }

  if (!mustMatchToken(
          TokenKind::RightCurly, [this, openedPos](TokenKind actual) {
            this->reportMissingClosing(JSMSG_CURLY_AFTER_LIST,
                                       JSMSG_CURLY_OPENED, openedPos);
          })) {
    return null();
  }

  handler_.setEndPosition(literal, pos().end);
  return literal;
}

template <class ParseHandler, typename Unit>
typename ParseHandler::FunctionNodeType
GeneralParser<ParseHandler, Unit>::methodDefinition(
    uint32_t toStringStart, PropertyType propType,
    TaggedParserAtomIndex funName) {
  FunctionSyntaxKind syntaxKind;
  switch (propType) {
    case PropertyType::Getter:
      syntaxKind = FunctionSyntaxKind::Getter;
      break;

    case PropertyType::Setter:
      syntaxKind = FunctionSyntaxKind::Setter;
      break;

    case PropertyType::Method:
    case PropertyType::GeneratorMethod:
    case PropertyType::AsyncMethod:
    case PropertyType::AsyncGeneratorMethod:
      syntaxKind = FunctionSyntaxKind::Method;
      break;

    case PropertyType::Constructor:
      syntaxKind = FunctionSyntaxKind::ClassConstructor;
      break;

    case PropertyType::DerivedConstructor:
      syntaxKind = FunctionSyntaxKind::DerivedClassConstructor;
      break;

    default:
      MOZ_CRASH("unexpected property type");
  }

  GeneratorKind generatorKind = (propType == PropertyType::GeneratorMethod ||
                                 propType == PropertyType::AsyncGeneratorMethod)
                                    ? GeneratorKind::Generator
                                    : GeneratorKind::NotGenerator;

  FunctionAsyncKind asyncKind = (propType == PropertyType::AsyncMethod ||
                                 propType == PropertyType::AsyncGeneratorMethod)
                                    ? FunctionAsyncKind::AsyncFunction
                                    : FunctionAsyncKind::SyncFunction;

  YieldHandling yieldHandling = GetYieldHandling(generatorKind);

  FunctionNodeType funNode = handler_.newFunction(syntaxKind, pos());
  if (!funNode) {
    return null();
  }

  return functionDefinition(funNode, toStringStart, InAllowed, yieldHandling,
                            funName, syntaxKind, generatorKind, asyncKind);
}

template <class ParseHandler, typename Unit>
bool GeneralParser<ParseHandler, Unit>::tryNewTarget(
    BinaryNodeType* newTarget) {
  MOZ_ASSERT(anyChars.isCurrentTokenType(TokenKind::New));

  *newTarget = null();

  NullaryNodeType newHolder = handler_.newPosHolder(pos());
  if (!newHolder) {
    return false;
  }

  uint32_t begin = pos().begin;

  // |new| expects to look for an operand, so we will honor that.
  TokenKind next;
  if (!tokenStream.getToken(&next, TokenStream::SlashIsRegExp)) {
    return false;
  }

  // Don't unget the token, since lookahead cannot handle someone calling
  // getToken() with a different modifier. Callers should inspect
  // currentToken().
  if (next != TokenKind::Dot) {
    return true;
  }

  if (!tokenStream.getToken(&next)) {
    return false;
  }
  if (next != TokenKind::Target) {
    error(JSMSG_UNEXPECTED_TOKEN, "target", TokenKindToDesc(next));
    return false;
  }

  if (!pc_->sc()->allowNewTarget()) {
    errorAt(begin, JSMSG_BAD_NEWTARGET);
    return false;
  }

  NullaryNodeType targetHolder = handler_.newPosHolder(pos());
  if (!targetHolder) {
    return false;
  }

  *newTarget = handler_.newNewTarget(newHolder, targetHolder);
  return !!*newTarget;
}

template <class ParseHandler, typename Unit>
typename ParseHandler::BinaryNodeType
GeneralParser<ParseHandler, Unit>::importExpr(YieldHandling yieldHandling,
                                              bool allowCallSyntax) {
  MOZ_ASSERT(anyChars.isCurrentTokenType(TokenKind::Import));

  NullaryNodeType importHolder = handler_.newPosHolder(pos());
  if (!importHolder) {
    return null();
  }

  TokenKind next;
  if (!tokenStream.getToken(&next)) {
    return null();
  }

  if (next == TokenKind::Dot) {
    if (!tokenStream.getToken(&next)) {
      return null();
    }
    if (next != TokenKind::Meta) {
      error(JSMSG_UNEXPECTED_TOKEN, "meta", TokenKindToDesc(next));
      return null();
    }

    if (parseGoal() != ParseGoal::Module) {
      errorAt(pos().begin, JSMSG_IMPORT_META_OUTSIDE_MODULE);
      return null();
    }

    NullaryNodeType metaHolder = handler_.newPosHolder(pos());
    if (!metaHolder) {
      return null();
    }

    return handler_.newImportMeta(importHolder, metaHolder);
  } else if (next == TokenKind::LeftParen && allowCallSyntax) {
    Node arg = assignExpr(InAllowed, yieldHandling, TripledotProhibited);
    if (!arg) {
      return null();
    }

    if (!tokenStream.peekToken(&next, TokenStream::SlashIsRegExp)) {
      return null();
    }

    Node optionalArg;
    if (options().importAssertions) {
      if (next == TokenKind::Comma) {
        tokenStream.consumeKnownToken(TokenKind::Comma,
                                      TokenStream::SlashIsRegExp);

        if (!tokenStream.peekToken(&next, TokenStream::SlashIsRegExp)) {
          return null();
        }

        if (next != TokenKind::RightParen) {
          optionalArg =
              assignExpr(InAllowed, yieldHandling, TripledotProhibited);
          if (!optionalArg) {
            return null();
          }

          if (!tokenStream.peekToken(&next, TokenStream::SlashIsRegExp)) {
            return null();
          }

          if (next == TokenKind::Comma) {
            tokenStream.consumeKnownToken(TokenKind::Comma,
                                          TokenStream::SlashIsRegExp);
          }
        } else {
          optionalArg = handler_.newPosHolder(TokenPos(pos().end, pos().end));
          if (!optionalArg) {
            return null();
          }
        }
      } else {
        optionalArg = handler_.newPosHolder(TokenPos(pos().end, pos().end));
        if (!optionalArg) {
          return null();
        }
      }
    } else {
      optionalArg = handler_.newPosHolder(TokenPos(pos().end, pos().end));
      if (!optionalArg) {
        return null();
      }
    }

    if (!mustMatchToken(TokenKind::RightParen, JSMSG_PAREN_AFTER_ARGS)) {
      return null();
    }

    Node spec = handler_.newCallImportSpec(arg, optionalArg);
    if (!spec) {
      return null();
    }

    return handler_.newCallImport(importHolder, spec);
  } else {
    error(JSMSG_UNEXPECTED_TOKEN_NO_EXPECT, TokenKindToDesc(next));
    return null();
  }
}

template <class ParseHandler, typename Unit>
typename ParseHandler::Node GeneralParser<ParseHandler, Unit>::primaryExpr(
    YieldHandling yieldHandling, TripledotHandling tripledotHandling,
    TokenKind tt, PossibleError* possibleError, InvokedPrediction invoked) {
  MOZ_ASSERT(anyChars.isCurrentTokenType(tt));
  AutoCheckRecursionLimit recursion(cx_);
  if (!recursion.check(cx_)) {
    return null();
  }

  switch (tt) {
    case TokenKind::Function:
      return functionExpr(pos().begin, invoked,
                          FunctionAsyncKind::SyncFunction);

    case TokenKind::Class:
      return classDefinition(yieldHandling, ClassExpression, NameRequired);

    case TokenKind::LeftBracket:
      return arrayInitializer(yieldHandling, possibleError);

    case TokenKind::LeftCurly:
      return objectLiteral(yieldHandling, possibleError);

    case TokenKind::LeftParen: {
      TokenKind next;
      if (!tokenStream.peekToken(&next, TokenStream::SlashIsRegExp)) {
        return null();
      }

      if (next == TokenKind::RightParen) {
        // Not valid expression syntax, but this is valid in an arrow function
        // with no params: `() => body`.
        tokenStream.consumeKnownToken(TokenKind::RightParen,
                                      TokenStream::SlashIsRegExp);

        if (!tokenStream.peekToken(&next)) {
          return null();
        }
        if (next != TokenKind::Arrow) {
          error(JSMSG_UNEXPECTED_TOKEN, "expression",
                TokenKindToDesc(TokenKind::RightParen));
          return null();
        }

        // Now just return something that will allow parsing to continue.
        // It doesn't matter what; when we reach the =>, we will rewind and
        // reparse the whole arrow function. See Parser::assignExpr.
        return handler_.newNullLiteral(pos());
      }

      // Pass |possibleError| to support destructuring in arrow parameters.
      Node expr = exprInParens(InAllowed, yieldHandling, TripledotAllowed,
                               possibleError);
      if (!expr) {
        return null();
      }
      if (!mustMatchToken(TokenKind::RightParen, JSMSG_PAREN_IN_PAREN)) {
        return null();
      }
      return handler_.parenthesize(expr);
    }

    case TokenKind::TemplateHead:
      return templateLiteral(yieldHandling);

    case TokenKind::NoSubsTemplate:
      return noSubstitutionUntaggedTemplate();

    case TokenKind::String:
      return stringLiteral();

    default: {
      if (!TokenKindIsPossibleIdentifier(tt)) {
        error(JSMSG_UNEXPECTED_TOKEN, "expression", TokenKindToDesc(tt));
        return null();
      }

      if (tt == TokenKind::Async) {
        TokenKind nextSameLine = TokenKind::Eof;
        if (!tokenStream.peekTokenSameLine(&nextSameLine)) {
          return null();
        }

        if (nextSameLine == TokenKind::Function) {
          uint32_t toStringStart = pos().begin;
          tokenStream.consumeKnownToken(TokenKind::Function);
          return functionExpr(toStringStart, PredictUninvoked,
                              FunctionAsyncKind::AsyncFunction);
        }
      }

      TaggedParserAtomIndex name = identifierReference(yieldHandling);
      if (!name) {
        return null();
      }

      return identifierReference(name);
    }

    case TokenKind::RegExp:
      return newRegExp();

    case TokenKind::Number:
      return newNumber(anyChars.currentToken());

    case TokenKind::BigInt:
      return newBigInt();

    case TokenKind::True:
      return handler_.newBooleanLiteral(true, pos());
    case TokenKind::False:
      return handler_.newBooleanLiteral(false, pos());
    case TokenKind::This: {
      NameNodeType thisName = null();
      if (pc_->sc()->hasFunctionThisBinding()) {
        thisName = newThisName();
        if (!thisName) {
          return null();
        }
      }
      return handler_.newThisLiteral(pos(), thisName);
    }
    case TokenKind::Null:
      return handler_.newNullLiteral(pos());

    case TokenKind::TripleDot: {
      // This isn't valid expression syntax, but it's valid in an arrow
      // function as a trailing rest param: `(a, b, ...rest) => body`.  Check
      // if it's directly under
      // CoverParenthesizedExpressionAndArrowParameterList, and check for a
      // name, closing parenthesis, and arrow, and allow it only if all are
      // present.
      if (tripledotHandling != TripledotAllowed) {
        error(JSMSG_UNEXPECTED_TOKEN, "expression", TokenKindToDesc(tt));
        return null();
      }

      TokenKind next;
      if (!tokenStream.getToken(&next)) {
        return null();
      }

      if (next == TokenKind::LeftBracket || next == TokenKind::LeftCurly) {
        // Validate, but don't store the pattern right now. The whole arrow
        // function is reparsed in functionFormalParametersAndBody().
        if (!destructuringDeclaration(DeclarationKind::CoverArrowParameter,
                                      yieldHandling, next)) {
          return null();
        }
      } else {
        // This doesn't check that the provided name is allowed, e.g. if
        // the enclosing code is strict mode code, any of "let", "yield",
        // or "arguments" should be prohibited.  Argument-parsing code
        // handles that.
        if (!TokenKindIsPossibleIdentifier(next)) {
          error(JSMSG_UNEXPECTED_TOKEN, "rest argument name",
                TokenKindToDesc(next));
          return null();
        }
      }

      if (!tokenStream.getToken(&next)) {
        return null();
      }
      if (next != TokenKind::RightParen) {
        error(JSMSG_UNEXPECTED_TOKEN, "closing parenthesis",
              TokenKindToDesc(next));
        return null();
      }

      if (!tokenStream.peekToken(&next)) {
        return null();
      }
      if (next != TokenKind::Arrow) {
        // Advance the scanner for proper error location reporting.
        tokenStream.consumeKnownToken(next);
        error(JSMSG_UNEXPECTED_TOKEN, "'=>' after argument list",
              TokenKindToDesc(next));
        return null();
      }

      anyChars.ungetToken();  // put back right paren

      // Return an arbitrary expression node. See case TokenKind::RightParen
      // above.
      return handler_.newNullLiteral(pos());
    }
  }
}

template <class ParseHandler, typename Unit>
typename ParseHandler::Node GeneralParser<ParseHandler, Unit>::exprInParens(
    InHandling inHandling, YieldHandling yieldHandling,
    TripledotHandling tripledotHandling,
    PossibleError* possibleError /* = nullptr */) {
  MOZ_ASSERT(anyChars.isCurrentTokenType(TokenKind::LeftParen));
  return expr(inHandling, yieldHandling, tripledotHandling, possibleError,
              PredictInvoked);
}

template class PerHandlerParser<FullParseHandler>;
template class PerHandlerParser<SyntaxParseHandler>;
template class GeneralParser<FullParseHandler, Utf8Unit>;
template class GeneralParser<SyntaxParseHandler, Utf8Unit>;
template class GeneralParser<FullParseHandler, char16_t>;
template class GeneralParser<SyntaxParseHandler, char16_t>;
template class Parser<FullParseHandler, Utf8Unit>;
template class Parser<SyntaxParseHandler, Utf8Unit>;
template class Parser<FullParseHandler, char16_t>;
template class Parser<SyntaxParseHandler, char16_t>;

}  // namespace js::frontend<|MERGE_RESOLUTION|>--- conflicted
+++ resolved
@@ -201,18 +201,10 @@
 template <class ParseHandler, typename Unit>
 GeneralParser<ParseHandler, Unit>::GeneralParser(
     JSContext* cx, const ReadOnlyCompileOptions& options, const Unit* units,
-<<<<<<< HEAD
-    size_t length, const StringTaint& taint, bool foldConstants, CompilationInfo& compilationInfo,
-    SyntaxParser* syntaxParser, BaseScript* lazyOuterFunction)
-    : Base(cx, options, foldConstants, compilationInfo, syntaxParser,
-           lazyOuterFunction),
-      tokenStream(cx, &compilationInfo, options, units, length, taint) {}
-=======
-    size_t length, bool foldConstants, CompilationState& compilationState,
+    size_t length, const StringTaint& taint, bool foldConstants, CompilationState& compilationState,
     SyntaxParser* syntaxParser)
     : Base(cx, options, foldConstants, compilationState, syntaxParser),
-      tokenStream(cx, &compilationState.parserAtoms, options, units, length) {}
->>>>>>> 713683b4
+      tokenStream(cx, &compilationState.parserAtoms, options, units, length, taint) {}
 
 template <typename Unit>
 void Parser<SyntaxParseHandler, Unit>::setAwaitHandling(
@@ -3951,27 +3943,9 @@
     return true;
   }
 
-<<<<<<< HEAD
   // TaintFox: need to atomize here so comparisons below work correct
-  directive = AtomizeString(cx_, directive);
-
-  if (IsEscapeFreeStringLiteral(directivePos, directive)) {
-    if (directive == cx_->parserNames().useStrict) {
-      // Functions with non-simple parameter lists (destructuring,
-      // default or rest parameters) must not contain a "use strict"
-      // directive.
-      if (pc_->isFunctionBox()) {
-        FunctionBox* funbox = pc_->functionBox();
-        if (!funbox->hasSimpleParameterList()) {
-          const char* parameterKind =
-              funbox->hasDestructuringArgs
-                  ? "destructuring"
-                  : funbox->hasParameterExprs ? "default" : "rest";
-          errorAt(directivePos.begin, JSMSG_STRICT_NON_SIMPLE_PARAMS,
-                  parameterKind);
-          return false;
-        }
-=======
+  // Atomize not working...
+  // directive = AtomizeString(cx_, directive);
   if (IsUseStrictDirective(directivePos, directive)) {
     // Functions with non-simple parameter lists (destructuring,
     // default or rest parameters) must not contain a "use strict"
@@ -3986,7 +3960,6 @@
         errorAt(directivePos.begin, JSMSG_STRICT_NON_SIMPLE_PARAMS,
                 parameterKind);
         return false;
->>>>>>> 713683b4
       }
     }
 
@@ -11474,13 +11447,9 @@
       return handler_.newSyntheticComputedName(biNode, pos().begin, pos().end);
     }
     case TokenKind::String: {
-<<<<<<< HEAD
       // TaintFox: it's ok to atomize here
-      propAtom.set(anyChars.currentToken().atom());
-=======
       auto str = anyChars.currentToken().atom();
       *propAtomOut = str;
->>>>>>> 713683b4
       uint32_t index;
       if (this->parserAtoms().isIndex(str, &index)) {
         return handler_.newNumber(index, NoDecimal, pos());
