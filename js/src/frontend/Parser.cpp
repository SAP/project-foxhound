--- conflicted
+++ resolved
@@ -210,21 +210,11 @@
 // TODO taintfox: check EmptyTaint is correct here
 template <class ParseHandler, typename Unit>
 GeneralParser<ParseHandler, Unit>::GeneralParser(
-<<<<<<< HEAD
-    FrontendContext* fc, JS::NativeStackLimit stackLimit,
-    const ReadOnlyCompileOptions& options, const Unit* units, size_t length, const StringTaint& taint,
-    bool foldConstants, CompilationState& compilationState,
-    SyntaxParser* syntaxParser)
-    : Base(fc, stackLimit, options, foldConstants, compilationState,
-           syntaxParser),
-      tokenStream(fc, &compilationState.parserAtoms, options, units, length, taint) {}
-=======
     FrontendContext* fc, const ReadOnlyCompileOptions& options,
-    const Unit* units, size_t length, bool foldConstants,
+    const Unit* units, size_t length, const StringTaint& taint, bool foldConstants,
     CompilationState& compilationState, SyntaxParser* syntaxParser)
     : Base(fc, options, foldConstants, compilationState, syntaxParser),
-      tokenStream(fc, &compilationState.parserAtoms, options, units, length) {}
->>>>>>> fdbb8599
+      tokenStream(fc, &compilationState.parserAtoms, options, units, length, taint) {}
 
 template <typename Unit>
 void Parser<SyntaxParseHandler, Unit>::setAwaitHandling(
