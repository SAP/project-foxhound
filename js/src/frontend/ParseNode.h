--- conflicted
+++ resolved
@@ -865,14 +865,9 @@
 };
 
 class NameNode : public ParseNode {
-<<<<<<< HEAD
-  JSAtom* atom_; /* lexical name or label atom */
-  
-=======
   const ParserAtom* atom_; /* lexical name or label atom */
   PrivateNameKind privateNameKind_ = PrivateNameKind::None;
 
->>>>>>> 13623f47
  public:
   NameNode(ParseNodeKind kind, const ParserAtom* atom, const TokenPos& pos)
       : ParseNode(kind, pos), atom_(atom) {
@@ -908,12 +903,7 @@
     privateNameKind_ = privateNameKind;
   }
 
-<<<<<<< HEAD
-  void setAtom(JSAtom* atom) { atom_ = atom; }
-
-=======
   PrivateNameKind privateNameKind() { return privateNameKind_; }
->>>>>>> 13623f47
 };
 
 inline bool ParseNode::isName(const ParserName* name) const {
