/* -*- Mode: C++; tab-width: 8; indent-tabs-mode: nil; c-basic-offset: 2 -*-
 * vim: set ts=8 sts=2 et sw=2 tw=80:
 * This Source Code Form is subject to the terms of the Mozilla Public
 * License, v. 2.0. If a copy of the MPL was not distributed with this
 * file, You can obtain one at http://mozilla.org/MPL/2.0/. */
/*
 * Modifications Copyright SAP SE. 2019-2021.  All rights reserved.
 */

#ifndef frontend_ParseNode_h
#define frontend_ParseNode_h

#include "mozilla/Assertions.h"

#include <iterator>
#include <stddef.h>
#include <stdint.h>

#include "jstypes.h"  // js::Bit

#include "frontend/FunctionSyntaxKind.h"  // FunctionSyntaxKind
#include "frontend/NameAnalysisTypes.h"   // PrivateNameKind
#include "frontend/ParserAtom.h"          // TaggedParserAtomIndex
#include "frontend/Stencil.h"             // BigIntStencil
#include "frontend/Token.h"
#include "vm/Opcodes.h"
#include "vm/Scope.h"
#include "vm/ScopeKind.h"

// [SMDOC] ParseNode tree lifetime information
//
// - All the `ParseNode` instances MUST BE explicitly allocated in the context's
//   `LifoAlloc`. This is typically implemented by the `FullParseHandler` or it
//   can be reimplemented with a custom `new_`.
//
// - The tree is bulk-deallocated when the parser is deallocated. Consequently,
//   references to a subtree MUST NOT exist once the parser has been
//   deallocated.
//
// - This bulk-deallocation DOES NOT run destructors.
//
// - Instances of `LexicalScope::ParserData` and `ClassBodyScope::ParserData`
//   MUST BE allocated as instances of `ParseNode`, in the same `LifoAlloc`.
//   They are bulk-deallocated alongside the rest of the tree.

struct JSContext;

namespace js {

class GenericPrinter;
class LifoAlloc;
class RegExpObject;

namespace frontend {

class ParserBase;
class ParseContext;
struct ExtensibleCompilationStencil;
class ParserSharedBase;
class FullParseHandler;

class FunctionBox;

#define FOR_EACH_PARSE_NODE_KIND(F)                              \
  F(EmptyStmt, NullaryNode)                                      \
  F(ExpressionStmt, UnaryNode)                                   \
  F(CommaExpr, ListNode)                                         \
  F(ConditionalExpr, ConditionalExpression)                      \
  F(PropertyDefinition, PropertyDefinition)                      \
  F(Shorthand, BinaryNode)                                       \
  F(PosExpr, UnaryNode)                                          \
  F(NegExpr, UnaryNode)                                          \
  F(PreIncrementExpr, UnaryNode)                                 \
  F(PostIncrementExpr, UnaryNode)                                \
  F(PreDecrementExpr, UnaryNode)                                 \
  F(PostDecrementExpr, UnaryNode)                                \
  F(PropertyNameExpr, NameNode)                                  \
  F(DotExpr, PropertyAccess)                                     \
  F(ElemExpr, PropertyByValue)                                   \
  F(PrivateMemberExpr, PrivateMemberAccess)                      \
  F(OptionalDotExpr, OptionalPropertyAccess)                     \
  F(OptionalChain, UnaryNode)                                    \
  F(OptionalElemExpr, OptionalPropertyByValue)                   \
  F(OptionalPrivateMemberExpr, OptionalPrivateMemberAccess)      \
  F(OptionalCallExpr, BinaryNode)                                \
  F(ArrayExpr, ListNode)                                         \
  F(Elision, NullaryNode)                                        \
  F(StatementList, ListNode)                                     \
  F(LabelStmt, LabeledStatement)                                 \
  F(ObjectExpr, ListNode)                                        \
  F(CallExpr, BinaryNode)                                        \
  F(Arguments, ListNode)                                         \
  F(Name, NameNode)                                              \
  F(ObjectPropertyName, NameNode)                                \
  F(PrivateName, NameNode)                                       \
  F(ComputedName, UnaryNode)                                     \
  F(NumberExpr, NumericLiteral)                                  \
  F(BigIntExpr, BigIntLiteral)                                   \
  F(StringExpr, NameNode)                                        \
  F(TemplateStringListExpr, ListNode)                            \
  F(TemplateStringExpr, NameNode)                                \
  F(TaggedTemplateExpr, BinaryNode)                              \
  F(CallSiteObj, CallSiteNode)                                   \
  F(RegExpExpr, RegExpLiteral)                                   \
  F(TrueExpr, BooleanLiteral)                                    \
  F(FalseExpr, BooleanLiteral)                                   \
  F(NullExpr, NullLiteral)                                       \
  F(RawUndefinedExpr, RawUndefinedLiteral)                       \
  F(ThisExpr, UnaryNode)                                         \
  F(Function, FunctionNode)                                      \
  F(Module, ModuleNode)                                          \
  F(IfStmt, TernaryNode)                                         \
  F(SwitchStmt, SwitchStatement)                                 \
  F(Case, CaseClause)                                            \
  F(WhileStmt, BinaryNode)                                       \
  F(DoWhileStmt, BinaryNode)                                     \
  F(ForStmt, ForNode)                                            \
  F(BreakStmt, BreakStatement)                                   \
  F(ContinueStmt, ContinueStatement)                             \
  F(VarStmt, ListNode)                                           \
  F(ConstDecl, ListNode)                                         \
  F(WithStmt, BinaryNode)                                        \
  F(ReturnStmt, UnaryNode)                                       \
  F(NewExpr, BinaryNode)                                         \
  /* Delete operations.  These must be sequential. */            \
  F(DeleteNameExpr, UnaryNode)                                   \
  F(DeletePropExpr, UnaryNode)                                   \
  F(DeleteElemExpr, UnaryNode)                                   \
  F(DeleteOptionalChainExpr, UnaryNode)                          \
  F(DeleteExpr, UnaryNode)                                       \
  F(TryStmt, TernaryNode)                                        \
  F(Catch, BinaryNode)                                           \
  F(ThrowStmt, UnaryNode)                                        \
  F(DebuggerStmt, DebuggerStatement)                             \
  F(Generator, NullaryNode)                                      \
  F(InitialYield, UnaryNode)                                     \
  F(YieldExpr, UnaryNode)                                        \
  F(YieldStarExpr, UnaryNode)                                    \
  F(LexicalScope, LexicalScopeNode)                              \
  F(LetDecl, ListNode)                                           \
  F(ImportDecl, BinaryNode)                                      \
  F(ImportSpecList, ListNode)                                    \
  F(ImportSpec, BinaryNode)                                      \
  F(ImportNamespaceSpec, UnaryNode)                              \
  F(ImportAssertionList, ListNode)                               \
  F(ImportAssertion, BinaryNode)                                 \
  F(ImportModuleRequest, BinaryNode)                             \
  F(ExportStmt, UnaryNode)                                       \
  F(ExportFromStmt, BinaryNode)                                  \
  F(ExportDefaultStmt, BinaryNode)                               \
  F(ExportSpecList, ListNode)                                    \
  F(ExportSpec, BinaryNode)                                      \
  F(ExportNamespaceSpec, UnaryNode)                              \
  F(ExportBatchSpecStmt, NullaryNode)                            \
  F(ForIn, TernaryNode)                                          \
  F(ForOf, TernaryNode)                                          \
  F(ForHead, TernaryNode)                                        \
  F(ParamsBody, ListNode)                                        \
  F(Spread, UnaryNode)                                           \
  F(MutateProto, UnaryNode)                                      \
  F(ClassDecl, ClassNode)                                        \
  F(DefaultConstructor, ClassMethod)                             \
  F(ClassBodyScope, ClassBodyScopeNode)                          \
  F(ClassMethod, ClassMethod)                                    \
  F(StaticClassBlock, StaticClassBlock)                          \
  F(ClassField, ClassField)                                      \
  F(ClassMemberList, ListNode)                                   \
  F(ClassNames, ClassNames)                                      \
  F(NewTargetExpr, BinaryNode)                                   \
  F(PosHolder, NullaryNode)                                      \
  F(SuperBase, UnaryNode)                                        \
  F(SuperCallExpr, BinaryNode)                                   \
  F(SetThis, BinaryNode)                                         \
  F(ImportMetaExpr, BinaryNode)                                  \
  F(CallImportExpr, BinaryNode)                                  \
  F(CallImportSpec, BinaryNode)                                  \
  F(InitExpr, BinaryNode)                                        \
                                                                 \
  /* Unary operators. */                                         \
  F(TypeOfNameExpr, UnaryNode)                                   \
  F(TypeOfExpr, UnaryNode)                                       \
  F(VoidExpr, UnaryNode)                                         \
  F(NotExpr, UnaryNode)                                          \
  F(BitNotExpr, UnaryNode)                                       \
  F(AwaitExpr, UnaryNode)                                        \
                                                                 \
  /*                                                             \
   * Binary operators.                                           \
   * This list must be kept in the same order in several places: \
   *   - The binary operators in ParseNode.h                     \
   *   - the binary operators in TokenKind.h                     \
   *   - the precedence list in Parser.cpp                       \
   *   - the JSOp code list in BytecodeEmitter.cpp               \
   */                                                            \
  F(CoalesceExpr, ListNode)                                      \
  F(OrExpr, ListNode)                                            \
  F(AndExpr, ListNode)                                           \
  F(BitOrExpr, ListNode)                                         \
  F(BitXorExpr, ListNode)                                        \
  F(BitAndExpr, ListNode)                                        \
  F(StrictEqExpr, ListNode)                                      \
  F(EqExpr, ListNode)                                            \
  F(StrictNeExpr, ListNode)                                      \
  F(NeExpr, ListNode)                                            \
  F(LtExpr, ListNode)                                            \
  F(LeExpr, ListNode)                                            \
  F(GtExpr, ListNode)                                            \
  F(GeExpr, ListNode)                                            \
  F(InstanceOfExpr, ListNode)                                    \
  F(InExpr, ListNode)                                            \
  F(PrivateInExpr, ListNode)                                     \
  F(LshExpr, ListNode)                                           \
  F(RshExpr, ListNode)                                           \
  F(UrshExpr, ListNode)                                          \
  F(AddExpr, ListNode)                                           \
  F(SubExpr, ListNode)                                           \
  F(MulExpr, ListNode)                                           \
  F(DivExpr, ListNode)                                           \
  F(ModExpr, ListNode)                                           \
  F(PowExpr, ListNode)                                           \
                                                                 \
  /* Assignment operators (= += -= etc.). */                     \
  /* AssignmentNode::test assumes all these are consecutive. */  \
  F(AssignExpr, AssignmentNode)                                  \
  F(AddAssignExpr, AssignmentNode)                               \
  F(SubAssignExpr, AssignmentNode)                               \
  F(CoalesceAssignExpr, AssignmentNode)                          \
  F(OrAssignExpr, AssignmentNode)                                \
  F(AndAssignExpr, AssignmentNode)                               \
  F(BitOrAssignExpr, AssignmentNode)                             \
  F(BitXorAssignExpr, AssignmentNode)                            \
  F(BitAndAssignExpr, AssignmentNode)                            \
  F(LshAssignExpr, AssignmentNode)                               \
  F(RshAssignExpr, AssignmentNode)                               \
  F(UrshAssignExpr, AssignmentNode)                              \
  F(MulAssignExpr, AssignmentNode)                               \
  F(DivAssignExpr, AssignmentNode)                               \
  F(ModAssignExpr, AssignmentNode)                               \
  F(PowAssignExpr, AssignmentNode)

/*
 * Parsing builds a tree of nodes that directs code generation.  This tree is
 * not a concrete syntax tree in all respects (for example, || and && are left
 * associative, but (A && B && C) translates into the right-associated tree
 * <A && <B && C>> so that code generation can emit a left-associative branch
 * around <B && C> when A is false).  Nodes are labeled by kind.
 *
 * The long comment after this enum block describes the kinds in detail.
 */
enum class ParseNodeKind : uint16_t {
  // These constants start at 1001, the better to catch
  LastUnused = 1000,
#define EMIT_ENUM(name, _type) name,
  FOR_EACH_PARSE_NODE_KIND(EMIT_ENUM)
#undef EMIT_ENUM
      Limit,
  Start = LastUnused + 1,
  BinOpFirst = ParseNodeKind::CoalesceExpr,
  BinOpLast = ParseNodeKind::PowExpr,
  AssignmentStart = ParseNodeKind::AssignExpr,
  AssignmentLast = ParseNodeKind::PowAssignExpr,
};

inline bool IsDeleteKind(ParseNodeKind kind) {
  return ParseNodeKind::DeleteNameExpr <= kind &&
         kind <= ParseNodeKind::DeleteExpr;
}

inline bool IsTypeofKind(ParseNodeKind kind) {
  return ParseNodeKind::TypeOfNameExpr <= kind &&
         kind <= ParseNodeKind::TypeOfExpr;
}

/*
 * <Definitions>
 * Function (FunctionNode)
 *   funbox: ptr to js::FunctionBox
 *   body: ParamsBody or null for lazily-parsed function, ordinarily;
 *         ParseNodeKind::LexicalScope for implicit function in genexpr
 *   syntaxKind: the syntax of the function
 * ParamsBody (ListNode)
 *   head: list of formal parameters with
 *           * Name node with non-empty name for SingleNameBinding without
 *             Initializer
 *           * AssignExpr node for SingleNameBinding with Initializer
 *           * Name node with empty name for destructuring
 *               expr: Array or Object for BindingPattern without
 *                     Initializer, Assign for BindingPattern with
 *                     Initializer
 *         followed by either:
 *           * StatementList node for function body statements
 *           * ReturnStmt for expression closure
 *   count: number of formal parameters + 1
 * Spread (UnaryNode)
 *   kid: expression being spread
 * ClassDecl (ClassNode)
 *   kid1: ClassNames for class name. can be null for anonymous class.
 *   kid2: expression after `extends`. null if no expression
 *   kid3: either of
 *           * ClassMemberList, if anonymous class
 *           * LexicalScopeNode which contains ClassMemberList as scopeBody,
 *             if named class
 * ClassNames (ClassNames)
 *   left: Name node for outer binding, or null if the class is an expression
 *         that doesn't create an outer binding
 *   right: Name node for inner binding
 * ClassMemberList (ListNode)
 *   head: list of N ClassMethod, ClassField or StaticClassBlock nodes
 *   count: N >= 0
 * DefaultConstructor (ClassMethod)
 *   name: propertyName
 *   method: methodDefinition
 * ClassMethod (ClassMethod)
 *   name: propertyName
 *   method: methodDefinition
 *   initializerIfPrivate: initializer to stamp private method onto instance
 * Module (ModuleNode)
 *   body: statement list of the module
 *
 * <Statements>
 * StatementList (ListNode)
 *   head: list of N statements
 *   count: N >= 0
 * IfStmt (TernaryNode)
 *   kid1: cond
 *   kid2: then
 *   kid3: else or null
 * SwitchStmt (SwitchStatement)
 *   left: discriminant
 *   right: LexicalScope node that contains the list of Case nodes, with at
 *          most one default node.
 *   hasDefault: true if there's a default case
 * Case (CaseClause)
 *   left: case-expression if CaseClause, or null if DefaultClause
 *   right: StatementList node for this case's statements
 * WhileStmt (BinaryNode)
 *   left: cond
 *   right: body
 * DoWhileStmt (BinaryNode)
 *   left: body
 *   right: cond
 * ForStmt (ForNode)
 *   left: one of
 *           * ForIn: for (x in y) ...
 *           * ForOf: for (x of x) ...
 *           * ForHead: for (;;) ...
 *   right: body
 * ForIn (TernaryNode)
 *   kid1: declaration or expression to left of 'in'
 *   kid2: null
 *   kid3: object expr to right of 'in'
 * ForOf (TernaryNode)
 *   kid1: declaration or expression to left of 'of'
 *   kid2: null
 *   kid3: expr to right of 'of'
 * ForHead (TernaryNode)
 *   kid1:  init expr before first ';' or nullptr
 *   kid2:  cond expr before second ';' or nullptr
 *   kid3:  update expr after second ';' or nullptr
 * ThrowStmt (UnaryNode)
 *   kid: thrown exception
 * TryStmt (TernaryNode)
 *   kid1: try block
 *   kid2: null or LexicalScope for catch-block with scopeBody pointing to a
 *         Catch node
 *   kid3: null or finally block
 * Catch (BinaryNode)
 *   left: Name, Array, or Object catch var node
 *         (Array or Object if destructuring),
 *         or null if optional catch binding
 *   right: catch block statements
 * BreakStmt (BreakStatement)
 *   label: label or null
 * ContinueStmt (ContinueStatement)
 *   label: label or null
 * WithStmt (BinaryNode)
 *   left: head expr
 *   right: body
 * VarStmt, LetDecl, ConstDecl (ListNode)
 *   head: list of N Name or AssignExpr nodes
 *         each name node has either
 *           atom: variable name
 *           expr: initializer or null
 *         or
 *           atom: variable name
 *         each assignment node has
 *           left: pattern
 *           right: initializer
 *   count: N > 0
 * ReturnStmt (UnaryNode)
 *   kid: returned expression, or null if none
 * ExpressionStmt (UnaryNode)
 *   kid: expr
 * EmptyStmt (NullaryNode)
 *   (no fields)
 * LabelStmt (LabeledStatement)
 *   atom: label
 *   expr: labeled statement
 * ImportDecl (BinaryNode)
 *   left: ImportSpecList import specifiers
 *   right: String module specifier
 * ImportSpecList (ListNode)
 *   head: list of N ImportSpec nodes
 *   count: N >= 0 (N = 0 for `import {} from ...`)
 * ImportSpec (BinaryNode)
 *   left: import name
 *   right: local binding name
 * ImportNamespaceSpec (UnaryNode)
 *   kid: local binding name
 * ExportStmt (UnaryNode)
 *   kid: declaration expression
 * ExportFromStmt (BinaryNode)
 *   left: ExportSpecList export specifiers
 *   right: String module specifier
 * ExportSpecList (ListNode)
 *   head: list of N ExportSpec nodes
 *   count: N >= 0 (N = 0 for `export {}`)
 * ExportSpec (BinaryNode)
 *   left: local binding name
 *   right: export name
 * ExportNamespaceSpec (UnaryNode)
 *   kid: export name
 * ExportDefaultStmt (BinaryNode)
 *   left: export default declaration or expression
 *   right: Name node for assignment
 *
 * <Expressions>
 * The `Expr` suffix is used for nodes that can appear anywhere an expression
 * could appear.  It is not used on a few weird kinds like Arguments and
 * CallSiteObj that are always the child node of an expression node, but which
 * can't stand alone.
 *
 * All left-associated binary trees of the same type are optimized into lists
 * to avoid recursion when processing expression chains.
 *
 * CommaExpr (ListNode)
 *   head: list of N comma-separated exprs
 *   count: N >= 2
 * AssignExpr (BinaryNode)
 *   left: target of assignment
 *   right: value to assign
 * AddAssignExpr, SubAssignExpr, CoalesceAssignExpr, OrAssignExpr,
 * AndAssignExpr, BitOrAssignExpr, BitXorAssignExpr, BitAndAssignExpr,
 * LshAssignExpr, RshAssignExpr, UrshAssignExpr, MulAssignExpr, DivAssignExpr,
 * ModAssignExpr, PowAssignExpr (AssignmentNode)
 *   left: target of assignment
 *   right: value to assign
 * ConditionalExpr (ConditionalExpression)
 *   (cond ? thenExpr : elseExpr)
 *   kid1: cond
 *   kid2: thenExpr
 *   kid3: elseExpr
 * CoalesceExpr, OrExpr, AndExpr, BitOrExpr, BitXorExpr,
 * BitAndExpr, StrictEqExpr, EqExpr, StrictNeExpr, NeExpr, LtExpr, LeExpr,
 * GtExpr, GeExpr, InstanceOfExpr, InExpr, LshExpr, RshExpr, UrshExpr, AddExpr,
 * SubExpr, MulExpr, DivExpr, ModExpr, PowExpr (ListNode)
 *   head: list of N subexpressions
 *         All of these operators are left-associative except Pow which is
 *         right-associative, but still forms a list (see comments in
 *         ParseNode::appendOrCreateList).
 *   count: N >= 2
 * PosExpr, NegExpr, VoidExpr, NotExpr, BitNotExpr, TypeOfNameExpr,
 * TypeOfExpr (UnaryNode)
 *   kid: unary expr
 * PreIncrementExpr, PostIncrementExpr, PreDecrementExpr,
 * PostDecrementExpr (UnaryNode)
 *   kid: member expr
 * NewExpr (BinaryNode)
 *   left: ctor expression on the left of the '('
 *   right: Arguments
 * DeleteNameExpr, DeletePropExpr, DeleteElemExpr, DeleteExpr (UnaryNode)
 *   kid: expression that's evaluated, then the overall delete evaluates to
 *        true; can't be a kind for a more-specific ParseNodeKind::Delete*
 *        unless constant folding (or a similar parse tree manipulation) has
 *        occurred
 *          * DeleteNameExpr: Name expr
 *          * DeletePropExpr: Dot expr
 *          * DeleteElemExpr: Elem expr
 *          * DeleteOptionalChainExpr: Member expr
 *          * DeleteExpr: Member expr
 * DeleteOptionalChainExpr (UnaryNode)
 *   kid: expression that's evaluated, then the overall delete evaluates to
 *        true; If constant folding occurs, Elem expr may become Dot expr.
 *        OptionalElemExpr does not get folded into OptionalDot.
 * OptionalChain (UnaryNode)
 *   kid: expression that is evaluated as a chain. An Optional chain contains
 *        one or more optional nodes. It's first node (kid) is always an
 *        optional node, for example: an OptionalElemExpr, OptionalDotExpr, or
 *        OptionalCall.  An OptionalChain will shortcircuit and return
 *        Undefined without evaluating the rest of the expression if any of the
 *        optional nodes it contains are nullish. An optionalChain also can
 *        contain nodes such as DotExpr, ElemExpr, NameExpr CallExpr, etc.
 *        These are evaluated normally.
 *          * OptionalDotExpr: Dot expr with jump
 *          * OptionalElemExpr: Elem expr with jump
 *          * OptionalCallExpr: Call expr with jump
 *          * DotExpr: Dot expr without jump
 *          * ElemExpr: Elem expr without jump
 *          * CallExpr: Call expr without jump
 * PropertyNameExpr (NameNode)
 *   atom: property name being accessed
 *   privateNameKind: kind of the name if private
 * DotExpr (PropertyAccess)
 *   left: MEMBER expr to left of '.'
 *   right: PropertyName to right of '.'
 * OptionalDotExpr (OptionalPropertyAccess)
 *   left: MEMBER expr to left of '.', short circuits back to OptionalChain
 *        if nullish.
 *   right: PropertyName to right of '.'
 * ElemExpr (PropertyByValue)
 *   left: MEMBER expr to left of '['
 *   right: expr between '[' and ']'
 * OptionalElemExpr (OptionalPropertyByValue)
 *   left: MEMBER expr to left of '[', short circuits back to OptionalChain
 *         if nullish.
 *   right: expr between '[' and ']'
 * CallExpr (BinaryNode)
 *   left: callee expression on the left of the '('
 *   right: Arguments
 * OptionalCallExpr (BinaryNode)
 *   left: callee expression on the left of the '(', short circuits back to
 *         OptionalChain if nullish.
 *   right: Arguments
 * Arguments (ListNode)
 *   head: list of arg1, arg2, ... argN
 *   count: N >= 0
 * ArrayExpr (ListNode)
 *   head: list of N array element expressions
 *         holes ([,,]) are represented by Elision nodes,
 *         spread elements ([...X]) are represented by Spread nodes
 *   count: N >= 0
 * ObjectExpr (ListNode)
 *   head: list of N nodes, each item is one of:
 *           * MutateProto
 *           * PropertyDefinition
 *           * Shorthand
 *           * Spread
 *   count: N >= 0
 * PropertyDefinition (PropertyDefinition)
 *   key-value pair in object initializer or destructuring lhs
 *   left: property id
 *   right: value
 * Shorthand (BinaryNode)
 *   Same fields as PropertyDefinition. This is used for object literal
 *   properties using shorthand ({x}).
 * ComputedName (UnaryNode)
 *   ES6 ComputedPropertyName.
 *   kid: the AssignmentExpression inside the square brackets
 * Name (NameNode)
 *   atom: name, or object atom
 * StringExpr (NameNode)
 *   atom: string
 * TemplateStringListExpr (ListNode)
 *   head: list of alternating expr and template strings
 *           TemplateString [, expression, TemplateString]+
 *         there's at least one expression.  If the template literal contains
 *         no ${}-delimited expression, it's parsed as a single TemplateString
 * TemplateStringExpr (NameNode)
 *   atom: template string atom
 * TaggedTemplateExpr (BinaryNode)
 *   left: tag expression
 *   right: Arguments, with the first being the call site object, then
 *          arg1, arg2, ... argN
 * CallSiteObj (CallSiteNode)
 *   head:  an Array of raw TemplateString, then corresponding cooked
 *          TemplateString nodes
 *            Array [, cooked TemplateString]+
 *          where the Array is
 *            [raw TemplateString]+
 * RegExpExpr (RegExpLiteral)
 *   regexp: RegExp model object
 * NumberExpr (NumericLiteral)
 *   value: double value of numeric literal
 * BigIntExpr (BigIntLiteral)
 *   stencil: script compilation struct that has |bigIntData| vector
 *   index: index into the script compilation's |bigIntData| vector
 * TrueExpr, FalseExpr (BooleanLiteral)
 * NullExpr (NullLiteral)
 * RawUndefinedExpr (RawUndefinedLiteral)
 *
 * ThisExpr (UnaryNode)
 *   kid: '.this' Name if function `this`, else nullptr
 * SuperBase (UnaryNode)
 *   kid: '.this' Name
 * SuperCallExpr (BinaryNode)
 *   left: SuperBase
 *   right: Arguments
 * SetThis (BinaryNode)
 *   left: '.this' Name
 *   right: SuperCall
 *
 * LexicalScope (LexicalScopeNode)
 *   scopeBindings: scope bindings
 *   scopeBody: scope body
 * Generator (NullaryNode)
 * InitialYield (UnaryNode)
 *   kid: generator object
 * YieldExpr, YieldStarExpr, AwaitExpr (UnaryNode)
 *   kid: expr or null
 */

// FIXME: Remove `*Type` (bug 1489008)
#define FOR_EACH_PARSENODE_SUBCLASS(MACRO)                                   \
  MACRO(BinaryNode, BinaryNodeType, asBinary)                                \
  MACRO(AssignmentNode, AssignmentNodeType, asAssignment)                    \
  MACRO(CaseClause, CaseClauseType, asCaseClause)                            \
  MACRO(ClassMethod, ClassMethodType, asClassMethod)                         \
  MACRO(ClassField, ClassFieldType, asClassField)                            \
  MACRO(StaticClassBlock, StaticClassBlockType, asStaticClassBlock)          \
  MACRO(PropertyDefinition, PropertyDefinitionType, asPropertyDefinition)    \
  MACRO(ClassNames, ClassNamesType, asClassNames)                            \
  MACRO(ForNode, ForNodeType, asFor)                                         \
  MACRO(PropertyAccess, PropertyAccessType, asPropertyAccess)                \
  MACRO(OptionalPropertyAccess, OptionalPropertyAccessType,                  \
        asOptionalPropertyAccess)                                            \
  MACRO(PropertyByValue, PropertyByValueType, asPropertyByValue)             \
  MACRO(OptionalPropertyByValue, OptionalPropertyByValueType,                \
        asOptionalPropertyByValue)                                           \
  MACRO(PrivateMemberAccess, PrivateMemberAccessType, asPrivateMemberAccess) \
  MACRO(OptionalPrivateMemberAccess, OptionalPrivateMemberAccessType,        \
        asOptionalPrivateMemberAccess)                                       \
  MACRO(SwitchStatement, SwitchStatementType, asSwitchStatement)             \
                                                                             \
  MACRO(FunctionNode, FunctionNodeType, asFunction)                          \
  MACRO(ModuleNode, ModuleNodeType, asModule)                                \
                                                                             \
  MACRO(LexicalScopeNode, LexicalScopeNodeType, asLexicalScope)              \
  MACRO(ClassBodyScopeNode, ClassBodyScopeNodeType, asClassBodyScope)        \
                                                                             \
  MACRO(ListNode, ListNodeType, asList)                                      \
  MACRO(CallSiteNode, CallSiteNodeType, asCallSite)                          \
  MACRO(CallNode, CallNodeType, asCallNode)                                  \
  MACRO(CallNode, OptionalCallNodeType, asOptionalCallNode)                  \
                                                                             \
  MACRO(LoopControlStatement, LoopControlStatementType,                      \
        asLoopControlStatement)                                              \
  MACRO(BreakStatement, BreakStatementType, asBreakStatement)                \
  MACRO(ContinueStatement, ContinueStatementType, asContinueStatement)       \
                                                                             \
  MACRO(NameNode, NameNodeType, asName)                                      \
  MACRO(LabeledStatement, LabeledStatementType, asLabeledStatement)          \
                                                                             \
  MACRO(NullaryNode, NullaryNodeType, asNullary)                             \
  MACRO(BooleanLiteral, BooleanLiteralType, asBooleanLiteral)                \
  MACRO(DebuggerStatement, DebuggerStatementType, asDebuggerStatement)       \
  MACRO(NullLiteral, NullLiteralType, asNullLiteral)                         \
  MACRO(RawUndefinedLiteral, RawUndefinedLiteralType, asRawUndefinedLiteral) \
                                                                             \
  MACRO(NumericLiteral, NumericLiteralType, asNumericLiteral)                \
  MACRO(BigIntLiteral, BigIntLiteralType, asBigIntLiteral)                   \
                                                                             \
  MACRO(RegExpLiteral, RegExpLiteralType, asRegExpLiteral)                   \
                                                                             \
  MACRO(TernaryNode, TernaryNodeType, asTernary)                             \
  MACRO(ClassNode, ClassNodeType, asClass)                                   \
  MACRO(ConditionalExpression, ConditionalExpressionType,                    \
        asConditionalExpression)                                             \
  MACRO(TryNode, TryNodeType, asTry)                                         \
                                                                             \
  MACRO(UnaryNode, UnaryNodeType, asUnary)                                   \
  MACRO(ThisLiteral, ThisLiteralType, asThisLiteral)

#define DECLARE_CLASS(typeName, longTypeName, asMethodName) class typeName;
FOR_EACH_PARSENODE_SUBCLASS(DECLARE_CLASS)
#undef DECLARE_CLASS

enum class AccessorType { None, Getter, Setter };

static inline bool IsConstructorKind(FunctionSyntaxKind kind) {
  return kind == FunctionSyntaxKind::ClassConstructor ||
         kind == FunctionSyntaxKind::DerivedClassConstructor;
}

static inline bool IsMethodDefinitionKind(FunctionSyntaxKind kind) {
  return IsConstructorKind(kind) || kind == FunctionSyntaxKind::Method ||
         kind == FunctionSyntaxKind::FieldInitializer ||
         kind == FunctionSyntaxKind::Getter ||
         kind == FunctionSyntaxKind::Setter;
}

// To help diagnose sporadic crashes in the frontend, a few assertions are
// enabled in early beta builds. (Most are not; those still use MOZ_ASSERT.)
// See bug 1547561.
#if defined(EARLY_BETA_OR_EARLIER)
#  define JS_PARSE_NODE_ASSERT MOZ_RELEASE_ASSERT
#else
#  define JS_PARSE_NODE_ASSERT MOZ_ASSERT
#endif

class ParseNode {
  const ParseNodeKind pn_type; /* ParseNodeKind::PNK_* type */

  bool pn_parens : 1;       /* this expr was enclosed in parens */
  bool pn_rhs_anon_fun : 1; /* this expr is anonymous function or class that
                             * is a direct RHS of ParseNodeKind::Assign or
                             * ParseNodeKind::PropertyDefinition of property,
                             * that needs SetFunctionName. */

 protected:
  // Used by ComputedName to indicate if the ComputedName is a
  // a synthetic construct. This allows us to avoid needing to
  // compute ToString on uncommon property values such as BigInt.
  // Instead we parse as though they were computed names.
  //
  // We need this bit to distinguish a synthetic computed name like
  // this however to undo this transformation in Reflect.parse and
  // name guessing.
  bool pn_synthetic_computed : 1;

  ParseNode(const ParseNode& other) = delete;
  void operator=(const ParseNode& other) = delete;

 public:
  explicit ParseNode(ParseNodeKind kind)
      : pn_type(kind),
        pn_parens(false),
        pn_rhs_anon_fun(false),
        pn_synthetic_computed(false),
        pn_pos(0, 0),
        pn_next(nullptr) {
    JS_PARSE_NODE_ASSERT(ParseNodeKind::Start <= kind);
    JS_PARSE_NODE_ASSERT(kind < ParseNodeKind::Limit);
  }

  ParseNode(ParseNodeKind kind, const TokenPos& pos)
      : pn_type(kind),
        pn_parens(false),
        pn_rhs_anon_fun(false),
        pn_synthetic_computed(false),
        pn_pos(pos),
        pn_next(nullptr) {
    JS_PARSE_NODE_ASSERT(ParseNodeKind::Start <= kind);
    JS_PARSE_NODE_ASSERT(kind < ParseNodeKind::Limit);
  }

  ParseNodeKind getKind() const {
    JS_PARSE_NODE_ASSERT(ParseNodeKind::Start <= pn_type);
    JS_PARSE_NODE_ASSERT(pn_type < ParseNodeKind::Limit);
    return pn_type;
  }
  bool isKind(ParseNodeKind kind) const { return getKind() == kind; }

 protected:
  size_t getKindAsIndex() const {
    return size_t(getKind()) - size_t(ParseNodeKind::Start);
  }

  // Used to implement test() on a few ParseNodes efficiently.
  // (This enum doesn't fully reflect the ParseNode class hierarchy,
  // so don't use it for anything else.)
  enum class TypeCode : uint8_t {
    Nullary,
    Unary,
    Binary,
    Ternary,
    List,
    Name,
    Other
  };

  // typeCodeTable[getKindAsIndex()] is the type code of a ParseNode of kind
  // pnk.
  static const TypeCode typeCodeTable[];

 private:
#ifdef DEBUG
  static const size_t sizeTable[];
#endif

 public:
  TypeCode typeCode() const { return typeCodeTable[getKindAsIndex()]; }

  bool isBinaryOperation() const {
    ParseNodeKind kind = getKind();
    return ParseNodeKind::BinOpFirst <= kind &&
           kind <= ParseNodeKind::BinOpLast;
  }
  inline bool isName(TaggedParserAtomIndex name) const;

  /* Boolean attributes. */
  bool isInParens() const { return pn_parens; }
  bool isLikelyIIFE() const { return isInParens(); }
  void setInParens(bool enabled) { pn_parens = enabled; }

  bool isDirectRHSAnonFunction() const { return pn_rhs_anon_fun; }
  void setDirectRHSAnonFunction(bool enabled) { pn_rhs_anon_fun = enabled; }

  TokenPos pn_pos;    /* two 16-bit pairs here, for 64 bits */
  ParseNode* pn_next; /* intrinsic link in parent PN_LIST */

 public:
  /*
   * If |left| is a list of the given kind/left-associative op, append
   * |right| to it and return |left|.  Otherwise return a [left, right] list.
   */
  static ParseNode* appendOrCreateList(ParseNodeKind kind, ParseNode* left,
                                       ParseNode* right,
                                       FullParseHandler* handler,
                                       ParseContext* pc);

  /* True if pn is a parsenode representing a literal constant. */
  bool isLiteral() const {
    return isKind(ParseNodeKind::NumberExpr) ||
           isKind(ParseNodeKind::BigIntExpr) ||
           isKind(ParseNodeKind::StringExpr) ||
           isKind(ParseNodeKind::TrueExpr) ||
           isKind(ParseNodeKind::FalseExpr) ||
           isKind(ParseNodeKind::NullExpr) ||
           isKind(ParseNodeKind::RawUndefinedExpr);
  }

  // True iff this is a for-in/of loop variable declaration (var/let/const).
  inline bool isForLoopDeclaration() const;

  inline bool isConstant();

  template <class NodeType>
  inline bool is() const {
    return NodeType::test(*this);
  }

  /* Casting operations. */
  template <class NodeType>
  inline NodeType& as() {
    MOZ_ASSERT(NodeType::test(*this));
    return *static_cast<NodeType*>(this);
  }

  template <class NodeType>
  inline const NodeType& as() const {
    MOZ_ASSERT(NodeType::test(*this));
    return *static_cast<const NodeType*>(this);
  }

#ifdef DEBUG
  // Debugger-friendly stderr printer.
  void dump();
  void dump(ParserBase* parser);
  void dump(ParserBase* parser, GenericPrinter& out);
  void dump(ParserBase* parser, GenericPrinter& out, int indent);

  // The size of this node, in bytes.
  size_t size() const { return sizeTable[getKindAsIndex()]; }
#endif
};

// Remove a ParseNode, **pnp, from a parse tree, putting another ParseNode,
// *pn, in its place.
//
// pnp points to a ParseNode pointer. This must be the only pointer that points
// to the parse node being replaced. The replacement, *pn, is unchanged except
// for its pn_next pointer; updating that is necessary if *pn's new parent is a
// list node.
inline void ReplaceNode(ParseNode** pnp, ParseNode* pn) {
  pn->pn_next = (*pnp)->pn_next;
  *pnp = pn;
}

class NullaryNode : public ParseNode {
 public:
  NullaryNode(ParseNodeKind kind, const TokenPos& pos) : ParseNode(kind, pos) {
    MOZ_ASSERT(is<NullaryNode>());
  }

  static bool test(const ParseNode& node) {
    return node.typeCode() == TypeCode::Nullary;
  }

  static constexpr TypeCode classTypeCode() { return TypeCode::Nullary; }

  template <typename Visitor>
  bool accept(Visitor& visitor) {
    return true;
  }

#ifdef DEBUG
  void dumpImpl(ParserBase* parser, GenericPrinter& out, int indent);
#endif
};

class NameNode : public ParseNode {
<<<<<<< HEAD
  JSAtom* atom_; /* lexical name or label atom */
  
=======
  TaggedParserAtomIndex atom_; /* lexical name or label atom */
  PrivateNameKind privateNameKind_ = PrivateNameKind::None;

>>>>>>> 713683b4
 public:
  NameNode(ParseNodeKind kind, TaggedParserAtomIndex atom, const TokenPos& pos)
      : ParseNode(kind, pos), atom_(atom) {
    MOZ_ASSERT(atom);
    MOZ_ASSERT(is<NameNode>());
  }

  static bool test(const ParseNode& node) {
    return node.typeCode() == TypeCode::Name;
  }

  static constexpr TypeCode classTypeCode() { return TypeCode::Name; }

  template <typename Visitor>
  bool accept(Visitor& visitor) {
    return true;
  }

#ifdef DEBUG
  void dumpImpl(ParserBase* parser, GenericPrinter& out, int indent);
#endif

  TaggedParserAtomIndex atom() const { return atom_; }

  TaggedParserAtomIndex name() const {
    MOZ_ASSERT(isKind(ParseNodeKind::Name) ||
               isKind(ParseNodeKind::PrivateName));
    return atom_;
  }

  void setAtom(TaggedParserAtomIndex atom) { atom_ = atom; }

  void setPrivateNameKind(PrivateNameKind privateNameKind) {
    privateNameKind_ = privateNameKind;
  }

<<<<<<< HEAD
  void setAtom(JSAtom* atom) { atom_ = atom; }

=======
  PrivateNameKind privateNameKind() { return privateNameKind_; }
>>>>>>> 713683b4
};

inline bool ParseNode::isName(TaggedParserAtomIndex name) const {
  return getKind() == ParseNodeKind::Name && as<NameNode>().name() == name;
}

class UnaryNode : public ParseNode {
  ParseNode* kid_;

 public:
  UnaryNode(ParseNodeKind kind, const TokenPos& pos, ParseNode* kid)
      : ParseNode(kind, pos), kid_(kid) {
    MOZ_ASSERT(is<UnaryNode>());
  }

  static bool test(const ParseNode& node) {
    return node.typeCode() == TypeCode::Unary;
  }

  static constexpr TypeCode classTypeCode() { return TypeCode::Unary; }

  template <typename Visitor>
  bool accept(Visitor& visitor) {
    if (kid_) {
      if (!visitor.visit(kid_)) {
        return false;
      }
    }
    return true;
  }

#ifdef DEBUG
  void dumpImpl(ParserBase* parser, GenericPrinter& out, int indent);
#endif

  ParseNode* kid() const { return kid_; }

  /*
   * Non-null if this is a statement node which could be a member of a
   * Directive Prologue: an expression statement consisting of a single
   * string literal.
   *
   * This considers only the node and its children, not its context. After
   * parsing, check the node's prologue flag to see if it is indeed part of
   * a directive prologue.
   *
   * Note that a Directive Prologue can contain statements that cannot
   * themselves be directives (string literals that include escape sequences
   * or escaped newlines, say). This member function returns true for such
   * nodes; we use it to determine the extent of the prologue.
   */
  TaggedParserAtomIndex isStringExprStatement() const {
    if (isKind(ParseNodeKind::ExpressionStmt)) {
      if (kid()->isKind(ParseNodeKind::StringExpr) && !kid()->isInParens()) {
        return kid()->as<NameNode>().atom();
      }
    }
    return TaggedParserAtomIndex::null();
  }

  // Methods used by FoldConstants.cpp.
  ParseNode** unsafeKidReference() { return &kid_; }

  void setSyntheticComputedName() { pn_synthetic_computed = true; }
  bool isSyntheticComputedName() {
    MOZ_ASSERT(isKind(ParseNodeKind::ComputedName));
    return pn_synthetic_computed;
  }
};

class BinaryNode : public ParseNode {
  ParseNode* left_;
  ParseNode* right_;

 public:
  BinaryNode(ParseNodeKind kind, const TokenPos& pos, ParseNode* left,
             ParseNode* right)
      : ParseNode(kind, pos), left_(left), right_(right) {
    MOZ_ASSERT(is<BinaryNode>());
  }

  BinaryNode(ParseNodeKind kind, ParseNode* left, ParseNode* right)
      : ParseNode(kind, TokenPos::box(left->pn_pos, right->pn_pos)),
        left_(left),
        right_(right) {
    MOZ_ASSERT(is<BinaryNode>());
  }

  static bool test(const ParseNode& node) {
    return node.typeCode() == TypeCode::Binary;
  }

  static constexpr TypeCode classTypeCode() { return TypeCode::Binary; }

  template <typename Visitor>
  bool accept(Visitor& visitor) {
    if (left_) {
      if (!visitor.visit(left_)) {
        return false;
      }
    }
    if (right_) {
      if (!visitor.visit(right_)) {
        return false;
      }
    }
    return true;
  }

#ifdef DEBUG
  void dumpImpl(ParserBase* parser, GenericPrinter& out, int indent);
#endif

  ParseNode* left() const { return left_; }

  ParseNode* right() const { return right_; }

  // Methods used by FoldConstants.cpp.
  // callers are responsible for keeping the list consistent.
  ParseNode** unsafeLeftReference() { return &left_; }

  ParseNode** unsafeRightReference() { return &right_; }
};

class AssignmentNode : public BinaryNode {
 public:
  AssignmentNode(ParseNodeKind kind, ParseNode* left, ParseNode* right)
      : BinaryNode(kind, TokenPos(left->pn_pos.begin, right->pn_pos.end), left,
                   right) {}

  static bool test(const ParseNode& node) {
    ParseNodeKind kind = node.getKind();
    bool match = ParseNodeKind::AssignmentStart <= kind &&
                 kind <= ParseNodeKind::AssignmentLast;
    MOZ_ASSERT_IF(match, node.is<BinaryNode>());
    return match;
  }
};

class ForNode : public BinaryNode {
  unsigned iflags_; /* JSITER_* flags */

 public:
  ForNode(const TokenPos& pos, ParseNode* forHead, ParseNode* body,
          unsigned iflags)
      : BinaryNode(ParseNodeKind::ForStmt, pos, forHead, body),
        iflags_(iflags) {
    MOZ_ASSERT(forHead->isKind(ParseNodeKind::ForIn) ||
               forHead->isKind(ParseNodeKind::ForOf) ||
               forHead->isKind(ParseNodeKind::ForHead));
  }

  static bool test(const ParseNode& node) {
    bool match = node.isKind(ParseNodeKind::ForStmt);
    MOZ_ASSERT_IF(match, node.is<BinaryNode>());
    return match;
  }

  TernaryNode* head() const { return &left()->as<TernaryNode>(); }

  ParseNode* body() const { return right(); }

  unsigned iflags() const { return iflags_; }
};

class TernaryNode : public ParseNode {
  ParseNode* kid1_; /* condition, discriminant, etc. */
  ParseNode* kid2_; /* then-part, case list, etc. */
  ParseNode* kid3_; /* else-part, default case, etc. */

 public:
  TernaryNode(ParseNodeKind kind, ParseNode* kid1, ParseNode* kid2,
              ParseNode* kid3)
      : TernaryNode(kind, kid1, kid2, kid3,
                    TokenPos((kid1   ? kid1
                              : kid2 ? kid2
                                     : kid3)
                                 ->pn_pos.begin,
                             (kid3   ? kid3
                              : kid2 ? kid2
                                     : kid1)
                                 ->pn_pos.end)) {}

  TernaryNode(ParseNodeKind kind, ParseNode* kid1, ParseNode* kid2,
              ParseNode* kid3, const TokenPos& pos)
      : ParseNode(kind, pos), kid1_(kid1), kid2_(kid2), kid3_(kid3) {
    MOZ_ASSERT(is<TernaryNode>());
  }

  static bool test(const ParseNode& node) {
    return node.typeCode() == TypeCode::Ternary;
  }

  static constexpr TypeCode classTypeCode() { return TypeCode::Ternary; }

  template <typename Visitor>
  bool accept(Visitor& visitor) {
    if (kid1_) {
      if (!visitor.visit(kid1_)) {
        return false;
      }
    }
    if (kid2_) {
      if (!visitor.visit(kid2_)) {
        return false;
      }
    }
    if (kid3_) {
      if (!visitor.visit(kid3_)) {
        return false;
      }
    }
    return true;
  }

#ifdef DEBUG
  void dumpImpl(ParserBase* parser, GenericPrinter& out, int indent);
#endif

  ParseNode* kid1() const { return kid1_; }

  ParseNode* kid2() const { return kid2_; }

  ParseNode* kid3() const { return kid3_; }

  // Methods used by FoldConstants.cpp.
  ParseNode** unsafeKid1Reference() { return &kid1_; }

  ParseNode** unsafeKid2Reference() { return &kid2_; }

  ParseNode** unsafeKid3Reference() { return &kid3_; }
};

class ListNode : public ParseNode {
  ParseNode* head_;  /* first node in list */
  ParseNode** tail_; /* ptr to last node's pn_next in list */
  uint32_t count_;   /* number of nodes in list */
  uint32_t xflags;

 private:
  // xflags bits.

  // Statement list has top-level function statements.
  static constexpr uint32_t hasTopLevelFunctionDeclarationsBit = Bit(0);

  // Array/Object/Class initializer has non-constants.
  //   * array has holes
  //   * array has spread node
  //   * array has element which is known not to be constant
  //   * array has no element
  //   * object/class has __proto__
  //   * object/class has property which is known not to be constant
  //   * object/class shorthand property
  //   * object/class spread property
  //   * object/class has method
  //   * object/class has computed property
  static constexpr uint32_t hasNonConstInitializerBit = Bit(1);

  // Flag set by the emitter after emitting top-level function statements.
  static constexpr uint32_t emittedTopLevelFunctionDeclarationsBit = Bit(2);

 public:
  ListNode(ParseNodeKind kind, const TokenPos& pos) : ParseNode(kind, pos) {
    makeEmpty();
    MOZ_ASSERT(is<ListNode>());
  }

  ListNode(ParseNodeKind kind, ParseNode* kid)
      : ParseNode(kind, kid->pn_pos),
        head_(kid),
        tail_(&kid->pn_next),
        count_(1),
        xflags(0) {
    if (kid->pn_pos.begin < pn_pos.begin) {
      pn_pos.begin = kid->pn_pos.begin;
    }
    pn_pos.end = kid->pn_pos.end;

    MOZ_ASSERT(is<ListNode>());
  }

  static bool test(const ParseNode& node) {
    return node.typeCode() == TypeCode::List;
  }

  static constexpr TypeCode classTypeCode() { return TypeCode::List; }

  template <typename Visitor>
  bool accept(Visitor& visitor) {
    ParseNode** listp = &head_;
    for (; *listp; listp = &(*listp)->pn_next) {
      // Don't use PN*& because we want to check if it changed, so we can use
      // ReplaceNode
      ParseNode* pn = *listp;
      if (!visitor.visit(pn)) {
        return false;
      }
      if (pn != *listp) {
        ReplaceNode(listp, pn);
      }
    }
    unsafeReplaceTail(listp);
    return true;
  }

#ifdef DEBUG
  void dumpImpl(ParserBase* parser, GenericPrinter& out, int indent);
#endif

  ParseNode* head() const { return head_; }

  ParseNode** tail() const { return tail_; }

  uint32_t count() const { return count_; }

  bool empty() const { return count() == 0; }

  void checkConsistency() const
#ifndef DEBUG
  {
  }
#endif
  ;

  [[nodiscard]] bool hasTopLevelFunctionDeclarations() const {
    MOZ_ASSERT(isKind(ParseNodeKind::StatementList));
    return xflags & hasTopLevelFunctionDeclarationsBit;
  }

  [[nodiscard]] bool emittedTopLevelFunctionDeclarations() const {
    MOZ_ASSERT(isKind(ParseNodeKind::StatementList));
    MOZ_ASSERT(hasTopLevelFunctionDeclarations());
    return xflags & emittedTopLevelFunctionDeclarationsBit;
  }

  [[nodiscard]] bool hasNonConstInitializer() const {
    MOZ_ASSERT(isKind(ParseNodeKind::ArrayExpr) ||
               isKind(ParseNodeKind::ObjectExpr));
    return xflags & hasNonConstInitializerBit;
  }

  void setHasTopLevelFunctionDeclarations() {
    MOZ_ASSERT(isKind(ParseNodeKind::StatementList));
    xflags |= hasTopLevelFunctionDeclarationsBit;
  }

  void setEmittedTopLevelFunctionDeclarations() {
    MOZ_ASSERT(isKind(ParseNodeKind::StatementList));
    MOZ_ASSERT(hasTopLevelFunctionDeclarations());
    xflags |= emittedTopLevelFunctionDeclarationsBit;
  }

  void setHasNonConstInitializer() {
    MOZ_ASSERT(isKind(ParseNodeKind::ArrayExpr) ||
               isKind(ParseNodeKind::ObjectExpr));
    xflags |= hasNonConstInitializerBit;
  }

  void unsetHasNonConstInitializer() {
    MOZ_ASSERT(isKind(ParseNodeKind::ArrayExpr) ||
               isKind(ParseNodeKind::ObjectExpr));
    xflags &= ~hasNonConstInitializerBit;
  }

  /*
   * Compute a pointer to the last element in a singly-linked list. NB: list
   * must be non-empty -- this is asserted!
   */
  ParseNode* last() const {
    MOZ_ASSERT(!empty());
    //
    // ParseNode                      ParseNode
    // +-----+---------+-----+        +-----+---------+-----+
    // | ... | pn_next | ... | +-...->| ... | pn_next | ... |
    // +-----+---------+-----+ |      +-----+---------+-----+
    // ^       |               |      ^     ^
    // |       +---------------+      |     |
    // |                              |     tail()
    // |                              |
    // head()                         last()
    //
    return (ParseNode*)(uintptr_t(tail()) - offsetof(ParseNode, pn_next));
  }

  void replaceLast(ParseNode* node) {
    MOZ_ASSERT(!empty());
    pn_pos.end = node->pn_pos.end;

    ParseNode* item = head();
    ParseNode* lastNode = last();
    MOZ_ASSERT(item);
    if (item == lastNode) {
      head_ = node;
    } else {
      while (item->pn_next != lastNode) {
        MOZ_ASSERT(item->pn_next);
        item = item->pn_next;
      }
      item->pn_next = node;
    }
    tail_ = &node->pn_next;
  }

  void makeEmpty() {
    head_ = nullptr;
    tail_ = &head_;
    count_ = 0;
    xflags = 0;
  }

  void append(ParseNode* item) {
    MOZ_ASSERT(item->pn_pos.begin >= pn_pos.begin);
    pn_pos.end = item->pn_pos.end;
    *tail_ = item;
    tail_ = &item->pn_next;
    count_++;
  }

  void prepend(ParseNode* item) {
    item->pn_next = head_;
    head_ = item;
    if (tail_ == &head_) {
      tail_ = &item->pn_next;
    }
    count_++;
  }

  void prependAndUpdatePos(ParseNode* item) {
    prepend(item);
    pn_pos.begin = item->pn_pos.begin;
  }

  // Methods used by FoldConstants.cpp.
  // Caller is responsible for keeping the list consistent.
  ParseNode** unsafeHeadReference() { return &head_; }

  void unsafeReplaceTail(ParseNode** newTail) {
    tail_ = newTail;
    checkConsistency();
  }

  void unsafeDecrementCount() {
    MOZ_ASSERT(count() > 1);
    count_--;
  }

 private:
  // Classes to iterate over ListNode contents:
  //
  // Usage:
  //   ListNode* list;
  //   for (ParseNode* item : list->contents()) {
  //     // item is ParseNode* typed.
  //   }
  class iterator {
   private:
    ParseNode* node_;

    friend class ListNode;
    explicit iterator(ParseNode* node) : node_(node) {}

   public:
    // Implement std::iterator_traits.
    using iterator_category = std::input_iterator_tag;
    using value_type = ParseNode*;
    using difference_type = ptrdiff_t;
    using pointer = ParseNode**;
    using reference = ParseNode*&;

    bool operator==(const iterator& other) const {
      return node_ == other.node_;
    }

    bool operator!=(const iterator& other) const { return !(*this == other); }

    iterator& operator++() {
      node_ = node_->pn_next;
      return *this;
    }

    ParseNode* operator*() { return node_; }

    const ParseNode* operator*() const { return node_; }
  };

  class range {
   private:
    ParseNode* begin_;
    ParseNode* end_;

    friend class ListNode;
    range(ParseNode* begin, ParseNode* end) : begin_(begin), end_(end) {}

   public:
    iterator begin() { return iterator(begin_); }

    iterator end() { return iterator(end_); }

    const iterator begin() const { return iterator(begin_); }

    const iterator end() const { return iterator(end_); }

    const iterator cbegin() const { return begin(); }

    const iterator cend() const { return end(); }
  };

#ifdef DEBUG
  [[nodiscard]] bool contains(ParseNode* target) const {
    MOZ_ASSERT(target);
    for (ParseNode* node : contents()) {
      if (target == node) {
        return true;
      }
    }
    return false;
  }
#endif

 public:
  range contents() { return range(head(), nullptr); }

  const range contents() const { return range(head(), nullptr); }

  range contentsFrom(ParseNode* begin) {
    MOZ_ASSERT_IF(begin, contains(begin));
    return range(begin, nullptr);
  }

  const range contentsFrom(ParseNode* begin) const {
    MOZ_ASSERT_IF(begin, contains(begin));
    return range(begin, nullptr);
  }

  range contentsTo(ParseNode* end) {
    MOZ_ASSERT_IF(end, contains(end));
    return range(head(), end);
  }

  const range contentsTo(ParseNode* end) const {
    MOZ_ASSERT_IF(end, contains(end));
    return range(head(), end);
  }
};

inline bool ParseNode::isForLoopDeclaration() const {
  if (isKind(ParseNodeKind::VarStmt) || isKind(ParseNodeKind::LetDecl) ||
      isKind(ParseNodeKind::ConstDecl)) {
    MOZ_ASSERT(!as<ListNode>().empty());
    return true;
  }

  return false;
}

class FunctionNode : public ParseNode {
  FunctionBox* funbox_;
  ParseNode* body_;
  FunctionSyntaxKind syntaxKind_;

 public:
  FunctionNode(FunctionSyntaxKind syntaxKind, const TokenPos& pos)
      : ParseNode(ParseNodeKind::Function, pos),
        funbox_(nullptr),
        body_(nullptr),
        syntaxKind_(syntaxKind) {
    MOZ_ASSERT(!body_);
    MOZ_ASSERT(!funbox_);
    MOZ_ASSERT(is<FunctionNode>());
  }

  static bool test(const ParseNode& node) {
    return node.isKind(ParseNodeKind::Function);
  }

  static constexpr TypeCode classTypeCode() { return TypeCode::Other; }

  template <typename Visitor>
  bool accept(Visitor& visitor) {
    // Note: body is null for lazily-parsed functions.
    if (body_) {
      if (!visitor.visit(body_)) {
        return false;
      }
    }
    return true;
  }

#ifdef DEBUG
  void dumpImpl(ParserBase* parser, GenericPrinter& out, int indent);
#endif

  FunctionBox* funbox() const { return funbox_; }

  ListNode* body() const { return body_ ? &body_->as<ListNode>() : nullptr; }

  void setFunbox(FunctionBox* funbox) { funbox_ = funbox; }

  void setBody(ListNode* body) { body_ = body; }

  FunctionSyntaxKind syntaxKind() const { return syntaxKind_; }

  bool functionIsHoisted() const {
    return syntaxKind() == FunctionSyntaxKind::Statement;
  }
};

class ModuleNode : public ParseNode {
  ParseNode* body_;

 public:
  explicit ModuleNode(const TokenPos& pos)
      : ParseNode(ParseNodeKind::Module, pos), body_(nullptr) {
    MOZ_ASSERT(!body_);
    MOZ_ASSERT(is<ModuleNode>());
  }

  static bool test(const ParseNode& node) {
    return node.isKind(ParseNodeKind::Module);
  }

  static constexpr TypeCode classTypeCode() { return TypeCode::Other; }

  template <typename Visitor>
  bool accept(Visitor& visitor) {
    return visitor.visit(body_);
  }

#ifdef DEBUG
  void dumpImpl(ParserBase* parser, GenericPrinter& out, int indent);
#endif

  ListNode* body() const { return &body_->as<ListNode>(); }

  void setBody(ListNode* body) { body_ = body; }
};

class NumericLiteral : public ParseNode {
  double value_;              /* aligned numeric literal value */
  DecimalPoint decimalPoint_; /* Whether the number has a decimal point */

 public:
  NumericLiteral(double value, DecimalPoint decimalPoint, const TokenPos& pos)
      : ParseNode(ParseNodeKind::NumberExpr, pos),
        value_(value),
        decimalPoint_(decimalPoint) {}

  static bool test(const ParseNode& node) {
    return node.isKind(ParseNodeKind::NumberExpr);
  }

  static constexpr TypeCode classTypeCode() { return TypeCode::Other; }

  template <typename Visitor>
  bool accept(Visitor& visitor) {
    return true;
  }

#ifdef DEBUG
  void dumpImpl(ParserBase* parser, GenericPrinter& out, int indent);
#endif

  double value() const { return value_; }

  DecimalPoint decimalPoint() const { return decimalPoint_; }

  void setValue(double v) { value_ = v; }

  void setDecimalPoint(DecimalPoint d) { decimalPoint_ = d; }

  // Return the decimal string representation of this numeric literal.
  TaggedParserAtomIndex toAtom(JSContext* cx,
                               ParserAtomsTable& parserAtoms) const;
};

class BigIntLiteral : public ParseNode {
  BigIntIndex index_;
  bool isZero_;

 public:
  BigIntLiteral(BigIntIndex index, bool isZero, const TokenPos& pos)
      : ParseNode(ParseNodeKind::BigIntExpr, pos),
        index_(index),
        isZero_(isZero) {}

  static bool test(const ParseNode& node) {
    return node.isKind(ParseNodeKind::BigIntExpr);
  }

  static constexpr TypeCode classTypeCode() { return TypeCode::Other; }

  template <typename Visitor>
  bool accept(Visitor& visitor) {
    return true;
  }

#ifdef DEBUG
  void dumpImpl(ParserBase* parser, GenericPrinter& out, int indent);
#endif

  BigIntIndex index() { return index_; }

  bool isZero() const { return isZero_; }
};

template <ParseNodeKind NodeKind, typename ScopeType>
class BaseScopeNode : public ParseNode {
  using ParserData = typename ScopeType::ParserData;
  ParserData* bindings;
  ParseNode* body;
  ScopeKind kind_;

 public:
  BaseScopeNode(ParserData* bindings, ParseNode* body,
                ScopeKind kind = ScopeKind::Lexical)
      : ParseNode(NodeKind, body->pn_pos),
        bindings(bindings),
        body(body),
        kind_(kind) {}

  static bool test(const ParseNode& node) { return node.isKind(NodeKind); }

  static constexpr TypeCode classTypeCode() { return TypeCode::Other; }

  template <typename Visitor>
  bool accept(Visitor& visitor) {
    return visitor.visit(body);
  }

#ifdef DEBUG
  void dumpImpl(ParserBase* parser, GenericPrinter& out, int indent);
#endif

  ParserData* scopeBindings() const {
    MOZ_ASSERT(!isEmptyScope());
    return bindings;
  }

  ParseNode* scopeBody() const { return body; }

  void setScopeBody(ParseNode* body) { this->body = body; }

  bool isEmptyScope() const { return !bindings; }

  ScopeKind kind() const { return kind_; }
};

class LexicalScopeNode
    : public BaseScopeNode<ParseNodeKind::LexicalScope, LexicalScope> {
 public:
  LexicalScopeNode(LexicalScope::ParserData* bindings, ParseNode* body,
                   ScopeKind kind = ScopeKind::Lexical)
      : BaseScopeNode(bindings, body, kind) {}
};

class ClassBodyScopeNode
    : public BaseScopeNode<ParseNodeKind::ClassBodyScope, ClassBodyScope> {
 public:
  ClassBodyScopeNode(ClassBodyScope::ParserData* bindings, ListNode* memberList)
      : BaseScopeNode(bindings, memberList, ScopeKind::ClassBody) {
    MOZ_ASSERT(memberList->isKind(ParseNodeKind::ClassMemberList));
  }

  ListNode* memberList() const {
    ListNode* list = &scopeBody()->as<ListNode>();
    MOZ_ASSERT(list->isKind(ParseNodeKind::ClassMemberList));
    return list;
  }
};

class LabeledStatement : public NameNode {
  ParseNode* statement_;

 public:
  LabeledStatement(TaggedParserAtomIndex label, ParseNode* stmt, uint32_t begin)
      : NameNode(ParseNodeKind::LabelStmt, label,
                 TokenPos(begin, stmt->pn_pos.end)),
        statement_(stmt) {}

  TaggedParserAtomIndex label() const { return atom(); }

  ParseNode* statement() const { return statement_; }

  static bool test(const ParseNode& node) {
    return node.isKind(ParseNodeKind::LabelStmt);
  }

  template <typename Visitor>
  bool accept(Visitor& visitor) {
    if (statement_) {
      if (!visitor.visit(statement_)) {
        return false;
      }
    }
    return true;
  }

#ifdef DEBUG
  void dumpImpl(ParserBase* parser, GenericPrinter& out, int indent);
#endif
};

// Inside a switch statement, a CaseClause is a case-label and the subsequent
// statements. The same node type is used for DefaultClauses. The only
// difference is that their caseExpression() is null.
class CaseClause : public BinaryNode {
 public:
  CaseClause(ParseNode* expr, ParseNode* stmts, uint32_t begin)
      : BinaryNode(ParseNodeKind::Case, TokenPos(begin, stmts->pn_pos.end),
                   expr, stmts) {}

  ParseNode* caseExpression() const { return left(); }

  bool isDefault() const { return !caseExpression(); }

  ListNode* statementList() const { return &right()->as<ListNode>(); }

  static bool test(const ParseNode& node) {
    bool match = node.isKind(ParseNodeKind::Case);
    MOZ_ASSERT_IF(match, node.is<BinaryNode>());
    return match;
  }
};

class LoopControlStatement : public ParseNode {
  TaggedParserAtomIndex label_; /* target of break/continue statement */

 protected:
  LoopControlStatement(ParseNodeKind kind, TaggedParserAtomIndex label,
                       const TokenPos& pos)
      : ParseNode(kind, pos), label_(label) {
    MOZ_ASSERT(kind == ParseNodeKind::BreakStmt ||
               kind == ParseNodeKind::ContinueStmt);
    MOZ_ASSERT(is<LoopControlStatement>());
  }

 public:
  /* Label associated with this break/continue statement, if any. */
  TaggedParserAtomIndex label() const { return label_; }

#ifdef DEBUG
  void dumpImpl(ParserBase* parser, GenericPrinter& out, int indent);
#endif

  static bool test(const ParseNode& node) {
    return node.isKind(ParseNodeKind::BreakStmt) ||
           node.isKind(ParseNodeKind::ContinueStmt);
  }

  static constexpr TypeCode classTypeCode() { return TypeCode::Other; }

  template <typename Visitor>
  bool accept(Visitor& visitor) {
    return true;
  }
};

class BreakStatement : public LoopControlStatement {
 public:
  BreakStatement(TaggedParserAtomIndex label, const TokenPos& pos)
      : LoopControlStatement(ParseNodeKind::BreakStmt, label, pos) {}

  static bool test(const ParseNode& node) {
    bool match = node.isKind(ParseNodeKind::BreakStmt);
    MOZ_ASSERT_IF(match, node.is<LoopControlStatement>());
    return match;
  }
};

class ContinueStatement : public LoopControlStatement {
 public:
  ContinueStatement(TaggedParserAtomIndex label, const TokenPos& pos)
      : LoopControlStatement(ParseNodeKind::ContinueStmt, label, pos) {}

  static bool test(const ParseNode& node) {
    bool match = node.isKind(ParseNodeKind::ContinueStmt);
    MOZ_ASSERT_IF(match, node.is<LoopControlStatement>());
    return match;
  }
};

class DebuggerStatement : public NullaryNode {
 public:
  explicit DebuggerStatement(const TokenPos& pos)
      : NullaryNode(ParseNodeKind::DebuggerStmt, pos) {}

  static bool test(const ParseNode& node) {
    bool match = node.isKind(ParseNodeKind::DebuggerStmt);
    MOZ_ASSERT_IF(match, node.is<NullaryNode>());
    return match;
  }
};

class ConditionalExpression : public TernaryNode {
 public:
  ConditionalExpression(ParseNode* condition, ParseNode* thenExpr,
                        ParseNode* elseExpr)
      : TernaryNode(ParseNodeKind::ConditionalExpr, condition, thenExpr,
                    elseExpr,
                    TokenPos(condition->pn_pos.begin, elseExpr->pn_pos.end)) {
    MOZ_ASSERT(condition);
    MOZ_ASSERT(thenExpr);
    MOZ_ASSERT(elseExpr);
  }

  ParseNode& condition() const { return *kid1(); }

  ParseNode& thenExpression() const { return *kid2(); }

  ParseNode& elseExpression() const { return *kid3(); }

  static bool test(const ParseNode& node) {
    bool match = node.isKind(ParseNodeKind::ConditionalExpr);
    MOZ_ASSERT_IF(match, node.is<TernaryNode>());
    return match;
  }
};

class TryNode : public TernaryNode {
 public:
  TryNode(uint32_t begin, ParseNode* body, LexicalScopeNode* catchScope,
          ParseNode* finallyBlock)
      : TernaryNode(
            ParseNodeKind::TryStmt, body, catchScope, finallyBlock,
            TokenPos(begin,
                     (finallyBlock ? finallyBlock : catchScope)->pn_pos.end)) {
    MOZ_ASSERT(body);
    MOZ_ASSERT(catchScope || finallyBlock);
  }

  static bool test(const ParseNode& node) {
    bool match = node.isKind(ParseNodeKind::TryStmt);
    MOZ_ASSERT_IF(match, node.is<TernaryNode>());
    return match;
  }

  ParseNode* body() const { return kid1(); }

  LexicalScopeNode* catchScope() const {
    return kid2() ? &kid2()->as<LexicalScopeNode>() : nullptr;
  }

  ParseNode* finallyBlock() const { return kid3(); }
};

class ThisLiteral : public UnaryNode {
 public:
  ThisLiteral(const TokenPos& pos, ParseNode* thisName)
      : UnaryNode(ParseNodeKind::ThisExpr, pos, thisName) {}

  static bool test(const ParseNode& node) {
    bool match = node.isKind(ParseNodeKind::ThisExpr);
    MOZ_ASSERT_IF(match, node.is<UnaryNode>());
    return match;
  }
};

class NullLiteral : public NullaryNode {
 public:
  explicit NullLiteral(const TokenPos& pos)
      : NullaryNode(ParseNodeKind::NullExpr, pos) {}

  static bool test(const ParseNode& node) {
    bool match = node.isKind(ParseNodeKind::NullExpr);
    MOZ_ASSERT_IF(match, node.is<NullaryNode>());
    return match;
  }
};

// This is only used internally, currently just for tagged templates and the
// initial value of fields without initializers. It represents the value
// 'undefined' (aka `void 0`), like NullLiteral represents the value 'null'.
class RawUndefinedLiteral : public NullaryNode {
 public:
  explicit RawUndefinedLiteral(const TokenPos& pos)
      : NullaryNode(ParseNodeKind::RawUndefinedExpr, pos) {}

  static bool test(const ParseNode& node) {
    bool match = node.isKind(ParseNodeKind::RawUndefinedExpr);
    MOZ_ASSERT_IF(match, node.is<NullaryNode>());
    return match;
  }
};

class BooleanLiteral : public NullaryNode {
 public:
  BooleanLiteral(bool b, const TokenPos& pos)
      : NullaryNode(b ? ParseNodeKind::TrueExpr : ParseNodeKind::FalseExpr,
                    pos) {}

  static bool test(const ParseNode& node) {
    bool match = node.isKind(ParseNodeKind::TrueExpr) ||
                 node.isKind(ParseNodeKind::FalseExpr);
    MOZ_ASSERT_IF(match, node.is<NullaryNode>());
    return match;
  }
};

class RegExpLiteral : public ParseNode {
  RegExpIndex index_;

 public:
  RegExpLiteral(RegExpIndex dataIndex, const TokenPos& pos)
      : ParseNode(ParseNodeKind::RegExpExpr, pos), index_(dataIndex) {}

  // Create a RegExp object of this RegExp literal.
  RegExpObject* create(JSContext* cx, ParserAtomsTable& parserAtoms,
                       CompilationAtomCache& atomCache,
                       ExtensibleCompilationStencil& stencil) const;

#ifdef DEBUG
  void dumpImpl(ParserBase* parser, GenericPrinter& out, int indent);
#endif

  static bool test(const ParseNode& node) {
    return node.isKind(ParseNodeKind::RegExpExpr);
  }

  static constexpr TypeCode classTypeCode() { return TypeCode::Other; }

  template <typename Visitor>
  bool accept(Visitor& visitor) {
    return true;
  }

  RegExpIndex index() { return index_; }
};

class PropertyAccessBase : public BinaryNode {
 public:
  /*
   * PropertyAccess nodes can have any expression/'super' as left-hand
   * side, but the name must be a ParseNodeKind::PropertyName node.
   */
  PropertyAccessBase(ParseNodeKind kind, ParseNode* lhs, NameNode* name,
                     uint32_t begin, uint32_t end)
      : BinaryNode(kind, TokenPos(begin, end), lhs, name) {
    MOZ_ASSERT(lhs);
    MOZ_ASSERT(name);
  }

  ParseNode& expression() const { return *left(); }

  static bool test(const ParseNode& node) {
    bool match = node.isKind(ParseNodeKind::DotExpr) ||
                 node.isKind(ParseNodeKind::OptionalDotExpr);
    MOZ_ASSERT_IF(match, node.is<BinaryNode>());
    MOZ_ASSERT_IF(match, node.as<BinaryNode>().right()->isKind(
                             ParseNodeKind::PropertyNameExpr));
    return match;
  }

  NameNode& key() const { return right()->as<NameNode>(); }

  // Method used by BytecodeEmitter::emitPropLHS for optimization.
  // Those methods allow expression to temporarily be nullptr for
  // optimization purpose.
  ParseNode* maybeExpression() const { return left(); }

  void setExpression(ParseNode* pn) { *unsafeLeftReference() = pn; }

  TaggedParserAtomIndex name() const { return right()->as<NameNode>().atom(); }
};

class PropertyAccess : public PropertyAccessBase {
 public:
  PropertyAccess(ParseNode* lhs, NameNode* name, uint32_t begin, uint32_t end)
      : PropertyAccessBase(ParseNodeKind::DotExpr, lhs, name, begin, end) {
    MOZ_ASSERT(lhs);
    MOZ_ASSERT(name);
  }

  static bool test(const ParseNode& node) {
    bool match = node.isKind(ParseNodeKind::DotExpr);
    MOZ_ASSERT_IF(match, node.is<PropertyAccessBase>());
    return match;
  }

  bool isSuper() const {
    // ParseNodeKind::SuperBase cannot result from any expression syntax.
    return expression().isKind(ParseNodeKind::SuperBase);
  }
};

class OptionalPropertyAccess : public PropertyAccessBase {
 public:
  OptionalPropertyAccess(ParseNode* lhs, NameNode* name, uint32_t begin,
                         uint32_t end)
      : PropertyAccessBase(ParseNodeKind::OptionalDotExpr, lhs, name, begin,
                           end) {
    MOZ_ASSERT(lhs);
    MOZ_ASSERT(name);
  }

  static bool test(const ParseNode& node) {
    bool match = node.isKind(ParseNodeKind::OptionalDotExpr);
    MOZ_ASSERT_IF(match, node.is<PropertyAccessBase>());
    return match;
  }
};

class PropertyByValueBase : public BinaryNode {
 public:
  PropertyByValueBase(ParseNodeKind kind, ParseNode* lhs, ParseNode* propExpr,
                      uint32_t begin, uint32_t end)
      : BinaryNode(kind, TokenPos(begin, end), lhs, propExpr) {}

  static bool test(const ParseNode& node) {
    bool match = node.isKind(ParseNodeKind::ElemExpr) ||
                 node.isKind(ParseNodeKind::OptionalElemExpr);
    MOZ_ASSERT_IF(match, node.is<BinaryNode>());
    return match;
  }

  ParseNode& expression() const { return *left(); }

  ParseNode& key() const { return *right(); }
};

class PropertyByValue : public PropertyByValueBase {
 public:
  PropertyByValue(ParseNode* lhs, ParseNode* propExpr, uint32_t begin,
                  uint32_t end)
      : PropertyByValueBase(ParseNodeKind::ElemExpr, lhs, propExpr, begin,
                            end) {}

  static bool test(const ParseNode& node) {
    bool match = node.isKind(ParseNodeKind::ElemExpr);
    MOZ_ASSERT_IF(match, node.is<PropertyByValueBase>());
    return match;
  }

  bool isSuper() const { return left()->isKind(ParseNodeKind::SuperBase); }
};

class OptionalPropertyByValue : public PropertyByValueBase {
 public:
  OptionalPropertyByValue(ParseNode* lhs, ParseNode* propExpr, uint32_t begin,
                          uint32_t end)
      : PropertyByValueBase(ParseNodeKind::OptionalElemExpr, lhs, propExpr,
                            begin, end) {}

  static bool test(const ParseNode& node) {
    bool match = node.isKind(ParseNodeKind::OptionalElemExpr);
    MOZ_ASSERT_IF(match, node.is<PropertyByValueBase>());
    return match;
  }
};

class PrivateMemberAccessBase : public BinaryNode {
 public:
  PrivateMemberAccessBase(ParseNodeKind kind, ParseNode* lhs, NameNode* name,
                          uint32_t begin, uint32_t end)
      : BinaryNode(kind, TokenPos(begin, end), lhs, name) {
    MOZ_ASSERT(name->isKind(ParseNodeKind::PrivateName));
  }

  ParseNode& expression() const { return *left(); }

  NameNode& privateName() const {
    NameNode& name = right()->as<NameNode>();
    MOZ_ASSERT(name.isKind(ParseNodeKind::PrivateName));
    return name;
  }

  static bool test(const ParseNode& node) {
    bool match = node.isKind(ParseNodeKind::PrivateMemberExpr) ||
                 node.isKind(ParseNodeKind::OptionalPrivateMemberExpr);
    MOZ_ASSERT_IF(match, node.is<BinaryNode>());
    MOZ_ASSERT_IF(match, node.as<BinaryNode>().right()->isKind(
                             ParseNodeKind::PrivateName));
    return match;
  }
};

class PrivateMemberAccess : public PrivateMemberAccessBase {
 public:
  PrivateMemberAccess(ParseNode* lhs, NameNode* name, uint32_t begin,
                      uint32_t end)
      : PrivateMemberAccessBase(ParseNodeKind::PrivateMemberExpr, lhs, name,
                                begin, end) {}

  static bool test(const ParseNode& node) {
    return node.isKind(ParseNodeKind::PrivateMemberExpr);
  }
};

class OptionalPrivateMemberAccess : public PrivateMemberAccessBase {
 public:
  OptionalPrivateMemberAccess(ParseNode* lhs, NameNode* name, uint32_t begin,
                              uint32_t end)
      : PrivateMemberAccessBase(ParseNodeKind::OptionalPrivateMemberExpr, lhs,
                                name, begin, end) {}

  static bool test(const ParseNode& node) {
    return node.isKind(ParseNodeKind::OptionalPrivateMemberExpr);
  }
};

/*
 * A CallSiteNode represents the implicit call site object argument in a
 * TaggedTemplate.
 */
class CallSiteNode : public ListNode {
 public:
  explicit CallSiteNode(uint32_t begin)
      : ListNode(ParseNodeKind::CallSiteObj, TokenPos(begin, begin + 1)) {}

  static bool test(const ParseNode& node) {
    bool match = node.isKind(ParseNodeKind::CallSiteObj);
    MOZ_ASSERT_IF(match, node.is<ListNode>());
    return match;
  }

  ListNode* rawNodes() const {
    MOZ_ASSERT(head());
    return &head()->as<ListNode>();
  }
};

class CallNode : public BinaryNode {
  const JSOp callOp_;

 public:
  CallNode(ParseNodeKind kind, JSOp callOp, ParseNode* left, ParseNode* right)
      : CallNode(kind, callOp, TokenPos(left->pn_pos.begin, right->pn_pos.end),
                 left, right) {}

  CallNode(ParseNodeKind kind, JSOp callOp, TokenPos pos, ParseNode* left,
           ParseNode* right)
      : BinaryNode(kind, pos, left, right), callOp_(callOp) {
    MOZ_ASSERT(is<CallNode>());
  }

  static bool test(const ParseNode& node) {
    bool match = node.isKind(ParseNodeKind::CallExpr) ||
                 node.isKind(ParseNodeKind::SuperCallExpr) ||
                 node.isKind(ParseNodeKind::OptionalCallExpr) ||
                 node.isKind(ParseNodeKind::TaggedTemplateExpr) ||
                 node.isKind(ParseNodeKind::CallImportExpr) ||
                 node.isKind(ParseNodeKind::NewExpr);
    MOZ_ASSERT_IF(match, node.is<BinaryNode>());
    return match;
  }

  JSOp callOp() { return callOp_; }
};

class ClassMethod : public BinaryNode {
  bool isStatic_;
  AccessorType accessorType_;
  FunctionNode* initializerIfPrivate_;

 public:
  /*
   * Method definitions often keep a name and function body that overlap,
   * so explicitly define the beginning and end here.
   */
  ClassMethod(ParseNodeKind kind, ParseNode* name, ParseNode* body,
              AccessorType accessorType, bool isStatic,
              FunctionNode* initializerIfPrivate)
      : BinaryNode(kind, TokenPos(name->pn_pos.begin, body->pn_pos.end), name,
                   body),
        isStatic_(isStatic),
        accessorType_(accessorType),
        initializerIfPrivate_(initializerIfPrivate) {
    MOZ_ASSERT(kind == ParseNodeKind::DefaultConstructor ||
               kind == ParseNodeKind::ClassMethod);
  }

  static bool test(const ParseNode& node) {
    bool match = node.isKind(ParseNodeKind::DefaultConstructor) ||
                 node.isKind(ParseNodeKind::ClassMethod);
    MOZ_ASSERT_IF(match, node.is<BinaryNode>());
    return match;
  }

  ParseNode& name() const { return *left(); }

  FunctionNode& method() const { return right()->as<FunctionNode>(); }

  bool isStatic() const { return isStatic_; }

  AccessorType accessorType() const { return accessorType_; }

  FunctionNode* initializerIfPrivate() const { return initializerIfPrivate_; }
};

class ClassField : public BinaryNode {
  bool isStatic_;

 public:
  ClassField(ParseNode* name, ParseNode* initializer, bool isStatic)
      : BinaryNode(ParseNodeKind::ClassField, initializer->pn_pos, name,
                   initializer),
        isStatic_(isStatic) {}

  static bool test(const ParseNode& node) {
    bool match = node.isKind(ParseNodeKind::ClassField);
    MOZ_ASSERT_IF(match, node.is<BinaryNode>());
    return match;
  }

  ParseNode& name() const { return *left(); }

  FunctionNode* initializer() const { return &right()->as<FunctionNode>(); }

  bool isStatic() const { return isStatic_; }
};

// Hold onto the function generated for a class static block like
//
// class A {
//  static { /* this static block */ }
// }
//
class StaticClassBlock : public UnaryNode {
 public:
  explicit StaticClassBlock(FunctionNode* function)
      : UnaryNode(ParseNodeKind::StaticClassBlock, function->pn_pos, function) {
  }

  static bool test(const ParseNode& node) {
    bool match = node.isKind(ParseNodeKind::StaticClassBlock);
    MOZ_ASSERT_IF(match, node.is<UnaryNode>());
    return match;
  }
  FunctionNode* function() const { return &kid()->as<FunctionNode>(); }
};

class PropertyDefinition : public BinaryNode {
  AccessorType accessorType_;

 public:
  PropertyDefinition(ParseNode* name, ParseNode* value,
                     AccessorType accessorType)
      : BinaryNode(ParseNodeKind::PropertyDefinition,
                   TokenPos(name->pn_pos.begin, value->pn_pos.end), name,
                   value),
        accessorType_(accessorType) {}

  static bool test(const ParseNode& node) {
    bool match = node.isKind(ParseNodeKind::PropertyDefinition);
    MOZ_ASSERT_IF(match, node.is<BinaryNode>());
    return match;
  }

  AccessorType accessorType() { return accessorType_; }
};

class SwitchStatement : public BinaryNode {
  bool hasDefault_; /* only for ParseNodeKind::Switch */

 public:
  SwitchStatement(uint32_t begin, ParseNode* discriminant,
                  LexicalScopeNode* lexicalForCaseList, bool hasDefault)
      : BinaryNode(ParseNodeKind::SwitchStmt,
                   TokenPos(begin, lexicalForCaseList->pn_pos.end),
                   discriminant, lexicalForCaseList),
        hasDefault_(hasDefault) {
#ifdef DEBUG
    ListNode* cases = &lexicalForCaseList->scopeBody()->as<ListNode>();
    MOZ_ASSERT(cases->isKind(ParseNodeKind::StatementList));
    bool found = false;
    for (ParseNode* item : cases->contents()) {
      CaseClause* caseNode = &item->as<CaseClause>();
      if (caseNode->isDefault()) {
        found = true;
        break;
      }
    }
    MOZ_ASSERT(found == hasDefault);
#endif
  }

  static bool test(const ParseNode& node) {
    bool match = node.isKind(ParseNodeKind::SwitchStmt);
    MOZ_ASSERT_IF(match, node.is<BinaryNode>());
    return match;
  }

  ParseNode& discriminant() const { return *left(); }

  LexicalScopeNode& lexicalForCaseList() const {
    return right()->as<LexicalScopeNode>();
  }

  bool hasDefault() const { return hasDefault_; }
};

class ClassNames : public BinaryNode {
 public:
  ClassNames(ParseNode* outerBinding, ParseNode* innerBinding,
             const TokenPos& pos)
      : BinaryNode(ParseNodeKind::ClassNames, pos, outerBinding, innerBinding) {
    MOZ_ASSERT_IF(outerBinding, outerBinding->isKind(ParseNodeKind::Name));
    MOZ_ASSERT(innerBinding->isKind(ParseNodeKind::Name));
    MOZ_ASSERT_IF(outerBinding, innerBinding->as<NameNode>().atom() ==
                                    outerBinding->as<NameNode>().atom());
  }

  static bool test(const ParseNode& node) {
    bool match = node.isKind(ParseNodeKind::ClassNames);
    MOZ_ASSERT_IF(match, node.is<BinaryNode>());
    return match;
  }

  /*
   * Classes require two definitions: The first "outer" binding binds the
   * class into the scope in which it was declared. the outer binding is a
   * mutable lexial binding. The second "inner" binding binds the class by
   * name inside a block in which the methods are evaulated. It is immutable,
   * giving the methods access to the static members of the class even if
   * the outer binding has been overwritten.
   */
  NameNode* outerBinding() const {
    if (ParseNode* binding = left()) {
      return &binding->as<NameNode>();
    }
    return nullptr;
  }

  NameNode* innerBinding() const { return &right()->as<NameNode>(); }
};

class ClassNode : public TernaryNode {
 private:
  LexicalScopeNode* innerScope() const {
    return &kid3()->as<LexicalScopeNode>();
  }

  ClassBodyScopeNode* bodyScope() const {
    return &innerScope()->scopeBody()->as<ClassBodyScopeNode>();
  }

 public:
  ClassNode(ParseNode* names, ParseNode* heritage,
            LexicalScopeNode* memberBlock, const TokenPos& pos)
      : TernaryNode(ParseNodeKind::ClassDecl, names, heritage, memberBlock,
                    pos) {
    MOZ_ASSERT(innerScope()->scopeBody()->is<ClassBodyScopeNode>());
    MOZ_ASSERT_IF(names, names->is<ClassNames>());
  }

  static bool test(const ParseNode& node) {
    bool match = node.isKind(ParseNodeKind::ClassDecl);
    MOZ_ASSERT_IF(match, node.is<TernaryNode>());
    return match;
  }

  ClassNames* names() const {
    return kid1() ? &kid1()->as<ClassNames>() : nullptr;
  }

  ParseNode* heritage() const { return kid2(); }

  ListNode* memberList() const { return bodyScope()->memberList(); }

  LexicalScopeNode* scopeBindings() const {
    LexicalScopeNode* scope = innerScope();
    return scope->isEmptyScope() ? nullptr : scope;
  }

  ClassBodyScopeNode* bodyScopeBindings() const {
    ClassBodyScopeNode* scope = bodyScope();
    return scope->isEmptyScope() ? nullptr : scope;
  }
};

#ifdef DEBUG
void DumpParseTree(ParserBase* parser, ParseNode* pn, GenericPrinter& out,
                   int indent = 0);
#endif

class ParseNodeAllocator {
 public:
  explicit ParseNodeAllocator(JSContext* cx, LifoAlloc& alloc)
      : cx(cx), alloc(alloc) {}

  void* allocNode(size_t size);

 private:
  JSContext* cx;
  LifoAlloc& alloc;
};

inline bool ParseNode::isConstant() {
  switch (pn_type) {
    case ParseNodeKind::NumberExpr:
    case ParseNodeKind::StringExpr:
    case ParseNodeKind::TemplateStringExpr:
    case ParseNodeKind::NullExpr:
    case ParseNodeKind::RawUndefinedExpr:
    case ParseNodeKind::FalseExpr:
    case ParseNodeKind::TrueExpr:
      return true;
    case ParseNodeKind::ArrayExpr:
    case ParseNodeKind::ObjectExpr:
      return !as<ListNode>().hasNonConstInitializer();
    default:
      return false;
  }
}

static inline ParseNode* FunctionFormalParametersList(ParseNode* fn,
                                                      unsigned* numFormals) {
  MOZ_ASSERT(fn->isKind(ParseNodeKind::Function));
  ListNode* argsBody = fn->as<FunctionNode>().body();
  MOZ_ASSERT(argsBody->isKind(ParseNodeKind::ParamsBody));
  *numFormals = argsBody->count();
  if (*numFormals > 0 && argsBody->last()->is<LexicalScopeNode>() &&
      argsBody->last()->as<LexicalScopeNode>().scopeBody()->isKind(
          ParseNodeKind::StatementList)) {
    (*numFormals)--;
  }
  return argsBody->head();
}

bool IsAnonymousFunctionDefinition(ParseNode* pn);

} /* namespace frontend */
} /* namespace js */

#endif /* frontend_ParseNode_h */<|MERGE_RESOLUTION|>--- conflicted
+++ resolved
@@ -879,14 +879,9 @@
 };
 
 class NameNode : public ParseNode {
-<<<<<<< HEAD
-  JSAtom* atom_; /* lexical name or label atom */
-  
-=======
   TaggedParserAtomIndex atom_; /* lexical name or label atom */
   PrivateNameKind privateNameKind_ = PrivateNameKind::None;
 
->>>>>>> 713683b4
  public:
   NameNode(ParseNodeKind kind, TaggedParserAtomIndex atom, const TokenPos& pos)
       : ParseNode(kind, pos), atom_(atom) {
@@ -923,12 +918,7 @@
     privateNameKind_ = privateNameKind;
   }
 
-<<<<<<< HEAD
-  void setAtom(JSAtom* atom) { atom_ = atom; }
-
-=======
   PrivateNameKind privateNameKind() { return privateNameKind_; }
->>>>>>> 713683b4
 };
 
 inline bool ParseNode::isName(TaggedParserAtomIndex name) const {
