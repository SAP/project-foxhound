/* -*- Mode: C++; tab-width: 8; indent-tabs-mode: nil; c-basic-offset: 2 -*-
 * vim: set ts=8 sts=2 et sw=2 tw=80:
 * This Source Code Form is subject to the terms of the Mozilla Public
 * License, v. 2.0. If a copy of the MPL was not distributed with this
 * file, You can obtain one at http://mozilla.org/MPL/2.0/. */

/*
 * JS bytecode generation.
 */

#include "frontend/BytecodeEmitter.h"

#include "mozilla/ArrayUtils.h"
#include "mozilla/DebugOnly.h"
#include "mozilla/FloatingPoint.h"
#include "mozilla/Maybe.h"
#include "mozilla/PodOperations.h"
#include "mozilla/ReverseIterator.h"
#include "mozilla/Sprintf.h"
#include "mozilla/Variant.h"

#include <string.h>

#include "jsnum.h"
#include "jstypes.h"
#include "jsutil.h"

#include "ds/Nestable.h"
#include "frontend/BytecodeControlStructures.h"
#include "frontend/CallOrNewEmitter.h"
#include "frontend/CForEmitter.h"
#include "frontend/DoWhileEmitter.h"
#include "frontend/ElemOpEmitter.h"
#include "frontend/EmitterScope.h"
#include "frontend/ExpressionStatementEmitter.h"
#include "frontend/ForInEmitter.h"
#include "frontend/ForOfEmitter.h"
#include "frontend/ForOfLoopControl.h"
#include "frontend/IfEmitter.h"
#include "frontend/LabelEmitter.h"  // LabelEmitter
#include "frontend/ModuleSharedContext.h"
#include "frontend/NameOpEmitter.h"
#include "frontend/ObjectEmitter.h"  // PropertyEmitter, ObjectEmitter, ClassEmitter
#include "frontend/ParseNode.h"
#include "frontend/Parser.h"
#include "frontend/PropOpEmitter.h"
#include "frontend/SwitchEmitter.h"
#include "frontend/TDZCheckCache.h"
#include "frontend/TryEmitter.h"
#include "frontend/WhileEmitter.h"
#include "js/CompileOptions.h"
#include "vm/BytecodeUtil.h"
#include "vm/Debugger.h"
#include "vm/GeneratorObject.h"
#include "vm/JSAtom.h"
#include "vm/JSContext.h"
#include "vm/JSFunction.h"
#include "vm/JSScript.h"
#include "vm/Stack.h"
#include "wasm/AsmJS.h"

#include "vm/JSObject-inl.h"

using namespace js;
using namespace js::frontend;

using mozilla::AssertedCast;
using mozilla::AsVariant;
using mozilla::DebugOnly;
using mozilla::Maybe;
using mozilla::Nothing;
using mozilla::NumberEqualsInt32;
using mozilla::NumberIsInt32;
using mozilla::PodCopy;
using mozilla::Some;
using mozilla::Unused;

static bool ParseNodeRequiresSpecialLineNumberNotes(ParseNode* pn) {
  // The few node types listed below are exceptions to the usual
  // location-source-note-emitting code in BytecodeEmitter::emitTree().
  // Single-line `while` loops and C-style `for` loops require careful
  // handling to avoid strange stepping behavior.
  // Functions usually shouldn't have location information (bug 1431202).

  ParseNodeKind kind = pn->getKind();
  return kind == ParseNodeKind::WhileStmt || kind == ParseNodeKind::ForStmt ||
         kind == ParseNodeKind::Function;
}

BytecodeEmitter::BytecodeEmitter(BytecodeEmitter* parent, SharedContext* sc,
                                 HandleScript script,
                                 Handle<LazyScript*> lazyScript,
                                 uint32_t lineNum, EmitterMode emitterMode)
    : sc(sc),
      cx(sc->context),
      parent(parent),
      script(cx, script),
      lazyScript(cx, lazyScript),
      code_(cx),
      notes_(cx),
      lastNoteOffset_(0),
      currentLine_(lineNum),
      lastColumn_(0),
      mainOffset_(),
      lastTarget{-1 - ptrdiff_t(JSOP_JUMPTARGET_LENGTH)},
      parser(nullptr),
      atomIndices(cx->frontendCollectionPool()),
      firstLine(lineNum),
      maxFixedSlots(0),
      maxStackDepth(0),
      stackDepth(0),
      emitLevel(0),
      bodyScopeIndex(UINT32_MAX),
      varEmitterScope(nullptr),
      innermostNestableControl(nullptr),
      innermostEmitterScope_(nullptr),
      innermostTDZCheckCache(nullptr),
#ifdef DEBUG
      unstableEmitterScope(false),
#endif
      numberList(cx),
      scopeList(cx),
      tryNoteList(cx),
      scopeNoteList(cx),
      resumeOffsetList(cx),
      numYields(0),
      typesetCount(0),
      hasSingletons(false),
      hasTryFinally(false),
      emittingRunOnceLambda(false),
      emitterMode(emitterMode),
      scriptStartOffsetSet(false),
      functionBodyEndPosSet(false) {
  MOZ_ASSERT_IF(emitterMode == LazyFunction, lazyScript);
}

BytecodeEmitter::BytecodeEmitter(BytecodeEmitter* parent,
                                 BCEParserHandle* handle, SharedContext* sc,
                                 HandleScript script,
                                 Handle<LazyScript*> lazyScript,
                                 uint32_t lineNum, EmitterMode emitterMode)
    : BytecodeEmitter(parent, sc, script, lazyScript, lineNum, emitterMode) {
  parser = handle;
}

BytecodeEmitter::BytecodeEmitter(BytecodeEmitter* parent,
                                 const EitherParser& parser, SharedContext* sc,
                                 HandleScript script,
                                 Handle<LazyScript*> lazyScript,
                                 uint32_t lineNum, EmitterMode emitterMode)
    : BytecodeEmitter(parent, sc, script, lazyScript, lineNum, emitterMode) {
  ep_.emplace(parser);
  this->parser = ep_.ptr();
}

void BytecodeEmitter::initFromBodyPosition(TokenPos bodyPosition) {
  setScriptStartOffsetIfUnset(bodyPosition);
  setFunctionBodyEndPos(bodyPosition);
}

bool BytecodeEmitter::init() { return atomIndices.acquire(cx); }

template <typename T>
T* BytecodeEmitter::findInnermostNestableControl() const {
  return NestableControl::findNearest<T>(innermostNestableControl);
}

template <typename T, typename Predicate /* (T*) -> bool */>
T* BytecodeEmitter::findInnermostNestableControl(Predicate predicate) const {
  return NestableControl::findNearest<T>(innermostNestableControl, predicate);
}

NameLocation BytecodeEmitter::lookupName(JSAtom* name) {
  return innermostEmitterScope()->lookup(this, name);
}

Maybe<NameLocation> BytecodeEmitter::locationOfNameBoundInScope(
    JSAtom* name, EmitterScope* target) {
  return innermostEmitterScope()->locationBoundInScope(name, target);
}

Maybe<NameLocation> BytecodeEmitter::locationOfNameBoundInFunctionScope(
    JSAtom* name, EmitterScope* source) {
  EmitterScope* funScope = source;
  while (!funScope->scope(this)->is<FunctionScope>()) {
    funScope = funScope->enclosingInFrame();
  }
  return source->locationBoundInScope(name, funScope);
}

bool BytecodeEmitter::emitCheck(ptrdiff_t delta, ptrdiff_t* offset) {
  *offset = code().length();

  if (!code().growBy(delta)) {
    ReportOutOfMemory(cx);
    return false;
  }
  return true;
}

void BytecodeEmitter::updateDepth(ptrdiff_t target) {
  jsbytecode* pc = code(target);

  int nuses = StackUses(pc);
  int ndefs = StackDefs(pc);

  stackDepth -= nuses;
  MOZ_ASSERT(stackDepth >= 0);
  stackDepth += ndefs;

  if ((uint32_t)stackDepth > maxStackDepth) {
    maxStackDepth = stackDepth;
  }
}

#ifdef DEBUG
bool BytecodeEmitter::checkStrictOrSloppy(JSOp op) {
  if (IsCheckStrictOp(op) && !sc->strict()) {
    return false;
  }
  if (IsCheckSloppyOp(op) && sc->strict()) {
    return false;
  }
  return true;
}
#endif

bool BytecodeEmitter::emit1(JSOp op) {
  MOZ_ASSERT(checkStrictOrSloppy(op));

  ptrdiff_t offset;
  if (!emitCheck(1, &offset)) {
    return false;
  }

  jsbytecode* code = this->code(offset);
  code[0] = jsbytecode(op);
  updateDepth(offset);
  return true;
}

bool BytecodeEmitter::emit2(JSOp op, uint8_t op1) {
  MOZ_ASSERT(checkStrictOrSloppy(op));

  ptrdiff_t offset;
  if (!emitCheck(2, &offset)) {
    return false;
  }

  jsbytecode* code = this->code(offset);
  code[0] = jsbytecode(op);
  code[1] = jsbytecode(op1);
  updateDepth(offset);
  return true;
}

bool BytecodeEmitter::emit3(JSOp op, jsbytecode op1, jsbytecode op2) {
  MOZ_ASSERT(checkStrictOrSloppy(op));

  /* These should filter through emitVarOp. */
  MOZ_ASSERT(!IsArgOp(op));
  MOZ_ASSERT(!IsLocalOp(op));

  ptrdiff_t offset;
  if (!emitCheck(3, &offset)) {
    return false;
  }

  jsbytecode* code = this->code(offset);
  code[0] = jsbytecode(op);
  code[1] = op1;
  code[2] = op2;
  updateDepth(offset);
  return true;
}

bool BytecodeEmitter::emitN(JSOp op, size_t extra, ptrdiff_t* offset) {
  MOZ_ASSERT(checkStrictOrSloppy(op));
  ptrdiff_t length = 1 + ptrdiff_t(extra);

  ptrdiff_t off;
  if (!emitCheck(length, &off)) {
    return false;
  }

  jsbytecode* code = this->code(off);
  code[0] = jsbytecode(op);
  /* The remaining |extra| bytes are set by the caller */

  /*
   * Don't updateDepth if op's use-count comes from the immediate
   * operand yet to be stored in the extra bytes after op.
   */
  if (CodeSpec[op].nuses >= 0) {
    updateDepth(off);
  }

  if (offset) {
    *offset = off;
  }
  return true;
}

bool BytecodeEmitter::emitJumpTarget(JumpTarget* target) {
  ptrdiff_t off = offset();

  // Alias consecutive jump targets.
  if (off == lastTarget.offset + ptrdiff_t(JSOP_JUMPTARGET_LENGTH)) {
    target->offset = lastTarget.offset;
    return true;
  }

  target->offset = off;
  lastTarget.offset = off;
  if (!emit1(JSOP_JUMPTARGET)) {
    return false;
  }
  return true;
}

bool BytecodeEmitter::emitJumpNoFallthrough(JSOp op, JumpList* jump) {
  ptrdiff_t offset;
  if (!emitCheck(5, &offset)) {
    return false;
  }

  jsbytecode* code = this->code(offset);
  code[0] = jsbytecode(op);
  MOZ_ASSERT(-1 <= jump->offset && jump->offset < offset);
  jump->push(this->code(0), offset);
  updateDepth(offset);
  return true;
}

bool BytecodeEmitter::emitJump(JSOp op, JumpList* jump) {
  if (!emitJumpNoFallthrough(op, jump)) {
    return false;
  }
  if (BytecodeFallsThrough(op)) {
    JumpTarget fallthrough;
    if (!emitJumpTarget(&fallthrough)) {
      return false;
    }
  }
  return true;
}

bool BytecodeEmitter::emitBackwardJump(JSOp op, JumpTarget target,
                                       JumpList* jump,
                                       JumpTarget* fallthrough) {
  if (!emitJumpNoFallthrough(op, jump)) {
    return false;
  }
  patchJumpsToTarget(*jump, target);

  // Unconditionally create a fallthrough for closing iterators, and as a
  // target for break statements.
  if (!emitJumpTarget(fallthrough)) {
    return false;
  }
  return true;
}

void BytecodeEmitter::patchJumpsToTarget(JumpList jump, JumpTarget target) {
  MOZ_ASSERT(-1 <= jump.offset && jump.offset <= offset());
  MOZ_ASSERT(0 <= target.offset && target.offset <= offset());
  MOZ_ASSERT_IF(jump.offset != -1 && target.offset + 4 <= offset(),
                BytecodeIsJumpTarget(JSOp(*code(target.offset))));
  jump.patchAll(code(0), target);
}

bool BytecodeEmitter::emitJumpTargetAndPatch(JumpList jump) {
  if (jump.offset == -1) {
    return true;
  }
  JumpTarget target;
  if (!emitJumpTarget(&target)) {
    return false;
  }
  patchJumpsToTarget(jump, target);
  return true;
}

bool BytecodeEmitter::emitCall(JSOp op, uint16_t argc,
                               const Maybe<uint32_t>& sourceCoordOffset) {
  if (sourceCoordOffset.isSome()) {
    if (!updateSourceCoordNotes(*sourceCoordOffset)) {
      return false;
    }
  }
  return emit3(op, ARGC_LO(argc), ARGC_HI(argc));
}

bool BytecodeEmitter::emitCall(JSOp op, uint16_t argc, ParseNode* pn) {
  return emitCall(op, argc, pn ? Some(pn->pn_pos.begin) : Nothing());
}

bool BytecodeEmitter::emitDupAt(unsigned slotFromTop) {
  MOZ_ASSERT(slotFromTop < unsigned(stackDepth));

  if (slotFromTop == 0) {
    return emit1(JSOP_DUP);
  }

  if (slotFromTop >= JS_BIT(24)) {
    reportError(nullptr, JSMSG_TOO_MANY_LOCALS);
    return false;
  }

  ptrdiff_t off;
  if (!emitN(JSOP_DUPAT, 3, &off)) {
    return false;
  }

  jsbytecode* pc = code(off);
  SET_UINT24(pc, slotFromTop);
  return true;
}

bool BytecodeEmitter::emitPopN(unsigned n) {
  MOZ_ASSERT(n != 0);

  if (n == 1) {
    return emit1(JSOP_POP);
  }

  // 2 JSOP_POPs (2 bytes) are shorter than JSOP_POPN (3 bytes).
  if (n == 2) {
    return emit1(JSOP_POP) && emit1(JSOP_POP);
  }

  return emitUint16Operand(JSOP_POPN, n);
}

bool BytecodeEmitter::emitCheckIsObj(CheckIsObjectKind kind) {
  return emit2(JSOP_CHECKISOBJ, uint8_t(kind));
}

bool BytecodeEmitter::emitCheckIsCallable(CheckIsCallableKind kind) {
  return emit2(JSOP_CHECKISCALLABLE, uint8_t(kind));
}

static inline unsigned LengthOfSetLine(unsigned line) {
  return 1 /* SRC_SETLINE */ + (line > SN_4BYTE_OFFSET_MASK ? 4 : 1);
}

/* Updates line number notes, not column notes. */
bool BytecodeEmitter::updateLineNumberNotes(uint32_t offset) {
  // Don't emit line/column number notes in the prologue.
  if (inPrologue()) {
    return true;
  }

  ErrorReporter* er = &parser->errorReporter();
  bool onThisLine;
  if (!er->isOnThisLine(offset, currentLine(), &onThisLine)) {
    er->errorNoOffset(JSMSG_OUT_OF_MEMORY);
    return false;
  }

  if (!onThisLine) {
    unsigned line = er->lineAt(offset);
    unsigned delta = line - currentLine();

    /*
     * Encode any change in the current source line number by using
     * either several SRC_NEWLINE notes or just one SRC_SETLINE note,
     * whichever consumes less space.
     *
     * NB: We handle backward line number deltas (possible with for
     * loops where the update part is emitted after the body, but its
     * line number is <= any line number in the body) here by letting
     * unsigned delta_ wrap to a very large number, which triggers a
     * SRC_SETLINE.
     */
    setCurrentLine(line);
    if (delta >= LengthOfSetLine(line)) {
      if (!newSrcNote2(SRC_SETLINE, ptrdiff_t(line))) {
        return false;
      }
    } else {
      do {
        if (!newSrcNote(SRC_NEWLINE)) {
          return false;
        }
      } while (--delta != 0);
    }
  }
  return true;
}

/* Updates the line number and column number information in the source notes. */
bool BytecodeEmitter::updateSourceCoordNotes(uint32_t offset) {
  if (!updateLineNumberNotes(offset)) {
    return false;
  }

  // Don't emit line/column number notes in the prologue.
  if (inPrologue()) {
    return true;
  }

  uint32_t columnIndex = parser->errorReporter().columnAt(offset);
  ptrdiff_t colspan = ptrdiff_t(columnIndex) - ptrdiff_t(lastColumn_);
  if (colspan != 0) {
    // If the column span is so large that we can't store it, then just
    // discard this information. This can happen with minimized or otherwise
    // machine-generated code. Even gigantic column numbers are still
    // valuable if you have a source map to relate them to something real;
    // but it's better to fail soft here.
    if (!SN_REPRESENTABLE_COLSPAN(colspan)) {
      return true;
    }
    if (!newSrcNote2(SRC_COLSPAN, SN_COLSPAN_TO_OFFSET(colspan))) {
      return false;
    }
    lastColumn_ = columnIndex;
  }
  return true;
}

Maybe<uint32_t> BytecodeEmitter::getOffsetForLoop(ParseNode* nextpn) {
  if (!nextpn) {
    return Nothing();
  }

  // Try to give the JSOP_LOOPHEAD and JSOP_LOOPENTRY the same line number as
  // the next instruction. nextpn is often a block, in which case the next
  // instruction typically comes from the first statement inside.
  if (nextpn->is<LexicalScopeNode>()) {
    nextpn = nextpn->as<LexicalScopeNode>().scopeBody();
  }
  if (nextpn->isKind(ParseNodeKind::StatementList)) {
    if (ParseNode* firstStatement = nextpn->as<ListNode>().head()) {
      nextpn = firstStatement;
    }
  }

  return Some(nextpn->pn_pos.begin);
}

void BytecodeEmitter::checkTypeSet(JSOp op) {
  if (CodeSpec[op].format & JOF_TYPESET) {
    if (typesetCount < JSScript::MaxBytecodeTypeSets) {
      typesetCount++;
    }
  }
}

bool BytecodeEmitter::emitUint16Operand(JSOp op, uint32_t operand) {
  MOZ_ASSERT(operand <= UINT16_MAX);
  if (!emit3(op, UINT16_LO(operand), UINT16_HI(operand))) {
    return false;
  }
  checkTypeSet(op);
  return true;
}

bool BytecodeEmitter::emitUint32Operand(JSOp op, uint32_t operand) {
  ptrdiff_t off;
  if (!emitN(op, 4, &off)) {
    return false;
  }
  SET_UINT32(code(off), operand);
  checkTypeSet(op);
  return true;
}

namespace {

class NonLocalExitControl {
 public:
  enum Kind {
    // IteratorClose is handled especially inside the exception unwinder.
    Throw,

    // A 'continue' statement does not call IteratorClose for the loop it
    // is continuing, i.e. excluding the target loop.
    Continue,

    // A 'break' or 'return' statement does call IteratorClose for the
    // loop it is breaking out of or returning from, i.e. including the
    // target loop.
    Break,
    Return
  };

 private:
  BytecodeEmitter* bce_;
  const uint32_t savedScopeNoteIndex_;
  const int savedDepth_;
  uint32_t openScopeNoteIndex_;
  Kind kind_;

  NonLocalExitControl(const NonLocalExitControl&) = delete;

  MOZ_MUST_USE bool leaveScope(EmitterScope* scope);

 public:
  NonLocalExitControl(BytecodeEmitter* bce, Kind kind)
      : bce_(bce),
        savedScopeNoteIndex_(bce->scopeNoteList.length()),
        savedDepth_(bce->stackDepth),
        openScopeNoteIndex_(bce->innermostEmitterScope()->noteIndex()),
        kind_(kind) {}

  ~NonLocalExitControl() {
    for (uint32_t n = savedScopeNoteIndex_; n < bce_->scopeNoteList.length();
         n++) {
      bce_->scopeNoteList.recordEnd(n, bce_->offset());
    }
    bce_->stackDepth = savedDepth_;
  }

  MOZ_MUST_USE bool prepareForNonLocalJump(NestableControl* target);

  MOZ_MUST_USE bool prepareForNonLocalJumpToOutermost() {
    return prepareForNonLocalJump(nullptr);
  }
};

bool NonLocalExitControl::leaveScope(EmitterScope* es) {
  if (!es->leave(bce_, /* nonLocal = */ true)) {
    return false;
  }

  // As we pop each scope due to the non-local jump, emit notes that
  // record the extent of the enclosing scope. These notes will have
  // their ends recorded in ~NonLocalExitControl().
  uint32_t enclosingScopeIndex = ScopeNote::NoScopeIndex;
  if (es->enclosingInFrame()) {
    enclosingScopeIndex = es->enclosingInFrame()->index();
  }
  if (!bce_->scopeNoteList.append(enclosingScopeIndex, bce_->offset(),
                                  openScopeNoteIndex_)) {
    return false;
  }
  openScopeNoteIndex_ = bce_->scopeNoteList.length() - 1;

  return true;
}

/*
 * Emit additional bytecode(s) for non-local jumps.
 */
bool NonLocalExitControl::prepareForNonLocalJump(NestableControl* target) {
  EmitterScope* es = bce_->innermostEmitterScope();
  int npops = 0;

  AutoCheckUnstableEmitterScope cues(bce_);

  // For 'continue', 'break', and 'return' statements, emit IteratorClose
  // bytecode inline. 'continue' statements do not call IteratorClose for
  // the loop they are continuing.
  bool emitIteratorClose =
      kind_ == Continue || kind_ == Break || kind_ == Return;
  bool emitIteratorCloseAtTarget = emitIteratorClose && kind_ != Continue;

  auto flushPops = [&npops](BytecodeEmitter* bce) {
    if (npops && !bce->emitPopN(npops)) {
      return false;
    }
    npops = 0;
    return true;
  };

  // Walk the nestable control stack and patch jumps.
  for (NestableControl* control = bce_->innermostNestableControl;
       control != target; control = control->enclosing()) {
    // Walk the scope stack and leave the scopes we entered. Leaving a scope
    // may emit administrative ops like JSOP_POPLEXICALENV but never anything
    // that manipulates the stack.
    for (; es != control->emitterScope(); es = es->enclosingInFrame()) {
      if (!leaveScope(es)) {
        return false;
      }
    }

    switch (control->kind()) {
      case StatementKind::Finally: {
        TryFinallyControl& finallyControl = control->as<TryFinallyControl>();
        if (finallyControl.emittingSubroutine()) {
          /*
           * There's a [exception or hole, retsub pc-index] pair and the
           * possible return value on the stack that we need to pop.
           */
          npops += 3;
        } else {
          if (!flushPops(bce_)) {
            return false;
          }
          if (!bce_->emitGoSub(&finallyControl.gosubs)) {
            //      [stack] ...
            return false;
          }
        }
        break;
      }

      case StatementKind::ForOfLoop:
        if (emitIteratorClose) {
          if (!flushPops(bce_)) {
            return false;
          }

          ForOfLoopControl& loopinfo = control->as<ForOfLoopControl>();
          if (!loopinfo.emitPrepareForNonLocalJumpFromScope(
                  bce_, *es,
                  /* isTarget = */ false)) {
            //      [stack] ...
            return false;
          }
        } else {
          // The iterator next method, the iterator, and the current
          // value are on the stack.
          npops += 3;
        }
        break;

      case StatementKind::ForInLoop:
        if (!flushPops(bce_)) {
          return false;
        }

        // The iterator and the current value are on the stack.
        if (!bce_->emit1(JSOP_POP)) {
          //        [stack] ... ITER
          return false;
        }
        if (!bce_->emit1(JSOP_ENDITER)) {
          //        [stack] ...
          return false;
        }
        break;

      default:
        break;
    }
  }

  if (!flushPops(bce_)) {
    return false;
  }

  if (target && emitIteratorCloseAtTarget && target->is<ForOfLoopControl>()) {
    ForOfLoopControl& loopinfo = target->as<ForOfLoopControl>();
    if (!loopinfo.emitPrepareForNonLocalJumpFromScope(bce_, *es,
                                                      /* isTarget = */ true)) {
      //            [stack] ... UNDEF UNDEF UNDEF
      return false;
    }
  }

  EmitterScope* targetEmitterScope =
      target ? target->emitterScope() : bce_->varEmitterScope;
  for (; es != targetEmitterScope; es = es->enclosingInFrame()) {
    if (!leaveScope(es)) {
      return false;
    }
  }

  return true;
}

}  // anonymous namespace

bool BytecodeEmitter::emitGoto(NestableControl* target, JumpList* jumplist,
                               SrcNoteType noteType) {
  NonLocalExitControl nle(this, noteType == SRC_CONTINUE
                                    ? NonLocalExitControl::Continue
                                    : NonLocalExitControl::Break);

  if (!nle.prepareForNonLocalJump(target)) {
    return false;
  }

  if (noteType != SRC_NULL) {
    if (!newSrcNote(noteType)) {
      return false;
    }
  }

  return emitJump(JSOP_GOTO, jumplist);
}

Scope* BytecodeEmitter::innermostScope() const {
  return innermostEmitterScope()->scope(this);
}

bool BytecodeEmitter::emitIndex32(JSOp op, uint32_t index) {
  MOZ_ASSERT(checkStrictOrSloppy(op));

  const size_t len = 1 + UINT32_INDEX_LEN;
  MOZ_ASSERT(len == size_t(CodeSpec[op].length));

  ptrdiff_t offset;
  if (!emitCheck(len, &offset)) {
    return false;
  }

  jsbytecode* code = this->code(offset);
  code[0] = jsbytecode(op);
  SET_UINT32_INDEX(code, index);
  checkTypeSet(op);
  updateDepth(offset);
  return true;
}

bool BytecodeEmitter::emitIndexOp(JSOp op, uint32_t index) {
  MOZ_ASSERT(checkStrictOrSloppy(op));

  const size_t len = CodeSpec[op].length;
  MOZ_ASSERT(len >= 1 + UINT32_INDEX_LEN);

  ptrdiff_t offset;
  if (!emitCheck(len, &offset)) {
    return false;
  }

  jsbytecode* code = this->code(offset);
  code[0] = jsbytecode(op);
  SET_UINT32_INDEX(code, index);
  checkTypeSet(op);
  updateDepth(offset);
  return true;
}

bool BytecodeEmitter::emitAtomOp(JSAtom* atom, JSOp op) {
  MOZ_ASSERT(atom);

  // .generator lookups should be emitted as JSOP_GETALIASEDVAR instead of
  // JSOP_GETNAME etc, to bypass |with| objects on the scope chain.
  // It's safe to emit .this lookups though because |with| objects skip
  // those.
  MOZ_ASSERT_IF(op == JSOP_GETNAME || op == JSOP_GETGNAME,
                atom != cx->names().dotGenerator);

  if (op == JSOP_GETPROP && atom == cx->names().length) {
    /* Specialize length accesses for the interpreter. */
    op = JSOP_LENGTH;
  }

  uint32_t index;
  if (!makeAtomIndex(atom, &index)) {
    return false;
  }

  return emitAtomOp(index, op);
}

bool BytecodeEmitter::emitAtomOp(uint32_t atomIndex, JSOp op) {
  MOZ_ASSERT(JOF_OPTYPE(op) == JOF_ATOM);

  return emitIndexOp(op, atomIndex);
}

bool BytecodeEmitter::emitInternedScopeOp(uint32_t index, JSOp op) {
  MOZ_ASSERT(JOF_OPTYPE(op) == JOF_SCOPE);
  MOZ_ASSERT(index < scopeList.length());
  return emitIndex32(op, index);
}

bool BytecodeEmitter::emitInternedObjectOp(uint32_t index, JSOp op) {
  MOZ_ASSERT(JOF_OPTYPE(op) == JOF_OBJECT);
  MOZ_ASSERT(index < objectList.length);
  return emitIndex32(op, index);
}

bool BytecodeEmitter::emitObjectOp(ObjectBox* objbox, JSOp op) {
  return emitInternedObjectOp(objectList.add(objbox), op);
}

bool BytecodeEmitter::emitObjectPairOp(ObjectBox* objbox1, ObjectBox* objbox2,
                                       JSOp op) {
  uint32_t index = objectList.add(objbox1);
  objectList.add(objbox2);
  return emitInternedObjectOp(index, op);
}

bool BytecodeEmitter::emitRegExp(uint32_t index) {
  return emitIndex32(JSOP_REGEXP, index);
}

bool BytecodeEmitter::emitLocalOp(JSOp op, uint32_t slot) {
  MOZ_ASSERT(JOF_OPTYPE(op) != JOF_ENVCOORD);
  MOZ_ASSERT(IsLocalOp(op));

  ptrdiff_t off;
  if (!emitN(op, LOCALNO_LEN, &off)) {
    return false;
  }

  SET_LOCALNO(code(off), slot);
  return true;
}

bool BytecodeEmitter::emitArgOp(JSOp op, uint16_t slot) {
  MOZ_ASSERT(IsArgOp(op));
  ptrdiff_t off;
  if (!emitN(op, ARGNO_LEN, &off)) {
    return false;
  }

  SET_ARGNO(code(off), slot);
  return true;
}

bool BytecodeEmitter::emitEnvCoordOp(JSOp op, EnvironmentCoordinate ec) {
  MOZ_ASSERT(JOF_OPTYPE(op) == JOF_ENVCOORD);

  unsigned n = ENVCOORD_HOPS_LEN + ENVCOORD_SLOT_LEN;
  MOZ_ASSERT(int(n) + 1 /* op */ == CodeSpec[op].length);

  ptrdiff_t off;
  if (!emitN(op, n, &off)) {
    return false;
  }

  jsbytecode* pc = code(off);
  SET_ENVCOORD_HOPS(pc, ec.hops());
  pc += ENVCOORD_HOPS_LEN;
  SET_ENVCOORD_SLOT(pc, ec.slot());
  pc += ENVCOORD_SLOT_LEN;
  checkTypeSet(op);
  return true;
}

JSOp BytecodeEmitter::strictifySetNameOp(JSOp op) {
  switch (op) {
    case JSOP_SETNAME:
      if (sc->strict()) {
        op = JSOP_STRICTSETNAME;
      }
      break;
    case JSOP_SETGNAME:
      if (sc->strict()) {
        op = JSOP_STRICTSETGNAME;
      }
      break;
    default:;
  }
  return op;
}

bool BytecodeEmitter::checkSideEffects(ParseNode* pn, bool* answer) {
  if (!CheckRecursionLimit(cx)) {
    return false;
  }

restart:

  switch (pn->getKind()) {
    // Trivial cases with no side effects.
    case ParseNodeKind::EmptyStmt:
    case ParseNodeKind::TrueExpr:
    case ParseNodeKind::FalseExpr:
    case ParseNodeKind::NullExpr:
    case ParseNodeKind::RawUndefinedExpr:
    case ParseNodeKind::Elision:
    case ParseNodeKind::Generator:
      MOZ_ASSERT(pn->is<NullaryNode>());
      *answer = false;
      return true;

    case ParseNodeKind::ObjectPropertyName:
    case ParseNodeKind::PrivateName:  // no side effects, unlike
                                      // ParseNodeKind::Name
    case ParseNodeKind::StringExpr:
    case ParseNodeKind::TemplateStringExpr:
      MOZ_ASSERT(pn->is<NameNode>());
      *answer = false;
      return true;

    case ParseNodeKind::RegExpExpr:
      MOZ_ASSERT(pn->is<RegExpLiteral>());
      *answer = false;
      return true;

    case ParseNodeKind::NumberExpr:
      MOZ_ASSERT(pn->is<NumericLiteral>());
      *answer = false;
      return true;

#ifdef ENABLE_BIGINT
    case ParseNodeKind::BigIntExpr:
      MOZ_ASSERT(pn->is<BigIntLiteral>());
      *answer = false;
      return true;
#endif

    // |this| can throw in derived class constructors, including nested arrow
    // functions or eval.
    case ParseNodeKind::ThisExpr:
      MOZ_ASSERT(pn->is<UnaryNode>());
      *answer = sc->needsThisTDZChecks();
      return true;

    // Trivial binary nodes with more token pos holders.
    case ParseNodeKind::NewTargetExpr:
    case ParseNodeKind::ImportMetaExpr: {
      MOZ_ASSERT(pn->as<BinaryNode>().left()->isKind(ParseNodeKind::PosHolder));
      MOZ_ASSERT(
          pn->as<BinaryNode>().right()->isKind(ParseNodeKind::PosHolder));
      *answer = false;
      return true;
    }

    case ParseNodeKind::BreakStmt:
      MOZ_ASSERT(pn->is<BreakStatement>());
      *answer = true;
      return true;

    case ParseNodeKind::ContinueStmt:
      MOZ_ASSERT(pn->is<ContinueStatement>());
      *answer = true;
      return true;

    case ParseNodeKind::DebuggerStmt:
      MOZ_ASSERT(pn->is<DebuggerStatement>());
      *answer = true;
      return true;

    // Watch out for getters!
    case ParseNodeKind::DotExpr:
      MOZ_ASSERT(pn->is<BinaryNode>());
      *answer = true;
      return true;

    // Unary cases with side effects only if the child has them.
    case ParseNodeKind::TypeOfExpr:
    case ParseNodeKind::VoidExpr:
    case ParseNodeKind::NotExpr:
      return checkSideEffects(pn->as<UnaryNode>().kid(), answer);

    // Even if the name expression is effect-free, performing ToPropertyKey on
    // it might not be effect-free:
    //
    //   RegExp.prototype.toString = () => { throw 42; };
    //   ({ [/regex/]: 0 }); // ToPropertyKey(/regex/) throws 42
    //
    //   function Q() {
    //     ({ [new.target]: 0 });
    //   }
    //   Q.toString = () => { throw 17; };
    //   new Q; // new.target will be Q, ToPropertyKey(Q) throws 17
    case ParseNodeKind::ComputedName:
      MOZ_ASSERT(pn->is<UnaryNode>());
      *answer = true;
      return true;

    // Looking up or evaluating the associated name could throw.
    case ParseNodeKind::TypeOfNameExpr:
      MOZ_ASSERT(pn->is<UnaryNode>());
      *answer = true;
      return true;

    // This unary case has side effects on the enclosing object, sure.  But
    // that's not the question this function answers: it's whether the
    // operation may have a side effect on something *other* than the result
    // of the overall operation in which it's embedded.  The answer to that
    // is no, because an object literal having a mutated prototype only
    // produces a value, without affecting anything else.
    case ParseNodeKind::MutateProto:
      return checkSideEffects(pn->as<UnaryNode>().kid(), answer);

    // Unary cases with obvious side effects.
    case ParseNodeKind::PreIncrementExpr:
    case ParseNodeKind::PostIncrementExpr:
    case ParseNodeKind::PreDecrementExpr:
    case ParseNodeKind::PostDecrementExpr:
    case ParseNodeKind::ThrowStmt:
      MOZ_ASSERT(pn->is<UnaryNode>());
      *answer = true;
      return true;

    // These might invoke valueOf/toString, even with a subexpression without
    // side effects!  Consider |+{ valueOf: null, toString: null }|.
    case ParseNodeKind::BitNotExpr:
    case ParseNodeKind::PosExpr:
    case ParseNodeKind::NegExpr:
      MOZ_ASSERT(pn->is<UnaryNode>());
      *answer = true;
      return true;

    // This invokes the (user-controllable) iterator protocol.
    case ParseNodeKind::Spread:
      MOZ_ASSERT(pn->is<UnaryNode>());
      *answer = true;
      return true;

    case ParseNodeKind::InitialYield:
    case ParseNodeKind::YieldStarExpr:
    case ParseNodeKind::YieldExpr:
    case ParseNodeKind::AwaitExpr:
      MOZ_ASSERT(pn->is<UnaryNode>());
      *answer = true;
      return true;

    // Deletion generally has side effects, even if isolated cases have none.
    case ParseNodeKind::DeleteNameExpr:
    case ParseNodeKind::DeletePropExpr:
    case ParseNodeKind::DeleteElemExpr:
      MOZ_ASSERT(pn->is<UnaryNode>());
      *answer = true;
      return true;

    // Deletion of a non-Reference expression has side effects only through
    // evaluating the expression.
    case ParseNodeKind::DeleteExpr: {
      ParseNode* expr = pn->as<UnaryNode>().kid();
      return checkSideEffects(expr, answer);
    }

    case ParseNodeKind::ExpressionStmt:
      return checkSideEffects(pn->as<UnaryNode>().kid(), answer);

    // Binary cases with obvious side effects.
    case ParseNodeKind::AssignExpr:
    case ParseNodeKind::AddAssignExpr:
    case ParseNodeKind::SubAssignExpr:
    case ParseNodeKind::BitOrAssignExpr:
    case ParseNodeKind::BitXorAssignExpr:
    case ParseNodeKind::BitAndAssignExpr:
    case ParseNodeKind::LshAssignExpr:
    case ParseNodeKind::RshAssignExpr:
    case ParseNodeKind::UrshAssignExpr:
    case ParseNodeKind::MulAssignExpr:
    case ParseNodeKind::DivAssignExpr:
    case ParseNodeKind::ModAssignExpr:
    case ParseNodeKind::PowAssignExpr:
      MOZ_ASSERT(pn->is<AssignmentNode>());
      *answer = true;
      return true;

    case ParseNodeKind::SetThis:
      MOZ_ASSERT(pn->is<BinaryNode>());
      *answer = true;
      return true;

    case ParseNodeKind::StatementList:
    // Strict equality operations and logical operators are well-behaved and
    // perform no conversions.
    case ParseNodeKind::OrExpr:
    case ParseNodeKind::AndExpr:
    case ParseNodeKind::StrictEqExpr:
    case ParseNodeKind::StrictNeExpr:
    // Any subexpression of a comma expression could be effectful.
    case ParseNodeKind::CommaExpr:
      MOZ_ASSERT(!pn->as<ListNode>().empty());
      MOZ_FALLTHROUGH;
    // Subcomponents of a literal may be effectful.
    case ParseNodeKind::ArrayExpr:
    case ParseNodeKind::ObjectExpr:
      for (ParseNode* item : pn->as<ListNode>().contents()) {
        if (!checkSideEffects(item, answer)) {
          return false;
        }
        if (*answer) {
          return true;
        }
      }
      return true;

    // Most other binary operations (parsed as lists in SpiderMonkey) may
    // perform conversions triggering side effects.  Math operations perform
    // ToNumber and may fail invoking invalid user-defined toString/valueOf:
    // |5 < { toString: null }|.  |instanceof| throws if provided a
    // non-object constructor: |null instanceof null|.  |in| throws if given
    // a non-object RHS: |5 in null|.
    case ParseNodeKind::BitOrExpr:
    case ParseNodeKind::BitXorExpr:
    case ParseNodeKind::BitAndExpr:
    case ParseNodeKind::EqExpr:
    case ParseNodeKind::NeExpr:
    case ParseNodeKind::LtExpr:
    case ParseNodeKind::LeExpr:
    case ParseNodeKind::GtExpr:
    case ParseNodeKind::GeExpr:
    case ParseNodeKind::InstanceOfExpr:
    case ParseNodeKind::InExpr:
    case ParseNodeKind::LshExpr:
    case ParseNodeKind::RshExpr:
    case ParseNodeKind::UrshExpr:
    case ParseNodeKind::AddExpr:
    case ParseNodeKind::SubExpr:
    case ParseNodeKind::MulExpr:
    case ParseNodeKind::DivExpr:
    case ParseNodeKind::ModExpr:
    case ParseNodeKind::PowExpr:
      MOZ_ASSERT(pn->as<ListNode>().count() >= 2);
      *answer = true;
      return true;

    case ParseNodeKind::Colon:
    case ParseNodeKind::Case: {
      BinaryNode* node = &pn->as<BinaryNode>();
      if (!checkSideEffects(node->left(), answer)) {
        return false;
      }
      if (*answer) {
        return true;
      }
      return checkSideEffects(node->right(), answer);
    }

    // More getters.
    case ParseNodeKind::ElemExpr:
      MOZ_ASSERT(pn->is<BinaryNode>());
      *answer = true;
      return true;

    // These affect visible names in this code, or in other code.
    case ParseNodeKind::ImportDecl:
    case ParseNodeKind::ExportFromStmt:
    case ParseNodeKind::ExportDefaultStmt:
      MOZ_ASSERT(pn->is<BinaryNode>());
      *answer = true;
      return true;

    // Likewise.
    case ParseNodeKind::ExportStmt:
      MOZ_ASSERT(pn->is<UnaryNode>());
      *answer = true;
      return true;

    case ParseNodeKind::CallImportExpr:
      MOZ_ASSERT(pn->is<BinaryNode>());
      *answer = true;
      return true;

    // Every part of a loop might be effect-free, but looping infinitely *is*
    // an effect.  (Language lawyer trivia: C++ says threads can be assumed
    // to exit or have side effects, C++14 [intro.multithread]p27, so a C++
    // implementation's equivalent of the below could set |*answer = false;|
    // if all loop sub-nodes set |*answer = false|!)
    case ParseNodeKind::DoWhileStmt:
    case ParseNodeKind::WhileStmt:
    case ParseNodeKind::ForStmt:
      MOZ_ASSERT(pn->is<BinaryNode>());
      *answer = true;
      return true;

    // Declarations affect the name set of the relevant scope.
    case ParseNodeKind::VarStmt:
    case ParseNodeKind::ConstDecl:
    case ParseNodeKind::LetDecl:
      MOZ_ASSERT(pn->is<ListNode>());
      *answer = true;
      return true;

    case ParseNodeKind::IfStmt:
    case ParseNodeKind::ConditionalExpr: {
      TernaryNode* node = &pn->as<TernaryNode>();
      if (!checkSideEffects(node->kid1(), answer)) {
        return false;
      }
      if (*answer) {
        return true;
      }
      if (!checkSideEffects(node->kid2(), answer)) {
        return false;
      }
      if (*answer) {
        return true;
      }
      if ((pn = node->kid3())) {
        goto restart;
      }
      return true;
    }

    // Function calls can invoke non-local code.
    case ParseNodeKind::NewExpr:
    case ParseNodeKind::CallExpr:
    case ParseNodeKind::TaggedTemplateExpr:
    case ParseNodeKind::SuperCallExpr:
      MOZ_ASSERT(pn->is<BinaryNode>());
      *answer = true;
      return true;

    // Function arg lists can contain arbitrary expressions. Technically
    // this only causes side-effects if one of the arguments does, but since
    // the call being made will always trigger side-effects, it isn't needed.
    case ParseNodeKind::Arguments:
      MOZ_ASSERT(pn->is<ListNode>());
      *answer = true;
      return true;

    case ParseNodeKind::PipelineExpr:
      MOZ_ASSERT(pn->as<ListNode>().count() >= 2);
      *answer = true;
      return true;

    // Classes typically introduce names.  Even if no name is introduced,
    // the heritage and/or class body (through computed property names)
    // usually have effects.
    case ParseNodeKind::ClassDecl:
      MOZ_ASSERT(pn->is<ClassNode>());
      *answer = true;
      return true;

    // |with| calls |ToObject| on its expression and so throws if that value
    // is null/undefined.
    case ParseNodeKind::WithStmt:
      MOZ_ASSERT(pn->is<BinaryNode>());
      *answer = true;
      return true;

    case ParseNodeKind::ReturnStmt:
      MOZ_ASSERT(pn->is<BinaryNode>());
      *answer = true;
      return true;

    case ParseNodeKind::Name:
      MOZ_ASSERT(pn->is<NameNode>());
      *answer = true;
      return true;

    // Shorthands could trigger getters: the |x| in the object literal in
    // |with ({ get x() { throw 42; } }) ({ x });|, for example, triggers
    // one.  (Of course, it isn't necessary to use |with| for a shorthand to
    // trigger a getter.)
    case ParseNodeKind::Shorthand:
      MOZ_ASSERT(pn->is<BinaryNode>());
      *answer = true;
      return true;

    case ParseNodeKind::Function:
      MOZ_ASSERT(pn->is<CodeNode>());
      /*
       * A named function, contrary to ES3, is no longer effectful, because
       * we bind its name lexically (using JSOP_CALLEE) instead of creating
       * an Object instance and binding a readonly, permanent property in it
       * (the object and binding can be detected and hijacked or captured).
       * This is a bug fix to ES3; it is fixed in ES3.1 drafts.
       */
      *answer = false;
      return true;

    case ParseNodeKind::Module:
      *answer = false;
      return true;

    case ParseNodeKind::TryStmt: {
      TryNode* tryNode = &pn->as<TryNode>();
      if (!checkSideEffects(tryNode->body(), answer)) {
        return false;
      }
      if (*answer) {
        return true;
      }
      if (LexicalScopeNode* catchScope = tryNode->catchScope()) {
        if (!checkSideEffects(catchScope, answer)) {
          return false;
        }
        if (*answer) {
          return true;
        }
      }
      if (ParseNode* finallyBlock = tryNode->finallyBlock()) {
        if (!checkSideEffects(finallyBlock, answer)) {
          return false;
        }
      }
      return true;
    }

    case ParseNodeKind::Catch: {
      BinaryNode* catchClause = &pn->as<BinaryNode>();
      if (ParseNode* name = catchClause->left()) {
        if (!checkSideEffects(name, answer)) {
          return false;
        }
        if (*answer) {
          return true;
        }
      }
      return checkSideEffects(catchClause->right(), answer);
    }

    case ParseNodeKind::SwitchStmt: {
      SwitchStatement* switchStmt = &pn->as<SwitchStatement>();
      if (!checkSideEffects(&switchStmt->discriminant(), answer)) {
        return false;
      }
      return *answer ||
             checkSideEffects(&switchStmt->lexicalForCaseList(), answer);
    }

    case ParseNodeKind::LabelStmt:
      return checkSideEffects(pn->as<LabeledStatement>().statement(), answer);

    case ParseNodeKind::LexicalScope:
      return checkSideEffects(pn->as<LexicalScopeNode>().scopeBody(), answer);

    // We could methodically check every interpolated expression, but it's
    // probably not worth the trouble.  Treat template strings as effect-free
    // only if they don't contain any substitutions.
    case ParseNodeKind::TemplateStringListExpr: {
      ListNode* list = &pn->as<ListNode>();
      MOZ_ASSERT(!list->empty());
      MOZ_ASSERT((list->count() % 2) == 1,
                 "template strings must alternate template and substitution "
                 "parts");
      *answer = list->count() > 1;
      return true;
    }

    // This should be unreachable but is left as-is for now.
    case ParseNodeKind::ParamsBody:
      *answer = true;
      return true;

    case ParseNodeKind::ForIn:                // by ParseNodeKind::For
    case ParseNodeKind::ForOf:                // by ParseNodeKind::For
    case ParseNodeKind::ForHead:              // by ParseNodeKind::For
    case ParseNodeKind::ClassMethod:          // by ParseNodeKind::ClassDecl
    case ParseNodeKind::ClassField:           // by ParseNodeKind::ClassDecl
    case ParseNodeKind::ClassNames:           // by ParseNodeKind::ClassDecl
    case ParseNodeKind::ClassMemberList:      // by ParseNodeKind::ClassDecl
    case ParseNodeKind::ImportSpecList:       // by ParseNodeKind::Import
    case ParseNodeKind::ImportSpec:           // by ParseNodeKind::Import
    case ParseNodeKind::ExportBatchSpecStmt:  // by ParseNodeKind::Export
    case ParseNodeKind::ExportSpecList:       // by ParseNodeKind::Export
    case ParseNodeKind::ExportSpec:           // by ParseNodeKind::Export
    case ParseNodeKind::CallSiteObjExpr:   // by ParseNodeKind::TaggedTemplate
    case ParseNodeKind::PosHolder:         // by ParseNodeKind::NewTarget
    case ParseNodeKind::SuperBase:         // by ParseNodeKind::Elem and others
    case ParseNodeKind::PropertyNameExpr:  // by ParseNodeKind::Dot
      MOZ_CRASH("handled by parent nodes");

    case ParseNodeKind::Limit:  // invalid sentinel value
      MOZ_CRASH("invalid node kind");
  }

  MOZ_CRASH(
      "invalid, unenumerated ParseNodeKind value encountered in "
      "BytecodeEmitter::checkSideEffects");
}

bool BytecodeEmitter::isInLoop() {
  return findInnermostNestableControl<LoopControl>();
}

bool BytecodeEmitter::checkSingletonContext() {
  if (!script->treatAsRunOnce() || sc->isFunctionBox() || isInLoop()) {
    return false;
  }
  hasSingletons = true;
  return true;
}

bool BytecodeEmitter::checkRunOnceContext() {
  return checkSingletonContext() || (!isInLoop() && isRunOnceLambda());
}

bool BytecodeEmitter::needsImplicitThis() {
  // Short-circuit if there is an enclosing 'with' scope.
  if (sc->inWith()) {
    return true;
  }

  // Otherwise see if the current point is under a 'with'.
  for (EmitterScope* es = innermostEmitterScope(); es;
       es = es->enclosingInFrame()) {
    if (es->scope(this)->kind() == ScopeKind::With) {
      return true;
    }
  }

  return false;
}

bool BytecodeEmitter::emitThisEnvironmentCallee() {
  // Get the innermost enclosing function that has a |this| binding.

  // Directly load callee from the frame if possible.
  if (sc->isFunctionBox() && !sc->asFunctionBox()->isArrow()) {
    return emit1(JSOP_CALLEE);
  }

  // We have to load the callee from the environment chain.
  unsigned numHops = 0;
  for (ScopeIter si(innermostScope()); si; si++) {
    if (si.hasSyntacticEnvironment() && si.scope()->is<FunctionScope>()) {
      JSFunction* fun = si.scope()->as<FunctionScope>().canonicalFunction();
      if (!fun->isArrow()) {
        break;
      }
    }
    if (si.scope()->hasEnvironment()) {
      numHops++;
    }
  }

  static_assert(ENVCOORD_HOPS_LIMIT - 1 <= UINT8_MAX,
                "JSOP_ENVCALLEE operand size should match ENVCOORD_HOPS_LIMIT");

  // Note: we need to check numHops here because we don't call
  // checkEnvironmentChainLength in all cases (like 'eval').
  if (numHops >= ENVCOORD_HOPS_LIMIT - 1) {
    reportError(nullptr, JSMSG_TOO_DEEP, js_function_str);
    return false;
  }

  return emit2(JSOP_ENVCALLEE, numHops);
}

bool BytecodeEmitter::emitSuperBase() {
  if (!emitThisEnvironmentCallee()) {
    return false;
  }

  return emit1(JSOP_SUPERBASE);
}

void BytecodeEmitter::tellDebuggerAboutCompiledScript(JSContext* cx) {
  // Note: when parsing off thread the resulting scripts need to be handed to
  // the debugger after rejoining to the main thread.
  if (cx->helperThread()) {
    return;
  }

  // Lazy scripts are never top level (despite always being invoked with a
  // nullptr parent), and so the hook should never be fired.
  if (emitterMode != LazyFunction && !parent) {
    Debugger::onNewScript(cx, script);
  }
}

void BytecodeEmitter::reportNeedMoreArgsError(ParseNode* pn,
                                              const char* errorName,
                                              const char* requiredArgs,
                                              const char* pluralizer,
                                              const ListNode* argsList) {
  char actualArgsStr[40];
  SprintfLiteral(actualArgsStr, "%u", argsList->count());
  reportError(pn, JSMSG_MORE_ARGS_NEEDED, errorName, requiredArgs, pluralizer,
              actualArgsStr);
}

void BytecodeEmitter::reportError(ParseNode* pn, unsigned errorNumber, ...) {
  MOZ_ASSERT_IF(!pn, this->scriptStartOffsetSet);
  uint32_t offset = pn ? pn->pn_pos.begin : this->scriptStartOffset;

  va_list args;
  va_start(args, errorNumber);

  parser->errorReporter().errorWithNotesAtVA(nullptr, AsVariant(offset),
                                             errorNumber, &args);

  va_end(args);
}

void BytecodeEmitter::reportError(const Maybe<uint32_t>& maybeOffset,
                                  unsigned errorNumber, ...) {
  MOZ_ASSERT_IF(!maybeOffset, this->scriptStartOffsetSet);
  uint32_t offset = maybeOffset ? *maybeOffset : this->scriptStartOffset;

  va_list args;
  va_start(args, errorNumber);

  parser->errorReporter().errorWithNotesAtVA(nullptr, AsVariant(offset),
                                             errorNumber, &args);

  va_end(args);
}

bool BytecodeEmitter::reportExtraWarning(ParseNode* pn, unsigned errorNumber,
                                         ...) {
  MOZ_ASSERT_IF(!pn, this->scriptStartOffsetSet);
  uint32_t offset = pn ? pn->pn_pos.begin : this->scriptStartOffset;

  va_list args;
  va_start(args, errorNumber);

  bool result = parser->errorReporter().extraWarningWithNotesAtVA(
      nullptr, AsVariant(offset), errorNumber, &args);

  va_end(args);
  return result;
}

bool BytecodeEmitter::reportExtraWarning(const Maybe<uint32_t>& maybeOffset,
                                         unsigned errorNumber, ...) {
  MOZ_ASSERT_IF(!maybeOffset, this->scriptStartOffsetSet);
  uint32_t offset = maybeOffset ? *maybeOffset : this->scriptStartOffset;

  va_list args;
  va_start(args, errorNumber);

  bool result = parser->errorReporter().extraWarningWithNotesAtVA(
      nullptr, AsVariant(offset), errorNumber, &args);

  va_end(args);
  return result;
}

bool BytecodeEmitter::emitNewInit() {
  const size_t len = 1 + UINT32_INDEX_LEN;
  ptrdiff_t offset;
  if (!emitCheck(len, &offset)) {
    return false;
  }

  jsbytecode* code = this->code(offset);
  code[0] = JSOP_NEWINIT;
  code[1] = 0;
  code[2] = 0;
  code[3] = 0;
  code[4] = 0;
  checkTypeSet(JSOP_NEWINIT);
  updateDepth(offset);
  return true;
}

bool BytecodeEmitter::iteratorResultShape(unsigned* shape) {
  // No need to do any guessing for the object kind, since we know exactly how
  // many properties we plan to have.
  gc::AllocKind kind = gc::GetGCObjectKind(2);
  RootedPlainObject obj(
      cx, NewBuiltinClassInstance<PlainObject>(cx, kind, TenuredObject));
  if (!obj) {
    return false;
  }

  Rooted<jsid> value_id(cx, NameToId(cx->names().value));
  Rooted<jsid> done_id(cx, NameToId(cx->names().done));
  if (!NativeDefineDataProperty(cx, obj, value_id, UndefinedHandleValue,
                                JSPROP_ENUMERATE)) {
    return false;
  }
  if (!NativeDefineDataProperty(cx, obj, done_id, UndefinedHandleValue,
                                JSPROP_ENUMERATE)) {
    return false;
  }

  ObjectBox* objbox = parser->newObjectBox(obj);
  if (!objbox) {
    return false;
  }

  *shape = objectList.add(objbox);

  return true;
}

bool BytecodeEmitter::emitPrepareIteratorResult() {
  unsigned shape;
  if (!iteratorResultShape(&shape)) {
    return false;
  }
  return emitIndex32(JSOP_NEWOBJECT, shape);
}

bool BytecodeEmitter::emitFinishIteratorResult(bool done) {
  uint32_t value_id;
  if (!makeAtomIndex(cx->names().value, &value_id)) {
    return false;
  }
  uint32_t done_id;
  if (!makeAtomIndex(cx->names().done, &done_id)) {
    return false;
  }

  if (!emitIndex32(JSOP_INITPROP, value_id)) {
    return false;
  }
  if (!emit1(done ? JSOP_TRUE : JSOP_FALSE)) {
    return false;
  }
  if (!emitIndex32(JSOP_INITPROP, done_id)) {
    return false;
  }
  return true;
}

bool BytecodeEmitter::emitGetNameAtLocation(JSAtom* name,
                                            const NameLocation& loc) {
  NameOpEmitter noe(this, name, loc, NameOpEmitter::Kind::Get);
  if (!noe.emitGet()) {
    return false;
  }

  return true;
}

bool BytecodeEmitter::emitGetName(NameNode* name) {
  return emitGetName(name->name());
}

bool BytecodeEmitter::emitTDZCheckIfNeeded(JSAtom* name,
                                           const NameLocation& loc) {
  // Dynamic accesses have TDZ checks built into their VM code and should
  // never emit explicit TDZ checks.
  MOZ_ASSERT(loc.hasKnownSlot());
  MOZ_ASSERT(loc.isLexical());

  Maybe<MaybeCheckTDZ> check =
      innermostTDZCheckCache->needsTDZCheck(this, name);
  if (!check) {
    return false;
  }

  // We've already emitted a check in this basic block.
  if (*check == DontCheckTDZ) {
    return true;
  }

  if (loc.kind() == NameLocation::Kind::FrameSlot) {
    if (!emitLocalOp(JSOP_CHECKLEXICAL, loc.frameSlot())) {
      return false;
    }
  } else {
    if (!emitEnvCoordOp(JSOP_CHECKALIASEDLEXICAL,
                        loc.environmentCoordinate())) {
      return false;
    }
  }

  return innermostTDZCheckCache->noteTDZCheck(this, name, DontCheckTDZ);
}

bool BytecodeEmitter::emitPropLHS(PropertyAccess* prop) {
  MOZ_ASSERT(!prop->isSuper());

  ParseNode* expr = &prop->expression();

  if (!expr->is<PropertyAccess>() || expr->as<PropertyAccess>().isSuper()) {
    // The non-optimized case.
    return emitTree(expr);
  }

  // If the object operand is also a dotted property reference, reverse the
  // list linked via expression() temporarily so we can iterate over it from
  // the bottom up (reversing again as we go), to avoid excessive recursion.
  PropertyAccess* pndot = &expr->as<PropertyAccess>();
  ParseNode* pnup = nullptr;
  ParseNode* pndown;
  for (;;) {
    // Reverse pndot->expression() to point up, not down.
    pndown = &pndot->expression();
    pndot->setExpression(pnup);
    if (!pndown->is<PropertyAccess>() ||
        pndown->as<PropertyAccess>().isSuper()) {
      break;
    }
    pnup = pndot;
    pndot = &pndown->as<PropertyAccess>();
  }

  // pndown is a primary expression, not a dotted property reference.
  if (!emitTree(pndown)) {
    return false;
  }

  while (true) {
    // TODO(khyperia): Implement private field access.

    // Walk back up the list, emitting annotated name ops.
    if (!emitAtomOp(pndot->key().atom(), JSOP_GETPROP)) {
      return false;
    }

    // Reverse the pndot->expression() link again.
    pnup = pndot->maybeExpression();
    pndot->setExpression(pndown);
    pndown = pndot;
    if (!pnup) {
      break;
    }
    pndot = &pnup->as<PropertyAccess>();
  }
  return true;
}

bool BytecodeEmitter::emitPropIncDec(UnaryNode* incDec) {
  PropertyAccess* prop = &incDec->kid()->as<PropertyAccess>();
  // TODO(khyperia): Implement private field access.
  bool isSuper = prop->isSuper();
  ParseNodeKind kind = incDec->getKind();
  PropOpEmitter poe(
      this,
      kind == ParseNodeKind::PostIncrementExpr
          ? PropOpEmitter::Kind::PostIncrement
          : kind == ParseNodeKind::PreIncrementExpr
                ? PropOpEmitter::Kind::PreIncrement
                : kind == ParseNodeKind::PostDecrementExpr
                      ? PropOpEmitter::Kind::PostDecrement
                      : PropOpEmitter::Kind::PreDecrement,
      isSuper ? PropOpEmitter::ObjKind::Super : PropOpEmitter::ObjKind::Other);
  if (!poe.prepareForObj()) {
    return false;
  }
  if (isSuper) {
    UnaryNode* base = &prop->expression().as<UnaryNode>();
    if (!emitGetThisForSuperBase(base)) {
      //            [stack] THIS
      return false;
    }
  } else {
    if (!emitPropLHS(prop)) {
      //            [stack] OBJ
      return false;
    }
  }
  if (!poe.emitIncDec(prop->key().atom())) {
    //              [stack] RESULT
    return false;
  }

  return true;
}

bool BytecodeEmitter::emitNameIncDec(UnaryNode* incDec) {
  MOZ_ASSERT(incDec->kid()->isKind(ParseNodeKind::Name));

  ParseNodeKind kind = incDec->getKind();
  NameNode* name = &incDec->kid()->as<NameNode>();
  NameOpEmitter noe(this, name->atom(),
                    kind == ParseNodeKind::PostIncrementExpr
                        ? NameOpEmitter::Kind::PostIncrement
                        : kind == ParseNodeKind::PreIncrementExpr
                              ? NameOpEmitter::Kind::PreIncrement
                              : kind == ParseNodeKind::PostDecrementExpr
                                    ? NameOpEmitter::Kind::PostDecrement
                                    : NameOpEmitter::Kind::PreDecrement);
  if (!noe.emitIncDec()) {
    return false;
  }

  return true;
}

bool BytecodeEmitter::emitElemOpBase(JSOp op) {
  if (!emit1(op)) {
    return false;
  }

  checkTypeSet(op);
  return true;
}

bool BytecodeEmitter::emitElemObjAndKey(PropertyByValue* elem, bool isSuper,
                                        ElemOpEmitter& eoe) {
  if (isSuper) {
    if (!eoe.prepareForObj()) {
      //            [stack]
      return false;
    }
    UnaryNode* base = &elem->expression().as<UnaryNode>();
    if (!emitGetThisForSuperBase(base)) {
      //            [stack] THIS
      return false;
    }
    if (!eoe.prepareForKey()) {
      //            [stack] THIS
      return false;
    }
    if (!emitTree(&elem->key())) {
      //            [stack] THIS KEY
      return false;
    }

    return true;
  }

  if (!eoe.prepareForObj()) {
    //              [stack]
    return false;
  }
  if (!emitTree(&elem->expression())) {
    //              [stack] OBJ
    return false;
  }
  if (!eoe.prepareForKey()) {
    //              [stack] OBJ? OBJ
    return false;
  }
  if (!emitTree(&elem->key())) {
    //              [stack] OBJ? OBJ KEY
    return false;
  }

  return true;
}

bool BytecodeEmitter::emitElemIncDec(UnaryNode* incDec) {
  PropertyByValue* elemExpr = &incDec->kid()->as<PropertyByValue>();
  bool isSuper = elemExpr->isSuper();
  ParseNodeKind kind = incDec->getKind();
  ElemOpEmitter eoe(
      this,
      kind == ParseNodeKind::PostIncrementExpr
          ? ElemOpEmitter::Kind::PostIncrement
          : kind == ParseNodeKind::PreIncrementExpr
                ? ElemOpEmitter::Kind::PreIncrement
                : kind == ParseNodeKind::PostDecrementExpr
                      ? ElemOpEmitter::Kind::PostDecrement
                      : ElemOpEmitter::Kind::PreDecrement,
      isSuper ? ElemOpEmitter::ObjKind::Super : ElemOpEmitter::ObjKind::Other);
  if (!emitElemObjAndKey(elemExpr, isSuper, eoe)) {
    //              [stack] # if Super
    //              [stack] THIS KEY
    //              [stack] # otherwise
    //              [stack] OBJ KEY
    return false;
  }
  if (!eoe.emitIncDec()) {
    //              [stack] RESULT
    return false;
  }

  return true;
}

bool BytecodeEmitter::emitCallIncDec(UnaryNode* incDec) {
  MOZ_ASSERT(incDec->isKind(ParseNodeKind::PreIncrementExpr) ||
             incDec->isKind(ParseNodeKind::PostIncrementExpr) ||
             incDec->isKind(ParseNodeKind::PreDecrementExpr) ||
             incDec->isKind(ParseNodeKind::PostDecrementExpr));

  ParseNode* call = incDec->kid();
  MOZ_ASSERT(call->isKind(ParseNodeKind::CallExpr));
  if (!emitTree(call)) {
    //              [stack] CALLRESULT
    return false;
  }
  if (!emit1(JSOP_POS)) {
    //              [stack] N
    return false;
  }

  // The increment/decrement has no side effects, so proceed to throw for
  // invalid assignment target.
  return emitUint16Operand(JSOP_THROWMSG, JSMSG_BAD_LEFTSIDE_OF_ASS);
}

bool BytecodeEmitter::emitNumberOp(double dval) {
  int32_t ival;
  if (NumberIsInt32(dval, &ival)) {
    if (ival == 0) {
      return emit1(JSOP_ZERO);
    }
    if (ival == 1) {
      return emit1(JSOP_ONE);
    }
    if ((int)(int8_t)ival == ival) {
      return emit2(JSOP_INT8, uint8_t(int8_t(ival)));
    }

    uint32_t u = uint32_t(ival);
    if (u < JS_BIT(16)) {
      if (!emitUint16Operand(JSOP_UINT16, u)) {
        return false;
      }
    } else if (u < JS_BIT(24)) {
      ptrdiff_t off;
      if (!emitN(JSOP_UINT24, 3, &off)) {
        return false;
      }
      SET_UINT24(code(off), u);
    } else {
      ptrdiff_t off;
      if (!emitN(JSOP_INT32, 4, &off)) {
        return false;
      }
      SET_INT32(code(off), ival);
    }
    return true;
  }

  if (!numberList.append(DoubleValue(dval))) {
    return false;
  }

  return emitIndex32(JSOP_DOUBLE, numberList.length() - 1);
}

/*
 * Using MOZ_NEVER_INLINE in here is a workaround for llvm.org/pr14047.
 * LLVM is deciding to inline this function which uses a lot of stack space
 * into emitTree which is recursive and uses relatively little stack space.
 */
MOZ_NEVER_INLINE bool BytecodeEmitter::emitSwitch(SwitchStatement* switchStmt) {
  LexicalScopeNode& lexical = switchStmt->lexicalForCaseList();
  MOZ_ASSERT(lexical.isKind(ParseNodeKind::LexicalScope));
  ListNode* cases = &lexical.scopeBody()->as<ListNode>();
  MOZ_ASSERT(cases->isKind(ParseNodeKind::StatementList));

  SwitchEmitter se(this);
  if (!se.emitDiscriminant(Some(switchStmt->pn_pos.begin))) {
    return false;
  }
  if (!emitTree(&switchStmt->discriminant())) {
    return false;
  }

  // Enter the scope before pushing the switch BreakableControl since all
  // breaks are under this scope.

  if (!lexical.isEmptyScope()) {
    if (!se.emitLexical(lexical.scopeBindings())) {
      return false;
    }

    // A switch statement may contain hoisted functions inside its
    // cases. The PNX_FUNCDEFS flag is propagated from the STATEMENTLIST
    // bodies of the cases to the case list.
    if (cases->hasTopLevelFunctionDeclarations()) {
      for (ParseNode* item : cases->contents()) {
        CaseClause* caseClause = &item->as<CaseClause>();
        ListNode* statements = caseClause->statementList();
        if (statements->hasTopLevelFunctionDeclarations()) {
          if (!emitHoistedFunctionsInList(statements)) {
            return false;
          }
        }
      }
    }
  } else {
    MOZ_ASSERT(!cases->hasTopLevelFunctionDeclarations());
  }

  SwitchEmitter::TableGenerator tableGen(this);
  uint32_t caseCount = cases->count() - (switchStmt->hasDefault() ? 1 : 0);
  if (caseCount == 0) {
    tableGen.finish(0);
  } else {
    for (ParseNode* item : cases->contents()) {
      CaseClause* caseClause = &item->as<CaseClause>();
      if (caseClause->isDefault()) {
        continue;
      }

      ParseNode* caseValue = caseClause->caseExpression();

      if (caseValue->getKind() != ParseNodeKind::NumberExpr) {
        tableGen.setInvalid();
        break;
      }

      int32_t i;
      if (!NumberEqualsInt32(caseValue->as<NumericLiteral>().value(), &i)) {
        tableGen.setInvalid();
        break;
      }

      if (!tableGen.addNumber(i)) {
        return false;
      }
    }

    tableGen.finish(caseCount);
  }

  if (!se.validateCaseCount(caseCount)) {
    return false;
  }

  bool isTableSwitch = tableGen.isValid();
  if (isTableSwitch) {
    if (!se.emitTable(tableGen)) {
      return false;
    }
  } else {
    if (!se.emitCond()) {
      return false;
    }

    // Emit code for evaluating cases and jumping to case statements.
    for (ParseNode* item : cases->contents()) {
      CaseClause* caseClause = &item->as<CaseClause>();
      if (caseClause->isDefault()) {
        continue;
      }

      if (!se.prepareForCaseValue()) {
        return false;
      }

      ParseNode* caseValue = caseClause->caseExpression();
      // If the expression is a literal, suppress line number emission so
      // that debugging works more naturally.
      if (!emitTree(
              caseValue, ValueUsage::WantValue,
              caseValue->isLiteral() ? SUPPRESS_LINENOTE : EMIT_LINENOTE)) {
        return false;
      }

      if (!se.emitCaseJump()) {
        return false;
      }
    }
  }

  // Emit code for each case's statements.
  for (ParseNode* item : cases->contents()) {
    CaseClause* caseClause = &item->as<CaseClause>();
    if (caseClause->isDefault()) {
      if (!se.emitDefaultBody()) {
        return false;
      }
    } else {
      if (isTableSwitch) {
        ParseNode* caseValue = caseClause->caseExpression();
        MOZ_ASSERT(caseValue->isKind(ParseNodeKind::NumberExpr));

        NumericLiteral* literal = &caseValue->as<NumericLiteral>();
#ifdef DEBUG
        // Use NumberEqualsInt32 here because switches compare using
        // strict equality, which will equate -0 and +0.  In contrast
        // NumberIsInt32 would return false for -0.
        int32_t v;
        MOZ_ASSERT(mozilla::NumberEqualsInt32(literal->value(), &v));
#endif
        int32_t i = int32_t(literal->value());

        if (!se.emitCaseBody(i, tableGen)) {
          return false;
        }
      } else {
        if (!se.emitCaseBody()) {
          return false;
        }
      }
    }

    if (!emitTree(caseClause->statementList())) {
      return false;
    }
  }

  if (!se.emitEnd()) {
    return false;
  }

  return true;
}

bool BytecodeEmitter::isRunOnceLambda() {
  // The run once lambda flags set by the parser are approximate, and we look
  // at properties of the function itself before deciding to emit a function
  // as a run once lambda.

  if (!(parent && parent->emittingRunOnceLambda) &&
      (emitterMode != LazyFunction || !lazyScript->treatAsRunOnce())) {
    return false;
  }

  FunctionBox* funbox = sc->asFunctionBox();
  return !funbox->argumentsHasLocalBinding() && !funbox->isGenerator() &&
         !funbox->isAsync() && !funbox->function()->explicitName();
}

bool BytecodeEmitter::allocateResumeIndex(ptrdiff_t offset,
                                          uint32_t* resumeIndex) {
  static constexpr uint32_t MaxResumeIndex = JS_BITMASK(24);

  static_assert(
      MaxResumeIndex < uint32_t(GeneratorObject::RESUME_INDEX_CLOSING),
      "resumeIndex should not include magic GeneratorObject resumeIndex "
      "values");
  static_assert(
      MaxResumeIndex <= INT32_MAX / sizeof(uintptr_t),
      "resumeIndex * sizeof(uintptr_t) must fit in an int32. JIT code relies "
      "on this when loading resume entries from BaselineScript");

  *resumeIndex = resumeOffsetList.length();
  if (*resumeIndex > MaxResumeIndex) {
    reportError(nullptr, JSMSG_TOO_MANY_RESUME_INDEXES);
    return false;
  }

  return resumeOffsetList.append(offset);
}

bool BytecodeEmitter::allocateResumeIndexRange(mozilla::Span<ptrdiff_t> offsets,
                                               uint32_t* firstResumeIndex) {
  *firstResumeIndex = 0;

  for (size_t i = 0, len = offsets.size(); i < len; i++) {
    uint32_t resumeIndex;
    if (!allocateResumeIndex(offsets[i], &resumeIndex)) {
      return false;
    }
    if (i == 0) {
      *firstResumeIndex = resumeIndex;
    }
  }

  return true;
}

bool BytecodeEmitter::emitYieldOp(JSOp op) {
  if (op == JSOP_FINALYIELDRVAL) {
    return emit1(JSOP_FINALYIELDRVAL);
  }

  MOZ_ASSERT(op == JSOP_INITIALYIELD || op == JSOP_YIELD || op == JSOP_AWAIT);

  ptrdiff_t off;
  if (!emitN(op, 3, &off)) {
    return false;
  }

  if (op == JSOP_INITIALYIELD || op == JSOP_YIELD) {
    numYields++;
  }

  uint32_t resumeIndex;
  if (!allocateResumeIndex(offset(), &resumeIndex)) {
    return false;
  }

  SET_RESUMEINDEX(code(off), resumeIndex);

  return emit1(JSOP_DEBUGAFTERYIELD);
}

bool BytecodeEmitter::emitSetThis(BinaryNode* setThisNode) {
  // ParseNodeKind::SetThis is used to update |this| after a super() call
  // in a derived class constructor.

  MOZ_ASSERT(setThisNode->isKind(ParseNodeKind::SetThis));
  MOZ_ASSERT(setThisNode->left()->isKind(ParseNodeKind::Name));

  RootedAtom name(cx, setThisNode->left()->as<NameNode>().name());

  // The 'this' binding is not lexical, but due to super() semantics this
  // initialization needs to be treated as a lexical one.
  NameLocation loc = lookupName(name);
  NameLocation lexicalLoc;
  if (loc.kind() == NameLocation::Kind::FrameSlot) {
    lexicalLoc = NameLocation::FrameSlot(BindingKind::Let, loc.frameSlot());
  } else if (loc.kind() == NameLocation::Kind::EnvironmentCoordinate) {
    EnvironmentCoordinate coord = loc.environmentCoordinate();
    uint8_t hops = AssertedCast<uint8_t>(coord.hops());
    lexicalLoc = NameLocation::EnvironmentCoordinate(BindingKind::Let, hops,
                                                     coord.slot());
  } else {
    MOZ_ASSERT(loc.kind() == NameLocation::Kind::Dynamic);
    lexicalLoc = loc;
  }

  NameOpEmitter noe(this, name, lexicalLoc, NameOpEmitter::Kind::Initialize);
  if (!noe.prepareForRhs()) {
    //              [stack]
    return false;
  }

  // Emit the new |this| value.
  if (!emitTree(setThisNode->right())) {
    //              [stack] NEWTHIS
    return false;
  }

  // Get the original |this| and throw if we already initialized
  // it. Do *not* use the NameLocation argument, as that's the special
  // lexical location below to deal with super() semantics.
  if (!emitGetName(name)) {
    //              [stack] NEWTHIS THIS
    return false;
  }
  if (!emit1(JSOP_CHECKTHISREINIT)) {
    //              [stack] NEWTHIS THIS
    return false;
  }
  if (!emit1(JSOP_POP)) {
    //              [stack] NEWTHIS
    return false;
  }
  if (!noe.emitAssignment()) {
    //              [stack] NEWTHIS
    return false;
  }

  return true;
}

bool BytecodeEmitter::defineHoistedTopLevelFunctions(ParseNode* body) {
  MOZ_ASSERT(inPrologue());
  MOZ_ASSERT(sc->isGlobalContext() || (sc->isEvalContext() && !sc->strict()));
  MOZ_ASSERT(body->is<LexicalScopeNode>() || body->is<ListNode>());

  if (body->is<LexicalScopeNode>()) {
    body = body->as<LexicalScopeNode>().scopeBody();
    MOZ_ASSERT(body->is<ListNode>());
  }

  if (!body->as<ListNode>().hasTopLevelFunctionDeclarations()) {
    return true;
  }

  return emitHoistedFunctionsInList(&body->as<ListNode>());
}

bool BytecodeEmitter::emitScript(ParseNode* body) {
  AutoFrontendTraceLog traceLog(cx, TraceLogger_BytecodeEmission,
                                parser->errorReporter(), body);

  setScriptStartOffsetIfUnset(body->pn_pos);

  MOZ_ASSERT(inPrologue());

  TDZCheckCache tdzCache(this);
  EmitterScope emitterScope(this);
  if (sc->isGlobalContext()) {
    if (!emitterScope.enterGlobal(this, sc->asGlobalContext())) {
      return false;
    }
  } else if (sc->isEvalContext()) {
    if (!emitterScope.enterEval(this, sc->asEvalContext())) {
      return false;
    }
  } else {
    MOZ_ASSERT(sc->isModuleContext());
    if (!emitterScope.enterModule(this, sc->asModuleContext())) {
      return false;
    }
  }

  setFunctionBodyEndPos(body->pn_pos);

  bool isSloppyEval = sc->isEvalContext() && !sc->strict();
  if (isSloppyEval && body->is<LexicalScopeNode>() &&
      !body->as<LexicalScopeNode>().isEmptyScope()) {
    // Sloppy eval scripts may need to emit DEFFUNs in the prologue. If there is
    // an immediately enclosed lexical scope, we need to enter the lexical
    // scope in the prologue for the DEFFUNs to pick up the right
    // environment chain.
    EmitterScope lexicalEmitterScope(this);
    LexicalScopeNode* scope = &body->as<LexicalScopeNode>();

    if (!lexicalEmitterScope.enterLexical(this, ScopeKind::Lexical,
                                          scope->scopeBindings())) {
      return false;
    }

    if (!defineHoistedTopLevelFunctions(scope->scopeBody())) {
      return false;
    }

    switchToMain();

    if (!emitLexicalScopeBody(scope->scopeBody())) {
      return false;
    }

    if (!lexicalEmitterScope.leave(this)) {
      return false;
    }
  } else {
    if (sc->isGlobalContext() || isSloppyEval) {
      if (!defineHoistedTopLevelFunctions(body)) {
        return false;
      }
    }

    switchToMain();

    if (!emitTree(body)) {
      return false;
    }
  }

  if (!updateSourceCoordNotes(body->pn_pos.end)) {
    return false;
  }

  if (!emit1(JSOP_RETRVAL)) {
    return false;
  }

  if (!emitterScope.leave(this)) {
    return false;
  }

  if (!NameFunctions(cx, body)) {
    return false;
  }

  if (!JSScript::fullyInitFromEmitter(cx, script, this)) {
    return false;
  }

  tellDebuggerAboutCompiledScript(cx);

  return true;
}

bool BytecodeEmitter::emitFunctionScript(CodeNode* funNode,
                                         TopLevelFunction isTopLevel) {
  MOZ_ASSERT(inPrologue());
  MOZ_ASSERT(funNode->isKind(ParseNodeKind::Function));
  ParseNode* body = funNode->body();
  MOZ_ASSERT(body->isKind(ParseNodeKind::ParamsBody));
  FunctionBox* funbox = sc->asFunctionBox();
  AutoFrontendTraceLog traceLog(cx, TraceLogger_BytecodeEmission,
                                parser->errorReporter(), funbox);

  setScriptStartOffsetIfUnset(body->pn_pos);

  // The ordering of these EmitterScopes is important. The named lambda
  // scope needs to enclose the function scope needs to enclose the extra
  // var scope.

  Maybe<EmitterScope> namedLambdaEmitterScope;
  if (funbox->namedLambdaBindings()) {
    namedLambdaEmitterScope.emplace(this);
    if (!namedLambdaEmitterScope->enterNamedLambda(this, funbox)) {
      return false;
    }
  }

  /*
   * Mark the script so that initializers created within it may be given more
   * precise types.
   */
  if (isRunOnceLambda()) {
    script->setTreatAsRunOnce();
    MOZ_ASSERT(!script->hasRunOnce());
  }

  setFunctionBodyEndPos(body->pn_pos);
  if (!emitTree(body)) {
    return false;
  }

  if (!updateSourceCoordNotes(body->pn_pos.end)) {
    return false;
  }

  // Always end the script with a JSOP_RETRVAL. Some other parts of the
  // codebase depend on this opcode,
  // e.g. InterpreterRegs::setToEndOfScript.
  if (!emit1(JSOP_RETRVAL)) {
    return false;
  }

  if (namedLambdaEmitterScope) {
    if (!namedLambdaEmitterScope->leave(this)) {
      return false;
    }
    namedLambdaEmitterScope.reset();
  }

  if (isTopLevel == TopLevelFunction::Yes) {
    if (!NameFunctions(cx, funNode)) {
      return false;
    }
  }

  if (!JSScript::fullyInitFromEmitter(cx, script, this)) {
    return false;
  }

  tellDebuggerAboutCompiledScript(cx);

  return true;
}

bool BytecodeEmitter::emitDestructuringLHSRef(ParseNode* target,
                                              size_t* emitted) {
  *emitted = 0;

  if (target->isKind(ParseNodeKind::Spread)) {
    target = target->as<UnaryNode>().kid();
  } else if (target->isKind(ParseNodeKind::AssignExpr)) {
    target = target->as<AssignmentNode>().left();
  }

  // No need to recur into ParseNodeKind::Array and
  // ParseNodeKind::Object subpatterns here, since
  // emitSetOrInitializeDestructuring does the recursion when
  // setting or initializing value.  Getting reference doesn't recur.
  if (target->isKind(ParseNodeKind::Name) ||
      target->isKind(ParseNodeKind::ArrayExpr) ||
      target->isKind(ParseNodeKind::ObjectExpr)) {
    return true;
  }

#ifdef DEBUG
  int depth = stackDepth;
#endif

  switch (target->getKind()) {
    case ParseNodeKind::DotExpr: {
      PropertyAccess* prop = &target->as<PropertyAccess>();
      bool isSuper = prop->isSuper();
      PropOpEmitter poe(this, PropOpEmitter::Kind::SimpleAssignment,
                        isSuper ? PropOpEmitter::ObjKind::Super
                                : PropOpEmitter::ObjKind::Other);
      if (!poe.prepareForObj()) {
        return false;
      }
      if (isSuper) {
        UnaryNode* base = &prop->expression().as<UnaryNode>();
        if (!emitGetThisForSuperBase(base)) {
          //        [stack] THIS SUPERBASE
          return false;
        }
        // SUPERBASE is pushed onto THIS in poe.prepareForRhs below.
        *emitted = 2;
      } else {
        if (!emitTree(&prop->expression())) {
          //        [stack] OBJ
          return false;
        }
        *emitted = 1;
      }
      if (!poe.prepareForRhs()) {
        //          [stack] # if Super
        //          [stack] THIS SUPERBASE
        //          [stack] # otherwise
        //          [stack] OBJ
        return false;
      }
      break;
    }

    case ParseNodeKind::ElemExpr: {
      PropertyByValue* elem = &target->as<PropertyByValue>();
      bool isSuper = elem->isSuper();
      ElemOpEmitter eoe(this, ElemOpEmitter::Kind::SimpleAssignment,
                        isSuper ? ElemOpEmitter::ObjKind::Super
                                : ElemOpEmitter::ObjKind::Other);
      if (!emitElemObjAndKey(elem, isSuper, eoe)) {
        //          [stack] # if Super
        //          [stack] THIS KEY
        //          [stack] # otherwise
        //          [stack] OBJ KEY
        return false;
      }
      if (isSuper) {
        // SUPERBASE is pushed onto KEY in eoe.prepareForRhs below.
        *emitted = 3;
      } else {
        *emitted = 2;
      }
      if (!eoe.prepareForRhs()) {
        //          [stack] # if Super
        //          [stack] THIS KEY SUPERBASE
        //          [stack] # otherwise
        //          [stack] OBJ KEY
        return false;
      }
      break;
    }

    case ParseNodeKind::CallExpr:
      MOZ_ASSERT_UNREACHABLE(
          "Parser::reportIfNotValidSimpleAssignmentTarget "
          "rejects function calls as assignment "
          "targets in destructuring assignments");
      break;

    default:
      MOZ_CRASH("emitDestructuringLHSRef: bad lhs kind");
  }

  MOZ_ASSERT(stackDepth == depth + int(*emitted));

  return true;
}

bool BytecodeEmitter::emitSetOrInitializeDestructuring(
    ParseNode* target, DestructuringFlavor flav) {
  // Now emit the lvalue opcode sequence. If the lvalue is a nested
  // destructuring initialiser-form, call ourselves to handle it, then pop
  // the matched value. Otherwise emit an lvalue bytecode sequence followed
  // by an assignment op.
  if (target->isKind(ParseNodeKind::Spread)) {
    target = target->as<UnaryNode>().kid();
  } else if (target->isKind(ParseNodeKind::AssignExpr)) {
    target = target->as<AssignmentNode>().left();
  }
  if (target->isKind(ParseNodeKind::ArrayExpr) ||
      target->isKind(ParseNodeKind::ObjectExpr)) {
    if (!emitDestructuringOps(&target->as<ListNode>(), flav)) {
      return false;
    }
    // Per its post-condition, emitDestructuringOps has left the
    // to-be-destructured value on top of the stack.
    if (!emit1(JSOP_POP)) {
      return false;
    }
  } else {
    switch (target->getKind()) {
      case ParseNodeKind::Name: {
        RootedAtom name(cx, target->as<NameNode>().name());
        NameLocation loc;
        NameOpEmitter::Kind kind;
        switch (flav) {
          case DestructuringDeclaration:
            loc = lookupName(name);
            kind = NameOpEmitter::Kind::Initialize;
            break;
          case DestructuringFormalParameterInVarScope: {
            // If there's an parameter expression var scope, the
            // destructuring declaration needs to initialize the name in
            // the function scope. The innermost scope is the var scope,
            // and its enclosing scope is the function scope.
            EmitterScope* funScope =
                innermostEmitterScope()->enclosingInFrame();
            loc = *locationOfNameBoundInScope(name, funScope);
            kind = NameOpEmitter::Kind::Initialize;
            break;
          }

          case DestructuringAssignment:
            loc = lookupName(name);
            kind = NameOpEmitter::Kind::SimpleAssignment;
            break;
        }

        NameOpEmitter noe(this, name, loc, kind);
        if (!noe.prepareForRhs()) {
          //        [stack] V ENV?
          return false;
        }
        if (noe.emittedBindOp()) {
          // This is like ordinary assignment, but with one difference.
          //
          // In `a = b`, we first determine a binding for `a` (using
          // JSOP_BINDNAME or JSOP_BINDGNAME), then we evaluate `b`, then
          // a JSOP_SETNAME instruction.
          //
          // In `[a] = [b]`, per spec, `b` is evaluated first, then we
          // determine a binding for `a`. Then we need to do assignment--
          // but the operands are on the stack in the wrong order for
          // JSOP_SETPROP, so we have to add a JSOP_SWAP.
          //
          // In the cases where we are emitting a name op, emit a swap
          // because of this.
          if (!emit1(JSOP_SWAP)) {
            //      [stack] ENV V
            return false;
          }
        } else {
          // In cases of emitting a frame slot or environment slot,
          // nothing needs be done.
        }
        if (!noe.emitAssignment()) {
          //        [stack] V
          return false;
        }

        break;
      }

      case ParseNodeKind::DotExpr: {
        // The reference is already pushed by emitDestructuringLHSRef.
        //          [stack] # if Super
        //          [stack] THIS SUPERBASE VAL
        //          [stack] # otherwise
        //          [stack] OBJ VAL
        PropertyAccess* prop = &target->as<PropertyAccess>();
        // TODO(khyperia): Implement private field access.
        bool isSuper = prop->isSuper();
        PropOpEmitter poe(this, PropOpEmitter::Kind::SimpleAssignment,
                          isSuper ? PropOpEmitter::ObjKind::Super
                                  : PropOpEmitter::ObjKind::Other);
        if (!poe.skipObjAndRhs()) {
          return false;
        }
        //          [stack] # VAL
        if (!poe.emitAssignment(prop->key().atom())) {
          return false;
        }
        break;
      }

      case ParseNodeKind::ElemExpr: {
        // The reference is already pushed by emitDestructuringLHSRef.
        //          [stack] # if Super
        //          [stack] THIS KEY SUPERBASE VAL
        //          [stack] # otherwise
        //          [stack] OBJ KEY VAL
        PropertyByValue* elem = &target->as<PropertyByValue>();
        bool isSuper = elem->isSuper();
        ElemOpEmitter eoe(this, ElemOpEmitter::Kind::SimpleAssignment,
                          isSuper ? ElemOpEmitter::ObjKind::Super
                                  : ElemOpEmitter::ObjKind::Other);
        if (!eoe.skipObjAndKeyAndRhs()) {
          return false;
        }
        if (!eoe.emitAssignment()) {
          //        [stack] VAL
          return false;
        }
        break;
      }

      case ParseNodeKind::CallExpr:
        MOZ_ASSERT_UNREACHABLE(
            "Parser::reportIfNotValidSimpleAssignmentTarget "
            "rejects function calls as assignment "
            "targets in destructuring assignments");
        break;

      default:
        MOZ_CRASH("emitSetOrInitializeDestructuring: bad lhs kind");
    }

    // Pop the assigned value.
    if (!emit1(JSOP_POP)) {
      //            [stack] # empty
      return false;
    }
  }

  return true;
}

bool BytecodeEmitter::emitIteratorNext(
    const Maybe<uint32_t>& callSourceCoordOffset,
    IteratorKind iterKind /* = IteratorKind::Sync */,
    bool allowSelfHosted /* = false */) {
  MOZ_ASSERT(allowSelfHosted || emitterMode != BytecodeEmitter::SelfHosting,
             ".next() iteration is prohibited in self-hosted code because it "
             "can run user-modifiable iteration code");

  //                [stack] ... NEXT ITER
  MOZ_ASSERT(this->stackDepth >= 2);

  if (!emitCall(JSOP_CALL, 0, callSourceCoordOffset)) {
    //              [stack] ... RESULT
    return false;
  }

  if (iterKind == IteratorKind::Async) {
    if (!emitAwaitInInnermostScope()) {
      //            [stack] ... RESULT
      return false;
    }
  }

  if (!emitCheckIsObj(CheckIsObjectKind::IteratorNext)) {
    //              [stack] ... RESULT
    return false;
  }
  checkTypeSet(JSOP_CALL);
  return true;
}

bool BytecodeEmitter::emitPushNotUndefinedOrNull() {
  //                [stack] V
  MOZ_ASSERT(this->stackDepth > 0);

  if (!emit1(JSOP_DUP)) {
    //              [stack] V V
    return false;
  }
  if (!emit1(JSOP_UNDEFINED)) {
    //              [stack] V V UNDEFINED
    return false;
  }
  if (!emit1(JSOP_STRICTNE)) {
    //              [stack] V NEQ
    return false;
  }

  JumpList undefinedOrNullJump;
  if (!emitJump(JSOP_AND, &undefinedOrNullJump)) {
    //              [stack] V NEQ
    return false;
  }

  if (!emit1(JSOP_POP)) {
    //              [stack] V
    return false;
  }
  if (!emit1(JSOP_DUP)) {
    //              [stack] V V
    return false;
  }
  if (!emit1(JSOP_NULL)) {
    //              [stack] V V NULL
    return false;
  }
  if (!emit1(JSOP_STRICTNE)) {
    //              [stack] V NEQ
    return false;
  }

  if (!emitJumpTargetAndPatch(undefinedOrNullJump)) {
    //              [stack] V NOT-UNDEF-OR-NULL
    return false;
  }

  return true;
}

bool BytecodeEmitter::emitIteratorCloseInScope(
    EmitterScope& currentScope,
    IteratorKind iterKind /* = IteratorKind::Sync */,
    CompletionKind completionKind /* = CompletionKind::Normal */,
    bool allowSelfHosted /* = false */) {
  MOZ_ASSERT(
      allowSelfHosted || emitterMode != BytecodeEmitter::SelfHosting,
      ".close() on iterators is prohibited in self-hosted code because it "
      "can run user-modifiable iteration code");

  // Generate inline logic corresponding to IteratorClose (ES 7.4.6).
  //
  // Callers need to ensure that the iterator object is at the top of the
  // stack.

  if (!emit1(JSOP_DUP)) {
    //              [stack] ... ITER ITER
    return false;
  }

  // Step 3.
  //
  // Get the "return" method.
  if (!emitAtomOp(cx->names().return_, JSOP_CALLPROP)) {
    //              [stack] ... ITER RET
    return false;
  }

  // Step 4.
  //
  // Do nothing if "return" is undefined or null.
  InternalIfEmitter ifReturnMethodIsDefined(this);
  if (!emitPushNotUndefinedOrNull()) {
    //              [stack] ... ITER RET NOT-UNDEF-OR-NULL
    return false;
  }

  if (!ifReturnMethodIsDefined.emitThenElse()) {
    //              [stack] ... ITER RET
    return false;
  }

  if (completionKind == CompletionKind::Throw) {
    // 7.4.6 IteratorClose ( iterator, completion )
    //   ...
    //   3. Let return be ? GetMethod(iterator, "return").
    //   4. If return is undefined, return Completion(completion).
    //   5. Let innerResult be Call(return, iterator, « »).
    //   6. If completion.[[Type]] is throw, return Completion(completion).
    //   7. If innerResult.[[Type]] is throw, return
    //      Completion(innerResult).
    //
    // For CompletionKind::Normal case, JSOP_CALL for step 5 checks if RET
    // is callable, and throws if not.  Since step 6 doesn't match and
    // error handling in step 3 and step 7 can be merged.
    //
    // For CompletionKind::Throw case, an error thrown by JSOP_CALL for
    // step 5 is ignored by try-catch.  So we should check if RET is
    // callable here, outside of try-catch, and the throw immediately if
    // not.
    CheckIsCallableKind kind = CheckIsCallableKind::IteratorReturn;
    if (!emitCheckIsCallable(kind)) {
      //            [stack] ... ITER RET
      return false;
    }
  }

  // Steps 5, 8.
  //
  // Call "return" if it is not undefined or null, and check that it returns
  // an Object.
  if (!emit1(JSOP_SWAP)) {
    //              [stack] ... RET ITER
    return false;
  }

  Maybe<TryEmitter> tryCatch;

  if (completionKind == CompletionKind::Throw) {
    tryCatch.emplace(this, TryEmitter::Kind::TryCatch,
                     TryEmitter::ControlKind::NonSyntactic);

    // Mutate stack to balance stack for try-catch.
    if (!emit1(JSOP_UNDEFINED)) {
      //            [stack] ... RET ITER UNDEF
      return false;
    }
    if (!tryCatch->emitTry()) {
      //            [stack] ... RET ITER UNDEF
      return false;
    }
    if (!emitDupAt(2)) {
      //            [stack] ... RET ITER UNDEF RET
      return false;
    }
    if (!emitDupAt(2)) {
      //            [stack] ... RET ITER UNDEF RET ITER
      return false;
    }
  }

  if (!emitCall(JSOP_CALL, 0)) {
    //              [stack] ... ... RESULT
    return false;
  }
  checkTypeSet(JSOP_CALL);

  if (iterKind == IteratorKind::Async) {
    if (completionKind != CompletionKind::Throw) {
      // Await clobbers rval, so save the current rval.
      if (!emit1(JSOP_GETRVAL)) {
        //          [stack] ... ... RESULT RVAL
        return false;
      }
      if (!emit1(JSOP_SWAP)) {
        //          [stack] ... ... RVAL RESULT
        return false;
      }
    }
    if (!emitAwaitInScope(currentScope)) {
      //            [stack] ... ... RVAL? RESULT
      return false;
    }
  }

  if (completionKind == CompletionKind::Throw) {
    if (!emit1(JSOP_SWAP)) {
      //            [stack] ... RET ITER RESULT UNDEF
      return false;
    }
    if (!emit1(JSOP_POP)) {
      //            [stack] ... RET ITER RESULT
      return false;
    }

    if (!tryCatch->emitCatch()) {
      //            [stack] ... RET ITER RESULT
      return false;
    }

    // Just ignore the exception thrown by call and await.
    if (!emit1(JSOP_EXCEPTION)) {
      //            [stack] ... RET ITER RESULT EXC
      return false;
    }
    if (!emit1(JSOP_POP)) {
      //            [stack] ... RET ITER RESULT
      return false;
    }

    if (!tryCatch->emitEnd()) {
      //            [stack] ... RET ITER RESULT
      return false;
    }

    // Restore stack.
    if (!emit2(JSOP_UNPICK, 2)) {
      //            [stack] ... RESULT RET ITER
      return false;
    }
    if (!emitPopN(2)) {
      //            [stack] ... RESULT
      return false;
    }
  } else {
    if (!emitCheckIsObj(CheckIsObjectKind::IteratorReturn)) {
      //            [stack] ... RVAL? RESULT
      return false;
    }

    if (iterKind == IteratorKind::Async) {
      if (!emit1(JSOP_SWAP)) {
        //          [stack] ... RESULT RVAL
        return false;
      }
      if (!emit1(JSOP_SETRVAL)) {
        //          [stack] ... RESULT
        return false;
      }
    }
  }

  if (!ifReturnMethodIsDefined.emitElse()) {
    //              [stack] ... ITER RET
    return false;
  }

  if (!emit1(JSOP_POP)) {
    //              [stack] ... ITER
    return false;
  }

  if (!ifReturnMethodIsDefined.emitEnd()) {
    return false;
  }

  return emit1(JSOP_POP);
  //                [stack] ...
}

template <typename InnerEmitter>
bool BytecodeEmitter::wrapWithDestructuringTryNote(int32_t iterDepth,
                                                   InnerEmitter emitter) {
  MOZ_ASSERT(this->stackDepth >= iterDepth);

  // Pad a nop at the beginning of the bytecode covered by the trynote so
  // that when unwinding environments, we may unwind to the scope
  // corresponding to the pc *before* the start, in case the first bytecode
  // emitted by |emitter| is the start of an inner scope. See comment above
  // UnwindEnvironmentToTryPc.
  if (!emit1(JSOP_TRY_DESTRUCTURING)) {
    return false;
  }

  ptrdiff_t start = offset();
  if (!emitter(this)) {
    return false;
  }
  ptrdiff_t end = offset();
  if (start != end) {
    return addTryNote(JSTRY_DESTRUCTURING, iterDepth, start, end);
  }
  return true;
}

bool BytecodeEmitter::emitDefault(ParseNode* defaultExpr, ParseNode* pattern) {
  IfEmitter ifUndefined(this);
  if (!ifUndefined.emitIf(Nothing())) {
    return false;
  }

  if (!emit1(JSOP_DUP)) {
    //              [stack] VALUE VALUE
    return false;
  }
  if (!emit1(JSOP_UNDEFINED)) {
    //              [stack] VALUE VALUE UNDEFINED
    return false;
  }
  if (!emit1(JSOP_STRICTEQ)) {
    //              [stack] VALUE EQ?
    return false;
  }

  if (!ifUndefined.emitThen()) {
    //              [stack] VALUE
    return false;
  }

  if (!emit1(JSOP_POP)) {
    //              [stack]
    return false;
  }
  if (!emitInitializer(defaultExpr, pattern)) {
    //              [stack] DEFAULTVALUE
    return false;
  }

  if (!ifUndefined.emitEnd()) {
    //              [stack] VALUE/DEFAULTVALUE
    return false;
  }
  return true;
}

bool BytecodeEmitter::setOrEmitSetFunName(ParseNode* maybeFun,
                                          HandleAtom name) {
  MOZ_ASSERT(maybeFun->isDirectRHSAnonFunction());

  if (maybeFun->isKind(ParseNodeKind::Function)) {
    // Function doesn't have 'name' property at this point.
    // Set function's name at compile time.
    return setFunName(maybeFun->as<CodeNode>().funbox()->function(), name);
  }

  MOZ_ASSERT(maybeFun->isKind(ParseNodeKind::ClassDecl));

  return emitSetClassConstructorName(name);
}

bool BytecodeEmitter::setFunName(JSFunction* fun, JSAtom* name) {
  // The inferred name may already be set if this function is an interpreted
  // lazy function and we OOM'ed after we set the inferred name the first
  // time.
  if (fun->hasInferredName()) {
    MOZ_ASSERT(fun->isInterpretedLazy());
    MOZ_ASSERT(fun->inferredName() == name);

    return true;
  }

  fun->setInferredName(name);
  return true;
}

bool BytecodeEmitter::emitSetClassConstructorName(JSAtom* name) {
  uint32_t nameIndex;
  if (!makeAtomIndex(name, &nameIndex)) {
    return false;
  }
  if (!emitIndexOp(JSOP_STRING, nameIndex)) {
    //              [stack] FUN NAME
    return false;
  }
  uint8_t kind = uint8_t(FunctionPrefixKind::None);
  if (!emit2(JSOP_SETFUNNAME, kind)) {
    //              [stack] FUN
    return false;
  }
  return true;
}

bool BytecodeEmitter::emitInitializer(ParseNode* initializer,
                                      ParseNode* pattern) {
  if (!emitTree(initializer)) {
    return false;
  }

  if (initializer->isDirectRHSAnonFunction()) {
    MOZ_ASSERT(!pattern->isInParens());
    RootedAtom name(cx, pattern->as<NameNode>().name());
    if (!setOrEmitSetFunName(initializer, name)) {
      return false;
    }
  }

  return true;
}

bool BytecodeEmitter::emitDestructuringOpsArray(ListNode* pattern,
                                                DestructuringFlavor flav) {
  MOZ_ASSERT(pattern->isKind(ParseNodeKind::ArrayExpr));
  MOZ_ASSERT(this->stackDepth != 0);

  // Here's pseudo code for |let [a, b, , c=y, ...d] = x;|
  //
  // Lines that are annotated "covered by trynote" mean that upon throwing
  // an exception, IteratorClose is called on iter only if done is false.
  //
  //   let x, y;
  //   let a, b, c, d;
  //   let iter, next, lref, result, done, value; // stack values
  //
  //   iter = x[Symbol.iterator]();
  //   next = iter.next;
  //
  //   // ==== emitted by loop for a ====
  //   lref = GetReference(a);              // covered by trynote
  //
  //   result = Call(next, iter);
  //   done = result.done;
  //
  //   if (done)
  //     value = undefined;
  //   else
  //     value = result.value;
  //
  //   SetOrInitialize(lref, value);        // covered by trynote
  //
  //   // ==== emitted by loop for b ====
  //   lref = GetReference(b);              // covered by trynote
  //
  //   if (done) {
  //     value = undefined;
  //   } else {
  //     result = Call(next, iter);
  //     done = result.done;
  //     if (done)
  //       value = undefined;
  //     else
  //       value = result.value;
  //   }
  //
  //   SetOrInitialize(lref, value);        // covered by trynote
  //
  //   // ==== emitted by loop for elision ====
  //   if (done) {
  //     value = undefined;
  //   } else {
  //     result = Call(next, iter);
  //     done = result.done;
  //     if (done)
  //       value = undefined;
  //     else
  //       value = result.value;
  //   }
  //
  //   // ==== emitted by loop for c ====
  //   lref = GetReference(c);              // covered by trynote
  //
  //   if (done) {
  //     value = undefined;
  //   } else {
  //     result = Call(next, iter);
  //     done = result.done;
  //     if (done)
  //       value = undefined;
  //     else
  //       value = result.value;
  //   }
  //
  //   if (value === undefined)
  //     value = y;                         // covered by trynote
  //
  //   SetOrInitialize(lref, value);        // covered by trynote
  //
  //   // ==== emitted by loop for d ====
  //   lref = GetReference(d);              // covered by trynote
  //
  //   if (done)
  //     value = [];
  //   else
  //     value = [...iter];
  //
  //   SetOrInitialize(lref, value);        // covered by trynote
  //
  //   // === emitted after loop ===
  //   if (!done)
  //      IteratorClose(iter);

  // Use an iterator to destructure the RHS, instead of index lookup. We
  // must leave the *original* value on the stack.
  if (!emit1(JSOP_DUP)) {
    //              [stack] ... OBJ OBJ
    return false;
  }
  if (!emitIterator()) {
    //              [stack] ... OBJ NEXT ITER
    return false;
  }

  // For an empty pattern [], call IteratorClose unconditionally. Nothing
  // else needs to be done.
  if (!pattern->head()) {
    if (!emit1(JSOP_SWAP)) {
      //            [stack] ... OBJ ITER NEXT
      return false;
    }
    if (!emit1(JSOP_POP)) {
      //            [stack] ... OBJ ITER
      return false;
    }

    return emitIteratorCloseInInnermostScope();
    //              [stack] ... OBJ
  }

  // Push an initial FALSE value for DONE.
  if (!emit1(JSOP_FALSE)) {
    //              [stack] ... OBJ NEXT ITER FALSE
    return false;
  }

  // JSTRY_DESTRUCTURING expects the iterator and the done value
  // to be the second to top and the top of the stack, respectively.
  // IteratorClose is called upon exception only if done is false.
  int32_t tryNoteDepth = stackDepth;

  for (ParseNode* member : pattern->contents()) {
    bool isFirst = member == pattern->head();
    DebugOnly<bool> hasNext = !!member->pn_next;

    size_t emitted = 0;

    // Spec requires LHS reference to be evaluated first.
    ParseNode* lhsPattern = member;
    if (lhsPattern->isKind(ParseNodeKind::AssignExpr)) {
      lhsPattern = lhsPattern->as<AssignmentNode>().left();
    }

    bool isElision = lhsPattern->isKind(ParseNodeKind::Elision);
    if (!isElision) {
      auto emitLHSRef = [lhsPattern, &emitted](BytecodeEmitter* bce) {
        return bce->emitDestructuringLHSRef(lhsPattern, &emitted);
        //          [stack] ... OBJ NEXT ITER DONE LREF*
      };
      if (!wrapWithDestructuringTryNote(tryNoteDepth, emitLHSRef)) {
        return false;
      }
    }

    // Pick the DONE value to the top of the stack.
    if (emitted) {
      if (!emit2(JSOP_PICK, emitted)) {
        //          [stack] ... OBJ NEXT ITER LREF* DONE
        return false;
      }
    }

    if (isFirst) {
      // If this element is the first, DONE is always FALSE, so pop it.
      //
      // Non-first elements should emit if-else depending on the
      // member pattern, below.
      if (!emit1(JSOP_POP)) {
        //          [stack] ... OBJ NEXT ITER LREF*
        return false;
      }
    }

    if (member->isKind(ParseNodeKind::Spread)) {
      InternalIfEmitter ifThenElse(this);
      if (!isFirst) {
        // If spread is not the first element of the pattern,
        // iterator can already be completed.
        //          [stack] ... OBJ NEXT ITER LREF* DONE

        if (!ifThenElse.emitThenElse()) {
          //        [stack] ... OBJ NEXT ITER LREF*
          return false;
        }

        if (!emitUint32Operand(JSOP_NEWARRAY, 0)) {
          //        [stack] ... OBJ NEXT ITER LREF* ARRAY
          return false;
        }
        if (!ifThenElse.emitElse()) {
          //        [stack] ... OBJ NEXT ITER LREF*
          return false;
        }
      }

      // If iterator is not completed, create a new array with the rest
      // of the iterator.
      if (!emitDupAt(emitted + 1)) {
        //          [stack] ... OBJ NEXT ITER LREF* NEXT
        return false;
      }
      if (!emitDupAt(emitted + 1)) {
        //          [stack] ... OBJ NEXT ITER LREF* NEXT ITER
        return false;
      }
      if (!emitUint32Operand(JSOP_NEWARRAY, 0)) {
        //          [stack] ... OBJ NEXT ITER LREF* NEXT ITER ARRAY
        return false;
      }
      if (!emitNumberOp(0)) {
        //          [stack] ... OBJ NEXT ITER LREF* NEXT ITER ARRAY INDEX
        return false;
      }
      if (!emitSpread()) {
        //          [stack] ... OBJ NEXT ITER LREF* ARRAY INDEX
        return false;
      }
      if (!emit1(JSOP_POP)) {
        //          [stack] ... OBJ NEXT ITER LREF* ARRAY
        return false;
      }

      if (!isFirst) {
        if (!ifThenElse.emitEnd()) {
          return false;
        }
        MOZ_ASSERT(ifThenElse.pushed() == 1);
      }

      // At this point the iterator is done. Unpick a TRUE value for DONE above
      // ITER.
      if (!emit1(JSOP_TRUE)) {
        //          [stack] ... OBJ NEXT ITER LREF* ARRAY TRUE
        return false;
      }
      if (!emit2(JSOP_UNPICK, emitted + 1)) {
        //          [stack] ... OBJ NEXT ITER TRUE LREF* ARRAY
        return false;
      }

      auto emitAssignment = [member, flav](BytecodeEmitter* bce) {
        return bce->emitSetOrInitializeDestructuring(member, flav);
        //          [stack] ... OBJ NEXT ITER TRUE
      };
      if (!wrapWithDestructuringTryNote(tryNoteDepth, emitAssignment)) {
        return false;
      }

      MOZ_ASSERT(!hasNext);
      break;
    }

    ParseNode* pndefault = nullptr;
    if (member->isKind(ParseNodeKind::AssignExpr)) {
      pndefault = member->as<AssignmentNode>().right();
    }

    MOZ_ASSERT(!member->isKind(ParseNodeKind::Spread));

    InternalIfEmitter ifAlreadyDone(this);
    if (!isFirst) {
      //            [stack] ... OBJ NEXT ITER LREF* DONE

      if (!ifAlreadyDone.emitThenElse()) {
        //          [stack] ... OBJ NEXT ITER LREF*
        return false;
      }

      if (!emit1(JSOP_UNDEFINED)) {
        //          [stack] ... OBJ NEXT ITER LREF* UNDEF
        return false;
      }
      if (!emit1(JSOP_NOP_DESTRUCTURING)) {
        //          [stack] ... OBJ NEXT ITER LREF* UNDEF
        return false;
      }

      // The iterator is done. Unpick a TRUE value for DONE above ITER.
      if (!emit1(JSOP_TRUE)) {
        //          [stack] ... OBJ NEXT ITER LREF* UNDEF TRUE
        return false;
      }
      if (!emit2(JSOP_UNPICK, emitted + 1)) {
        //          [stack] ... OBJ NEXT ITER TRUE LREF* UNDEF
        return false;
      }

      if (!ifAlreadyDone.emitElse()) {
        //          [stack] ... OBJ NEXT ITER LREF*
        return false;
      }
    }

    if (!emitDupAt(emitted + 1)) {
      //            [stack] ... OBJ NEXT ITER LREF* NEXT
      return false;
    }
    if (!emitDupAt(emitted + 1)) {
      //            [stack] ... OBJ NEXT ITER LREF* NEXT ITER
      return false;
    }
    if (!emitIteratorNext(Some(pattern->pn_pos.begin))) {
      //            [stack] ... OBJ NEXT ITER LREF* RESULT
      return false;
    }
    if (!emit1(JSOP_DUP)) {
      //            [stack] ... OBJ NEXT ITER LREF* RESULT RESULT
      return false;
    }
    if (!emitAtomOp(cx->names().done, JSOP_GETPROP)) {
      //            [stack] ... OBJ NEXT ITER LREF* RESULT DONE
      return false;
    }

    if (!emit1(JSOP_DUP)) {
      //            [stack] ... OBJ NEXT ITER LREF* RESULT DONE DONE
      return false;
    }
    if (!emit2(JSOP_UNPICK, emitted + 2)) {
      //            [stack] ... OBJ NEXT ITER DONE LREF* RESULT DONE
      return false;
    }

    InternalIfEmitter ifDone(this);
    if (!ifDone.emitThenElse()) {
      //            [stack] ... OBJ NEXT ITER DONE LREF* RESULT
      return false;
    }

    if (!emit1(JSOP_POP)) {
      //            [stack] ... OBJ NEXT ITER DONE LREF*
      return false;
    }
    if (!emit1(JSOP_UNDEFINED)) {
      //            [stack] ... OBJ NEXT ITER DONE LREF* UNDEF
      return false;
    }
    if (!emit1(JSOP_NOP_DESTRUCTURING)) {
      //            [stack] ... OBJ NEXT ITER DONE LREF* UNDEF
      return false;
    }

    if (!ifDone.emitElse()) {
      //            [stack] ... OBJ NEXT ITER DONE LREF* RESULT
      return false;
    }

    if (!emitAtomOp(cx->names().value, JSOP_GETPROP)) {
      //            [stack] ... OBJ NEXT ITER DONE LREF* VALUE
      return false;
    }

    if (!ifDone.emitEnd()) {
      return false;
    }
    MOZ_ASSERT(ifDone.pushed() == 0);

    if (!isFirst) {
      if (!ifAlreadyDone.emitEnd()) {
        return false;
      }
      MOZ_ASSERT(ifAlreadyDone.pushed() == 2);
    }

    if (pndefault) {
      auto emitDefault = [pndefault, lhsPattern](BytecodeEmitter* bce) {
        return bce->emitDefault(pndefault, lhsPattern);
        //          [stack] ... OBJ NEXT ITER DONE LREF* VALUE
      };

      if (!wrapWithDestructuringTryNote(tryNoteDepth, emitDefault)) {
        return false;
      }
    }

    if (!isElision) {
      auto emitAssignment = [lhsPattern, flav](BytecodeEmitter* bce) {
        return bce->emitSetOrInitializeDestructuring(lhsPattern, flav);
        //          [stack] ... OBJ NEXT ITER DONE
      };

      if (!wrapWithDestructuringTryNote(tryNoteDepth, emitAssignment)) {
        return false;
      }
    } else {
      if (!emit1(JSOP_POP)) {
        //          [stack] ... OBJ NEXT ITER DONE
        return false;
      }
    }
  }

  // The last DONE value is on top of the stack. If not DONE, call
  // IteratorClose.
  //                [stack] ... OBJ NEXT ITER DONE

  InternalIfEmitter ifDone(this);
  if (!ifDone.emitThenElse()) {
    //              [stack] ... OBJ NEXT ITER
    return false;
  }
  if (!emitPopN(2)) {
    //              [stack] ... OBJ
    return false;
  }
  if (!ifDone.emitElse()) {
    //              [stack] ... OBJ NEXT ITER
    return false;
  }
  if (!emit1(JSOP_SWAP)) {
    //              [stack] ... OBJ ITER NEXT
    return false;
  }
  if (!emit1(JSOP_POP)) {
    //              [stack] ... OBJ ITER
    return false;
  }
  if (!emitIteratorCloseInInnermostScope()) {
    //              [stack] ... OBJ
    return false;
  }
  if (!ifDone.emitEnd()) {
    return false;
  }

  return true;
}

bool BytecodeEmitter::emitComputedPropertyName(UnaryNode* computedPropName) {
  MOZ_ASSERT(computedPropName->isKind(ParseNodeKind::ComputedName));
  return emitTree(computedPropName->kid()) && emit1(JSOP_TOID);
}

bool BytecodeEmitter::emitDestructuringOpsObject(ListNode* pattern,
                                                 DestructuringFlavor flav) {
  MOZ_ASSERT(pattern->isKind(ParseNodeKind::ObjectExpr));

  //                [stack] ... RHS
  MOZ_ASSERT(this->stackDepth > 0);

  if (!emit1(JSOP_CHECKOBJCOERCIBLE)) {
    //              [stack] ... RHS
    return false;
  }

  bool needsRestPropertyExcludedSet =
      pattern->count() > 1 && pattern->last()->isKind(ParseNodeKind::Spread);
  if (needsRestPropertyExcludedSet) {
    if (!emitDestructuringObjRestExclusionSet(pattern)) {
      //            [stack] ... RHS SET
      return false;
    }

    if (!emit1(JSOP_SWAP)) {
      //            [stack] ... SET RHS
      return false;
    }
  }

  for (ParseNode* member : pattern->contents()) {
    ParseNode* subpattern;
    if (member->isKind(ParseNodeKind::MutateProto) ||
        member->isKind(ParseNodeKind::Spread)) {
      subpattern = member->as<UnaryNode>().kid();
    } else {
      MOZ_ASSERT(member->isKind(ParseNodeKind::Colon) ||
                 member->isKind(ParseNodeKind::Shorthand));
      subpattern = member->as<BinaryNode>().right();
    }

    ParseNode* lhs = subpattern;
    MOZ_ASSERT_IF(member->isKind(ParseNodeKind::Spread),
                  !lhs->isKind(ParseNodeKind::AssignExpr));
    if (lhs->isKind(ParseNodeKind::AssignExpr)) {
      lhs = lhs->as<AssignmentNode>().left();
    }

    size_t emitted;
    if (!emitDestructuringLHSRef(lhs, &emitted)) {
      //            [stack] ... SET? RHS LREF*
      return false;
    }

    // Duplicate the value being destructured to use as a reference base.
    if (!emitDupAt(emitted)) {
      //            [stack] ... SET? RHS LREF* RHS
      return false;
    }

    if (member->isKind(ParseNodeKind::Spread)) {
      if (!updateSourceCoordNotes(member->pn_pos.begin)) {
        return false;
      }

      if (!emitNewInit()) {
        //          [stack] ... SET? RHS LREF* RHS TARGET
        return false;
      }
      if (!emit1(JSOP_DUP)) {
        //          [stack] ... SET? RHS LREF* RHS TARGET TARGET
        return false;
      }
      if (!emit2(JSOP_PICK, 2)) {
        //          [stack] ... SET? RHS LREF* TARGET TARGET RHS
        return false;
      }

      if (needsRestPropertyExcludedSet) {
        if (!emit2(JSOP_PICK, emitted + 4)) {
          //        [stack] ... RHS LREF* TARGET TARGET RHS SET
          return false;
        }
      }

      CopyOption option = needsRestPropertyExcludedSet ? CopyOption::Filtered
                                                       : CopyOption::Unfiltered;
      if (!emitCopyDataProperties(option)) {
        //          [stack] ... RHS LREF* TARGET
        return false;
      }

      // Destructure TARGET per this member's lhs.
      if (!emitSetOrInitializeDestructuring(lhs, flav)) {
        //          [stack] ... RHS
        return false;
      }

      MOZ_ASSERT(member == pattern->last(), "Rest property is always last");
      break;
    }

    // Now push the property name currently being matched, which is the
    // current property name "label" on the left of a colon in the object
    // initialiser.
    bool needsGetElem = true;

    if (member->isKind(ParseNodeKind::MutateProto)) {
      if (!emitAtomOp(cx->names().proto, JSOP_GETPROP)) {
        //          [stack] ... SET? RHS LREF* PROP
        return false;
      }
      needsGetElem = false;
    } else {
      MOZ_ASSERT(member->isKind(ParseNodeKind::Colon) ||
                 member->isKind(ParseNodeKind::Shorthand));

      ParseNode* key = member->as<BinaryNode>().left();
      if (key->isKind(ParseNodeKind::NumberExpr)) {
        if (!emitNumberOp(key->as<NumericLiteral>().value())) {
          //        [stack]... SET? RHS LREF* RHS KEY
          return false;
        }
      } else if (key->isKind(ParseNodeKind::ObjectPropertyName) ||
                 key->isKind(ParseNodeKind::StringExpr)) {
        if (!emitAtomOp(key->as<NameNode>().atom(), JSOP_GETPROP)) {
          //        [stack] ... SET? RHS LREF* PROP
          return false;
        }
        needsGetElem = false;
      } else {
        if (!emitComputedPropertyName(&key->as<UnaryNode>())) {
          //        [stack] ... SET? RHS LREF* RHS KEY
          return false;
        }

        // Add the computed property key to the exclusion set.
        if (needsRestPropertyExcludedSet) {
          if (!emitDupAt(emitted + 3)) {
            //      [stack] ... SET RHS LREF* RHS KEY SET
            return false;
          }
          if (!emitDupAt(1)) {
            //      [stack] ... SET RHS LREF* RHS KEY SET KEY
            return false;
          }
          if (!emit1(JSOP_UNDEFINED)) {
            //      [stack] ... SET RHS LREF* RHS KEY SET KEY UNDEFINED
            return false;
          }
          if (!emit1(JSOP_INITELEM)) {
            //      [stack] ... SET RHS LREF* RHS KEY SET
            return false;
          }
          if (!emit1(JSOP_POP)) {
            //      [stack] ... SET RHS LREF* RHS KEY
            return false;
          }
        }
      }
    }

    // Get the property value if not done already.
    if (needsGetElem && !emitElemOpBase(JSOP_GETELEM)) {
      //            [stack] ... SET? RHS LREF* PROP
      return false;
    }

    if (subpattern->isKind(ParseNodeKind::AssignExpr)) {
      if (!emitDefault(subpattern->as<AssignmentNode>().right(), lhs)) {
        //          [stack] ... SET? RHS LREF* VALUE
        return false;
      }
    }

    // Destructure PROP per this member's lhs.
    if (!emitSetOrInitializeDestructuring(subpattern, flav)) {
      //            [stack] ... SET? RHS
      return false;
    }
  }

  return true;
}

bool BytecodeEmitter::emitDestructuringObjRestExclusionSet(ListNode* pattern) {
  MOZ_ASSERT(pattern->isKind(ParseNodeKind::ObjectExpr));
  MOZ_ASSERT(pattern->last()->isKind(ParseNodeKind::Spread));

  ptrdiff_t offset = this->offset();
  if (!emitNewInit()) {
    return false;
  }

  // Try to construct the shape of the object as we go, so we can emit a
  // JSOP_NEWOBJECT with the final shape instead.
  // In the case of computed property names and indices, we cannot fix the
  // shape at bytecode compile time. When the shape cannot be determined,
  // |obj| is nulled out.

  // No need to do any guessing for the object kind, since we know the upper
  // bound of how many properties we plan to have.
  gc::AllocKind kind = gc::GetGCObjectKind(pattern->count() - 1);
  RootedPlainObject obj(
      cx, NewBuiltinClassInstance<PlainObject>(cx, kind, TenuredObject));
  if (!obj) {
    return false;
  }

  RootedAtom pnatom(cx);
  for (ParseNode* member : pattern->contents()) {
    if (member->isKind(ParseNodeKind::Spread)) {
      break;
    }

    bool isIndex = false;
    if (member->isKind(ParseNodeKind::MutateProto)) {
      pnatom.set(cx->names().proto);
    } else {
      ParseNode* key = member->as<BinaryNode>().left();
      if (key->isKind(ParseNodeKind::NumberExpr)) {
        if (!emitNumberOp(key->as<NumericLiteral>().value())) {
          return false;
        }
        isIndex = true;
      } else if (key->isKind(ParseNodeKind::ObjectPropertyName) ||
                 key->isKind(ParseNodeKind::StringExpr)) {
        pnatom.set(key->as<NameNode>().atom());
      } else {
        // Otherwise this is a computed property name which needs to
        // be added dynamically.
        obj.set(nullptr);
        continue;
      }
    }

    // Initialize elements with |undefined|.
    if (!emit1(JSOP_UNDEFINED)) {
      return false;
    }

    if (isIndex) {
      obj.set(nullptr);
      if (!emit1(JSOP_INITELEM)) {
        return false;
      }
    } else {
      uint32_t index;
      if (!makeAtomIndex(pnatom, &index)) {
        return false;
      }

      if (obj) {
        MOZ_ASSERT(!obj->inDictionaryMode());
        Rooted<jsid> id(cx, AtomToId(pnatom));
        if (!NativeDefineDataProperty(cx, obj, id, UndefinedHandleValue,
                                      JSPROP_ENUMERATE)) {
          return false;
        }
        if (obj->inDictionaryMode()) {
          obj.set(nullptr);
        }
      }

      if (!emitIndex32(JSOP_INITPROP, index)) {
        return false;
      }
    }
  }

  if (obj) {
    // The object survived and has a predictable shape: update the
    // original bytecode.
    if (!replaceNewInitWithNewObject(obj, offset)) {
      return false;
    }
  }

  return true;
}

bool BytecodeEmitter::emitDestructuringOps(ListNode* pattern,
                                           DestructuringFlavor flav) {
  if (pattern->isKind(ParseNodeKind::ArrayExpr)) {
    return emitDestructuringOpsArray(pattern, flav);
  }
  return emitDestructuringOpsObject(pattern, flav);
}

bool BytecodeEmitter::emitTemplateString(ListNode* templateString) {
  bool pushedString = false;

  for (ParseNode* item : templateString->contents()) {
    bool isString = (item->getKind() == ParseNodeKind::StringExpr ||
                     item->getKind() == ParseNodeKind::TemplateStringExpr);

    // Skip empty strings. These are very common: a template string like
    // `${a}${b}` has three empty strings and without this optimization
    // we'd emit four JSOP_ADD operations instead of just one.
    if (isString && item->as<NameNode>().atom()->empty()) {
      continue;
    }

    if (!isString) {
      // We update source notes before emitting the expression
      if (!updateSourceCoordNotes(item->pn_pos.begin)) {
        return false;
      }
    }

    if (!emitTree(item)) {
      return false;
    }

    if (!isString) {
      // We need to convert the expression to a string
      if (!emit1(JSOP_TOSTRING)) {
        return false;
      }
    }

    if (pushedString) {
      // We've pushed two strings onto the stack. Add them together, leaving
      // just one.
      if (!emit1(JSOP_ADD)) {
        return false;
      }
    } else {
      pushedString = true;
    }
  }

  if (!pushedString) {
    // All strings were empty, this can happen for something like `${""}`.
    // Just push an empty string.
    if (!emitAtomOp(cx->names().empty, JSOP_STRING)) {
      return false;
    }
  }

  return true;
}

bool BytecodeEmitter::emitDeclarationList(ListNode* declList) {
  MOZ_ASSERT(declList->isOp(JSOP_NOP));

  for (ParseNode* decl : declList->contents()) {
    if (!updateSourceCoordNotes(decl->pn_pos.begin)) {
      return false;
    }

    if (decl->isKind(ParseNodeKind::AssignExpr)) {
      MOZ_ASSERT(decl->isOp(JSOP_NOP));

      AssignmentNode* assignNode = &decl->as<AssignmentNode>();
      ListNode* pattern = &assignNode->left()->as<ListNode>();
      MOZ_ASSERT(pattern->isKind(ParseNodeKind::ArrayExpr) ||
                 pattern->isKind(ParseNodeKind::ObjectExpr));

      if (!emitTree(assignNode->right())) {
        return false;
      }

      if (!emitDestructuringOps(pattern, DestructuringDeclaration)) {
        return false;
      }

      if (!emit1(JSOP_POP)) {
        return false;
      }
    } else {
      NameNode* name = &decl->as<NameNode>();
      if (!emitSingleDeclaration(declList, name, name->initializer())) {
        return false;
      }
    }
  }
  return true;
}

bool BytecodeEmitter::emitSingleDeclaration(ListNode* declList, NameNode* decl,
                                            ParseNode* initializer) {
  MOZ_ASSERT(decl->isKind(ParseNodeKind::Name));

  // Nothing to do for initializer-less 'var' declarations, as there's no TDZ.
  if (!initializer && declList->isKind(ParseNodeKind::VarStmt)) {
    return true;
  }

  NameOpEmitter noe(this, decl->name(), NameOpEmitter::Kind::Initialize);
  if (!noe.prepareForRhs()) {
    //              [stack] ENV?
    return false;
  }
  if (!initializer) {
    // Lexical declarations are initialized to undefined without an
    // initializer.
    MOZ_ASSERT(declList->isKind(ParseNodeKind::LetDecl),
               "var declarations without initializers handled above, "
               "and const declarations must have initializers");
    if (!emit1(JSOP_UNDEFINED)) {
      //            [stack] ENV? UNDEF
      return false;
    }
  } else {
    MOZ_ASSERT(initializer);
    if (!emitInitializer(initializer, decl)) {
      //            [stack] ENV? V
      return false;
    }
  }
  if (!noe.emitAssignment()) {
    //              [stack] V
    return false;
  }
  if (!emit1(JSOP_POP)) {
    //              [stack]
    return false;
  }

  return true;
}

static bool EmitAssignmentRhs(BytecodeEmitter* bce, ParseNode* rhs,
                              uint8_t offset) {
  // If there is a RHS tree, emit the tree.
  if (rhs) {
    return bce->emitTree(rhs);
  }

  // Otherwise the RHS value to assign is already on the stack, i.e., the
  // next enumeration value in a for-in or for-of loop. Depending on how
  // many other values have been pushed on the stack, we need to get the
  // already-pushed RHS value.
  if (offset != 1 && !bce->emit2(JSOP_PICK, offset - 1)) {
    return false;
  }

  return true;
}

static inline JSOp CompoundAssignmentParseNodeKindToJSOp(ParseNodeKind pnk) {
  switch (pnk) {
    case ParseNodeKind::AssignExpr:
      return JSOP_NOP;
    case ParseNodeKind::AddAssignExpr:
      return JSOP_ADD;
    case ParseNodeKind::SubAssignExpr:
      return JSOP_SUB;
    case ParseNodeKind::BitOrAssignExpr:
      return JSOP_BITOR;
    case ParseNodeKind::BitXorAssignExpr:
      return JSOP_BITXOR;
    case ParseNodeKind::BitAndAssignExpr:
      return JSOP_BITAND;
    case ParseNodeKind::LshAssignExpr:
      return JSOP_LSH;
    case ParseNodeKind::RshAssignExpr:
      return JSOP_RSH;
    case ParseNodeKind::UrshAssignExpr:
      return JSOP_URSH;
    case ParseNodeKind::MulAssignExpr:
      return JSOP_MUL;
    case ParseNodeKind::DivAssignExpr:
      return JSOP_DIV;
    case ParseNodeKind::ModAssignExpr:
      return JSOP_MOD;
    case ParseNodeKind::PowAssignExpr:
      return JSOP_POW;
    default:
      MOZ_CRASH("unexpected compound assignment op");
  }
}

bool BytecodeEmitter::emitAssignment(ParseNode* lhs, JSOp compoundOp,
                                     ParseNode* rhs) {
  bool isCompound = compoundOp != JSOP_NOP;

  // Name assignments are handled separately because choosing ops and when
  // to emit BINDNAME is involved and should avoid duplication.
  if (lhs->isKind(ParseNodeKind::Name)) {
    NameNode* nameNode = &lhs->as<NameNode>();
    RootedAtom name(cx, nameNode->name());
    NameOpEmitter noe(this, name,
                      isCompound ? NameOpEmitter::Kind::CompoundAssignment
                                 : NameOpEmitter::Kind::SimpleAssignment);
    if (!noe.prepareForRhs()) {
      //            [stack] ENV? VAL?
      return false;
    }

    // Emit the RHS. If we emitted a BIND[G]NAME, then the scope is on
    // the top of the stack and we need to pick the right RHS value.
    uint8_t offset = noe.emittedBindOp() ? 2 : 1;
    if (!EmitAssignmentRhs(this, rhs, offset)) {
      //            [stack] ENV? VAL? RHS
      return false;
    }
    if (rhs && rhs->isDirectRHSAnonFunction()) {
      MOZ_ASSERT(!nameNode->isInParens());
      MOZ_ASSERT(!isCompound);
      if (!setOrEmitSetFunName(rhs, name)) {
        //          [stack] ENV? VAL? RHS
        return false;
      }
    }

    // Emit the compound assignment op if there is one.
    if (isCompound) {
      if (!emit1(compoundOp)) {
        //          [stack] ENV? VAL
        return false;
      }
    }
    if (!noe.emitAssignment()) {
      //            [stack] VAL
      return false;
    }

    return true;
  }

  Maybe<PropOpEmitter> poe;
  Maybe<ElemOpEmitter> eoe;

  // Deal with non-name assignments.
  uint8_t offset = 1;

  switch (lhs->getKind()) {
    case ParseNodeKind::DotExpr: {
      PropertyAccess* prop = &lhs->as<PropertyAccess>();
      bool isSuper = prop->isSuper();
      poe.emplace(this,
                  isCompound ? PropOpEmitter::Kind::CompoundAssignment
                             : PropOpEmitter::Kind::SimpleAssignment,
                  isSuper ? PropOpEmitter::ObjKind::Super
                          : PropOpEmitter::ObjKind::Other);
      if (!poe->prepareForObj()) {
        return false;
      }
      if (isSuper) {
        UnaryNode* base = &prop->expression().as<UnaryNode>();
        if (!emitGetThisForSuperBase(base)) {
          //        [stack] THIS SUPERBASE
          return false;
        }
        // SUPERBASE is pushed onto THIS later in poe->emitGet below.
        offset += 2;
      } else {
        if (!emitTree(&prop->expression())) {
          //        [stack] OBJ
          return false;
        }
        offset += 1;
      }
      break;
    }
    case ParseNodeKind::ElemExpr: {
      PropertyByValue* elem = &lhs->as<PropertyByValue>();
      bool isSuper = elem->isSuper();
      eoe.emplace(this,
                  isCompound ? ElemOpEmitter::Kind::CompoundAssignment
                             : ElemOpEmitter::Kind::SimpleAssignment,
                  isSuper ? ElemOpEmitter::ObjKind::Super
                          : ElemOpEmitter::ObjKind::Other);
      if (!emitElemObjAndKey(elem, isSuper, *eoe)) {
        //          [stack] # if Super
        //          [stack] THIS KEY
        //          [stack] # otherwise
        //          [stack] OBJ KEY
        return false;
      }
      if (isSuper) {
        // SUPERBASE is pushed onto KEY in eoe->emitGet below.
        offset += 3;
      } else {
        offset += 2;
      }
      break;
    }
    case ParseNodeKind::ArrayExpr:
    case ParseNodeKind::ObjectExpr:
      break;
    case ParseNodeKind::CallExpr:
      if (!emitTree(lhs)) {
        return false;
      }

      // Assignment to function calls is forbidden, but we have to make the
      // call first.  Now we can throw.
      if (!emitUint16Operand(JSOP_THROWMSG, JSMSG_BAD_LEFTSIDE_OF_ASS)) {
        return false;
      }

      // Rebalance the stack to placate stack-depth assertions.
      if (!emit1(JSOP_POP)) {
        return false;
      }
      break;
    default:
      MOZ_ASSERT(0);
  }

  if (isCompound) {
    MOZ_ASSERT(rhs);
    switch (lhs->getKind()) {
      case ParseNodeKind::DotExpr: {
        PropertyAccess* prop = &lhs->as<PropertyAccess>();
        // TODO(khyperia): Implement private field access.
        if (!poe->emitGet(prop->key().atom())) {
          //        [stack] # if Super
          //        [stack] THIS SUPERBASE PROP
          //        [stack] # otherwise
          //        [stack] OBJ PROP
          return false;
        }
        break;
      }
      case ParseNodeKind::ElemExpr: {
        if (!eoe->emitGet()) {
          //        [stack] KEY THIS OBJ ELEM
          return false;
        }
        break;
      }
      case ParseNodeKind::CallExpr:
        // We just emitted a JSOP_THROWMSG and popped the call's return
        // value.  Push a random value to make sure the stack depth is
        // correct.
        if (!emit1(JSOP_NULL)) {
          //        [stack] NULL
          return false;
        }
        break;
      default:;
    }
  }

  switch (lhs->getKind()) {
    case ParseNodeKind::DotExpr:
      if (!poe->prepareForRhs()) {
        //          [stack] # if Simple Assignment with Super
        //          [stack] THIS SUPERBASE
        //          [stack] # if Simple Assignment with other
        //          [stack] OBJ
        //          [stack] # if Compound Assignment with Super
        //          [stack] THIS SUPERBASE PROP
        //          [stack] # if Compound Assignment with other
        //          [stack] OBJ PROP
        return false;
      }
      break;
    case ParseNodeKind::ElemExpr:
      if (!eoe->prepareForRhs()) {
        //          [stack] # if Simple Assignment with Super
        //          [stack] THIS KEY SUPERBASE
        //          [stack] # if Simple Assignment with other
        //          [stack] OBJ KEY
        //          [stack] # if Compound Assignment with Super
        //          [stack] THIS KEY SUPERBASE ELEM
        //          [stack] # if Compound Assignment with other
        //          [stack] OBJ KEY ELEM
        return false;
      }
      break;
    default:
      break;
  }

  if (!EmitAssignmentRhs(this, rhs, offset)) {
    //              [stack] ... VAL? RHS
    return false;
  }

  /* If += etc., emit the binary operator with a source note. */
  if (isCompound) {
    if (!newSrcNote(SRC_ASSIGNOP)) {
      return false;
    }
    if (!emit1(compoundOp)) {
      //            [stack] ... VAL
      return false;
    }
  }

  /* Finally, emit the specialized assignment bytecode. */
  switch (lhs->getKind()) {
    case ParseNodeKind::DotExpr: {
      PropertyAccess* prop = &lhs->as<PropertyAccess>();
      // TODO(khyperia): Implement private field access.
      if (!poe->emitAssignment(prop->key().atom())) {
        //          [stack] VAL
        return false;
      }

      poe.reset();
      break;
    }
    case ParseNodeKind::CallExpr:
      // We threw above, so nothing to do here.
      break;
    case ParseNodeKind::ElemExpr: {
      if (!eoe->emitAssignment()) {
        //          [stack] VAL
        return false;
      }

      eoe.reset();
      break;
    }
    case ParseNodeKind::ArrayExpr:
    case ParseNodeKind::ObjectExpr:
      if (!emitDestructuringOps(&lhs->as<ListNode>(),
                                DestructuringAssignment)) {
        return false;
      }
      break;
    default:
      MOZ_ASSERT(0);
  }
  return true;
}

bool ParseNode::getConstantValue(JSContext* cx,
                                 AllowConstantObjects allowObjects,
                                 MutableHandleValue vp, Value* compare,
                                 size_t ncompare, NewObjectKind newKind) {
  MOZ_ASSERT(newKind == TenuredObject || newKind == SingletonObject);

  switch (getKind()) {
    case ParseNodeKind::NumberExpr:
      vp.setNumber(as<NumericLiteral>().value());
      return true;
#ifdef ENABLE_BIGINT
    case ParseNodeKind::BigIntExpr:
      vp.setBigInt(as<BigIntLiteral>().box()->value());
      return true;
#endif
    case ParseNodeKind::TemplateStringExpr:
    case ParseNodeKind::StringExpr:
      vp.setString(as<NameNode>().atom());
      return true;
    case ParseNodeKind::TrueExpr:
      vp.setBoolean(true);
      return true;
    case ParseNodeKind::FalseExpr:
      vp.setBoolean(false);
      return true;
    case ParseNodeKind::NullExpr:
      vp.setNull();
      return true;
    case ParseNodeKind::RawUndefinedExpr:
      vp.setUndefined();
      return true;
    case ParseNodeKind::CallSiteObjExpr:
    case ParseNodeKind::ArrayExpr: {
      unsigned count;
      ParseNode* pn;

      if (allowObjects == DontAllowObjects) {
        vp.setMagic(JS_GENERIC_MAGIC);
        return true;
      }

      ObjectGroup::NewArrayKind arrayKind = ObjectGroup::NewArrayKind::Normal;
      if (allowObjects == ForCopyOnWriteArray) {
        arrayKind = ObjectGroup::NewArrayKind::CopyOnWrite;
        allowObjects = DontAllowObjects;
      }

      if (getKind() == ParseNodeKind::CallSiteObjExpr) {
        count = as<CallSiteNode>().count() - 1;
        pn = as<CallSiteNode>().head()->pn_next;
      } else {
        MOZ_ASSERT(!as<ListNode>().hasNonConstInitializer());
        count = as<ListNode>().count();
        pn = as<ListNode>().head();
      }

      AutoValueVector values(cx);
      if (!values.appendN(MagicValue(JS_ELEMENTS_HOLE), count)) {
        return false;
      }
      size_t idx;
      for (idx = 0; pn; idx++, pn = pn->pn_next) {
        if (!pn->getConstantValue(cx, allowObjects, values[idx], values.begin(),
                                  idx)) {
          return false;
        }
        if (values[idx].isMagic(JS_GENERIC_MAGIC)) {
          vp.setMagic(JS_GENERIC_MAGIC);
          return true;
        }
      }
      MOZ_ASSERT(idx == count);

      ArrayObject* obj = ObjectGroup::newArrayObject(
          cx, values.begin(), values.length(), newKind, arrayKind);
      if (!obj) {
        return false;
      }

      if (!CombineArrayElementTypes(cx, obj, compare, ncompare)) {
        return false;
      }

      vp.setObject(*obj);
      return true;
    }
    case ParseNodeKind::ObjectExpr: {
      MOZ_ASSERT(!as<ListNode>().hasNonConstInitializer());

      if (allowObjects == DontAllowObjects) {
        vp.setMagic(JS_GENERIC_MAGIC);
        return true;
      }
      MOZ_ASSERT(allowObjects == AllowObjects);

      Rooted<IdValueVector> properties(cx, IdValueVector(cx));

      RootedValue value(cx), idvalue(cx);
      for (ParseNode* item : as<ListNode>().contents()) {
        // MutateProto and Spread, both are unary, cannot appear here.
        BinaryNode* prop = &item->as<BinaryNode>();
        if (!prop->right()->getConstantValue(cx, allowObjects, &value)) {
          return false;
        }
        if (value.isMagic(JS_GENERIC_MAGIC)) {
          vp.setMagic(JS_GENERIC_MAGIC);
          return true;
        }

        ParseNode* key = prop->left();
        if (key->isKind(ParseNodeKind::NumberExpr)) {
          idvalue = NumberValue(key->as<NumericLiteral>().value());
        } else {
          MOZ_ASSERT(key->isKind(ParseNodeKind::ObjectPropertyName) ||
                     key->isKind(ParseNodeKind::StringExpr));
          MOZ_ASSERT(key->as<NameNode>().atom() != cx->names().proto);
          idvalue = StringValue(key->as<NameNode>().atom());
        }

        RootedId id(cx);
        if (!ValueToId<CanGC>(cx, idvalue, &id)) {
          return false;
        }

        if (!properties.append(IdValuePair(id, value))) {
          return false;
        }
      }

      JSObject* obj = ObjectGroup::newPlainObject(cx, properties.begin(),
                                                  properties.length(), newKind);
      if (!obj) {
        return false;
      }

      if (!CombinePlainObjectPropertyTypes(cx, obj, compare, ncompare)) {
        return false;
      }

      vp.setObject(*obj);
      return true;
    }
    default:
      MOZ_CRASH("Unexpected node");
  }
  return false;
}

bool BytecodeEmitter::emitSingletonInitialiser(ListNode* objOrArray) {
  NewObjectKind newKind = (objOrArray->getKind() == ParseNodeKind::ObjectExpr)
                              ? SingletonObject
                              : TenuredObject;

  RootedValue value(cx);
  if (!objOrArray->getConstantValue(cx, ParseNode::AllowObjects, &value,
                                    nullptr, 0, newKind)) {
    return false;
  }

  MOZ_ASSERT_IF(newKind == SingletonObject, value.toObject().isSingleton());

  ObjectBox* objbox = parser->newObjectBox(&value.toObject());
  if (!objbox) {
    return false;
  }

  return emitObjectOp(objbox, JSOP_OBJECT);
}

bool BytecodeEmitter::emitCallSiteObject(CallSiteNode* callSiteObj) {
  RootedValue value(cx);
  if (!callSiteObj->getConstantValue(cx, ParseNode::AllowObjects, &value)) {
    return false;
  }

  MOZ_ASSERT(value.isObject());

  ObjectBox* objbox1 = parser->newObjectBox(&value.toObject());
  if (!objbox1) {
    return false;
  }

  if (!callSiteObj->getRawArrayValue(cx, &value)) {
    return false;
  }

  MOZ_ASSERT(value.isObject());

  ObjectBox* objbox2 = parser->newObjectBox(&value.toObject());
  if (!objbox2) {
    return false;
  }

  return emitObjectPairOp(objbox1, objbox2, JSOP_CALLSITEOBJ);
}

namespace {

class EmitLevelManager {
  BytecodeEmitter* bce;

 public:
  explicit EmitLevelManager(BytecodeEmitter* bce) : bce(bce) {
    bce->emitLevel++;
  }
  ~EmitLevelManager() { bce->emitLevel--; }
};

} /* anonymous namespace */

bool BytecodeEmitter::emitCatch(BinaryNode* catchClause) {
  // We must be nested under a try-finally statement.
  MOZ_ASSERT(innermostNestableControl->is<TryFinallyControl>());

  /* Pick up the pending exception and bind it to the catch variable. */
  if (!emit1(JSOP_EXCEPTION)) {
    return false;
  }

  ParseNode* param = catchClause->left();
  if (!param) {
    // Catch parameter was omitted; just discard the exception.
    if (!emit1(JSOP_POP)) {
      return false;
    }
  } else {
    switch (param->getKind()) {
      case ParseNodeKind::ArrayExpr:
      case ParseNodeKind::ObjectExpr:
        if (!emitDestructuringOps(&param->as<ListNode>(),
                                  DestructuringDeclaration)) {
          return false;
        }
        if (!emit1(JSOP_POP)) {
          return false;
        }
        break;

      case ParseNodeKind::Name:
        if (!emitLexicalInitialization(&param->as<NameNode>())) {
          return false;
        }
        if (!emit1(JSOP_POP)) {
          return false;
        }
        break;

      default:
        MOZ_ASSERT(0);
    }
  }

  /* Emit the catch body. */
  return emitTree(catchClause->right());
}

// Using MOZ_NEVER_INLINE in here is a workaround for llvm.org/pr14047. See the
// comment on EmitSwitch.
MOZ_NEVER_INLINE bool BytecodeEmitter::emitTry(TryNode* tryNode) {
  LexicalScopeNode* catchScope = tryNode->catchScope();
  ParseNode* finallyNode = tryNode->finallyBlock();

  TryEmitter::Kind kind;
  if (catchScope) {
    if (finallyNode) {
      kind = TryEmitter::Kind::TryCatchFinally;
    } else {
      kind = TryEmitter::Kind::TryCatch;
    }
  } else {
    MOZ_ASSERT(finallyNode);
    kind = TryEmitter::Kind::TryFinally;
  }
  TryEmitter tryCatch(this, kind, TryEmitter::ControlKind::Syntactic);

  if (!tryCatch.emitTry()) {
    return false;
  }

  if (!emitTree(tryNode->body())) {
    return false;
  }

  // If this try has a catch block, emit it.
  if (catchScope) {
    // The emitted code for a catch block looks like:
    //
    // [pushlexicalenv]             only if any local aliased
    // exception
    // setlocal 0; pop              assign or possibly destructure exception
    // < catch block contents >
    // debugleaveblock
    // [poplexicalenv]              only if any local aliased
    // if there is a finally block:
    //   gosub <finally>
    //   goto <after finally>
    if (!tryCatch.emitCatch()) {
      return false;
    }

    // Emit the lexical scope and catch body.
    if (!emitTree(catchScope)) {
      return false;
    }
  }

  // Emit the finally handler, if there is one.
  if (finallyNode) {
    if (!tryCatch.emitFinally(Some(finallyNode->pn_pos.begin))) {
      return false;
    }

    if (!emitTree(finallyNode)) {
      return false;
    }
  }

  if (!tryCatch.emitEnd()) {
    return false;
  }

  return true;
}

MOZ_MUST_USE bool BytecodeEmitter::emitGoSub(JumpList* jump) {
  if (!emit1(JSOP_FALSE)) {
    return false;
  }

  ptrdiff_t off;
  if (!emitN(JSOP_RESUMEINDEX, 3, &off)) {
    return false;
  }

  if (!emitJump(JSOP_GOSUB, jump)) {
    return false;
  }

  uint32_t resumeIndex;
  if (!allocateResumeIndex(offset(), &resumeIndex)) {
    return false;
  }

  SET_RESUMEINDEX(code(off), resumeIndex);
  return true;
}

bool BytecodeEmitter::emitIf(TernaryNode* ifNode) {
  IfEmitter ifThenElse(this);

  if (!ifThenElse.emitIf(Some(ifNode->pn_pos.begin))) {
    return false;
  }

if_again:
  /* Emit code for the condition before pushing stmtInfo. */
  if (!emitTree(ifNode->kid1())) {
    return false;
  }

  ParseNode* elseNode = ifNode->kid3();
  if (elseNode) {
    if (!ifThenElse.emitThenElse()) {
      return false;
    }
  } else {
    if (!ifThenElse.emitThen()) {
      return false;
    }
  }

  /* Emit code for the then part. */
  if (!emitTree(ifNode->kid2())) {
    return false;
  }

  if (elseNode) {
    if (elseNode->isKind(ParseNodeKind::IfStmt)) {
      ifNode = &elseNode->as<TernaryNode>();

      if (!ifThenElse.emitElseIf(Some(ifNode->pn_pos.begin))) {
        return false;
      }

      goto if_again;
    }

    if (!ifThenElse.emitElse()) {
      return false;
    }

    /* Emit code for the else part. */
    if (!emitTree(elseNode)) {
      return false;
    }
  }

  if (!ifThenElse.emitEnd()) {
    return false;
  }

  return true;
}

bool BytecodeEmitter::emitHoistedFunctionsInList(ListNode* stmtList) {
  MOZ_ASSERT(stmtList->hasTopLevelFunctionDeclarations());

  // We can call this multiple times for sloppy eval scopes.
  if (stmtList->emittedTopLevelFunctionDeclarations()) {
    return true;
  }

  stmtList->setEmittedTopLevelFunctionDeclarations();

  for (ParseNode* stmt : stmtList->contents()) {
    ParseNode* maybeFun = stmt;

    if (!sc->strict()) {
      while (maybeFun->isKind(ParseNodeKind::LabelStmt)) {
        maybeFun = maybeFun->as<LabeledStatement>().statement();
      }
    }

    if (maybeFun->isKind(ParseNodeKind::Function) &&
        maybeFun->as<CodeNode>().functionIsHoisted()) {
      if (!emitTree(maybeFun)) {
        return false;
      }
    }
  }

  return true;
}

bool BytecodeEmitter::emitLexicalScopeBody(ParseNode* body,
                                           EmitLineNumberNote emitLineNote) {
  if (body->isKind(ParseNodeKind::StatementList) &&
      body->as<ListNode>().hasTopLevelFunctionDeclarations()) {
    // This block contains function statements whose definitions are
    // hoisted to the top of the block. Emit these as a separate pass
    // before the rest of the block.
    if (!emitHoistedFunctionsInList(&body->as<ListNode>())) {
      return false;
    }
  }

  // Line notes were updated by emitLexicalScope.
  return emitTree(body, ValueUsage::WantValue, emitLineNote);
}

// Using MOZ_NEVER_INLINE in here is a workaround for llvm.org/pr14047. See
// the comment on emitSwitch.
MOZ_NEVER_INLINE bool BytecodeEmitter::emitLexicalScope(
    LexicalScopeNode* lexicalScope) {
  TDZCheckCache tdzCache(this);

  ParseNode* body = lexicalScope->scopeBody();
  if (lexicalScope->isEmptyScope()) {
    return emitLexicalScopeBody(body);
  }

  // We are about to emit some bytecode for what the spec calls "declaration
  // instantiation". Assign these instructions to the opening `{` of the
  // block. (Using the location of each declaration we're instantiating is
  // too weird when stepping in the debugger.)
  if (!ParseNodeRequiresSpecialLineNumberNotes(body)) {
    if (!updateSourceCoordNotes(lexicalScope->pn_pos.begin)) {
      return false;
    }
  }

  EmitterScope emitterScope(this);
  ScopeKind kind;
  if (body->isKind(ParseNodeKind::Catch)) {
    BinaryNode* catchNode = &body->as<BinaryNode>();
    kind =
        (!catchNode->left() || catchNode->left()->isKind(ParseNodeKind::Name))
            ? ScopeKind::SimpleCatch
            : ScopeKind::Catch;
  } else {
    kind = ScopeKind::Lexical;
  }

  if (!emitterScope.enterLexical(this, kind, lexicalScope->scopeBindings())) {
    return false;
  }

  if (body->isKind(ParseNodeKind::ForStmt)) {
    // for loops need to emit {FRESHEN,RECREATE}LEXICALENV if there are
    // lexical declarations in the head. Signal this by passing a
    // non-nullptr lexical scope.
    if (!emitFor(&body->as<ForNode>(), &emitterScope)) {
      return false;
    }
  } else {
    if (!emitLexicalScopeBody(body, SUPPRESS_LINENOTE)) {
      return false;
    }
  }

  return emitterScope.leave(this);
}

bool BytecodeEmitter::emitWith(BinaryNode* withNode) {
  // Ensure that the column of the 'with' is set properly.
  if (!updateSourceCoordNotes(withNode->pn_pos.begin)) {
    return false;
  }

  if (!emitTree(withNode->left())) {
    return false;
  }

  EmitterScope emitterScope(this);
  if (!emitterScope.enterWith(this)) {
    return false;
  }

  if (!emitTree(withNode->right())) {
    return false;
  }

  return emitterScope.leave(this);
}

bool BytecodeEmitter::emitCopyDataProperties(CopyOption option) {
  DebugOnly<int32_t> depth = this->stackDepth;

  uint32_t argc;
  if (option == CopyOption::Filtered) {
    MOZ_ASSERT(depth > 2);
    //              [stack] TARGET SOURCE SET
    argc = 3;

    if (!emitAtomOp(cx->names().CopyDataProperties, JSOP_GETINTRINSIC)) {
      //            [stack] TARGET SOURCE SET COPYDATAPROPERTIES
      return false;
    }
  } else {
    MOZ_ASSERT(depth > 1);
    //              [stack] TARGET SOURCE
    argc = 2;

    if (!emitAtomOp(cx->names().CopyDataPropertiesUnfiltered,
                    JSOP_GETINTRINSIC)) {
      //            [stack] TARGET SOURCE COPYDATAPROPERTIES
      return false;
    }
  }

  if (!emit1(JSOP_UNDEFINED)) {
    //              [stack] TARGET SOURCE SET? COPYDATAPROPERTIES
    //                    UNDEFINED
    return false;
  }
  if (!emit2(JSOP_PICK, argc + 1)) {
    //              [stack] SOURCE SET? COPYDATAPROPERTIES UNDEFINED
    //                    TARGET
    return false;
  }
  if (!emit2(JSOP_PICK, argc + 1)) {
    //              [stack] SET? COPYDATAPROPERTIES UNDEFINED TARGET
    //                    SOURCE
    return false;
  }
  if (option == CopyOption::Filtered) {
    if (!emit2(JSOP_PICK, argc + 1)) {
      //            [stack] COPYDATAPROPERTIES UNDEFINED TARGET SOURCE SET
      return false;
    }
  }
  if (!emitCall(JSOP_CALL_IGNORES_RV, argc)) {
    //              [stack] IGNORED
    return false;
  }
  checkTypeSet(JSOP_CALL_IGNORES_RV);

  if (!emit1(JSOP_POP)) {
    //              [stack]
    return false;
  }

  MOZ_ASSERT(depth - int(argc) == this->stackDepth);
  return true;
}

#ifdef ENABLE_BIGINT
bool BytecodeEmitter::emitBigIntOp(BigInt* bigint) {
  if (!numberList.append(BigIntValue(bigint))) {
    return false;
  }
  return emitIndex32(JSOP_BIGINT, numberList.length() - 1);
}
#endif

bool BytecodeEmitter::emitIterator() {
  // Convert iterable to iterator.
  if (!emit1(JSOP_DUP)) {
    //              [stack] OBJ OBJ
    return false;
  }
  if (!emit2(JSOP_SYMBOL, uint8_t(JS::SymbolCode::iterator))) {
    //              [stack] OBJ OBJ @@ITERATOR
    return false;
  }
  if (!emitElemOpBase(JSOP_CALLELEM)) {
    //              [stack] OBJ ITERFN
    return false;
  }
  if (!emit1(JSOP_SWAP)) {
    //              [stack] ITERFN OBJ
    return false;
  }
  if (!emitCall(JSOP_CALLITER, 0)) {
    //              [stack] ITER
    return false;
  }
  checkTypeSet(JSOP_CALLITER);
  if (!emitCheckIsObj(CheckIsObjectKind::GetIterator)) {
    //              [stack] ITER
    return false;
  }
  if (!emit1(JSOP_DUP)) {
    //              [stack] ITER ITER
    return false;
  }
  if (!emitAtomOp(cx->names().next, JSOP_GETPROP)) {
    //              [stack] ITER NEXT
    return false;
  }
  if (!emit1(JSOP_SWAP)) {
    //              [stack] NEXT ITER
    return false;
  }
  return true;
}

bool BytecodeEmitter::emitAsyncIterator() {
  // Convert iterable to iterator.
  if (!emit1(JSOP_DUP)) {
    //              [stack] OBJ OBJ
    return false;
  }
  if (!emit2(JSOP_SYMBOL, uint8_t(JS::SymbolCode::asyncIterator))) {
    //              [stack] OBJ OBJ @@ASYNCITERATOR
    return false;
  }
  if (!emitElemOpBase(JSOP_CALLELEM)) {
    //              [stack] OBJ ITERFN
    return false;
  }

  InternalIfEmitter ifAsyncIterIsUndefined(this);
  if (!emitPushNotUndefinedOrNull()) {
    //              [stack] OBJ ITERFN !UNDEF-OR-NULL
    return false;
  }
  if (!emit1(JSOP_NOT)) {
    //              [stack] OBJ ITERFN UNDEF-OR-NULL
    return false;
  }
  if (!ifAsyncIterIsUndefined.emitThenElse()) {
    //              [stack] OBJ ITERFN
    return false;
  }

  if (!emit1(JSOP_POP)) {
    //              [stack] OBJ
    return false;
  }
  if (!emit1(JSOP_DUP)) {
    //              [stack] OBJ OBJ
    return false;
  }
  if (!emit2(JSOP_SYMBOL, uint8_t(JS::SymbolCode::iterator))) {
    //              [stack] OBJ OBJ @@ITERATOR
    return false;
  }
  if (!emitElemOpBase(JSOP_CALLELEM)) {
    //              [stack] OBJ ITERFN
    return false;
  }
  if (!emit1(JSOP_SWAP)) {
    //              [stack] ITERFN OBJ
    return false;
  }
  if (!emitCall(JSOP_CALLITER, 0)) {
    //              [stack] ITER
    return false;
  }
  checkTypeSet(JSOP_CALLITER);
  if (!emitCheckIsObj(CheckIsObjectKind::GetIterator)) {
    //              [stack] ITER
    return false;
  }

  if (!emit1(JSOP_DUP)) {
    //              [stack] ITER ITER
    return false;
  }
  if (!emitAtomOp(cx->names().next, JSOP_GETPROP)) {
    //              [stack] ITER SYNCNEXT
    return false;
  }

  if (!emit1(JSOP_TOASYNCITER)) {
    //              [stack] ITER
    return false;
  }

  if (!ifAsyncIterIsUndefined.emitElse()) {
    //              [stack] OBJ ITERFN
    return false;
  }

  if (!emit1(JSOP_SWAP)) {
    //              [stack] ITERFN OBJ
    return false;
  }
  if (!emitCall(JSOP_CALLITER, 0)) {
    //              [stack] ITER
    return false;
  }
  checkTypeSet(JSOP_CALLITER);
  if (!emitCheckIsObj(CheckIsObjectKind::GetIterator)) {
    //              [stack] ITER
    return false;
  }

  if (!ifAsyncIterIsUndefined.emitEnd()) {
    //              [stack] ITER
    return false;
  }

  if (!emit1(JSOP_DUP)) {
    //              [stack] ITER ITER
    return false;
  }
  if (!emitAtomOp(cx->names().next, JSOP_GETPROP)) {
    //              [stack] ITER NEXT
    return false;
  }
  if (!emit1(JSOP_SWAP)) {
    //              [stack] NEXT ITER
    return false;
  }

  return true;
}

bool BytecodeEmitter::emitSpread(bool allowSelfHosted) {
  LoopControl loopInfo(this, StatementKind::Spread);

  // Jump down to the loop condition to minimize overhead assuming at least
  // one iteration, as the other loop forms do.  Annotate so IonMonkey can
  // find the loop-closing jump.
  unsigned noteIndex;
  if (!newSrcNote(SRC_FOR_OF, &noteIndex)) {
    return false;
  }

  // Jump down to the loop condition to minimize overhead, assuming at least
  // one iteration.  (This is also what we do for loops; whether this
  // assumption holds for spreads is an unanswered question.)
  if (!loopInfo.emitEntryJump(this)) {
    //              [stack] NEXT ITER ARR I (during the goto)
    return false;
  }

  if (!loopInfo.emitLoopHead(this, Nothing())) {
    //              [stack] NEXT ITER ARR I
    return false;
  }

  // When we enter the goto above, we have NEXT ITER ARR I on the stack. But
  // when we reach this point on the loop backedge (if spreading produces at
  // least one value), we've additionally pushed a RESULT iteration value.
  // Increment manually to reflect this.
  this->stackDepth++;

  {
#ifdef DEBUG
    auto loopDepth = this->stackDepth;
#endif

    // Emit code to assign result.value to the iteration variable.
    if (!emitAtomOp(cx->names().value, JSOP_GETPROP)) {
      //            [stack] NEXT ITER ARR I VALUE
      return false;
    }
    if (!emit1(JSOP_INITELEM_INC)) {
      //            [stack] NEXT ITER ARR (I+1)
      return false;
    }

    MOZ_ASSERT(this->stackDepth == loopDepth - 1);

    // Spread operations can't contain |continue|, so don't bother setting loop
    // and enclosing "update" offsets, as we do with for-loops.

    // COME FROM the beginning of the loop to here.
    if (!loopInfo.emitLoopEntry(this, Nothing())) {
      //            [stack] NEXT ITER ARR I
      return false;
    }

    if (!emitDupAt(3)) {
      //            [stack] NEXT ITER ARR I NEXT
      return false;
    }
    if (!emitDupAt(3)) {
      //            [stack] NEXT ITER ARR I NEXT ITER
      return false;
    }
    if (!emitIteratorNext(Nothing(), IteratorKind::Sync, allowSelfHosted)) {
      //            [stack] ITER ARR I RESULT
      return false;
    }
    if (!emit1(JSOP_DUP)) {
      //            [stack] NEXT ITER ARR I RESULT RESULT
      return false;
    }
    if (!emitAtomOp(cx->names().done, JSOP_GETPROP)) {
      //            [stack] NEXT ITER ARR I RESULT DONE
      return false;
    }

    if (!loopInfo.emitLoopEnd(this, JSOP_IFEQ)) {
      //            [stack] NEXT ITER ARR I RESULT
      return false;
    }

    MOZ_ASSERT(this->stackDepth == loopDepth);
  }

  // Let Ion know where the closing jump of this loop is.
  if (!setSrcNoteOffset(noteIndex, SrcNote::ForOf::BackJumpOffset,
                        loopInfo.loopEndOffsetFromEntryJump())) {
    return false;
  }

  // No breaks or continues should occur in spreads.
  MOZ_ASSERT(loopInfo.breaks.offset == -1);
  MOZ_ASSERT(loopInfo.continues.offset == -1);

  if (!addTryNote(JSTRY_FOR_OF, stackDepth, loopInfo.headOffset(),
                  loopInfo.breakTargetOffset())) {
    return false;
  }

  if (!emit2(JSOP_PICK, 4)) {
    //              [stack] ITER ARR FINAL_INDEX RESULT NEXT
    return false;
  }
  if (!emit2(JSOP_PICK, 4)) {
    //              [stack] ARR FINAL_INDEX RESULT NEXT ITER
    return false;
  }

  return emitPopN(3);
  //                [stack] ARR FINAL_INDEX
}

bool BytecodeEmitter::emitInitializeForInOrOfTarget(TernaryNode* forHead) {
  MOZ_ASSERT(forHead->isKind(ParseNodeKind::ForIn) ||
             forHead->isKind(ParseNodeKind::ForOf));

  MOZ_ASSERT(this->stackDepth >= 1,
             "must have a per-iteration value for initializing");

  ParseNode* target = forHead->kid1();
  MOZ_ASSERT(!forHead->kid2());

  // If the for-in/of loop didn't have a variable declaration, per-loop
  // initialization is just assigning the iteration value to a target
  // expression.
  if (!parser->astGenerator().isDeclarationList(target)) {
    return emitAssignment(target, JSOP_NOP, nullptr);
    //              [stack] ... ITERVAL
  }

  // Otherwise, per-loop initialization is (possibly) declaration
  // initialization.  If the declaration is a lexical declaration, it must be
  // initialized.  If the declaration is a variable declaration, an
  // assignment to that name (which does *not* necessarily assign to the
  // variable!) must be generated.

  if (!updateSourceCoordNotes(target->pn_pos.begin)) {
    return false;
  }

  MOZ_ASSERT(target->isForLoopDeclaration());
  target = parser->astGenerator().singleBindingFromDeclaration(
      &target->as<ListNode>());

  if (target->isKind(ParseNodeKind::Name)) {
    NameNode* nameNode = &target->as<NameNode>();
    NameOpEmitter noe(this, nameNode->name(), NameOpEmitter::Kind::Initialize);
    if (!noe.prepareForRhs()) {
      return false;
    }
    if (noe.emittedBindOp()) {
      // Per-iteration initialization in for-in/of loops computes the
      // iteration value *before* initializing.  Thus the initializing
      // value may be buried under a bind-specific value on the stack.
      // Swap it to the top of the stack.
      MOZ_ASSERT(stackDepth >= 2);
      if (!emit1(JSOP_SWAP)) {
        return false;
      }
    } else {
      // In cases of emitting a frame slot or environment slot,
      // nothing needs be done.
      MOZ_ASSERT(stackDepth >= 1);
    }
    if (!noe.emitAssignment()) {
      return false;
    }

    // The caller handles removing the iteration value from the stack.
    return true;
  }

  MOZ_ASSERT(
      !target->isKind(ParseNodeKind::AssignExpr),
      "for-in/of loop destructuring declarations can't have initializers");

  MOZ_ASSERT(target->isKind(ParseNodeKind::ArrayExpr) ||
             target->isKind(ParseNodeKind::ObjectExpr));
  return emitDestructuringOps(&target->as<ListNode>(),
                              DestructuringDeclaration);
}

bool BytecodeEmitter::emitForOf(ForNode* forOfLoop,
                                const EmitterScope* headLexicalEmitterScope) {
  MOZ_ASSERT(forOfLoop->isKind(ParseNodeKind::ForStmt));

  TernaryNode* forOfHead = forOfLoop->head();
  MOZ_ASSERT(forOfHead->isKind(ParseNodeKind::ForOf));

  unsigned iflags = forOfLoop->iflags();
  IteratorKind iterKind =
      (iflags & JSITER_FORAWAITOF) ? IteratorKind::Async : IteratorKind::Sync;
  MOZ_ASSERT_IF(iterKind == IteratorKind::Async, sc->asFunctionBox());
  MOZ_ASSERT_IF(iterKind == IteratorKind::Async,
                sc->asFunctionBox()->isAsync());

  ParseNode* forHeadExpr = forOfHead->kid3();

  // Certain builtins (e.g. Array.from) are implemented in self-hosting
  // as for-of loops.
  bool allowSelfHostedIter = false;
  if (emitterMode == BytecodeEmitter::SelfHosting &&
      forHeadExpr->isKind(ParseNodeKind::CallExpr) &&
      forHeadExpr->as<BinaryNode>().left()->isName(
          cx->names().allowContentIter)) {
    allowSelfHostedIter = true;
  }

  ForOfEmitter forOf(this, headLexicalEmitterScope, allowSelfHostedIter,
                     iterKind);

  if (!forOf.emitIterated()) {
    //              [stack]
    return false;
  }

  if (!emitTree(forHeadExpr)) {
    //              [stack] ITERABLE
    return false;
  }

  if (headLexicalEmitterScope) {
    DebugOnly<ParseNode*> forOfTarget = forOfHead->kid1();
    MOZ_ASSERT(forOfTarget->isKind(ParseNodeKind::LetDecl) ||
               forOfTarget->isKind(ParseNodeKind::ConstDecl));
  }

  if (!forOf.emitInitialize(Some(forOfHead->pn_pos.begin))) {
    //              [stack] NEXT ITER VALUE
    return false;
  }

  if (!emitInitializeForInOrOfTarget(forOfHead)) {
    //              [stack] NEXT ITER VALUE
    return false;
  }

  if (!forOf.emitBody()) {
    //              [stack] NEXT ITER UNDEF
    return false;
  }

  // Perform the loop body.
  ParseNode* forBody = forOfLoop->body();
  if (!emitTree(forBody)) {
    //              [stack] NEXT ITER UNDEF
    return false;
  }

  if (!forOf.emitEnd(Some(forHeadExpr->pn_pos.begin))) {
    //              [stack]
    return false;
  }

  return true;
}

bool BytecodeEmitter::emitForIn(ForNode* forInLoop,
                                const EmitterScope* headLexicalEmitterScope) {
  MOZ_ASSERT(forInLoop->isOp(JSOP_ITER));

  TernaryNode* forInHead = forInLoop->head();
  MOZ_ASSERT(forInHead->isKind(ParseNodeKind::ForIn));

  ForInEmitter forIn(this, headLexicalEmitterScope);

  // Annex B: Evaluate the var-initializer expression if present.
  // |for (var i = initializer in expr) { ... }|
  ParseNode* forInTarget = forInHead->kid1();
  if (parser->astGenerator().isDeclarationList(forInTarget)) {
    ParseNode* decl = parser->astGenerator().singleBindingFromDeclaration(
        &forInTarget->as<ListNode>());
    if (decl->isKind(ParseNodeKind::Name)) {
      if (ParseNode* initializer = decl->as<NameNode>().initializer()) {
        MOZ_ASSERT(
            forInTarget->isKind(ParseNodeKind::VarStmt),
            "for-in initializers are only permitted for |var| declarations");

        if (!updateSourceCoordNotes(decl->pn_pos.begin)) {
          return false;
        }

        NameNode* nameNode = &decl->as<NameNode>();
        NameOpEmitter noe(this, nameNode->name(),
                          NameOpEmitter::Kind::Initialize);
        if (!noe.prepareForRhs()) {
          return false;
        }
        if (!emitInitializer(initializer, decl)) {
          return false;
        }
        if (!noe.emitAssignment()) {
          return false;
        }

        // Pop the initializer.
        if (!emit1(JSOP_POP)) {
          return false;
        }
      }
    }
  }

  if (!forIn.emitIterated()) {
    //              [stack]
    return false;
  }

  // Evaluate the expression being iterated.
  ParseNode* expr = forInHead->kid3();
  if (!emitTree(expr)) {
    //              [stack] EXPR
    return false;
  }

  MOZ_ASSERT(forInLoop->iflags() == 0);

  MOZ_ASSERT_IF(headLexicalEmitterScope,
                forInTarget->isKind(ParseNodeKind::LetDecl) ||
                    forInTarget->isKind(ParseNodeKind::ConstDecl));

  if (!forIn.emitInitialize()) {
    //              [stack] ITER ITERVAL
    return false;
  }

  if (!emitInitializeForInOrOfTarget(forInHead)) {
    //              [stack] ITER ITERVAL
    return false;
  }

  if (!forIn.emitBody()) {
    //              [stack] ITER ITERVAL
    return false;
  }

  // Perform the loop body.
  ParseNode* forBody = forInLoop->body();
  if (!emitTree(forBody)) {
    //              [stack] ITER ITERVAL
    return false;
  }

  if (!forIn.emitEnd(Some(forInHead->pn_pos.begin))) {
    //              [stack]
    return false;
  }

  return true;
}

/* C-style `for (init; cond; update) ...` loop. */
bool BytecodeEmitter::emitCStyleFor(
    ForNode* forNode, const EmitterScope* headLexicalEmitterScope) {
  TernaryNode* forHead = forNode->head();
  ParseNode* forBody = forNode->body();
  ParseNode* init = forHead->kid1();
  ParseNode* cond = forHead->kid2();
  ParseNode* update = forHead->kid3();
  bool isLet = init && init->isKind(ParseNodeKind::LetDecl);

  CForEmitter cfor(this, isLet ? headLexicalEmitterScope : nullptr);

  if (!cfor.emitInit(init ? Some(init->pn_pos.begin) : Nothing())) {
    //              [stack]
    return false;
  }

  // If the head of this for-loop declared any lexical variables, the parser
  // wrapped this ParseNodeKind::For node in a ParseNodeKind::LexicalScope
  // representing the implicit scope of those variables. By the time we get
  // here, we have already entered that scope. So far, so good.
  if (init) {
    // Emit the `init` clause, whether it's an expression or a variable
    // declaration. (The loop variables were hoisted into an enclosing
    // scope, but we still need to emit code for the initializers.)
    if (init->isForLoopDeclaration()) {
      if (!emitTree(init)) {
        //          [stack]
        return false;
      }
    } else {
      // 'init' is an expression, not a declaration. emitTree left its
      // value on the stack.
      if (!emitTree(init, ValueUsage::IgnoreValue)) {
        //          [stack] VAL
        return false;
      }
      if (!emit1(JSOP_POP)) {
        //          [stack]
        return false;
      }
    }
  }

  if (!cfor.emitBody(
          cond ? CForEmitter::Cond::Present : CForEmitter::Cond::Missing,
          getOffsetForLoop(forBody))) {
    //              [stack]
    return false;
  }

  if (!emitTree(forBody)) {
    //              [stack]
    return false;
  }

  if (!cfor.emitUpdate(
          update ? CForEmitter::Update::Present : CForEmitter::Update::Missing,
          update ? Some(update->pn_pos.begin) : Nothing())) {
    //              [stack]
    return false;
  }

  // Check for update code to do before the condition (if any).
  if (update) {
    if (!emitTree(update, ValueUsage::IgnoreValue)) {
      //            [stack] VAL
      return false;
    }
  }

  if (!cfor.emitCond(Some(forNode->pn_pos.begin),
                     cond ? Some(cond->pn_pos.begin) : Nothing(),
                     Some(forNode->pn_pos.end))) {
    //              [stack]
    return false;
  }

  if (cond) {
    if (!emitTree(cond)) {
      //            [stack] VAL
      return false;
    }
  }

  if (!cfor.emitEnd()) {
    //              [stack]
    return false;
  }

  return true;
}

bool BytecodeEmitter::emitFor(ForNode* forNode,
                              const EmitterScope* headLexicalEmitterScope) {
  if (forNode->head()->isKind(ParseNodeKind::ForHead)) {
    return emitCStyleFor(forNode, headLexicalEmitterScope);
  }

  if (!updateLineNumberNotes(forNode->pn_pos.begin)) {
    return false;
  }

  if (forNode->head()->isKind(ParseNodeKind::ForIn)) {
    return emitForIn(forNode, headLexicalEmitterScope);
  }

  MOZ_ASSERT(forNode->head()->isKind(ParseNodeKind::ForOf));
  return emitForOf(forNode, headLexicalEmitterScope);
}

MOZ_NEVER_INLINE bool BytecodeEmitter::emitFunction(CodeNode* funNode,
                                                    bool needsProto) {
  FunctionBox* funbox = funNode->funbox();
  RootedFunction fun(cx, funbox->function());
  RootedAtom name(cx, fun->explicitName());
  MOZ_ASSERT_IF(fun->isInterpretedLazy(), fun->lazyScript());

  // Set the |wasEmitted| flag in the funbox once the function has been
  // emitted. Function definitions that need hoisting to the top of the
  // function will be seen by emitFunction in two places.
  if (funbox->wasEmitted) {
    // Annex B block-scoped functions are hoisted like any other
    // block-scoped function to the top of their scope. When their
    // definitions are seen for the second time, we need to emit the
    // assignment that assigns the function to the outer 'var' binding.
    if (funbox->isAnnexB) {
      // Get the location of the 'var' binding in the body scope. The
      // name must be found, else there is a bug in the Annex B handling
      // in Parser.
      //
      // In sloppy eval contexts, this location is dynamic.
      Maybe<NameLocation> lhsLoc =
          locationOfNameBoundInScope(name, varEmitterScope);

      // If there are parameter expressions, the var name could be a
      // parameter.
      if (!lhsLoc && sc->isFunctionBox() &&
          sc->asFunctionBox()->hasExtraBodyVarScope()) {
        lhsLoc = locationOfNameBoundInScope(
            name, varEmitterScope->enclosingInFrame());
      }

      if (!lhsLoc) {
        lhsLoc = Some(NameLocation::DynamicAnnexBVar());
      } else {
        MOZ_ASSERT(lhsLoc->bindingKind() == BindingKind::Var ||
                   lhsLoc->bindingKind() == BindingKind::FormalParameter ||
                   (lhsLoc->bindingKind() == BindingKind::Let &&
                    sc->asFunctionBox()->hasParameterExprs));
      }

      NameOpEmitter noe(this, name, *lhsLoc,
                        NameOpEmitter::Kind::SimpleAssignment);
      if (!noe.prepareForRhs()) {
        return false;
      }
      if (!emitGetName(name)) {
        return false;
      }
      if (!noe.emitAssignment()) {
        return false;
      }
      if (!emit1(JSOP_POP)) {
        return false;
      }
    }

    MOZ_ASSERT_IF(fun->hasScript(), fun->nonLazyScript());
    MOZ_ASSERT(funNode->functionIsHoisted());
    return true;
  }

  funbox->wasEmitted = true;

  // Mark as singletons any function which will only be executed once, or
  // which is inner to a lambda we only expect to run once. In the latter
  // case, if the lambda runs multiple times then CloneFunctionObject will
  // make a deep clone of its contents.
  if (fun->isInterpreted()) {
    bool singleton = checkRunOnceContext();
    if (!JSFunction::setTypeForScriptedFunction(cx, fun, singleton)) {
      return false;
    }

    SharedContext* outersc = sc;
    if (fun->isInterpretedLazy()) {
      funbox->setEnclosingScopeForInnerLazyFunction(innermostScope());
      if (emittingRunOnceLambda) {
        fun->lazyScript()->setTreatAsRunOnce();
      }
    } else {
      MOZ_ASSERT_IF(outersc->strict(), funbox->strictScript);

      // Inherit most things (principals, version, etc) from the
      // parent.  Use default values for the rest.
      Rooted<JSScript*> parent(cx, script);
      MOZ_ASSERT(parent->mutedErrors() == parser->options().mutedErrors());
      const JS::TransitiveCompileOptions& transitiveOptions = parser->options();
      JS::CompileOptions options(cx, transitiveOptions);

      Rooted<ScriptSourceObject*> sourceObject(cx, script->sourceObject());
      Rooted<JSScript*> script(
          cx, JSScript::Create(cx, options, sourceObject, funbox->bufStart,
                               funbox->bufEnd, funbox->toStringStart,
                               funbox->toStringEnd));
      if (!script) {
        return false;
      }

      EmitterMode nestedMode = emitterMode;
      if (nestedMode == BytecodeEmitter::LazyFunction) {
        MOZ_ASSERT(lazyScript->isBinAST());
        nestedMode = BytecodeEmitter::Normal;
      }

      BytecodeEmitter bce2(this, parser, funbox, script,
                           /* lazyScript = */ nullptr, funNode->pn_pos,
                           nestedMode);
      if (!bce2.init()) {
        return false;
      }

      /* We measured the max scope depth when we parsed the function. */
      if (!bce2.emitFunctionScript(funNode, TopLevelFunction::No)) {
        return false;
      }

      if (funbox->isLikelyConstructorWrapper()) {
        script->setLikelyConstructorWrapper();
      }
    }

    if (outersc->isFunctionBox()) {
      outersc->asFunctionBox()->setHasInnerFunctions();
    }
  } else {
    MOZ_ASSERT(IsAsmJSModule(fun));
  }

  // Make the function object a literal in the outer script's pool.
  unsigned index = objectList.add(funNode->funbox());

  // Non-hoisted functions simply emit their respective op.
  if (!funNode->functionIsHoisted()) {
    // JSOP_LAMBDA_ARROW is always preceded by a new.target
    MOZ_ASSERT(fun->isArrow() == (funNode->getOp() == JSOP_LAMBDA_ARROW));
    if (funbox->isAsync()) {
      MOZ_ASSERT(!needsProto);
      return emitAsyncWrapper(index, funbox->needsHomeObject(), fun->isArrow(),
                              fun->isGenerator());
    }

    if (fun->isArrow()) {
      if (sc->allowNewTarget()) {
        if (!emit1(JSOP_NEWTARGET)) {
          return false;
        }
      } else {
        if (!emit1(JSOP_NULL)) {
          return false;
        }
      }
    }

    if (needsProto) {
      MOZ_ASSERT(funNode->getOp() == JSOP_LAMBDA);
      funNode->setOp(JSOP_FUNWITHPROTO);
    }

    if (funNode->getOp() == JSOP_DEFFUN) {
      if (!emitIndex32(JSOP_LAMBDA, index)) {
        return false;
      }
      return emit1(JSOP_DEFFUN);
    }

    // This is a FunctionExpression, ArrowFunctionExpression, or class
    // constructor. Emit the single instruction (without location info).
    return emitIndex32(funNode->getOp(), index);
  }

  MOZ_ASSERT(!needsProto);

  bool topLevelFunction;
  if (sc->isFunctionBox() || (sc->isEvalContext() && sc->strict())) {
    // No nested functions inside other functions are top-level.
    topLevelFunction = false;
  } else {
    // In sloppy eval scripts, top-level functions in are accessed
    // dynamically. In global and module scripts, top-level functions are
    // those bound in the var scope.
    NameLocation loc = lookupName(name);
    topLevelFunction = loc.kind() == NameLocation::Kind::Dynamic ||
                       loc.bindingKind() == BindingKind::Var;
  }

  if (topLevelFunction) {
    if (sc->isModuleContext()) {
      // For modules, we record the function and instantiate the binding
      // during ModuleInstantiate(), before the script is run.

      RootedModuleObject module(cx, sc->asModuleContext()->module());
      if (!module->noteFunctionDeclaration(cx, name, fun)) {
        return false;
      }
    } else {
      MOZ_ASSERT(sc->isGlobalContext() || sc->isEvalContext());
      MOZ_ASSERT(funNode->getOp() == JSOP_NOP);
      MOZ_ASSERT(inPrologue());
      if (funbox->isAsync()) {
        if (!emitAsyncWrapper(index, fun->isMethod(), fun->isArrow(),
                              fun->isGenerator())) {
          return false;
        }
      } else {
        if (!emitIndex32(JSOP_LAMBDA, index)) {
          return false;
        }
      }
      if (!emit1(JSOP_DEFFUN)) {
        return false;
      }
    }
  } else {
    // For functions nested within functions and blocks, make a lambda and
    // initialize the binding name of the function in the current scope.

    NameOpEmitter noe(this, name, NameOpEmitter::Kind::Initialize);
    if (!noe.prepareForRhs()) {
      return false;
    }
    if (funbox->isAsync()) {
      if (!emitAsyncWrapper(index, /* needsHomeObject = */ false,
                            /* isArrow = */ false, funbox->isGenerator())) {
        return false;
      }
    } else {
      if (!emitIndexOp(JSOP_LAMBDA, index)) {
        return false;
      }
    }
    if (!noe.emitAssignment()) {
      return false;
    }
    if (!emit1(JSOP_POP)) {
      return false;
    }
  }

  return true;
}

bool BytecodeEmitter::emitAsyncWrapperLambda(unsigned index, bool isArrow) {
  if (isArrow) {
    if (sc->allowNewTarget()) {
      if (!emit1(JSOP_NEWTARGET)) {
        return false;
      }
    } else {
      if (!emit1(JSOP_NULL)) {
        return false;
      }
    }
    if (!emitIndex32(JSOP_LAMBDA_ARROW, index)) {
      return false;
    }
  } else {
    if (!emitIndex32(JSOP_LAMBDA, index)) {
      return false;
    }
  }

  return true;
}

bool BytecodeEmitter::emitAsyncWrapper(unsigned index, bool needsHomeObject,
                                       bool isArrow, bool isGenerator) {
  // needsHomeObject can be true for propertyList for extended class.
  // In that case push both unwrapped and wrapped function, in order to
  // initialize home object of unwrapped function, and set wrapped function
  // as a property.
  //
  //   lambda       // unwrapped
  //   dup          // unwrapped unwrapped
  //   toasync      // unwrapped wrapped
  //
  // Emitted code is surrounded by the following code.
  //
  //                    // classObj classCtor classProto
  //   (emitted code)   // classObj classCtor classProto unwrapped wrapped
  //   swap             // classObj classCtor classProto wrapped unwrapped
  //   dupat 2          // classObj classCtor classProto wrapped unwrapped
  //   classProto inithomeobject   // classObj classCtor classProto wrapped
  //   unwrapped
  //                    //   initialize the home object of unwrapped
  //                    //   with classProto here
  //   pop              // classObj classCtor classProto wrapped
  //   inithiddenprop   // classObj classCtor classProto wrapped
  //                    //   initialize the property of the classProto
  //                    //   with wrapped function here
  //   pop              // classObj classCtor classProto
  //
  // needsHomeObject is false for other cases, push wrapped function only.
  if (!emitAsyncWrapperLambda(index, isArrow)) {
    return false;
  }
  if (needsHomeObject) {
    if (!emit1(JSOP_DUP)) {
      return false;
    }
  }
  if (isGenerator) {
    if (!emit1(JSOP_TOASYNCGEN)) {
      return false;
    }
  } else {
    if (!emit1(JSOP_TOASYNC)) {
      return false;
    }
  }
  return true;
}

bool BytecodeEmitter::emitDo(BinaryNode* doNode) {
  ParseNode* bodyNode = doNode->left();

  DoWhileEmitter doWhile(this);
  if (!doWhile.emitBody(Some(doNode->pn_pos.begin),
                        getOffsetForLoop(bodyNode))) {
    return false;
  }

  if (!emitTree(bodyNode)) {
    return false;
  }

  if (!doWhile.emitCond()) {
    return false;
  }

  ParseNode* condNode = doNode->right();
  if (!emitTree(condNode)) {
    return false;
  }

  if (!doWhile.emitEnd()) {
    return false;
  }

  return true;
}

bool BytecodeEmitter::emitWhile(BinaryNode* whileNode) {
  ParseNode* bodyNode = whileNode->right();

  WhileEmitter wh(this);
  if (!wh.emitBody(Some(whileNode->pn_pos.begin), getOffsetForLoop(bodyNode),
                   Some(whileNode->pn_pos.end))) {
    return false;
  }

  if (!emitTree(bodyNode)) {
    return false;
  }

  ParseNode* condNode = whileNode->left();
  if (!wh.emitCond(getOffsetForLoop(condNode))) {
    return false;
  }

  if (!emitTree(condNode)) {
    return false;
  }

  if (!wh.emitEnd()) {
    return false;
  }

  return true;
}

bool BytecodeEmitter::emitBreak(PropertyName* label) {
  BreakableControl* target;
  SrcNoteType noteType;
  if (label) {
    // Any statement with the matching label may be the break target.
    auto hasSameLabel = [label](LabelControl* labelControl) {
      return labelControl->label() == label;
    };
    target = findInnermostNestableControl<LabelControl>(hasSameLabel);
    noteType = SRC_BREAK2LABEL;
  } else {
    auto isNotLabel = [](BreakableControl* control) {
      return !control->is<LabelControl>();
    };
    target = findInnermostNestableControl<BreakableControl>(isNotLabel);
    noteType =
        (target->kind() == StatementKind::Switch) ? SRC_SWITCHBREAK : SRC_BREAK;
  }

  return emitGoto(target, &target->breaks, noteType);
}

bool BytecodeEmitter::emitContinue(PropertyName* label) {
  LoopControl* target = nullptr;
  if (label) {
    // Find the loop statement enclosed by the matching label.
    NestableControl* control = innermostNestableControl;
    while (!control->is<LabelControl>() ||
           control->as<LabelControl>().label() != label) {
      if (control->is<LoopControl>()) {
        target = &control->as<LoopControl>();
      }
      control = control->enclosing();
    }
  } else {
    target = findInnermostNestableControl<LoopControl>();
  }
  return emitGoto(target, &target->continues, SRC_CONTINUE);
}

bool BytecodeEmitter::emitGetFunctionThis(NameNode* thisName) {
  MOZ_ASSERT(sc->thisBinding() == ThisBinding::Function);
  MOZ_ASSERT(thisName->isName(cx->names().dotThis));

  return emitGetFunctionThis(Some(thisName->pn_pos.begin));
}

bool BytecodeEmitter::emitGetFunctionThis(
    const mozilla::Maybe<uint32_t>& offset) {
  if (offset) {
    if (!updateLineNumberNotes(*offset)) {
      return false;
    }
  }

  if (!emitGetName(cx->names().dotThis)) {
    //              [stack] THIS
    return false;
  }
  if (sc->needsThisTDZChecks()) {
    if (!emit1(JSOP_CHECKTHIS)) {
      //            [stack] THIS
      return false;
    }
  }

  return true;
}

bool BytecodeEmitter::emitGetThisForSuperBase(UnaryNode* superBase) {
  MOZ_ASSERT(superBase->isKind(ParseNodeKind::SuperBase));
  NameNode* nameNode = &superBase->kid()->as<NameNode>();
  return emitGetFunctionThis(nameNode);
  //                [stack] THIS
}

bool BytecodeEmitter::emitThisLiteral(ThisLiteral* pn) {
  if (ParseNode* kid = pn->kid()) {
    NameNode* thisName = &kid->as<NameNode>();
    return emitGetFunctionThis(thisName);
    //              [stack] THIS
  }

  if (sc->thisBinding() == ThisBinding::Module) {
    return emit1(JSOP_UNDEFINED);
    //              [stack] UNDEF
  }

  MOZ_ASSERT(sc->thisBinding() == ThisBinding::Global);
  return emit1(JSOP_GLOBALTHIS);
  //                [stack] THIS
}

bool BytecodeEmitter::emitCheckDerivedClassConstructorReturn() {
  MOZ_ASSERT(lookupName(cx->names().dotThis).hasKnownSlot());
  if (!emitGetName(cx->names().dotThis)) {
    return false;
  }
  if (!emit1(JSOP_CHECKRETURN)) {
    return false;
  }
  return true;
}

bool BytecodeEmitter::emitReturn(UnaryNode* returnNode) {
  if (!updateSourceCoordNotes(returnNode->pn_pos.begin)) {
    return false;
  }

  bool needsIteratorResult =
      sc->isFunctionBox() && sc->asFunctionBox()->needsIteratorResult();
  if (needsIteratorResult) {
    if (!emitPrepareIteratorResult()) {
      return false;
    }
  }

  /* Push a return value */
  if (ParseNode* expr = returnNode->kid()) {
    if (!emitTree(expr)) {
      return false;
    }

    bool isAsyncGenerator =
        sc->asFunctionBox()->isAsync() && sc->asFunctionBox()->isGenerator();
    if (isAsyncGenerator) {
      if (!emitAwaitInInnermostScope()) {
        return false;
      }
    }
  } else {
    /* No explicit return value provided */
    if (!emit1(JSOP_UNDEFINED)) {
      return false;
    }
  }

  if (needsIteratorResult) {
    if (!emitFinishIteratorResult(true)) {
      return false;
    }
  }

  // We know functionBodyEndPos is set because "return" is only
  // valid in a function, and so we've passed through
  // emitFunctionScript.
  MOZ_ASSERT(functionBodyEndPosSet);
  if (!updateSourceCoordNotes(functionBodyEndPos)) {
    return false;
  }

  /*
   * EmitNonLocalJumpFixup may add fixup bytecode to close open try
   * blocks having finally clauses and to exit intermingled let blocks.
   * We can't simply transfer control flow to our caller in that case,
   * because we must gosub to those finally clauses from inner to outer,
   * with the correct stack pointer (i.e., after popping any with,
   * for/in, etc., slots nested inside the finally's try).
   *
   * In this case we mutate JSOP_RETURN into JSOP_SETRVAL and add an
   * extra JSOP_RETRVAL after the fixups.
   */
  ptrdiff_t top = offset();

  bool needsFinalYield =
      sc->isFunctionBox() && sc->asFunctionBox()->needsFinalYield();
  bool isDerivedClassConstructor =
      sc->isFunctionBox() && sc->asFunctionBox()->isDerivedClassConstructor();

  if (!emit1((needsFinalYield || isDerivedClassConstructor) ? JSOP_SETRVAL
                                                            : JSOP_RETURN)) {
    return false;
  }

  // Make sure that we emit this before popping the blocks in
  // prepareForNonLocalJump, to ensure that the error is thrown while the
  // scope-chain is still intact.
  if (isDerivedClassConstructor) {
    if (!emitCheckDerivedClassConstructorReturn()) {
      return false;
    }
  }

  NonLocalExitControl nle(this, NonLocalExitControl::Return);

  if (!nle.prepareForNonLocalJumpToOutermost()) {
    return false;
  }

  if (needsFinalYield) {
    // We know that .generator is on the function scope, as we just exited
    // all nested scopes.
    NameLocation loc = *locationOfNameBoundInFunctionScope(
        cx->names().dotGenerator, varEmitterScope);
    if (!emitGetNameAtLocation(cx->names().dotGenerator, loc)) {
      return false;
    }
    if (!emitYieldOp(JSOP_FINALYIELDRVAL)) {
      return false;
    }
  } else if (isDerivedClassConstructor) {
    MOZ_ASSERT(code()[top] == JSOP_SETRVAL);
    if (!emit1(JSOP_RETRVAL)) {
      return false;
    }
  } else if (top + static_cast<ptrdiff_t>(JSOP_RETURN_LENGTH) != offset()) {
    code()[top] = JSOP_SETRVAL;
    if (!emit1(JSOP_RETRVAL)) {
      return false;
    }
  }

  return true;
}

bool BytecodeEmitter::emitGetDotGeneratorInScope(EmitterScope& currentScope) {
  NameLocation loc = *locationOfNameBoundInFunctionScope(
      cx->names().dotGenerator, &currentScope);
  return emitGetNameAtLocation(cx->names().dotGenerator, loc);
}

bool BytecodeEmitter::emitInitialYield(UnaryNode* yieldNode) {
  if (!emitTree(yieldNode->kid())) {
    return false;
  }

  if (!emitYieldOp(JSOP_INITIALYIELD)) {
    return false;
  }

  if (!emit1(JSOP_POP)) {
    return false;
  }

  return true;
}

bool BytecodeEmitter::emitYield(UnaryNode* yieldNode) {
  MOZ_ASSERT(sc->isFunctionBox());
  MOZ_ASSERT(yieldNode->isKind(ParseNodeKind::YieldExpr));

  bool needsIteratorResult = sc->asFunctionBox()->needsIteratorResult();
  if (needsIteratorResult) {
    if (!emitPrepareIteratorResult()) {
      //            [stack] ITEROBJ
      return false;
    }
  }
  if (ParseNode* expr = yieldNode->kid()) {
    if (!emitTree(expr)) {
      //            [stack] ITEROBJ VAL
      return false;
    }
  } else {
    if (!emit1(JSOP_UNDEFINED)) {
      //            [stack] ITEROBJ UNDEFINED
      return false;
    }
  }

  // 11.4.3.7 AsyncGeneratorYield step 5.
  bool isAsyncGenerator = sc->asFunctionBox()->isAsync();
  if (isAsyncGenerator) {
    if (!emitAwaitInInnermostScope()) {
      //            [stack] ITEROBJ RESULT
      return false;
    }
  }

  if (needsIteratorResult) {
    if (!emitFinishIteratorResult(false)) {
      //            [stack] ITEROBJ
      return false;
    }
  }

  if (!emitGetDotGeneratorInInnermostScope()) {
    //              [stack] ITEROBJ .GENERATOR
    return false;
  }

  if (!emitYieldOp(JSOP_YIELD)) {
    //              [stack] YIELDRESULT
    return false;
  }

  return true;
}

bool BytecodeEmitter::emitAwaitInInnermostScope(UnaryNode* awaitNode) {
  MOZ_ASSERT(sc->isFunctionBox());
  MOZ_ASSERT(awaitNode->isKind(ParseNodeKind::AwaitExpr));

  if (!emitTree(awaitNode->kid())) {
    return false;
  }
  return emitAwaitInInnermostScope();
}

bool BytecodeEmitter::emitAwaitInScope(EmitterScope& currentScope) {
  if (!emit1(JSOP_TRYSKIPAWAIT)) {
    //              [stack] VALUE_OR_RESOLVED CANSKIP
    return false;
  }

  if (!emit1(JSOP_NOT)) {
    //              [stack] VALUE_OR_RESOLVED !CANSKIP
    return false;
  }

  InternalIfEmitter ifCanSkip(this);
  if (!ifCanSkip.emitThen()) {
    //              [stack] VALUE_OR_RESOLVED
    return false;
  }

<<<<<<< HEAD
        // Pop the assigned value.
        if (!emit1(JSOP_POP))
            return false;
    }

    return true;
}

bool
BytecodeEmitter::emitIteratorNext(ParseNode* pn, bool allowSelfHosted /* = false */)
{
    MOZ_ASSERT(allowSelfHosted || emitterMode != BytecodeEmitter::SelfHosting,
               ".next() iteration is prohibited in self-hosted code because it "
               "can run user-modifiable iteration code");

    if (!emit1(JSOP_DUP))                                 // ... ITER ITER
        return false;
    if (!emitAtomOp(cx->names().next, JSOP_CALLPROP))     // ... ITER NEXT
        return false;
    if (!emit1(JSOP_SWAP))                                // ... NEXT ITER
        return false;
    if (!emitCall(JSOP_CALL, 0, pn))                      // ... RESULT
        return false;
    if (!emitCheckIsObj(CheckIsObjectKind::IteratorNext)) // ... RESULT
        return false;
    checkTypeSet(JSOP_CALL);
    return true;
}

bool
BytecodeEmitter::emitIteratorClose(CompletionKind completionKind /* = CompletionKind::Normal */,
                                   bool allowSelfHosted /* = false */)
{
    MOZ_ASSERT(allowSelfHosted || emitterMode != BytecodeEmitter::SelfHosting,
               ".close() on iterators is prohibited in self-hosted code because it "
               "can run user-modifiable iteration code");

    // Generate inline logic corresponding to IteratorClose (ES 7.4.6).
    //
    // Callers need to ensure that the iterator object is at the top of the
    // stack.

    if (!emit1(JSOP_DUP))                                 // ... ITER ITER
        return false;

    // Step 3.
    //
    // Get the "return" method.
    if (!emitAtomOp(cx->names().return_, JSOP_CALLPROP))  // ... ITER RET
        return false;

    // Step 4.
    //
    // Do nothing if "return" is null or undefined.
    IfThenElseEmitter ifReturnMethodIsDefined(this);
    if (!emit1(JSOP_DUP))                                 // ... ITER RET RET
        return false;
    if (!emit1(JSOP_UNDEFINED))                           // ... ITER RET RET UNDEFINED
        return false;
    if (!emit1(JSOP_NE))                                  // ... ITER RET ?NEQL
        return false;
    if (!ifReturnMethodIsDefined.emitIfElse())
        return false;

    if (completionKind == CompletionKind::Throw) {
        // 7.4.6 IteratorClose ( iterator, completion )
        //   ...
        //   3. Let return be ? GetMethod(iterator, "return").
        //   4. If return is undefined, return Completion(completion).
        //   5. Let innerResult be Call(return, iterator, « »).
        //   6. If completion.[[Type]] is throw, return Completion(completion).
        //   7. If innerResult.[[Type]] is throw, return
        //      Completion(innerResult).
        //
        // For CompletionKind::Normal case, JSOP_CALL for step 5 checks if RET
        // is callable, and throws if not.  Since step 6 doesn't match and
        // error handling in step 3 and step 7 can be merged.
        //
        // For CompletionKind::Throw case, an error thrown by JSOP_CALL for
        // step 5 is ignored by try-catch.  So we should check if RET is
        // callable here, outside of try-catch, and the throw immediately if
        // not.
        CheckIsCallableKind kind = CheckIsCallableKind::IteratorReturn;
        if (!emitCheckIsCallable(kind))                   // ... ITER RET
            return false;
    }

    // Steps 5, 8.
    //
    // Call "return" if it is not undefined or null, and check that it returns
    // an Object.
    if (!emit1(JSOP_SWAP))                                // ... RET ITER
        return false;

    Maybe<TryEmitter> tryCatch;

    if (completionKind == CompletionKind::Throw) {
        tryCatch.emplace(this, TryEmitter::TryCatch, TryEmitter::DontUseRetVal,
                         TryEmitter::DontUseControl);

        // Mutate stack to balance stack for try-catch.
        if (!emit1(JSOP_UNDEFINED))                       // ... RET ITER UNDEF
            return false;
        if (!tryCatch->emitTry())                         // ... RET ITER UNDEF
            return false;
        if (!emitDupAt(2))                                // ... RET ITER UNDEF RET
            return false;
        if (!emitDupAt(2))                                // ... RET ITER UNDEF RET ITER
            return false;
    }

    if (!emitCall(JSOP_CALL, 0))                          // ... ... RESULT
        return false;
    checkTypeSet(JSOP_CALL);

    if (completionKind == CompletionKind::Throw) {
        if (!emit1(JSOP_SWAP))                            // ... RET ITER RESULT UNDEF
            return false;
        if (!emit1(JSOP_POP))                             // ... RET ITER RESULT
            return false;

        if (!tryCatch->emitCatch())                       // ... RET ITER RESULT
            return false;

        // Just ignore the exception thrown by call.
        if (!emit1(JSOP_EXCEPTION))                       // ... RET ITER RESULT EXC
            return false;
        if (!emit1(JSOP_POP))                             // ... RET ITER RESULT
            return false;

        if (!tryCatch->emitEnd())                         // ... RET ITER RESULT
            return false;

        // Restore stack.
        if (!emit2(JSOP_UNPICK, 2))                       // ... RESULT RET ITER
            return false;
        if (!emit1(JSOP_POP))                             // ... RESULT RET
            return false;
        if (!emit1(JSOP_POP))                             // ... RESULT
            return false;
    } else {
        if (!emitCheckIsObj(CheckIsObjectKind::IteratorReturn)) // ... RESULT
            return false;
    }

    if (!ifReturnMethodIsDefined.emitElse())
        return false;
    if (!emit1(JSOP_POP))                                 // ... ITER
        return false;
    if (!ifReturnMethodIsDefined.emitEnd())
        return false;

    return emit1(JSOP_POP);                               // ...
}

template <typename InnerEmitter>
bool
BytecodeEmitter::wrapWithDestructuringIteratorCloseTryNote(int32_t iterDepth, InnerEmitter emitter)
{
    MOZ_ASSERT(this->stackDepth >= iterDepth);

    // Pad a nop at the beginning of the bytecode covered by the trynote so
    // that when unwinding environments, we may unwind to the scope
    // corresponding to the pc *before* the start, in case the first bytecode
    // emitted by |emitter| is the start of an inner scope. See comment above
    // UnwindEnvironmentToTryPc.
    if (!emit1(JSOP_TRY_DESTRUCTURING_ITERCLOSE))
        return false;

    ptrdiff_t start = offset();
    if (!emitter(this))
        return false;
    ptrdiff_t end = offset();
    if (start != end)
        return tryNoteList.append(JSTRY_DESTRUCTURING_ITERCLOSE, iterDepth, start, end);
    return true;
}

bool
BytecodeEmitter::emitDefault(ParseNode* defaultExpr, ParseNode* pattern)
{
    if (!emit1(JSOP_DUP))                                 // VALUE VALUE
        return false;
    if (!emit1(JSOP_UNDEFINED))                           // VALUE VALUE UNDEFINED
        return false;
    if (!emit1(JSOP_STRICTEQ))                            // VALUE EQL?
        return false;
    // Emit source note to enable ion compilation.
    if (!newSrcNote(SRC_IF))
        return false;
    JumpList jump;
    if (!emitJump(JSOP_IFEQ, &jump))                      // VALUE
        return false;
    if (!emit1(JSOP_POP))                                 // .
        return false;
    if (!emitInitializerInBranch(defaultExpr, pattern))   // DEFAULTVALUE
        return false;
    if (!emitJumpTargetAndPatch(jump))
        return false;
    return true;
}

bool
BytecodeEmitter::setOrEmitSetFunName(ParseNode* maybeFun, HandleAtom name,
                                     FunctionPrefixKind prefixKind)
{
    if (maybeFun->isKind(PNK_FUNCTION)) {
        // Function doesn't have 'name' property at this point.
        // Set function's name at compile time.
        RootedFunction fun(cx, maybeFun->pn_funbox->function());

        // Single node can be emitted multiple times if it appears in
        // array destructuring default.  If function already has a name,
        // just return.
        if (fun->hasCompileTimeName()) {
#ifdef DEBUG
            RootedAtom funName(cx, NameToFunctionName(cx, name, prefixKind));
            if (!funName)
                return false;
            MOZ_ASSERT(funName == maybeFun->pn_funbox->function()->compileTimeName());
#endif
            return true;
        }

        RootedAtom funName(cx, NameToFunctionName(cx, name, prefixKind));
        if (!funName)
            return false;
        fun->setCompileTimeName(name);
        return true;
    }

    uint32_t nameIndex;
    if (!makeAtomIndex(name, &nameIndex))
        return false;
    if (!emitIndexOp(JSOP_STRING, nameIndex))   // FUN NAME
        return false;
    uint8_t kind = uint8_t(prefixKind);
    if (!emit2(JSOP_SETFUNNAME, kind))          // FUN
        return false;
    return true;
}

bool
BytecodeEmitter::emitInitializer(ParseNode* initializer, ParseNode* pattern)
{
    if (!emitTree(initializer))
        return false;

    if (!pattern->isInParens() && pattern->isKind(PNK_NAME) &&
        initializer->isDirectRHSAnonFunction())
    {
        RootedAtom name(cx, pattern->name());
        if (!setOrEmitSetFunName(initializer, name, FunctionPrefixKind::None))
            return false;
    }

    return true;
}

bool
BytecodeEmitter::emitInitializerInBranch(ParseNode* initializer, ParseNode* pattern)
{
    TDZCheckCache tdzCache(this);
    return emitInitializer(initializer, pattern);
}

bool
BytecodeEmitter::emitDestructuringOpsArray(ParseNode* pattern, DestructuringFlavor flav)
{
    MOZ_ASSERT(pattern->isKind(PNK_ARRAY));
    MOZ_ASSERT(pattern->isArity(PN_LIST));
    MOZ_ASSERT(this->stackDepth != 0);

    // Here's pseudo code for |let [a, b, , c=y, ...d] = x;|
    //
    // Lines that are annotated "covered by trynote" mean that upon throwing
    // an exception, IteratorClose is called on iter only if done is false.
    //
    //   let x, y;
    //   let a, b, c, d;
    //   let iter, lref, result, done, value; // stack values
    //
    //   iter = x[Symbol.iterator]();
    //
    //   // ==== emitted by loop for a ====
    //   lref = GetReference(a);              // covered by trynote
    //
    //   result = iter.next();
    //   done = result.done;
    //
    //   if (done)
    //     value = undefined;
    //   else
    //     value = result.value;
    //
    //   SetOrInitialize(lref, value);        // covered by trynote
    //
    //   // ==== emitted by loop for b ====
    //   lref = GetReference(b);              // covered by trynote
    //
    //   if (done) {
    //     value = undefined;
    //   } else {
    //     result = iter.next();
    //     done = result.done;
    //     if (done)
    //       value = undefined;
    //     else
    //       value = result.value;
    //   }
    //
    //   SetOrInitialize(lref, value);        // covered by trynote
    //
    //   // ==== emitted by loop for elision ====
    //   if (done) {
    //     value = undefined;
    //   } else {
    //     result = iter.next();
    //     done = result.done;
    //     if (done)
    //       value = undefined;
    //     else
    //       value = result.value;
    //   }
    //
    //   // ==== emitted by loop for c ====
    //   lref = GetReference(c);              // covered by trynote
    //
    //   if (done) {
    //     value = undefined;
    //   } else {
    //     result = iter.next();
    //     done = result.done;
    //     if (done)
    //       value = undefined;
    //     else
    //       value = result.value;
    //   }
    //
    //   if (value === undefined)
    //     value = y;                         // covered by trynote
    //
    //   SetOrInitialize(lref, value);        // covered by trynote
    //
    //   // ==== emitted by loop for d ====
    //   lref = GetReference(d);              // covered by trynote
    //
    //   if (done)
    //     value = [];
    //   else
    //     value = [...iter];
    //
    //   SetOrInitialize(lref, value);        // covered by trynote
    //
    //   // === emitted after loop ===
    //   if (!done)
    //      IteratorClose(iter);

    // Use an iterator to destructure the RHS, instead of index lookup. We
    // must leave the *original* value on the stack.
    if (!emit1(JSOP_DUP))                                         // ... OBJ OBJ
        return false;
    if (!emitIterator())                                          // ... OBJ ITER
        return false;

    // For an empty pattern [], call IteratorClose unconditionally. Nothing
    // else needs to be done.
    if (!pattern->pn_head)
        return emitIteratorClose();                               // ... OBJ

    // Push an initial FALSE value for DONE.
    if (!emit1(JSOP_FALSE))                                       // ... OBJ ITER FALSE
        return false;

    // JSTRY_DESTRUCTURING_ITERCLOSE expects the iterator and the done value
    // to be the second to top and the top of the stack, respectively.
    // IteratorClose is called upon exception only if done is false.
    int32_t tryNoteDepth = stackDepth;

    for (ParseNode* member = pattern->pn_head; member; member = member->pn_next) {
        bool isFirst = member == pattern->pn_head;
        DebugOnly<bool> hasNext = !!member->pn_next;

        size_t emitted = 0;

        // Spec requires LHS reference to be evaluated first.
        ParseNode* lhsPattern = member;
        if (lhsPattern->isKind(PNK_ASSIGN))
            lhsPattern = lhsPattern->pn_left;

        bool isElision = lhsPattern->isKind(PNK_ELISION);
        if (!isElision) {
            auto emitLHSRef = [lhsPattern, &emitted](BytecodeEmitter* bce) {
                return bce->emitDestructuringLHSRef(lhsPattern, &emitted); // ... OBJ ITER DONE *LREF
            };
            if (!wrapWithDestructuringIteratorCloseTryNote(tryNoteDepth, emitLHSRef))
                return false;
        }

        // Pick the DONE value to the top of the stack.
        if (emitted) {
            if (!emit2(JSOP_PICK, emitted))                       // ... OBJ ITER *LREF DONE
                return false;
        }

        if (isFirst) {
            // If this element is the first, DONE is always FALSE, so pop it.
            //
            // Non-first elements should emit if-else depending on the
            // member pattern, below.
            if (!emit1(JSOP_POP))                                 // ... OBJ ITER *LREF
                return false;
        }

        if (member->isKind(PNK_SPREAD)) {
            IfThenElseEmitter ifThenElse(this);
            if (!isFirst) {
                // If spread is not the first element of the pattern,
                // iterator can already be completed.
                                                                  // ... OBJ ITER *LREF DONE
                if (!ifThenElse.emitIfElse())                     // ... OBJ ITER *LREF
                    return false;

                if (!emitUint32Operand(JSOP_NEWARRAY, 0))         // ... OBJ ITER *LREF ARRAY
                    return false;
                if (!ifThenElse.emitElse())                       // ... OBJ ITER *LREF
                    return false;
            }

            // If iterator is not completed, create a new array with the rest
            // of the iterator.
            if (!emitDupAt(emitted))                              // ... OBJ ITER *LREF ITER
                return false;
            if (!emitUint32Operand(JSOP_NEWARRAY, 0))             // ... OBJ ITER *LREF ITER ARRAY
                return false;
            if (!emitNumberOp(0))                                 // ... OBJ ITER *LREF ITER ARRAY INDEX
                return false;
            if (!emitSpread())                                    // ... OBJ ITER *LREF ARRAY INDEX
                return false;
            if (!emit1(JSOP_POP))                                 // ... OBJ ITER *LREF ARRAY
                return false;

            if (!isFirst) {
                if (!ifThenElse.emitEnd())
                    return false;
                MOZ_ASSERT(ifThenElse.pushed() == 1);
            }

            // At this point the iterator is done. Unpick a TRUE value for DONE above ITER.
            if (!emit1(JSOP_TRUE))                                // ... OBJ ITER *LREF ARRAY TRUE
                return false;
            if (!emit2(JSOP_UNPICK, emitted + 1))                 // ... OBJ ITER TRUE *LREF ARRAY
                return false;

            auto emitAssignment = [member, flav](BytecodeEmitter* bce) {
                return bce->emitSetOrInitializeDestructuring(member, flav); // ... OBJ ITER TRUE
            };
            if (!wrapWithDestructuringIteratorCloseTryNote(tryNoteDepth, emitAssignment))
                return false;

            MOZ_ASSERT(!hasNext);
            break;
        }

        ParseNode* pndefault = nullptr;
        if (member->isKind(PNK_ASSIGN))
            pndefault = member->pn_right;

        MOZ_ASSERT(!member->isKind(PNK_SPREAD));

        IfThenElseEmitter ifAlreadyDone(this);
        if (!isFirst) {
                                                                  // ... OBJ ITER *LREF DONE
            if (!ifAlreadyDone.emitIfElse())                      // ... OBJ ITER *LREF
                return false;

            if (!emit1(JSOP_UNDEFINED))                           // ... OBJ ITER *LREF UNDEF
                return false;
            if (!emit1(JSOP_NOP_DESTRUCTURING))                   // ... OBJ ITER *LREF UNDEF
                return false;

            // The iterator is done. Unpick a TRUE value for DONE above ITER.
            if (!emit1(JSOP_TRUE))                                // ... OBJ ITER *LREF UNDEF TRUE
                return false;
            if (!emit2(JSOP_UNPICK, emitted + 1))                 // ... OBJ ITER TRUE *LREF UNDEF
                return false;

            if (!ifAlreadyDone.emitElse())                        // ... OBJ ITER *LREF
                return false;
        }

        if (emitted) {
            if (!emitDupAt(emitted))                              // ... OBJ ITER *LREF ITER
                return false;
        } else {
            if (!emit1(JSOP_DUP))                                 // ... OBJ ITER *LREF ITER
                return false;
        }
        if (!emitIteratorNext(pattern))                           // ... OBJ ITER *LREF RESULT
            return false;
        if (!emit1(JSOP_DUP))                                     // ... OBJ ITER *LREF RESULT RESULT
            return false;
        if (!emitAtomOp(cx->names().done, JSOP_GETPROP))          // ... OBJ ITER *LREF RESULT DONE
            return false;

        if (!emit1(JSOP_DUP))                                     // ... OBJ ITER *LREF RESULT DONE DONE
            return false;
        if (!emit2(JSOP_UNPICK, emitted + 2))                     // ... OBJ ITER DONE *LREF RESULT DONE
            return false;

        IfThenElseEmitter ifDone(this);
        if (!ifDone.emitIfElse())                                 // ... OBJ ITER DONE *LREF RESULT
            return false;

        if (!emit1(JSOP_POP))                                     // ... OBJ ITER DONE *LREF
            return false;
        if (!emit1(JSOP_UNDEFINED))                               // ... OBJ ITER DONE *LREF UNDEF
            return false;
        if (!emit1(JSOP_NOP_DESTRUCTURING))                       // ... OBJ ITER DONE *LREF UNDEF
            return false;

        if (!ifDone.emitElse())                                   // ... OBJ ITER DONE *LREF RESULT
            return false;

        if (!emitAtomOp(cx->names().value, JSOP_GETPROP))         // ... OBJ ITER DONE *LREF VALUE
            return false;

        if (!ifDone.emitEnd())
            return false;
        MOZ_ASSERT(ifDone.pushed() == 0);

        if (!isFirst) {
            if (!ifAlreadyDone.emitEnd())
                return false;
            MOZ_ASSERT(ifAlreadyDone.pushed() == 2);
        }

        if (pndefault) {
            auto emitDefault = [pndefault, lhsPattern](BytecodeEmitter* bce) {
                return bce->emitDefault(pndefault, lhsPattern);    // ... OBJ ITER DONE *LREF VALUE
            };

            if (!wrapWithDestructuringIteratorCloseTryNote(tryNoteDepth, emitDefault))
                return false;
        }

        if (!isElision) {
            auto emitAssignment = [lhsPattern, flav](BytecodeEmitter* bce) {
                return bce->emitSetOrInitializeDestructuring(lhsPattern, flav); // ... OBJ ITER DONE
            };

            if (!wrapWithDestructuringIteratorCloseTryNote(tryNoteDepth, emitAssignment))
                return false;
        } else {
            if (!emit1(JSOP_POP))                                 // ... OBJ ITER DONE
                return false;
        }
    }

    // The last DONE value is on top of the stack. If not DONE, call
    // IteratorClose.
                                                                  // ... OBJ ITER DONE
    IfThenElseEmitter ifDone(this);
    if (!ifDone.emitIfElse())                                     // ... OBJ ITER
        return false;
    if (!emit1(JSOP_POP))                                         // ... OBJ
        return false;
    if (!ifDone.emitElse())                                       // ... OBJ ITER
        return false;
    if (!emitIteratorClose())                                     // ... OBJ
        return false;
    if (!ifDone.emitEnd())
        return false;

    return true;
}

bool
BytecodeEmitter::emitComputedPropertyName(ParseNode* computedPropName)
{
    MOZ_ASSERT(computedPropName->isKind(PNK_COMPUTED_NAME));
    return emitTree(computedPropName->pn_kid) && emit1(JSOP_TOID);
}

bool
BytecodeEmitter::emitDestructuringOpsObject(ParseNode* pattern, DestructuringFlavor flav)
{
    MOZ_ASSERT(pattern->isKind(PNK_OBJECT));
    MOZ_ASSERT(pattern->isArity(PN_LIST));

    MOZ_ASSERT(this->stackDepth > 0);                             // ... RHS

    if (!emitRequireObjectCoercible())                            // ... RHS
        return false;

    for (ParseNode* member = pattern->pn_head; member; member = member->pn_next) {
        ParseNode* subpattern;
        if (member->isKind(PNK_MUTATEPROTO))
            subpattern = member->pn_kid;
        else
            subpattern = member->pn_right;
        ParseNode* lhs = subpattern;
        if (lhs->isKind(PNK_ASSIGN))
            lhs = lhs->pn_left;

        size_t emitted;
        if (!emitDestructuringLHSRef(lhs, &emitted))              // ... RHS *LREF
            return false;

        // Duplicate the value being destructured to use as a reference base.
        if (emitted) {
            if (!emitDupAt(emitted))                              // ... RHS *LREF RHS
                return false;
        } else {
            if (!emit1(JSOP_DUP))                                 // ... RHS RHS
                return false;
        }

        // Now push the property name currently being matched, which is the
        // current property name "label" on the left of a colon in the object
        // initialiser.
        bool needsGetElem = true;

        if (member->isKind(PNK_MUTATEPROTO)) {
            if (!emitAtomOp(cx->names().proto, JSOP_GETPROP))     // ... RHS *LREF PROP
                return false;
            needsGetElem = false;
        } else {
            MOZ_ASSERT(member->isKind(PNK_COLON) || member->isKind(PNK_SHORTHAND));

            ParseNode* key = member->pn_left;
            if (key->isKind(PNK_NUMBER)) {
                if (!emitNumberOp(key->pn_dval))                  // ... RHS *LREF RHS KEY
                    return false;
            } else if (key->isKind(PNK_OBJECT_PROPERTY_NAME) || key->isKind(PNK_STRING)) {
                PropertyName* name = key->pn_atom->asPropertyName();

                // The parser already checked for atoms representing indexes and
                // used PNK_NUMBER instead, but also watch for ids which TI treats
                // as indexes for simplification of downstream analysis.
                jsid id = NameToId(name);
                if (id != IdToTypeId(id)) {
                    if (!emitTree(key))                           // ... RHS *LREF RHS KEY
                        return false;
                } else {
                    if (!emitAtomOp(name, JSOP_GETPROP))          // ... RHS *LREF PROP
                        return false;
                    needsGetElem = false;
                }
            } else {
                if (!emitComputedPropertyName(key))               // ... RHS *LREF RHS KEY
                    return false;
            }
        }

        // Get the property value if not done already.
        if (needsGetElem && !emitElemOpBase(JSOP_GETELEM))        // ... RHS *LREF PROP
            return false;

        if (subpattern->isKind(PNK_ASSIGN)) {
            if (!emitDefault(subpattern->pn_right, lhs))          // ... RHS *LREF VALUE
                return false;
        }

        // Destructure PROP per this member's lhs.
        if (!emitSetOrInitializeDestructuring(subpattern, flav))  // ... RHS
            return false;
    }

    return true;
}

bool
BytecodeEmitter::emitDestructuringOps(ParseNode* pattern, DestructuringFlavor flav)
{
    if (pattern->isKind(PNK_ARRAY))
        return emitDestructuringOpsArray(pattern, flav);
    return emitDestructuringOpsObject(pattern, flav);
}

bool
BytecodeEmitter::emitTemplateString(ParseNode* pn)
{
    MOZ_ASSERT(pn->isArity(PN_LIST));

    bool pushedString = false;

    for (ParseNode* pn2 = pn->pn_head; pn2 != NULL; pn2 = pn2->pn_next) {
        bool isString = (pn2->getKind() == PNK_STRING || pn2->getKind() == PNK_TEMPLATE_STRING);

        // Skip empty strings. These are very common: a template string like
        // `${a}${b}` has three empty strings and without this optimization
        // we'd emit four JSOP_ADD operations instead of just one.
        if (isString && pn2->pn_atom->empty())
            continue;

        if (!isString) {
            // We update source notes before emitting the expression
            if (!updateSourceCoordNotes(pn2->pn_pos.begin))
                return false;
        }

        if (!emitTree(pn2))
            return false;

        if (!isString) {
            // We need to convert the expression to a string
            if (!emit1(JSOP_TOSTRING))
                return false;
        }

        if (pushedString) {
            // We've pushed two strings onto the stack. Add them together, leaving just one.
            if (!emit1(JSOP_ADD))
                return false;
        } else {
            pushedString = true;
        }
    }

    if (!pushedString) {
        // All strings were empty, this can happen for something like `${""}`.
        // Just push an empty string.
        if (!emitAtomOp(cx->names().empty, JSOP_STRING))
            return false;
    }

    return true;
}

bool
BytecodeEmitter::emitDeclarationList(ParseNode* declList)
{
    MOZ_ASSERT(declList->isArity(PN_LIST));

    ParseNode* next;
    for (ParseNode* decl = declList->pn_head; decl; decl = next) {
        if (!updateSourceCoordNotes(decl->pn_pos.begin))
            return false;
        next = decl->pn_next;

        if (decl->isKind(PNK_ASSIGN)) {
            MOZ_ASSERT(decl->isOp(JSOP_NOP));

            ParseNode* pattern = decl->pn_left;
            MOZ_ASSERT(pattern->isKind(PNK_ARRAY) || pattern->isKind(PNK_OBJECT));

            if (!emitTree(decl->pn_right))
                return false;

            if (!emitDestructuringOps(pattern, DestructuringDeclaration))
                return false;

            if (!emit1(JSOP_POP))
                return false;
        } else {
            if (!emitSingleDeclaration(declList, decl, decl->expr()))
                return false;
        }
    }
    return true;
}

bool
BytecodeEmitter::emitSingleDeclaration(ParseNode* declList, ParseNode* decl,
                                       ParseNode* initializer)
{
    MOZ_ASSERT(decl->isKind(PNK_NAME));

    // Nothing to do for initializer-less 'var' declarations, as there's no TDZ.
    if (!initializer && declList->isKind(PNK_VAR))
        return true;

    auto emitRhs = [initializer, declList, decl](BytecodeEmitter* bce, const NameLocation&, bool) {
        if (!initializer) {
            // Lexical declarations are initialized to undefined without an
            // initializer.
            MOZ_ASSERT(declList->isKind(PNK_LET),
                       "var declarations without initializers handled above, "
                       "and const declarations must have initializers");
            return bce->emit1(JSOP_UNDEFINED);
        }

        MOZ_ASSERT(initializer);
        return bce->emitInitializer(initializer, decl);
    };

    if (!emitInitializeName(decl, emitRhs))
        return false;

    // Pop the RHS.
    return emit1(JSOP_POP);
}

static bool
EmitAssignmentRhs(BytecodeEmitter* bce, ParseNode* rhs, uint8_t offset)
{
    // If there is a RHS tree, emit the tree.
    if (rhs)
        return bce->emitTree(rhs);

    // Otherwise the RHS value to assign is already on the stack, i.e., the
    // next enumeration value in a for-in or for-of loop. Depending on how
    // many other values have been pushed on the stack, we need to get the
    // already-pushed RHS value.
    if (offset != 1 && !bce->emit2(JSOP_PICK, offset - 1))
        return false;

    return true;
}

bool
BytecodeEmitter::emitAssignment(ParseNode* lhs, JSOp op, ParseNode* rhs)
{
    // Name assignments are handled separately because choosing ops and when
    // to emit BINDNAME is involved and should avoid duplication.
    if (lhs->isKind(PNK_NAME)) {
        auto emitRhs = [op, lhs, rhs](BytecodeEmitter* bce, const NameLocation& lhsLoc,
                                      bool emittedBindOp)
        {
            // For compound assignments, first get the LHS value, then emit
            // the RHS and the op.
            if (op != JSOP_NOP) {
                if (!bce->emitGetNameAtLocationForCompoundAssignment(lhs->name(), lhsLoc))
                    return false;
            }

            // Emit the RHS. If we emitted a BIND[G]NAME, then the scope is on
            // the top of the stack and we need to pick the right RHS value.
            if (!EmitAssignmentRhs(bce, rhs, emittedBindOp ? 2 : 1))
                return false;

            if (!lhs->isInParens() && op == JSOP_NOP && rhs && rhs->isDirectRHSAnonFunction()) {
                RootedAtom name(bce->cx, lhs->name());
                if (!bce->setOrEmitSetFunName(rhs, name, FunctionPrefixKind::None))
                    return false;
            }

            // Emit the compound assignment op if there is one.
            if (op != JSOP_NOP && !bce->emit1(op))
                return false;

            return true;
        };

        return emitSetName(lhs, emitRhs);
    }

    // Deal with non-name assignments.
    uint32_t atomIndex = (uint32_t) -1;
    uint8_t offset = 1;

    switch (lhs->getKind()) {
      case PNK_DOT:
        if (lhs->as<PropertyAccess>().isSuper()) {
            if (!emitSuperPropLHS(&lhs->as<PropertyAccess>().expression()))
                return false;
            offset += 2;
        } else {
            if (!emitTree(lhs->expr()))
                return false;
            offset += 1;
        }
        if (!makeAtomIndex(lhs->pn_atom, &atomIndex))
            return false;
        break;
      case PNK_ELEM: {
        MOZ_ASSERT(lhs->isArity(PN_BINARY));
        EmitElemOption opt = op == JSOP_NOP ? EmitElemOption::Get : EmitElemOption::CompoundAssign;
        if (lhs->as<PropertyByValue>().isSuper()) {
            if (!emitSuperElemOperands(lhs, opt))
                return false;
            offset += 3;
        } else {
            if (!emitElemOperands(lhs, opt))
                return false;
            offset += 2;
        }
        break;
      }
      case PNK_ARRAY:
      case PNK_OBJECT:
        break;
      case PNK_CALL:
        if (!emitTree(lhs))
            return false;

        // Assignment to function calls is forbidden, but we have to make the
        // call first.  Now we can throw.
        if (!emitUint16Operand(JSOP_THROWMSG, JSMSG_BAD_LEFTSIDE_OF_ASS))
            return false;

        // Rebalance the stack to placate stack-depth assertions.
        if (!emit1(JSOP_POP))
            return false;
        break;
      default:
        MOZ_ASSERT(0);
    }

    if (op != JSOP_NOP) {
        MOZ_ASSERT(rhs);
        switch (lhs->getKind()) {
          case PNK_DOT: {
            JSOp getOp;
            if (lhs->as<PropertyAccess>().isSuper()) {
                if (!emit1(JSOP_DUP2))
                    return false;
                getOp = JSOP_GETPROP_SUPER;
            } else {
                if (!emit1(JSOP_DUP))
                    return false;
                bool isLength = (lhs->pn_atom == cx->names().length);
                getOp = isLength ? JSOP_LENGTH : JSOP_GETPROP;
            }
            if (!emitIndex32(getOp, atomIndex))
                return false;
            break;
          }
          case PNK_ELEM: {
            JSOp elemOp;
            if (lhs->as<PropertyByValue>().isSuper()) {
                if (!emitDupAt(2))
                    return false;
                if (!emitDupAt(2))
                    return false;
                if (!emitDupAt(2))
                    return false;
                elemOp = JSOP_GETELEM_SUPER;
            } else {
                if (!emit1(JSOP_DUP2))
                    return false;
                elemOp = JSOP_GETELEM;
            }
            if (!emitElemOpBase(elemOp))
                return false;
            break;
          }
          case PNK_CALL:
            // We just emitted a JSOP_THROWMSG and popped the call's return
            // value.  Push a random value to make sure the stack depth is
            // correct.
            if (!emit1(JSOP_NULL))
                return false;
            break;
          default:;
        }
    }

    if (!EmitAssignmentRhs(this, rhs, offset))
        return false;

    /* If += etc., emit the binary operator with a source note. */
    if (op != JSOP_NOP) {
        if (!newSrcNote(SRC_ASSIGNOP))
            return false;
        if (!emit1(op))
            return false;
    }

    /* Finally, emit the specialized assignment bytecode. */
    switch (lhs->getKind()) {
      case PNK_DOT: {
        JSOp setOp = lhs->as<PropertyAccess>().isSuper() ?
                       (sc->strict() ? JSOP_STRICTSETPROP_SUPER : JSOP_SETPROP_SUPER) :
                       (sc->strict() ? JSOP_STRICTSETPROP : JSOP_SETPROP);
        if (!emitIndexOp(setOp, atomIndex))
            return false;
        break;
      }
      case PNK_CALL:
        // We threw above, so nothing to do here.
        break;
      case PNK_ELEM: {
        JSOp setOp = lhs->as<PropertyByValue>().isSuper() ?
                       sc->strict() ? JSOP_STRICTSETELEM_SUPER : JSOP_SETELEM_SUPER :
                       sc->strict() ? JSOP_STRICTSETELEM : JSOP_SETELEM;
        if (!emit1(setOp))
            return false;
        break;
      }
      case PNK_ARRAY:
      case PNK_OBJECT:
        if (!emitDestructuringOps(lhs, DestructuringAssignment))
            return false;
        break;
      default:
        MOZ_ASSERT(0);
    }
    return true;
}

bool
ParseNode::getConstantValue(JSContext* cx, AllowConstantObjects allowObjects,
                            MutableHandleValue vp, Value* compare, size_t ncompare,
                            NewObjectKind newKind)
{
    MOZ_ASSERT(newKind == TenuredObject || newKind == SingletonObject);

    switch (getKind()) {
      case PNK_NUMBER:
        vp.setNumber(pn_dval);
        return true;
      case PNK_TEMPLATE_STRING:
      case PNK_STRING:
        vp.setString(pn_str);
        return true;
      case PNK_TRUE:
        vp.setBoolean(true);
        return true;
      case PNK_FALSE:
        vp.setBoolean(false);
        return true;
      case PNK_NULL:
        vp.setNull();
        return true;
      case PNK_RAW_UNDEFINED:
        vp.setUndefined();
        return true;
      case PNK_CALLSITEOBJ:
      case PNK_ARRAY: {
        unsigned count;
        ParseNode* pn;

        if (allowObjects == DontAllowObjects) {
            vp.setMagic(JS_GENERIC_MAGIC);
            return true;
        }

        ObjectGroup::NewArrayKind arrayKind = ObjectGroup::NewArrayKind::Normal;
        if (allowObjects == ForCopyOnWriteArray) {
            arrayKind = ObjectGroup::NewArrayKind::CopyOnWrite;
            allowObjects = DontAllowObjects;
        }

        if (getKind() == PNK_CALLSITEOBJ) {
            count = pn_count - 1;
            pn = pn_head->pn_next;
        } else {
            MOZ_ASSERT(isOp(JSOP_NEWINIT) && !(pn_xflags & PNX_NONCONST));
            count = pn_count;
            pn = pn_head;
        }

        AutoValueVector values(cx);
        if (!values.appendN(MagicValue(JS_ELEMENTS_HOLE), count))
            return false;
        size_t idx;
        for (idx = 0; pn; idx++, pn = pn->pn_next) {
            if (!pn->getConstantValue(cx, allowObjects, values[idx], values.begin(), idx))
                return false;
            if (values[idx].isMagic(JS_GENERIC_MAGIC)) {
                vp.setMagic(JS_GENERIC_MAGIC);
                return true;
            }
        }
        MOZ_ASSERT(idx == count);

        JSObject* obj = ObjectGroup::newArrayObject(cx, values.begin(), values.length(),
                                                    newKind, arrayKind);
        if (!obj)
            return false;

        if (!CombineArrayElementTypes(cx, obj, compare, ncompare))
            return false;

        vp.setObject(*obj);
        return true;
      }
      case PNK_OBJECT: {
        MOZ_ASSERT(isOp(JSOP_NEWINIT));
        MOZ_ASSERT(!(pn_xflags & PNX_NONCONST));

        if (allowObjects == DontAllowObjects) {
            vp.setMagic(JS_GENERIC_MAGIC);
            return true;
        }
        MOZ_ASSERT(allowObjects == AllowObjects);

        Rooted<IdValueVector> properties(cx, IdValueVector(cx));

        RootedValue value(cx), idvalue(cx);
        for (ParseNode* pn = pn_head; pn; pn = pn->pn_next) {
            if (!pn->pn_right->getConstantValue(cx, allowObjects, &value))
                return false;
            if (value.isMagic(JS_GENERIC_MAGIC)) {
                vp.setMagic(JS_GENERIC_MAGIC);
                return true;
            }

            ParseNode* pnid = pn->pn_left;
            if (pnid->isKind(PNK_NUMBER)) {
                idvalue = NumberValue(pnid->pn_dval);
            } else {
                MOZ_ASSERT(pnid->isKind(PNK_OBJECT_PROPERTY_NAME) || pnid->isKind(PNK_STRING));
                MOZ_ASSERT(pnid->pn_atom != cx->names().proto);
                idvalue = StringValue(pnid->pn_atom);
            }

            RootedId id(cx);
            if (!ValueToId<CanGC>(cx, idvalue, &id))
                return false;

            if (!properties.append(IdValuePair(id, value)))
                return false;
        }

        JSObject* obj = ObjectGroup::newPlainObject(cx, properties.begin(), properties.length(),
                                                    newKind);
        if (!obj)
            return false;

        if (!CombinePlainObjectPropertyTypes(cx, obj, compare, ncompare))
            return false;

        vp.setObject(*obj);
        return true;
      }
      default:
        MOZ_CRASH("Unexpected node");
    }
    return false;
}

bool
BytecodeEmitter::emitSingletonInitialiser(ParseNode* pn)
{
    NewObjectKind newKind = (pn->getKind() == PNK_OBJECT) ? SingletonObject : TenuredObject;

    RootedValue value(cx);
    if (!pn->getConstantValue(cx, ParseNode::AllowObjects, &value, nullptr, 0, newKind))
        return false;

    MOZ_ASSERT_IF(newKind == SingletonObject, value.toObject().isSingleton());

    ObjectBox* objbox = parser->newObjectBox(&value.toObject());
    if (!objbox)
        return false;

    return emitObjectOp(objbox, JSOP_OBJECT);
}

bool
BytecodeEmitter::emitCallSiteObject(ParseNode* pn)
{
    RootedValue value(cx);
    if (!pn->getConstantValue(cx, ParseNode::AllowObjects, &value))
        return false;

    MOZ_ASSERT(value.isObject());

    ObjectBox* objbox1 = parser->newObjectBox(&value.toObject());
    if (!objbox1)
        return false;

    if (!pn->as<CallSiteNode>().getRawArrayValue(cx, &value))
        return false;

    MOZ_ASSERT(value.isObject());

    ObjectBox* objbox2 = parser->newObjectBox(&value.toObject());
    if (!objbox2)
        return false;

    return emitObjectPairOp(objbox1, objbox2, JSOP_CALLSITEOBJ);
}

/* See the SRC_FOR source note offsetBias comments later in this file. */
JS_STATIC_ASSERT(JSOP_NOP_LENGTH == 1);
JS_STATIC_ASSERT(JSOP_POP_LENGTH == 1);

namespace {

class EmitLevelManager
{
    BytecodeEmitter* bce;
  public:
    explicit EmitLevelManager(BytecodeEmitter* bce) : bce(bce) { bce->emitLevel++; }
    ~EmitLevelManager() { bce->emitLevel--; }
};

} /* anonymous namespace */

bool
BytecodeEmitter::emitCatch(ParseNode* pn)
{
    // We must be nested under a try-finally statement.
    TryFinallyControl& controlInfo = innermostNestableControl->as<TryFinallyControl>();

    /* Pick up the pending exception and bind it to the catch variable. */
    if (!emit1(JSOP_EXCEPTION))
        return false;

    /*
     * Dup the exception object if there is a guard for rethrowing to use
     * it later when rethrowing or in other catches.
     */
    if (pn->pn_kid2 && !emit1(JSOP_DUP))
        return false;

    ParseNode* pn2 = pn->pn_kid1;
    switch (pn2->getKind()) {
      case PNK_ARRAY:
      case PNK_OBJECT:
        if (!emitDestructuringOps(pn2, DestructuringDeclaration))
            return false;
        if (!emit1(JSOP_POP))
            return false;
        break;

      case PNK_NAME:
        if (!emitLexicalInitialization(pn2))
            return false;
        if (!emit1(JSOP_POP))
            return false;
        break;

      default:
        MOZ_ASSERT(0);
    }

    // If there is a guard expression, emit it and arrange to jump to the next
    // catch block if the guard expression is false.
    if (pn->pn_kid2) {
        if (!emitTree(pn->pn_kid2))
            return false;

        // If the guard expression is false, fall through, pop the block scope,
        // and jump to the next catch block.  Otherwise jump over that code and
        // pop the dupped exception.
        JumpList guardCheck;
        if (!emitJump(JSOP_IFNE, &guardCheck))
            return false;

        {
            NonLocalExitControl nle(this, NonLocalExitControl::Throw);

            // Move exception back to cx->exception to prepare for
            // the next catch.
            if (!emit1(JSOP_THROWING))
                return false;

            // Leave the scope for this catch block.
            if (!nle.prepareForNonLocalJump(&controlInfo))
                return false;

            // Jump to the next handler added by emitTry.
            if (!emitJump(JSOP_GOTO, &controlInfo.guardJump))
                return false;
        }

        // Back to normal control flow.
        if (!emitJumpTargetAndPatch(guardCheck))
            return false;

        // Pop duplicated exception object as we no longer need it.
        if (!emit1(JSOP_POP))
            return false;
    }

    /* Emit the catch body. */
    return emitTree(pn->pn_kid3);
}

// Using MOZ_NEVER_INLINE in here is a workaround for llvm.org/pr14047. See the
// comment on EmitSwitch.
MOZ_NEVER_INLINE bool
BytecodeEmitter::emitTry(ParseNode* pn)
{
    ParseNode* catchList = pn->pn_kid2;
    ParseNode* finallyNode = pn->pn_kid3;

    TryEmitter::Kind kind;
    if (catchList) {
        if (finallyNode)
            kind = TryEmitter::TryCatchFinally;
        else
            kind = TryEmitter::TryCatch;
    } else {
        MOZ_ASSERT(finallyNode);
        kind = TryEmitter::TryFinally;
    }
    TryEmitter tryCatch(this, kind);

    if (!tryCatch.emitTry())
        return false;

    if (!emitTree(pn->pn_kid1))
        return false;

    // If this try has a catch block, emit it.
    if (catchList) {
        MOZ_ASSERT(catchList->isKind(PNK_CATCHLIST));

        // The emitted code for a catch block looks like:
        //
        // [pushlexicalenv]             only if any local aliased
        // exception
        // if there is a catchguard:
        //   dup
        // setlocal 0; pop              assign or possibly destructure exception
        // if there is a catchguard:
        //   < catchguard code >
        //   ifne POST
        //   debugleaveblock
        //   [poplexicalenv]            only if any local aliased
        //   throwing                   pop exception to cx->exception
        //   goto <next catch block>
        //   POST: pop
        // < catch block contents >
        // debugleaveblock
        // [poplexicalenv]              only if any local aliased
        // goto <end of catch blocks>   non-local; finally applies
        //
        // If there's no catch block without a catchguard, the last <next catch
        // block> points to rethrow code.  This code will [gosub] to the finally
        // code if appropriate, and is also used for the catch-all trynote for
        // capturing exceptions thrown from catch{} blocks.
        //
        for (ParseNode* pn3 = catchList->pn_head; pn3; pn3 = pn3->pn_next) {
            if (!tryCatch.emitCatch())
                return false;

            // Emit the lexical scope and catch body.
            MOZ_ASSERT(pn3->isKind(PNK_LEXICALSCOPE));
            if (!emitTree(pn3))
                return false;
        }
    }

    // Emit the finally handler, if there is one.
    if (finallyNode) {
        if (!tryCatch.emitFinally(Some(finallyNode->pn_pos.begin)))
            return false;

        if (!emitTree(finallyNode))
            return false;
    }

    if (!tryCatch.emitEnd())
        return false;

    return true;
}

bool
BytecodeEmitter::emitIf(ParseNode* pn)
{
    IfThenElseEmitter ifThenElse(this);

  if_again:
    /* Emit code for the condition before pushing stmtInfo. */
    if (!emitTreeInBranch(pn->pn_kid1))
        return false;

    ParseNode* elseNode = pn->pn_kid3;
    if (elseNode) {
        if (!ifThenElse.emitIfElse())
            return false;
    } else {
        if (!ifThenElse.emitIf())
            return false;
    }

    /* Emit code for the then part. */
    if (!emitTreeInBranch(pn->pn_kid2))
        return false;

    if (elseNode) {
        if (!ifThenElse.emitElse())
            return false;

        if (elseNode->isKind(PNK_IF)) {
            pn = elseNode;
            goto if_again;
        }

        /* Emit code for the else part. */
        if (!emitTreeInBranch(elseNode))
            return false;
    }

    if (!ifThenElse.emitEnd())
        return false;

    return true;
}

bool
BytecodeEmitter::emitHoistedFunctionsInList(ParseNode* list)
{
    MOZ_ASSERT(list->pn_xflags & PNX_FUNCDEFS);

    for (ParseNode* pn = list->pn_head; pn; pn = pn->pn_next) {
        ParseNode* maybeFun = pn;

        if (!sc->strict()) {
            while (maybeFun->isKind(PNK_LABEL))
                maybeFun = maybeFun->as<LabeledStatement>().statement();
        }

        if (maybeFun->isKind(PNK_FUNCTION) && maybeFun->functionIsHoisted()) {
            if (!emitTree(maybeFun))
                return false;
        }
    }

    return true;
}

bool
BytecodeEmitter::emitLexicalScopeBody(ParseNode* body, EmitLineNumberNote emitLineNote)
{
    if (body->isKind(PNK_STATEMENTLIST) && body->pn_xflags & PNX_FUNCDEFS) {
        // This block contains function statements whose definitions are
        // hoisted to the top of the block. Emit these as a separate pass
        // before the rest of the block.
        if (!emitHoistedFunctionsInList(body))
            return false;
    }

    // Line notes were updated by emitLexicalScope.
    return emitTree(body, emitLineNote);
}

// Using MOZ_NEVER_INLINE in here is a workaround for llvm.org/pr14047. See
// the comment on emitSwitch.
MOZ_NEVER_INLINE bool
BytecodeEmitter::emitLexicalScope(ParseNode* pn)
{
    MOZ_ASSERT(pn->isKind(PNK_LEXICALSCOPE));

    TDZCheckCache tdzCache(this);

    ParseNode* body = pn->scopeBody();
    if (pn->isEmptyScope())
        return emitLexicalScopeBody(body);

    // Update line number notes before emitting TDZ poison in
    // EmitterScope::enterLexical to avoid spurious pausing on seemingly
    // non-effectful lines in Debugger.
    //
    // For example, consider the following code.
    //
    // L1: {
    // L2:   let x = 42;
    // L3: }
    //
    // If line number notes were not updated before the TDZ poison, the TDZ
    // poison bytecode sequence of 'uninitialized; initlexical' will have line
    // number L1, and the Debugger will pause there.
    if (!ParseNodeRequiresSpecialLineNumberNotes(body)) {
        ParseNode* pnForPos = body;
        if (body->isKind(PNK_STATEMENTLIST) && body->pn_head)
            pnForPos = body->pn_head;
        if (!updateLineNumberNotes(pnForPos->pn_pos.begin))
            return false;
    }

    EmitterScope emitterScope(this);
    ScopeKind kind;
    if (body->isKind(PNK_CATCH))
        kind = body->pn_kid1->isKind(PNK_NAME) ? ScopeKind::SimpleCatch : ScopeKind::Catch;
    else
        kind = ScopeKind::Lexical;

    if (!emitterScope.enterLexical(this, kind, pn->scopeBindings()))
        return false;

    if (body->isKind(PNK_FOR)) {
        // for loops need to emit {FRESHEN,RECREATE}LEXICALENV if there are
        // lexical declarations in the head. Signal this by passing a
        // non-nullptr lexical scope.
        if (!emitFor(body, &emitterScope))
            return false;
    } else {
        if (!emitLexicalScopeBody(body, SUPPRESS_LINENOTE))
            return false;
    }

    return emitterScope.leave(this);
}

bool
BytecodeEmitter::emitWith(ParseNode* pn)
{
    if (!emitTree(pn->pn_left))
        return false;

    EmitterScope emitterScope(this);
    if (!emitterScope.enterWith(this))
        return false;

    if (!emitTree(pn->pn_right))
        return false;

    return emitterScope.leave(this);
}

bool
BytecodeEmitter::emitRequireObjectCoercible()
{
    // For simplicity, handle this in self-hosted code, at cost of 13 bytes of
    // bytecode versus 1 byte for a dedicated opcode.  As more places need this
    // behavior, we may want to reconsider this tradeoff.

#ifdef DEBUG
    auto depth = this->stackDepth;
#endif
    MOZ_ASSERT(depth > 0);                 // VAL
    if (!emit1(JSOP_DUP))                  // VAL VAL
        return false;

    // Note that "intrinsic" is a misnomer: we're calling a *self-hosted*
    // function that's not an intrinsic!  But it nonetheless works as desired.
    if (!emitAtomOp(cx->names().RequireObjectCoercible,
                    JSOP_GETINTRINSIC))    // VAL VAL REQUIREOBJECTCOERCIBLE
    {
        return false;
    }
    if (!emit1(JSOP_UNDEFINED))            // VAL VAL REQUIREOBJECTCOERCIBLE UNDEFINED
        return false;
    if (!emit2(JSOP_PICK, 2))              // VAL REQUIREOBJECTCOERCIBLE UNDEFINED VAL
        return false;
    if (!emitCall(JSOP_CALL, 1))           // VAL IGNORED
        return false;
    checkTypeSet(JSOP_CALL);

    if (!emit1(JSOP_POP))                  // VAL
        return false;

    MOZ_ASSERT(depth == this->stackDepth);
    return true;
}

bool
BytecodeEmitter::emitIterator()
{
    // Convert iterable to iterator.
    if (!emit1(JSOP_DUP))                                         // OBJ OBJ
        return false;
    if (!emit2(JSOP_SYMBOL, uint8_t(JS::SymbolCode::iterator)))   // OBJ OBJ @@ITERATOR
        return false;
    if (!emitElemOpBase(JSOP_CALLELEM))                           // OBJ ITERFN
        return false;
    if (!emit1(JSOP_SWAP))                                        // ITERFN OBJ
        return false;
    if (!emitCall(JSOP_CALLITER, 0))                              // ITER
        return false;
    checkTypeSet(JSOP_CALLITER);
    if (!emitCheckIsObj(CheckIsObjectKind::GetIterator))          // ITER
        return false;
    return true;
}

bool
BytecodeEmitter::emitSpread(bool allowSelfHosted)
{
    LoopControl loopInfo(this, StatementKind::Spread);

    // Jump down to the loop condition to minimize overhead assuming at least
    // one iteration, as the other loop forms do.  Annotate so IonMonkey can
    // find the loop-closing jump.
    unsigned noteIndex;
    if (!newSrcNote(SRC_FOR_OF, &noteIndex))
        return false;

    // Jump down to the loop condition to minimize overhead, assuming at least
    // one iteration.  (This is also what we do for loops; whether this
    // assumption holds for spreads is an unanswered question.)
    JumpList initialJump;
    if (!emitJump(JSOP_GOTO, &initialJump))               // ITER ARR I (during the goto)
        return false;

    JumpTarget top{ -1 };
    if (!emitLoopHead(nullptr, &top))                     // ITER ARR I
        return false;

    // When we enter the goto above, we have ITER ARR I on the stack.  But when
    // we reach this point on the loop backedge (if spreading produces at least
    // one value), we've additionally pushed a RESULT iteration value.
    // Increment manually to reflect this.
    this->stackDepth++;

    JumpList beq;
    JumpTarget breakTarget{ -1 };
    {
#ifdef DEBUG
        auto loopDepth = this->stackDepth;
#endif

        // Emit code to assign result.value to the iteration variable.
        if (!emitAtomOp(cx->names().value, JSOP_GETPROP)) // ITER ARR I VALUE
            return false;
        if (!emit1(JSOP_INITELEM_INC))                    // ITER ARR (I+1)
            return false;

        MOZ_ASSERT(this->stackDepth == loopDepth - 1);

        // Spread operations can't contain |continue|, so don't bother setting loop
        // and enclosing "update" offsets, as we do with for-loops.

        // COME FROM the beginning of the loop to here.
        if (!emitLoopEntry(nullptr, initialJump))         // ITER ARR I
            return false;

        if (!emitDupAt(2))                                // ITER ARR I ITER
            return false;
        if (!emitIteratorNext(nullptr, allowSelfHosted))  // ITER ARR I RESULT
            return false;
        if (!emit1(JSOP_DUP))                             // ITER ARR I RESULT RESULT
            return false;
        if (!emitAtomOp(cx->names().done, JSOP_GETPROP))  // ITER ARR I RESULT DONE
            return false;

        if (!emitBackwardJump(JSOP_IFEQ, top, &beq, &breakTarget)) // ITER ARR I RESULT
            return false;

        MOZ_ASSERT(this->stackDepth == loopDepth);
    }

    // Let Ion know where the closing jump of this loop is.
    if (!setSrcNoteOffset(noteIndex, 0, beq.offset - initialJump.offset))
        return false;

    // No breaks or continues should occur in spreads.
    MOZ_ASSERT(loopInfo.breaks.offset == -1);
    MOZ_ASSERT(loopInfo.continues.offset == -1);

    if (!tryNoteList.append(JSTRY_FOR_OF, stackDepth, top.offset, breakTarget.offset))
        return false;

    if (!emit2(JSOP_PICK, 3))                             // ARR FINAL_INDEX RESULT ITER
        return false;

    return emitUint16Operand(JSOP_POPN, 2);               // ARR FINAL_INDEX
}

bool
BytecodeEmitter::emitInitializeForInOrOfTarget(ParseNode* forHead)
{
    MOZ_ASSERT(forHead->isKind(PNK_FORIN) || forHead->isKind(PNK_FOROF));
    MOZ_ASSERT(forHead->isArity(PN_TERNARY));

    MOZ_ASSERT(this->stackDepth >= 1,
               "must have a per-iteration value for initializing");

    ParseNode* target = forHead->pn_kid1;
    MOZ_ASSERT(!forHead->pn_kid2);

    // If the for-in/of loop didn't have a variable declaration, per-loop
    // initialization is just assigning the iteration value to a target
    // expression.
    if (!parser->handler.isDeclarationList(target))
        return emitAssignment(target, JSOP_NOP, nullptr); // ... ITERVAL

    // Otherwise, per-loop initialization is (possibly) declaration
    // initialization.  If the declaration is a lexical declaration, it must be
    // initialized.  If the declaration is a variable declaration, an
    // assignment to that name (which does *not* necessarily assign to the
    // variable!) must be generated.

    if (!updateSourceCoordNotes(target->pn_pos.begin))
        return false;

    MOZ_ASSERT(target->isForLoopDeclaration());
    target = parser->handler.singleBindingFromDeclaration(target);

    if (target->isKind(PNK_NAME)) {
        auto emitSwapScopeAndRhs = [](BytecodeEmitter* bce, const NameLocation&,
                                      bool emittedBindOp)
        {
            if (emittedBindOp) {
                // Per-iteration initialization in for-in/of loops computes the
                // iteration value *before* initializing.  Thus the
                // initializing value may be buried under a bind-specific value
                // on the stack.  Swap it to the top of the stack.
                MOZ_ASSERT(bce->stackDepth >= 2);
                return bce->emit1(JSOP_SWAP);
            }

            // In cases of emitting a frame slot or environment slot,
            // nothing needs be done.
            MOZ_ASSERT(bce->stackDepth >= 1);
            return true;
        };

        // The caller handles removing the iteration value from the stack.
        return emitInitializeName(target, emitSwapScopeAndRhs);
    }

    MOZ_ASSERT(!target->isKind(PNK_ASSIGN),
               "for-in/of loop destructuring declarations can't have initializers");

    MOZ_ASSERT(target->isKind(PNK_ARRAY) || target->isKind(PNK_OBJECT));
    return emitDestructuringOps(target, DestructuringDeclaration);
}

bool
BytecodeEmitter::emitForOf(ParseNode* forOfLoop, EmitterScope* headLexicalEmitterScope)
{
    MOZ_ASSERT(forOfLoop->isKind(PNK_FOR));
    MOZ_ASSERT(forOfLoop->isArity(PN_BINARY));

    ParseNode* forOfHead = forOfLoop->pn_left;
    MOZ_ASSERT(forOfHead->isKind(PNK_FOROF));
    MOZ_ASSERT(forOfHead->isArity(PN_TERNARY));

    ParseNode* forHeadExpr = forOfHead->pn_kid3;

    // Certain builtins (e.g. Array.from) are implemented in self-hosting
    // as for-of loops.
    bool allowSelfHostedIter = false;
    if (emitterMode == BytecodeEmitter::SelfHosting &&
        forHeadExpr->isKind(PNK_CALL) &&
        forHeadExpr->pn_head->name() == cx->names().allowContentIter)
    {
        allowSelfHostedIter = true;
    }

    // Evaluate the expression being iterated.
    if (!emitTree(forHeadExpr))                           // ITERABLE
        return false;
    if (!emitIterator())                                  // ITER
        return false;

    int32_t iterDepth = stackDepth;

    // For-of loops have both the iterator, the result, and the result.value
    // on the stack. Push undefineds to balance the stack.
    if (!emit1(JSOP_UNDEFINED))                           // ITER RESULT
        return false;
    if (!emit1(JSOP_UNDEFINED))                           // ITER RESULT UNDEF
        return false;

    ForOfLoopControl loopInfo(this, iterDepth, allowSelfHostedIter);

    // Annotate so IonMonkey can find the loop-closing jump.
    unsigned noteIndex;
    if (!newSrcNote(SRC_FOR_OF, &noteIndex))
        return false;

    JumpList initialJump;
    if (!emitJump(JSOP_GOTO, &initialJump))               // ITER RESULT UNDEF
        return false;

    JumpTarget top{ -1 };
    if (!emitLoopHead(nullptr, &top))                     // ITER RESULT UNDEF
        return false;

    // If the loop had an escaping lexical declaration, replace the current
    // environment with an dead zoned one to implement TDZ semantics.
    if (headLexicalEmitterScope) {
        // The environment chain only includes an environment for the for-of
        // loop head *if* a scope binding is captured, thereby requiring
        // recreation each iteration. If a lexical scope exists for the head,
        // it must be the innermost one. If that scope has closed-over
        // bindings inducing an environment, recreate the current environment.
        DebugOnly<ParseNode*> forOfTarget = forOfHead->pn_kid1;
        MOZ_ASSERT(forOfTarget->isKind(PNK_LET) || forOfTarget->isKind(PNK_CONST));
        MOZ_ASSERT(headLexicalEmitterScope == innermostEmitterScope);
        MOZ_ASSERT(headLexicalEmitterScope->scope(this)->kind() == ScopeKind::Lexical);

        if (headLexicalEmitterScope->hasEnvironment()) {
            if (!emit1(JSOP_RECREATELEXICALENV))          // ITER RESULT UNDEF
                return false;
        }

        // For uncaptured bindings, put them back in TDZ.
        if (!headLexicalEmitterScope->deadZoneFrameSlots(this))
            return false;
    }

    JumpList beq;
    JumpTarget breakTarget{ -1 };
    {
#ifdef DEBUG
        auto loopDepth = this->stackDepth;
#endif

        // Emit code to assign result.value to the iteration variable.
        //
        // Note that ES 13.7.5.13, step 5.c says getting result.value does not
        // call IteratorClose, so start JSTRY_ITERCLOSE after the GETPROP.
        if (!emit1(JSOP_POP))                             // ITER RESULT
            return false;
        if (!emit1(JSOP_DUP))                             // ITER RESULT RESULT
            return false;
        if (!emitAtomOp(cx->names().value, JSOP_GETPROP)) // ITER RESULT VALUE
            return false;

        if (!loopInfo.emitBeginCodeNeedingIteratorClose(this))
            return false;

        if (!emitInitializeForInOrOfTarget(forOfHead))    // ITER RESULT VALUE
            return false;

        MOZ_ASSERT(stackDepth == loopDepth,
                   "the stack must be balanced around the initializing "
                   "operation");

        // Remove VALUE from the stack to release it.
        if (!emit1(JSOP_POP))                             // ITER RESULT
            return false;
        if (!emit1(JSOP_UNDEFINED))                       // ITER RESULT UNDEF
            return false;

        // Perform the loop body.
        ParseNode* forBody = forOfLoop->pn_right;
        if (!emitTree(forBody))                           // ITER RESULT UNDEF
            return false;

        MOZ_ASSERT(stackDepth == loopDepth,
                   "the stack must be balanced around the for-of body");

        if (!loopInfo.emitEndCodeNeedingIteratorClose(this))
            return false;

        // Set offset for continues.
        loopInfo.continueTarget = { offset() };

        if (!emitLoopEntry(forHeadExpr, initialJump))     // ITER RESULT UNDEF
            return false;

        if (!emit1(JSOP_SWAP))                            // ITER UNDEF RESULT
            return false;
        if (!emit1(JSOP_POP))                             // ITER UNDEF
            return false;
        if (!emitDupAt(1))                                // ITER UNDEF ITER
            return false;

        if (!emitIteratorNext(forOfHead, allowSelfHostedIter)) // ITER UNDEF RESULT
            return false;

        if (!emit1(JSOP_SWAP))                            // ITER RESULT UNDEF
            return false;

        if (!emitDupAt(1))                                // ITER RESULT UNDEF RESULT
            return false;
        if (!emitAtomOp(cx->names().done, JSOP_GETPROP))  // ITER RESULT UNDEF DONE
            return false;

        if (!emitBackwardJump(JSOP_IFEQ, top, &beq, &breakTarget))
            return false;                                 // ITER RESULT UNDEF

        MOZ_ASSERT(this->stackDepth == loopDepth);
    }

    // Let Ion know where the closing jump of this loop is.
    if (!setSrcNoteOffset(noteIndex, 0, beq.offset - initialJump.offset))
        return false;

    if (!loopInfo.patchBreaksAndContinues(this))
        return false;

    if (!tryNoteList.append(JSTRY_FOR_OF, stackDepth, top.offset, breakTarget.offset))
        return false;

    return emitUint16Operand(JSOP_POPN, 3);               //
}

bool
BytecodeEmitter::emitForIn(ParseNode* forInLoop, EmitterScope* headLexicalEmitterScope)
{
    MOZ_ASSERT(forInLoop->isKind(PNK_FOR));
    MOZ_ASSERT(forInLoop->isArity(PN_BINARY));
    MOZ_ASSERT(forInLoop->isOp(JSOP_ITER));

    ParseNode* forInHead = forInLoop->pn_left;
    MOZ_ASSERT(forInHead->isKind(PNK_FORIN));
    MOZ_ASSERT(forInHead->isArity(PN_TERNARY));

    // Annex B: Evaluate the var-initializer expression if present.
    // |for (var i = initializer in expr) { ... }|
    ParseNode* forInTarget = forInHead->pn_kid1;
    if (parser->handler.isDeclarationList(forInTarget)) {
        ParseNode* decl = parser->handler.singleBindingFromDeclaration(forInTarget);
        if (decl->isKind(PNK_NAME)) {
            if (ParseNode* initializer = decl->expr()) {
                MOZ_ASSERT(forInTarget->isKind(PNK_VAR),
                           "for-in initializers are only permitted for |var| declarations");

                if (!updateSourceCoordNotes(decl->pn_pos.begin))
                    return false;

                auto emitRhs = [decl, initializer](BytecodeEmitter* bce, const NameLocation&, bool) {
                    return bce->emitInitializer(initializer, decl);
                };

                if (!emitInitializeName(decl, emitRhs))
                    return false;

                // Pop the initializer.
                if (!emit1(JSOP_POP))
                    return false;
            }
        }
    }

    // Evaluate the expression being iterated.
    ParseNode* expr = forInHead->pn_kid3;
    if (!emitTree(expr))                                  // EXPR
        return false;

    // Convert the value to the appropriate sort of iterator object for the
    // loop variant (for-in, for-each-in, or destructuring for-in).
    unsigned iflags = forInLoop->pn_iflags;
    MOZ_ASSERT(0 == (iflags & ~(JSITER_FOREACH | JSITER_ENUMERATE)));
    if (!emit2(JSOP_ITER, AssertedCast<uint8_t>(iflags))) // ITER
        return false;

    // For-in loops have both the iterator and the value on the stack. Push
    // undefined to balance the stack.
    if (!emit1(JSOP_UNDEFINED))                           // ITER ITERVAL
        return false;

    LoopControl loopInfo(this, StatementKind::ForInLoop);

    /* Annotate so IonMonkey can find the loop-closing jump. */
    unsigned noteIndex;
    if (!newSrcNote(SRC_FOR_IN, &noteIndex))
        return false;

    // Jump down to the loop condition to minimize overhead (assuming at least
    // one iteration, just like the other loop forms).
    JumpList initialJump;
    if (!emitJump(JSOP_GOTO, &initialJump))               // ITER ITERVAL
        return false;

    JumpTarget top{ -1 };
    if (!emitLoopHead(nullptr, &top))                     // ITER ITERVAL
        return false;

    // If the loop had an escaping lexical declaration, replace the current
    // environment with an dead zoned one to implement TDZ semantics.
    if (headLexicalEmitterScope) {
        // The environment chain only includes an environment for the for-in
        // loop head *if* a scope binding is captured, thereby requiring
        // recreation each iteration. If a lexical scope exists for the head,
        // it must be the innermost one. If that scope has closed-over
        // bindings inducing an environment, recreate the current environment.
        MOZ_ASSERT(forInTarget->isKind(PNK_LET) || forInTarget->isKind(PNK_CONST));
        MOZ_ASSERT(headLexicalEmitterScope == innermostEmitterScope);
        MOZ_ASSERT(headLexicalEmitterScope->scope(this)->kind() == ScopeKind::Lexical);

        if (headLexicalEmitterScope->hasEnvironment()) {
            if (!emit1(JSOP_RECREATELEXICALENV))          // ITER ITERVAL
                return false;
        }

        // For uncaptured bindings, put them back in TDZ.
        if (!headLexicalEmitterScope->deadZoneFrameSlots(this))
            return false;
    }

    {
#ifdef DEBUG
        auto loopDepth = this->stackDepth;
#endif
        MOZ_ASSERT(loopDepth >= 2);

        if (!emitInitializeForInOrOfTarget(forInHead))    // ITER ITERVAL
            return false;

        MOZ_ASSERT(this->stackDepth == loopDepth,
                   "iterator and iterval must be left on the stack");
    }

    // Perform the loop body.
    ParseNode* forBody = forInLoop->pn_right;
    if (!emitTree(forBody))                               // ITER ITERVAL
        return false;

    // Set offset for continues.
    loopInfo.continueTarget = { offset() };

    if (!emitLoopEntry(nullptr, initialJump))             // ITER ITERVAL
        return false;
    if (!emit1(JSOP_POP))                                 // ITER
        return false;
    if (!emit1(JSOP_MOREITER))                            // ITER NEXTITERVAL?
        return false;
    if (!emit1(JSOP_ISNOITER))                            // ITER NEXTITERVAL? ISNOITER
        return false;

    JumpList beq;
    JumpTarget breakTarget{ -1 };
    if (!emitBackwardJump(JSOP_IFEQ, top, &beq, &breakTarget))
        return false;                                     // ITER NEXTITERVAL

    // Set the srcnote offset so we can find the closing jump.
    if (!setSrcNoteOffset(noteIndex, 0, beq.offset - initialJump.offset))
        return false;

    if (!loopInfo.patchBreaksAndContinues(this))
        return false;

    // Pop the enumeration value.
    if (!emit1(JSOP_POP))                                 // ITER
        return false;

    if (!tryNoteList.append(JSTRY_FOR_IN, this->stackDepth, top.offset, offset()))
        return false;

    return emit1(JSOP_ENDITER);                           //
}

/* C-style `for (init; cond; update) ...` loop. */
bool
BytecodeEmitter::emitCStyleFor(ParseNode* pn, EmitterScope* headLexicalEmitterScope)
{
    LoopControl loopInfo(this, StatementKind::ForLoop);

    ParseNode* forHead = pn->pn_left;
    ParseNode* forBody = pn->pn_right;

    // If the head of this for-loop declared any lexical variables, the parser
    // wrapped this PNK_FOR node in a PNK_LEXICALSCOPE representing the
    // implicit scope of those variables. By the time we get here, we have
    // already entered that scope. So far, so good.
    //
    // ### Scope freshening
    //
    // Each iteration of a `for (let V...)` loop creates a fresh loop variable
    // binding for V, even if the loop is a C-style `for(;;)` loop:
    //
    //     var funcs = [];
    //     for (let i = 0; i < 2; i++)
    //         funcs.push(function() { return i; });
    //     assertEq(funcs[0](), 0);  // the two closures capture...
    //     assertEq(funcs[1](), 1);  // ...two different `i` bindings
    //
    // This is implemented by "freshening" the implicit block -- changing the
    // scope chain to a fresh clone of the instantaneous block object -- each
    // iteration, just before evaluating the "update" in for(;;) loops.
    //
    // No freshening occurs in `for (const ...;;)` as there's no point: you
    // can't reassign consts. This is observable through the Debugger API. (The
    // ES6 spec also skips cloning the environment in this case.)
    bool forLoopRequiresFreshening = false;
    if (ParseNode* init = forHead->pn_kid1) {
        // Emit the `init` clause, whether it's an expression or a variable
        // declaration. (The loop variables were hoisted into an enclosing
        // scope, but we still need to emit code for the initializers.)
        if (!updateSourceCoordNotes(init->pn_pos.begin))
            return false;
        if (!emitTree(init))
            return false;

        if (!init->isForLoopDeclaration()) {
            // 'init' is an expression, not a declaration. emitTree left its
            // value on the stack.
            if (!emit1(JSOP_POP))
                return false;
        }

        // ES 13.7.4.8 step 2. The initial freshening.
        //
        // If an initializer let-declaration may be captured during loop iteration,
        // the current scope has an environment.  If so, freshen the current
        // environment to expose distinct bindings for each loop iteration.
        forLoopRequiresFreshening = init->isKind(PNK_LET) && headLexicalEmitterScope;
        if (forLoopRequiresFreshening) {
            // The environment chain only includes an environment for the for(;;)
            // loop head's let-declaration *if* a scope binding is captured, thus
            // requiring a fresh environment each iteration. If a lexical scope
            // exists for the head, it must be the innermost one. If that scope
            // has closed-over bindings inducing an environment, recreate the
            // current environment.
            MOZ_ASSERT(headLexicalEmitterScope == innermostEmitterScope);
            MOZ_ASSERT(headLexicalEmitterScope->scope(this)->kind() == ScopeKind::Lexical);

            if (headLexicalEmitterScope->hasEnvironment()) {
                if (!emit1(JSOP_FRESHENLEXICALENV))
                    return false;
            }
        }
    }

    /*
     * NB: the SRC_FOR note has offsetBias 1 (JSOP_NOP_LENGTH).
     * Use tmp to hold the biased srcnote "top" offset, which differs
     * from the top local variable by the length of the JSOP_GOTO
     * emitted in between tmp and top if this loop has a condition.
     */
    unsigned noteIndex;
    if (!newSrcNote(SRC_FOR, &noteIndex))
        return false;
    if (!emit1(JSOP_NOP))
        return false;
    ptrdiff_t tmp = offset();

    JumpList jmp;
    if (forHead->pn_kid2) {
        /* Goto the loop condition, which branches back to iterate. */
        if (!emitJump(JSOP_GOTO, &jmp))
            return false;
    }

    /* Emit code for the loop body. */
    JumpTarget top{ -1 };
    if (!emitLoopHead(forBody, &top))
        return false;
    if (jmp.offset == -1 && !emitLoopEntry(forBody, jmp))
        return false;

    if (!emitTreeInBranch(forBody))
        return false;

    // Set loop and enclosing "update" offsets, for continue.  Note that we
    // continue to immediately *before* the block-freshening: continuing must
    // refresh the block.
    if (!emitJumpTarget(&loopInfo.continueTarget))
        return false;

    // ES 13.7.4.8 step 3.e. The per-iteration freshening.
    if (forLoopRequiresFreshening) {
        MOZ_ASSERT(headLexicalEmitterScope == innermostEmitterScope);
        MOZ_ASSERT(headLexicalEmitterScope->scope(this)->kind() == ScopeKind::Lexical);

        if (headLexicalEmitterScope->hasEnvironment()) {
            if (!emit1(JSOP_FRESHENLEXICALENV))
                return false;
        }
    }

    // Check for update code to do before the condition (if any).
    // The update code may not be executed at all; it needs its own TDZ cache.
    if (ParseNode* update = forHead->pn_kid3) {
        TDZCheckCache tdzCache(this);

        if (!updateSourceCoordNotes(update->pn_pos.begin))
            return false;
        if (!emitTree(update))
            return false;
        if (!emit1(JSOP_POP))
            return false;

        /* Restore the absolute line number for source note readers. */
        uint32_t lineNum = parser->tokenStream.srcCoords.lineNum(pn->pn_pos.end);
        if (currentLine() != lineNum) {
            if (!newSrcNote2(SRC_SETLINE, ptrdiff_t(lineNum)))
                return false;
            current->currentLine = lineNum;
            current->lastColumn = 0;
        }
    }

    ptrdiff_t tmp3 = offset();

    if (forHead->pn_kid2) {
        /* Fix up the goto from top to target the loop condition. */
        MOZ_ASSERT(jmp.offset >= 0);
        if (!emitLoopEntry(forHead->pn_kid2, jmp))
            return false;

        if (!emitTree(forHead->pn_kid2))
            return false;
    } else if (!forHead->pn_kid3) {
        // If there is no condition clause and no update clause, mark
        // the loop-ending "goto" with the location of the "for".
        // This ensures that the debugger will stop on each loop
        // iteration.
        if (!updateSourceCoordNotes(pn->pn_pos.begin))
            return false;
    }

    /* Set the first note offset so we can find the loop condition. */
    if (!setSrcNoteOffset(noteIndex, 0, tmp3 - tmp))
        return false;
    if (!setSrcNoteOffset(noteIndex, 1, loopInfo.continueTarget.offset - tmp))
        return false;

    /* If no loop condition, just emit a loop-closing jump. */
    JumpList beq;
    JumpTarget breakTarget{ -1 };
    if (!emitBackwardJump(forHead->pn_kid2 ? JSOP_IFNE : JSOP_GOTO, top, &beq, &breakTarget))
        return false;

    /* The third note offset helps us find the loop-closing jump. */
    if (!setSrcNoteOffset(noteIndex, 2, beq.offset - tmp))
        return false;

    if (!tryNoteList.append(JSTRY_LOOP, stackDepth, top.offset, breakTarget.offset))
        return false;

    if (!loopInfo.patchBreaksAndContinues(this))
        return false;

    return true;
}

bool
BytecodeEmitter::emitFor(ParseNode* pn, EmitterScope* headLexicalEmitterScope)
{
    MOZ_ASSERT(pn->isKind(PNK_FOR));

    if (pn->pn_left->isKind(PNK_FORHEAD))
        return emitCStyleFor(pn, headLexicalEmitterScope);

    if (!updateLineNumberNotes(pn->pn_pos.begin))
        return false;

    if (pn->pn_left->isKind(PNK_FORIN))
        return emitForIn(pn, headLexicalEmitterScope);

    MOZ_ASSERT(pn->pn_left->isKind(PNK_FOROF));
    return emitForOf(pn, headLexicalEmitterScope);
}

bool
BytecodeEmitter::emitComprehensionForInOrOfVariables(ParseNode* pn, bool* lexicalScope)
{
    // ES6 specifies that lexical for-loop variables get a fresh binding each
    // iteration, and that evaluation of the expression looped over occurs with
    // these variables dead zoned.  But these rules only apply to *standard*
    // for-in/of loops, and we haven't extended these requirements to
    // comprehension syntax.

    *lexicalScope = pn->isKind(PNK_LEXICALSCOPE);
    if (*lexicalScope) {
        // This is initially-ES7-tracked syntax, now with considerably murkier
        // outlook. The scope work is done by the caller by instantiating an
        // EmitterScope. There's nothing to do here.
    } else {
        // This is legacy comprehension syntax.  We'll have PNK_LET here, using
        // a lexical scope provided by/for the entire comprehension.  Name
        // analysis assumes declarations initialize lets, but as we're handling
        // this declaration manually, we must also initialize manually to avoid
        // triggering dead zone checks.
        MOZ_ASSERT(pn->isKind(PNK_LET));
        MOZ_ASSERT(pn->pn_count == 1);

        if (!emitDeclarationList(pn))
            return false;
    }

    return true;
}

bool
BytecodeEmitter::emitComprehensionForOf(ParseNode* pn)
{
    MOZ_ASSERT(pn->isKind(PNK_COMPREHENSIONFOR));

    ParseNode* forHead = pn->pn_left;
    MOZ_ASSERT(forHead->isKind(PNK_FOROF));

    ParseNode* forHeadExpr = forHead->pn_kid3;
    ParseNode* forBody = pn->pn_right;

    ParseNode* loopDecl = forHead->pn_kid1;
    bool lexicalScope = false;
    if (!emitComprehensionForInOrOfVariables(loopDecl, &lexicalScope))
        return false;

    // For-of loops run with two values on the stack: the iterator and the
    // current result object.

    // Evaluate the expression to the right of 'of'.
    if (!emitTree(forHeadExpr))                // EXPR
        return false;
    if (!emitIterator())                       // ITER
        return false;

    // Push a dummy result so that we properly enter iteration midstream.
    if (!emit1(JSOP_UNDEFINED))                // ITER RESULT
        return false;
    if (!emit1(JSOP_UNDEFINED))                // ITER RESULT VALUE
        return false;

    // Enter the block before the loop body, after evaluating the obj.
    // Initialize let bindings with undefined when entering, as the name
    // assigned to is a plain assignment.
    TDZCheckCache tdzCache(this);
    Maybe<EmitterScope> emitterScope;
    ParseNode* loopVariableName;
    if (lexicalScope) {
        loopVariableName = parser->handler.singleBindingFromDeclaration(loopDecl->pn_expr);
        emitterScope.emplace(this);
        if (!emitterScope->enterComprehensionFor(this, loopDecl->scopeBindings()))
            return false;
    } else {
        loopVariableName = parser->handler.singleBindingFromDeclaration(loopDecl);
    }

    LoopControl loopInfo(this, StatementKind::ForOfLoop);

    // Jump down to the loop condition to minimize overhead assuming at least
    // one iteration, as the other loop forms do.  Annotate so IonMonkey can
    // find the loop-closing jump.
    unsigned noteIndex;
    if (!newSrcNote(SRC_FOR_OF, &noteIndex))
        return false;
    JumpList jmp;
    if (!emitJump(JSOP_GOTO, &jmp))
        return false;

    JumpTarget top{ -1 };
    if (!emitLoopHead(nullptr, &top))
        return false;

#ifdef DEBUG
    int loopDepth = this->stackDepth;
#endif

    // Emit code to assign result.value to the iteration variable.
    if (!emit1(JSOP_POP))                                 // ITER RESULT
        return false;
    if (!emit1(JSOP_DUP))                                 // ITER RESULT RESULT
        return false;
    if (!emitAtomOp(cx->names().value, JSOP_GETPROP))     // ITER RESULT VALUE
        return false;

    // Notice: Comprehension for-of doesn't perform IteratorClose, since it's
    // not in the spec.

    if (!emitAssignment(loopVariableName, JSOP_NOP, nullptr)) // ITER RESULT VALUE
        return false;

    // Remove VALUE from the stack to release it.
    if (!emit1(JSOP_POP))                                 // ITER RESULT
        return false;
    if (!emit1(JSOP_UNDEFINED))                           // ITER RESULT UNDEF
        return false;

    // The stack should be balanced around the assignment opcode sequence.
    MOZ_ASSERT(this->stackDepth == loopDepth);

    // Emit code for the loop body.
    if (!emitTree(forBody))                               // ITER RESULT UNDEF
        return false;

    // The stack should be balanced around the assignment opcode sequence.
    MOZ_ASSERT(this->stackDepth == loopDepth);

    // Set offset for continues.
    loopInfo.continueTarget = { offset() };

    if (!emitLoopEntry(forHeadExpr, jmp))
        return false;

    if (!emit1(JSOP_SWAP))                                // ITER UNDEF RESULT
        return false;
    if (!emit1(JSOP_POP))                                 // ITER UNDEF
        return false;
    if (!emitDupAt(1))                                    // ITER UNDEF ITER
        return false;
    if (!emitIteratorNext(forHead))                       // ITER UNDEF RESULT
        return false;
    if (!emit1(JSOP_SWAP))                                // ITER RESULT UNDEF
        return false;
    if (!emitDupAt(1))                                    // ITER RESULT UNDEF RESULT
        return false;
    if (!emitAtomOp(cx->names().done, JSOP_GETPROP))      // ITER RESULT UNDEF DONE
        return false;

    JumpList beq;
    JumpTarget breakTarget{ -1 };
    if (!emitBackwardJump(JSOP_IFEQ, top, &beq, &breakTarget)) // ITER RESULT UNDEF
        return false;

    MOZ_ASSERT(this->stackDepth == loopDepth);

    // Let Ion know where the closing jump of this loop is.
    if (!setSrcNoteOffset(noteIndex, 0, beq.offset - jmp.offset))
        return false;

    if (!loopInfo.patchBreaksAndContinues(this))
        return false;

    if (!tryNoteList.append(JSTRY_FOR_OF, stackDepth, top.offset, breakTarget.offset))
        return false;

    if (emitterScope) {
        if (!emitterScope->leave(this))
            return false;
        emitterScope.reset();
    }

    // Pop the result and the iter.
    return emitUint16Operand(JSOP_POPN, 3);               //
}

bool
BytecodeEmitter::emitComprehensionForIn(ParseNode* pn)
{
    MOZ_ASSERT(pn->isKind(PNK_COMPREHENSIONFOR));

    ParseNode* forHead = pn->pn_left;
    MOZ_ASSERT(forHead->isKind(PNK_FORIN));

    ParseNode* forBody = pn->pn_right;

    ParseNode* loopDecl = forHead->pn_kid1;
    bool lexicalScope = false;
    if (loopDecl && !emitComprehensionForInOrOfVariables(loopDecl, &lexicalScope))
        return false;

    // Evaluate the expression to the right of 'in'.
    if (!emitTree(forHead->pn_kid3))
        return false;

    /*
     * Emit a bytecode to convert top of stack value to the iterator
     * object depending on the loop variant (for-in, for-each-in, or
     * destructuring for-in).
     */
    MOZ_ASSERT(pn->isOp(JSOP_ITER));
    if (!emit2(JSOP_ITER, (uint8_t) pn->pn_iflags))
        return false;

    // For-in loops have both the iterator and the value on the stack. Push
    // undefined to balance the stack.
    if (!emit1(JSOP_UNDEFINED))
        return false;

    // Enter the block before the loop body, after evaluating the obj.
    // Initialize let bindings with undefined when entering, as the name
    // assigned to is a plain assignment.
    TDZCheckCache tdzCache(this);
    Maybe<EmitterScope> emitterScope;
    if (lexicalScope) {
        emitterScope.emplace(this);
        if (!emitterScope->enterComprehensionFor(this, loopDecl->scopeBindings()))
            return false;
    }

    LoopControl loopInfo(this, StatementKind::ForInLoop);

    /* Annotate so IonMonkey can find the loop-closing jump. */
    unsigned noteIndex;
    if (!newSrcNote(SRC_FOR_IN, &noteIndex))
        return false;

    /*
     * Jump down to the loop condition to minimize overhead assuming at
     * least one iteration, as the other loop forms do.
     */
    JumpList jmp;
    if (!emitJump(JSOP_GOTO, &jmp))
        return false;

    JumpTarget top{ -1 };
    if (!emitLoopHead(nullptr, &top))
        return false;

#ifdef DEBUG
    int loopDepth = this->stackDepth;
#endif

    // Emit code to assign the enumeration value to the left hand side, but
    // also leave it on the stack.
    if (!emitAssignment(forHead->pn_kid2, JSOP_NOP, nullptr))
        return false;

    /* The stack should be balanced around the assignment opcode sequence. */
    MOZ_ASSERT(this->stackDepth == loopDepth);

    /* Emit code for the loop body. */
    if (!emitTree(forBody))
        return false;

    // Set offset for continues.
    loopInfo.continueTarget = { offset() };

    if (!emitLoopEntry(nullptr, jmp))
        return false;
    if (!emit1(JSOP_POP))
        return false;
    if (!emit1(JSOP_MOREITER))
        return false;
    if (!emit1(JSOP_ISNOITER))
        return false;
    JumpList beq;
    JumpTarget breakTarget{ -1 };
    if (!emitBackwardJump(JSOP_IFEQ, top, &beq, &breakTarget))
        return false;

    /* Set the srcnote offset so we can find the closing jump. */
    if (!setSrcNoteOffset(noteIndex, 0, beq.offset - jmp.offset))
        return false;

    if (!loopInfo.patchBreaksAndContinues(this))
        return false;

    // Pop the enumeration value.
    if (!emit1(JSOP_POP))
        return false;

    JumpTarget endIter{ offset() };
    if (!tryNoteList.append(JSTRY_FOR_IN, this->stackDepth, top.offset, endIter.offset))
        return false;
    if (!emit1(JSOP_ENDITER))
        return false;

    if (emitterScope) {
        if (!emitterScope->leave(this))
            return false;
        emitterScope.reset();
    }

    return true;
}

bool
BytecodeEmitter::emitComprehensionFor(ParseNode* compFor)
{
    MOZ_ASSERT(compFor->pn_left->isKind(PNK_FORIN) ||
               compFor->pn_left->isKind(PNK_FOROF));

    if (!updateLineNumberNotes(compFor->pn_pos.begin))
        return false;

    return compFor->pn_left->isKind(PNK_FORIN)
           ? emitComprehensionForIn(compFor)
           : emitComprehensionForOf(compFor);
}

MOZ_NEVER_INLINE bool
BytecodeEmitter::emitFunction(ParseNode* pn, bool needsProto)
{
    FunctionBox* funbox = pn->pn_funbox;
    RootedFunction fun(cx, funbox->function());
    RootedAtom name(cx, fun->explicitName());
    MOZ_ASSERT_IF(fun->isInterpretedLazy(), fun->lazyScript());

    /*
     * Set the |wasEmitted| flag in the funbox once the function has been
     * emitted. Function definitions that need hoisting to the top of the
     * function will be seen by emitFunction in two places.
     */
    if (funbox->wasEmitted) {
        // Annex B block-scoped functions are hoisted like any other
        // block-scoped function to the top of their scope. When their
        // definitions are seen for the second time, we need to emit the
        // assignment that assigns the function to the outer 'var' binding.
        if (funbox->isAnnexB) {
            auto emitRhs = [&name](BytecodeEmitter* bce, const NameLocation&, bool) {
                // The RHS is the value of the lexically bound name in the
                // innermost scope.
                return bce->emitGetName(name);
            };

            // Get the location of the 'var' binding in the body scope. The
            // name must be found, else there is a bug in the Annex B handling
            // in Parser.
            //
            // In sloppy eval contexts, this location is dynamic.
            Maybe<NameLocation> lhsLoc = locationOfNameBoundInScope(name, varEmitterScope);

            // If there are parameter expressions, the var name could be a
            // parameter.
            if (!lhsLoc && sc->isFunctionBox() && sc->asFunctionBox()->hasExtraBodyVarScope())
                lhsLoc = locationOfNameBoundInScope(name, varEmitterScope->enclosingInFrame());

            if (!lhsLoc) {
                lhsLoc = Some(NameLocation::DynamicAnnexBVar());
            } else {
                MOZ_ASSERT(lhsLoc->bindingKind() == BindingKind::Var ||
                           lhsLoc->bindingKind() == BindingKind::FormalParameter ||
                           (lhsLoc->bindingKind() == BindingKind::Let &&
                            sc->asFunctionBox()->hasParameterExprs));
            }

            if (!emitSetOrInitializeNameAtLocation(name, *lhsLoc, emitRhs, false))
                return false;
            if (!emit1(JSOP_POP))
                return false;
        }

        MOZ_ASSERT_IF(fun->hasScript(), fun->nonLazyScript());
        MOZ_ASSERT(pn->functionIsHoisted());
        return true;
    }

    funbox->wasEmitted = true;

    /*
     * Mark as singletons any function which will only be executed once, or
     * which is inner to a lambda we only expect to run once. In the latter
     * case, if the lambda runs multiple times then CloneFunctionObject will
     * make a deep clone of its contents.
     */
    if (fun->isInterpreted()) {
        bool singleton = checkRunOnceContext();
        if (!JSFunction::setTypeForScriptedFunction(cx, fun, singleton))
            return false;

        SharedContext* outersc = sc;
        if (fun->isInterpretedLazy()) {
            // We need to update the static scope chain regardless of whether
            // the LazyScript has already been initialized, due to the case
            // where we previously successfully compiled an inner function's
            // lazy script but failed to compile the outer script after the
            // fact. If we attempt to compile the outer script again, the
            // static scope chain will be newly allocated and will mismatch
            // the previously compiled LazyScript's.
            ScriptSourceObject* source = &script->sourceObject()->as<ScriptSourceObject>();
            fun->lazyScript()->setEnclosingScopeAndSource(innermostScope(), source);
            if (emittingRunOnceLambda)
                fun->lazyScript()->setTreatAsRunOnce();
        } else {
            MOZ_ASSERT_IF(outersc->strict(), funbox->strictScript);

            // Inherit most things (principals, version, etc) from the
            // parent.  Use default values for the rest.
            Rooted<JSScript*> parent(cx, script);
            MOZ_ASSERT(parent->getVersion() == parser->options().version);
            MOZ_ASSERT(parent->mutedErrors() == parser->options().mutedErrors());
            const TransitiveCompileOptions& transitiveOptions = parser->options();
            CompileOptions options(cx, transitiveOptions);

            Rooted<JSObject*> sourceObject(cx, script->sourceObject());
            Rooted<JSScript*> script(cx, JSScript::Create(cx, options, sourceObject,
                                                          funbox->bufStart, funbox->bufEnd,
                                                          funbox->preludeStart));
            if (!script)
                return false;

            BytecodeEmitter bce2(this, parser, funbox, script, /* lazyScript = */ nullptr,
                                 pn->pn_pos, emitterMode);
            if (!bce2.init())
                return false;

            /* We measured the max scope depth when we parsed the function. */
            if (!bce2.emitFunctionScript(pn->pn_body))
                return false;

            if (funbox->isLikelyConstructorWrapper())
                script->setLikelyConstructorWrapper();
        }

        if (outersc->isFunctionBox())
            outersc->asFunctionBox()->setHasInnerFunctions();
    } else {
        MOZ_ASSERT(IsAsmJSModule(fun));
    }

    /* Make the function object a literal in the outer script's pool. */
    unsigned index = objectList.add(pn->pn_funbox);

    /* Non-hoisted functions simply emit their respective op. */
    if (!pn->functionIsHoisted()) {
        /* JSOP_LAMBDA_ARROW is always preceded by a new.target */
        MOZ_ASSERT(fun->isArrow() == (pn->getOp() == JSOP_LAMBDA_ARROW));
        if (funbox->isAsync()) {
            MOZ_ASSERT(!needsProto);
            return emitAsyncWrapper(index, funbox->needsHomeObject(), fun->isArrow());
        }

        if (fun->isArrow()) {
            if (sc->allowNewTarget()) {
                if (!emit1(JSOP_NEWTARGET))
                    return false;
            } else {
                if (!emit1(JSOP_NULL))
                    return false;
            }
        }

        if (needsProto) {
            MOZ_ASSERT(pn->getOp() == JSOP_LAMBDA);
            pn->setOp(JSOP_FUNWITHPROTO);
        }

        if (pn->getOp() == JSOP_DEFFUN) {
            if (!emitIndex32(JSOP_LAMBDA, index))
                return false;
            return emit1(JSOP_DEFFUN);
        }

        return emitIndex32(pn->getOp(), index);
    }

    MOZ_ASSERT(!needsProto);

    bool topLevelFunction;
    if (sc->isFunctionBox() || (sc->isEvalContext() && sc->strict())) {
        // No nested functions inside other functions are top-level.
        topLevelFunction = false;
    } else {
        // In sloppy eval scripts, top-level functions in are accessed
        // dynamically. In global and module scripts, top-level functions are
        // those bound in the var scope.
        NameLocation loc = lookupName(name);
        topLevelFunction = loc.kind() == NameLocation::Kind::Dynamic ||
                           loc.bindingKind() == BindingKind::Var;
    }

    if (topLevelFunction) {
        if (sc->isModuleContext()) {
            // For modules, we record the function and instantiate the binding
            // during ModuleDeclarationInstantiation(), before the script is run.

            RootedModuleObject module(cx, sc->asModuleContext()->module());
            if (!module->noteFunctionDeclaration(cx, name, fun))
                return false;
        } else {
            MOZ_ASSERT(sc->isGlobalContext() || sc->isEvalContext());
            MOZ_ASSERT(pn->getOp() == JSOP_NOP);
            switchToPrologue();
            if (funbox->isAsync()) {
                if (!emitAsyncWrapper(index, fun->isMethod(), fun->isArrow()))
                    return false;
            } else {
                if (!emitIndex32(JSOP_LAMBDA, index))
                    return false;
            }
            if (!emit1(JSOP_DEFFUN))
                return false;
            if (!updateSourceCoordNotes(pn->pn_pos.begin))
                return false;
            switchToMain();
        }
    } else {
        // For functions nested within functions and blocks, make a lambda and
        // initialize the binding name of the function in the current scope.

        bool isAsync = funbox->isAsync();
        auto emitLambda = [index, isAsync](BytecodeEmitter* bce, const NameLocation&, bool) {
            if (isAsync) {
                return bce->emitAsyncWrapper(index, /* needsHomeObject = */ false,
                                             /* isArrow = */ false);
            }
            return bce->emitIndexOp(JSOP_LAMBDA, index);
        };

        if (!emitInitializeName(name, emitLambda))
            return false;
        if (!emit1(JSOP_POP))
            return false;
    }

    return true;
}

bool
BytecodeEmitter::emitAsyncWrapperLambda(unsigned index, bool isArrow) {
    if (isArrow) {
        if (sc->allowNewTarget()) {
            if (!emit1(JSOP_NEWTARGET))
                return false;
        } else {
            if (!emit1(JSOP_NULL))
                return false;
        }
        if (!emitIndex32(JSOP_LAMBDA_ARROW, index))
            return false;
    } else {
        if (!emitIndex32(JSOP_LAMBDA, index))
            return false;
    }

    return true;
}

bool
BytecodeEmitter::emitAsyncWrapper(unsigned index, bool needsHomeObject, bool isArrow)
{
    // needsHomeObject can be true for propertyList for extended class.
    // In that case push both unwrapped and wrapped function, in order to
    // initialize home object of unwrapped function, and set wrapped function
    // as a property.
    //
    //   lambda       // unwrapped
    //   dup          // unwrapped unwrapped
    //   toasync      // unwrapped wrapped
    //
    // Emitted code is surrounded by the following code.
    //
    //                    // classObj classCtor classProto
    //   (emitted code)   // classObj classCtor classProto unwrapped wrapped
    //   swap             // classObj classCtor classProto wrapped unwrapped
    //   inithomeobject 1 // classObj classCtor classProto wrapped unwrapped
    //                    //   initialize the home object of unwrapped
    //                    //   with classProto here
    //   pop              // classObj classCtor classProto wrapped
    //   inithiddenprop   // classObj classCtor classProto wrapped
    //                    //   initialize the property of the classProto
    //                    //   with wrapped function here
    //   pop              // classObj classCtor classProto
    //
    // needsHomeObject is false for other cases, push wrapped function only.
    if (!emitAsyncWrapperLambda(index, isArrow))
        return false;
    if (needsHomeObject) {
        if (!emit1(JSOP_DUP))
            return false;
    }
    if (!emit1(JSOP_TOASYNC))
        return false;
    return true;
}

bool
BytecodeEmitter::emitDo(ParseNode* pn)
{
    /* Emit an annotated nop so IonBuilder can recognize the 'do' loop. */
    unsigned noteIndex;
    if (!newSrcNote(SRC_WHILE, &noteIndex))
        return false;
    if (!emit1(JSOP_NOP))
        return false;

    unsigned noteIndex2;
    if (!newSrcNote(SRC_WHILE, &noteIndex2))
        return false;

    /* Compile the loop body. */
    JumpTarget top;
    if (!emitLoopHead(pn->pn_left, &top))
        return false;

    LoopControl loopInfo(this, StatementKind::DoLoop);

    JumpList empty;
    if (!emitLoopEntry(nullptr, empty))
        return false;

    if (!emitTree(pn->pn_left))
        return false;

    // Set the offset for continues.
    if (!emitJumpTarget(&loopInfo.continueTarget))
        return false;

    /* Compile the loop condition, now that continues know where to go. */
    if (!emitTree(pn->pn_right))
        return false;

    JumpList beq;
    JumpTarget breakTarget{ -1 };
    if (!emitBackwardJump(JSOP_IFNE, top, &beq, &breakTarget))
        return false;

    if (!tryNoteList.append(JSTRY_LOOP, stackDepth, top.offset, breakTarget.offset))
        return false;
=======
  if (!emitGetDotGeneratorInScope(currentScope)) {
    //              [stack] VALUE GENERATOR
    return false;
  }
  if (!emitYieldOp(JSOP_AWAIT)) {
    //              [stack] RESOLVED
    return false;
  }
>>>>>>> 030f2d6b

  if (!ifCanSkip.emitEnd()) {
    return false;
  }

  MOZ_ASSERT(ifCanSkip.popped() == 0);

  return true;
}

bool BytecodeEmitter::emitYieldStar(ParseNode* iter) {
  MOZ_ASSERT(sc->isFunctionBox());
  MOZ_ASSERT(sc->asFunctionBox()->isGenerator());

  IteratorKind iterKind =
      sc->asFunctionBox()->isAsync() ? IteratorKind::Async : IteratorKind::Sync;

  if (!emitTree(iter)) {
    //              [stack] ITERABLE
    return false;
  }
  if (iterKind == IteratorKind::Async) {
    if (!emitAsyncIterator()) {
      //            [stack] NEXT ITER
      return false;
    }
  } else {
    if (!emitIterator()) {
      //            [stack] NEXT ITER
      return false;
    }
  }

  // Initial send value is undefined.
  if (!emit1(JSOP_UNDEFINED)) {
    //              [stack] NEXT ITER RECEIVED
    return false;
  }

  int32_t savedDepthTemp;
  int32_t startDepth = stackDepth;
  MOZ_ASSERT(startDepth >= 3);

  TryEmitter tryCatch(this, TryEmitter::Kind::TryCatchFinally,
                      TryEmitter::ControlKind::NonSyntactic);
  if (!tryCatch.emitJumpOverCatchAndFinally()) {
    //              [stack] NEXT ITER RESULT
    return false;
  }

  JumpTarget tryStart{offset()};
  if (!tryCatch.emitTry()) {
    //              [stack] NEXT ITER RESULT
    return false;
  }

  MOZ_ASSERT(this->stackDepth == startDepth);

  // 11.4.3.7 AsyncGeneratorYield step 5.
  if (iterKind == IteratorKind::Async) {
    if (!emitAwaitInInnermostScope()) {
      //            [stack] NEXT ITER RESULT
      return false;
    }
  }

  // Load the generator object.
  if (!emitGetDotGeneratorInInnermostScope()) {
    //              [stack] NEXT ITER RESULT GENOBJ
    return false;
  }

  // Yield RESULT as-is, without re-boxing.
  if (!emitYieldOp(JSOP_YIELD)) {
    //              [stack] NEXT ITER RECEIVED
    return false;
  }

  if (!tryCatch.emitCatch()) {
    //              [stack] NEXT ITER RESULT
    return false;
  }

  MOZ_ASSERT(stackDepth == startDepth);

  if (!emit1(JSOP_EXCEPTION)) {
    //              [stack] NEXT ITER RESULT EXCEPTION
    return false;
  }
  if (!emitDupAt(2)) {
    //              [stack] NEXT ITER RESULT EXCEPTION ITER
    return false;
  }
  if (!emit1(JSOP_DUP)) {
    //              [stack] NEXT ITER RESULT EXCEPTION ITER ITER
    return false;
  }
  if (!emitAtomOp(cx->names().throw_, JSOP_CALLPROP)) {
    //              [stack] NEXT ITER RESULT EXCEPTION ITER THROW
    return false;
  }

  savedDepthTemp = stackDepth;
  InternalIfEmitter ifThrowMethodIsNotDefined(this);
  if (!emitPushNotUndefinedOrNull()) {
    //              [stack] NEXT ITER RESULT EXCEPTION ITER THROW
    //                    NOT-UNDEF-OR-NULL
    return false;
  }

  if (!ifThrowMethodIsNotDefined.emitThenElse()) {
    //              [stack] NEXT ITER RESULT EXCEPTION ITER THROW
    return false;
  }

  //                [stack] NEXT ITER OLDRESULT EXCEPTION ITER THROW

  // ES 14.4.13, YieldExpression : yield * AssignmentExpression, step 5.b.iii.4.
  // RESULT = ITER.throw(EXCEPTION)
  if (!emit1(JSOP_SWAP)) {
    //              [stack] NEXT ITER OLDRESULT EXCEPTION THROW ITER
    return false;
  }
  if (!emit2(JSOP_PICK, 2)) {
    //              [stack] NEXT ITER OLDRESULT THROW ITER EXCEPTION
    return false;
  }
  if (!emitCall(JSOP_CALL, 1, iter)) {
    //              [stack] NEXT ITER OLDRESULT RESULT
    return false;
  }
  checkTypeSet(JSOP_CALL);

  if (iterKind == IteratorKind::Async) {
    if (!emitAwaitInInnermostScope()) {
      //            [stack] NEXT ITER OLDRESULT RESULT
      return false;
    }
  }

  if (!emitCheckIsObj(CheckIsObjectKind::IteratorThrow)) {
    //              [stack] NEXT ITER OLDRESULT RESULT
    return false;
  }
  if (!emit1(JSOP_SWAP)) {
    //              [stack] NEXT ITER RESULT OLDRESULT
    return false;
  }
  if (!emit1(JSOP_POP)) {
    //              [stack] NEXT ITER RESULT
    return false;
  }
  MOZ_ASSERT(this->stackDepth == startDepth);
  JumpList checkResult;
  // ES 14.4.13, YieldExpression : yield * AssignmentExpression, step 5.b.ii.
  //
  // Note that there is no GOSUB to the finally block here. If the iterator has
  // a "throw" method, it does not perform IteratorClose.
  if (!emitJump(JSOP_GOTO, &checkResult)) {
    //              [stack] NEXT ITER RESULT
    //              [stack] # goto checkResult
    return false;
  }

  stackDepth = savedDepthTemp;
  if (!ifThrowMethodIsNotDefined.emitElse()) {
    //              [stack] NEXT ITER RESULT EXCEPTION ITER THROW
    return false;
  }

  if (!emit1(JSOP_POP)) {
    //              [stack] NEXT ITER RESULT EXCEPTION ITER
    return false;
  }
  // ES 14.4.13, YieldExpression : yield * AssignmentExpression, step 5.b.iii.2
  //
  // If the iterator does not have a "throw" method, it calls IteratorClose
  // and then throws a TypeError.
  if (!emitIteratorCloseInInnermostScope(iterKind)) {
    //              [stack] NEXT ITER RESULT EXCEPTION
    return false;
  }
  if (!emitUint16Operand(JSOP_THROWMSG, JSMSG_ITERATOR_NO_THROW)) {
    //              [stack] NEXT ITER RESULT EXCEPTION
    //              [stack] # throw
    return false;
  }

  stackDepth = savedDepthTemp;
  if (!ifThrowMethodIsNotDefined.emitEnd()) {
    return false;
  }

  stackDepth = startDepth;
  if (!tryCatch.emitFinally()) {
    return false;
  }

  // ES 14.4.13, yield * AssignmentExpression, step 5.c
  //
  // Call iterator.return() for receiving a "forced return" completion from
  // the generator.

  InternalIfEmitter ifGeneratorClosing(this);
  if (!emit1(JSOP_ISGENCLOSING)) {
    //              [stack] NEXT ITER RESULT FTYPE FVALUE CLOSING
    return false;
  }
  if (!ifGeneratorClosing.emitThen()) {
    //              [stack] NEXT ITER RESULT FTYPE FVALUE
    return false;
  }

  // Step ii.
  //
  // Get the "return" method.
  if (!emitDupAt(3)) {
    //              [stack] NEXT ITER RESULT FTYPE FVALUE ITER
    return false;
  }
  if (!emit1(JSOP_DUP)) {
    //              [stack] NEXT ITER RESULT FTYPE FVALUE ITER ITER
    return false;
  }
  if (!emitAtomOp(cx->names().return_, JSOP_CALLPROP)) {
    //              [stack] NEXT ITER RESULT FTYPE FVALUE ITER RET
    return false;
  }

  // Step iii.
  //
  // Do nothing if "return" is undefined or null.
  InternalIfEmitter ifReturnMethodIsDefined(this);
  if (!emitPushNotUndefinedOrNull()) {
    //              [stack] NEXT ITER RESULT FTYPE FVALUE ITER RET
    //                    NOT-UNDEF-OR-NULL
    return false;
  }

  // Step iv.
  //
  // Call "return" with the argument passed to Generator.prototype.return,
  // which is currently in rval.value.
  if (!ifReturnMethodIsDefined.emitThenElse()) {
    //              [stack] NEXT ITER OLDRESULT FTYPE FVALUE ITER RET
    return false;
  }
  if (!emit1(JSOP_SWAP)) {
    //              [stack] NEXT ITER OLDRESULT FTYPE FVALUE RET ITER
    return false;
  }
  if (!emit1(JSOP_GETRVAL)) {
    //              [stack] NEXT ITER OLDRESULT FTYPE FVALUE RET ITER RVAL
    return false;
  }
  if (!emitAtomOp(cx->names().value, JSOP_GETPROP)) {
    //              [stack] NEXT ITER OLDRESULT FTYPE FVALUE RET ITER
    //                    VALUE
    return false;
  }
  if (!emitCall(JSOP_CALL, 1)) {
    //              [stack] NEXT ITER OLDRESULT FTYPE FVALUE RESULT
    return false;
  }
  checkTypeSet(JSOP_CALL);

  if (iterKind == IteratorKind::Async) {
    if (!emitAwaitInInnermostScope()) {
      //            [stack] ... FTYPE FVALUE RESULT
      return false;
    }
  }

  // Step v.
  if (!emitCheckIsObj(CheckIsObjectKind::IteratorReturn)) {
    //              [stack] NEXT ITER OLDRESULT FTYPE FVALUE RESULT
    return false;
  }

  // Steps vi-viii.
  //
  // Check if the returned object from iterator.return() is done. If not,
  // continuing yielding.
  InternalIfEmitter ifReturnDone(this);
  if (!emit1(JSOP_DUP)) {
    //              [stack] NEXT ITER OLDRESULT FTYPE FVALUE RESULT RESULT
    return false;
  }
  if (!emitAtomOp(cx->names().done, JSOP_GETPROP)) {
    //              [stack] NEXT ITER OLDRESULT FTYPE FVALUE RESULT DONE
    return false;
  }
  if (!ifReturnDone.emitThenElse()) {
    //              [stack] NEXT ITER OLDRESULT FTYPE FVALUE RESULT
    return false;
  }
  if (!emitAtomOp(cx->names().value, JSOP_GETPROP)) {
    //              [stack] NEXT ITER OLDRESULT FTYPE FVALUE VALUE
    return false;
  }

  if (!emitPrepareIteratorResult()) {
    //              [stack] NEXT ITER OLDRESULT FTYPE FVALUE VALUE RESULT
    return false;
  }
  if (!emit1(JSOP_SWAP)) {
    //              [stack] NEXT ITER OLDRESULT FTYPE FVALUE RESULT VALUE
    return false;
  }
  if (!emitFinishIteratorResult(true)) {
    //              [stack] NEXT ITER OLDRESULT FTYPE FVALUE RESULT
    return false;
  }
  if (!emit1(JSOP_SETRVAL)) {
    //              [stack] NEXT ITER OLDRESULT FTYPE FVALUE
    return false;
  }
  savedDepthTemp = this->stackDepth;
  if (!ifReturnDone.emitElse()) {
    //              [stack] NEXT ITER OLDRESULT FTYPE FVALUE RESULT
    return false;
  }
  if (!emit2(JSOP_UNPICK, 3)) {
    //              [stack] NEXT ITER RESULT OLDRESULT FTYPE FVALUE
    return false;
  }
  if (!emitPopN(3)) {
    //              [stack] NEXT ITER RESULT
    return false;
  }
  {
    // goto tryStart;
    JumpList beq;
    JumpTarget breakTarget{-1};
    if (!emitBackwardJump(JSOP_GOTO, tryStart, &beq, &breakTarget)) {
      //            [stack] NEXT ITER RESULT
      return false;
    }
  }
  this->stackDepth = savedDepthTemp;
  if (!ifReturnDone.emitEnd()) {
    return false;
  }

  if (!ifReturnMethodIsDefined.emitElse()) {
    //              [stack] NEXT ITER RESULT FTYPE FVALUE ITER RET
    return false;
  }
  if (!emitPopN(2)) {
    //              [stack] NEXT ITER RESULT FTYPE FVALUE
    return false;
  }
  if (!ifReturnMethodIsDefined.emitEnd()) {
    return false;
  }

  if (!ifGeneratorClosing.emitEnd()) {
    return false;
  }

  if (!tryCatch.emitEnd()) {
    return false;
  }

  //                [stack] NEXT ITER RECEIVED

  // After the try-catch-finally block: send the received value to the iterator.
  // result = iter.next(received)
  if (!emit2(JSOP_UNPICK, 2)) {
    //              [stack] RECEIVED NEXT ITER
    return false;
  }
  if (!emit1(JSOP_DUP2)) {
    //              [stack] RECEIVED NEXT ITER NEXT ITER
    return false;
  }
  if (!emit2(JSOP_PICK, 4)) {
    //              [stack] NEXT ITER NEXT ITER RECEIVED
    return false;
  }
  if (!emitCall(JSOP_CALL, 1, iter)) {
    //              [stack] NEXT ITER RESULT
    return false;
  }
  checkTypeSet(JSOP_CALL);

  if (iterKind == IteratorKind::Async) {
    if (!emitAwaitInInnermostScope()) {
      //            [stack] NEXT ITER RESULT RESULT
      return false;
    }
  }

  if (!emitCheckIsObj(CheckIsObjectKind::IteratorNext)) {
    //              [stack] NEXT ITER RESULT
    return false;
  }
  MOZ_ASSERT(this->stackDepth == startDepth);

  if (!emitJumpTargetAndPatch(checkResult)) {
    //              [stack] NEXT ITER RESULT
    //              [stack] # checkResult:
    return false;
  }

  //                [stack] NEXT ITER RESULT

  // if (!result.done) goto tryStart;
  if (!emit1(JSOP_DUP)) {
    //              [stack] NEXT ITER RESULT RESULT
    return false;
  }
  if (!emitAtomOp(cx->names().done, JSOP_GETPROP)) {
    //              [stack] NEXT ITER RESULT DONE
    return false;
  }
  // if (!DONE) goto tryStart;
  {
    JumpList beq;
    JumpTarget breakTarget{-1};
    if (!emitBackwardJump(JSOP_IFEQ, tryStart, &beq, &breakTarget)) {
      //            [stack] NEXT ITER RESULT
      return false;
    }
  }

  // result.value
  if (!emit2(JSOP_UNPICK, 2)) {
    //              [stack] RESULT NEXT ITER
    return false;
  }
  if (!emitPopN(2)) {
    //              [stack] RESULT
    return false;
  }
  if (!emitAtomOp(cx->names().value, JSOP_GETPROP)) {
    //              [stack] VALUE
    return false;
  }

  MOZ_ASSERT(this->stackDepth == startDepth - 2);

  return true;
}

bool BytecodeEmitter::emitStatementList(ListNode* stmtList) {
  for (ParseNode* stmt : stmtList->contents()) {
    if (!emitTree(stmt)) {
      return false;
    }
  }
  return true;
}

bool BytecodeEmitter::emitExpressionStatement(UnaryNode* exprStmt) {
  MOZ_ASSERT(exprStmt->isKind(ParseNodeKind::ExpressionStmt));

  /*
   * Top-level or called-from-a-native JS_Execute/EvaluateScript,
   * debugger, and eval frames may need the value of the ultimate
   * expression statement as the script's result, despite the fact
   * that it appears useless to the compiler.
   *
   * API users may also set the JSOPTION_NO_SCRIPT_RVAL option when
   * calling JS_Compile* to suppress JSOP_SETRVAL.
   */
  bool wantval = false;
  bool useful = false;
  if (sc->isFunctionBox()) {
    MOZ_ASSERT(!script->noScriptRval());
  } else {
    useful = wantval = !script->noScriptRval();
  }

  /* Don't eliminate expressions with side effects. */
  ParseNode* expr = exprStmt->kid();
  if (!useful) {
    if (!checkSideEffects(expr, &useful)) {
      return false;
    }

    /*
     * Don't eliminate apparently useless expressions if they are labeled
     * expression statements. The startOffset() test catches the case
     * where we are nesting in emitTree for a labeled compound statement.
     */
    if (innermostNestableControl &&
        innermostNestableControl->is<LabelControl>() &&
        innermostNestableControl->as<LabelControl>().startOffset() >=
            offset()) {
      useful = true;
    }
  }

  if (useful) {
    MOZ_ASSERT_IF(expr->isKind(ParseNodeKind::AssignExpr),
                  expr->isOp(JSOP_NOP));
    ValueUsage valueUsage =
        wantval ? ValueUsage::WantValue : ValueUsage::IgnoreValue;
    ExpressionStatementEmitter ese(this, valueUsage);
    if (!ese.prepareForExpr(Some(exprStmt->pn_pos.begin))) {
      return false;
    }
    if (!emitTree(expr, valueUsage)) {
      return false;
    }
    if (!ese.emitEnd()) {
      return false;
    }
  } else if (exprStmt->isDirectivePrologueMember()) {
    // Don't complain about directive prologue members; just don't emit
    // their code.
  } else {
    if (JSAtom* atom = exprStmt->isStringExprStatement()) {
      // Warn if encountering a non-directive prologue member string
      // expression statement, that is inconsistent with the current
      // directive prologue.  That is, a script *not* starting with
      // "use strict" should warn for any "use strict" statements seen
      // later in the script, because such statements are misleading.
      const char* directive = nullptr;
      if (atom == cx->names().useStrict) {
        if (!sc->strictScript) {
          directive = js_useStrict_str;
        }
      } else if (atom == cx->names().useAsm) {
        if (sc->isFunctionBox()) {
          if (IsAsmJSModule(sc->asFunctionBox()->function())) {
            directive = js_useAsm_str;
          }
        }
      }

      if (directive) {
        if (!reportExtraWarning(expr, JSMSG_CONTRARY_NONDIRECTIVE, directive)) {
          return false;
        }
      }
    } else {
      if (!reportExtraWarning(expr, JSMSG_USELESS_EXPR)) {
        return false;
      }
    }
  }

  return true;
}

bool BytecodeEmitter::emitDeleteName(UnaryNode* deleteNode) {
  MOZ_ASSERT(deleteNode->isKind(ParseNodeKind::DeleteNameExpr));

  NameNode* nameExpr = &deleteNode->kid()->as<NameNode>();
  MOZ_ASSERT(nameExpr->isKind(ParseNodeKind::Name));

  return emitAtomOp(nameExpr->atom(), JSOP_DELNAME);
}

bool BytecodeEmitter::emitDeleteProperty(UnaryNode* deleteNode) {
  MOZ_ASSERT(deleteNode->isKind(ParseNodeKind::DeletePropExpr));

  PropertyAccess* propExpr = &deleteNode->kid()->as<PropertyAccess>();
  // TODO(khyperia): Implement private field access.
  PropOpEmitter poe(this, PropOpEmitter::Kind::Delete,
                    propExpr->as<PropertyAccess>().isSuper()
                        ? PropOpEmitter::ObjKind::Super
                        : PropOpEmitter::ObjKind::Other);
  if (propExpr->isSuper()) {
    // The expression |delete super.foo;| has to evaluate |super.foo|,
    // which could throw if |this| hasn't yet been set by a |super(...)|
    // call or the super-base is not an object, before throwing a
    // ReferenceError for attempting to delete a super-reference.
    UnaryNode* base = &propExpr->expression().as<UnaryNode>();
    if (!emitGetThisForSuperBase(base)) {
      //            [stack] THIS
      return false;
    }
  } else {
    if (!poe.prepareForObj()) {
      return false;
    }
    if (!emitPropLHS(propExpr)) {
      //            [stack] OBJ
      return false;
    }
  }

  if (!poe.emitDelete(propExpr->key().atom())) {
    //              [stack] # if Super
    //              [stack] THIS
    //              [stack] # otherwise
    //              [stack] SUCCEEDED
    return false;
  }

  return true;
}

bool BytecodeEmitter::emitDeleteElement(UnaryNode* deleteNode) {
  MOZ_ASSERT(deleteNode->isKind(ParseNodeKind::DeleteElemExpr));

  PropertyByValue* elemExpr = &deleteNode->kid()->as<PropertyByValue>();
  bool isSuper = elemExpr->isSuper();
  ElemOpEmitter eoe(
      this, ElemOpEmitter::Kind::Delete,
      isSuper ? ElemOpEmitter::ObjKind::Super : ElemOpEmitter::ObjKind::Other);
  if (isSuper) {
    // The expression |delete super[foo];| has to evaluate |super[foo]|,
    // which could throw if |this| hasn't yet been set by a |super(...)|
    // call, or trigger side-effects when evaluating ToPropertyKey(foo),
    // or also throw when the super-base is not an object, before throwing
    // a ReferenceError for attempting to delete a super-reference.
    if (!eoe.prepareForObj()) {
      //            [stack]
      return false;
    }

    UnaryNode* base = &elemExpr->expression().as<UnaryNode>();
    if (!emitGetThisForSuperBase(base)) {
      //            [stack] THIS
      return false;
    }
    if (!eoe.prepareForKey()) {
      //            [stack] THIS
      return false;
    }
    if (!emitTree(&elemExpr->key())) {
      //            [stack] THIS KEY
      return false;
    }
  } else {
    if (!emitElemObjAndKey(elemExpr, false, eoe)) {
      //            [stack] OBJ KEY
      return false;
    }
  }
  if (!eoe.emitDelete()) {
    //              [stack] # if Super
    //              [stack] THIS
    //              [stack] # otherwise
    //              [stack] SUCCEEDED
    return false;
  }

  return true;
}

bool BytecodeEmitter::emitDeleteExpression(UnaryNode* deleteNode) {
  MOZ_ASSERT(deleteNode->isKind(ParseNodeKind::DeleteExpr));

  ParseNode* expression = deleteNode->kid();

  // If useless, just emit JSOP_TRUE; otherwise convert |delete <expr>| to
  // effectively |<expr>, true|.
  bool useful = false;
  if (!checkSideEffects(expression, &useful)) {
    return false;
  }

  if (useful) {
    if (!emitTree(expression)) {
      return false;
    }
    if (!emit1(JSOP_POP)) {
      return false;
    }
  }

  return emit1(JSOP_TRUE);
}

static const char* SelfHostedCallFunctionName(JSAtom* name, JSContext* cx) {
  if (name == cx->names().callFunction) {
    return "callFunction";
  }
  if (name == cx->names().callContentFunction) {
    return "callContentFunction";
  }
  if (name == cx->names().constructContentFunction) {
    return "constructContentFunction";
  }

  MOZ_CRASH("Unknown self-hosted call function name");
}

bool BytecodeEmitter::emitSelfHostedCallFunction(BinaryNode* callNode) {
  // Special-casing of callFunction to emit bytecode that directly
  // invokes the callee with the correct |this| object and arguments.
  // callFunction(fun, thisArg, arg0, arg1) thus becomes:
  // - emit lookup for fun
  // - emit lookup for thisArg
  // - emit lookups for arg0, arg1
  //
  // argc is set to the amount of actually emitted args and the
  // emitting of args below is disabled by setting emitArgs to false.
  NameNode* calleeNode = &callNode->left()->as<NameNode>();
  ListNode* argsList = &callNode->right()->as<ListNode>();

  const char* errorName = SelfHostedCallFunctionName(calleeNode->name(), cx);

  if (argsList->count() < 2) {
    reportNeedMoreArgsError(calleeNode, errorName, "2", "s", argsList);
    return false;
  }

  JSOp callOp = callNode->getOp();
  if (callOp != JSOP_CALL) {
    reportError(callNode, JSMSG_NOT_CONSTRUCTOR, errorName);
    return false;
  }

  bool constructing =
      calleeNode->name() == cx->names().constructContentFunction;
  ParseNode* funNode = argsList->head();
  if (constructing) {
    callOp = JSOP_NEW;
  } else if (funNode->isName(cx->names().std_Function_apply)) {
    callOp = JSOP_FUNAPPLY;
  }

  if (!emitTree(funNode)) {
    return false;
  }

#ifdef DEBUG
  if (emitterMode == BytecodeEmitter::SelfHosting &&
      calleeNode->name() == cx->names().callFunction) {
    if (!emit1(JSOP_DEBUGCHECKSELFHOSTED)) {
      return false;
    }
  }
#endif

  ParseNode* thisOrNewTarget = funNode->pn_next;
  if (constructing) {
    // Save off the new.target value, but here emit a proper |this| for a
    // constructing call.
    if (!emit1(JSOP_IS_CONSTRUCTING)) {
      return false;
    }
  } else {
    // It's |this|, emit it.
    if (!emitTree(thisOrNewTarget)) {
      return false;
    }
  }

  for (ParseNode* argpn = thisOrNewTarget->pn_next; argpn;
       argpn = argpn->pn_next) {
    if (!emitTree(argpn)) {
      return false;
    }
  }

  if (constructing) {
    if (!emitTree(thisOrNewTarget)) {
      return false;
    }
  }

  uint32_t argc = argsList->count() - 2;
  if (!emitCall(callOp, argc)) {
    return false;
  }

  checkTypeSet(callOp);
  return true;
}

bool BytecodeEmitter::emitSelfHostedResumeGenerator(BinaryNode* callNode) {
  ListNode* argsList = &callNode->right()->as<ListNode>();

  // Syntax: resumeGenerator(gen, value, 'next'|'throw'|'return')
  if (argsList->count() != 3) {
    reportNeedMoreArgsError(callNode, "resumeGenerator", "3", "s", argsList);
    return false;
  }

  ParseNode* genNode = argsList->head();
  if (!emitTree(genNode)) {
    return false;
  }

  ParseNode* valNode = genNode->pn_next;
  if (!emitTree(valNode)) {
    return false;
  }

  ParseNode* kindNode = valNode->pn_next;
  MOZ_ASSERT(kindNode->isKind(ParseNodeKind::StringExpr));
  uint16_t operand =
      GeneratorObject::getResumeKind(cx, kindNode->as<NameNode>().atom());
  MOZ_ASSERT(!kindNode->pn_next);

  if (!emitCall(JSOP_RESUME, operand)) {
    return false;
  }

  return true;
}

bool BytecodeEmitter::emitSelfHostedForceInterpreter() {
  if (!emit1(JSOP_FORCEINTERPRETER)) {
    return false;
  }
  if (!emit1(JSOP_UNDEFINED)) {
    return false;
  }
  return true;
}

bool BytecodeEmitter::emitSelfHostedAllowContentIter(BinaryNode* callNode) {
  ListNode* argsList = &callNode->right()->as<ListNode>();

  if (argsList->count() != 1) {
    reportNeedMoreArgsError(callNode, "allowContentIter", "1", "", argsList);
    return false;
  }

  // We're just here as a sentinel. Pass the value through directly.
  return emitTree(argsList->head());
}

bool BytecodeEmitter::emitSelfHostedDefineDataProperty(BinaryNode* callNode) {
  ListNode* argsList = &callNode->right()->as<ListNode>();

  // Only optimize when 3 arguments are passed.
  MOZ_ASSERT(argsList->count() == 3);

  ParseNode* objNode = argsList->head();
  if (!emitTree(objNode)) {
    return false;
  }

  ParseNode* idNode = objNode->pn_next;
  if (!emitTree(idNode)) {
    return false;
  }

  ParseNode* valNode = idNode->pn_next;
  if (!emitTree(valNode)) {
    return false;
  }

  // This will leave the object on the stack instead of pushing |undefined|,
  // but that's fine because the self-hosted code doesn't use the return
  // value.
  return emit1(JSOP_INITELEM);
}

bool BytecodeEmitter::emitSelfHostedHasOwn(BinaryNode* callNode) {
  ListNode* argsList = &callNode->right()->as<ListNode>();

  if (argsList->count() != 2) {
    reportNeedMoreArgsError(callNode, "hasOwn", "2", "s", argsList);
    return false;
  }

  ParseNode* idNode = argsList->head();
  if (!emitTree(idNode)) {
    return false;
  }

  ParseNode* objNode = idNode->pn_next;
  if (!emitTree(objNode)) {
    return false;
  }

  return emit1(JSOP_HASOWN);
}

bool BytecodeEmitter::emitSelfHostedGetPropertySuper(BinaryNode* callNode) {
  ListNode* argsList = &callNode->right()->as<ListNode>();

  if (argsList->count() != 3) {
    reportNeedMoreArgsError(callNode, "getPropertySuper", "3", "s", argsList);
    return false;
  }

  ParseNode* objNode = argsList->head();
  ParseNode* idNode = objNode->pn_next;
  ParseNode* receiverNode = idNode->pn_next;

  if (!emitTree(receiverNode)) {
    return false;
  }

  if (!emitTree(idNode)) {
    return false;
  }

  if (!emitTree(objNode)) {
    return false;
  }

  return emitElemOpBase(JSOP_GETELEM_SUPER);
}

bool BytecodeEmitter::isRestParameter(ParseNode* expr) {
  if (!sc->isFunctionBox()) {
    return false;
  }

  FunctionBox* funbox = sc->asFunctionBox();
  RootedFunction fun(cx, funbox->function());
  if (!funbox->hasRest()) {
    return false;
  }

  if (!expr->isKind(ParseNodeKind::Name)) {
    if (emitterMode == BytecodeEmitter::SelfHosting &&
        expr->isKind(ParseNodeKind::CallExpr)) {
      BinaryNode* callNode = &expr->as<BinaryNode>();
      ParseNode* calleeNode = callNode->left();
      if (calleeNode->isName(cx->names().allowContentIter)) {
        return isRestParameter(callNode->right()->as<ListNode>().head());
      }
    }
    return false;
  }

  JSAtom* name = expr->as<NameNode>().name();
  Maybe<NameLocation> paramLoc = locationOfNameBoundInFunctionScope(name);
  if (paramLoc && lookupName(name) == *paramLoc) {
    FunctionScope::Data* bindings = funbox->functionScopeBindings();
    if (bindings->nonPositionalFormalStart > 0) {
      // |paramName| can be nullptr when the rest destructuring syntax is
      // used: `function f(...[]) {}`.
      JSAtom* paramName =
          bindings->trailingNames[bindings->nonPositionalFormalStart - 1]
              .name();
      return paramName && name == paramName;
    }
  }

  return false;
}

bool BytecodeEmitter::emitCalleeAndThis(ParseNode* callee, ParseNode* call,
                                        CallOrNewEmitter& cone) {
  switch (callee->getKind()) {
    case ParseNodeKind::Name:
      if (!cone.emitNameCallee(callee->as<NameNode>().name())) {
        //          [stack] CALLEE THIS
        return false;
      }
      break;
    case ParseNodeKind::DotExpr: {
      MOZ_ASSERT(emitterMode != BytecodeEmitter::SelfHosting);
      PropertyAccess* prop = &callee->as<PropertyAccess>();
      // TODO(khyperia): Implement private field access.
      bool isSuper = prop->isSuper();

      PropOpEmitter& poe = cone.prepareForPropCallee(isSuper);
      if (!poe.prepareForObj()) {
        return false;
      }
      if (isSuper) {
        UnaryNode* base = &prop->expression().as<UnaryNode>();
        if (!emitGetThisForSuperBase(base)) {
          //        [stack] THIS
          return false;
        }
      } else {
        if (!emitPropLHS(prop)) {
          //        [stack] OBJ
          return false;
        }
      }
      if (!poe.emitGet(prop->key().atom())) {
        //          [stack] CALLEE THIS?
        return false;
      }

      break;
    }
    case ParseNodeKind::ElemExpr: {
      MOZ_ASSERT(emitterMode != BytecodeEmitter::SelfHosting);
      PropertyByValue* elem = &callee->as<PropertyByValue>();
      bool isSuper = elem->isSuper();

      ElemOpEmitter& eoe = cone.prepareForElemCallee(isSuper);
      if (!emitElemObjAndKey(elem, isSuper, eoe)) {
        //          [stack] # if Super
        //          [stack] THIS? THIS KEY
        //          [stack] # otherwise
        //          [stack] OBJ? OBJ KEY
        return false;
      }
      if (!eoe.emitGet()) {
        //          [stack] CALLEE? THIS
        return false;
      }

      break;
    }
    case ParseNodeKind::Function:
      if (!cone.prepareForFunctionCallee()) {
        return false;
      }
      if (!emitTree(callee)) {
        //          [stack] CALLEE
        return false;
      }
      break;
    case ParseNodeKind::SuperBase:
      MOZ_ASSERT(call->isKind(ParseNodeKind::SuperCallExpr));
      MOZ_ASSERT(parser->astGenerator().isSuperBase(callee));
      if (!cone.emitSuperCallee()) {
        //          [stack] CALLEE THIS
        return false;
      }
      break;
    default:
      if (!cone.prepareForOtherCallee()) {
        return false;
      }
      if (!emitTree(callee)) {
        return false;
      }
      break;
  }

  if (!cone.emitThis()) {
    //              [stack] CALLEE THIS
    return false;
  }

  return true;
}

bool BytecodeEmitter::emitPipeline(ListNode* node) {
  MOZ_ASSERT(node->count() >= 2);

  if (!emitTree(node->head())) {
    //              [stack] ARG
    return false;
  }

  ParseNode* callee = node->head()->pn_next;
  CallOrNewEmitter cone(this, JSOP_CALL, CallOrNewEmitter::ArgumentsKind::Other,
                        ValueUsage::WantValue);
  do {
    if (!emitCalleeAndThis(callee, node, cone)) {
      //            [stack] ARG CALLEE THIS
      return false;
    }
    if (!emit2(JSOP_PICK, 2)) {
      //            [stack] CALLEE THIS ARG
      return false;
    }
    if (!cone.emitEnd(1, Some(node->pn_pos.begin))) {
      //            [stack] RVAL
      return false;
    }

    cone.reset();

    checkTypeSet(JSOP_CALL);
  } while ((callee = callee->pn_next));

  return true;
}

bool BytecodeEmitter::emitArguments(ListNode* argsList, bool isCall,
                                    bool isSpread, CallOrNewEmitter& cone) {
  uint32_t argc = argsList->count();
  if (argc >= ARGC_LIMIT) {
    reportError(argsList,
                isCall ? JSMSG_TOO_MANY_FUN_ARGS : JSMSG_TOO_MANY_CON_ARGS);
    return false;
  }
  if (!isSpread) {
    if (!cone.prepareForNonSpreadArguments()) {
      //            [stack] CALLEE THIS
      return false;
    }
    for (ParseNode* arg : argsList->contents()) {
      if (!emitTree(arg)) {
        //          [stack] CALLEE THIS ARG*
        return false;
      }
    }
  } else {
    if (cone.wantSpreadOperand()) {
      UnaryNode* spreadNode = &argsList->head()->as<UnaryNode>();
      if (!emitTree(spreadNode->kid())) {
        //          [stack] CALLEE THIS ARG0
        return false;
      }
    }
    if (!cone.emitSpreadArgumentsTest()) {
      //            [stack] CALLEE THIS
      return false;
    }
    if (!emitArray(argsList->head(), argc)) {
      //            [stack] CALLEE THIS ARR
      return false;
    }
  }

  return true;
}

bool BytecodeEmitter::emitCallOrNew(
    BinaryNode* callNode, ValueUsage valueUsage /* = ValueUsage::WantValue */) {
  /*
   * Emit callable invocation or operator new (constructor call) code.
   * First, emit code for the left operand to evaluate the callable or
   * constructable object expression.
   *
   * For operator new, we emit JSOP_GETPROP instead of JSOP_CALLPROP, etc.
   * This is necessary to interpose the lambda-initialized method read
   * barrier -- see the code in jsinterp.cpp for JSOP_LAMBDA followed by
   * JSOP_{SET,INIT}PROP.
   *
   * Then (or in a call case that has no explicit reference-base
   * object) we emit JSOP_UNDEFINED to produce the undefined |this|
   * value required for calls (which non-strict mode functions
   * will box into the global object).
   */
  bool isCall = callNode->isKind(ParseNodeKind::CallExpr) ||
                callNode->isKind(ParseNodeKind::TaggedTemplateExpr);
  ParseNode* calleeNode = callNode->left();
  ListNode* argsList = &callNode->right()->as<ListNode>();
  bool isSpread = JOF_OPTYPE(callNode->getOp()) == JOF_BYTE;
  if (calleeNode->isKind(ParseNodeKind::Name) &&
      emitterMode == BytecodeEmitter::SelfHosting && !isSpread) {
    // Calls to "forceInterpreter", "callFunction",
    // "callContentFunction", or "resumeGenerator" in self-hosted
    // code generate inline bytecode.
    PropertyName* calleeName = calleeNode->as<NameNode>().name();
    if (calleeName == cx->names().callFunction ||
        calleeName == cx->names().callContentFunction ||
        calleeName == cx->names().constructContentFunction) {
      return emitSelfHostedCallFunction(callNode);
    }
    if (calleeName == cx->names().resumeGenerator) {
      return emitSelfHostedResumeGenerator(callNode);
    }
    if (calleeName == cx->names().forceInterpreter) {
      return emitSelfHostedForceInterpreter();
    }
    if (calleeName == cx->names().allowContentIter) {
      return emitSelfHostedAllowContentIter(callNode);
    }
    if (calleeName == cx->names().defineDataPropertyIntrinsic &&
        argsList->count() == 3) {
      return emitSelfHostedDefineDataProperty(callNode);
    }
    if (calleeName == cx->names().hasOwn) {
      return emitSelfHostedHasOwn(callNode);
    }
    if (calleeName == cx->names().getPropertySuper) {
      return emitSelfHostedGetPropertySuper(callNode);
    }
    // Fall through
  }

  JSOp op = callNode->getOp();
  uint32_t argc = argsList->count();
  CallOrNewEmitter cone(
      this, op,
      isSpread && (argc == 1) &&
              isRestParameter(argsList->head()->as<UnaryNode>().kid())
          ? CallOrNewEmitter::ArgumentsKind::SingleSpreadRest
          : CallOrNewEmitter::ArgumentsKind::Other,
      valueUsage);
  if (!emitCalleeAndThis(calleeNode, callNode, cone)) {
    //              [stack] CALLEE THIS
    return false;
  }
  if (!emitArguments(argsList, isCall, isSpread, cone)) {
    //              [stack] CALLEE THIS ARGS...
    return false;
  }

  ParseNode* coordNode = callNode;
  if (op == JSOP_CALL || op == JSOP_SPREADCALL) {
    switch (calleeNode->getKind()) {
      case ParseNodeKind::DotExpr: {
        // Check if this member is a simple chain of simple chain of
        // property accesses, e.g. x.y.z, this.x.y, super.x.y
        bool simpleDotChain = false;
        for (ParseNode* cur = calleeNode; cur->isKind(ParseNodeKind::DotExpr);
             cur = &cur->as<PropertyAccess>().expression()) {
          PropertyAccess* prop = &cur->as<PropertyAccess>();
          ParseNode* left = &prop->expression();
          // TODO(khyperia): Implement private field access.
          if (left->isKind(ParseNodeKind::Name) ||
              left->isKind(ParseNodeKind::ThisExpr) ||
              left->isKind(ParseNodeKind::SuperBase)) {
            simpleDotChain = true;
          }
        }

        if (!simpleDotChain) {
          // obj().aprop() // expression
          //       ^       // column coord
          //
          // Note: Because of the constant folding logic in FoldElement,
          // this case also applies for constant string properties.
          //
          // obj()['aprop']() // expression
          //       ^          // column coord
          coordNode = &calleeNode->as<PropertyAccess>().key();
        }
        break;
      }
      case ParseNodeKind::ElemExpr:
        // obj[expr]() // expression
        //          ^  // column coord
        coordNode = argsList;
        break;
      default:
        break;
    }
  }
  if (!cone.emitEnd(argc, Some(coordNode->pn_pos.begin))) {
    //              [stack] RVAL
    return false;
  }

  return true;
}

static const JSOp ParseNodeKindToJSOp[] = {
    // JSOP_NOP is for pipeline operator which does not emit its own JSOp
    // but has highest precedence in binary operators
    JSOP_NOP,    JSOP_OR,       JSOP_AND, JSOP_BITOR,    JSOP_BITXOR,
    JSOP_BITAND, JSOP_STRICTEQ, JSOP_EQ,  JSOP_STRICTNE, JSOP_NE,
    JSOP_LT,     JSOP_LE,       JSOP_GT,  JSOP_GE,       JSOP_INSTANCEOF,
    JSOP_IN,     JSOP_LSH,      JSOP_RSH, JSOP_URSH,     JSOP_ADD,
    JSOP_SUB,    JSOP_MUL,      JSOP_DIV, JSOP_MOD,      JSOP_POW};

static inline JSOp BinaryOpParseNodeKindToJSOp(ParseNodeKind pnk) {
  MOZ_ASSERT(pnk >= ParseNodeKind::BinOpFirst);
  MOZ_ASSERT(pnk <= ParseNodeKind::BinOpLast);
  return ParseNodeKindToJSOp[size_t(pnk) - size_t(ParseNodeKind::BinOpFirst)];
}

bool BytecodeEmitter::emitRightAssociative(ListNode* node) {
  // ** is the only right-associative operator.
  MOZ_ASSERT(node->isKind(ParseNodeKind::PowExpr));

  // Right-associative operator chain.
  for (ParseNode* subexpr : node->contents()) {
    if (!emitTree(subexpr)) {
      return false;
    }
  }
  for (uint32_t i = 0; i < node->count() - 1; i++) {
    if (!emit1(JSOP_POW)) {
      return false;
    }
  }
  return true;
}

bool BytecodeEmitter::emitLeftAssociative(ListNode* node) {
  // Left-associative operator chain.
  if (!emitTree(node->head())) {
    return false;
  }
  JSOp op = BinaryOpParseNodeKindToJSOp(node->getKind());
  ParseNode* nextExpr = node->head()->pn_next;
  do {
    if (!emitTree(nextExpr)) {
      return false;
    }
    if (!emit1(op)) {
      return false;
    }
  } while ((nextExpr = nextExpr->pn_next));
  return true;
}

bool BytecodeEmitter::emitLogical(ListNode* node) {
  MOZ_ASSERT(node->isKind(ParseNodeKind::OrExpr) ||
             node->isKind(ParseNodeKind::AndExpr));

  /*
   * JSOP_OR converts the operand on the stack to boolean, leaves the original
   * value on the stack and jumps if true; otherwise it falls into the next
   * bytecode, which pops the left operand and then evaluates the right operand.
   * The jump goes around the right operand evaluation.
   *
   * JSOP_AND converts the operand on the stack to boolean and jumps if false;
   * otherwise it falls into the right operand's bytecode.
   */

  TDZCheckCache tdzCache(this);

  /* Left-associative operator chain: avoid too much recursion. */
  ParseNode* expr = node->head();
  if (!emitTree(expr)) {
    return false;
  }
  JSOp op = node->isKind(ParseNodeKind::OrExpr) ? JSOP_OR : JSOP_AND;
  JumpList jump;
  if (!emitJump(op, &jump)) {
    return false;
  }
  if (!emit1(JSOP_POP)) {
    return false;
  }

  /* Emit nodes between the head and the tail. */
  while ((expr = expr->pn_next)->pn_next) {
    if (!emitTree(expr)) {
      return false;
    }
    if (!emitJump(op, &jump)) {
      return false;
    }
    if (!emit1(JSOP_POP)) {
      return false;
    }
  }
  if (!emitTree(expr)) {
    return false;
  }

  if (!emitJumpTargetAndPatch(jump)) {
    return false;
  }
  return true;
}

bool BytecodeEmitter::emitSequenceExpr(
    ListNode* node, ValueUsage valueUsage /* = ValueUsage::WantValue */) {
  for (ParseNode* child = node->head();; child = child->pn_next) {
    if (!updateSourceCoordNotes(child->pn_pos.begin)) {
      return false;
    }
    if (!emitTree(child,
                  child->pn_next ? ValueUsage::IgnoreValue : valueUsage)) {
      return false;
    }
    if (!child->pn_next) {
      break;
    }
    if (!emit1(JSOP_POP)) {
      return false;
    }
  }
  return true;
}

// Using MOZ_NEVER_INLINE in here is a workaround for llvm.org/pr14047. See
// the comment on emitSwitch.
MOZ_NEVER_INLINE bool BytecodeEmitter::emitIncOrDec(UnaryNode* incDec) {
  switch (incDec->kid()->getKind()) {
    case ParseNodeKind::DotExpr:
      return emitPropIncDec(incDec);
    case ParseNodeKind::ElemExpr:
      return emitElemIncDec(incDec);
    case ParseNodeKind::CallExpr:
      return emitCallIncDec(incDec);
    default:
      return emitNameIncDec(incDec);
  }
}

// Using MOZ_NEVER_INLINE in here is a workaround for llvm.org/pr14047. See
// the comment on emitSwitch.
MOZ_NEVER_INLINE bool BytecodeEmitter::emitLabeledStatement(
    const LabeledStatement* labeledStmt) {
  LabelEmitter label(this);
  if (!label.emitLabel(labeledStmt->label())) {
    return false;
  }
  if (!emitTree(labeledStmt->statement())) {
    return false;
  }
  if (!label.emitEnd()) {
    return false;
  }

  return true;
}

bool BytecodeEmitter::emitConditionalExpression(
    ConditionalExpression& conditional,
    ValueUsage valueUsage /* = ValueUsage::WantValue */) {
  CondEmitter cond(this);
  if (!cond.emitCond()) {
    return false;
  }

  if (!emitTree(&conditional.condition())) {
    return false;
  }

  if (!cond.emitThenElse()) {
    return false;
  }

  if (!emitTree(&conditional.thenExpression(), valueUsage)) {
    return false;
  }

  if (!cond.emitElse()) {
    return false;
  }

  if (!emitTree(&conditional.elseExpression(), valueUsage)) {
    return false;
  }

  if (!cond.emitEnd()) {
    return false;
  }
  MOZ_ASSERT(cond.pushed() == 1);

  return true;
}

bool BytecodeEmitter::emitPropertyList(ListNode* obj, PropertyEmitter& pe,
                                       PropListType type) {
  //                [stack] CTOR? OBJ

  for (ParseNode* propdef : obj->contents()) {
    if (propdef->is<ClassField>()) {
      // TODO(khyperia): Implement private field access.
      return false;
    }

    // Handle __proto__: v specially because *only* this form, and no other
    // involving "__proto__", performs [[Prototype]] mutation.
    if (propdef->isKind(ParseNodeKind::MutateProto)) {
      //            [stack] OBJ
      MOZ_ASSERT(type == ObjectLiteral);
      if (!pe.prepareForProtoValue(Some(propdef->pn_pos.begin))) {
        //          [stack] OBJ
        return false;
      }
      if (!emitTree(propdef->as<UnaryNode>().kid())) {
        //          [stack] OBJ PROTO
        return false;
      }
      if (!pe.emitMutateProto()) {
        //          [stack] OBJ
        return false;
      }
      continue;
    }

    if (propdef->isKind(ParseNodeKind::Spread)) {
      MOZ_ASSERT(type == ObjectLiteral);
      //            [stack] OBJ
      if (!pe.prepareForSpreadOperand(Some(propdef->pn_pos.begin))) {
        //          [stack] OBJ OBJ
        return false;
      }
      if (!emitTree(propdef->as<UnaryNode>().kid())) {
        //          [stack] OBJ OBJ VAL
        return false;
      }
      if (!pe.emitSpread()) {
        //          [stack] OBJ
        return false;
      }
      continue;
    }

    BinaryNode* prop = &propdef->as<BinaryNode>();

    ParseNode* key = prop->left();
    ParseNode* propVal = prop->right();
    bool isPropertyAnonFunctionOrClass = propVal->isDirectRHSAnonFunction();
    JSOp op = propdef->getOp();
    MOZ_ASSERT(op == JSOP_INITPROP || op == JSOP_INITPROP_GETTER ||
               op == JSOP_INITPROP_SETTER);

    auto emitValue = [this, &propVal, &pe]() {
      //            [stack] CTOR? OBJ CTOR? KEY?

      if (!emitTree(propVal)) {
        //          [stack] CTOR? OBJ CTOR? KEY? VAL
        return false;
      }

      if (propVal->isKind(ParseNodeKind::Function) &&
          propVal->as<CodeNode>().funbox()->needsHomeObject()) {
        FunctionBox* funbox = propVal->as<CodeNode>().funbox();
        MOZ_ASSERT(funbox->function()->allowSuperProperty());

        if (!pe.emitInitHomeObject(funbox->asyncKind())) {
          //        [stack] CTOR? OBJ CTOR? KEY? FUN
          return false;
        }
      }
      return true;
    };

    PropertyEmitter::Kind kind =
        (type == ClassBody && propdef->as<ClassMethod>().isStatic())
            ? PropertyEmitter::Kind::Static
            : PropertyEmitter::Kind::Prototype;
    if (key->isKind(ParseNodeKind::NumberExpr)) {
      //            [stack] CTOR? OBJ
      if (!pe.prepareForIndexPropKey(Some(propdef->pn_pos.begin), kind)) {
        //          [stack] CTOR? OBJ CTOR?
        return false;
      }
      if (!emitNumberOp(key->as<NumericLiteral>().value())) {
        //          [stack] CTOR? OBJ CTOR? KEY
        return false;
      }
      if (!pe.prepareForIndexPropValue()) {
        //          [stack] CTOR? OBJ CTOR? KEY
        return false;
      }
      if (!emitValue()) {
        //          [stack] CTOR? OBJ CTOR? KEY VAL
        return false;
      }

      switch (op) {
        case JSOP_INITPROP:
          if (!pe.emitInitIndexProp(isPropertyAnonFunctionOrClass)) {
            //      [stack] CTOR? OBJ
            return false;
          }
          break;
        case JSOP_INITPROP_GETTER:
          MOZ_ASSERT(!isPropertyAnonFunctionOrClass);
          if (!pe.emitInitIndexGetter()) {
            //      [stack] CTOR? OBJ
            return false;
          }
          break;
        case JSOP_INITPROP_SETTER:
          MOZ_ASSERT(!isPropertyAnonFunctionOrClass);
          if (!pe.emitInitIndexSetter()) {
            //      [stack] CTOR? OBJ
            return false;
          }
          break;
        default:
          MOZ_CRASH("Invalid op");
      }

      continue;
    }

    if (key->isKind(ParseNodeKind::ObjectPropertyName) ||
        key->isKind(ParseNodeKind::StringExpr)) {
      //            [stack] CTOR? OBJ

      // emitClass took care of constructor already.
      if (type == ClassBody &&
          key->as<NameNode>().atom() == cx->names().constructor &&
          !propdef->as<ClassMethod>().isStatic()) {
        continue;
      }

      if (!pe.prepareForPropValue(Some(propdef->pn_pos.begin), kind)) {
        //          [stack] CTOR? OBJ CTOR?
        return false;
      }
      if (!emitValue()) {
        //          [stack] CTOR? OBJ CTOR? VAL
        return false;
      }

      RootedFunction anonFunction(cx);
      if (isPropertyAnonFunctionOrClass) {
        MOZ_ASSERT(op == JSOP_INITPROP);

        if (propVal->isKind(ParseNodeKind::Function)) {
          // When the value is function, we set the function's name
          // at the compile-time, instead of emitting SETFUNNAME.
          FunctionBox* funbox = propVal->as<CodeNode>().funbox();
          anonFunction = funbox->function();
        } else {
          // Only object literal can have a property where key is
          // name and value is an anonymous class.
          //
          //   ({ foo: class {} });
          MOZ_ASSERT(type == ObjectLiteral);
          MOZ_ASSERT(propVal->isKind(ParseNodeKind::ClassDecl));
        }
      }

      RootedAtom keyAtom(cx, key->as<NameNode>().atom());
      switch (op) {
        case JSOP_INITPROP:
          if (!pe.emitInitProp(keyAtom, isPropertyAnonFunctionOrClass,
                               anonFunction)) {
            //      [stack] CTOR? OBJ
            return false;
          }
          break;
        case JSOP_INITPROP_GETTER:
          MOZ_ASSERT(!isPropertyAnonFunctionOrClass);
          if (!pe.emitInitGetter(keyAtom)) {
            //      [stack] CTOR? OBJ
            return false;
          }
          break;
        case JSOP_INITPROP_SETTER:
          MOZ_ASSERT(!isPropertyAnonFunctionOrClass);
          if (!pe.emitInitSetter(keyAtom)) {
            //      [stack] CTOR? OBJ
            return false;
          }
          break;
        default:
          MOZ_CRASH("Invalid op");
      }

      continue;
    }

    MOZ_ASSERT(key->isKind(ParseNodeKind::ComputedName));

    //              [stack] CTOR? OBJ

    if (!pe.prepareForComputedPropKey(Some(propdef->pn_pos.begin), kind)) {
      //            [stack] CTOR? OBJ CTOR?
      return false;
    }
    if (!emitTree(key->as<UnaryNode>().kid())) {
      //            [stack] CTOR? OBJ CTOR? KEY
      return false;
    }
    if (!pe.prepareForComputedPropValue()) {
      //            [stack] CTOR? OBJ CTOR? KEY
      return false;
    }
    if (!emitValue()) {
      //            [stack] CTOR? OBJ CTOR? KEY VAL
      return false;
    }

    switch (op) {
      case JSOP_INITPROP:
        if (!pe.emitInitComputedProp(isPropertyAnonFunctionOrClass)) {
          //        [stack] CTOR? OBJ
          return false;
        }
        break;
      case JSOP_INITPROP_GETTER:
        MOZ_ASSERT(isPropertyAnonFunctionOrClass);
        if (!pe.emitInitComputedGetter()) {
          //        [stack] CTOR? OBJ
          return false;
        }
        break;
      case JSOP_INITPROP_SETTER:
        MOZ_ASSERT(isPropertyAnonFunctionOrClass);
        if (!pe.emitInitComputedSetter()) {
          //        [stack] CTOR? OBJ
          return false;
        }
        break;
      default:
        MOZ_CRASH("Invalid op");
    }
  }
  return true;
}

// Using MOZ_NEVER_INLINE in here is a workaround for llvm.org/pr14047. See
// the comment on emitSwitch.
MOZ_NEVER_INLINE bool BytecodeEmitter::emitObject(ListNode* objNode) {
  if (!objNode->hasNonConstInitializer() && objNode->head() &&
      checkSingletonContext()) {
    return emitSingletonInitialiser(objNode);
  }

  //                [stack]

  ObjectEmitter oe(this);
  if (!oe.emitObject(objNode->count())) {
    //              [stack] OBJ
    return false;
  }
  if (!emitPropertyList(objNode, oe, ObjectLiteral)) {
    //              [stack] OBJ
    return false;
  }
  if (!oe.emitEnd()) {
    //              [stack] OBJ
    return false;
  }

  return true;
}

bool BytecodeEmitter::replaceNewInitWithNewObject(JSObject* obj,
                                                  ptrdiff_t offset) {
  ObjectBox* objbox = parser->newObjectBox(obj);
  if (!objbox) {
    return false;
  }

  static_assert(
      JSOP_NEWINIT_LENGTH == JSOP_NEWOBJECT_LENGTH,
      "newinit and newobject must have equal length to edit in-place");

  uint32_t index = objectList.add(objbox);
  jsbytecode* code = this->code(offset);

  MOZ_ASSERT(code[0] == JSOP_NEWINIT);
  code[0] = JSOP_NEWOBJECT;
  SET_UINT32(code, index);

  return true;
}

bool BytecodeEmitter::emitArrayLiteral(ListNode* array) {
  if (!array->hasNonConstInitializer() && array->head()) {
    if (checkSingletonContext()) {
      // Bake in the object entirely if it will only be created once.
      return emitSingletonInitialiser(array);
    }

    // If the array consists entirely of primitive values, make a
    // template object with copy on write elements that can be reused
    // every time the initializer executes. Don't do this if the array is
    // small: copying the elements lazily is not worth it in that case.
    static const size_t MinElementsForCopyOnWrite = 5;
    if (emitterMode != BytecodeEmitter::SelfHosting &&
        array->count() >= MinElementsForCopyOnWrite) {
      RootedValue value(cx);
      if (!array->getConstantValue(cx, ParseNode::ForCopyOnWriteArray,
                                   &value)) {
        return false;
      }
      if (!value.isMagic(JS_GENERIC_MAGIC)) {
        // Note: the group of the template object might not yet reflect
        // that the object has copy on write elements. When the
        // interpreter or JIT compiler fetches the template, it should
        // use ObjectGroup::getOrFixupCopyOnWriteObject to make sure the
        // group for the template is accurate. We don't do this here as we
        // want to use ObjectGroup::allocationSiteGroup, which requires a
        // finished script.
        JSObject* obj = &value.toObject();
        MOZ_ASSERT(obj->is<ArrayObject>() &&
                   obj->as<ArrayObject>().denseElementsAreCopyOnWrite());

        ObjectBox* objbox = parser->newObjectBox(obj);
        if (!objbox) {
          return false;
        }

        return emitObjectOp(objbox, JSOP_NEWARRAY_COPYONWRITE);
      }
    }
  }

  return emitArray(array->head(), array->count());
}

bool BytecodeEmitter::emitArray(ParseNode* arrayHead, uint32_t count) {
  /*
   * Emit code for [a, b, c] that is equivalent to constructing a new
   * array and in source order evaluating each element value and adding
   * it to the array, without invoking latent setters.  We use the
   * JSOP_NEWINIT and JSOP_INITELEM_ARRAY bytecodes to ignore setters and
   * to avoid dup'ing and popping the array as each element is added, as
   * JSOP_SETELEM/JSOP_SETPROP would do.
   */

  uint32_t nspread = 0;
  for (ParseNode* elem = arrayHead; elem; elem = elem->pn_next) {
    if (elem->isKind(ParseNodeKind::Spread)) {
      nspread++;
    }
  }

  // Array literal's length is limited to NELEMENTS_LIMIT in parser.
  static_assert(NativeObject::MAX_DENSE_ELEMENTS_COUNT <= INT32_MAX,
                "array literals' maximum length must not exceed limits "
                "required by BaselineCompiler::emit_JSOP_NEWARRAY, "
                "BaselineCompiler::emit_JSOP_INITELEM_ARRAY, "
                "and DoSetElemFallback's handling of JSOP_INITELEM_ARRAY");
  MOZ_ASSERT(count >= nspread);
  MOZ_ASSERT(count <= NativeObject::MAX_DENSE_ELEMENTS_COUNT,
             "the parser must throw an error if the array exceeds maximum "
             "length");

  // For arrays with spread, this is a very pessimistic allocation, the
  // minimum possible final size.
  if (!emitUint32Operand(JSOP_NEWARRAY, count - nspread)) {
    //              [stack] ARRAY
    return false;
  }

  ParseNode* elem = arrayHead;
  uint32_t index;
  bool afterSpread = false;
  for (index = 0; elem; index++, elem = elem->pn_next) {
    if (!afterSpread && elem->isKind(ParseNodeKind::Spread)) {
      afterSpread = true;
      if (!emitNumberOp(index)) {
        //          [stack] ARRAY INDEX
        return false;
      }
    }
    if (!updateSourceCoordNotes(elem->pn_pos.begin)) {
      return false;
    }

    bool allowSelfHostedIter = false;
    if (elem->isKind(ParseNodeKind::Elision)) {
      if (!emit1(JSOP_HOLE)) {
        return false;
      }
    } else {
      ParseNode* expr;
      if (elem->isKind(ParseNodeKind::Spread)) {
        expr = elem->as<UnaryNode>().kid();

        if (emitterMode == BytecodeEmitter::SelfHosting &&
            expr->isKind(ParseNodeKind::CallExpr) &&
            expr->as<BinaryNode>().left()->isName(
                cx->names().allowContentIter)) {
          allowSelfHostedIter = true;
        }
      } else {
        expr = elem;
      }
      if (!emitTree(expr)) {
        //          [stack] ARRAY INDEX? VALUE
        return false;
      }
    }
    if (elem->isKind(ParseNodeKind::Spread)) {
      if (!emitIterator()) {
        //          [stack] ARRAY INDEX NEXT ITER
        return false;
      }
      if (!emit2(JSOP_PICK, 3)) {
        //          [stack] INDEX NEXT ITER ARRAY
        return false;
      }
      if (!emit2(JSOP_PICK, 3)) {
        //          [stack] NEXT ITER ARRAY INDEX
        return false;
      }
      if (!emitSpread(allowSelfHostedIter)) {
        //          [stack] ARRAY INDEX
        return false;
      }
    } else if (afterSpread) {
      if (!emit1(JSOP_INITELEM_INC)) {
        return false;
      }
    } else {
      if (!emitUint32Operand(JSOP_INITELEM_ARRAY, index)) {
        return false;
      }
    }
  }
  MOZ_ASSERT(index == count);
  if (afterSpread) {
    if (!emit1(JSOP_POP)) {
      //            [stack] ARRAY
      return false;
    }
  }
  return true;
}

static inline JSOp UnaryOpParseNodeKindToJSOp(ParseNodeKind pnk) {
  switch (pnk) {
    case ParseNodeKind::ThrowStmt:
      return JSOP_THROW;
    case ParseNodeKind::VoidExpr:
      return JSOP_VOID;
    case ParseNodeKind::NotExpr:
      return JSOP_NOT;
    case ParseNodeKind::BitNotExpr:
      return JSOP_BITNOT;
    case ParseNodeKind::PosExpr:
      return JSOP_POS;
    case ParseNodeKind::NegExpr:
      return JSOP_NEG;
    default:
      MOZ_CRASH("unexpected unary op");
  }
}

bool BytecodeEmitter::emitUnary(UnaryNode* unaryNode) {
  if (!updateSourceCoordNotes(unaryNode->pn_pos.begin)) {
    return false;
  }
  if (!emitTree(unaryNode->kid())) {
    return false;
  }
  return emit1(UnaryOpParseNodeKindToJSOp(unaryNode->getKind()));
}

bool BytecodeEmitter::emitTypeof(UnaryNode* typeofNode, JSOp op) {
  MOZ_ASSERT(op == JSOP_TYPEOF || op == JSOP_TYPEOFEXPR);

  if (!updateSourceCoordNotes(typeofNode->pn_pos.begin)) {
    return false;
  }

  if (!emitTree(typeofNode->kid())) {
    return false;
  }

  return emit1(op);
}

bool BytecodeEmitter::emitFunctionFormalParametersAndBody(
    ListNode* paramsBody) {
  MOZ_ASSERT(paramsBody->isKind(ParseNodeKind::ParamsBody));
  MOZ_ASSERT(inPrologue());

  ParseNode* funBody = paramsBody->last();
  FunctionBox* funbox = sc->asFunctionBox();

  TDZCheckCache tdzCache(this);

  if (funbox->hasParameterExprs) {
    switchToMain();

    EmitterScope funEmitterScope(this);
    if (!funEmitterScope.enterFunction(this, funbox)) {
      return false;
    }

    if (!emitInitializeFunctionSpecialNames()) {
      return false;
    }

    if (!emitFunctionFormalParameters(paramsBody)) {
      return false;
    }

    {
      Maybe<EmitterScope> extraVarEmitterScope;

      if (funbox->hasExtraBodyVarScope()) {
        extraVarEmitterScope.emplace(this);
        if (!extraVarEmitterScope->enterFunctionExtraBodyVar(this, funbox)) {
          return false;
        }

        // After emitting expressions for all parameters, copy over any
        // formal parameters which have been redeclared as vars. For
        // example, in the following, the var y in the body scope is 42:
        //
        //   function f(x, y = 42) { var y; }
        //
        RootedAtom name(cx);
        if (funbox->extraVarScopeBindings() &&
            funbox->functionScopeBindings()) {
          for (BindingIter bi(*funbox->functionScopeBindings(), true); bi;
               bi++) {
            name = bi.name();

            // There may not be a var binding of the same name.
            if (!locationOfNameBoundInScope(name, extraVarEmitterScope.ptr())) {
              continue;
            }

            // The '.this' and '.generator' function special
            // bindings should never appear in the extra var
            // scope. 'arguments', however, may.
            MOZ_ASSERT(name != cx->names().dotThis &&
                       name != cx->names().dotGenerator);

            NameOpEmitter noe(this, name, NameOpEmitter::Kind::Initialize);
            if (!noe.prepareForRhs()) {
              return false;
            }

            NameLocation paramLoc =
                *locationOfNameBoundInScope(name, &funEmitterScope);
            if (!emitGetNameAtLocation(name, paramLoc)) {
              return false;
            }
            if (!noe.emitAssignment()) {
              return false;
            }
            if (!emit1(JSOP_POP)) {
              return false;
            }
          }
        }
      }

      if (!emitFunctionBody(funBody)) {
        return false;
      }

      if (extraVarEmitterScope && !extraVarEmitterScope->leave(this)) {
        return false;
      }
    }

    return funEmitterScope.leave(this);
  }

  // No parameter expressions. Enter the function body scope and emit
  // everything.
  //
  // One caveat is that Debugger considers ops in the prologue to be
  // unreachable (i.e. cannot set a breakpoint on it). If there are no
  // parameter exprs, any unobservable environment ops (like pushing the
  // call object, setting '.this', etc) need to go in the prologue, else it
  // messes up breakpoint tests.
  EmitterScope emitterScope(this);

  if (!emitterScope.enterFunction(this, funbox)) {
    return false;
  }

  if (!emitInitializeFunctionSpecialNames()) {
    return false;
  }
  switchToMain();

  if (!emitFunctionFormalParameters(paramsBody)) {
    return false;
  }

  if (!emitFunctionBody(funBody)) {
    return false;
  }

  return emitterScope.leave(this);
}

bool BytecodeEmitter::emitFunctionFormalParameters(ListNode* paramsBody) {
  ParseNode* funBody = paramsBody->last();
  FunctionBox* funbox = sc->asFunctionBox();
  EmitterScope* funScope = innermostEmitterScope();

  bool hasParameterExprs = funbox->hasParameterExprs;
  bool hasRest = funbox->hasRest();

  uint16_t argSlot = 0;
  for (ParseNode* arg = paramsBody->head(); arg != funBody;
       arg = arg->pn_next, argSlot++) {
    ParseNode* bindingElement = arg;
    ParseNode* initializer = nullptr;
    if (arg->isKind(ParseNodeKind::AssignExpr)) {
      bindingElement = arg->as<AssignmentNode>().left();
      initializer = arg->as<AssignmentNode>().right();
    }

    // Left-hand sides are either simple names or destructuring patterns.
    MOZ_ASSERT(bindingElement->isKind(ParseNodeKind::Name) ||
               bindingElement->isKind(ParseNodeKind::ArrayExpr) ||
               bindingElement->isKind(ParseNodeKind::ObjectExpr));

    // The rest parameter doesn't have an initializer.
    bool isRest = hasRest && arg->pn_next == funBody;
    MOZ_ASSERT_IF(isRest, !initializer);

    bool isDestructuring = !bindingElement->isKind(ParseNodeKind::Name);

    // ES 14.1.19 says if BindingElement contains an expression in the
    // production FormalParameter : BindingElement, it is evaluated in a
    // new var environment. This is needed to prevent vars from escaping
    // direct eval in parameter expressions.
    Maybe<EmitterScope> paramExprVarScope;
    if (funbox->hasDirectEvalInParameterExpr &&
        (isDestructuring || initializer)) {
      paramExprVarScope.emplace(this);
      if (!paramExprVarScope->enterParameterExpressionVar(this)) {
        return false;
      }
    }

    // First push the RHS if there is a default expression or if it is
    // rest.

    if (initializer) {
      // If we have an initializer, emit the initializer and assign it
      // to the argument slot. TDZ is taken care of afterwards.
      MOZ_ASSERT(hasParameterExprs);

      if (!emitArgOp(JSOP_GETARG, argSlot)) {
        //          [stack] ARG
        return false;
      }

      if (!emitDefault(initializer, bindingElement)) {
        //          [stack] ARG/DEFAULT
        return false;
      }
    } else if (isRest) {
      if (!emit1(JSOP_REST)) {
        return false;
      }
      checkTypeSet(JSOP_REST);
    }

    // Initialize the parameter name.

    if (isDestructuring) {
      // If we had an initializer or the rest parameter, the value is
      // already on the stack.
      if (!initializer && !isRest && !emitArgOp(JSOP_GETARG, argSlot)) {
        return false;
      }

      // If there's an parameter expression var scope, the destructuring
      // declaration needs to initialize the name in the function scope,
      // which is not the innermost scope.
      if (!emitDestructuringOps(&bindingElement->as<ListNode>(),
                                paramExprVarScope
                                    ? DestructuringFormalParameterInVarScope
                                    : DestructuringDeclaration)) {
        return false;
      }

      if (!emit1(JSOP_POP)) {
        return false;
      }
    } else if (hasParameterExprs || isRest) {
      RootedAtom paramName(cx, bindingElement->as<NameNode>().name());
      NameLocation paramLoc = *locationOfNameBoundInScope(paramName, funScope);
      NameOpEmitter noe(this, paramName, paramLoc,
                        NameOpEmitter::Kind::Initialize);
      if (!noe.prepareForRhs()) {
        return false;
      }
      if (hasParameterExprs) {
        // If we had an initializer or a rest parameter, the value is
        // already on the stack.
        if (!initializer && !isRest) {
          if (!emitArgOp(JSOP_GETARG, argSlot)) {
            return false;
          }
        }
      }
      if (!noe.emitAssignment()) {
        return false;
      }
      if (!emit1(JSOP_POP)) {
        return false;
      }
    }

    if (paramExprVarScope) {
      if (!paramExprVarScope->leave(this)) {
        return false;
      }
    }
  }

  return true;
}

bool BytecodeEmitter::emitInitializeFunctionSpecialNames() {
  FunctionBox* funbox = sc->asFunctionBox();

  auto emitInitializeFunctionSpecialName =
      [](BytecodeEmitter* bce, HandlePropertyName name, JSOp op) {
        // A special name must be slotful, either on the frame or on the
        // call environment.
        MOZ_ASSERT(bce->lookupName(name).hasKnownSlot());

        NameOpEmitter noe(bce, name, NameOpEmitter::Kind::Initialize);
        if (!noe.prepareForRhs()) {
          return false;
        }
        if (!bce->emit1(op)) {
          return false;
        }
        if (!noe.emitAssignment()) {
          return false;
        }
        if (!bce->emit1(JSOP_POP)) {
          return false;
        }

        return true;
      };

  // Do nothing if the function doesn't have an arguments binding.
  if (funbox->argumentsHasLocalBinding()) {
    if (!emitInitializeFunctionSpecialName(this, cx->names().arguments,
                                           JSOP_ARGUMENTS)) {
      return false;
    }
  }

  // Do nothing if the function doesn't have a this-binding (this
  // happens for instance if it doesn't use this/eval or if it's an
  // arrow function).
  if (funbox->hasThisBinding()) {
    if (!emitInitializeFunctionSpecialName(this, cx->names().dotThis,
                                           JSOP_FUNCTIONTHIS)) {
      return false;
    }
  }

  return true;
}

bool BytecodeEmitter::emitFunctionBody(ParseNode* funBody) {
  FunctionBox* funbox = sc->asFunctionBox();

  if (!emitTree(funBody)) {
    return false;
  }

  if (funbox->needsFinalYield()) {
    // If we fall off the end of a generator, do a final yield.
    bool needsIteratorResult = funbox->needsIteratorResult();
    if (needsIteratorResult) {
      if (!emitPrepareIteratorResult()) {
        return false;
      }
    }

    if (!emit1(JSOP_UNDEFINED)) {
      return false;
    }

    if (needsIteratorResult) {
      if (!emitFinishIteratorResult(true)) {
        return false;
      }
    }

    if (!emit1(JSOP_SETRVAL)) {
      return false;
    }

    if (!emitGetDotGeneratorInInnermostScope()) {
      return false;
    }

    // No need to check for finally blocks, etc as in EmitReturn.
    if (!emitYieldOp(JSOP_FINALYIELDRVAL)) {
      return false;
    }
  } else {
    // Non-generator functions just return |undefined|. The
    // JSOP_RETRVAL emitted below will do that, except if the
    // script has a finally block: there can be a non-undefined
    // value in the return value slot. Make sure the return value
    // is |undefined|.
    if (hasTryFinally) {
      if (!emit1(JSOP_UNDEFINED)) {
        return false;
      }
      if (!emit1(JSOP_SETRVAL)) {
        return false;
      }
    }
  }

  if (funbox->isDerivedClassConstructor()) {
    if (!emitCheckDerivedClassConstructorReturn()) {
      return false;
    }
  }

  return true;
}

bool BytecodeEmitter::emitLexicalInitialization(NameNode* name) {
  return emitLexicalInitialization(name->name());
}

bool BytecodeEmitter::emitLexicalInitialization(JSAtom* name) {
  NameOpEmitter noe(this, name, NameOpEmitter::Kind::Initialize);
  if (!noe.prepareForRhs()) {
    return false;
  }

  // The caller has pushed the RHS to the top of the stack. Assert that the
  // name is lexical and no BIND[G]NAME ops were emitted.
  MOZ_ASSERT(noe.loc().isLexical());
  MOZ_ASSERT(!noe.emittedBindOp());

  if (!noe.emitAssignment()) {
    return false;
  }

  return true;
}

static MOZ_ALWAYS_INLINE CodeNode* FindConstructor(JSContext* cx,
                                                   ListNode* classMethods) {
  for (ParseNode* mn : classMethods->contents()) {
    if (mn->is<ClassField>()) {
      // TODO(khyperia): Implement private field access.
      continue;
    }

    ClassMethod& method = mn->as<ClassMethod>();
    ParseNode& methodName = method.name();
    if (!method.isStatic() &&
        (methodName.isKind(ParseNodeKind::ObjectPropertyName) ||
         methodName.isKind(ParseNodeKind::StringExpr)) &&
        methodName.as<NameNode>().atom() == cx->names().constructor) {
      return &method.method();
    }
  }

  return nullptr;
}

// This follows ES6 14.5.14 (ClassDefinitionEvaluation) and ES6 14.5.15
// (BindingClassDeclarationEvaluation).
bool BytecodeEmitter::emitClass(ClassNode* classNode) {
  ClassNames* names = classNode->names();
  ParseNode* heritageExpression = classNode->heritage();
  ListNode* classMembers = classNode->memberList();
  CodeNode* constructor = FindConstructor(cx, classMembers);

  //                [stack]

  ClassEmitter ce(this);
  RootedAtom innerName(cx);
  ClassEmitter::Kind kind = ClassEmitter::Kind::Expression;
  if (names) {
    innerName = names->innerBinding()->name();
    MOZ_ASSERT(innerName);

    if (names->outerBinding()) {
      MOZ_ASSERT(names->outerBinding()->name());
      MOZ_ASSERT(names->outerBinding()->name() == innerName);
      kind = ClassEmitter::Kind::Declaration;
    }

    if (!ce.emitScopeForNamedClass(classNode->scopeBindings())) {
      //            [stack]
      return false;
    }
  }

  // This is kind of silly. In order to the get the home object defined on
  // the constructor, we have to make it second, but we want the prototype
  // on top for EmitPropertyList, because we expect static properties to be
  // rarer. The result is a few more swaps than we would like. Such is life.
  bool isDerived = !!heritageExpression;
  if (isDerived) {
    if (!emitTree(heritageExpression)) {
      //            [stack] HERITAGE
      return false;
    }
    if (!ce.emitDerivedClass(innerName)) {
      //            [stack] HERITAGE HOMEOBJ
      return false;
    }
  } else {
    if (!ce.emitClass(innerName)) {
      //            [stack] HOMEOBJ
      return false;
    }
  }

  // Stack currently has HOMEOBJ followed by optional HERITAGE. When HERITAGE
  // is not used, an implicit value of %FunctionPrototype% is implied.
  if (constructor) {
    bool needsHomeObject = constructor->funbox()->needsHomeObject();
    // HERITAGE is consumed inside emitFunction.
    if (!emitFunction(constructor, isDerived)) {
      //            [stack] HOMEOBJ CTOR
      return false;
    }
    if (!ce.emitInitConstructor(needsHomeObject)) {
      //            [stack] CTOR HOMEOBJ
      return false;
    }
  } else {
    if (!ce.emitInitDefaultConstructor(Some(classNode->pn_pos.begin),
                                       Some(classNode->pn_pos.end))) {
      //            [stack] CTOR HOMEOBJ
      return false;
    }
  }
  if (!emitPropertyList(classMembers, ce, ClassBody)) {
    //              [stack] CTOR HOMEOBJ
    return false;
  }
  if (!ce.emitEnd(kind)) {
    //              [stack] # class declaration
    //              [stack]
    //              [stack] # class expression
    //              [stack] CTOR
    return false;
  }

  return true;
}

bool BytecodeEmitter::emitExportDefault(BinaryNode* exportNode) {
  MOZ_ASSERT(exportNode->isKind(ParseNodeKind::ExportDefaultStmt));

  ParseNode* nameNode = exportNode->left();
  if (!emitTree(nameNode)) {
    return false;
  }

  if (ParseNode* binding = exportNode->right()) {
    if (!emitLexicalInitialization(&binding->as<NameNode>())) {
      return false;
    }

    if (nameNode->isDirectRHSAnonFunction()) {
      HandlePropertyName name = cx->names().default_;
      if (!setOrEmitSetFunName(nameNode, name)) {
        return false;
      }
    }

    if (!emit1(JSOP_POP)) {
      return false;
    }
  }

  return true;
}

bool BytecodeEmitter::emitTree(
    ParseNode* pn, ValueUsage valueUsage /* = ValueUsage::WantValue */,
    EmitLineNumberNote emitLineNote /* = EMIT_LINENOTE */) {
  if (!CheckRecursionLimit(cx)) {
    return false;
  }

  EmitLevelManager elm(this);

  /* Emit notes to tell the current bytecode's source line number.
     However, a couple trees require special treatment; see the
     relevant emitter functions for details. */
  if (emitLineNote == EMIT_LINENOTE &&
      !ParseNodeRequiresSpecialLineNumberNotes(pn)) {
    if (!updateLineNumberNotes(pn->pn_pos.begin)) {
      return false;
    }
  }

  switch (pn->getKind()) {
    case ParseNodeKind::Function:
      if (!emitFunction(&pn->as<CodeNode>())) {
        return false;
      }
      break;

    case ParseNodeKind::ParamsBody:
      if (!emitFunctionFormalParametersAndBody(&pn->as<ListNode>())) {
        return false;
      }
      break;

    case ParseNodeKind::IfStmt:
      if (!emitIf(&pn->as<TernaryNode>())) {
        return false;
      }
      break;

    case ParseNodeKind::SwitchStmt:
      if (!emitSwitch(&pn->as<SwitchStatement>())) {
        return false;
      }
      break;

    case ParseNodeKind::WhileStmt:
      if (!emitWhile(&pn->as<BinaryNode>())) {
        return false;
      }
      break;

    case ParseNodeKind::DoWhileStmt:
      if (!emitDo(&pn->as<BinaryNode>())) {
        return false;
      }
      break;

    case ParseNodeKind::ForStmt:
      if (!emitFor(&pn->as<ForNode>())) {
        return false;
      }
      break;

    case ParseNodeKind::BreakStmt:
      // Ensure that the column of the 'break' is set properly.
      if (!updateSourceCoordNotes(pn->pn_pos.begin)) {
        return false;
      }

      if (!emitBreak(pn->as<BreakStatement>().label())) {
        return false;
      }
      break;

    case ParseNodeKind::ContinueStmt:
      // Ensure that the column of the 'continue' is set properly.
      if (!updateSourceCoordNotes(pn->pn_pos.begin)) {
        return false;
      }

      if (!emitContinue(pn->as<ContinueStatement>().label())) {
        return false;
      }
      break;

    case ParseNodeKind::WithStmt:
      if (!emitWith(&pn->as<BinaryNode>())) {
        return false;
      }
      break;

    case ParseNodeKind::TryStmt:
      if (!emitTry(&pn->as<TryNode>())) {
        return false;
      }
      break;

    case ParseNodeKind::Catch:
      if (!emitCatch(&pn->as<BinaryNode>())) {
        return false;
      }
      break;

    case ParseNodeKind::VarStmt:
      if (!emitDeclarationList(&pn->as<ListNode>())) {
        return false;
      }
      break;

    case ParseNodeKind::ReturnStmt:
      if (!emitReturn(&pn->as<UnaryNode>())) {
        return false;
      }
      break;

    case ParseNodeKind::YieldStarExpr:
      if (!emitYieldStar(pn->as<UnaryNode>().kid())) {
        return false;
      }
      break;

    case ParseNodeKind::Generator:
      if (!emit1(JSOP_GENERATOR)) {
        return false;
      }
      break;

    case ParseNodeKind::InitialYield:
      if (!emitInitialYield(&pn->as<UnaryNode>())) {
        return false;
      }
      break;

    case ParseNodeKind::YieldExpr:
      if (!emitYield(&pn->as<UnaryNode>())) {
        return false;
      }
      break;

    case ParseNodeKind::AwaitExpr:
      if (!emitAwaitInInnermostScope(&pn->as<UnaryNode>())) {
        return false;
      }
      break;

    case ParseNodeKind::StatementList:
      if (!emitStatementList(&pn->as<ListNode>())) {
        return false;
      }
      break;

    case ParseNodeKind::EmptyStmt:
      break;

    case ParseNodeKind::ExpressionStmt:
      if (!emitExpressionStatement(&pn->as<UnaryNode>())) {
        return false;
      }
      break;

    case ParseNodeKind::LabelStmt:
      if (!emitLabeledStatement(&pn->as<LabeledStatement>())) {
        return false;
      }
      break;

    case ParseNodeKind::CommaExpr:
      if (!emitSequenceExpr(&pn->as<ListNode>(), valueUsage)) {
        return false;
      }
      break;

    case ParseNodeKind::AssignExpr:
    case ParseNodeKind::AddAssignExpr:
    case ParseNodeKind::SubAssignExpr:
    case ParseNodeKind::BitOrAssignExpr:
    case ParseNodeKind::BitXorAssignExpr:
    case ParseNodeKind::BitAndAssignExpr:
    case ParseNodeKind::LshAssignExpr:
    case ParseNodeKind::RshAssignExpr:
    case ParseNodeKind::UrshAssignExpr:
    case ParseNodeKind::MulAssignExpr:
    case ParseNodeKind::DivAssignExpr:
    case ParseNodeKind::ModAssignExpr:
    case ParseNodeKind::PowAssignExpr: {
      AssignmentNode* assignNode = &pn->as<AssignmentNode>();
      if (!emitAssignment(
              assignNode->left(),
              CompoundAssignmentParseNodeKindToJSOp(assignNode->getKind()),
              assignNode->right())) {
        return false;
      }
      break;
    }

    case ParseNodeKind::ConditionalExpr:
      if (!emitConditionalExpression(pn->as<ConditionalExpression>(),
                                     valueUsage)) {
        return false;
      }
      break;

    case ParseNodeKind::OrExpr:
    case ParseNodeKind::AndExpr:
      if (!emitLogical(&pn->as<ListNode>())) {
        return false;
      }
      break;

    case ParseNodeKind::AddExpr:
    case ParseNodeKind::SubExpr:
    case ParseNodeKind::BitOrExpr:
    case ParseNodeKind::BitXorExpr:
    case ParseNodeKind::BitAndExpr:
    case ParseNodeKind::StrictEqExpr:
    case ParseNodeKind::EqExpr:
    case ParseNodeKind::StrictNeExpr:
    case ParseNodeKind::NeExpr:
    case ParseNodeKind::LtExpr:
    case ParseNodeKind::LeExpr:
    case ParseNodeKind::GtExpr:
    case ParseNodeKind::GeExpr:
    case ParseNodeKind::InExpr:
    case ParseNodeKind::InstanceOfExpr:
    case ParseNodeKind::LshExpr:
    case ParseNodeKind::RshExpr:
    case ParseNodeKind::UrshExpr:
    case ParseNodeKind::MulExpr:
    case ParseNodeKind::DivExpr:
    case ParseNodeKind::ModExpr:
      if (!emitLeftAssociative(&pn->as<ListNode>())) {
        return false;
      }
      break;

    case ParseNodeKind::PowExpr:
      if (!emitRightAssociative(&pn->as<ListNode>())) {
        return false;
      }
      break;

    case ParseNodeKind::PipelineExpr:
      if (!emitPipeline(&pn->as<ListNode>())) {
        return false;
      }
      break;

    case ParseNodeKind::TypeOfNameExpr:
      if (!emitTypeof(&pn->as<UnaryNode>(), JSOP_TYPEOF)) {
        return false;
      }
      break;

    case ParseNodeKind::TypeOfExpr:
      if (!emitTypeof(&pn->as<UnaryNode>(), JSOP_TYPEOFEXPR)) {
        return false;
      }
      break;

    case ParseNodeKind::ThrowStmt:
    case ParseNodeKind::VoidExpr:
    case ParseNodeKind::NotExpr:
    case ParseNodeKind::BitNotExpr:
    case ParseNodeKind::PosExpr:
    case ParseNodeKind::NegExpr:
      if (!emitUnary(&pn->as<UnaryNode>())) {
        return false;
      }
      break;

    case ParseNodeKind::PreIncrementExpr:
    case ParseNodeKind::PreDecrementExpr:
    case ParseNodeKind::PostIncrementExpr:
    case ParseNodeKind::PostDecrementExpr:
      if (!emitIncOrDec(&pn->as<UnaryNode>())) {
        return false;
      }
      break;

    case ParseNodeKind::DeleteNameExpr:
      if (!emitDeleteName(&pn->as<UnaryNode>())) {
        return false;
      }
      break;

    case ParseNodeKind::DeletePropExpr:
      if (!emitDeleteProperty(&pn->as<UnaryNode>())) {
        return false;
      }
      break;

    case ParseNodeKind::DeleteElemExpr:
      if (!emitDeleteElement(&pn->as<UnaryNode>())) {
        return false;
      }
      break;

    case ParseNodeKind::DeleteExpr:
      if (!emitDeleteExpression(&pn->as<UnaryNode>())) {
        return false;
      }
      break;

    case ParseNodeKind::DotExpr: {
      PropertyAccess* prop = &pn->as<PropertyAccess>();
      // TODO(khyperia): Implement private field access.
      bool isSuper = prop->isSuper();
      PropOpEmitter poe(this, PropOpEmitter::Kind::Get,
                        isSuper ? PropOpEmitter::ObjKind::Super
                                : PropOpEmitter::ObjKind::Other);
      if (!poe.prepareForObj()) {
        return false;
      }
      if (isSuper) {
        UnaryNode* base = &prop->expression().as<UnaryNode>();
        if (!emitGetThisForSuperBase(base)) {
          //        [stack] THIS
          return false;
        }
      } else {
        if (!emitPropLHS(prop)) {
          //        [stack] OBJ
          return false;
        }
      }
      if (!poe.emitGet(prop->key().atom())) {
        //          [stack] PROP
        return false;
      }
      break;
    }

    case ParseNodeKind::ElemExpr: {
      PropertyByValue* elem = &pn->as<PropertyByValue>();
      bool isSuper = elem->isSuper();
      ElemOpEmitter eoe(this, ElemOpEmitter::Kind::Get,
                        isSuper ? ElemOpEmitter::ObjKind::Super
                                : ElemOpEmitter::ObjKind::Other);
      if (!emitElemObjAndKey(elem, isSuper, eoe)) {
        //          [stack] # if Super
        //          [stack] THIS KEY
        //          [stack] # otherwise
        //          [stack] OBJ KEY
        return false;
      }
      if (!eoe.emitGet()) {
        //          [stack] ELEM
        return false;
      }

      break;
    }

    case ParseNodeKind::NewExpr:
    case ParseNodeKind::TaggedTemplateExpr:
    case ParseNodeKind::CallExpr:
    case ParseNodeKind::SuperCallExpr:
      if (!emitCallOrNew(&pn->as<BinaryNode>(), valueUsage)) {
        return false;
      }
      break;

    case ParseNodeKind::LexicalScope:
      if (!emitLexicalScope(&pn->as<LexicalScopeNode>())) {
        return false;
      }
      break;

    case ParseNodeKind::ConstDecl:
    case ParseNodeKind::LetDecl:
      if (!emitDeclarationList(&pn->as<ListNode>())) {
        return false;
      }
      break;

    case ParseNodeKind::ImportDecl:
      MOZ_ASSERT(sc->isModuleContext());
      break;

    case ParseNodeKind::ExportStmt: {
      MOZ_ASSERT(sc->isModuleContext());
      UnaryNode* node = &pn->as<UnaryNode>();
      ParseNode* decl = node->kid();
      if (decl->getKind() != ParseNodeKind::ExportSpecList) {
        if (!emitTree(decl)) {
          return false;
        }
      }
      break;
    }

    case ParseNodeKind::ExportDefaultStmt:
      MOZ_ASSERT(sc->isModuleContext());
      if (!emitExportDefault(&pn->as<BinaryNode>())) {
        return false;
      }
      break;

    case ParseNodeKind::ExportFromStmt:
      MOZ_ASSERT(sc->isModuleContext());
      break;

    case ParseNodeKind::CallSiteObjExpr:
      if (!emitCallSiteObject(&pn->as<CallSiteNode>())) {
        return false;
      }
      break;

    case ParseNodeKind::ArrayExpr:
      if (!emitArrayLiteral(&pn->as<ListNode>())) {
        return false;
      }
      break;

    case ParseNodeKind::ObjectExpr:
      if (!emitObject(&pn->as<ListNode>())) {
        return false;
      }
      break;

    case ParseNodeKind::Name:
      if (!emitGetName(&pn->as<NameNode>())) {
        return false;
      }
      break;

    case ParseNodeKind::TemplateStringListExpr:
      if (!emitTemplateString(&pn->as<ListNode>())) {
        return false;
      }
      break;

    case ParseNodeKind::TemplateStringExpr:
    case ParseNodeKind::StringExpr:
      if (!emitAtomOp(pn->as<NameNode>().atom(), JSOP_STRING)) {
        return false;
      }
      break;

    case ParseNodeKind::NumberExpr:
      if (!emitNumberOp(pn->as<NumericLiteral>().value())) {
        return false;
      }
      break;

#ifdef ENABLE_BIGINT
    case ParseNodeKind::BigIntExpr:
      if (!emitBigIntOp(pn->as<BigIntLiteral>().box()->value())) {
        return false;
      }
      break;
#endif

    case ParseNodeKind::RegExpExpr:
      if (!emitRegExp(objectList.add(pn->as<RegExpLiteral>().objbox()))) {
        return false;
      }
      break;

    case ParseNodeKind::TrueExpr:
    case ParseNodeKind::FalseExpr:
    case ParseNodeKind::NullExpr:
    case ParseNodeKind::RawUndefinedExpr:
      if (!emit1(pn->getOp())) {
        return false;
      }
      break;

    case ParseNodeKind::ThisExpr:
      if (!emitThisLiteral(&pn->as<ThisLiteral>())) {
        return false;
      }
      break;

    case ParseNodeKind::DebuggerStmt:
      if (!updateSourceCoordNotes(pn->pn_pos.begin)) {
        return false;
      }
      if (!emit1(JSOP_DEBUGGER)) {
        return false;
      }
      break;

    case ParseNodeKind::ClassDecl:
      if (!emitClass(&pn->as<ClassNode>())) {
        return false;
      }
      break;

    case ParseNodeKind::NewTargetExpr:
      if (!emit1(JSOP_NEWTARGET)) {
        return false;
      }
      break;

    case ParseNodeKind::ImportMetaExpr:
      if (!emit1(JSOP_IMPORTMETA)) {
        return false;
      }
      break;

    case ParseNodeKind::CallImportExpr:
      if (!emitTree(pn->as<BinaryNode>().right()) ||
          !emit1(JSOP_DYNAMIC_IMPORT)) {
        return false;
      }
      break;

    case ParseNodeKind::SetThis:
      if (!emitSetThis(&pn->as<BinaryNode>())) {
        return false;
      }
      break;

    case ParseNodeKind::PropertyNameExpr:
    case ParseNodeKind::PosHolder:
      MOZ_FALLTHROUGH_ASSERT(
          "Should never try to emit ParseNodeKind::PosHolder or ::Property");

    default:
      MOZ_ASSERT(0);
  }

  /* bce->emitLevel == 1 means we're last on the stack, so finish up. */
  if (emitLevel == 1) {
    if (!updateSourceCoordNotes(pn->pn_pos.end)) {
      return false;
    }
  }
  return true;
}

static bool AllocSrcNote(JSContext* cx, SrcNotesVector& notes,
                         unsigned* index) {
  if (!notes.growBy(1)) {
    ReportOutOfMemory(cx);
    return false;
  }

  *index = notes.length() - 1;
  return true;
}

bool BytecodeEmitter::addTryNote(JSTryNoteKind kind, uint32_t stackDepth,
                                 size_t start, size_t end) {
  MOZ_ASSERT(!inPrologue());
  return tryNoteList.append(kind, stackDepth, start, end);
}

bool BytecodeEmitter::newSrcNote(SrcNoteType type, unsigned* indexp) {
  SrcNotesVector& notes = this->notes();
  unsigned index;
  if (!AllocSrcNote(cx, notes, &index)) {
    return false;
  }

  /*
   * Compute delta from the last annotated bytecode's offset.  If it's too
   * big to fit in sn, allocate one or more xdelta notes and reset sn.
   */
  ptrdiff_t offset = this->offset();
  ptrdiff_t delta = offset - lastNoteOffset();
  lastNoteOffset_ = offset;
  if (delta >= SN_DELTA_LIMIT) {
    do {
      ptrdiff_t xdelta = Min(delta, SN_XDELTA_MASK);
      SN_MAKE_XDELTA(&notes[index], xdelta);
      delta -= xdelta;
      if (!AllocSrcNote(cx, notes, &index)) {
        return false;
      }
    } while (delta >= SN_DELTA_LIMIT);
  }

  /*
   * Initialize type and delta, then allocate the minimum number of notes
   * needed for type's arity.  Usually, we won't need more, but if an offset
   * does take two bytes, setSrcNoteOffset will grow notes.
   */
  SN_MAKE_NOTE(&notes[index], type, delta);
  for (int n = (int)js_SrcNoteSpec[type].arity; n > 0; n--) {
    if (!newSrcNote(SRC_NULL)) {
      return false;
    }
  }

  if (indexp) {
    *indexp = index;
  }
  return true;
}

bool BytecodeEmitter::newSrcNote2(SrcNoteType type, ptrdiff_t offset,
                                  unsigned* indexp) {
  unsigned index;
  if (!newSrcNote(type, &index)) {
    return false;
  }
  if (!setSrcNoteOffset(index, 0, offset)) {
    return false;
  }
  if (indexp) {
    *indexp = index;
  }
  return true;
}

bool BytecodeEmitter::newSrcNote3(SrcNoteType type, ptrdiff_t offset1,
                                  ptrdiff_t offset2, unsigned* indexp) {
  unsigned index;
  if (!newSrcNote(type, &index)) {
    return false;
  }
  if (!setSrcNoteOffset(index, 0, offset1)) {
    return false;
  }
  if (!setSrcNoteOffset(index, 1, offset2)) {
    return false;
  }
  if (indexp) {
    *indexp = index;
  }
  return true;
}

bool BytecodeEmitter::setSrcNoteOffset(unsigned index, unsigned which,
                                       ptrdiff_t offset) {
  if (!SN_REPRESENTABLE_OFFSET(offset)) {
    reportError(nullptr, JSMSG_NEED_DIET, js_script_str);
    return false;
  }

  SrcNotesVector& notes = this->notes();

  /* Find the offset numbered which (i.e., skip exactly which offsets). */
  jssrcnote* sn = &notes[index];
  MOZ_ASSERT(SN_TYPE(sn) != SRC_XDELTA);
  MOZ_ASSERT((int)which < js_SrcNoteSpec[SN_TYPE(sn)].arity);
  for (sn++; which; sn++, which--) {
    if (*sn & SN_4BYTE_OFFSET_FLAG) {
      sn += 3;
    }
  }

  /*
   * See if the new offset requires four bytes either by being too big or if
   * the offset has already been inflated (in which case, we need to stay big
   * to not break the srcnote encoding if this isn't the last srcnote).
   */
  if (offset > (ptrdiff_t)SN_4BYTE_OFFSET_MASK ||
      (*sn & SN_4BYTE_OFFSET_FLAG)) {
    /* Maybe this offset was already set to a four-byte value. */
    if (!(*sn & SN_4BYTE_OFFSET_FLAG)) {
      /* Insert three dummy bytes that will be overwritten shortly. */
      jssrcnote dummy = 0;
      if (!(sn = notes.insert(sn, dummy)) || !(sn = notes.insert(sn, dummy)) ||
          !(sn = notes.insert(sn, dummy))) {
        ReportOutOfMemory(cx);
        return false;
      }
    }
    *sn++ = (jssrcnote)(SN_4BYTE_OFFSET_FLAG | (offset >> 24));
    *sn++ = (jssrcnote)(offset >> 16);
    *sn++ = (jssrcnote)(offset >> 8);
  }
  *sn = (jssrcnote)offset;
  return true;
}

void BytecodeEmitter::copySrcNotes(jssrcnote* destination, uint32_t nsrcnotes) {
  unsigned count = notes_.length();
  // nsrcnotes includes SN_MAKE_TERMINATOR in addition to the srcnotes.
  MOZ_ASSERT(nsrcnotes == count + 1);
  PodCopy(destination, notes_.begin(), count);
  SN_MAKE_TERMINATOR(&destination[count]);
}

void CGNumberList::finish(mozilla::Span<GCPtrValue> array) {
  MOZ_ASSERT(length() == array.size());

  for (unsigned i = 0; i < length(); i++) {
    array[i].init(vector[i]);
  }
}

/*
 * Find the index of the given object for code generator.
 *
 * Since the emitter refers to each parsed object only once, for the index we
 * use the number of already indexed objects. We also add the object to a list
 * to convert the list to a fixed-size array when we complete code generation,
 * see js::CGObjectList::finish below.
 */
unsigned CGObjectList::add(ObjectBox* objbox) {
  MOZ_ASSERT(objbox->isObjectBox());
  MOZ_ASSERT(!objbox->emitLink);
  objbox->emitLink = lastbox;
  lastbox = objbox;
  return length++;
}

void CGObjectList::finish(mozilla::Span<GCPtrObject> array) {
  MOZ_ASSERT(length <= INDEX_LIMIT);
  MOZ_ASSERT(length == array.size());

  ObjectBox* objbox = lastbox;
  for (GCPtrObject& obj : mozilla::Reversed(array)) {
    MOZ_ASSERT(obj == nullptr);
    MOZ_ASSERT(objbox->object()->isTenured());
    if (objbox->isFunctionBox()) {
      objbox->asFunctionBox()->finish();
    }
    obj.init(objbox->object());
    objbox = objbox->emitLink;
  }
}

void CGScopeList::finish(mozilla::Span<GCPtrScope> array) {
  MOZ_ASSERT(length() <= INDEX_LIMIT);
  MOZ_ASSERT(length() == array.size());

  for (uint32_t i = 0; i < length(); i++) {
    array[i].init(vector[i]);
  }
}

bool CGTryNoteList::append(JSTryNoteKind kind, uint32_t stackDepth,
                           size_t start, size_t end) {
  MOZ_ASSERT(start <= end);
  MOZ_ASSERT(size_t(uint32_t(start)) == start);
  MOZ_ASSERT(size_t(uint32_t(end)) == end);

  // Offsets are given relative to sections, but we only expect main-section
  // to have TryNotes. In finish() we will fixup base offset.

  JSTryNote note;
  note.kind = kind;
  note.stackDepth = stackDepth;
  note.start = uint32_t(start);
  note.length = uint32_t(end - start);

  return list.append(note);
}

void CGTryNoteList::finish(mozilla::Span<JSTryNote> array) {
  MOZ_ASSERT(length() == array.size());

  for (unsigned i = 0; i < length(); i++) {
    array[i] = list[i];
  }
}

bool CGScopeNoteList::append(uint32_t scopeIndex, uint32_t offset,
                             uint32_t parent) {
  CGScopeNote note;
  mozilla::PodZero(&note);

  // Offsets are given relative to sections. In finish() we will fixup base
  // offset if needed.

  note.index = scopeIndex;
  note.start = offset;
  note.parent = parent;

  return list.append(note);
}

void CGScopeNoteList::recordEnd(uint32_t index, uint32_t offset) {
  MOZ_ASSERT(index < length());
  MOZ_ASSERT(list[index].length == 0);
  list[index].end = offset;
}

void CGScopeNoteList::finish(mozilla::Span<ScopeNote> array) {
  MOZ_ASSERT(length() == array.size());

  for (unsigned i = 0; i < length(); i++) {
    MOZ_ASSERT(list[i].end >= list[i].start);
    list[i].length = list[i].end - list[i].start;
    array[i] = list[i];
  }
}

void CGResumeOffsetList::finish(mozilla::Span<uint32_t> array) {
  MOZ_ASSERT(length() == array.size());

  for (unsigned i = 0; i < length(); i++) {
    array[i] = list[i];
  }
}

const JSSrcNoteSpec js_SrcNoteSpec[] = {
#define DEFINE_SRC_NOTE_SPEC(sym, name, arity) {name, arity},
    FOR_EACH_SRC_NOTE_TYPE(DEFINE_SRC_NOTE_SPEC)
#undef DEFINE_SRC_NOTE_SPEC
};

static int SrcNoteArity(jssrcnote* sn) {
  MOZ_ASSERT(SN_TYPE(sn) < SRC_LAST);
  return js_SrcNoteSpec[SN_TYPE(sn)].arity;
}

JS_FRIEND_API unsigned js::SrcNoteLength(jssrcnote* sn) {
  unsigned arity;
  jssrcnote* base;

  arity = SrcNoteArity(sn);
  for (base = sn++; arity; sn++, arity--) {
    if (*sn & SN_4BYTE_OFFSET_FLAG) {
      sn += 3;
    }
  }
  return sn - base;
}

JS_FRIEND_API ptrdiff_t js::GetSrcNoteOffset(jssrcnote* sn, unsigned which) {
  /* Find the offset numbered which (i.e., skip exactly which offsets). */
  MOZ_ASSERT(SN_TYPE(sn) != SRC_XDELTA);
  MOZ_ASSERT((int)which < SrcNoteArity(sn));
  for (sn++; which; sn++, which--) {
    if (*sn & SN_4BYTE_OFFSET_FLAG) {
      sn += 3;
    }
  }
  if (*sn & SN_4BYTE_OFFSET_FLAG) {
    return (ptrdiff_t)(((uint32_t)(sn[0] & SN_4BYTE_OFFSET_MASK) << 24) |
                       (sn[1] << 16) | (sn[2] << 8) | sn[3]);
  }
  return (ptrdiff_t)*sn;
}<|MERGE_RESOLUTION|>--- conflicted
+++ resolved
@@ -6171,2846 +6171,6 @@
     return false;
   }
 
-<<<<<<< HEAD
-        // Pop the assigned value.
-        if (!emit1(JSOP_POP))
-            return false;
-    }
-
-    return true;
-}
-
-bool
-BytecodeEmitter::emitIteratorNext(ParseNode* pn, bool allowSelfHosted /* = false */)
-{
-    MOZ_ASSERT(allowSelfHosted || emitterMode != BytecodeEmitter::SelfHosting,
-               ".next() iteration is prohibited in self-hosted code because it "
-               "can run user-modifiable iteration code");
-
-    if (!emit1(JSOP_DUP))                                 // ... ITER ITER
-        return false;
-    if (!emitAtomOp(cx->names().next, JSOP_CALLPROP))     // ... ITER NEXT
-        return false;
-    if (!emit1(JSOP_SWAP))                                // ... NEXT ITER
-        return false;
-    if (!emitCall(JSOP_CALL, 0, pn))                      // ... RESULT
-        return false;
-    if (!emitCheckIsObj(CheckIsObjectKind::IteratorNext)) // ... RESULT
-        return false;
-    checkTypeSet(JSOP_CALL);
-    return true;
-}
-
-bool
-BytecodeEmitter::emitIteratorClose(CompletionKind completionKind /* = CompletionKind::Normal */,
-                                   bool allowSelfHosted /* = false */)
-{
-    MOZ_ASSERT(allowSelfHosted || emitterMode != BytecodeEmitter::SelfHosting,
-               ".close() on iterators is prohibited in self-hosted code because it "
-               "can run user-modifiable iteration code");
-
-    // Generate inline logic corresponding to IteratorClose (ES 7.4.6).
-    //
-    // Callers need to ensure that the iterator object is at the top of the
-    // stack.
-
-    if (!emit1(JSOP_DUP))                                 // ... ITER ITER
-        return false;
-
-    // Step 3.
-    //
-    // Get the "return" method.
-    if (!emitAtomOp(cx->names().return_, JSOP_CALLPROP))  // ... ITER RET
-        return false;
-
-    // Step 4.
-    //
-    // Do nothing if "return" is null or undefined.
-    IfThenElseEmitter ifReturnMethodIsDefined(this);
-    if (!emit1(JSOP_DUP))                                 // ... ITER RET RET
-        return false;
-    if (!emit1(JSOP_UNDEFINED))                           // ... ITER RET RET UNDEFINED
-        return false;
-    if (!emit1(JSOP_NE))                                  // ... ITER RET ?NEQL
-        return false;
-    if (!ifReturnMethodIsDefined.emitIfElse())
-        return false;
-
-    if (completionKind == CompletionKind::Throw) {
-        // 7.4.6 IteratorClose ( iterator, completion )
-        //   ...
-        //   3. Let return be ? GetMethod(iterator, "return").
-        //   4. If return is undefined, return Completion(completion).
-        //   5. Let innerResult be Call(return, iterator, « »).
-        //   6. If completion.[[Type]] is throw, return Completion(completion).
-        //   7. If innerResult.[[Type]] is throw, return
-        //      Completion(innerResult).
-        //
-        // For CompletionKind::Normal case, JSOP_CALL for step 5 checks if RET
-        // is callable, and throws if not.  Since step 6 doesn't match and
-        // error handling in step 3 and step 7 can be merged.
-        //
-        // For CompletionKind::Throw case, an error thrown by JSOP_CALL for
-        // step 5 is ignored by try-catch.  So we should check if RET is
-        // callable here, outside of try-catch, and the throw immediately if
-        // not.
-        CheckIsCallableKind kind = CheckIsCallableKind::IteratorReturn;
-        if (!emitCheckIsCallable(kind))                   // ... ITER RET
-            return false;
-    }
-
-    // Steps 5, 8.
-    //
-    // Call "return" if it is not undefined or null, and check that it returns
-    // an Object.
-    if (!emit1(JSOP_SWAP))                                // ... RET ITER
-        return false;
-
-    Maybe<TryEmitter> tryCatch;
-
-    if (completionKind == CompletionKind::Throw) {
-        tryCatch.emplace(this, TryEmitter::TryCatch, TryEmitter::DontUseRetVal,
-                         TryEmitter::DontUseControl);
-
-        // Mutate stack to balance stack for try-catch.
-        if (!emit1(JSOP_UNDEFINED))                       // ... RET ITER UNDEF
-            return false;
-        if (!tryCatch->emitTry())                         // ... RET ITER UNDEF
-            return false;
-        if (!emitDupAt(2))                                // ... RET ITER UNDEF RET
-            return false;
-        if (!emitDupAt(2))                                // ... RET ITER UNDEF RET ITER
-            return false;
-    }
-
-    if (!emitCall(JSOP_CALL, 0))                          // ... ... RESULT
-        return false;
-    checkTypeSet(JSOP_CALL);
-
-    if (completionKind == CompletionKind::Throw) {
-        if (!emit1(JSOP_SWAP))                            // ... RET ITER RESULT UNDEF
-            return false;
-        if (!emit1(JSOP_POP))                             // ... RET ITER RESULT
-            return false;
-
-        if (!tryCatch->emitCatch())                       // ... RET ITER RESULT
-            return false;
-
-        // Just ignore the exception thrown by call.
-        if (!emit1(JSOP_EXCEPTION))                       // ... RET ITER RESULT EXC
-            return false;
-        if (!emit1(JSOP_POP))                             // ... RET ITER RESULT
-            return false;
-
-        if (!tryCatch->emitEnd())                         // ... RET ITER RESULT
-            return false;
-
-        // Restore stack.
-        if (!emit2(JSOP_UNPICK, 2))                       // ... RESULT RET ITER
-            return false;
-        if (!emit1(JSOP_POP))                             // ... RESULT RET
-            return false;
-        if (!emit1(JSOP_POP))                             // ... RESULT
-            return false;
-    } else {
-        if (!emitCheckIsObj(CheckIsObjectKind::IteratorReturn)) // ... RESULT
-            return false;
-    }
-
-    if (!ifReturnMethodIsDefined.emitElse())
-        return false;
-    if (!emit1(JSOP_POP))                                 // ... ITER
-        return false;
-    if (!ifReturnMethodIsDefined.emitEnd())
-        return false;
-
-    return emit1(JSOP_POP);                               // ...
-}
-
-template <typename InnerEmitter>
-bool
-BytecodeEmitter::wrapWithDestructuringIteratorCloseTryNote(int32_t iterDepth, InnerEmitter emitter)
-{
-    MOZ_ASSERT(this->stackDepth >= iterDepth);
-
-    // Pad a nop at the beginning of the bytecode covered by the trynote so
-    // that when unwinding environments, we may unwind to the scope
-    // corresponding to the pc *before* the start, in case the first bytecode
-    // emitted by |emitter| is the start of an inner scope. See comment above
-    // UnwindEnvironmentToTryPc.
-    if (!emit1(JSOP_TRY_DESTRUCTURING_ITERCLOSE))
-        return false;
-
-    ptrdiff_t start = offset();
-    if (!emitter(this))
-        return false;
-    ptrdiff_t end = offset();
-    if (start != end)
-        return tryNoteList.append(JSTRY_DESTRUCTURING_ITERCLOSE, iterDepth, start, end);
-    return true;
-}
-
-bool
-BytecodeEmitter::emitDefault(ParseNode* defaultExpr, ParseNode* pattern)
-{
-    if (!emit1(JSOP_DUP))                                 // VALUE VALUE
-        return false;
-    if (!emit1(JSOP_UNDEFINED))                           // VALUE VALUE UNDEFINED
-        return false;
-    if (!emit1(JSOP_STRICTEQ))                            // VALUE EQL?
-        return false;
-    // Emit source note to enable ion compilation.
-    if (!newSrcNote(SRC_IF))
-        return false;
-    JumpList jump;
-    if (!emitJump(JSOP_IFEQ, &jump))                      // VALUE
-        return false;
-    if (!emit1(JSOP_POP))                                 // .
-        return false;
-    if (!emitInitializerInBranch(defaultExpr, pattern))   // DEFAULTVALUE
-        return false;
-    if (!emitJumpTargetAndPatch(jump))
-        return false;
-    return true;
-}
-
-bool
-BytecodeEmitter::setOrEmitSetFunName(ParseNode* maybeFun, HandleAtom name,
-                                     FunctionPrefixKind prefixKind)
-{
-    if (maybeFun->isKind(PNK_FUNCTION)) {
-        // Function doesn't have 'name' property at this point.
-        // Set function's name at compile time.
-        RootedFunction fun(cx, maybeFun->pn_funbox->function());
-
-        // Single node can be emitted multiple times if it appears in
-        // array destructuring default.  If function already has a name,
-        // just return.
-        if (fun->hasCompileTimeName()) {
-#ifdef DEBUG
-            RootedAtom funName(cx, NameToFunctionName(cx, name, prefixKind));
-            if (!funName)
-                return false;
-            MOZ_ASSERT(funName == maybeFun->pn_funbox->function()->compileTimeName());
-#endif
-            return true;
-        }
-
-        RootedAtom funName(cx, NameToFunctionName(cx, name, prefixKind));
-        if (!funName)
-            return false;
-        fun->setCompileTimeName(name);
-        return true;
-    }
-
-    uint32_t nameIndex;
-    if (!makeAtomIndex(name, &nameIndex))
-        return false;
-    if (!emitIndexOp(JSOP_STRING, nameIndex))   // FUN NAME
-        return false;
-    uint8_t kind = uint8_t(prefixKind);
-    if (!emit2(JSOP_SETFUNNAME, kind))          // FUN
-        return false;
-    return true;
-}
-
-bool
-BytecodeEmitter::emitInitializer(ParseNode* initializer, ParseNode* pattern)
-{
-    if (!emitTree(initializer))
-        return false;
-
-    if (!pattern->isInParens() && pattern->isKind(PNK_NAME) &&
-        initializer->isDirectRHSAnonFunction())
-    {
-        RootedAtom name(cx, pattern->name());
-        if (!setOrEmitSetFunName(initializer, name, FunctionPrefixKind::None))
-            return false;
-    }
-
-    return true;
-}
-
-bool
-BytecodeEmitter::emitInitializerInBranch(ParseNode* initializer, ParseNode* pattern)
-{
-    TDZCheckCache tdzCache(this);
-    return emitInitializer(initializer, pattern);
-}
-
-bool
-BytecodeEmitter::emitDestructuringOpsArray(ParseNode* pattern, DestructuringFlavor flav)
-{
-    MOZ_ASSERT(pattern->isKind(PNK_ARRAY));
-    MOZ_ASSERT(pattern->isArity(PN_LIST));
-    MOZ_ASSERT(this->stackDepth != 0);
-
-    // Here's pseudo code for |let [a, b, , c=y, ...d] = x;|
-    //
-    // Lines that are annotated "covered by trynote" mean that upon throwing
-    // an exception, IteratorClose is called on iter only if done is false.
-    //
-    //   let x, y;
-    //   let a, b, c, d;
-    //   let iter, lref, result, done, value; // stack values
-    //
-    //   iter = x[Symbol.iterator]();
-    //
-    //   // ==== emitted by loop for a ====
-    //   lref = GetReference(a);              // covered by trynote
-    //
-    //   result = iter.next();
-    //   done = result.done;
-    //
-    //   if (done)
-    //     value = undefined;
-    //   else
-    //     value = result.value;
-    //
-    //   SetOrInitialize(lref, value);        // covered by trynote
-    //
-    //   // ==== emitted by loop for b ====
-    //   lref = GetReference(b);              // covered by trynote
-    //
-    //   if (done) {
-    //     value = undefined;
-    //   } else {
-    //     result = iter.next();
-    //     done = result.done;
-    //     if (done)
-    //       value = undefined;
-    //     else
-    //       value = result.value;
-    //   }
-    //
-    //   SetOrInitialize(lref, value);        // covered by trynote
-    //
-    //   // ==== emitted by loop for elision ====
-    //   if (done) {
-    //     value = undefined;
-    //   } else {
-    //     result = iter.next();
-    //     done = result.done;
-    //     if (done)
-    //       value = undefined;
-    //     else
-    //       value = result.value;
-    //   }
-    //
-    //   // ==== emitted by loop for c ====
-    //   lref = GetReference(c);              // covered by trynote
-    //
-    //   if (done) {
-    //     value = undefined;
-    //   } else {
-    //     result = iter.next();
-    //     done = result.done;
-    //     if (done)
-    //       value = undefined;
-    //     else
-    //       value = result.value;
-    //   }
-    //
-    //   if (value === undefined)
-    //     value = y;                         // covered by trynote
-    //
-    //   SetOrInitialize(lref, value);        // covered by trynote
-    //
-    //   // ==== emitted by loop for d ====
-    //   lref = GetReference(d);              // covered by trynote
-    //
-    //   if (done)
-    //     value = [];
-    //   else
-    //     value = [...iter];
-    //
-    //   SetOrInitialize(lref, value);        // covered by trynote
-    //
-    //   // === emitted after loop ===
-    //   if (!done)
-    //      IteratorClose(iter);
-
-    // Use an iterator to destructure the RHS, instead of index lookup. We
-    // must leave the *original* value on the stack.
-    if (!emit1(JSOP_DUP))                                         // ... OBJ OBJ
-        return false;
-    if (!emitIterator())                                          // ... OBJ ITER
-        return false;
-
-    // For an empty pattern [], call IteratorClose unconditionally. Nothing
-    // else needs to be done.
-    if (!pattern->pn_head)
-        return emitIteratorClose();                               // ... OBJ
-
-    // Push an initial FALSE value for DONE.
-    if (!emit1(JSOP_FALSE))                                       // ... OBJ ITER FALSE
-        return false;
-
-    // JSTRY_DESTRUCTURING_ITERCLOSE expects the iterator and the done value
-    // to be the second to top and the top of the stack, respectively.
-    // IteratorClose is called upon exception only if done is false.
-    int32_t tryNoteDepth = stackDepth;
-
-    for (ParseNode* member = pattern->pn_head; member; member = member->pn_next) {
-        bool isFirst = member == pattern->pn_head;
-        DebugOnly<bool> hasNext = !!member->pn_next;
-
-        size_t emitted = 0;
-
-        // Spec requires LHS reference to be evaluated first.
-        ParseNode* lhsPattern = member;
-        if (lhsPattern->isKind(PNK_ASSIGN))
-            lhsPattern = lhsPattern->pn_left;
-
-        bool isElision = lhsPattern->isKind(PNK_ELISION);
-        if (!isElision) {
-            auto emitLHSRef = [lhsPattern, &emitted](BytecodeEmitter* bce) {
-                return bce->emitDestructuringLHSRef(lhsPattern, &emitted); // ... OBJ ITER DONE *LREF
-            };
-            if (!wrapWithDestructuringIteratorCloseTryNote(tryNoteDepth, emitLHSRef))
-                return false;
-        }
-
-        // Pick the DONE value to the top of the stack.
-        if (emitted) {
-            if (!emit2(JSOP_PICK, emitted))                       // ... OBJ ITER *LREF DONE
-                return false;
-        }
-
-        if (isFirst) {
-            // If this element is the first, DONE is always FALSE, so pop it.
-            //
-            // Non-first elements should emit if-else depending on the
-            // member pattern, below.
-            if (!emit1(JSOP_POP))                                 // ... OBJ ITER *LREF
-                return false;
-        }
-
-        if (member->isKind(PNK_SPREAD)) {
-            IfThenElseEmitter ifThenElse(this);
-            if (!isFirst) {
-                // If spread is not the first element of the pattern,
-                // iterator can already be completed.
-                                                                  // ... OBJ ITER *LREF DONE
-                if (!ifThenElse.emitIfElse())                     // ... OBJ ITER *LREF
-                    return false;
-
-                if (!emitUint32Operand(JSOP_NEWARRAY, 0))         // ... OBJ ITER *LREF ARRAY
-                    return false;
-                if (!ifThenElse.emitElse())                       // ... OBJ ITER *LREF
-                    return false;
-            }
-
-            // If iterator is not completed, create a new array with the rest
-            // of the iterator.
-            if (!emitDupAt(emitted))                              // ... OBJ ITER *LREF ITER
-                return false;
-            if (!emitUint32Operand(JSOP_NEWARRAY, 0))             // ... OBJ ITER *LREF ITER ARRAY
-                return false;
-            if (!emitNumberOp(0))                                 // ... OBJ ITER *LREF ITER ARRAY INDEX
-                return false;
-            if (!emitSpread())                                    // ... OBJ ITER *LREF ARRAY INDEX
-                return false;
-            if (!emit1(JSOP_POP))                                 // ... OBJ ITER *LREF ARRAY
-                return false;
-
-            if (!isFirst) {
-                if (!ifThenElse.emitEnd())
-                    return false;
-                MOZ_ASSERT(ifThenElse.pushed() == 1);
-            }
-
-            // At this point the iterator is done. Unpick a TRUE value for DONE above ITER.
-            if (!emit1(JSOP_TRUE))                                // ... OBJ ITER *LREF ARRAY TRUE
-                return false;
-            if (!emit2(JSOP_UNPICK, emitted + 1))                 // ... OBJ ITER TRUE *LREF ARRAY
-                return false;
-
-            auto emitAssignment = [member, flav](BytecodeEmitter* bce) {
-                return bce->emitSetOrInitializeDestructuring(member, flav); // ... OBJ ITER TRUE
-            };
-            if (!wrapWithDestructuringIteratorCloseTryNote(tryNoteDepth, emitAssignment))
-                return false;
-
-            MOZ_ASSERT(!hasNext);
-            break;
-        }
-
-        ParseNode* pndefault = nullptr;
-        if (member->isKind(PNK_ASSIGN))
-            pndefault = member->pn_right;
-
-        MOZ_ASSERT(!member->isKind(PNK_SPREAD));
-
-        IfThenElseEmitter ifAlreadyDone(this);
-        if (!isFirst) {
-                                                                  // ... OBJ ITER *LREF DONE
-            if (!ifAlreadyDone.emitIfElse())                      // ... OBJ ITER *LREF
-                return false;
-
-            if (!emit1(JSOP_UNDEFINED))                           // ... OBJ ITER *LREF UNDEF
-                return false;
-            if (!emit1(JSOP_NOP_DESTRUCTURING))                   // ... OBJ ITER *LREF UNDEF
-                return false;
-
-            // The iterator is done. Unpick a TRUE value for DONE above ITER.
-            if (!emit1(JSOP_TRUE))                                // ... OBJ ITER *LREF UNDEF TRUE
-                return false;
-            if (!emit2(JSOP_UNPICK, emitted + 1))                 // ... OBJ ITER TRUE *LREF UNDEF
-                return false;
-
-            if (!ifAlreadyDone.emitElse())                        // ... OBJ ITER *LREF
-                return false;
-        }
-
-        if (emitted) {
-            if (!emitDupAt(emitted))                              // ... OBJ ITER *LREF ITER
-                return false;
-        } else {
-            if (!emit1(JSOP_DUP))                                 // ... OBJ ITER *LREF ITER
-                return false;
-        }
-        if (!emitIteratorNext(pattern))                           // ... OBJ ITER *LREF RESULT
-            return false;
-        if (!emit1(JSOP_DUP))                                     // ... OBJ ITER *LREF RESULT RESULT
-            return false;
-        if (!emitAtomOp(cx->names().done, JSOP_GETPROP))          // ... OBJ ITER *LREF RESULT DONE
-            return false;
-
-        if (!emit1(JSOP_DUP))                                     // ... OBJ ITER *LREF RESULT DONE DONE
-            return false;
-        if (!emit2(JSOP_UNPICK, emitted + 2))                     // ... OBJ ITER DONE *LREF RESULT DONE
-            return false;
-
-        IfThenElseEmitter ifDone(this);
-        if (!ifDone.emitIfElse())                                 // ... OBJ ITER DONE *LREF RESULT
-            return false;
-
-        if (!emit1(JSOP_POP))                                     // ... OBJ ITER DONE *LREF
-            return false;
-        if (!emit1(JSOP_UNDEFINED))                               // ... OBJ ITER DONE *LREF UNDEF
-            return false;
-        if (!emit1(JSOP_NOP_DESTRUCTURING))                       // ... OBJ ITER DONE *LREF UNDEF
-            return false;
-
-        if (!ifDone.emitElse())                                   // ... OBJ ITER DONE *LREF RESULT
-            return false;
-
-        if (!emitAtomOp(cx->names().value, JSOP_GETPROP))         // ... OBJ ITER DONE *LREF VALUE
-            return false;
-
-        if (!ifDone.emitEnd())
-            return false;
-        MOZ_ASSERT(ifDone.pushed() == 0);
-
-        if (!isFirst) {
-            if (!ifAlreadyDone.emitEnd())
-                return false;
-            MOZ_ASSERT(ifAlreadyDone.pushed() == 2);
-        }
-
-        if (pndefault) {
-            auto emitDefault = [pndefault, lhsPattern](BytecodeEmitter* bce) {
-                return bce->emitDefault(pndefault, lhsPattern);    // ... OBJ ITER DONE *LREF VALUE
-            };
-
-            if (!wrapWithDestructuringIteratorCloseTryNote(tryNoteDepth, emitDefault))
-                return false;
-        }
-
-        if (!isElision) {
-            auto emitAssignment = [lhsPattern, flav](BytecodeEmitter* bce) {
-                return bce->emitSetOrInitializeDestructuring(lhsPattern, flav); // ... OBJ ITER DONE
-            };
-
-            if (!wrapWithDestructuringIteratorCloseTryNote(tryNoteDepth, emitAssignment))
-                return false;
-        } else {
-            if (!emit1(JSOP_POP))                                 // ... OBJ ITER DONE
-                return false;
-        }
-    }
-
-    // The last DONE value is on top of the stack. If not DONE, call
-    // IteratorClose.
-                                                                  // ... OBJ ITER DONE
-    IfThenElseEmitter ifDone(this);
-    if (!ifDone.emitIfElse())                                     // ... OBJ ITER
-        return false;
-    if (!emit1(JSOP_POP))                                         // ... OBJ
-        return false;
-    if (!ifDone.emitElse())                                       // ... OBJ ITER
-        return false;
-    if (!emitIteratorClose())                                     // ... OBJ
-        return false;
-    if (!ifDone.emitEnd())
-        return false;
-
-    return true;
-}
-
-bool
-BytecodeEmitter::emitComputedPropertyName(ParseNode* computedPropName)
-{
-    MOZ_ASSERT(computedPropName->isKind(PNK_COMPUTED_NAME));
-    return emitTree(computedPropName->pn_kid) && emit1(JSOP_TOID);
-}
-
-bool
-BytecodeEmitter::emitDestructuringOpsObject(ParseNode* pattern, DestructuringFlavor flav)
-{
-    MOZ_ASSERT(pattern->isKind(PNK_OBJECT));
-    MOZ_ASSERT(pattern->isArity(PN_LIST));
-
-    MOZ_ASSERT(this->stackDepth > 0);                             // ... RHS
-
-    if (!emitRequireObjectCoercible())                            // ... RHS
-        return false;
-
-    for (ParseNode* member = pattern->pn_head; member; member = member->pn_next) {
-        ParseNode* subpattern;
-        if (member->isKind(PNK_MUTATEPROTO))
-            subpattern = member->pn_kid;
-        else
-            subpattern = member->pn_right;
-        ParseNode* lhs = subpattern;
-        if (lhs->isKind(PNK_ASSIGN))
-            lhs = lhs->pn_left;
-
-        size_t emitted;
-        if (!emitDestructuringLHSRef(lhs, &emitted))              // ... RHS *LREF
-            return false;
-
-        // Duplicate the value being destructured to use as a reference base.
-        if (emitted) {
-            if (!emitDupAt(emitted))                              // ... RHS *LREF RHS
-                return false;
-        } else {
-            if (!emit1(JSOP_DUP))                                 // ... RHS RHS
-                return false;
-        }
-
-        // Now push the property name currently being matched, which is the
-        // current property name "label" on the left of a colon in the object
-        // initialiser.
-        bool needsGetElem = true;
-
-        if (member->isKind(PNK_MUTATEPROTO)) {
-            if (!emitAtomOp(cx->names().proto, JSOP_GETPROP))     // ... RHS *LREF PROP
-                return false;
-            needsGetElem = false;
-        } else {
-            MOZ_ASSERT(member->isKind(PNK_COLON) || member->isKind(PNK_SHORTHAND));
-
-            ParseNode* key = member->pn_left;
-            if (key->isKind(PNK_NUMBER)) {
-                if (!emitNumberOp(key->pn_dval))                  // ... RHS *LREF RHS KEY
-                    return false;
-            } else if (key->isKind(PNK_OBJECT_PROPERTY_NAME) || key->isKind(PNK_STRING)) {
-                PropertyName* name = key->pn_atom->asPropertyName();
-
-                // The parser already checked for atoms representing indexes and
-                // used PNK_NUMBER instead, but also watch for ids which TI treats
-                // as indexes for simplification of downstream analysis.
-                jsid id = NameToId(name);
-                if (id != IdToTypeId(id)) {
-                    if (!emitTree(key))                           // ... RHS *LREF RHS KEY
-                        return false;
-                } else {
-                    if (!emitAtomOp(name, JSOP_GETPROP))          // ... RHS *LREF PROP
-                        return false;
-                    needsGetElem = false;
-                }
-            } else {
-                if (!emitComputedPropertyName(key))               // ... RHS *LREF RHS KEY
-                    return false;
-            }
-        }
-
-        // Get the property value if not done already.
-        if (needsGetElem && !emitElemOpBase(JSOP_GETELEM))        // ... RHS *LREF PROP
-            return false;
-
-        if (subpattern->isKind(PNK_ASSIGN)) {
-            if (!emitDefault(subpattern->pn_right, lhs))          // ... RHS *LREF VALUE
-                return false;
-        }
-
-        // Destructure PROP per this member's lhs.
-        if (!emitSetOrInitializeDestructuring(subpattern, flav))  // ... RHS
-            return false;
-    }
-
-    return true;
-}
-
-bool
-BytecodeEmitter::emitDestructuringOps(ParseNode* pattern, DestructuringFlavor flav)
-{
-    if (pattern->isKind(PNK_ARRAY))
-        return emitDestructuringOpsArray(pattern, flav);
-    return emitDestructuringOpsObject(pattern, flav);
-}
-
-bool
-BytecodeEmitter::emitTemplateString(ParseNode* pn)
-{
-    MOZ_ASSERT(pn->isArity(PN_LIST));
-
-    bool pushedString = false;
-
-    for (ParseNode* pn2 = pn->pn_head; pn2 != NULL; pn2 = pn2->pn_next) {
-        bool isString = (pn2->getKind() == PNK_STRING || pn2->getKind() == PNK_TEMPLATE_STRING);
-
-        // Skip empty strings. These are very common: a template string like
-        // `${a}${b}` has three empty strings and without this optimization
-        // we'd emit four JSOP_ADD operations instead of just one.
-        if (isString && pn2->pn_atom->empty())
-            continue;
-
-        if (!isString) {
-            // We update source notes before emitting the expression
-            if (!updateSourceCoordNotes(pn2->pn_pos.begin))
-                return false;
-        }
-
-        if (!emitTree(pn2))
-            return false;
-
-        if (!isString) {
-            // We need to convert the expression to a string
-            if (!emit1(JSOP_TOSTRING))
-                return false;
-        }
-
-        if (pushedString) {
-            // We've pushed two strings onto the stack. Add them together, leaving just one.
-            if (!emit1(JSOP_ADD))
-                return false;
-        } else {
-            pushedString = true;
-        }
-    }
-
-    if (!pushedString) {
-        // All strings were empty, this can happen for something like `${""}`.
-        // Just push an empty string.
-        if (!emitAtomOp(cx->names().empty, JSOP_STRING))
-            return false;
-    }
-
-    return true;
-}
-
-bool
-BytecodeEmitter::emitDeclarationList(ParseNode* declList)
-{
-    MOZ_ASSERT(declList->isArity(PN_LIST));
-
-    ParseNode* next;
-    for (ParseNode* decl = declList->pn_head; decl; decl = next) {
-        if (!updateSourceCoordNotes(decl->pn_pos.begin))
-            return false;
-        next = decl->pn_next;
-
-        if (decl->isKind(PNK_ASSIGN)) {
-            MOZ_ASSERT(decl->isOp(JSOP_NOP));
-
-            ParseNode* pattern = decl->pn_left;
-            MOZ_ASSERT(pattern->isKind(PNK_ARRAY) || pattern->isKind(PNK_OBJECT));
-
-            if (!emitTree(decl->pn_right))
-                return false;
-
-            if (!emitDestructuringOps(pattern, DestructuringDeclaration))
-                return false;
-
-            if (!emit1(JSOP_POP))
-                return false;
-        } else {
-            if (!emitSingleDeclaration(declList, decl, decl->expr()))
-                return false;
-        }
-    }
-    return true;
-}
-
-bool
-BytecodeEmitter::emitSingleDeclaration(ParseNode* declList, ParseNode* decl,
-                                       ParseNode* initializer)
-{
-    MOZ_ASSERT(decl->isKind(PNK_NAME));
-
-    // Nothing to do for initializer-less 'var' declarations, as there's no TDZ.
-    if (!initializer && declList->isKind(PNK_VAR))
-        return true;
-
-    auto emitRhs = [initializer, declList, decl](BytecodeEmitter* bce, const NameLocation&, bool) {
-        if (!initializer) {
-            // Lexical declarations are initialized to undefined without an
-            // initializer.
-            MOZ_ASSERT(declList->isKind(PNK_LET),
-                       "var declarations without initializers handled above, "
-                       "and const declarations must have initializers");
-            return bce->emit1(JSOP_UNDEFINED);
-        }
-
-        MOZ_ASSERT(initializer);
-        return bce->emitInitializer(initializer, decl);
-    };
-
-    if (!emitInitializeName(decl, emitRhs))
-        return false;
-
-    // Pop the RHS.
-    return emit1(JSOP_POP);
-}
-
-static bool
-EmitAssignmentRhs(BytecodeEmitter* bce, ParseNode* rhs, uint8_t offset)
-{
-    // If there is a RHS tree, emit the tree.
-    if (rhs)
-        return bce->emitTree(rhs);
-
-    // Otherwise the RHS value to assign is already on the stack, i.e., the
-    // next enumeration value in a for-in or for-of loop. Depending on how
-    // many other values have been pushed on the stack, we need to get the
-    // already-pushed RHS value.
-    if (offset != 1 && !bce->emit2(JSOP_PICK, offset - 1))
-        return false;
-
-    return true;
-}
-
-bool
-BytecodeEmitter::emitAssignment(ParseNode* lhs, JSOp op, ParseNode* rhs)
-{
-    // Name assignments are handled separately because choosing ops and when
-    // to emit BINDNAME is involved and should avoid duplication.
-    if (lhs->isKind(PNK_NAME)) {
-        auto emitRhs = [op, lhs, rhs](BytecodeEmitter* bce, const NameLocation& lhsLoc,
-                                      bool emittedBindOp)
-        {
-            // For compound assignments, first get the LHS value, then emit
-            // the RHS and the op.
-            if (op != JSOP_NOP) {
-                if (!bce->emitGetNameAtLocationForCompoundAssignment(lhs->name(), lhsLoc))
-                    return false;
-            }
-
-            // Emit the RHS. If we emitted a BIND[G]NAME, then the scope is on
-            // the top of the stack and we need to pick the right RHS value.
-            if (!EmitAssignmentRhs(bce, rhs, emittedBindOp ? 2 : 1))
-                return false;
-
-            if (!lhs->isInParens() && op == JSOP_NOP && rhs && rhs->isDirectRHSAnonFunction()) {
-                RootedAtom name(bce->cx, lhs->name());
-                if (!bce->setOrEmitSetFunName(rhs, name, FunctionPrefixKind::None))
-                    return false;
-            }
-
-            // Emit the compound assignment op if there is one.
-            if (op != JSOP_NOP && !bce->emit1(op))
-                return false;
-
-            return true;
-        };
-
-        return emitSetName(lhs, emitRhs);
-    }
-
-    // Deal with non-name assignments.
-    uint32_t atomIndex = (uint32_t) -1;
-    uint8_t offset = 1;
-
-    switch (lhs->getKind()) {
-      case PNK_DOT:
-        if (lhs->as<PropertyAccess>().isSuper()) {
-            if (!emitSuperPropLHS(&lhs->as<PropertyAccess>().expression()))
-                return false;
-            offset += 2;
-        } else {
-            if (!emitTree(lhs->expr()))
-                return false;
-            offset += 1;
-        }
-        if (!makeAtomIndex(lhs->pn_atom, &atomIndex))
-            return false;
-        break;
-      case PNK_ELEM: {
-        MOZ_ASSERT(lhs->isArity(PN_BINARY));
-        EmitElemOption opt = op == JSOP_NOP ? EmitElemOption::Get : EmitElemOption::CompoundAssign;
-        if (lhs->as<PropertyByValue>().isSuper()) {
-            if (!emitSuperElemOperands(lhs, opt))
-                return false;
-            offset += 3;
-        } else {
-            if (!emitElemOperands(lhs, opt))
-                return false;
-            offset += 2;
-        }
-        break;
-      }
-      case PNK_ARRAY:
-      case PNK_OBJECT:
-        break;
-      case PNK_CALL:
-        if (!emitTree(lhs))
-            return false;
-
-        // Assignment to function calls is forbidden, but we have to make the
-        // call first.  Now we can throw.
-        if (!emitUint16Operand(JSOP_THROWMSG, JSMSG_BAD_LEFTSIDE_OF_ASS))
-            return false;
-
-        // Rebalance the stack to placate stack-depth assertions.
-        if (!emit1(JSOP_POP))
-            return false;
-        break;
-      default:
-        MOZ_ASSERT(0);
-    }
-
-    if (op != JSOP_NOP) {
-        MOZ_ASSERT(rhs);
-        switch (lhs->getKind()) {
-          case PNK_DOT: {
-            JSOp getOp;
-            if (lhs->as<PropertyAccess>().isSuper()) {
-                if (!emit1(JSOP_DUP2))
-                    return false;
-                getOp = JSOP_GETPROP_SUPER;
-            } else {
-                if (!emit1(JSOP_DUP))
-                    return false;
-                bool isLength = (lhs->pn_atom == cx->names().length);
-                getOp = isLength ? JSOP_LENGTH : JSOP_GETPROP;
-            }
-            if (!emitIndex32(getOp, atomIndex))
-                return false;
-            break;
-          }
-          case PNK_ELEM: {
-            JSOp elemOp;
-            if (lhs->as<PropertyByValue>().isSuper()) {
-                if (!emitDupAt(2))
-                    return false;
-                if (!emitDupAt(2))
-                    return false;
-                if (!emitDupAt(2))
-                    return false;
-                elemOp = JSOP_GETELEM_SUPER;
-            } else {
-                if (!emit1(JSOP_DUP2))
-                    return false;
-                elemOp = JSOP_GETELEM;
-            }
-            if (!emitElemOpBase(elemOp))
-                return false;
-            break;
-          }
-          case PNK_CALL:
-            // We just emitted a JSOP_THROWMSG and popped the call's return
-            // value.  Push a random value to make sure the stack depth is
-            // correct.
-            if (!emit1(JSOP_NULL))
-                return false;
-            break;
-          default:;
-        }
-    }
-
-    if (!EmitAssignmentRhs(this, rhs, offset))
-        return false;
-
-    /* If += etc., emit the binary operator with a source note. */
-    if (op != JSOP_NOP) {
-        if (!newSrcNote(SRC_ASSIGNOP))
-            return false;
-        if (!emit1(op))
-            return false;
-    }
-
-    /* Finally, emit the specialized assignment bytecode. */
-    switch (lhs->getKind()) {
-      case PNK_DOT: {
-        JSOp setOp = lhs->as<PropertyAccess>().isSuper() ?
-                       (sc->strict() ? JSOP_STRICTSETPROP_SUPER : JSOP_SETPROP_SUPER) :
-                       (sc->strict() ? JSOP_STRICTSETPROP : JSOP_SETPROP);
-        if (!emitIndexOp(setOp, atomIndex))
-            return false;
-        break;
-      }
-      case PNK_CALL:
-        // We threw above, so nothing to do here.
-        break;
-      case PNK_ELEM: {
-        JSOp setOp = lhs->as<PropertyByValue>().isSuper() ?
-                       sc->strict() ? JSOP_STRICTSETELEM_SUPER : JSOP_SETELEM_SUPER :
-                       sc->strict() ? JSOP_STRICTSETELEM : JSOP_SETELEM;
-        if (!emit1(setOp))
-            return false;
-        break;
-      }
-      case PNK_ARRAY:
-      case PNK_OBJECT:
-        if (!emitDestructuringOps(lhs, DestructuringAssignment))
-            return false;
-        break;
-      default:
-        MOZ_ASSERT(0);
-    }
-    return true;
-}
-
-bool
-ParseNode::getConstantValue(JSContext* cx, AllowConstantObjects allowObjects,
-                            MutableHandleValue vp, Value* compare, size_t ncompare,
-                            NewObjectKind newKind)
-{
-    MOZ_ASSERT(newKind == TenuredObject || newKind == SingletonObject);
-
-    switch (getKind()) {
-      case PNK_NUMBER:
-        vp.setNumber(pn_dval);
-        return true;
-      case PNK_TEMPLATE_STRING:
-      case PNK_STRING:
-        vp.setString(pn_str);
-        return true;
-      case PNK_TRUE:
-        vp.setBoolean(true);
-        return true;
-      case PNK_FALSE:
-        vp.setBoolean(false);
-        return true;
-      case PNK_NULL:
-        vp.setNull();
-        return true;
-      case PNK_RAW_UNDEFINED:
-        vp.setUndefined();
-        return true;
-      case PNK_CALLSITEOBJ:
-      case PNK_ARRAY: {
-        unsigned count;
-        ParseNode* pn;
-
-        if (allowObjects == DontAllowObjects) {
-            vp.setMagic(JS_GENERIC_MAGIC);
-            return true;
-        }
-
-        ObjectGroup::NewArrayKind arrayKind = ObjectGroup::NewArrayKind::Normal;
-        if (allowObjects == ForCopyOnWriteArray) {
-            arrayKind = ObjectGroup::NewArrayKind::CopyOnWrite;
-            allowObjects = DontAllowObjects;
-        }
-
-        if (getKind() == PNK_CALLSITEOBJ) {
-            count = pn_count - 1;
-            pn = pn_head->pn_next;
-        } else {
-            MOZ_ASSERT(isOp(JSOP_NEWINIT) && !(pn_xflags & PNX_NONCONST));
-            count = pn_count;
-            pn = pn_head;
-        }
-
-        AutoValueVector values(cx);
-        if (!values.appendN(MagicValue(JS_ELEMENTS_HOLE), count))
-            return false;
-        size_t idx;
-        for (idx = 0; pn; idx++, pn = pn->pn_next) {
-            if (!pn->getConstantValue(cx, allowObjects, values[idx], values.begin(), idx))
-                return false;
-            if (values[idx].isMagic(JS_GENERIC_MAGIC)) {
-                vp.setMagic(JS_GENERIC_MAGIC);
-                return true;
-            }
-        }
-        MOZ_ASSERT(idx == count);
-
-        JSObject* obj = ObjectGroup::newArrayObject(cx, values.begin(), values.length(),
-                                                    newKind, arrayKind);
-        if (!obj)
-            return false;
-
-        if (!CombineArrayElementTypes(cx, obj, compare, ncompare))
-            return false;
-
-        vp.setObject(*obj);
-        return true;
-      }
-      case PNK_OBJECT: {
-        MOZ_ASSERT(isOp(JSOP_NEWINIT));
-        MOZ_ASSERT(!(pn_xflags & PNX_NONCONST));
-
-        if (allowObjects == DontAllowObjects) {
-            vp.setMagic(JS_GENERIC_MAGIC);
-            return true;
-        }
-        MOZ_ASSERT(allowObjects == AllowObjects);
-
-        Rooted<IdValueVector> properties(cx, IdValueVector(cx));
-
-        RootedValue value(cx), idvalue(cx);
-        for (ParseNode* pn = pn_head; pn; pn = pn->pn_next) {
-            if (!pn->pn_right->getConstantValue(cx, allowObjects, &value))
-                return false;
-            if (value.isMagic(JS_GENERIC_MAGIC)) {
-                vp.setMagic(JS_GENERIC_MAGIC);
-                return true;
-            }
-
-            ParseNode* pnid = pn->pn_left;
-            if (pnid->isKind(PNK_NUMBER)) {
-                idvalue = NumberValue(pnid->pn_dval);
-            } else {
-                MOZ_ASSERT(pnid->isKind(PNK_OBJECT_PROPERTY_NAME) || pnid->isKind(PNK_STRING));
-                MOZ_ASSERT(pnid->pn_atom != cx->names().proto);
-                idvalue = StringValue(pnid->pn_atom);
-            }
-
-            RootedId id(cx);
-            if (!ValueToId<CanGC>(cx, idvalue, &id))
-                return false;
-
-            if (!properties.append(IdValuePair(id, value)))
-                return false;
-        }
-
-        JSObject* obj = ObjectGroup::newPlainObject(cx, properties.begin(), properties.length(),
-                                                    newKind);
-        if (!obj)
-            return false;
-
-        if (!CombinePlainObjectPropertyTypes(cx, obj, compare, ncompare))
-            return false;
-
-        vp.setObject(*obj);
-        return true;
-      }
-      default:
-        MOZ_CRASH("Unexpected node");
-    }
-    return false;
-}
-
-bool
-BytecodeEmitter::emitSingletonInitialiser(ParseNode* pn)
-{
-    NewObjectKind newKind = (pn->getKind() == PNK_OBJECT) ? SingletonObject : TenuredObject;
-
-    RootedValue value(cx);
-    if (!pn->getConstantValue(cx, ParseNode::AllowObjects, &value, nullptr, 0, newKind))
-        return false;
-
-    MOZ_ASSERT_IF(newKind == SingletonObject, value.toObject().isSingleton());
-
-    ObjectBox* objbox = parser->newObjectBox(&value.toObject());
-    if (!objbox)
-        return false;
-
-    return emitObjectOp(objbox, JSOP_OBJECT);
-}
-
-bool
-BytecodeEmitter::emitCallSiteObject(ParseNode* pn)
-{
-    RootedValue value(cx);
-    if (!pn->getConstantValue(cx, ParseNode::AllowObjects, &value))
-        return false;
-
-    MOZ_ASSERT(value.isObject());
-
-    ObjectBox* objbox1 = parser->newObjectBox(&value.toObject());
-    if (!objbox1)
-        return false;
-
-    if (!pn->as<CallSiteNode>().getRawArrayValue(cx, &value))
-        return false;
-
-    MOZ_ASSERT(value.isObject());
-
-    ObjectBox* objbox2 = parser->newObjectBox(&value.toObject());
-    if (!objbox2)
-        return false;
-
-    return emitObjectPairOp(objbox1, objbox2, JSOP_CALLSITEOBJ);
-}
-
-/* See the SRC_FOR source note offsetBias comments later in this file. */
-JS_STATIC_ASSERT(JSOP_NOP_LENGTH == 1);
-JS_STATIC_ASSERT(JSOP_POP_LENGTH == 1);
-
-namespace {
-
-class EmitLevelManager
-{
-    BytecodeEmitter* bce;
-  public:
-    explicit EmitLevelManager(BytecodeEmitter* bce) : bce(bce) { bce->emitLevel++; }
-    ~EmitLevelManager() { bce->emitLevel--; }
-};
-
-} /* anonymous namespace */
-
-bool
-BytecodeEmitter::emitCatch(ParseNode* pn)
-{
-    // We must be nested under a try-finally statement.
-    TryFinallyControl& controlInfo = innermostNestableControl->as<TryFinallyControl>();
-
-    /* Pick up the pending exception and bind it to the catch variable. */
-    if (!emit1(JSOP_EXCEPTION))
-        return false;
-
-    /*
-     * Dup the exception object if there is a guard for rethrowing to use
-     * it later when rethrowing or in other catches.
-     */
-    if (pn->pn_kid2 && !emit1(JSOP_DUP))
-        return false;
-
-    ParseNode* pn2 = pn->pn_kid1;
-    switch (pn2->getKind()) {
-      case PNK_ARRAY:
-      case PNK_OBJECT:
-        if (!emitDestructuringOps(pn2, DestructuringDeclaration))
-            return false;
-        if (!emit1(JSOP_POP))
-            return false;
-        break;
-
-      case PNK_NAME:
-        if (!emitLexicalInitialization(pn2))
-            return false;
-        if (!emit1(JSOP_POP))
-            return false;
-        break;
-
-      default:
-        MOZ_ASSERT(0);
-    }
-
-    // If there is a guard expression, emit it and arrange to jump to the next
-    // catch block if the guard expression is false.
-    if (pn->pn_kid2) {
-        if (!emitTree(pn->pn_kid2))
-            return false;
-
-        // If the guard expression is false, fall through, pop the block scope,
-        // and jump to the next catch block.  Otherwise jump over that code and
-        // pop the dupped exception.
-        JumpList guardCheck;
-        if (!emitJump(JSOP_IFNE, &guardCheck))
-            return false;
-
-        {
-            NonLocalExitControl nle(this, NonLocalExitControl::Throw);
-
-            // Move exception back to cx->exception to prepare for
-            // the next catch.
-            if (!emit1(JSOP_THROWING))
-                return false;
-
-            // Leave the scope for this catch block.
-            if (!nle.prepareForNonLocalJump(&controlInfo))
-                return false;
-
-            // Jump to the next handler added by emitTry.
-            if (!emitJump(JSOP_GOTO, &controlInfo.guardJump))
-                return false;
-        }
-
-        // Back to normal control flow.
-        if (!emitJumpTargetAndPatch(guardCheck))
-            return false;
-
-        // Pop duplicated exception object as we no longer need it.
-        if (!emit1(JSOP_POP))
-            return false;
-    }
-
-    /* Emit the catch body. */
-    return emitTree(pn->pn_kid3);
-}
-
-// Using MOZ_NEVER_INLINE in here is a workaround for llvm.org/pr14047. See the
-// comment on EmitSwitch.
-MOZ_NEVER_INLINE bool
-BytecodeEmitter::emitTry(ParseNode* pn)
-{
-    ParseNode* catchList = pn->pn_kid2;
-    ParseNode* finallyNode = pn->pn_kid3;
-
-    TryEmitter::Kind kind;
-    if (catchList) {
-        if (finallyNode)
-            kind = TryEmitter::TryCatchFinally;
-        else
-            kind = TryEmitter::TryCatch;
-    } else {
-        MOZ_ASSERT(finallyNode);
-        kind = TryEmitter::TryFinally;
-    }
-    TryEmitter tryCatch(this, kind);
-
-    if (!tryCatch.emitTry())
-        return false;
-
-    if (!emitTree(pn->pn_kid1))
-        return false;
-
-    // If this try has a catch block, emit it.
-    if (catchList) {
-        MOZ_ASSERT(catchList->isKind(PNK_CATCHLIST));
-
-        // The emitted code for a catch block looks like:
-        //
-        // [pushlexicalenv]             only if any local aliased
-        // exception
-        // if there is a catchguard:
-        //   dup
-        // setlocal 0; pop              assign or possibly destructure exception
-        // if there is a catchguard:
-        //   < catchguard code >
-        //   ifne POST
-        //   debugleaveblock
-        //   [poplexicalenv]            only if any local aliased
-        //   throwing                   pop exception to cx->exception
-        //   goto <next catch block>
-        //   POST: pop
-        // < catch block contents >
-        // debugleaveblock
-        // [poplexicalenv]              only if any local aliased
-        // goto <end of catch blocks>   non-local; finally applies
-        //
-        // If there's no catch block without a catchguard, the last <next catch
-        // block> points to rethrow code.  This code will [gosub] to the finally
-        // code if appropriate, and is also used for the catch-all trynote for
-        // capturing exceptions thrown from catch{} blocks.
-        //
-        for (ParseNode* pn3 = catchList->pn_head; pn3; pn3 = pn3->pn_next) {
-            if (!tryCatch.emitCatch())
-                return false;
-
-            // Emit the lexical scope and catch body.
-            MOZ_ASSERT(pn3->isKind(PNK_LEXICALSCOPE));
-            if (!emitTree(pn3))
-                return false;
-        }
-    }
-
-    // Emit the finally handler, if there is one.
-    if (finallyNode) {
-        if (!tryCatch.emitFinally(Some(finallyNode->pn_pos.begin)))
-            return false;
-
-        if (!emitTree(finallyNode))
-            return false;
-    }
-
-    if (!tryCatch.emitEnd())
-        return false;
-
-    return true;
-}
-
-bool
-BytecodeEmitter::emitIf(ParseNode* pn)
-{
-    IfThenElseEmitter ifThenElse(this);
-
-  if_again:
-    /* Emit code for the condition before pushing stmtInfo. */
-    if (!emitTreeInBranch(pn->pn_kid1))
-        return false;
-
-    ParseNode* elseNode = pn->pn_kid3;
-    if (elseNode) {
-        if (!ifThenElse.emitIfElse())
-            return false;
-    } else {
-        if (!ifThenElse.emitIf())
-            return false;
-    }
-
-    /* Emit code for the then part. */
-    if (!emitTreeInBranch(pn->pn_kid2))
-        return false;
-
-    if (elseNode) {
-        if (!ifThenElse.emitElse())
-            return false;
-
-        if (elseNode->isKind(PNK_IF)) {
-            pn = elseNode;
-            goto if_again;
-        }
-
-        /* Emit code for the else part. */
-        if (!emitTreeInBranch(elseNode))
-            return false;
-    }
-
-    if (!ifThenElse.emitEnd())
-        return false;
-
-    return true;
-}
-
-bool
-BytecodeEmitter::emitHoistedFunctionsInList(ParseNode* list)
-{
-    MOZ_ASSERT(list->pn_xflags & PNX_FUNCDEFS);
-
-    for (ParseNode* pn = list->pn_head; pn; pn = pn->pn_next) {
-        ParseNode* maybeFun = pn;
-
-        if (!sc->strict()) {
-            while (maybeFun->isKind(PNK_LABEL))
-                maybeFun = maybeFun->as<LabeledStatement>().statement();
-        }
-
-        if (maybeFun->isKind(PNK_FUNCTION) && maybeFun->functionIsHoisted()) {
-            if (!emitTree(maybeFun))
-                return false;
-        }
-    }
-
-    return true;
-}
-
-bool
-BytecodeEmitter::emitLexicalScopeBody(ParseNode* body, EmitLineNumberNote emitLineNote)
-{
-    if (body->isKind(PNK_STATEMENTLIST) && body->pn_xflags & PNX_FUNCDEFS) {
-        // This block contains function statements whose definitions are
-        // hoisted to the top of the block. Emit these as a separate pass
-        // before the rest of the block.
-        if (!emitHoistedFunctionsInList(body))
-            return false;
-    }
-
-    // Line notes were updated by emitLexicalScope.
-    return emitTree(body, emitLineNote);
-}
-
-// Using MOZ_NEVER_INLINE in here is a workaround for llvm.org/pr14047. See
-// the comment on emitSwitch.
-MOZ_NEVER_INLINE bool
-BytecodeEmitter::emitLexicalScope(ParseNode* pn)
-{
-    MOZ_ASSERT(pn->isKind(PNK_LEXICALSCOPE));
-
-    TDZCheckCache tdzCache(this);
-
-    ParseNode* body = pn->scopeBody();
-    if (pn->isEmptyScope())
-        return emitLexicalScopeBody(body);
-
-    // Update line number notes before emitting TDZ poison in
-    // EmitterScope::enterLexical to avoid spurious pausing on seemingly
-    // non-effectful lines in Debugger.
-    //
-    // For example, consider the following code.
-    //
-    // L1: {
-    // L2:   let x = 42;
-    // L3: }
-    //
-    // If line number notes were not updated before the TDZ poison, the TDZ
-    // poison bytecode sequence of 'uninitialized; initlexical' will have line
-    // number L1, and the Debugger will pause there.
-    if (!ParseNodeRequiresSpecialLineNumberNotes(body)) {
-        ParseNode* pnForPos = body;
-        if (body->isKind(PNK_STATEMENTLIST) && body->pn_head)
-            pnForPos = body->pn_head;
-        if (!updateLineNumberNotes(pnForPos->pn_pos.begin))
-            return false;
-    }
-
-    EmitterScope emitterScope(this);
-    ScopeKind kind;
-    if (body->isKind(PNK_CATCH))
-        kind = body->pn_kid1->isKind(PNK_NAME) ? ScopeKind::SimpleCatch : ScopeKind::Catch;
-    else
-        kind = ScopeKind::Lexical;
-
-    if (!emitterScope.enterLexical(this, kind, pn->scopeBindings()))
-        return false;
-
-    if (body->isKind(PNK_FOR)) {
-        // for loops need to emit {FRESHEN,RECREATE}LEXICALENV if there are
-        // lexical declarations in the head. Signal this by passing a
-        // non-nullptr lexical scope.
-        if (!emitFor(body, &emitterScope))
-            return false;
-    } else {
-        if (!emitLexicalScopeBody(body, SUPPRESS_LINENOTE))
-            return false;
-    }
-
-    return emitterScope.leave(this);
-}
-
-bool
-BytecodeEmitter::emitWith(ParseNode* pn)
-{
-    if (!emitTree(pn->pn_left))
-        return false;
-
-    EmitterScope emitterScope(this);
-    if (!emitterScope.enterWith(this))
-        return false;
-
-    if (!emitTree(pn->pn_right))
-        return false;
-
-    return emitterScope.leave(this);
-}
-
-bool
-BytecodeEmitter::emitRequireObjectCoercible()
-{
-    // For simplicity, handle this in self-hosted code, at cost of 13 bytes of
-    // bytecode versus 1 byte for a dedicated opcode.  As more places need this
-    // behavior, we may want to reconsider this tradeoff.
-
-#ifdef DEBUG
-    auto depth = this->stackDepth;
-#endif
-    MOZ_ASSERT(depth > 0);                 // VAL
-    if (!emit1(JSOP_DUP))                  // VAL VAL
-        return false;
-
-    // Note that "intrinsic" is a misnomer: we're calling a *self-hosted*
-    // function that's not an intrinsic!  But it nonetheless works as desired.
-    if (!emitAtomOp(cx->names().RequireObjectCoercible,
-                    JSOP_GETINTRINSIC))    // VAL VAL REQUIREOBJECTCOERCIBLE
-    {
-        return false;
-    }
-    if (!emit1(JSOP_UNDEFINED))            // VAL VAL REQUIREOBJECTCOERCIBLE UNDEFINED
-        return false;
-    if (!emit2(JSOP_PICK, 2))              // VAL REQUIREOBJECTCOERCIBLE UNDEFINED VAL
-        return false;
-    if (!emitCall(JSOP_CALL, 1))           // VAL IGNORED
-        return false;
-    checkTypeSet(JSOP_CALL);
-
-    if (!emit1(JSOP_POP))                  // VAL
-        return false;
-
-    MOZ_ASSERT(depth == this->stackDepth);
-    return true;
-}
-
-bool
-BytecodeEmitter::emitIterator()
-{
-    // Convert iterable to iterator.
-    if (!emit1(JSOP_DUP))                                         // OBJ OBJ
-        return false;
-    if (!emit2(JSOP_SYMBOL, uint8_t(JS::SymbolCode::iterator)))   // OBJ OBJ @@ITERATOR
-        return false;
-    if (!emitElemOpBase(JSOP_CALLELEM))                           // OBJ ITERFN
-        return false;
-    if (!emit1(JSOP_SWAP))                                        // ITERFN OBJ
-        return false;
-    if (!emitCall(JSOP_CALLITER, 0))                              // ITER
-        return false;
-    checkTypeSet(JSOP_CALLITER);
-    if (!emitCheckIsObj(CheckIsObjectKind::GetIterator))          // ITER
-        return false;
-    return true;
-}
-
-bool
-BytecodeEmitter::emitSpread(bool allowSelfHosted)
-{
-    LoopControl loopInfo(this, StatementKind::Spread);
-
-    // Jump down to the loop condition to minimize overhead assuming at least
-    // one iteration, as the other loop forms do.  Annotate so IonMonkey can
-    // find the loop-closing jump.
-    unsigned noteIndex;
-    if (!newSrcNote(SRC_FOR_OF, &noteIndex))
-        return false;
-
-    // Jump down to the loop condition to minimize overhead, assuming at least
-    // one iteration.  (This is also what we do for loops; whether this
-    // assumption holds for spreads is an unanswered question.)
-    JumpList initialJump;
-    if (!emitJump(JSOP_GOTO, &initialJump))               // ITER ARR I (during the goto)
-        return false;
-
-    JumpTarget top{ -1 };
-    if (!emitLoopHead(nullptr, &top))                     // ITER ARR I
-        return false;
-
-    // When we enter the goto above, we have ITER ARR I on the stack.  But when
-    // we reach this point on the loop backedge (if spreading produces at least
-    // one value), we've additionally pushed a RESULT iteration value.
-    // Increment manually to reflect this.
-    this->stackDepth++;
-
-    JumpList beq;
-    JumpTarget breakTarget{ -1 };
-    {
-#ifdef DEBUG
-        auto loopDepth = this->stackDepth;
-#endif
-
-        // Emit code to assign result.value to the iteration variable.
-        if (!emitAtomOp(cx->names().value, JSOP_GETPROP)) // ITER ARR I VALUE
-            return false;
-        if (!emit1(JSOP_INITELEM_INC))                    // ITER ARR (I+1)
-            return false;
-
-        MOZ_ASSERT(this->stackDepth == loopDepth - 1);
-
-        // Spread operations can't contain |continue|, so don't bother setting loop
-        // and enclosing "update" offsets, as we do with for-loops.
-
-        // COME FROM the beginning of the loop to here.
-        if (!emitLoopEntry(nullptr, initialJump))         // ITER ARR I
-            return false;
-
-        if (!emitDupAt(2))                                // ITER ARR I ITER
-            return false;
-        if (!emitIteratorNext(nullptr, allowSelfHosted))  // ITER ARR I RESULT
-            return false;
-        if (!emit1(JSOP_DUP))                             // ITER ARR I RESULT RESULT
-            return false;
-        if (!emitAtomOp(cx->names().done, JSOP_GETPROP))  // ITER ARR I RESULT DONE
-            return false;
-
-        if (!emitBackwardJump(JSOP_IFEQ, top, &beq, &breakTarget)) // ITER ARR I RESULT
-            return false;
-
-        MOZ_ASSERT(this->stackDepth == loopDepth);
-    }
-
-    // Let Ion know where the closing jump of this loop is.
-    if (!setSrcNoteOffset(noteIndex, 0, beq.offset - initialJump.offset))
-        return false;
-
-    // No breaks or continues should occur in spreads.
-    MOZ_ASSERT(loopInfo.breaks.offset == -1);
-    MOZ_ASSERT(loopInfo.continues.offset == -1);
-
-    if (!tryNoteList.append(JSTRY_FOR_OF, stackDepth, top.offset, breakTarget.offset))
-        return false;
-
-    if (!emit2(JSOP_PICK, 3))                             // ARR FINAL_INDEX RESULT ITER
-        return false;
-
-    return emitUint16Operand(JSOP_POPN, 2);               // ARR FINAL_INDEX
-}
-
-bool
-BytecodeEmitter::emitInitializeForInOrOfTarget(ParseNode* forHead)
-{
-    MOZ_ASSERT(forHead->isKind(PNK_FORIN) || forHead->isKind(PNK_FOROF));
-    MOZ_ASSERT(forHead->isArity(PN_TERNARY));
-
-    MOZ_ASSERT(this->stackDepth >= 1,
-               "must have a per-iteration value for initializing");
-
-    ParseNode* target = forHead->pn_kid1;
-    MOZ_ASSERT(!forHead->pn_kid2);
-
-    // If the for-in/of loop didn't have a variable declaration, per-loop
-    // initialization is just assigning the iteration value to a target
-    // expression.
-    if (!parser->handler.isDeclarationList(target))
-        return emitAssignment(target, JSOP_NOP, nullptr); // ... ITERVAL
-
-    // Otherwise, per-loop initialization is (possibly) declaration
-    // initialization.  If the declaration is a lexical declaration, it must be
-    // initialized.  If the declaration is a variable declaration, an
-    // assignment to that name (which does *not* necessarily assign to the
-    // variable!) must be generated.
-
-    if (!updateSourceCoordNotes(target->pn_pos.begin))
-        return false;
-
-    MOZ_ASSERT(target->isForLoopDeclaration());
-    target = parser->handler.singleBindingFromDeclaration(target);
-
-    if (target->isKind(PNK_NAME)) {
-        auto emitSwapScopeAndRhs = [](BytecodeEmitter* bce, const NameLocation&,
-                                      bool emittedBindOp)
-        {
-            if (emittedBindOp) {
-                // Per-iteration initialization in for-in/of loops computes the
-                // iteration value *before* initializing.  Thus the
-                // initializing value may be buried under a bind-specific value
-                // on the stack.  Swap it to the top of the stack.
-                MOZ_ASSERT(bce->stackDepth >= 2);
-                return bce->emit1(JSOP_SWAP);
-            }
-
-            // In cases of emitting a frame slot or environment slot,
-            // nothing needs be done.
-            MOZ_ASSERT(bce->stackDepth >= 1);
-            return true;
-        };
-
-        // The caller handles removing the iteration value from the stack.
-        return emitInitializeName(target, emitSwapScopeAndRhs);
-    }
-
-    MOZ_ASSERT(!target->isKind(PNK_ASSIGN),
-               "for-in/of loop destructuring declarations can't have initializers");
-
-    MOZ_ASSERT(target->isKind(PNK_ARRAY) || target->isKind(PNK_OBJECT));
-    return emitDestructuringOps(target, DestructuringDeclaration);
-}
-
-bool
-BytecodeEmitter::emitForOf(ParseNode* forOfLoop, EmitterScope* headLexicalEmitterScope)
-{
-    MOZ_ASSERT(forOfLoop->isKind(PNK_FOR));
-    MOZ_ASSERT(forOfLoop->isArity(PN_BINARY));
-
-    ParseNode* forOfHead = forOfLoop->pn_left;
-    MOZ_ASSERT(forOfHead->isKind(PNK_FOROF));
-    MOZ_ASSERT(forOfHead->isArity(PN_TERNARY));
-
-    ParseNode* forHeadExpr = forOfHead->pn_kid3;
-
-    // Certain builtins (e.g. Array.from) are implemented in self-hosting
-    // as for-of loops.
-    bool allowSelfHostedIter = false;
-    if (emitterMode == BytecodeEmitter::SelfHosting &&
-        forHeadExpr->isKind(PNK_CALL) &&
-        forHeadExpr->pn_head->name() == cx->names().allowContentIter)
-    {
-        allowSelfHostedIter = true;
-    }
-
-    // Evaluate the expression being iterated.
-    if (!emitTree(forHeadExpr))                           // ITERABLE
-        return false;
-    if (!emitIterator())                                  // ITER
-        return false;
-
-    int32_t iterDepth = stackDepth;
-
-    // For-of loops have both the iterator, the result, and the result.value
-    // on the stack. Push undefineds to balance the stack.
-    if (!emit1(JSOP_UNDEFINED))                           // ITER RESULT
-        return false;
-    if (!emit1(JSOP_UNDEFINED))                           // ITER RESULT UNDEF
-        return false;
-
-    ForOfLoopControl loopInfo(this, iterDepth, allowSelfHostedIter);
-
-    // Annotate so IonMonkey can find the loop-closing jump.
-    unsigned noteIndex;
-    if (!newSrcNote(SRC_FOR_OF, &noteIndex))
-        return false;
-
-    JumpList initialJump;
-    if (!emitJump(JSOP_GOTO, &initialJump))               // ITER RESULT UNDEF
-        return false;
-
-    JumpTarget top{ -1 };
-    if (!emitLoopHead(nullptr, &top))                     // ITER RESULT UNDEF
-        return false;
-
-    // If the loop had an escaping lexical declaration, replace the current
-    // environment with an dead zoned one to implement TDZ semantics.
-    if (headLexicalEmitterScope) {
-        // The environment chain only includes an environment for the for-of
-        // loop head *if* a scope binding is captured, thereby requiring
-        // recreation each iteration. If a lexical scope exists for the head,
-        // it must be the innermost one. If that scope has closed-over
-        // bindings inducing an environment, recreate the current environment.
-        DebugOnly<ParseNode*> forOfTarget = forOfHead->pn_kid1;
-        MOZ_ASSERT(forOfTarget->isKind(PNK_LET) || forOfTarget->isKind(PNK_CONST));
-        MOZ_ASSERT(headLexicalEmitterScope == innermostEmitterScope);
-        MOZ_ASSERT(headLexicalEmitterScope->scope(this)->kind() == ScopeKind::Lexical);
-
-        if (headLexicalEmitterScope->hasEnvironment()) {
-            if (!emit1(JSOP_RECREATELEXICALENV))          // ITER RESULT UNDEF
-                return false;
-        }
-
-        // For uncaptured bindings, put them back in TDZ.
-        if (!headLexicalEmitterScope->deadZoneFrameSlots(this))
-            return false;
-    }
-
-    JumpList beq;
-    JumpTarget breakTarget{ -1 };
-    {
-#ifdef DEBUG
-        auto loopDepth = this->stackDepth;
-#endif
-
-        // Emit code to assign result.value to the iteration variable.
-        //
-        // Note that ES 13.7.5.13, step 5.c says getting result.value does not
-        // call IteratorClose, so start JSTRY_ITERCLOSE after the GETPROP.
-        if (!emit1(JSOP_POP))                             // ITER RESULT
-            return false;
-        if (!emit1(JSOP_DUP))                             // ITER RESULT RESULT
-            return false;
-        if (!emitAtomOp(cx->names().value, JSOP_GETPROP)) // ITER RESULT VALUE
-            return false;
-
-        if (!loopInfo.emitBeginCodeNeedingIteratorClose(this))
-            return false;
-
-        if (!emitInitializeForInOrOfTarget(forOfHead))    // ITER RESULT VALUE
-            return false;
-
-        MOZ_ASSERT(stackDepth == loopDepth,
-                   "the stack must be balanced around the initializing "
-                   "operation");
-
-        // Remove VALUE from the stack to release it.
-        if (!emit1(JSOP_POP))                             // ITER RESULT
-            return false;
-        if (!emit1(JSOP_UNDEFINED))                       // ITER RESULT UNDEF
-            return false;
-
-        // Perform the loop body.
-        ParseNode* forBody = forOfLoop->pn_right;
-        if (!emitTree(forBody))                           // ITER RESULT UNDEF
-            return false;
-
-        MOZ_ASSERT(stackDepth == loopDepth,
-                   "the stack must be balanced around the for-of body");
-
-        if (!loopInfo.emitEndCodeNeedingIteratorClose(this))
-            return false;
-
-        // Set offset for continues.
-        loopInfo.continueTarget = { offset() };
-
-        if (!emitLoopEntry(forHeadExpr, initialJump))     // ITER RESULT UNDEF
-            return false;
-
-        if (!emit1(JSOP_SWAP))                            // ITER UNDEF RESULT
-            return false;
-        if (!emit1(JSOP_POP))                             // ITER UNDEF
-            return false;
-        if (!emitDupAt(1))                                // ITER UNDEF ITER
-            return false;
-
-        if (!emitIteratorNext(forOfHead, allowSelfHostedIter)) // ITER UNDEF RESULT
-            return false;
-
-        if (!emit1(JSOP_SWAP))                            // ITER RESULT UNDEF
-            return false;
-
-        if (!emitDupAt(1))                                // ITER RESULT UNDEF RESULT
-            return false;
-        if (!emitAtomOp(cx->names().done, JSOP_GETPROP))  // ITER RESULT UNDEF DONE
-            return false;
-
-        if (!emitBackwardJump(JSOP_IFEQ, top, &beq, &breakTarget))
-            return false;                                 // ITER RESULT UNDEF
-
-        MOZ_ASSERT(this->stackDepth == loopDepth);
-    }
-
-    // Let Ion know where the closing jump of this loop is.
-    if (!setSrcNoteOffset(noteIndex, 0, beq.offset - initialJump.offset))
-        return false;
-
-    if (!loopInfo.patchBreaksAndContinues(this))
-        return false;
-
-    if (!tryNoteList.append(JSTRY_FOR_OF, stackDepth, top.offset, breakTarget.offset))
-        return false;
-
-    return emitUint16Operand(JSOP_POPN, 3);               //
-}
-
-bool
-BytecodeEmitter::emitForIn(ParseNode* forInLoop, EmitterScope* headLexicalEmitterScope)
-{
-    MOZ_ASSERT(forInLoop->isKind(PNK_FOR));
-    MOZ_ASSERT(forInLoop->isArity(PN_BINARY));
-    MOZ_ASSERT(forInLoop->isOp(JSOP_ITER));
-
-    ParseNode* forInHead = forInLoop->pn_left;
-    MOZ_ASSERT(forInHead->isKind(PNK_FORIN));
-    MOZ_ASSERT(forInHead->isArity(PN_TERNARY));
-
-    // Annex B: Evaluate the var-initializer expression if present.
-    // |for (var i = initializer in expr) { ... }|
-    ParseNode* forInTarget = forInHead->pn_kid1;
-    if (parser->handler.isDeclarationList(forInTarget)) {
-        ParseNode* decl = parser->handler.singleBindingFromDeclaration(forInTarget);
-        if (decl->isKind(PNK_NAME)) {
-            if (ParseNode* initializer = decl->expr()) {
-                MOZ_ASSERT(forInTarget->isKind(PNK_VAR),
-                           "for-in initializers are only permitted for |var| declarations");
-
-                if (!updateSourceCoordNotes(decl->pn_pos.begin))
-                    return false;
-
-                auto emitRhs = [decl, initializer](BytecodeEmitter* bce, const NameLocation&, bool) {
-                    return bce->emitInitializer(initializer, decl);
-                };
-
-                if (!emitInitializeName(decl, emitRhs))
-                    return false;
-
-                // Pop the initializer.
-                if (!emit1(JSOP_POP))
-                    return false;
-            }
-        }
-    }
-
-    // Evaluate the expression being iterated.
-    ParseNode* expr = forInHead->pn_kid3;
-    if (!emitTree(expr))                                  // EXPR
-        return false;
-
-    // Convert the value to the appropriate sort of iterator object for the
-    // loop variant (for-in, for-each-in, or destructuring for-in).
-    unsigned iflags = forInLoop->pn_iflags;
-    MOZ_ASSERT(0 == (iflags & ~(JSITER_FOREACH | JSITER_ENUMERATE)));
-    if (!emit2(JSOP_ITER, AssertedCast<uint8_t>(iflags))) // ITER
-        return false;
-
-    // For-in loops have both the iterator and the value on the stack. Push
-    // undefined to balance the stack.
-    if (!emit1(JSOP_UNDEFINED))                           // ITER ITERVAL
-        return false;
-
-    LoopControl loopInfo(this, StatementKind::ForInLoop);
-
-    /* Annotate so IonMonkey can find the loop-closing jump. */
-    unsigned noteIndex;
-    if (!newSrcNote(SRC_FOR_IN, &noteIndex))
-        return false;
-
-    // Jump down to the loop condition to minimize overhead (assuming at least
-    // one iteration, just like the other loop forms).
-    JumpList initialJump;
-    if (!emitJump(JSOP_GOTO, &initialJump))               // ITER ITERVAL
-        return false;
-
-    JumpTarget top{ -1 };
-    if (!emitLoopHead(nullptr, &top))                     // ITER ITERVAL
-        return false;
-
-    // If the loop had an escaping lexical declaration, replace the current
-    // environment with an dead zoned one to implement TDZ semantics.
-    if (headLexicalEmitterScope) {
-        // The environment chain only includes an environment for the for-in
-        // loop head *if* a scope binding is captured, thereby requiring
-        // recreation each iteration. If a lexical scope exists for the head,
-        // it must be the innermost one. If that scope has closed-over
-        // bindings inducing an environment, recreate the current environment.
-        MOZ_ASSERT(forInTarget->isKind(PNK_LET) || forInTarget->isKind(PNK_CONST));
-        MOZ_ASSERT(headLexicalEmitterScope == innermostEmitterScope);
-        MOZ_ASSERT(headLexicalEmitterScope->scope(this)->kind() == ScopeKind::Lexical);
-
-        if (headLexicalEmitterScope->hasEnvironment()) {
-            if (!emit1(JSOP_RECREATELEXICALENV))          // ITER ITERVAL
-                return false;
-        }
-
-        // For uncaptured bindings, put them back in TDZ.
-        if (!headLexicalEmitterScope->deadZoneFrameSlots(this))
-            return false;
-    }
-
-    {
-#ifdef DEBUG
-        auto loopDepth = this->stackDepth;
-#endif
-        MOZ_ASSERT(loopDepth >= 2);
-
-        if (!emitInitializeForInOrOfTarget(forInHead))    // ITER ITERVAL
-            return false;
-
-        MOZ_ASSERT(this->stackDepth == loopDepth,
-                   "iterator and iterval must be left on the stack");
-    }
-
-    // Perform the loop body.
-    ParseNode* forBody = forInLoop->pn_right;
-    if (!emitTree(forBody))                               // ITER ITERVAL
-        return false;
-
-    // Set offset for continues.
-    loopInfo.continueTarget = { offset() };
-
-    if (!emitLoopEntry(nullptr, initialJump))             // ITER ITERVAL
-        return false;
-    if (!emit1(JSOP_POP))                                 // ITER
-        return false;
-    if (!emit1(JSOP_MOREITER))                            // ITER NEXTITERVAL?
-        return false;
-    if (!emit1(JSOP_ISNOITER))                            // ITER NEXTITERVAL? ISNOITER
-        return false;
-
-    JumpList beq;
-    JumpTarget breakTarget{ -1 };
-    if (!emitBackwardJump(JSOP_IFEQ, top, &beq, &breakTarget))
-        return false;                                     // ITER NEXTITERVAL
-
-    // Set the srcnote offset so we can find the closing jump.
-    if (!setSrcNoteOffset(noteIndex, 0, beq.offset - initialJump.offset))
-        return false;
-
-    if (!loopInfo.patchBreaksAndContinues(this))
-        return false;
-
-    // Pop the enumeration value.
-    if (!emit1(JSOP_POP))                                 // ITER
-        return false;
-
-    if (!tryNoteList.append(JSTRY_FOR_IN, this->stackDepth, top.offset, offset()))
-        return false;
-
-    return emit1(JSOP_ENDITER);                           //
-}
-
-/* C-style `for (init; cond; update) ...` loop. */
-bool
-BytecodeEmitter::emitCStyleFor(ParseNode* pn, EmitterScope* headLexicalEmitterScope)
-{
-    LoopControl loopInfo(this, StatementKind::ForLoop);
-
-    ParseNode* forHead = pn->pn_left;
-    ParseNode* forBody = pn->pn_right;
-
-    // If the head of this for-loop declared any lexical variables, the parser
-    // wrapped this PNK_FOR node in a PNK_LEXICALSCOPE representing the
-    // implicit scope of those variables. By the time we get here, we have
-    // already entered that scope. So far, so good.
-    //
-    // ### Scope freshening
-    //
-    // Each iteration of a `for (let V...)` loop creates a fresh loop variable
-    // binding for V, even if the loop is a C-style `for(;;)` loop:
-    //
-    //     var funcs = [];
-    //     for (let i = 0; i < 2; i++)
-    //         funcs.push(function() { return i; });
-    //     assertEq(funcs[0](), 0);  // the two closures capture...
-    //     assertEq(funcs[1](), 1);  // ...two different `i` bindings
-    //
-    // This is implemented by "freshening" the implicit block -- changing the
-    // scope chain to a fresh clone of the instantaneous block object -- each
-    // iteration, just before evaluating the "update" in for(;;) loops.
-    //
-    // No freshening occurs in `for (const ...;;)` as there's no point: you
-    // can't reassign consts. This is observable through the Debugger API. (The
-    // ES6 spec also skips cloning the environment in this case.)
-    bool forLoopRequiresFreshening = false;
-    if (ParseNode* init = forHead->pn_kid1) {
-        // Emit the `init` clause, whether it's an expression or a variable
-        // declaration. (The loop variables were hoisted into an enclosing
-        // scope, but we still need to emit code for the initializers.)
-        if (!updateSourceCoordNotes(init->pn_pos.begin))
-            return false;
-        if (!emitTree(init))
-            return false;
-
-        if (!init->isForLoopDeclaration()) {
-            // 'init' is an expression, not a declaration. emitTree left its
-            // value on the stack.
-            if (!emit1(JSOP_POP))
-                return false;
-        }
-
-        // ES 13.7.4.8 step 2. The initial freshening.
-        //
-        // If an initializer let-declaration may be captured during loop iteration,
-        // the current scope has an environment.  If so, freshen the current
-        // environment to expose distinct bindings for each loop iteration.
-        forLoopRequiresFreshening = init->isKind(PNK_LET) && headLexicalEmitterScope;
-        if (forLoopRequiresFreshening) {
-            // The environment chain only includes an environment for the for(;;)
-            // loop head's let-declaration *if* a scope binding is captured, thus
-            // requiring a fresh environment each iteration. If a lexical scope
-            // exists for the head, it must be the innermost one. If that scope
-            // has closed-over bindings inducing an environment, recreate the
-            // current environment.
-            MOZ_ASSERT(headLexicalEmitterScope == innermostEmitterScope);
-            MOZ_ASSERT(headLexicalEmitterScope->scope(this)->kind() == ScopeKind::Lexical);
-
-            if (headLexicalEmitterScope->hasEnvironment()) {
-                if (!emit1(JSOP_FRESHENLEXICALENV))
-                    return false;
-            }
-        }
-    }
-
-    /*
-     * NB: the SRC_FOR note has offsetBias 1 (JSOP_NOP_LENGTH).
-     * Use tmp to hold the biased srcnote "top" offset, which differs
-     * from the top local variable by the length of the JSOP_GOTO
-     * emitted in between tmp and top if this loop has a condition.
-     */
-    unsigned noteIndex;
-    if (!newSrcNote(SRC_FOR, &noteIndex))
-        return false;
-    if (!emit1(JSOP_NOP))
-        return false;
-    ptrdiff_t tmp = offset();
-
-    JumpList jmp;
-    if (forHead->pn_kid2) {
-        /* Goto the loop condition, which branches back to iterate. */
-        if (!emitJump(JSOP_GOTO, &jmp))
-            return false;
-    }
-
-    /* Emit code for the loop body. */
-    JumpTarget top{ -1 };
-    if (!emitLoopHead(forBody, &top))
-        return false;
-    if (jmp.offset == -1 && !emitLoopEntry(forBody, jmp))
-        return false;
-
-    if (!emitTreeInBranch(forBody))
-        return false;
-
-    // Set loop and enclosing "update" offsets, for continue.  Note that we
-    // continue to immediately *before* the block-freshening: continuing must
-    // refresh the block.
-    if (!emitJumpTarget(&loopInfo.continueTarget))
-        return false;
-
-    // ES 13.7.4.8 step 3.e. The per-iteration freshening.
-    if (forLoopRequiresFreshening) {
-        MOZ_ASSERT(headLexicalEmitterScope == innermostEmitterScope);
-        MOZ_ASSERT(headLexicalEmitterScope->scope(this)->kind() == ScopeKind::Lexical);
-
-        if (headLexicalEmitterScope->hasEnvironment()) {
-            if (!emit1(JSOP_FRESHENLEXICALENV))
-                return false;
-        }
-    }
-
-    // Check for update code to do before the condition (if any).
-    // The update code may not be executed at all; it needs its own TDZ cache.
-    if (ParseNode* update = forHead->pn_kid3) {
-        TDZCheckCache tdzCache(this);
-
-        if (!updateSourceCoordNotes(update->pn_pos.begin))
-            return false;
-        if (!emitTree(update))
-            return false;
-        if (!emit1(JSOP_POP))
-            return false;
-
-        /* Restore the absolute line number for source note readers. */
-        uint32_t lineNum = parser->tokenStream.srcCoords.lineNum(pn->pn_pos.end);
-        if (currentLine() != lineNum) {
-            if (!newSrcNote2(SRC_SETLINE, ptrdiff_t(lineNum)))
-                return false;
-            current->currentLine = lineNum;
-            current->lastColumn = 0;
-        }
-    }
-
-    ptrdiff_t tmp3 = offset();
-
-    if (forHead->pn_kid2) {
-        /* Fix up the goto from top to target the loop condition. */
-        MOZ_ASSERT(jmp.offset >= 0);
-        if (!emitLoopEntry(forHead->pn_kid2, jmp))
-            return false;
-
-        if (!emitTree(forHead->pn_kid2))
-            return false;
-    } else if (!forHead->pn_kid3) {
-        // If there is no condition clause and no update clause, mark
-        // the loop-ending "goto" with the location of the "for".
-        // This ensures that the debugger will stop on each loop
-        // iteration.
-        if (!updateSourceCoordNotes(pn->pn_pos.begin))
-            return false;
-    }
-
-    /* Set the first note offset so we can find the loop condition. */
-    if (!setSrcNoteOffset(noteIndex, 0, tmp3 - tmp))
-        return false;
-    if (!setSrcNoteOffset(noteIndex, 1, loopInfo.continueTarget.offset - tmp))
-        return false;
-
-    /* If no loop condition, just emit a loop-closing jump. */
-    JumpList beq;
-    JumpTarget breakTarget{ -1 };
-    if (!emitBackwardJump(forHead->pn_kid2 ? JSOP_IFNE : JSOP_GOTO, top, &beq, &breakTarget))
-        return false;
-
-    /* The third note offset helps us find the loop-closing jump. */
-    if (!setSrcNoteOffset(noteIndex, 2, beq.offset - tmp))
-        return false;
-
-    if (!tryNoteList.append(JSTRY_LOOP, stackDepth, top.offset, breakTarget.offset))
-        return false;
-
-    if (!loopInfo.patchBreaksAndContinues(this))
-        return false;
-
-    return true;
-}
-
-bool
-BytecodeEmitter::emitFor(ParseNode* pn, EmitterScope* headLexicalEmitterScope)
-{
-    MOZ_ASSERT(pn->isKind(PNK_FOR));
-
-    if (pn->pn_left->isKind(PNK_FORHEAD))
-        return emitCStyleFor(pn, headLexicalEmitterScope);
-
-    if (!updateLineNumberNotes(pn->pn_pos.begin))
-        return false;
-
-    if (pn->pn_left->isKind(PNK_FORIN))
-        return emitForIn(pn, headLexicalEmitterScope);
-
-    MOZ_ASSERT(pn->pn_left->isKind(PNK_FOROF));
-    return emitForOf(pn, headLexicalEmitterScope);
-}
-
-bool
-BytecodeEmitter::emitComprehensionForInOrOfVariables(ParseNode* pn, bool* lexicalScope)
-{
-    // ES6 specifies that lexical for-loop variables get a fresh binding each
-    // iteration, and that evaluation of the expression looped over occurs with
-    // these variables dead zoned.  But these rules only apply to *standard*
-    // for-in/of loops, and we haven't extended these requirements to
-    // comprehension syntax.
-
-    *lexicalScope = pn->isKind(PNK_LEXICALSCOPE);
-    if (*lexicalScope) {
-        // This is initially-ES7-tracked syntax, now with considerably murkier
-        // outlook. The scope work is done by the caller by instantiating an
-        // EmitterScope. There's nothing to do here.
-    } else {
-        // This is legacy comprehension syntax.  We'll have PNK_LET here, using
-        // a lexical scope provided by/for the entire comprehension.  Name
-        // analysis assumes declarations initialize lets, but as we're handling
-        // this declaration manually, we must also initialize manually to avoid
-        // triggering dead zone checks.
-        MOZ_ASSERT(pn->isKind(PNK_LET));
-        MOZ_ASSERT(pn->pn_count == 1);
-
-        if (!emitDeclarationList(pn))
-            return false;
-    }
-
-    return true;
-}
-
-bool
-BytecodeEmitter::emitComprehensionForOf(ParseNode* pn)
-{
-    MOZ_ASSERT(pn->isKind(PNK_COMPREHENSIONFOR));
-
-    ParseNode* forHead = pn->pn_left;
-    MOZ_ASSERT(forHead->isKind(PNK_FOROF));
-
-    ParseNode* forHeadExpr = forHead->pn_kid3;
-    ParseNode* forBody = pn->pn_right;
-
-    ParseNode* loopDecl = forHead->pn_kid1;
-    bool lexicalScope = false;
-    if (!emitComprehensionForInOrOfVariables(loopDecl, &lexicalScope))
-        return false;
-
-    // For-of loops run with two values on the stack: the iterator and the
-    // current result object.
-
-    // Evaluate the expression to the right of 'of'.
-    if (!emitTree(forHeadExpr))                // EXPR
-        return false;
-    if (!emitIterator())                       // ITER
-        return false;
-
-    // Push a dummy result so that we properly enter iteration midstream.
-    if (!emit1(JSOP_UNDEFINED))                // ITER RESULT
-        return false;
-    if (!emit1(JSOP_UNDEFINED))                // ITER RESULT VALUE
-        return false;
-
-    // Enter the block before the loop body, after evaluating the obj.
-    // Initialize let bindings with undefined when entering, as the name
-    // assigned to is a plain assignment.
-    TDZCheckCache tdzCache(this);
-    Maybe<EmitterScope> emitterScope;
-    ParseNode* loopVariableName;
-    if (lexicalScope) {
-        loopVariableName = parser->handler.singleBindingFromDeclaration(loopDecl->pn_expr);
-        emitterScope.emplace(this);
-        if (!emitterScope->enterComprehensionFor(this, loopDecl->scopeBindings()))
-            return false;
-    } else {
-        loopVariableName = parser->handler.singleBindingFromDeclaration(loopDecl);
-    }
-
-    LoopControl loopInfo(this, StatementKind::ForOfLoop);
-
-    // Jump down to the loop condition to minimize overhead assuming at least
-    // one iteration, as the other loop forms do.  Annotate so IonMonkey can
-    // find the loop-closing jump.
-    unsigned noteIndex;
-    if (!newSrcNote(SRC_FOR_OF, &noteIndex))
-        return false;
-    JumpList jmp;
-    if (!emitJump(JSOP_GOTO, &jmp))
-        return false;
-
-    JumpTarget top{ -1 };
-    if (!emitLoopHead(nullptr, &top))
-        return false;
-
-#ifdef DEBUG
-    int loopDepth = this->stackDepth;
-#endif
-
-    // Emit code to assign result.value to the iteration variable.
-    if (!emit1(JSOP_POP))                                 // ITER RESULT
-        return false;
-    if (!emit1(JSOP_DUP))                                 // ITER RESULT RESULT
-        return false;
-    if (!emitAtomOp(cx->names().value, JSOP_GETPROP))     // ITER RESULT VALUE
-        return false;
-
-    // Notice: Comprehension for-of doesn't perform IteratorClose, since it's
-    // not in the spec.
-
-    if (!emitAssignment(loopVariableName, JSOP_NOP, nullptr)) // ITER RESULT VALUE
-        return false;
-
-    // Remove VALUE from the stack to release it.
-    if (!emit1(JSOP_POP))                                 // ITER RESULT
-        return false;
-    if (!emit1(JSOP_UNDEFINED))                           // ITER RESULT UNDEF
-        return false;
-
-    // The stack should be balanced around the assignment opcode sequence.
-    MOZ_ASSERT(this->stackDepth == loopDepth);
-
-    // Emit code for the loop body.
-    if (!emitTree(forBody))                               // ITER RESULT UNDEF
-        return false;
-
-    // The stack should be balanced around the assignment opcode sequence.
-    MOZ_ASSERT(this->stackDepth == loopDepth);
-
-    // Set offset for continues.
-    loopInfo.continueTarget = { offset() };
-
-    if (!emitLoopEntry(forHeadExpr, jmp))
-        return false;
-
-    if (!emit1(JSOP_SWAP))                                // ITER UNDEF RESULT
-        return false;
-    if (!emit1(JSOP_POP))                                 // ITER UNDEF
-        return false;
-    if (!emitDupAt(1))                                    // ITER UNDEF ITER
-        return false;
-    if (!emitIteratorNext(forHead))                       // ITER UNDEF RESULT
-        return false;
-    if (!emit1(JSOP_SWAP))                                // ITER RESULT UNDEF
-        return false;
-    if (!emitDupAt(1))                                    // ITER RESULT UNDEF RESULT
-        return false;
-    if (!emitAtomOp(cx->names().done, JSOP_GETPROP))      // ITER RESULT UNDEF DONE
-        return false;
-
-    JumpList beq;
-    JumpTarget breakTarget{ -1 };
-    if (!emitBackwardJump(JSOP_IFEQ, top, &beq, &breakTarget)) // ITER RESULT UNDEF
-        return false;
-
-    MOZ_ASSERT(this->stackDepth == loopDepth);
-
-    // Let Ion know where the closing jump of this loop is.
-    if (!setSrcNoteOffset(noteIndex, 0, beq.offset - jmp.offset))
-        return false;
-
-    if (!loopInfo.patchBreaksAndContinues(this))
-        return false;
-
-    if (!tryNoteList.append(JSTRY_FOR_OF, stackDepth, top.offset, breakTarget.offset))
-        return false;
-
-    if (emitterScope) {
-        if (!emitterScope->leave(this))
-            return false;
-        emitterScope.reset();
-    }
-
-    // Pop the result and the iter.
-    return emitUint16Operand(JSOP_POPN, 3);               //
-}
-
-bool
-BytecodeEmitter::emitComprehensionForIn(ParseNode* pn)
-{
-    MOZ_ASSERT(pn->isKind(PNK_COMPREHENSIONFOR));
-
-    ParseNode* forHead = pn->pn_left;
-    MOZ_ASSERT(forHead->isKind(PNK_FORIN));
-
-    ParseNode* forBody = pn->pn_right;
-
-    ParseNode* loopDecl = forHead->pn_kid1;
-    bool lexicalScope = false;
-    if (loopDecl && !emitComprehensionForInOrOfVariables(loopDecl, &lexicalScope))
-        return false;
-
-    // Evaluate the expression to the right of 'in'.
-    if (!emitTree(forHead->pn_kid3))
-        return false;
-
-    /*
-     * Emit a bytecode to convert top of stack value to the iterator
-     * object depending on the loop variant (for-in, for-each-in, or
-     * destructuring for-in).
-     */
-    MOZ_ASSERT(pn->isOp(JSOP_ITER));
-    if (!emit2(JSOP_ITER, (uint8_t) pn->pn_iflags))
-        return false;
-
-    // For-in loops have both the iterator and the value on the stack. Push
-    // undefined to balance the stack.
-    if (!emit1(JSOP_UNDEFINED))
-        return false;
-
-    // Enter the block before the loop body, after evaluating the obj.
-    // Initialize let bindings with undefined when entering, as the name
-    // assigned to is a plain assignment.
-    TDZCheckCache tdzCache(this);
-    Maybe<EmitterScope> emitterScope;
-    if (lexicalScope) {
-        emitterScope.emplace(this);
-        if (!emitterScope->enterComprehensionFor(this, loopDecl->scopeBindings()))
-            return false;
-    }
-
-    LoopControl loopInfo(this, StatementKind::ForInLoop);
-
-    /* Annotate so IonMonkey can find the loop-closing jump. */
-    unsigned noteIndex;
-    if (!newSrcNote(SRC_FOR_IN, &noteIndex))
-        return false;
-
-    /*
-     * Jump down to the loop condition to minimize overhead assuming at
-     * least one iteration, as the other loop forms do.
-     */
-    JumpList jmp;
-    if (!emitJump(JSOP_GOTO, &jmp))
-        return false;
-
-    JumpTarget top{ -1 };
-    if (!emitLoopHead(nullptr, &top))
-        return false;
-
-#ifdef DEBUG
-    int loopDepth = this->stackDepth;
-#endif
-
-    // Emit code to assign the enumeration value to the left hand side, but
-    // also leave it on the stack.
-    if (!emitAssignment(forHead->pn_kid2, JSOP_NOP, nullptr))
-        return false;
-
-    /* The stack should be balanced around the assignment opcode sequence. */
-    MOZ_ASSERT(this->stackDepth == loopDepth);
-
-    /* Emit code for the loop body. */
-    if (!emitTree(forBody))
-        return false;
-
-    // Set offset for continues.
-    loopInfo.continueTarget = { offset() };
-
-    if (!emitLoopEntry(nullptr, jmp))
-        return false;
-    if (!emit1(JSOP_POP))
-        return false;
-    if (!emit1(JSOP_MOREITER))
-        return false;
-    if (!emit1(JSOP_ISNOITER))
-        return false;
-    JumpList beq;
-    JumpTarget breakTarget{ -1 };
-    if (!emitBackwardJump(JSOP_IFEQ, top, &beq, &breakTarget))
-        return false;
-
-    /* Set the srcnote offset so we can find the closing jump. */
-    if (!setSrcNoteOffset(noteIndex, 0, beq.offset - jmp.offset))
-        return false;
-
-    if (!loopInfo.patchBreaksAndContinues(this))
-        return false;
-
-    // Pop the enumeration value.
-    if (!emit1(JSOP_POP))
-        return false;
-
-    JumpTarget endIter{ offset() };
-    if (!tryNoteList.append(JSTRY_FOR_IN, this->stackDepth, top.offset, endIter.offset))
-        return false;
-    if (!emit1(JSOP_ENDITER))
-        return false;
-
-    if (emitterScope) {
-        if (!emitterScope->leave(this))
-            return false;
-        emitterScope.reset();
-    }
-
-    return true;
-}
-
-bool
-BytecodeEmitter::emitComprehensionFor(ParseNode* compFor)
-{
-    MOZ_ASSERT(compFor->pn_left->isKind(PNK_FORIN) ||
-               compFor->pn_left->isKind(PNK_FOROF));
-
-    if (!updateLineNumberNotes(compFor->pn_pos.begin))
-        return false;
-
-    return compFor->pn_left->isKind(PNK_FORIN)
-           ? emitComprehensionForIn(compFor)
-           : emitComprehensionForOf(compFor);
-}
-
-MOZ_NEVER_INLINE bool
-BytecodeEmitter::emitFunction(ParseNode* pn, bool needsProto)
-{
-    FunctionBox* funbox = pn->pn_funbox;
-    RootedFunction fun(cx, funbox->function());
-    RootedAtom name(cx, fun->explicitName());
-    MOZ_ASSERT_IF(fun->isInterpretedLazy(), fun->lazyScript());
-
-    /*
-     * Set the |wasEmitted| flag in the funbox once the function has been
-     * emitted. Function definitions that need hoisting to the top of the
-     * function will be seen by emitFunction in two places.
-     */
-    if (funbox->wasEmitted) {
-        // Annex B block-scoped functions are hoisted like any other
-        // block-scoped function to the top of their scope. When their
-        // definitions are seen for the second time, we need to emit the
-        // assignment that assigns the function to the outer 'var' binding.
-        if (funbox->isAnnexB) {
-            auto emitRhs = [&name](BytecodeEmitter* bce, const NameLocation&, bool) {
-                // The RHS is the value of the lexically bound name in the
-                // innermost scope.
-                return bce->emitGetName(name);
-            };
-
-            // Get the location of the 'var' binding in the body scope. The
-            // name must be found, else there is a bug in the Annex B handling
-            // in Parser.
-            //
-            // In sloppy eval contexts, this location is dynamic.
-            Maybe<NameLocation> lhsLoc = locationOfNameBoundInScope(name, varEmitterScope);
-
-            // If there are parameter expressions, the var name could be a
-            // parameter.
-            if (!lhsLoc && sc->isFunctionBox() && sc->asFunctionBox()->hasExtraBodyVarScope())
-                lhsLoc = locationOfNameBoundInScope(name, varEmitterScope->enclosingInFrame());
-
-            if (!lhsLoc) {
-                lhsLoc = Some(NameLocation::DynamicAnnexBVar());
-            } else {
-                MOZ_ASSERT(lhsLoc->bindingKind() == BindingKind::Var ||
-                           lhsLoc->bindingKind() == BindingKind::FormalParameter ||
-                           (lhsLoc->bindingKind() == BindingKind::Let &&
-                            sc->asFunctionBox()->hasParameterExprs));
-            }
-
-            if (!emitSetOrInitializeNameAtLocation(name, *lhsLoc, emitRhs, false))
-                return false;
-            if (!emit1(JSOP_POP))
-                return false;
-        }
-
-        MOZ_ASSERT_IF(fun->hasScript(), fun->nonLazyScript());
-        MOZ_ASSERT(pn->functionIsHoisted());
-        return true;
-    }
-
-    funbox->wasEmitted = true;
-
-    /*
-     * Mark as singletons any function which will only be executed once, or
-     * which is inner to a lambda we only expect to run once. In the latter
-     * case, if the lambda runs multiple times then CloneFunctionObject will
-     * make a deep clone of its contents.
-     */
-    if (fun->isInterpreted()) {
-        bool singleton = checkRunOnceContext();
-        if (!JSFunction::setTypeForScriptedFunction(cx, fun, singleton))
-            return false;
-
-        SharedContext* outersc = sc;
-        if (fun->isInterpretedLazy()) {
-            // We need to update the static scope chain regardless of whether
-            // the LazyScript has already been initialized, due to the case
-            // where we previously successfully compiled an inner function's
-            // lazy script but failed to compile the outer script after the
-            // fact. If we attempt to compile the outer script again, the
-            // static scope chain will be newly allocated and will mismatch
-            // the previously compiled LazyScript's.
-            ScriptSourceObject* source = &script->sourceObject()->as<ScriptSourceObject>();
-            fun->lazyScript()->setEnclosingScopeAndSource(innermostScope(), source);
-            if (emittingRunOnceLambda)
-                fun->lazyScript()->setTreatAsRunOnce();
-        } else {
-            MOZ_ASSERT_IF(outersc->strict(), funbox->strictScript);
-
-            // Inherit most things (principals, version, etc) from the
-            // parent.  Use default values for the rest.
-            Rooted<JSScript*> parent(cx, script);
-            MOZ_ASSERT(parent->getVersion() == parser->options().version);
-            MOZ_ASSERT(parent->mutedErrors() == parser->options().mutedErrors());
-            const TransitiveCompileOptions& transitiveOptions = parser->options();
-            CompileOptions options(cx, transitiveOptions);
-
-            Rooted<JSObject*> sourceObject(cx, script->sourceObject());
-            Rooted<JSScript*> script(cx, JSScript::Create(cx, options, sourceObject,
-                                                          funbox->bufStart, funbox->bufEnd,
-                                                          funbox->preludeStart));
-            if (!script)
-                return false;
-
-            BytecodeEmitter bce2(this, parser, funbox, script, /* lazyScript = */ nullptr,
-                                 pn->pn_pos, emitterMode);
-            if (!bce2.init())
-                return false;
-
-            /* We measured the max scope depth when we parsed the function. */
-            if (!bce2.emitFunctionScript(pn->pn_body))
-                return false;
-
-            if (funbox->isLikelyConstructorWrapper())
-                script->setLikelyConstructorWrapper();
-        }
-
-        if (outersc->isFunctionBox())
-            outersc->asFunctionBox()->setHasInnerFunctions();
-    } else {
-        MOZ_ASSERT(IsAsmJSModule(fun));
-    }
-
-    /* Make the function object a literal in the outer script's pool. */
-    unsigned index = objectList.add(pn->pn_funbox);
-
-    /* Non-hoisted functions simply emit their respective op. */
-    if (!pn->functionIsHoisted()) {
-        /* JSOP_LAMBDA_ARROW is always preceded by a new.target */
-        MOZ_ASSERT(fun->isArrow() == (pn->getOp() == JSOP_LAMBDA_ARROW));
-        if (funbox->isAsync()) {
-            MOZ_ASSERT(!needsProto);
-            return emitAsyncWrapper(index, funbox->needsHomeObject(), fun->isArrow());
-        }
-
-        if (fun->isArrow()) {
-            if (sc->allowNewTarget()) {
-                if (!emit1(JSOP_NEWTARGET))
-                    return false;
-            } else {
-                if (!emit1(JSOP_NULL))
-                    return false;
-            }
-        }
-
-        if (needsProto) {
-            MOZ_ASSERT(pn->getOp() == JSOP_LAMBDA);
-            pn->setOp(JSOP_FUNWITHPROTO);
-        }
-
-        if (pn->getOp() == JSOP_DEFFUN) {
-            if (!emitIndex32(JSOP_LAMBDA, index))
-                return false;
-            return emit1(JSOP_DEFFUN);
-        }
-
-        return emitIndex32(pn->getOp(), index);
-    }
-
-    MOZ_ASSERT(!needsProto);
-
-    bool topLevelFunction;
-    if (sc->isFunctionBox() || (sc->isEvalContext() && sc->strict())) {
-        // No nested functions inside other functions are top-level.
-        topLevelFunction = false;
-    } else {
-        // In sloppy eval scripts, top-level functions in are accessed
-        // dynamically. In global and module scripts, top-level functions are
-        // those bound in the var scope.
-        NameLocation loc = lookupName(name);
-        topLevelFunction = loc.kind() == NameLocation::Kind::Dynamic ||
-                           loc.bindingKind() == BindingKind::Var;
-    }
-
-    if (topLevelFunction) {
-        if (sc->isModuleContext()) {
-            // For modules, we record the function and instantiate the binding
-            // during ModuleDeclarationInstantiation(), before the script is run.
-
-            RootedModuleObject module(cx, sc->asModuleContext()->module());
-            if (!module->noteFunctionDeclaration(cx, name, fun))
-                return false;
-        } else {
-            MOZ_ASSERT(sc->isGlobalContext() || sc->isEvalContext());
-            MOZ_ASSERT(pn->getOp() == JSOP_NOP);
-            switchToPrologue();
-            if (funbox->isAsync()) {
-                if (!emitAsyncWrapper(index, fun->isMethod(), fun->isArrow()))
-                    return false;
-            } else {
-                if (!emitIndex32(JSOP_LAMBDA, index))
-                    return false;
-            }
-            if (!emit1(JSOP_DEFFUN))
-                return false;
-            if (!updateSourceCoordNotes(pn->pn_pos.begin))
-                return false;
-            switchToMain();
-        }
-    } else {
-        // For functions nested within functions and blocks, make a lambda and
-        // initialize the binding name of the function in the current scope.
-
-        bool isAsync = funbox->isAsync();
-        auto emitLambda = [index, isAsync](BytecodeEmitter* bce, const NameLocation&, bool) {
-            if (isAsync) {
-                return bce->emitAsyncWrapper(index, /* needsHomeObject = */ false,
-                                             /* isArrow = */ false);
-            }
-            return bce->emitIndexOp(JSOP_LAMBDA, index);
-        };
-
-        if (!emitInitializeName(name, emitLambda))
-            return false;
-        if (!emit1(JSOP_POP))
-            return false;
-    }
-
-    return true;
-}
-
-bool
-BytecodeEmitter::emitAsyncWrapperLambda(unsigned index, bool isArrow) {
-    if (isArrow) {
-        if (sc->allowNewTarget()) {
-            if (!emit1(JSOP_NEWTARGET))
-                return false;
-        } else {
-            if (!emit1(JSOP_NULL))
-                return false;
-        }
-        if (!emitIndex32(JSOP_LAMBDA_ARROW, index))
-            return false;
-    } else {
-        if (!emitIndex32(JSOP_LAMBDA, index))
-            return false;
-    }
-
-    return true;
-}
-
-bool
-BytecodeEmitter::emitAsyncWrapper(unsigned index, bool needsHomeObject, bool isArrow)
-{
-    // needsHomeObject can be true for propertyList for extended class.
-    // In that case push both unwrapped and wrapped function, in order to
-    // initialize home object of unwrapped function, and set wrapped function
-    // as a property.
-    //
-    //   lambda       // unwrapped
-    //   dup          // unwrapped unwrapped
-    //   toasync      // unwrapped wrapped
-    //
-    // Emitted code is surrounded by the following code.
-    //
-    //                    // classObj classCtor classProto
-    //   (emitted code)   // classObj classCtor classProto unwrapped wrapped
-    //   swap             // classObj classCtor classProto wrapped unwrapped
-    //   inithomeobject 1 // classObj classCtor classProto wrapped unwrapped
-    //                    //   initialize the home object of unwrapped
-    //                    //   with classProto here
-    //   pop              // classObj classCtor classProto wrapped
-    //   inithiddenprop   // classObj classCtor classProto wrapped
-    //                    //   initialize the property of the classProto
-    //                    //   with wrapped function here
-    //   pop              // classObj classCtor classProto
-    //
-    // needsHomeObject is false for other cases, push wrapped function only.
-    if (!emitAsyncWrapperLambda(index, isArrow))
-        return false;
-    if (needsHomeObject) {
-        if (!emit1(JSOP_DUP))
-            return false;
-    }
-    if (!emit1(JSOP_TOASYNC))
-        return false;
-    return true;
-}
-
-bool
-BytecodeEmitter::emitDo(ParseNode* pn)
-{
-    /* Emit an annotated nop so IonBuilder can recognize the 'do' loop. */
-    unsigned noteIndex;
-    if (!newSrcNote(SRC_WHILE, &noteIndex))
-        return false;
-    if (!emit1(JSOP_NOP))
-        return false;
-
-    unsigned noteIndex2;
-    if (!newSrcNote(SRC_WHILE, &noteIndex2))
-        return false;
-
-    /* Compile the loop body. */
-    JumpTarget top;
-    if (!emitLoopHead(pn->pn_left, &top))
-        return false;
-
-    LoopControl loopInfo(this, StatementKind::DoLoop);
-
-    JumpList empty;
-    if (!emitLoopEntry(nullptr, empty))
-        return false;
-
-    if (!emitTree(pn->pn_left))
-        return false;
-
-    // Set the offset for continues.
-    if (!emitJumpTarget(&loopInfo.continueTarget))
-        return false;
-
-    /* Compile the loop condition, now that continues know where to go. */
-    if (!emitTree(pn->pn_right))
-        return false;
-
-    JumpList beq;
-    JumpTarget breakTarget{ -1 };
-    if (!emitBackwardJump(JSOP_IFNE, top, &beq, &breakTarget))
-        return false;
-
-    if (!tryNoteList.append(JSTRY_LOOP, stackDepth, top.offset, breakTarget.offset))
-        return false;
-=======
   if (!emitGetDotGeneratorInScope(currentScope)) {
     //              [stack] VALUE GENERATOR
     return false;
@@ -9019,7 +6179,6 @@
     //              [stack] RESOLVED
     return false;
   }
->>>>>>> 030f2d6b
 
   if (!ifCanSkip.emitEnd()) {
     return false;
