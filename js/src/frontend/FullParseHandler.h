--- conflicted
+++ resolved
@@ -96,336 +96,7 @@
         lazyOuterFunction_(cx, lazyOuterFunction),
         lazyInnerFunctionIndex(0),
         lazyClosedOverBindingIndex(0),
-<<<<<<< HEAD
-        syntaxParser(syntaxParser)
-    {}
-
-    static ParseNode* null() { return nullptr; }
-
-    ParseNode* freeTree(ParseNode* pn) { return allocator.freeTree(pn); }
-    void prepareNodeForMutation(ParseNode* pn) { return allocator.prepareNodeForMutation(pn); }
-    const Token& currentToken() { return tokenStream.currentToken(); }
-
-    ParseNode* newName(PropertyName* name, const TokenPos& pos, JSContext* cx)
-    {
-        return new_<NameNode>(PNK_NAME, JSOP_GETNAME, name, pos);
-    }
-
-    ParseNode* newComputedName(ParseNode* expr, uint32_t begin, uint32_t end) {
-        TokenPos pos(begin, end);
-        return new_<UnaryNode>(PNK_COMPUTED_NAME, JSOP_NOP, pos, expr);
-    }
-
-    ParseNode* newObjectLiteralPropertyName(JSAtom* atom, const TokenPos& pos) {
-        return new_<NullaryNode>(PNK_OBJECT_PROPERTY_NAME, JSOP_NOP, pos, atom);
-    }
-
-    ParseNode* newNumber(double value, DecimalPoint decimalPoint, const TokenPos& pos) {
-        ParseNode* pn = new_<NullaryNode>(PNK_NUMBER, pos);
-        if (!pn)
-            return nullptr;
-        pn->initNumber(value, decimalPoint);
-        return pn;
-    }
-
-    ParseNode* newBooleanLiteral(bool cond, const TokenPos& pos) {
-        return new_<BooleanLiteral>(cond, pos);
-    }
-
-    ParseNode* newStringLiteral(JSLinearString* str, const TokenPos& pos) {
-        return new_<NullaryNode>(PNK_STRING, JSOP_NOP, pos, str);
-    }
-
-    ParseNode* newTemplateStringLiteral(JSLinearString* str, const TokenPos& pos) {
-        return new_<NullaryNode>(PNK_TEMPLATE_STRING, JSOP_NOP, pos, str);
-    }
-
-    ParseNode* newCallSiteObject(uint32_t begin) {
-        ParseNode* callSite = new_<CallSiteNode>(begin);
-        if (!callSite)
-            return null();
-
-        Node propExpr = newArrayLiteral(getPosition(callSite).begin);
-        if (!propExpr)
-            return null();
-
-        addArrayElement(callSite, propExpr);
-
-        return callSite;
-    }
-
-    void addToCallSiteObject(ParseNode* callSiteObj, ParseNode* rawNode, ParseNode* cookedNode) {
-        MOZ_ASSERT(callSiteObj->isKind(PNK_CALLSITEOBJ));
-
-        addArrayElement(callSiteObj, cookedNode);
-        addArrayElement(callSiteObj->pn_head, rawNode);
-
-        /*
-         * We don't know when the last noSubstTemplate will come in, and we
-         * don't want to deal with this outside this method
-         */
-        setEndPosition(callSiteObj, callSiteObj->pn_head);
-    }
-
-    ParseNode* newThisLiteral(const TokenPos& pos, ParseNode* thisName) {
-        return new_<ThisLiteral>(pos, thisName);
-    }
-
-    ParseNode* newNullLiteral(const TokenPos& pos) {
-        return new_<NullLiteral>(pos);
-    }
-
-    ParseNode* newRawUndefinedLiteral(const TokenPos& pos) {
-        return new_<RawUndefinedLiteral>(pos);
-    }
-
-    // The Boxer object here is any object that can allocate ObjectBoxes.
-    // Specifically, a Boxer has a .newObjectBox(T) method that accepts a
-    // Rooted<RegExpObject*> argument and returns an ObjectBox*.
-    template <class Boxer>
-    ParseNode* newRegExp(RegExpObject* reobj, const TokenPos& pos, Boxer& boxer) {
-        ObjectBox* objbox = boxer.newObjectBox(reobj);
-        if (!objbox)
-            return null();
-        return new_<RegExpLiteral>(objbox, pos);
-    }
-
-    ParseNode* newConditional(ParseNode* cond, ParseNode* thenExpr, ParseNode* elseExpr) {
-        return new_<ConditionalExpression>(cond, thenExpr, elseExpr);
-    }
-
-    ParseNode* newDelete(uint32_t begin, ParseNode* expr) {
-        if (expr->isKind(PNK_NAME)) {
-            expr->setOp(JSOP_DELNAME);
-            return newUnary(PNK_DELETENAME, JSOP_NOP, begin, expr);
-        }
-
-        if (expr->isKind(PNK_DOT))
-            return newUnary(PNK_DELETEPROP, JSOP_NOP, begin, expr);
-
-        if (expr->isKind(PNK_ELEM))
-            return newUnary(PNK_DELETEELEM, JSOP_NOP, begin, expr);
-
-        return newUnary(PNK_DELETEEXPR, JSOP_NOP, begin, expr);
-    }
-
-    ParseNode* newTypeof(uint32_t begin, ParseNode* kid) {
-        TokenPos pos(begin, kid->pn_pos.end);
-        ParseNodeKind kind = kid->isKind(PNK_NAME) ? PNK_TYPEOFNAME : PNK_TYPEOFEXPR;
-        return new_<UnaryNode>(kind, JSOP_NOP, pos, kid);
-    }
-
-    ParseNode* newNullary(ParseNodeKind kind, JSOp op, const TokenPos& pos) {
-        return new_<NullaryNode>(kind, op, pos);
-    }
-
-    ParseNode* newUnary(ParseNodeKind kind, JSOp op, uint32_t begin, ParseNode* kid) {
-        TokenPos pos(begin, kid ? kid->pn_pos.end : begin + 1);
-        return new_<UnaryNode>(kind, op, pos, kid);
-    }
-
-    ParseNode* newUpdate(ParseNodeKind kind, uint32_t begin, ParseNode* kid) {
-        TokenPos pos(begin, kid->pn_pos.end);
-        return new_<UnaryNode>(kind, JSOP_NOP, pos, kid);
-    }
-
-    ParseNode* newSpread(uint32_t begin, ParseNode* kid) {
-        TokenPos pos(begin, kid->pn_pos.end);
-        return new_<UnaryNode>(PNK_SPREAD, JSOP_NOP, pos, kid);
-    }
-
-    ParseNode* newArrayPush(uint32_t begin, ParseNode* kid) {
-        TokenPos pos(begin, kid->pn_pos.end);
-        return new_<UnaryNode>(PNK_ARRAYPUSH, JSOP_ARRAYPUSH, pos, kid);
-    }
-
-    ParseNode* newBinary(ParseNodeKind kind, JSOp op = JSOP_NOP) {
-        return new_<BinaryNode>(kind, op, pos(), (ParseNode*) nullptr, (ParseNode*) nullptr);
-    }
-    ParseNode* newBinary(ParseNodeKind kind, ParseNode* left,
-                         JSOp op = JSOP_NOP) {
-        return new_<BinaryNode>(kind, op, left->pn_pos, left, (ParseNode*) nullptr);
-    }
-    ParseNode* newBinary(ParseNodeKind kind, ParseNode* left, ParseNode* right,
-                         JSOp op = JSOP_NOP) {
-        TokenPos pos(left->pn_pos.begin, right->pn_pos.end);
-        return new_<BinaryNode>(kind, op, pos, left, right);
-    }
-    ParseNode* appendOrCreateList(ParseNodeKind kind, ParseNode* left, ParseNode* right,
-                                  ParseContext* pc, JSOp op = JSOP_NOP)
-    {
-        return ParseNode::appendOrCreateList(kind, op, left, right, this, pc);
-    }
-
-    ParseNode* newTernary(ParseNodeKind kind,
-                          ParseNode* first, ParseNode* second, ParseNode* third,
-                          JSOp op = JSOP_NOP)
-    {
-        return new_<TernaryNode>(kind, op, first, second, third);
-    }
-
-    // Expressions
-
-    ParseNode* newArrayComprehension(ParseNode* body, const TokenPos& pos) {
-        MOZ_ASSERT(pos.begin <= body->pn_pos.begin);
-        MOZ_ASSERT(body->pn_pos.end <= pos.end);
-        ParseNode* pn = new_<ListNode>(PNK_ARRAYCOMP, pos);
-        if (!pn)
-            return nullptr;
-        pn->append(body);
-        return pn;
-    }
-
-    ParseNode* newArrayLiteral(uint32_t begin) {
-        ParseNode* literal = new_<ListNode>(PNK_ARRAY, TokenPos(begin, begin + 1));
-        // Later in this stack: remove dependency on this opcode.
-        if (literal)
-            literal->setOp(JSOP_NEWINIT);
-        return literal;
-    }
-
-    MOZ_MUST_USE bool addElision(ParseNode* literal, const TokenPos& pos) {
-        ParseNode* elision = new_<NullaryNode>(PNK_ELISION, pos);
-        if (!elision)
-            return false;
-        literal->append(elision);
-        literal->pn_xflags |= PNX_ARRAYHOLESPREAD | PNX_NONCONST;
-        return true;
-    }
-
-    MOZ_MUST_USE bool addSpreadElement(ParseNode* literal, uint32_t begin, ParseNode* inner) {
-        TokenPos pos(begin, inner->pn_pos.end);
-        ParseNode* spread = new_<UnaryNode>(PNK_SPREAD, JSOP_NOP, pos, inner);
-        if (!spread)
-            return null();
-        literal->append(spread);
-        literal->pn_xflags |= PNX_ARRAYHOLESPREAD | PNX_NONCONST;
-        return true;
-    }
-
-    void addArrayElement(ParseNode* literal, ParseNode* element) {
-        if (!element->isConstant())
-            literal->pn_xflags |= PNX_NONCONST;
-        literal->append(element);
-    }
-
-    ParseNode* newCall() {
-        return newList(PNK_CALL, JSOP_CALL);
-    }
-
-    ParseNode* newTaggedTemplate() {
-        return newList(PNK_TAGGED_TEMPLATE, JSOP_CALL);
-    }
-
-    ParseNode* newObjectLiteral(uint32_t begin) {
-        ParseNode* literal = new_<ListNode>(PNK_OBJECT, TokenPos(begin, begin + 1));
-        // Later in this stack: remove dependency on this opcode.
-        if (literal)
-            literal->setOp(JSOP_NEWINIT);
-        return literal;
-    }
-
-    ParseNode* newClass(ParseNode* name, ParseNode* heritage, ParseNode* methodBlock) {
-        return new_<ClassNode>(name, heritage, methodBlock);
-    }
-    ParseNode* newClassMethodList(uint32_t begin) {
-        return new_<ListNode>(PNK_CLASSMETHODLIST, TokenPos(begin, begin + 1));
-    }
-    ParseNode* newClassNames(ParseNode* outer, ParseNode* inner, const TokenPos& pos) {
-        return new_<ClassNames>(outer, inner, pos);
-    }
-    ParseNode* newNewTarget(ParseNode* newHolder, ParseNode* targetHolder) {
-        return new_<BinaryNode>(PNK_NEWTARGET, JSOP_NOP, newHolder, targetHolder);
-    }
-    ParseNode* newPosHolder(const TokenPos& pos) {
-        return new_<NullaryNode>(PNK_POSHOLDER, pos);
-    }
-    ParseNode* newSuperBase(ParseNode* thisName, const TokenPos& pos) {
-        return new_<UnaryNode>(PNK_SUPERBASE, JSOP_NOP, pos, thisName);
-    }
-
-    MOZ_MUST_USE bool addPrototypeMutation(ParseNode* literal, uint32_t begin, ParseNode* expr) {
-        // Object literals with mutated [[Prototype]] are non-constant so that
-        // singleton objects will have Object.prototype as their [[Prototype]].
-        setListFlag(literal, PNX_NONCONST);
-
-        ParseNode* mutation = newUnary(PNK_MUTATEPROTO, JSOP_NOP, begin, expr);
-        if (!mutation)
-            return false;
-        literal->append(mutation);
-        return true;
-    }
-
-    MOZ_MUST_USE bool addPropertyDefinition(ParseNode* literal, ParseNode* key, ParseNode* val) {
-        MOZ_ASSERT(literal->isKind(PNK_OBJECT));
-        MOZ_ASSERT(literal->isArity(PN_LIST));
-        MOZ_ASSERT(key->isKind(PNK_NUMBER) ||
-                   key->isKind(PNK_OBJECT_PROPERTY_NAME) ||
-                   key->isKind(PNK_STRING) ||
-                   key->isKind(PNK_COMPUTED_NAME));
-
-        ParseNode* propdef = newBinary(PNK_COLON, key, val, JSOP_INITPROP);
-        if (!propdef)
-            return false;
-        literal->append(propdef);
-        return true;
-    }
-
-    MOZ_MUST_USE bool addShorthand(ParseNode* literal, ParseNode* name, ParseNode* expr) {
-        MOZ_ASSERT(literal->isKind(PNK_OBJECT));
-        MOZ_ASSERT(literal->isArity(PN_LIST));
-        MOZ_ASSERT(name->isKind(PNK_OBJECT_PROPERTY_NAME));
-        MOZ_ASSERT(expr->isKind(PNK_NAME));
-        MOZ_ASSERT(name->pn_atom == expr->pn_atom);
-
-        setListFlag(literal, PNX_NONCONST);
-        ParseNode* propdef = newBinary(PNK_SHORTHAND, name, expr, JSOP_INITPROP);
-        if (!propdef)
-            return false;
-        literal->append(propdef);
-        return true;
-    }
-
-    MOZ_MUST_USE bool addObjectMethodDefinition(ParseNode* literal, ParseNode* key, ParseNode* fn,
-                                                JSOp op)
-    {
-        MOZ_ASSERT(literal->isArity(PN_LIST));
-        MOZ_ASSERT(key->isKind(PNK_NUMBER) ||
-                   key->isKind(PNK_OBJECT_PROPERTY_NAME) ||
-                   key->isKind(PNK_STRING) ||
-                   key->isKind(PNK_COMPUTED_NAME));
-        literal->pn_xflags |= PNX_NONCONST;
-
-        ParseNode* propdef = newBinary(PNK_COLON, key, fn, op);
-        if (!propdef)
-            return false;
-        literal->append(propdef);
-        return true;
-    }
-
-    MOZ_MUST_USE bool addClassMethodDefinition(ParseNode* methodList, ParseNode* key, ParseNode* fn,
-                                               JSOp op, bool isStatic)
-    {
-        MOZ_ASSERT(methodList->isKind(PNK_CLASSMETHODLIST));
-        MOZ_ASSERT(key->isKind(PNK_NUMBER) ||
-                   key->isKind(PNK_OBJECT_PROPERTY_NAME) ||
-                   key->isKind(PNK_STRING) ||
-                   key->isKind(PNK_COMPUTED_NAME));
-
-        ParseNode* classMethod = new_<ClassMethod>(key, fn, op, isStatic);
-        if (!classMethod)
-            return false;
-        methodList->append(classMethod);
-        return true;
-    }
-
-    ParseNode* newInitialYieldExpression(uint32_t begin, ParseNode* gen) {
-        TokenPos pos(begin, begin + 1);
-        return new_<UnaryNode>(PNK_INITIALYIELD, JSOP_INITIALYIELD, pos, gen);
-    }
-=======
         sourceKind_(SourceKind::Text) {}
->>>>>>> 030f2d6b
 
   static NullNode null() { return NullNode(); }
 
