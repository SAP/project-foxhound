/* -*- Mode: C++; tab-width: 8; indent-tabs-mode: nil; c-basic-offset: 2 -*-
 * vim: set ts=8 sts=2 et sw=2 tw=80:
 * This Source Code Form is subject to the terms of the Mozilla Public
 * License, v. 2.0. If a copy of the MPL was not distributed with this
 * file, You can obtain one at http://mozilla.org/MPL/2.0/. */

/* JS parser. */

#ifndef frontend_Parser_h
#define frontend_Parser_h

/*
 * [SMDOC] JS Parser
 *
 * JS parsers capable of generating ASTs from source text.
 *
 * A parser embeds token stream information, then gets and matches tokens to
 * generate a syntax tree that, if desired, BytecodeEmitter will use to compile
 * bytecode.
 *
 * Like token streams (see the comment near the top of TokenStream.h), parser
 * classes are heavily templatized -- along the token stream's character-type
 * axis, and also along a full-parse/syntax-parse axis.  Certain limitations of
 * C++ (primarily the inability to partially specialize function templates),
 * plus the desire to minimize compiled code size in duplicate function
 * template instantiations wherever possible, mean that Parser exhibits much of
 * the same unholy template/inheritance complexity as token streams.
 *
 * == ParserSharedBase → JS::AutoGCRooter ==
 *
 * ParserSharedBase is the base class for both regular JS and BinAST parser.
 * This class contains common fields and methods between both parsers.
 *
 * Of particular note: making ParserSharedBase inherit JS::AutoGCRooter (rather
 * than placing it under one of the more-derived parser classes) means that all
 * parsers can be traced using the same AutoGCRooter mechanism: it's not
 * necessary to have separate tracing functionality for syntax/full parsers or
 * parsers of different character types.
 *
 * == ParserBase → ParserSharedBase, ErrorReportMixin ==
 *
 * ParserBase is the base class for regular JS parser, shared by all regular JS
 * parsers of all character types and parse-handling behavior.  It stores
 * everything character- and handler-agnostic.
 *
 * ParserBase's most important field is the parser's token stream's
 * |TokenStreamAnyChars| component, for all tokenizing aspects that are
 * character-type-agnostic.  The character-type-sensitive components residing
 * in |TokenStreamSpecific| (see the comment near the top of TokenStream.h)
 * live elsewhere in this hierarchy.  These separate locations are the reason
 * for the |AnyCharsAccess| template parameter to |TokenStreamChars| and
 * |TokenStreamSpecific|.
 *
 * == PerHandlerParser<ParseHandler> → ParserBase ==
 *
 * Certain parsing behavior varies between full parsing and syntax-only parsing
 * but does not vary across source-text character types.  For example, the work
 * to "create an arguments object for a function" obviously varies between
 * syntax and full parsing but (because no source characters are examined) does
 * not vary by source text character type.  Such functionality is implemented
 * through functions in PerHandlerParser.
 *
 * Functionality only used by syntax parsing or full parsing doesn't live here:
 * it should be implemented in the appropriate Parser<ParseHandler> (described
 * further below).
 *
 * == GeneralParser<ParseHandler, Unit> → PerHandlerParser<ParseHandler> ==
 *
 * Most parsing behavior varies across the character-type axis (and possibly
 * along the full/syntax axis).  For example:
 *
 *   * Parsing ECMAScript's Expression production, implemented by
 *     GeneralParser::expr, varies in this manner: different types are used to
 *     represent nodes in full and syntax parsing (ParseNode* versus an enum),
 *     and reading the tokens comprising the expression requires inspecting
 *     individual characters (necessarily dependent upon character type).
 *   * Reporting an error or warning does not depend on the full/syntax parsing
 *     distinction.  But error reports and warnings include a line of context
 *     (or a slice of one), for pointing out where a mistake was made.
 *     Computing such line of context requires inspecting the source text to
 *     make that line/slice of context, which requires knowing the source text
 *     character type.
 *
 * Such functionality, implemented using identical function code across these
 * axes, should live in GeneralParser.
 *
 * GeneralParser's most important field is the parser's token stream's
 * |TokenStreamSpecific| component, for all aspects of tokenizing that (contra
 * |TokenStreamAnyChars| in ParserBase above) are character-type-sensitive.  As
 * noted above, this field's existence separate from that in ParserBase
 * motivates the |AnyCharsAccess| template parameters on various token stream
 * classes.
 *
 * Everything in PerHandlerParser *could* be folded into GeneralParser (below)
 * if desired.  We don't fold in this manner because all such functions would
 * be instantiated once per Unit -- but if exactly equivalent code would be
 * generated (because PerHandlerParser functions have no awareness of Unit),
 * it's risky to *depend* upon the compiler coalescing the instantiations into
 * one in the final binary.  PerHandlerParser guarantees no duplication.
 *
 * == Parser<ParseHandler, Unit> final → GeneralParser<ParseHandler, Unit> ==
 *
 * The final (pun intended) axis of complexity lies in Parser.
 *
 * Some functionality depends on character type, yet also is defined in
 * significantly different form in full and syntax parsing.  For example,
 * attempting to parse the source text of a module will do so in full parsing
 * but immediately fail in syntax parsing -- so the former is a mess'o'code
 * while the latter is effectively |return null();|.  Such functionality is
 * defined in Parser<SyntaxParseHandler or FullParseHandler, Unit> as
 * appropriate.
 *
 * There's a crucial distinction between GeneralParser and Parser, that
 * explains why both must exist (despite taking exactly the same template
 * parameters, and despite GeneralParser and Parser existing in a one-to-one
 * relationship).  GeneralParser is one unspecialized template class:
 *
 *   template<class ParseHandler, typename Unit>
 *   class GeneralParser : ...
 *   {
 *     ...parsing functions...
 *   };
 *
 * but Parser is one undefined template class with two separate
 * specializations:
 *
 *   // Declare, but do not define.
 *   template<class ParseHandler, typename Unit> class Parser;
 *
 *   // Define a syntax-parsing specialization.
 *   template<typename Unit>
 *   class Parser<SyntaxParseHandler, Unit> final
 *     : public GeneralParser<SyntaxParseHandler, Unit>
 *   {
 *     ...parsing functions...
 *   };
 *
 *   // Define a full-parsing specialization.
 *   template<typename Unit>
 *   class Parser<SyntaxParseHandler, Unit> final
 *     : public GeneralParser<SyntaxParseHandler, Unit>
 *   {
 *     ...parsing functions...
 *   };
 *
 * This odd distinction is necessary because C++ unfortunately doesn't allow
 * partial function specialization:
 *
 *   // BAD: You can only specialize a template function if you specify *every*
 *   //      template parameter, i.e. ParseHandler *and* Unit.
 *   template<typename Unit>
 *   void
 *   GeneralParser<SyntaxParseHandler, Unit>::foo() {}
 *
 * But if you specialize Parser *as a class*, then this is allowed:
 *
 *   template<typename Unit>
 *   void
 *   Parser<SyntaxParseHandler, Unit>::foo() {}
 *
 *   template<typename Unit>
 *   void
 *   Parser<FullParseHandler, Unit>::foo() {}
 *
 * because the only template parameter on the function is Unit -- and so all
 * template parameters *are* varying, not a strict subset of them.
 *
 * So -- any parsing functionality that is differently defined for different
 * ParseHandlers, *but* is defined textually identically for different Unit
 * (even if different code ends up generated for them by the compiler), should
 * reside in Parser.
 */

#include "mozilla/Array.h"
#include "mozilla/Maybe.h"
#include "mozilla/TypeTraits.h"

#include "jspubtd.h"

#include "ds/Nestable.h"
#include "frontend/BytecodeCompiler.h"
#include "frontend/ErrorReporter.h"
#include "frontend/FullParseHandler.h"
#include "frontend/FunctionTree.h"
#include "frontend/NameAnalysisTypes.h"
#include "frontend/NameCollections.h"
#include "frontend/ParseContext.h"
#include "frontend/ParseInfo.h"
#include "frontend/SharedContext.h"
#include "frontend/SyntaxParseHandler.h"
#include "frontend/TokenStream.h"
#include "js/Vector.h"

#include "vm/ErrorReporting.h"

namespace js {

class ModuleObject;

namespace frontend {

template <class ParseHandler, typename Unit>
class GeneralParser;

class SourceParseContext : public ParseContext {
 public:
  template <typename ParseHandler, typename Unit>
  SourceParseContext(GeneralParser<ParseHandler, Unit>* prs, SharedContext* sc,
                     Directives* newDirectives)
      : ParseContext(prs->cx_, prs->pc_, sc, prs->tokenStream,
                     prs->getParseInfo(), newDirectives,
                     mozilla::IsSame<ParseHandler, FullParseHandler>::value) {}
};

enum VarContext { HoistVars, DontHoistVars };
enum PropListType { ObjectLiteral, ClassBody, DerivedClassBody };
enum class PropertyType {
  Normal,
  Shorthand,
  CoverInitializedName,
  Getter,
  Setter,
  Method,
  GeneratorMethod,
  AsyncMethod,
  AsyncGeneratorMethod,
  Constructor,
  DerivedConstructor,
  Field,
};

enum AwaitHandling : uint8_t {
  AwaitIsName,
  AwaitIsKeyword,
  AwaitIsModuleKeyword
};

template <class ParseHandler, typename Unit>
class AutoAwaitIsKeyword;

template <class ParseHandler, typename Unit>
class AutoInParametersOfAsyncFunction;

class MOZ_STACK_CLASS ParserSharedBase : private JS::AutoGCRooter {
 public:
  enum class Kind { Parser, BinASTParser };

  ParserSharedBase(JSContext* cx, ParseInfo& parserInfo,
                   ScriptSourceObject* sourceObject, Kind kind);
  ~ParserSharedBase();

 public:
  JSContext* const cx_;

  LifoAlloc& alloc_;

  // Information for parsing with a lifetime longer than the parser itself.
  ParseInfo& parseInfo_;

  // list of parsed objects and BigInts for GC tracing
  TraceListNode* traceListHead_;

  // innermost parse context (stack-allocated)
  ParseContext* pc_;

  // For tracking used names in this parsing session.
  UsedNameTracker& usedNames_;

  RootedScriptSourceObject sourceObject_;

  // Root atoms and objects allocated for the parsed tree.
  AutoKeepAtoms keepAtoms_;

 private:
  // This is needed to cast a parser to JS::AutoGCRooter.
  friend void js::frontend::TraceParser(JSTracer* trc,
                                        JS::AutoGCRooter* parser);

#if defined(JS_BUILD_BINAST)
  friend void js::frontend::TraceBinASTParser(JSTracer* trc,
                                              JS::AutoGCRooter* parser);
#endif  // JS_BUILD_BINAST

 private:
  // Create a new traceable node and store it into the trace list.
  template <typename BoxT, typename ArgT>
  BoxT* newTraceListNode(ArgT* arg);

  void cleanupTraceList();

 public:
  ParseInfo& getParseInfo() { return parseInfo_; }

  // Create a new JSObject and store it into the trace list.
  ObjectBox* newObjectBox(JSObject* obj);

  // Create a new BigInt and store it into the trace list.
  BigIntBox* newBigIntBox(BigInt* val);
};

class MOZ_STACK_CLASS ParserBase : public ParserSharedBase,
                                   public ErrorReportMixin {
  using Base = ErrorReportMixin;

 public:
  TokenStreamAnyChars anyChars;

  ScriptSource* ss;

  // Perform constant-folding; must be true when interfacing with the emitter.
  const bool foldConstants_ : 1;

 protected:
#if DEBUG
  /* Our fallible 'checkOptions' member function has been called. */
  bool checkOptionsCalled_ : 1;
#endif

  /* Unexpected end of input, i.e. Eof not at top-level. */
  bool isUnexpectedEOF_ : 1;

  /* AwaitHandling */ uint8_t awaitHandling_ : 2;

  bool inParametersOfAsyncFunction_ : 1;

  /* ParseGoal */ uint8_t parseGoal_ : 1;

  FunctionTreeHolder& treeHolder_;

  MOZ_MUST_USE bool publishDeferredItems(FunctionTree* root) {
    // Publish deferred functions before LazyScripts, as the
    // LazyScripts need the functions.
    if (!publishDeferredFunctions(root)) {
      return false;
    }
    if (!publishLazyScripts(root)) {
      return false;
    }

    return true;
  }

  bool publishLazyScripts(FunctionTree* root);
  bool publishDeferredFunctions(FunctionTree* root);

 public:
  FunctionTreeHolder& getTreeHolder() { return treeHolder_; }

  MOZ_MUST_USE bool publishDeferredItems() {
    return publishDeferredItems(getTreeHolder().getFunctionTree());
  }

  bool awaitIsKeyword() const { return awaitHandling_ != AwaitIsName; }

  bool inParametersOfAsyncFunction() const {
    return inParametersOfAsyncFunction_;
  }

  ParseGoal parseGoal() const { return ParseGoal(parseGoal_); }

  template <class, typename>
  friend class AutoAwaitIsKeyword;
  template <class, typename>
  friend class AutoInParametersOfAsyncFunction;

  ParserBase(JSContext* cx, const JS::ReadOnlyCompileOptions& options,
             bool foldConstants, ParseInfo& parseInfo,
             ScriptSourceObject* sourceObject, ParseGoal parseGoal);
  ~ParserBase();

  bool checkOptions();

  void trace(JSTracer* trc);

  const char* getFilename() const { return anyChars.getFilename(); }
  TokenPos pos() const { return anyChars.currentToken().pos; }

  // Determine whether |yield| is a valid name in the current context.
  bool yieldExpressionsSupported() const { return pc_->isGenerator(); }

  bool setLocalStrictMode(bool strict) {
    MOZ_ASSERT(anyChars.debugHasNoLookahead());
    return pc_->sc()->setLocalStrictMode(strict);
  }

 public:
  // Implement ErrorReportMixin.

  JSContext* getContext() const override { return cx_; }

  bool strictMode() const override { return pc_->sc()->strict(); }

  const JS::ReadOnlyCompileOptions& options() const override {
    return anyChars.options();
  }

  using Base::error;
  using Base::errorAt;
  using Base::errorNoOffset;
  using Base::errorWithNotes;
  using Base::errorWithNotesAt;
  using Base::errorWithNotesNoOffset;
  using Base::extraWarning;
  using Base::extraWarningAt;
  using Base::extraWarningNoOffset;
  using Base::extraWarningWithNotes;
  using Base::extraWarningWithNotesAt;
  using Base::extraWarningWithNotesNoOffset;
  using Base::strictModeError;
  using Base::strictModeErrorAt;
  using Base::strictModeErrorNoOffset;
  using Base::strictModeErrorWithNotes;
  using Base::strictModeErrorWithNotesAt;
  using Base::strictModeErrorWithNotesNoOffset;
  using Base::warning;
  using Base::warningAt;
  using Base::warningNoOffset;
  using Base::warningWithNotes;
  using Base::warningWithNotesAt;
  using Base::warningWithNotesNoOffset;

 public:
  bool isUnexpectedEOF() const { return isUnexpectedEOF_; }

  bool isValidStrictBinding(PropertyName* name);

  bool hasValidSimpleStrictParameterNames();

  /*
   * Create a new function object given a name (which is optional if this is
   * a function expression).
   */
  JSFunction* newFunction(HandleAtom atom, FunctionSyntaxKind kind,
                          GeneratorKind generatorKind,
                          FunctionAsyncKind asyncKind);

  // A Parser::Mark is the extension of the LifoAlloc::Mark to the entire
  // Parser's state. Note: clients must still take care that any ParseContext
  // that points into released ParseNodes is destroyed.
  class Mark {
    friend class ParserBase;
    LifoAlloc::Mark mark;
    TraceListNode* traceListHead;
  };
  Mark mark() const {
    Mark m;
    m.mark = alloc_.mark();
    m.traceListHead = traceListHead_;
    return m;
  }
  void release(Mark m) {
    alloc_.release(m.mark);
    traceListHead_ = m.traceListHead;
  }

 public:
  mozilla::Maybe<GlobalScope::Data*> newGlobalScopeData(
      ParseContext::Scope& scope);
  mozilla::Maybe<ModuleScope::Data*> newModuleScopeData(
      ParseContext::Scope& scope);
  mozilla::Maybe<EvalScope::Data*> newEvalScopeData(ParseContext::Scope& scope);
  mozilla::Maybe<FunctionScope::Data*> newFunctionScopeData(
      ParseContext::Scope& scope, bool hasParameterExprs,
      IsFieldInitializer isFieldInitializer);
  mozilla::Maybe<VarScope::Data*> newVarScopeData(ParseContext::Scope& scope);
  mozilla::Maybe<LexicalScope::Data*> newLexicalScopeData(
      ParseContext::Scope& scope);

 protected:
  enum InvokedPrediction { PredictUninvoked = false, PredictInvoked = true };
  enum ForInitLocation { InForInit, NotInForInit };

  // While on a |let| Name token, examine |next| (which must already be
  // gotten).  Indicate whether |next|, the next token already gotten with
  // modifier TokenStream::SlashIsDiv, continues a LexicalDeclaration.
  bool nextTokenContinuesLetDeclaration(TokenKind next);

  bool noteUsedNameInternal(HandlePropertyName name);

  bool checkAndMarkSuperScope();

  bool leaveInnerFunction(ParseContext* outerpc);

  JSAtom* prefixAccessorName(PropertyType propType, HandleAtom propAtom);

  MOZ_MUST_USE bool setSourceMapInfo();

  void setFunctionEndFromCurrentToken(FunctionBox* funbox) const;
};

enum FunctionCallBehavior {
  PermitAssignmentToFunctionCalls,
  ForbidAssignmentToFunctionCalls
};

template <class ParseHandler>
class MOZ_STACK_CLASS PerHandlerParser : public ParserBase {
  using Base = ParserBase;

 private:
  using Node = typename ParseHandler::Node;

#define DECLARE_TYPE(typeName, longTypeName, asMethodName) \
  using longTypeName = typename ParseHandler::longTypeName;
  FOR_EACH_PARSENODE_SUBCLASS(DECLARE_TYPE)
#undef DECLARE_TYPE

 protected:
  /* State specific to the kind of parse being performed. */
  ParseHandler handler_;

  // When ParseHandler is FullParseHandler:
  //
  //   If non-null, this field holds the syntax parser used to attempt lazy
  //   parsing of inner functions. If null, then lazy parsing is disabled.
  //
  // When ParseHandler is SyntaxParseHandler:
  //
  //   If non-null, this field must be a sentinel value signaling that the
  //   syntax parse was aborted. If null, then lazy parsing was aborted due
  //   to encountering unsupported language constructs.
  //
  // |internalSyntaxParser_| is really a |Parser<SyntaxParseHandler, Unit>*|
  // where |Unit| varies per |Parser<ParseHandler, Unit>|.  But this
  // template class doesn't know |Unit|, so we store a |void*| here and make
  // |GeneralParser<ParseHandler, Unit>::getSyntaxParser| impose the real type.
  void* internalSyntaxParser_;

 private:
  // NOTE: The argument ordering here is deliberately different from the
  //       public constructor so that typos calling the public constructor
  //       are less likely to select this overload.
  PerHandlerParser(JSContext* cx, const JS::ReadOnlyCompileOptions& options,
                   bool foldConstants, ParseInfo& parserInfo,
                   LazyScript* lazyOuterFunction,
                   ScriptSourceObject* sourceObject, ParseGoal parseGoal,
                   void* internalSyntaxParser);

 protected:
  template <typename Unit>
  PerHandlerParser(JSContext* cx, const JS::ReadOnlyCompileOptions& options,
                   bool foldConstants, ParseInfo& parserInfo,
                   GeneralParser<SyntaxParseHandler, Unit>* syntaxParser,
                   LazyScript* lazyOuterFunction,
                   ScriptSourceObject* sourceObject, ParseGoal parseGoal)
      : PerHandlerParser(
            cx, options, foldConstants, parserInfo, lazyOuterFunction,
            sourceObject, parseGoal,
            // JSOPTION_EXTRA_WARNINGS adds extra warnings not
            // generated when functions are parsed lazily.
            // ("use strict" doesn't inhibit lazy parsing.)
            static_cast<void*>(options.extraWarningsOption ? nullptr
                                                           : syntaxParser)) {}

  static typename ParseHandler::NullNode null() { return ParseHandler::null(); }

  NameNodeType stringLiteral();

  const char* nameIsArgumentsOrEval(Node node);

  bool noteDestructuredPositionalFormalParameter(FunctionNodeType funNode,
                                                 Node destruct);

  bool noteUsedName(HandlePropertyName name) {
    // If the we are delazifying, the LazyScript already has all the
    // closed-over info for bindings and there's no need to track used
    // names.
    if (handler_.canSkipLazyClosedOverBindings()) {
      return true;
    }

    return ParserBase::noteUsedNameInternal(name);
  }

  // Required on Scope exit.
  bool propagateFreeNamesAndMarkClosedOverBindings(ParseContext::Scope& scope);

  bool finishFunctionScopes(bool isStandaloneFunction);
  LexicalScopeNodeType finishLexicalScope(ParseContext::Scope& scope, Node body,
                                          ScopeKind kind = ScopeKind::Lexical);
  bool finishFunction(
      bool isStandaloneFunction = false,
      IsFieldInitializer isFieldInitializer = IsFieldInitializer::No);

  inline NameNodeType newName(PropertyName* name);
  inline NameNodeType newName(PropertyName* name, TokenPos pos);

  NameNodeType newInternalDotName(HandlePropertyName name);
  NameNodeType newThisName();
  NameNodeType newDotGeneratorName();

  NameNodeType identifierReference(Handle<PropertyName*> name);

  Node noSubstitutionTaggedTemplate();

  inline bool processExport(Node node);
  inline bool processExportFrom(BinaryNodeType node);

  // If ParseHandler is SyntaxParseHandler:
  //   Do nothing.
  // If ParseHandler is FullParseHandler:
  //   Disable syntax parsing of all future inner functions during this
  //   full-parse.
  inline void disableSyntaxParser();

  // If ParseHandler is SyntaxParseHandler:
  //   Flag the current syntax parse as aborted due to unsupported language
  //   constructs and return false.  Aborting the current syntax parse does
  //   not disable attempts to syntax-parse future inner functions.
  // If ParseHandler is FullParseHandler:
  //    Disable syntax parsing of all future inner functions and return true.
  inline bool abortIfSyntaxParser();

  // If ParseHandler is SyntaxParseHandler:
  //   Return whether the last syntax parse was aborted due to unsupported
  //   language constructs.
  // If ParseHandler is FullParseHandler:
  //   Return false.
  inline bool hadAbortedSyntaxParse();

  // If ParseHandler is SyntaxParseHandler:
  //   Clear whether the last syntax parse was aborted.
  // If ParseHandler is FullParseHandler:
  //   Do nothing.
  inline void clearAbortedSyntaxParse();

 public:
  bool isValidSimpleAssignmentTarget(
      Node node,
      FunctionCallBehavior behavior = ForbidAssignmentToFunctionCalls);

  NameNodeType newPropertyName(PropertyName* key, const TokenPos& pos) {
    return handler_.newPropertyName(key, pos);
  }

  PropertyAccessType newPropertyAccess(Node expr, NameNodeType key) {
    return handler_.newPropertyAccess(expr, key);
  }

  FunctionBox* newFunctionBox(FunctionNodeType funNode, JSFunction* fun,
                              uint32_t toStringStart, Directives directives,
                              GeneratorKind generatorKind,
                              FunctionAsyncKind asyncKind);

  FunctionBox* newFunctionBox(FunctionNodeType funNode,
                              Handle<FunctionCreationData> fcd,
                              uint32_t toStringStart, Directives directives,
                              GeneratorKind generatorKind,
                              FunctionAsyncKind asyncKind);

 public:
  // ErrorReportMixin.

  using Base::error;
  using Base::errorAt;
  using Base::errorNoOffset;
  using Base::errorWithNotes;
  using Base::errorWithNotesAt;
  using Base::errorWithNotesNoOffset;
  using Base::extraWarning;
  using Base::extraWarningAt;
  using Base::extraWarningNoOffset;
  using Base::extraWarningWithNotes;
  using Base::extraWarningWithNotesAt;
  using Base::extraWarningWithNotesNoOffset;
  using Base::strictModeError;
  using Base::strictModeErrorAt;
  using Base::strictModeErrorNoOffset;
  using Base::strictModeErrorWithNotes;
  using Base::strictModeErrorWithNotesAt;
  using Base::strictModeErrorWithNotesNoOffset;
  using Base::warning;
  using Base::warningAt;
  using Base::warningNoOffset;
  using Base::warningWithNotes;
  using Base::warningWithNotesAt;
  using Base::warningWithNotesNoOffset;
};

#define ABORTED_SYNTAX_PARSE_SENTINEL reinterpret_cast<void*>(0x1)

template <>
inline void PerHandlerParser<SyntaxParseHandler>::disableSyntaxParser() {}

template <>
inline bool PerHandlerParser<SyntaxParseHandler>::abortIfSyntaxParser() {
  internalSyntaxParser_ = ABORTED_SYNTAX_PARSE_SENTINEL;
  return false;
}

template <>
inline bool PerHandlerParser<SyntaxParseHandler>::hadAbortedSyntaxParse() {
  return internalSyntaxParser_ == ABORTED_SYNTAX_PARSE_SENTINEL;
}

template <>
inline void PerHandlerParser<SyntaxParseHandler>::clearAbortedSyntaxParse() {
  internalSyntaxParser_ = nullptr;
}

#undef ABORTED_SYNTAX_PARSE_SENTINEL

// Disable syntax parsing of all future inner functions during this
// full-parse.
template <>
inline void PerHandlerParser<FullParseHandler>::disableSyntaxParser() {
  internalSyntaxParser_ = nullptr;
}

template <>
inline bool PerHandlerParser<FullParseHandler>::abortIfSyntaxParser() {
  disableSyntaxParser();
  return true;
}

template <>
inline bool PerHandlerParser<FullParseHandler>::hadAbortedSyntaxParse() {
  return false;
}

template <>
inline void PerHandlerParser<FullParseHandler>::clearAbortedSyntaxParse() {}

template <class Parser>
class ParserAnyCharsAccess {
 public:
  using TokenStreamSpecific = typename Parser::TokenStream;
  using GeneralTokenStreamChars =
      typename TokenStreamSpecific::GeneralCharsBase;

  static inline TokenStreamAnyChars& anyChars(GeneralTokenStreamChars* ts);
  static inline const TokenStreamAnyChars& anyChars(
      const GeneralTokenStreamChars* ts);
};

// Specify a value for an ES6 grammar parametrization.  We have no enum for
// [Return] because its behavior is exactly equivalent to checking whether
// we're in a function box -- easier and simpler than passing an extra
// parameter everywhere.
enum YieldHandling { YieldIsName, YieldIsKeyword };
enum InHandling { InAllowed, InProhibited };
enum DefaultHandling { NameRequired, AllowDefaultName };
enum TripledotHandling { TripledotAllowed, TripledotProhibited };

template <class ParseHandler, typename Unit>
class Parser;

template <class ParseHandler, typename Unit>
class MOZ_STACK_CLASS GeneralParser : public PerHandlerParser<ParseHandler> {
 public:
  using TokenStream =
      TokenStreamSpecific<Unit, ParserAnyCharsAccess<GeneralParser>>;

 private:
  using Base = PerHandlerParser<ParseHandler>;
  using FinalParser = Parser<ParseHandler, Unit>;
  using Node = typename ParseHandler::Node;

#define DECLARE_TYPE(typeName, longTypeName, asMethodName) \
  using longTypeName = typename ParseHandler::longTypeName;
  FOR_EACH_PARSENODE_SUBCLASS(DECLARE_TYPE)
#undef DECLARE_TYPE

  using typename Base::InvokedPrediction;
  using SyntaxParser = Parser<SyntaxParseHandler, Unit>;

 protected:
  using Modifier = TokenStreamShared::Modifier;
  using Position = typename TokenStream::Position;

  using Base::PredictInvoked;
  using Base::PredictUninvoked;

  using Base::alloc_;
  using Base::awaitIsKeyword;
  using Base::inParametersOfAsyncFunction;
  using Base::parseGoal;
#if DEBUG
  using Base::checkOptionsCalled_;
#endif
  using Base::finishFunctionScopes;
  using Base::finishLexicalScope;
  using Base::foldConstants_;
  using Base::getFilename;
  using Base::hasValidSimpleStrictParameterNames;
  using Base::isUnexpectedEOF_;
  using Base::keepAtoms_;
  using Base::nameIsArgumentsOrEval;
  using Base::newFunction;
  using Base::newFunctionBox;
  using Base::newName;
  using Base::null;
  using Base::options;
  using Base::pos;
  using Base::propagateFreeNamesAndMarkClosedOverBindings;
  using Base::setLocalStrictMode;
  using Base::stringLiteral;
  using Base::traceListHead_;
  using Base::yieldExpressionsSupported;

  using Base::abortIfSyntaxParser;
  using Base::clearAbortedSyntaxParse;
  using Base::disableSyntaxParser;
  using Base::hadAbortedSyntaxParse;

 public:
  // Implement ErrorReportMixin.

  MOZ_MUST_USE bool computeErrorMetadata(
      ErrorMetadata* err, const ErrorReportMixin::ErrorOffset& offset) override;

  using Base::error;
  using Base::errorAt;
  using Base::errorNoOffset;
  using Base::errorWithNotes;
  using Base::errorWithNotesAt;
  using Base::errorWithNotesNoOffset;
  using Base::extraWarning;
  using Base::extraWarningAt;
  using Base::extraWarningNoOffset;
  using Base::extraWarningWithNotes;
  using Base::extraWarningWithNotesAt;
  using Base::extraWarningWithNotesNoOffset;
  using Base::strictModeError;
  using Base::strictModeErrorAt;
  using Base::strictModeErrorNoOffset;
  using Base::strictModeErrorWithNotes;
  using Base::strictModeErrorWithNotesAt;
  using Base::strictModeErrorWithNotesNoOffset;
  using Base::warning;
  using Base::warningAt;
  using Base::warningNoOffset;
  using Base::warningWithNotes;
  using Base::warningWithNotesAt;
  using Base::warningWithNotesNoOffset;

 public:
  using Base::anyChars;
  using Base::cx_;
  using Base::handler_;
  using Base::isValidSimpleAssignmentTarget;
  using Base::pc_;
  using Base::usedNames_;

 private:
  using Base::checkAndMarkSuperScope;
  using Base::finishFunction;
  using Base::identifierReference;
  using Base::leaveInnerFunction;
  using Base::newDotGeneratorName;
  using Base::newInternalDotName;
  using Base::newThisName;
  using Base::nextTokenContinuesLetDeclaration;
  using Base::noSubstitutionTaggedTemplate;
  using Base::noteDestructuredPositionalFormalParameter;
  using Base::noteUsedName;
  using Base::prefixAccessorName;
  using Base::processExport;
  using Base::processExportFrom;
  using Base::setFunctionEndFromCurrentToken;

 private:
  inline FinalParser* asFinalParser();
  inline const FinalParser* asFinalParser() const;

  /*
   * A class for temporarily stashing errors while parsing continues.
   *
   * The ability to stash an error is useful for handling situations where we
   * aren't able to verify that an error has occurred until later in the parse.
   * For instance | ({x=1}) | is always parsed as an object literal with
   * a SyntaxError, however, in the case where it is followed by '=>' we rewind
   * and reparse it as a valid arrow function. Here a PossibleError would be
   * set to 'pending' when the initial SyntaxError was encountered then
   * 'resolved' just before rewinding the parser.
   *
   * There are currently two kinds of PossibleErrors: Expression and
   * Destructuring errors. Expression errors are used to mark a possible
   * syntax error when a grammar production is used in an expression context.
   * For example in |{x = 1}|, we mark the CoverInitializedName |x = 1| as a
   * possible expression error, because CoverInitializedName productions
   * are disallowed when an actual ObjectLiteral is expected.
   * Destructuring errors are used to record possible syntax errors in
   * destructuring contexts. For example in |[...rest, ] = []|, we initially
   * mark the trailing comma after the spread expression as a possible
   * destructuring error, because the ArrayAssignmentPattern grammar
   * production doesn't allow a trailing comma after the rest element.
   *
   * When using PossibleError one should set a pending error at the location
   * where an error occurs. From that point, the error may be resolved
   * (invalidated) or left until the PossibleError is checked.
   *
   * Ex:
   *   PossibleError possibleError(*this);
   *   possibleError.setPendingExpressionErrorAt(pos, JSMSG_BAD_PROP_ID);
   *   // A JSMSG_BAD_PROP_ID ParseError is reported, returns false.
   *   if (!possibleError.checkForExpressionError()) {
   *       return false; // we reach this point with a pending exception
   *   }
   *
   *   PossibleError possibleError(*this);
   *   possibleError.setPendingExpressionErrorAt(pos, JSMSG_BAD_PROP_ID);
   *   // Returns true, no error is reported.
   *   if (!possibleError.checkForDestructuringError()) {
   *       return false; // not reached, no pending exception
   *   }
   *
   *   PossibleError possibleError(*this);
   *   // Returns true, no error is reported.
   *   if (!possibleError.checkForExpressionError()) {
   *       return false; // not reached, no pending exception
   *   }
   */
  class MOZ_STACK_CLASS PossibleError {
   private:
    enum class ErrorKind { Expression, Destructuring, DestructuringWarning };

    enum class ErrorState { None, Pending };

    struct Error {
      ErrorState state_ = ErrorState::None;

      // Error reporting fields.
      uint32_t offset_;
      unsigned errorNumber_;
    };

    GeneralParser<ParseHandler, Unit>& parser_;
    Error exprError_;
    Error destructuringError_;
    Error destructuringWarning_;

    // Returns the error report.
    Error& error(ErrorKind kind);

    // Return true if an error is pending without reporting.
    bool hasError(ErrorKind kind);

    // Resolve any pending error.
    void setResolved(ErrorKind kind);

    // Set a pending error. Only a single error may be set per instance and
    // error kind.
    void setPending(ErrorKind kind, const TokenPos& pos, unsigned errorNumber);

    // If there is a pending error, report it and return false, otherwise
    // return true.
    MOZ_MUST_USE bool checkForError(ErrorKind kind);

    // If there is a pending warning, report it and return either false or
    // true depending on the werror option, otherwise return true.
    MOZ_MUST_USE bool checkForWarning(ErrorKind kind);

    // Transfer an existing error to another instance.
    void transferErrorTo(ErrorKind kind, PossibleError* other);

   public:
    explicit PossibleError(GeneralParser<ParseHandler, Unit>& parser);

    // Return true if a pending destructuring error is present.
    bool hasPendingDestructuringError();

    // Set a pending destructuring error. Only a single error may be set
    // per instance, i.e. subsequent calls to this method are ignored and
    // won't overwrite the existing pending error.
    void setPendingDestructuringErrorAt(const TokenPos& pos,
                                        unsigned errorNumber);

    // Set a pending destructuring warning. Only a single warning may be
    // set per instance, i.e. subsequent calls to this method are ignored
    // and won't overwrite the existing pending warning.
    void setPendingDestructuringWarningAt(const TokenPos& pos,
                                          unsigned errorNumber);

    // Set a pending expression error. Only a single error may be set per
    // instance, i.e. subsequent calls to this method are ignored and won't
    // overwrite the existing pending error.
    void setPendingExpressionErrorAt(const TokenPos& pos, unsigned errorNumber);

    // If there is a pending destructuring error or warning, report it and
    // return false, otherwise return true. Clears any pending expression
    // error.
    MOZ_MUST_USE bool checkForDestructuringErrorOrWarning();

    // If there is a pending expression error, report it and return false,
    // otherwise return true. Clears any pending destructuring error or
    // warning.
    MOZ_MUST_USE bool checkForExpressionError();

    // Pass pending errors between possible error instances. This is useful
    // for extending the lifetime of a pending error beyond the scope of
    // the PossibleError where it was initially set (keeping in mind that
    // PossibleError is a MOZ_STACK_CLASS).
    void transferErrorsTo(PossibleError* other);
  };

 protected:
  SyntaxParser* getSyntaxParser() const {
    return reinterpret_cast<SyntaxParser*>(Base::internalSyntaxParser_);
  }

 public:
  TokenStream tokenStream;

 public:
<<<<<<< HEAD
  GeneralParser(JSContext* cx, LifoAlloc& alloc,
                const JS::ReadOnlyCompileOptions& options, const Unit* units,
                size_t length, const StringTaint& taint,
                bool foldConstants, UsedNameTracker& usedNames,
                SyntaxParser* syntaxParser, LazyScript* lazyOuterFunction,
                ScriptSourceObject* sourceObject, ParseGoal parseGoal);
=======
  GeneralParser(JSContext* cx, const JS::ReadOnlyCompileOptions& options,
                const Unit* units, size_t length, bool foldConstants,
                ParseInfo& parserInfo, SyntaxParser* syntaxParser,
                LazyScript* lazyOuterFunction, ScriptSourceObject* sourceObject,
                ParseGoal parseGoal);
>>>>>>> f6c5b3e9

  GeneralParser(JSContext* cx, LifoAlloc& alloc,
                const JS::ReadOnlyCompileOptions& options, const Unit* units,
                size_t length,
                bool foldConstants, UsedNameTracker& usedNames,
                SyntaxParser* syntaxParser, LazyScript* lazyOuterFunction,
                ScriptSourceObject* sourceObject, ParseGoal parseGoal) :
    GeneralParser(cx, alloc, options, units, length, EmptyTaint,
                  foldConstants, usedNames, syntaxParser, lazyOuterFunction,
                  sourceObject, parseGoal) { }

  inline void setAwaitHandling(AwaitHandling awaitHandling);
  inline void setInParametersOfAsyncFunction(bool inParameters);

  /*
   * Parse a top-level JS script.
   */
  ListNodeType parse();

 private:
  /*
   * Gets the next token and checks if it matches to the given `condition`.
   * If it matches, returns true.
   * If it doesn't match, calls `errorReport` to report the error, and
   * returns false.
   * If other error happens, it returns false but `errorReport` may not be
   * called and other error will be thrown in that case.
   *
   * In any case, the already gotten token is not ungotten.
   *
   * The signature of `condition` is [...](TokenKind actual) -> bool, and
   * the signature of `errorReport` is [...](TokenKind actual).
   */
  template <typename ConditionT, typename ErrorReportT>
  MOZ_MUST_USE bool mustMatchTokenInternal(ConditionT condition,
                                           ErrorReportT errorReport);

 public:
  /*
   * The following mustMatchToken variants follow the behavior and parameter
   * types of mustMatchTokenInternal above.
   *
   * If modifier is omitted, `SlashIsDiv` is used.
   * If TokenKind is passed instead of `condition`, it checks if the next
   * token is the passed token.
   * If error number is passed instead of `errorReport`, it reports an
   * error with the passed errorNumber.
   */
  MOZ_MUST_USE bool mustMatchToken(TokenKind expected, JSErrNum errorNumber) {
    return mustMatchTokenInternal(
        [expected](TokenKind actual) { return actual == expected; },
        [this, errorNumber](TokenKind) { this->error(errorNumber); });
  }

  template <typename ConditionT>
  MOZ_MUST_USE bool mustMatchToken(ConditionT condition, JSErrNum errorNumber) {
    return mustMatchTokenInternal(condition, [this, errorNumber](TokenKind) {
      this->error(errorNumber);
    });
  }

  template <typename ErrorReportT>
  MOZ_MUST_USE bool mustMatchToken(TokenKind expected,
                                   ErrorReportT errorReport) {
    return mustMatchTokenInternal(
        [expected](TokenKind actual) { return actual == expected; },
        errorReport);
  }

 private:
  NameNodeType noSubstitutionUntaggedTemplate();
  ListNodeType templateLiteral(YieldHandling yieldHandling);
  bool taggedTemplate(YieldHandling yieldHandling, ListNodeType tagArgsList,
                      TokenKind tt);
  bool appendToCallSiteObj(CallSiteNodeType callSiteObj);
  bool addExprAndGetNextTemplStrToken(YieldHandling yieldHandling,
                                      ListNodeType nodeList, TokenKind* ttp);

  inline bool trySyntaxParseInnerFunction(
      FunctionNodeType* funNode, Handle<FunctionCreationData> fcd,
      uint32_t toStringStart, InHandling inHandling,
      YieldHandling yieldHandling, FunctionSyntaxKind kind,
      GeneratorKind generatorKind, FunctionAsyncKind asyncKind, bool tryAnnexB,
      Directives inheritedDirectives, Directives* newDirectives);

  inline bool skipLazyInnerFunction(FunctionNodeType funNode,
                                    uint32_t toStringStart,
                                    FunctionSyntaxKind kind, bool tryAnnexB);

  void setFunctionStartAtCurrentToken(FunctionBox* funbox) const;

 public:
  /* Public entry points for parsing. */
  Node statementListItem(YieldHandling yieldHandling,
                         bool canHaveDirectives = false);

  // Parse an inner function given an enclosing ParseContext and a
  // FunctionBox for the inner function.
  MOZ_MUST_USE FunctionNodeType innerFunctionForFunctionBox(
      FunctionNodeType funNode, ParseContext* outerpc, FunctionBox* funbox,
      InHandling inHandling, YieldHandling yieldHandling,
      FunctionSyntaxKind kind, Directives* newDirectives);

  // Parse a function's formal parameters and its body assuming its function
  // ParseContext is already on the stack.
  bool functionFormalParametersAndBody(
      InHandling inHandling, YieldHandling yieldHandling,
      FunctionNodeType* funNode, FunctionSyntaxKind kind,
      const mozilla::Maybe<uint32_t>& parameterListEnd = mozilla::Nothing(),
      bool isStandaloneFunction = false);

 private:
  /*
   * JS parsers, from lowest to highest precedence.
   *
   * Each parser must be called during the dynamic scope of a ParseContext
   * object, pointed to by this->pc_.
   *
   * Each returns a parse node tree or null on error.
   */
  FunctionNodeType functionStmt(
      uint32_t toStringStart, YieldHandling yieldHandling,
      DefaultHandling defaultHandling,
      FunctionAsyncKind asyncKind = FunctionAsyncKind::SyncFunction);
  FunctionNodeType functionExpr(uint32_t toStringStart,
                                InvokedPrediction invoked,
                                FunctionAsyncKind asyncKind);

  Node statement(YieldHandling yieldHandling);
  bool maybeParseDirective(ListNodeType list, Node pn, bool* cont);

  LexicalScopeNodeType blockStatement(
      YieldHandling yieldHandling,
      unsigned errorNumber = JSMSG_CURLY_IN_COMPOUND);
  BinaryNodeType doWhileStatement(YieldHandling yieldHandling);
  BinaryNodeType whileStatement(YieldHandling yieldHandling);

  Node forStatement(YieldHandling yieldHandling);
  bool forHeadStart(YieldHandling yieldHandling, ParseNodeKind* forHeadKind,
                    Node* forInitialPart,
                    mozilla::Maybe<ParseContext::Scope>& forLetImpliedScope,
                    Node* forInOrOfExpression);
  Node expressionAfterForInOrOf(ParseNodeKind forHeadKind,
                                YieldHandling yieldHandling);

  SwitchStatementType switchStatement(YieldHandling yieldHandling);
  ContinueStatementType continueStatement(YieldHandling yieldHandling);
  BreakStatementType breakStatement(YieldHandling yieldHandling);
  UnaryNodeType returnStatement(YieldHandling yieldHandling);
  BinaryNodeType withStatement(YieldHandling yieldHandling);
  UnaryNodeType throwStatement(YieldHandling yieldHandling);
  TernaryNodeType tryStatement(YieldHandling yieldHandling);
  LexicalScopeNodeType catchBlockStatement(
      YieldHandling yieldHandling, ParseContext::Scope& catchParamScope);
  DebuggerStatementType debuggerStatement();

  ListNodeType variableStatement(YieldHandling yieldHandling);

  LabeledStatementType labeledStatement(YieldHandling yieldHandling);
  Node labeledItem(YieldHandling yieldHandling);

  TernaryNodeType ifStatement(YieldHandling yieldHandling);
  Node consequentOrAlternative(YieldHandling yieldHandling);

  ListNodeType lexicalDeclaration(YieldHandling yieldHandling,
                                  DeclarationKind kind);

  inline BinaryNodeType importDeclaration();
  Node importDeclarationOrImportExpr(YieldHandling yieldHandling);

  BinaryNodeType exportFrom(uint32_t begin, Node specList);
  BinaryNodeType exportBatch(uint32_t begin);
  inline bool checkLocalExportNames(ListNodeType node);
  Node exportClause(uint32_t begin);
  UnaryNodeType exportFunctionDeclaration(
      uint32_t begin, uint32_t toStringStart,
      FunctionAsyncKind asyncKind = FunctionAsyncKind::SyncFunction);
  UnaryNodeType exportVariableStatement(uint32_t begin);
  UnaryNodeType exportClassDeclaration(uint32_t begin);
  UnaryNodeType exportLexicalDeclaration(uint32_t begin, DeclarationKind kind);
  BinaryNodeType exportDefaultFunctionDeclaration(
      uint32_t begin, uint32_t toStringStart,
      FunctionAsyncKind asyncKind = FunctionAsyncKind::SyncFunction);
  BinaryNodeType exportDefaultClassDeclaration(uint32_t begin);
  BinaryNodeType exportDefaultAssignExpr(uint32_t begin);
  BinaryNodeType exportDefault(uint32_t begin);
  Node exportDeclaration();

  UnaryNodeType expressionStatement(
      YieldHandling yieldHandling,
      InvokedPrediction invoked = PredictUninvoked);

  // Declaration parsing.  The main entrypoint is Parser::declarationList,
  // with sub-functionality split out into the remaining methods.

  // |blockScope| may be non-null only when |kind| corresponds to a lexical
  // declaration (that is, PNK_LET or PNK_CONST).
  //
  // The for* parameters, for normal declarations, should be null/ignored.
  // They should be non-null only when Parser::forHeadStart parses a
  // declaration at the start of a for-loop head.
  //
  // In this case, on success |*forHeadKind| is PNK_FORHEAD, PNK_FORIN, or
  // PNK_FOROF, corresponding to the three for-loop kinds.  The precise value
  // indicates what was parsed.
  //
  // If parsing recognized a for(;;) loop, the next token is the ';' within
  // the loop-head that separates the init/test parts.
  //
  // Otherwise, for for-in/of loops, the next token is the ')' ending the
  // loop-head.  Additionally, the expression that the loop iterates over was
  // parsed into |*forInOrOfExpression|.
  ListNodeType declarationList(YieldHandling yieldHandling, ParseNodeKind kind,
                               ParseNodeKind* forHeadKind = nullptr,
                               Node* forInOrOfExpression = nullptr);

  // The items in a declaration list are either patterns or names, with or
  // without initializers.  These two methods parse a single pattern/name and
  // any associated initializer -- and if parsing an |initialDeclaration|
  // will, if parsing in a for-loop head (as specified by |forHeadKind| being
  // non-null), consume additional tokens up to the closing ')' in a
  // for-in/of loop head, returning the iterated expression in
  // |*forInOrOfExpression|.  (An "initial declaration" is the first
  // declaration in a declaration list: |a| but not |b| in |var a, b|, |{c}|
  // but not |d| in |let {c} = 3, d|.)
  Node declarationPattern(DeclarationKind declKind, TokenKind tt,
                          bool initialDeclaration, YieldHandling yieldHandling,
                          ParseNodeKind* forHeadKind,
                          Node* forInOrOfExpression);
  Node declarationName(DeclarationKind declKind, TokenKind tt,
                       bool initialDeclaration, YieldHandling yieldHandling,
                       ParseNodeKind* forHeadKind, Node* forInOrOfExpression);

  // Having parsed a name (not found in a destructuring pattern) declared by
  // a declaration, with the current token being the '=' separating the name
  // from its initializer, parse and bind that initializer -- and possibly
  // consume trailing in/of and subsequent expression, if so directed by
  // |forHeadKind|.
  AssignmentNodeType initializerInNameDeclaration(NameNodeType binding,
                                                  DeclarationKind declKind,
                                                  bool initialDeclaration,
                                                  YieldHandling yieldHandling,
                                                  ParseNodeKind* forHeadKind,
                                                  Node* forInOrOfExpression);

  Node expr(InHandling inHandling, YieldHandling yieldHandling,
            TripledotHandling tripledotHandling,
            PossibleError* possibleError = nullptr,
            InvokedPrediction invoked = PredictUninvoked);
  Node assignExpr(InHandling inHandling, YieldHandling yieldHandling,
                  TripledotHandling tripledotHandling,
                  PossibleError* possibleError = nullptr,
                  InvokedPrediction invoked = PredictUninvoked);
  Node assignExprWithoutYieldOrAwait(YieldHandling yieldHandling);
  UnaryNodeType yieldExpression(InHandling inHandling);
  Node condExpr(InHandling inHandling, YieldHandling yieldHandling,
                TripledotHandling tripledotHandling,
                PossibleError* possibleError,
                InvokedPrediction invoked = PredictUninvoked);
  Node orExpr(InHandling inHandling, YieldHandling yieldHandling,
              TripledotHandling tripledotHandling, PossibleError* possibleError,
              InvokedPrediction invoked = PredictUninvoked);
  Node unaryExpr(YieldHandling yieldHandling,
                 TripledotHandling tripledotHandling,
                 PossibleError* possibleError = nullptr,
                 InvokedPrediction invoked = PredictUninvoked);
  Node memberExpr(YieldHandling yieldHandling,
                  TripledotHandling tripledotHandling, TokenKind tt,
                  bool allowCallSyntax = true,
                  PossibleError* possibleError = nullptr,
                  InvokedPrediction invoked = PredictUninvoked);
  Node primaryExpr(YieldHandling yieldHandling,
                   TripledotHandling tripledotHandling, TokenKind tt,
                   PossibleError* possibleError,
                   InvokedPrediction invoked = PredictUninvoked);
  Node exprInParens(InHandling inHandling, YieldHandling yieldHandling,
                    TripledotHandling tripledotHandling,
                    PossibleError* possibleError = nullptr);

  bool tryNewTarget(BinaryNodeType* newTarget);

  BinaryNodeType importExpr(YieldHandling yieldHandling, bool allowCallSyntax);

  FunctionNodeType methodDefinition(uint32_t toStringStart,
                                    PropertyType propType, HandleAtom funName);

  /*
   * Additional JS parsers.
   */
  bool functionArguments(YieldHandling yieldHandling, FunctionSyntaxKind kind,
                         FunctionNodeType funNode);

  FunctionNodeType functionDefinition(
      FunctionNodeType funNode, uint32_t toStringStart, InHandling inHandling,
      YieldHandling yieldHandling, HandleAtom name, FunctionSyntaxKind kind,
      GeneratorKind generatorKind, FunctionAsyncKind asyncKind,
      bool tryAnnexB = false);

  // Parse a function body.  Pass StatementListBody if the body is a list of
  // statements; pass ExpressionBody if the body is a single expression.
  enum FunctionBodyType { StatementListBody, ExpressionBody };
  LexicalScopeNodeType functionBody(InHandling inHandling,
                                    YieldHandling yieldHandling,
                                    FunctionSyntaxKind kind,
                                    FunctionBodyType type);

  UnaryNodeType unaryOpExpr(YieldHandling yieldHandling, ParseNodeKind kind,
                            uint32_t begin);

  Node condition(InHandling inHandling, YieldHandling yieldHandling);

  ListNodeType argumentList(YieldHandling yieldHandling, bool* isSpread,
                            PossibleError* possibleError = nullptr);
  Node destructuringDeclaration(DeclarationKind kind,
                                YieldHandling yieldHandling, TokenKind tt);
  Node destructuringDeclarationWithoutYieldOrAwait(DeclarationKind kind,
                                                   YieldHandling yieldHandling,
                                                   TokenKind tt);

  inline bool checkExportedName(JSAtom* exportName);
  inline bool checkExportedNamesForArrayBinding(ListNodeType array);
  inline bool checkExportedNamesForObjectBinding(ListNodeType obj);
  inline bool checkExportedNamesForDeclaration(Node node);
  inline bool checkExportedNamesForDeclarationList(ListNodeType node);
  inline bool checkExportedNameForFunction(FunctionNodeType funNode);
  inline bool checkExportedNameForClass(ClassNodeType classNode);
  inline bool checkExportedNameForClause(NameNodeType nameNode);

  enum ClassContext { ClassStatement, ClassExpression };
  ClassNodeType classDefinition(YieldHandling yieldHandling,
                                ClassContext classContext,
                                DefaultHandling defaultHandling);
  MOZ_MUST_USE bool classMember(
      YieldHandling yieldHandling, DefaultHandling defaultHandling,
      const ParseContext::ClassStatement& classStmt,
      HandlePropertyName className, uint32_t classStartOffset,
      HasHeritage hasHeritage, size_t& numFieldsWithInitializers,
      size_t& numFieldKeys, ListNodeType& classMembers, bool* done);
  MOZ_MUST_USE bool finishClassConstructor(
      const ParseContext::ClassStatement& classStmt,
      HandlePropertyName className, HasHeritage hasHeritage,
      uint32_t classStartOffset, uint32_t classEndOffset,
      size_t numFieldsWithInitializers, ListNodeType& classMembers);

  FunctionNodeType fieldInitializerOpt(YieldHandling yieldHandling,
                                       HasHeritage hasHeritage, Node name,
                                       HandleAtom atom, size_t& numFieldKeys);
  FunctionNodeType synthesizeConstructor(HandleAtom className,
                                         uint32_t classNameOffset,
                                         HasHeritage hasHeritage);

  bool checkBindingIdentifier(PropertyName* ident, uint32_t offset,
                              YieldHandling yieldHandling,
                              TokenKind hint = TokenKind::Limit);

  PropertyName* labelOrIdentifierReference(YieldHandling yieldHandling);

  PropertyName* labelIdentifier(YieldHandling yieldHandling) {
    return labelOrIdentifierReference(yieldHandling);
  }

  PropertyName* identifierReference(YieldHandling yieldHandling) {
    return labelOrIdentifierReference(yieldHandling);
  }

  bool matchLabel(YieldHandling yieldHandling,
                  MutableHandle<PropertyName*> label);

  // Indicate if the next token (tokenized with SlashIsRegExp) is |in| or |of|.
  // If so, consume it.
  bool matchInOrOf(bool* isForInp, bool* isForOfp);

 private:
  bool checkIncDecOperand(Node operand, uint32_t operandOffset);
  bool checkStrictAssignment(Node lhs);

  void reportMissingClosing(unsigned errorNumber, unsigned noteNumber,
                            uint32_t openedPos);

  void reportRedeclaration(HandlePropertyName name, DeclarationKind prevKind,
                           TokenPos pos, uint32_t prevPos);
  bool notePositionalFormalParameter(FunctionNodeType funNode,
                                     HandlePropertyName name, uint32_t beginPos,
                                     bool disallowDuplicateParams,
                                     bool* duplicatedParam);

  bool checkLexicalDeclarationDirectlyWithinBlock(ParseContext::Statement& stmt,
                                                  DeclarationKind kind,
                                                  TokenPos pos);

  enum PropertyNameContext {
    PropertyNameInLiteral,
    PropertyNameInPattern,
    PropertyNameInClass
  };
  Node propertyName(YieldHandling yieldHandling,
                    PropertyNameContext propertyNameContext,
                    const mozilla::Maybe<DeclarationKind>& maybeDecl,
                    ListNodeType propList, MutableHandleAtom propAtom);
  Node propertyOrMethodName(YieldHandling yieldHandling,
                            PropertyNameContext propertyNameContext,
                            const mozilla::Maybe<DeclarationKind>& maybeDecl,
                            ListNodeType propList, PropertyType* propType,
                            MutableHandleAtom propAtom);
  UnaryNodeType computedPropertyName(
      YieldHandling yieldHandling,
      const mozilla::Maybe<DeclarationKind>& maybeDecl,
      PropertyNameContext propertyNameContext, ListNodeType literal);
  ListNodeType arrayInitializer(YieldHandling yieldHandling,
                                PossibleError* possibleError);
  inline RegExpLiteralType newRegExp();

  ListNodeType objectLiteral(YieldHandling yieldHandling,
                             PossibleError* possibleError);

  BinaryNodeType bindingInitializer(Node lhs, DeclarationKind kind,
                                    YieldHandling yieldHandling);
  NameNodeType bindingIdentifier(DeclarationKind kind,
                                 YieldHandling yieldHandling);
  Node bindingIdentifierOrPattern(DeclarationKind kind,
                                  YieldHandling yieldHandling, TokenKind tt);
  ListNodeType objectBindingPattern(DeclarationKind kind,
                                    YieldHandling yieldHandling);
  ListNodeType arrayBindingPattern(DeclarationKind kind,
                                   YieldHandling yieldHandling);

  enum class TargetBehavior {
    PermitAssignmentPattern,
    ForbidAssignmentPattern
  };
  bool checkDestructuringAssignmentTarget(
      Node expr, TokenPos exprPos, PossibleError* exprPossibleError,
      PossibleError* possibleError,
      TargetBehavior behavior = TargetBehavior::PermitAssignmentPattern);
  void checkDestructuringAssignmentName(NameNodeType name, TokenPos namePos,
                                        PossibleError* possibleError);
  bool checkDestructuringAssignmentElement(Node expr, TokenPos exprPos,
                                           PossibleError* exprPossibleError,
                                           PossibleError* possibleError);

  NumericLiteralType newNumber(const Token& tok) {
    return handler_.newNumber(tok.number(), tok.decimalPoint(), tok.pos);
  }

  inline BigIntLiteralType newBigInt();

 protected:
  // Match the current token against the BindingIdentifier production with
  // the given Yield parameter.  If there is no match, report a syntax
  // error.
  PropertyName* bindingIdentifier(YieldHandling yieldHandling);

  bool checkLabelOrIdentifierReference(PropertyName* ident, uint32_t offset,
                                       YieldHandling yieldHandling,
                                       TokenKind hint = TokenKind::Limit);

  ListNodeType statementList(YieldHandling yieldHandling);

  MOZ_MUST_USE FunctionNodeType
  innerFunction(FunctionNodeType funNode, ParseContext* outerpc,
                Handle<FunctionCreationData> fcd, uint32_t toStringStart,
                InHandling inHandling, YieldHandling yieldHandling,
                FunctionSyntaxKind kind, GeneratorKind generatorKind,
                FunctionAsyncKind asyncKind, bool tryAnnexB,
                Directives inheritedDirectives, Directives* newDirectives);

  // Implements Automatic Semicolon Insertion.
  //
  // Use this to match `;` in contexts where ASI is allowed. Call this after
  // ruling out all other possibilities except `;`, by peeking ahead if
  // necessary.
  //
  // Unlike most optional Modifiers, this method's `modifier` argument defaults
  // to SlashIsRegExp, since that's by far the most common case: usually an
  // optional semicolon is at the end of a statement or declaration, and the
  // next token could be a RegExp literal beginning a new ExpressionStatement.
  bool matchOrInsertSemicolon(Modifier modifier = TokenStream::SlashIsRegExp);

  bool noteDeclaredName(HandlePropertyName name, DeclarationKind kind,
                        TokenPos pos);

 private:
  inline bool asmJS(ListNodeType list);
};

template <typename Unit>
class MOZ_STACK_CLASS Parser<SyntaxParseHandler, Unit> final
    : public GeneralParser<SyntaxParseHandler, Unit> {
  using Base = GeneralParser<SyntaxParseHandler, Unit>;
  using Node = SyntaxParseHandler::Node;

#define DECLARE_TYPE(typeName, longTypeName, asMethodName) \
  using longTypeName = SyntaxParseHandler::longTypeName;
  FOR_EACH_PARSENODE_SUBCLASS(DECLARE_TYPE)
#undef DECLARE_TYPE

  using SyntaxParser = Parser<SyntaxParseHandler, Unit>;

  // Numerous Base::* functions have bodies like
  //
  //   return asFinalParser()->func(...);
  //
  // and must be able to call functions here.  Add a friendship relationship
  // so functions here can be hidden when appropriate.
  friend class GeneralParser<SyntaxParseHandler, Unit>;

 public:
  using Base::Base;

  // Inherited types, listed here to have non-dependent names.
  using typename Base::Modifier;
  using typename Base::Position;
  using typename Base::TokenStream;

  // Inherited functions, listed here to have non-dependent names.

 public:
  using Base::anyChars;
  using Base::clearAbortedSyntaxParse;
  using Base::cx_;
  using Base::hadAbortedSyntaxParse;
  using Base::innerFunctionForFunctionBox;
  using Base::tokenStream;

 public:
  // ErrorReportMixin.

  using Base::error;
  using Base::errorAt;
  using Base::errorNoOffset;
  using Base::errorWithNotes;
  using Base::errorWithNotesAt;
  using Base::errorWithNotesNoOffset;
  using Base::extraWarning;
  using Base::extraWarningAt;
  using Base::extraWarningNoOffset;
  using Base::extraWarningWithNotes;
  using Base::extraWarningWithNotesAt;
  using Base::extraWarningWithNotesNoOffset;
  using Base::strictModeError;
  using Base::strictModeErrorAt;
  using Base::strictModeErrorNoOffset;
  using Base::strictModeErrorWithNotes;
  using Base::strictModeErrorWithNotesAt;
  using Base::strictModeErrorWithNotesNoOffset;
  using Base::warning;
  using Base::warningAt;
  using Base::warningNoOffset;
  using Base::warningWithNotes;
  using Base::warningWithNotesAt;
  using Base::warningWithNotesNoOffset;

 private:
  using Base::alloc_;
#if DEBUG
  using Base::checkOptionsCalled_;
#endif
  using Base::finishFunctionScopes;
  using Base::functionFormalParametersAndBody;
  using Base::handler_;
  using Base::innerFunction;
  using Base::keepAtoms_;
  using Base::matchOrInsertSemicolon;
  using Base::mustMatchToken;
  using Base::newFunctionBox;
  using Base::newLexicalScopeData;
  using Base::newModuleScopeData;
  using Base::newName;
  using Base::noteDeclaredName;
  using Base::null;
  using Base::options;
  using Base::pc_;
  using Base::pos;
  using Base::propagateFreeNamesAndMarkClosedOverBindings;
  using Base::ss;
  using Base::statementList;
  using Base::stringLiteral;
  using Base::usedNames_;

 private:
  using Base::abortIfSyntaxParser;
  using Base::disableSyntaxParser;

 public:
  // Functions with multiple overloads of different visibility.  We can't
  // |using| the whole thing into existence because of the visibility
  // distinction, so we instead must manually delegate the required overload.

  PropertyName* bindingIdentifier(YieldHandling yieldHandling) {
    return Base::bindingIdentifier(yieldHandling);
  }

  // Functions present in both Parser<ParseHandler, Unit> specializations.

  inline void setAwaitHandling(AwaitHandling awaitHandling);
  inline void setInParametersOfAsyncFunction(bool inParameters);

  RegExpLiteralType newRegExp();
  BigIntLiteralType newBigInt();

  // Parse a module.
  ModuleNodeType moduleBody(ModuleSharedContext* modulesc);

  inline BinaryNodeType importDeclaration();
  inline bool checkLocalExportNames(ListNodeType node);
  inline bool checkExportedName(JSAtom* exportName);
  inline bool checkExportedNamesForArrayBinding(ListNodeType array);
  inline bool checkExportedNamesForObjectBinding(ListNodeType obj);
  inline bool checkExportedNamesForDeclaration(Node node);
  inline bool checkExportedNamesForDeclarationList(ListNodeType node);
  inline bool checkExportedNameForFunction(FunctionNodeType funNode);
  inline bool checkExportedNameForClass(ClassNodeType classNode);
  inline bool checkExportedNameForClause(NameNodeType nameNode);

  bool trySyntaxParseInnerFunction(
      FunctionNodeType* funNode, Handle<FunctionCreationData> fcd,
      uint32_t toStringStart, InHandling inHandling,
      YieldHandling yieldHandling, FunctionSyntaxKind kind,
      GeneratorKind generatorKind, FunctionAsyncKind asyncKind, bool tryAnnexB,
      Directives inheritedDirectives, Directives* newDirectives);

  bool skipLazyInnerFunction(FunctionNodeType funNode, uint32_t toStringStart,
                             FunctionSyntaxKind kind, bool tryAnnexB);

  bool asmJS(ListNodeType list);

  // Functions present only in Parser<SyntaxParseHandler, Unit>.
};

template <typename Unit>
class MOZ_STACK_CLASS Parser<FullParseHandler, Unit> final
    : public GeneralParser<FullParseHandler, Unit> {
  using Base = GeneralParser<FullParseHandler, Unit>;
  using Node = FullParseHandler::Node;

#define DECLARE_TYPE(typeName, longTypeName, asMethodName) \
  using longTypeName = FullParseHandler::longTypeName;
  FOR_EACH_PARSENODE_SUBCLASS(DECLARE_TYPE)
#undef DECLARE_TYPE

  using SyntaxParser = Parser<SyntaxParseHandler, Unit>;

  // Numerous Base::* functions have bodies like
  //
  //   return asFinalParser()->func(...);
  //
  // and must be able to call functions here.  Add a friendship relationship
  // so functions here can be hidden when appropriate.
  friend class GeneralParser<FullParseHandler, Unit>;

 public:
  using Base::Base;

  // Inherited types, listed here to have non-dependent names.
  using typename Base::Modifier;
  using typename Base::Position;
  using typename Base::TokenStream;

  // Inherited functions, listed here to have non-dependent names.

 public:
  using Base::anyChars;
  using Base::clearAbortedSyntaxParse;
  using Base::functionFormalParametersAndBody;
  using Base::hadAbortedSyntaxParse;
  using Base::handler_;
  using Base::newFunctionBox;
  using Base::options;
  using Base::pc_;
  using Base::pos;
  using Base::ss;
  using Base::tokenStream;

 public:
  // ErrorReportMixin.

  using Base::error;
  using Base::errorAt;
  using Base::errorNoOffset;
  using Base::errorWithNotes;
  using Base::errorWithNotesAt;
  using Base::errorWithNotesNoOffset;
  using Base::extraWarning;
  using Base::extraWarningAt;
  using Base::extraWarningNoOffset;
  using Base::extraWarningWithNotes;
  using Base::extraWarningWithNotesAt;
  using Base::extraWarningWithNotesNoOffset;
  using Base::strictModeError;
  using Base::strictModeErrorAt;
  using Base::strictModeErrorNoOffset;
  using Base::strictModeErrorWithNotes;
  using Base::strictModeErrorWithNotesAt;
  using Base::strictModeErrorWithNotesNoOffset;
  using Base::warning;
  using Base::warningAt;
  using Base::warningNoOffset;
  using Base::warningWithNotes;
  using Base::warningWithNotesAt;
  using Base::warningWithNotesNoOffset;

 private:
  using Base::alloc_;
  using Base::checkLabelOrIdentifierReference;
#if DEBUG
  using Base::checkOptionsCalled_;
#endif
  using Base::cx_;
  using Base::finishFunctionScopes;
  using Base::finishLexicalScope;
  using Base::innerFunction;
  using Base::innerFunctionForFunctionBox;
  using Base::keepAtoms_;
  using Base::matchOrInsertSemicolon;
  using Base::mustMatchToken;
  using Base::newEvalScopeData;
  using Base::newFunctionScopeData;
  using Base::newGlobalScopeData;
  using Base::newLexicalScopeData;
  using Base::newModuleScopeData;
  using Base::newName;
  using Base::newVarScopeData;
  using Base::noteDeclaredName;
  using Base::null;
  using Base::propagateFreeNamesAndMarkClosedOverBindings;
  using Base::statementList;
  using Base::stringLiteral;
  using Base::usedNames_;

  using Base::abortIfSyntaxParser;
  using Base::disableSyntaxParser;
  using Base::getSyntaxParser;

 public:
  // Functions with multiple overloads of different visibility.  We can't
  // |using| the whole thing into existence because of the visibility
  // distinction, so we instead must manually delegate the required overload.

  PropertyName* bindingIdentifier(YieldHandling yieldHandling) {
    return Base::bindingIdentifier(yieldHandling);
  }

  // Functions present in both Parser<ParseHandler, Unit> specializations.

  friend class AutoAwaitIsKeyword<SyntaxParseHandler, Unit>;
  inline void setAwaitHandling(AwaitHandling awaitHandling);

  friend class AutoInParametersOfAsyncFunction<SyntaxParseHandler, Unit>;
  inline void setInParametersOfAsyncFunction(bool inParameters);

  RegExpLiteralType newRegExp();
  BigIntLiteralType newBigInt();

  // Parse a module.
  ModuleNodeType moduleBody(ModuleSharedContext* modulesc);

  BinaryNodeType importDeclaration();
  bool checkLocalExportNames(ListNodeType node);
  bool checkExportedName(JSAtom* exportName);
  bool checkExportedNamesForArrayBinding(ListNodeType array);
  bool checkExportedNamesForObjectBinding(ListNodeType obj);
  bool checkExportedNamesForDeclaration(Node node);
  bool checkExportedNamesForDeclarationList(ListNodeType node);
  bool checkExportedNameForFunction(FunctionNodeType funNode);
  bool checkExportedNameForClass(ClassNodeType classNode);
  inline bool checkExportedNameForClause(NameNodeType nameNode);

  bool trySyntaxParseInnerFunction(
      FunctionNodeType* funNode, Handle<FunctionCreationData> fcd,
      uint32_t toStringStart, InHandling inHandling,
      YieldHandling yieldHandling, FunctionSyntaxKind kind,
      GeneratorKind generatorKind, FunctionAsyncKind asyncKind, bool tryAnnexB,
      Directives inheritedDirectives, Directives* newDirectives);

  bool skipLazyInnerFunction(FunctionNodeType funNode, uint32_t toStringStart,
                             FunctionSyntaxKind kind, bool tryAnnexB);

  // Functions present only in Parser<FullParseHandler, Unit>.

  // Parse the body of an eval.
  //
  // Eval scripts are distinguished from global scripts in that in ES6, per
  // 18.2.1.1 steps 9 and 10, all eval scripts are executed under a fresh
  // lexical scope.
  LexicalScopeNodeType evalBody(EvalSharedContext* evalsc);

  // Parse a function, given only its arguments and body. Used for lazily
  // parsed functions.
  FunctionNodeType standaloneLazyFunction(HandleFunction fun,
                                          uint32_t toStringStart, bool strict,
                                          GeneratorKind generatorKind,
                                          FunctionAsyncKind asyncKind);

  // Parse a function, used for the Function, GeneratorFunction, and
  // AsyncFunction constructors.
  FunctionNodeType standaloneFunction(
      HandleFunction fun, HandleScope enclosingScope,
      const mozilla::Maybe<uint32_t>& parameterListEnd,
      GeneratorKind generatorKind, FunctionAsyncKind asyncKind,
      Directives inheritedDirectives, Directives* newDirectives);

  bool checkStatementsEOF();

  // Parse the body of a global script.
  ListNodeType globalBody(GlobalSharedContext* globalsc);

  bool namedImportsOrNamespaceImport(TokenKind tt, ListNodeType importSpecSet);

  PropertyName* importedBinding() { return bindingIdentifier(YieldIsName); }

  bool checkLocalExportName(PropertyName* ident, uint32_t offset) {
    return checkLabelOrIdentifierReference(ident, offset, YieldIsName);
  }

  bool asmJS(ListNodeType list);
};

template <class Parser>
/* static */ inline const TokenStreamAnyChars&
ParserAnyCharsAccess<Parser>::anyChars(const GeneralTokenStreamChars* ts) {
  // The structure we're walking through looks like this:
  //
  //   struct ParserBase
  //   {
  //       ...;
  //       TokenStreamAnyChars anyChars;
  //       ...;
  //   };
  //   struct Parser : <class that ultimately inherits from ParserBase>
  //   {
  //       ...;
  //       TokenStreamSpecific tokenStream;
  //       ...;
  //   };
  //
  // We're passed a GeneralTokenStreamChars* (this being a base class of
  // Parser::tokenStream).  We cast that pointer to a TokenStreamSpecific*,
  // then translate that to the enclosing Parser*, then return the |anyChars|
  // member within.

  static_assert(
      mozilla::IsBaseOf<GeneralTokenStreamChars, TokenStreamSpecific>::value,
      "the static_cast<> below assumes a base-class relationship");
  const auto* tss = static_cast<const TokenStreamSpecific*>(ts);

  auto tssAddr = reinterpret_cast<uintptr_t>(tss);

  using ActualTokenStreamType =
      decltype(static_cast<Parser*>(nullptr)->tokenStream);
  static_assert(
      mozilla::IsSame<ActualTokenStreamType, TokenStreamSpecific>::value,
      "Parser::tokenStream must have type TokenStreamSpecific");

  uintptr_t parserAddr = tssAddr - offsetof(Parser, tokenStream);

  return reinterpret_cast<const Parser*>(parserAddr)->anyChars;
}

template <class Parser>
/* static */ inline TokenStreamAnyChars& ParserAnyCharsAccess<Parser>::anyChars(
    GeneralTokenStreamChars* ts) {
  const TokenStreamAnyChars& anyCharsConst =
      anyChars(const_cast<const GeneralTokenStreamChars*>(ts));

  return const_cast<TokenStreamAnyChars&>(anyCharsConst);
}

template <class ParseHandler, typename Unit>
class MOZ_STACK_CLASS AutoAwaitIsKeyword {
  using GeneralParser = frontend::GeneralParser<ParseHandler, Unit>;

 private:
  GeneralParser* parser_;
  AwaitHandling oldAwaitHandling_;

 public:
  AutoAwaitIsKeyword(GeneralParser* parser, AwaitHandling awaitHandling) {
    parser_ = parser;
    oldAwaitHandling_ = static_cast<AwaitHandling>(parser_->awaitHandling_);

    // 'await' is always a keyword in module contexts, so we don't modify
    // the state when the original handling is AwaitIsModuleKeyword.
    if (oldAwaitHandling_ != AwaitIsModuleKeyword) {
      parser_->setAwaitHandling(awaitHandling);
    }
  }

  ~AutoAwaitIsKeyword() { parser_->setAwaitHandling(oldAwaitHandling_); }
};

template <class ParseHandler, typename Unit>
class MOZ_STACK_CLASS AutoInParametersOfAsyncFunction {
  using GeneralParser = frontend::GeneralParser<ParseHandler, Unit>;

 private:
  GeneralParser* parser_;
  bool oldInParametersOfAsyncFunction_;

 public:
  AutoInParametersOfAsyncFunction(GeneralParser* parser, bool inParameters) {
    parser_ = parser;
    oldInParametersOfAsyncFunction_ = parser_->inParametersOfAsyncFunction_;
    parser_->setInParametersOfAsyncFunction(inParameters);
  }

  ~AutoInParametersOfAsyncFunction() {
    parser_->setInParametersOfAsyncFunction(oldInParametersOfAsyncFunction_);
  }
};

template <typename Scope>
extern typename Scope::Data* NewEmptyBindingData(JSContext* cx,
                                                 LifoAlloc& alloc,
                                                 uint32_t numBindings);

mozilla::Maybe<GlobalScope::Data*> NewGlobalScopeData(
    JSContext* context, ParseContext::Scope& scope, LifoAlloc& alloc,
    ParseContext* pc);
mozilla::Maybe<EvalScope::Data*> NewEvalScopeData(JSContext* context,
                                                  ParseContext::Scope& scope,
                                                  LifoAlloc& alloc,
                                                  ParseContext* pc);
mozilla::Maybe<FunctionScope::Data*> NewFunctionScopeData(
    JSContext* context, ParseContext::Scope& scope, bool hasParameterExprs,
    IsFieldInitializer isFieldInitializer, LifoAlloc& alloc, ParseContext* pc);
mozilla::Maybe<VarScope::Data*> NewVarScopeData(JSContext* context,
                                                ParseContext::Scope& scope,
                                                LifoAlloc& alloc,
                                                ParseContext* pc);
mozilla::Maybe<LexicalScope::Data*> NewLexicalScopeData(
    JSContext* context, ParseContext::Scope& scope, LifoAlloc& alloc,
    ParseContext* pc);

FunctionCreationData GenerateFunctionCreationData(HandleAtom atom,
                                                  FunctionSyntaxKind kind,
                                                  GeneratorKind generatorKind,
                                                  FunctionAsyncKind asyncKind,
                                                  bool isSelfHosting = false,
                                                  bool inFunctionBox = false);

JSFunction* AllocNewFunction(JSContext* cx,
                             Handle<FunctionCreationData> dataHandle);

} /* namespace frontend */
} /* namespace js */

#endif /* frontend_Parser_h */<|MERGE_RESOLUTION|>--- conflicted
+++ resolved
@@ -1003,30 +1003,20 @@
   TokenStream tokenStream;
 
  public:
-<<<<<<< HEAD
-  GeneralParser(JSContext* cx, LifoAlloc& alloc,
-                const JS::ReadOnlyCompileOptions& options, const Unit* units,
-                size_t length, const StringTaint& taint,
-                bool foldConstants, UsedNameTracker& usedNames,
-                SyntaxParser* syntaxParser, LazyScript* lazyOuterFunction,
-                ScriptSourceObject* sourceObject, ParseGoal parseGoal);
-=======
   GeneralParser(JSContext* cx, const JS::ReadOnlyCompileOptions& options,
+                const Unit* units, size_t length, const StringTaint& taint, bool foldConstants,
+                ParseInfo& parserInfo, SyntaxParser* syntaxParser,
+                LazyScript* lazyOuterFunction, ScriptSourceObject* sourceObject,
+                ParseGoal parseGoal);
+
+ GeneralParser(JSContext* cx, const JS::ReadOnlyCompileOptions& options,
                 const Unit* units, size_t length, bool foldConstants,
                 ParseInfo& parserInfo, SyntaxParser* syntaxParser,
                 LazyScript* lazyOuterFunction, ScriptSourceObject* sourceObject,
-                ParseGoal parseGoal);
->>>>>>> f6c5b3e9
-
-  GeneralParser(JSContext* cx, LifoAlloc& alloc,
-                const JS::ReadOnlyCompileOptions& options, const Unit* units,
-                size_t length,
-                bool foldConstants, UsedNameTracker& usedNames,
-                SyntaxParser* syntaxParser, LazyScript* lazyOuterFunction,
-                ScriptSourceObject* sourceObject, ParseGoal parseGoal) :
-    GeneralParser(cx, alloc, options, units, length, EmptyTaint,
-                  foldConstants, usedNames, syntaxParser, lazyOuterFunction,
-                  sourceObject, parseGoal) { }
+                ParseGoal parseGoal) :
+   GeneralParser(cx, options, units, length, EmptyTaint, foldConstants,
+                 parserInfo, syntaxParser, lazyOuterFunction,
+                 sourceObject, parseGoal) {}
 
   inline void setAwaitHandling(AwaitHandling awaitHandling);
   inline void setInParametersOfAsyncFunction(bool inParameters);
