--- conflicted
+++ resolved
@@ -985,17 +985,10 @@
 
  public:
   GeneralParser(JSContext* cx, const JS::ReadOnlyCompileOptions& options,
-<<<<<<< HEAD
                 const Unit* units, size_t length, const StringTaint& taint, bool foldConstants,
-                ParseInfo& parserInfo, SyntaxParser* syntaxParser,
-                LazyScript* lazyOuterFunction, ScriptSourceObject* sourceObject,
-                ParseGoal parseGoal);
-=======
-                const Unit* units, size_t length, bool foldConstants,
                 CompilationInfo& compilationInfo, SyntaxParser* syntaxParser,
                 BaseScript* lazyOuterFunction,
                 ScriptSourceObject* sourceObject);
->>>>>>> 1b133f0e
 
  GeneralParser(JSContext* cx, const JS::ReadOnlyCompileOptions& options,
                 const Unit* units, size_t length, bool foldConstants,
