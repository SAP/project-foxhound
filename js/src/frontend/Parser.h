/* -*- Mode: C++; tab-width: 8; indent-tabs-mode: nil; c-basic-offset: 4 -*-
 * vim: set ts=8 sts=4 et sw=4 tw=99:
 * This Source Code Form is subject to the terms of the Mozilla Public
 * License, v. 2.0. If a copy of the MPL was not distributed with this
 * file, You can obtain one at http://mozilla.org/MPL/2.0/. */

/* JS parser. */

#ifndef frontend_Parser_h
#define frontend_Parser_h

#include "mozilla/Array.h"
#include "mozilla/Maybe.h"
#include "mozilla/TypeTraits.h"

#include "jspubtd.h"

#include "frontend/BytecodeCompiler.h"
#include "frontend/FullParseHandler.h"
#include "frontend/NameAnalysisTypes.h"
#include "frontend/NameCollections.h"
#include "frontend/SharedContext.h"
#include "frontend/SyntaxParseHandler.h"

namespace js {

class ModuleObject;

namespace frontend {

/*
 * The struct ParseContext stores information about the current parsing context,
 * which is part of the parser state (see the field Parser::pc). The current
 * parsing context is either the global context, or the function currently being
 * parsed. When the parser encounters a function definition, it creates a new
 * ParseContext, makes it the new current context.
 */
class ParseContext : public Nestable<ParseContext>
{
  public:
    // The intra-function statement stack.
    //
    // Used for early error checking that depend on the nesting structure of
    // statements, such as continue/break targets, labels, and unbraced
    // lexical declarations.
    class Statement : public Nestable<Statement>
    {
        StatementKind kind_;

      public:
        using Nestable<Statement>::enclosing;
        using Nestable<Statement>::findNearest;

        Statement(ParseContext* pc, StatementKind kind)
          : Nestable<Statement>(&pc->innermostStatement_),
            kind_(kind)
        { }

        template <typename T> inline bool is() const;
        template <typename T> inline T& as();

        StatementKind kind() const {
            return kind_;
        }

        void refineForKind(StatementKind newForKind) {
            MOZ_ASSERT(kind_ == StatementKind::ForLoop);
            MOZ_ASSERT(newForKind == StatementKind::ForInLoop ||
                       newForKind == StatementKind::ForOfLoop);
            kind_ = newForKind;
        }
    };

    class LabelStatement : public Statement
    {
        RootedAtom label_;

      public:
        LabelStatement(ParseContext* pc, JSAtom* label)
          : Statement(pc, StatementKind::Label),
            label_(pc->sc_->context, label)
        { }

        HandleAtom label() const {
            return label_;
        }
    };

    // The intra-function scope stack.
    //
    // Tracks declared and used names within a scope.
    class Scope : public Nestable<Scope>
    {
        // Names declared in this scope. Corresponds to the union of
        // VarDeclaredNames and LexicallyDeclaredNames in the ES spec.
        //
        // A 'var' declared name is a member of the declared name set of every
        // scope in its scope contour.
        //
        // A lexically declared name is a member only of the declared name set of
        // the scope in which it is declared.
        PooledMapPtr<DeclaredNameMap> declared_;

        // Monotonically increasing id.
        uint32_t id_;

        bool maybeReportOOM(ParseContext* pc, bool result) {
            if (!result)
                ReportOutOfMemory(pc->sc()->context);
            return result;
        }

      public:
        using DeclaredNamePtr = DeclaredNameMap::Ptr;
        using AddDeclaredNamePtr = DeclaredNameMap::AddPtr;

        using Nestable<Scope>::enclosing;

        template <typename ParseHandler>
        explicit Scope(Parser<ParseHandler>* parser)
          : Nestable<Scope>(&parser->pc->innermostScope_),
            declared_(parser->context->frontendCollectionPool()),
            id_(parser->usedNames.nextScopeId())
        { }

        void dump(ParseContext* pc);

        uint32_t id() const {
            return id_;
        }

        MOZ_MUST_USE bool init(ParseContext* pc) {
            if (id_ == UINT32_MAX) {
                pc->tokenStream_.reportError(JSMSG_NEED_DIET, js_script_str);
                return false;
            }

            return declared_.acquire(pc->sc()->context);
        }

        DeclaredNamePtr lookupDeclaredName(JSAtom* name) {
            return declared_->lookup(name);
        }

        AddDeclaredNamePtr lookupDeclaredNameForAdd(JSAtom* name) {
            return declared_->lookupForAdd(name);
        }

        MOZ_MUST_USE bool addDeclaredName(ParseContext* pc, AddDeclaredNamePtr& p, JSAtom* name,
                                          DeclarationKind kind, uint32_t pos)
        {
            return maybeReportOOM(pc, declared_->add(p, name, DeclaredNameInfo(kind, pos)));
        }

        // Remove all VarForAnnexBLexicalFunction declarations of a certain
        // name from all scopes in pc's scope stack.
        static void removeVarForAnnexBLexicalFunction(ParseContext* pc, JSAtom* name);

        // Add and remove catch parameter names. Used to implement the odd
        // semantics of catch bodies.
        bool addCatchParameters(ParseContext* pc, Scope& catchParamScope);
        void removeCatchParameters(ParseContext* pc, Scope& catchParamScope);

        void useAsVarScope(ParseContext* pc) {
            MOZ_ASSERT(!pc->varScope_);
            pc->varScope_ = this;
        }

        // An iterator for the set of names a scope binds: the set of all
        // declared names for 'var' scopes, and the set of lexically declared
        // names for non-'var' scopes.
        class BindingIter
        {
            friend class Scope;

            DeclaredNameMap::Range declaredRange_;
            mozilla::DebugOnly<uint32_t> count_;
            bool isVarScope_;

            BindingIter(Scope& scope, bool isVarScope)
              : declaredRange_(scope.declared_->all()),
                count_(0),
                isVarScope_(isVarScope)
            {
                settle();
            }

            void settle() {
                // Both var and lexically declared names are binding in a var
                // scope.
                if (isVarScope_)
                    return;

                // Otherwise, pop only lexically declared names are
                // binding. Pop the range until we find such a name.
                while (!declaredRange_.empty()) {
                    if (BindingKindIsLexical(kind()))
                        break;
                    declaredRange_.popFront();
                }
            }

          public:
            bool done() const {
                return declaredRange_.empty();
            }

            explicit operator bool() const {
                return !done();
            }

            JSAtom* name() {
                MOZ_ASSERT(!done());
                return declaredRange_.front().key();
            }

            DeclarationKind declarationKind() {
                MOZ_ASSERT(!done());
                return declaredRange_.front().value()->kind();
            }

            BindingKind kind() {
                return DeclarationKindToBindingKind(declarationKind());
            }

            bool closedOver() {
                MOZ_ASSERT(!done());
                return declaredRange_.front().value()->closedOver();
            }

            void setClosedOver() {
                MOZ_ASSERT(!done());
                return declaredRange_.front().value()->setClosedOver();
            }

            void operator++(int) {
                MOZ_ASSERT(!done());
                MOZ_ASSERT(count_ != UINT32_MAX);
                declaredRange_.popFront();
                settle();
            }
        };

        inline BindingIter bindings(ParseContext* pc);
    };

    class VarScope : public Scope
    {
      public:
        template <typename ParseHandler>
        explicit VarScope(Parser<ParseHandler>* parser)
          : Scope(parser)
        {
            useAsVarScope(parser->pc);
        }
    };

  private:
    // Trace logging of parsing time.
    AutoFrontendTraceLog traceLog_;

    // Context shared between parsing and bytecode generation.
    SharedContext* sc_;

    // TokenStream used for error reporting.
    TokenStream& tokenStream_;

    // The innermost statement, i.e., top of the statement stack.
    Statement* innermostStatement_;

    // The innermost scope, i.e., top of the scope stack.
    //
    // The outermost scope in the stack is usually varScope_. In the case of
    // functions, the outermost scope is functionScope_, which may be
    // varScope_. See comment above functionScope_.
    Scope* innermostScope_;

    // If isFunctionBox() and the function is a named lambda, the DeclEnv
    // scope for named lambdas.
    mozilla::Maybe<Scope> namedLambdaScope_;

    // If isFunctionBox(), the scope for the function. If there are no
    // parameter expressions, this is scope for the entire function. If there
    // are parameter expressions, this holds the special function names
    // ('.this', 'arguments') and the formal parameers.
    mozilla::Maybe<Scope> functionScope_;

    // The body-level scope. This always exists, but not necessarily at the
    // beginning of parsing the script in the case of functions with parameter
    // expressions.
    Scope* varScope_;

    // Inner function boxes in this context to try Annex B.3.3 semantics
    // on. Only used when full parsing.
    PooledVectorPtr<FunctionBoxVector> innerFunctionBoxesForAnnexB_;

    // Simple formal parameter names, in order of appearance. Only used when
    // isFunctionBox().
    PooledVectorPtr<AtomVector> positionalFormalParameterNames_;

    // Closed over binding names, in order of appearance. Null-delimited
    // between scopes. Only used when syntax parsing.
    PooledVectorPtr<AtomVector> closedOverBindingsForLazy_;

    // Monotonically increasing id.
    uint32_t scriptId_;

    // Set when compiling a function using Parser::standaloneFunctionBody via
    // the Function or Generator constructor.
    bool isStandaloneFunctionBody_;

    // Set when encountering a super.property inside a method. We need to mark
    // the nearest super scope as needing a home object.
    bool superScopeNeedsHomeObject_;

  public:
    // lastYieldOffset stores the offset of the last yield that was parsed.
    // NoYieldOffset is its initial value.
    static const uint32_t NoYieldOffset = UINT32_MAX;
    uint32_t lastYieldOffset;

    // lastAwaitOffset stores the offset of the last await that was parsed.
    // NoAwaitOffset is its initial value.
    static const uint32_t NoAwaitOffset = UINT32_MAX;
    uint32_t         lastAwaitOffset;

    // All inner functions in this context. Only used when syntax parsing.
    Rooted<GCVector<JSFunction*, 8>> innerFunctionsForLazy;

    // In a function context, points to a Directive struct that can be updated
    // to reflect new directives encountered in the Directive Prologue that
    // require reparsing the function. In global/module/generator-tail contexts,
    // we don't need to reparse when encountering a DirectivePrologue so this
    // pointer may be nullptr.
    Directives* newDirectives;

    // Set when parsing a declaration-like destructuring pattern.  This flag
    // causes PrimaryExpr to create PN_NAME parse nodes for variable references
    // which are not hooked into any definition's use chain, added to any tree
    // context's AtomList, etc. etc.  checkDestructuring will do that work
    // later.
    //
    // The comments atop checkDestructuring explain the distinction between
    // assignment-like and declaration-like destructuring patterns, and why
    // they need to be treated differently.
    mozilla::Maybe<DeclarationKind> inDestructuringDecl;

    // Set when parsing a function and it has 'return <expr>;'
    bool funHasReturnExpr;

    // Set when parsing a function and it has 'return;'
    bool funHasReturnVoid;

  public:
    template <typename ParseHandler>
    ParseContext(Parser<ParseHandler>* prs, SharedContext* sc, Directives* newDirectives)
      : Nestable<ParseContext>(&prs->pc),
        traceLog_(sc->context,
                  mozilla::IsSame<ParseHandler, FullParseHandler>::value
                  ? TraceLogger_ParsingFull
                  : TraceLogger_ParsingSyntax,
                  prs->tokenStream),
        sc_(sc),
        tokenStream_(prs->tokenStream),
        innermostStatement_(nullptr),
        innermostScope_(nullptr),
        varScope_(nullptr),
        innerFunctionBoxesForAnnexB_(prs->context->frontendCollectionPool()),
        positionalFormalParameterNames_(prs->context->frontendCollectionPool()),
        closedOverBindingsForLazy_(prs->context->frontendCollectionPool()),
        scriptId_(prs->usedNames.nextScriptId()),
        isStandaloneFunctionBody_(false),
        superScopeNeedsHomeObject_(false),
        lastYieldOffset(NoYieldOffset),
        lastAwaitOffset(NoAwaitOffset),
        innerFunctionsForLazy(prs->context, GCVector<JSFunction*, 8>(prs->context)),
        newDirectives(newDirectives),
        funHasReturnExpr(false),
        funHasReturnVoid(false)
    {
        if (isFunctionBox()) {
            if (functionBox()->function()->isNamedLambda())
                namedLambdaScope_.emplace(prs);
            functionScope_.emplace(prs);
        }
    }

    ~ParseContext();

    MOZ_MUST_USE bool init();

    SharedContext* sc() {
        return sc_;
    }

    bool isFunctionBox() const {
        return sc_->isFunctionBox();
    }

    FunctionBox* functionBox() {
        return sc_->asFunctionBox();
    }

    Statement* innermostStatement() {
        return innermostStatement_;
    }

    Scope* innermostScope() {
        // There is always at least one scope: the 'var' scope.
        MOZ_ASSERT(innermostScope_);
        return innermostScope_;
    }

    Scope& namedLambdaScope() {
        MOZ_ASSERT(functionBox()->function()->isNamedLambda());
        return *namedLambdaScope_;
    }

    Scope& functionScope() {
        MOZ_ASSERT(isFunctionBox());
        return *functionScope_;
    }

    Scope& varScope() {
        MOZ_ASSERT(varScope_);
        return *varScope_;
    }

    bool isFunctionExtraBodyVarScopeInnermost() {
        return isFunctionBox() && functionBox()->hasParameterExprs &&
               innermostScope() == varScope_;
    }

    template <typename Predicate /* (Statement*) -> bool */>
    Statement* findInnermostStatement(Predicate predicate) {
        return Statement::findNearest(innermostStatement_, predicate);
    }

    template <typename T, typename Predicate /* (Statement*) -> bool */>
    T* findInnermostStatement(Predicate predicate) {
        return Statement::findNearest<T>(innermostStatement_, predicate);
    }

    AtomVector& positionalFormalParameterNames() {
        return *positionalFormalParameterNames_;
    }

    AtomVector& closedOverBindingsForLazy() {
        return *closedOverBindingsForLazy_;
    }

    MOZ_MUST_USE bool addInnerFunctionBoxForAnnexB(FunctionBox* funbox);
    void removeInnerFunctionBoxesForAnnexB(JSAtom* name);
    void finishInnerFunctionBoxesForAnnexB();

    // True if we are at the topmost level of a entire script or function body.
    // For example, while parsing this code we would encounter f1 and f2 at
    // body level, but we would not encounter f3 or f4 at body level:
    //
    //   function f1() { function f2() { } }
    //   if (cond) { function f3() { if (cond) { function f4() { } } } }
    //
    bool atBodyLevel() {
        return !innermostStatement_;
    }

    bool atGlobalLevel() {
        return atBodyLevel() && sc_->isGlobalContext();
    }

    // True if we are at the topmost level of a module only.
    bool atModuleLevel() {
        return atBodyLevel() && sc_->isModuleContext();
    }

    void setIsStandaloneFunctionBody() {
        isStandaloneFunctionBody_ = true;
    }

    bool isStandaloneFunctionBody() const {
        return isStandaloneFunctionBody_;
    }

    void setSuperScopeNeedsHomeObject() {
        MOZ_ASSERT(sc_->allowSuperProperty());
        superScopeNeedsHomeObject_ = true;
    }

    bool superScopeNeedsHomeObject() const {
        return superScopeNeedsHomeObject_;
    }

    bool useAsmOrInsideUseAsm() const {
        return sc_->isFunctionBox() && sc_->asFunctionBox()->useAsmOrInsideUseAsm();
    }

    // Most functions start off being parsed as non-generators.
    // Non-generators transition to LegacyGenerator on parsing "yield" in JS 1.7.
    // An ES6 generator is marked as a "star generator" before its body is parsed.
    GeneratorKind generatorKind() const {
        return sc_->isFunctionBox() ? sc_->asFunctionBox()->generatorKind() : NotGenerator;
    }

    bool isLegacyGenerator() const {
        return generatorKind() == LegacyGenerator;
    }

    bool isStarGenerator() const {
        return generatorKind() == StarGenerator;
    }

    bool isAsync() const {
        return sc_->isFunctionBox() && sc_->asFunctionBox()->isAsync();
    }

    bool needsDotGeneratorName() const {
        return isStarGenerator() || isLegacyGenerator() || isAsync();
    }

    FunctionAsyncKind asyncKind() const {
        return isAsync() ? AsyncFunction : SyncFunction;
    }

    bool isArrowFunction() const {
        return sc_->isFunctionBox() && sc_->asFunctionBox()->function()->isArrow();
    }

    bool isMethod() const {
        return sc_->isFunctionBox() && sc_->asFunctionBox()->function()->isMethod();
    }

    uint32_t scriptId() const {
        return scriptId_;
    }
};

template <>
inline bool
ParseContext::Statement::is<ParseContext::LabelStatement>() const
{
    return kind_ == StatementKind::Label;
}

template <typename T>
inline T&
ParseContext::Statement::as()
{
    MOZ_ASSERT(is<T>());
    return static_cast<T&>(*this);
}

inline ParseContext::Scope::BindingIter
ParseContext::Scope::bindings(ParseContext* pc)
{
    // In function scopes with parameter expressions, function special names
    // (like '.this') are declared as vars in the function scope, despite its
    // not being the var scope.
    return BindingIter(*this, pc->varScope_ == this || pc->functionScope_.ptrOr(nullptr) == this);
}

inline
Directives::Directives(ParseContext* parent)
  : strict_(parent->sc()->strict()),
    asmJS_(parent->useAsmOrInsideUseAsm())
{}

enum VarContext { HoistVars, DontHoistVars };
enum PropListType { ObjectLiteral, ClassBody, DerivedClassBody };
enum class PropertyType {
    Normal,
    Shorthand,
    CoverInitializedName,
    Getter,
    GetterNoExpressionClosure,
    Setter,
    SetterNoExpressionClosure,
    Method,
    GeneratorMethod,
    AsyncMethod,
    Constructor,
    DerivedConstructor
};

// Specify a value for an ES6 grammar parametrization.  We have no enum for
// [Return] because its behavior is exactly equivalent to checking whether
// we're in a function box -- easier and simpler than passing an extra
// parameter everywhere.
enum YieldHandling { YieldIsName, YieldIsKeyword };
enum InHandling { InAllowed, InProhibited };
enum DefaultHandling { NameRequired, AllowDefaultName };
enum TripledotHandling { TripledotAllowed, TripledotProhibited };

// A data structure for tracking used names per parsing session in order to
// compute which bindings are closed over. Scripts and scopes are numbered
// monotonically in textual order and name uses are tracked by lists of
// (script id, scope id) pairs of their use sites.
//
// Intuitively, in a pair (P,S), P tracks the most nested function that has a
// use of u, and S tracks the most nested scope that is still being parsed.
//
// P is used to answer the question "is u used by a nested function?"
// S is used to answer the question "is u used in any scopes currently being
//                                   parsed?"
//
// The algorithm:
//
// Let Used by a map of names to lists.
//
// 1. Number all scopes in monotonic increasing order in textual order.
// 2. Number all scripts in monotonic increasing order in textual order.
// 3. When an identifier u is used in scope numbered S in script numbered P,
//    and u is found in Used,
//   a. Append (P,S) to Used[u].
//   b. Otherwise, assign the the list [(P,S)] to Used[u].
// 4. When we finish parsing a scope S in script P, for each declared name d in
//    Declared(S):
//   a. If d is found in Used, mark d as closed over if there is a value
//     (P_d, S_d) in Used[d] such that P_d > P and S_d > S.
//   b. Remove all values (P_d, S_d) in Used[d] such that S_d are >= S.
//
// Steps 1 and 2 are implemented by UsedNameTracker::next{Script,Scope}Id.
// Step 3 is implemented by UsedNameTracker::noteUsedInScope.
// Step 4 is implemented by UsedNameTracker::noteBoundInScope and
// Parser::propagateFreeNamesAndMarkClosedOverBindings.
class UsedNameTracker
{
  public:
    struct Use
    {
        uint32_t scriptId;
        uint32_t scopeId;
    };

    class UsedNameInfo
    {
        friend class UsedNameTracker;

        Vector<Use, 6> uses_;

        void resetToScope(uint32_t scriptId, uint32_t scopeId);

      public:
        explicit UsedNameInfo(JSContext* cx)
          : uses_(cx)
        { }

        UsedNameInfo(UsedNameInfo&& other)
          : uses_(mozilla::Move(other.uses_))
        { }

        bool noteUsedInScope(uint32_t scriptId, uint32_t scopeId) {
            if (uses_.empty() || uses_.back().scopeId < scopeId)
                return uses_.append(Use { scriptId, scopeId });
            return true;
        }

        void noteBoundInScope(uint32_t scriptId, uint32_t scopeId, bool* closedOver) {
            *closedOver = false;
            while (!uses_.empty()) {
                Use& innermost = uses_.back();
                if (innermost.scopeId < scopeId)
                    break;
                if (innermost.scriptId > scriptId)
                    *closedOver = true;
                uses_.popBack();
            }
        }

        bool isUsedInScript(uint32_t scriptId) const {
            return !uses_.empty() && uses_.back().scriptId >= scriptId;
        }
    };

    using UsedNameMap = HashMap<JSAtom*,
                                UsedNameInfo,
                                DefaultHasher<JSAtom*>>;

  private:
    // The map of names to chains of uses.
    UsedNameMap map_;

    // Monotonically increasing id for all nested scripts.
    uint32_t scriptCounter_;

    // Monotonically increasing id for all nested scopes.
    uint32_t scopeCounter_;

  public:
    explicit UsedNameTracker(JSContext* cx)
      : map_(cx),
        scriptCounter_(0),
        scopeCounter_(0)
    { }

    MOZ_MUST_USE bool init() {
        return map_.init();
    }

    uint32_t nextScriptId() {
        MOZ_ASSERT(scriptCounter_ != UINT32_MAX,
                   "ParseContext::Scope::init should have prevented wraparound");
        return scriptCounter_++;
    }

    uint32_t nextScopeId() {
        MOZ_ASSERT(scopeCounter_ != UINT32_MAX);
        return scopeCounter_++;
    }

    UsedNameMap::Ptr lookup(JSAtom* name) const {
        return map_.lookup(name);
    }

    MOZ_MUST_USE bool noteUse(JSContext* cx, JSAtom* name,
                              uint32_t scriptId, uint32_t scopeId);

    struct RewindToken
    {
      private:
        friend class UsedNameTracker;
        uint32_t scriptId;
        uint32_t scopeId;
    };

    RewindToken getRewindToken() const {
        RewindToken token;
        token.scriptId = scriptCounter_;
        token.scopeId = scopeCounter_;
        return token;
    }

    // Resets state so that scriptId and scopeId are the innermost script and
    // scope, respectively. Used for rewinding state on syntax parse failure.
    void rewind(RewindToken token);

    // Resets state to beginning of compilation.
    void reset() {
        map_.clear();
        RewindToken token;
        token.scriptId = 0;
        token.scopeId = 0;
        rewind(token);
    }
};

template <typename ParseHandler>
class AutoAwaitIsKeyword;

class ParserBase : public StrictModeGetter
{
  private:
    ParserBase* thisForCtor() { return this; }

  public:
    JSContext* const context;

    LifoAlloc& alloc;

    TokenStream tokenStream;
    LifoAlloc::Mark tempPoolMark;

    /* list of parsed objects for GC tracing */
    ObjectBox* traceListHead;

    /* innermost parse context (stack-allocated) */
    ParseContext* pc;

    // For tracking used names in this parsing session.
    UsedNameTracker& usedNames;

    /* Compression token for aborting. */
    SourceCompressionTask* sct;

    ScriptSource*       ss;

    /* Root atoms and objects allocated for the parsed tree. */
    AutoKeepAtoms       keepAtoms;

    /* Perform constant-folding; must be true when interfacing with the emitter. */
    const bool          foldConstants:1;

  protected:
#if DEBUG
    /* Our fallible 'checkOptions' member function has been called. */
    bool checkOptionsCalled:1;
#endif

    /*
     * Not all language constructs can be handled during syntax parsing. If it
     * is not known whether the parse succeeds or fails, this bit is set and
     * the parse will return false.
     */
    bool abortedSyntaxParse:1;

    /* Unexpected end of input, i.e. TOK_EOF not at top-level. */
    bool isUnexpectedEOF_:1;

    bool awaitIsKeyword_:1;

  public:
<<<<<<< HEAD
    ParserBase(ExclusiveContext* cx, LifoAlloc& alloc,
               const ReadOnlyCompileOptions& options,
               const char16_t* chars, size_t length,
               const StringTaint& taint,
               bool foldConstants,
               UsedNameTracker& usedNames,
               Parser<SyntaxParseHandler>* syntaxParser,
=======
    bool awaitIsKeyword() const {
      return awaitIsKeyword_;
    }

    ParserBase(JSContext* cx, LifoAlloc& alloc, const ReadOnlyCompileOptions& options,
               const char16_t* chars, size_t length, bool foldConstants,
               UsedNameTracker& usedNames, Parser<SyntaxParseHandler>* syntaxParser,
>>>>>>> d3261dd5
               LazyScript* lazyOuterFunction);
    ~ParserBase();

    const char* getFilename() const { return tokenStream.getFilename(); }
    JSVersion versionNumber() const { return tokenStream.versionNumber(); }
    TokenPos pos() const { return tokenStream.currentToken().pos; }

    // Determine whether |yield| is a valid name in the current context, or
    // whether it's prohibited due to strictness, JS version, or occurrence
    // inside a star generator.
    bool yieldExpressionsSupported() {
        return (versionNumber() >= JSVERSION_1_7 && !pc->isAsync()) ||
               pc->isStarGenerator() ||
               pc->isLegacyGenerator();
    }

    virtual bool strictMode() { return pc->sc()->strict(); }
    bool setLocalStrictMode(bool strict) {
        MOZ_ASSERT(tokenStream.debugHasNoLookahead());
        return pc->sc()->setLocalStrictMode(strict);
    }

    const ReadOnlyCompileOptions& options() const {
        return tokenStream.options();
    }

    bool hadAbortedSyntaxParse() {
        return abortedSyntaxParse;
    }
    void clearAbortedSyntaxParse() {
        abortedSyntaxParse = false;
    }

    bool isUnexpectedEOF() const { return isUnexpectedEOF_; }

    bool reportNoOffset(ParseReportKind kind, bool strict, unsigned errorNumber, ...);

    /* Report the given error at the current offset. */
    void error(unsigned errorNumber, ...);
    void errorWithNotes(UniquePtr<JSErrorNotes> notes, unsigned errorNumber, ...);

    /* Report the given error at the given offset. */
    void errorAt(uint32_t offset, unsigned errorNumber, ...);
    void errorWithNotesAt(UniquePtr<JSErrorNotes> notes, uint32_t offset,
                          unsigned errorNumber, ...);

    /*
     * Handle a strict mode error at the current offset.  Report an error if in
     * strict mode code, or warn if not, using the given error number and
     * arguments.
     */
    MOZ_MUST_USE bool strictModeError(unsigned errorNumber, ...);

    /*
     * Handle a strict mode error at the given offset.  Report an error if in
     * strict mode code, or warn if not, using the given error number and
     * arguments.
     */
    MOZ_MUST_USE bool strictModeErrorAt(uint32_t offset, unsigned errorNumber, ...);

    /* Report the given warning at the current offset. */
    MOZ_MUST_USE bool warning(unsigned errorNumber, ...);

    /* Report the given warning at the given offset. */
    MOZ_MUST_USE bool warningAt(uint32_t offset, unsigned errorNumber, ...);

    /*
     * If extra warnings are enabled, report the given warning at the current
     * offset.
     */
    MOZ_MUST_USE bool extraWarning(unsigned errorNumber, ...);

    bool isValidStrictBinding(PropertyName* name);

    void addTelemetry(JSCompartment::DeprecatedLanguageExtension e);

    bool warnOnceAboutExprClosure();
    bool warnOnceAboutForEach();

  protected:
    enum InvokedPrediction { PredictUninvoked = false, PredictInvoked = true };
    enum ForInitLocation { InForInit, NotInForInit };
};

template <typename ParseHandler>
class Parser final : public ParserBase, private JS::AutoGCRooter
{
  private:
    using Node = typename ParseHandler::Node;

    /*
     * A class for temporarily stashing errors while parsing continues.
     *
     * The ability to stash an error is useful for handling situations where we
     * aren't able to verify that an error has occurred until later in the parse.
     * For instance | ({x=1}) | is always parsed as an object literal with
     * a SyntaxError, however, in the case where it is followed by '=>' we rewind
     * and reparse it as a valid arrow function. Here a PossibleError would be
     * set to 'pending' when the initial SyntaxError was encountered then 'resolved'
     * just before rewinding the parser.
     *
     * There are currently two kinds of PossibleErrors: Expression and
     * Destructuring errors. Expression errors are used to mark a possible
     * syntax error when a grammar production is used in an expression context.
     * For example in |{x = 1}|, we mark the CoverInitializedName |x = 1| as a
     * possible expression error, because CoverInitializedName productions
     * are disallowed when an actual ObjectLiteral is expected.
     * Destructuring errors are used to record possible syntax errors in
     * destructuring contexts. For example in |[...rest, ] = []|, we initially
     * mark the trailing comma after the spread expression as a possible
     * destructuring error, because the ArrayAssignmentPattern grammar
     * production doesn't allow a trailing comma after the rest element.
     *
     * When using PossibleError one should set a pending error at the location
     * where an error occurs. From that point, the error may be resolved
     * (invalidated) or left until the PossibleError is checked.
     *
     * Ex:
     *   PossibleError possibleError(*this);
     *   possibleError.setPendingExpressionErrorAt(pos, JSMSG_BAD_PROP_ID);
     *   // A JSMSG_BAD_PROP_ID ParseError is reported, returns false.
     *   if (!possibleError.checkForExpressionError())
     *       return false; // we reach this point with a pending exception
     *
     *   PossibleError possibleError(*this);
     *   possibleError.setPendingExpressionErrorAt(pos, JSMSG_BAD_PROP_ID);
     *   // Returns true, no error is reported.
     *   if (!possibleError.checkForDestructuringError())
     *       return false; // not reached, no pending exception
     *
     *   PossibleError possibleError(*this);
     *   // Returns true, no error is reported.
     *   if (!possibleError.checkForExpressionError())
     *       return false; // not reached, no pending exception
     */
    class MOZ_STACK_CLASS PossibleError
    {
      private:
        enum class ErrorKind { Expression, Destructuring };

        enum class ErrorState { None, Pending };

        struct Error {
            ErrorState state_ = ErrorState::None;

            // Error reporting fields.
            uint32_t offset_;
            unsigned errorNumber_;
        };

        Parser<ParseHandler>& parser_;
        Error exprError_;
        Error destructuringError_;

        // Returns the error report.
        Error& error(ErrorKind kind);

        // Return true if an error is pending without reporting
        bool hasError(ErrorKind kind);

        // Resolve any pending error.
        void setResolved(ErrorKind kind);

        // Set a pending error. Only a single error may be set per instance and
        // error kind.
        void setPending(ErrorKind kind, const TokenPos& pos, unsigned errorNumber);

        // If there is a pending error, report it and return false, otherwise
        // return true.
        bool checkForError(ErrorKind kind);

        // Transfer an existing error to another instance.
        void transferErrorTo(ErrorKind kind, PossibleError* other);

      public:
        explicit PossibleError(Parser<ParseHandler>& parser);

        // Set a pending destructuring error. Only a single error may be set
        // per instance, i.e. subsequent calls to this method are ignored and
        // won't overwrite the existing pending error.
        void setPendingDestructuringErrorAt(const TokenPos& pos, unsigned errorNumber);

        // Set a pending expression error. Only a single error may be set per
        // instance, i.e. subsequent calls to this method are ignored and won't
        // overwrite the existing pending error.
        void setPendingExpressionErrorAt(const TokenPos& pos, unsigned errorNumber);

        // If there is a pending destructuring error, report it and return
        // false, otherwise return true. Clears any pending expression error.
        bool checkForDestructuringError();

        // If there is a pending expression error, report it and return false,
        // otherwise return true. Clears any pending destructuring error.
        bool checkForExpressionError();

        // Pass pending errors between possible error instances. This is useful
        // for extending the lifetime of a pending error beyond the scope of
        // the PossibleError where it was initially set (keeping in mind that
        // PossibleError is a MOZ_STACK_CLASS).
        void transferErrorsTo(PossibleError* other);
    };

  public:
    /* State specific to the kind of parse being performed. */
    ParseHandler handler;

    void prepareNodeForMutation(Node node) { handler.prepareNodeForMutation(node); }
    void freeTree(Node node) { handler.freeTree(node); }

  public:
<<<<<<< HEAD
    Parser(ExclusiveContext* cx, LifoAlloc& alloc, const ReadOnlyCompileOptions& options,
           const char16_t* chars, size_t length, const StringTaint& taint,
           bool foldConstants, UsedNameTracker& usedNames,
=======
    Parser(JSContext* cx, LifoAlloc& alloc, const ReadOnlyCompileOptions& options,
           const char16_t* chars, size_t length, bool foldConstants, UsedNameTracker& usedNames,
>>>>>>> d3261dd5
           Parser<SyntaxParseHandler>* syntaxParser, LazyScript* lazyOuterFunction);
    ~Parser();

    friend class AutoAwaitIsKeyword<ParseHandler>;
    void setAwaitIsKeyword(bool isKeyword);

    bool checkOptions();

    // A Parser::Mark is the extension of the LifoAlloc::Mark to the entire
    // Parser's state. Note: clients must still take care that any ParseContext
    // that points into released ParseNodes is destroyed.
    class Mark
    {
        friend class Parser;
        LifoAlloc::Mark mark;
        ObjectBox* traceListHead;
    };
    Mark mark() const {
        Mark m;
        m.mark = alloc.mark();
        m.traceListHead = traceListHead;
        return m;
    }
    void release(Mark m) {
        alloc.release(m.mark);
        traceListHead = m.traceListHead;
    }

    friend void js::frontend::TraceParser(JSTracer* trc, JS::AutoGCRooter* parser);

    /*
     * Parse a top-level JS script.
     */
    Node parse();

    /*
     * Allocate a new parsed object or function container from
     * cx->tempLifoAlloc.
     */
    ObjectBox* newObjectBox(JSObject* obj);
    FunctionBox* newFunctionBox(Node fn, JSFunction* fun, uint32_t preludeStart,
                                Directives directives,
                                GeneratorKind generatorKind, FunctionAsyncKind asyncKind,
                                bool tryAnnexB);

    /*
     * Create a new function object given a name (which is optional if this is
     * a function expression).
     */
    JSFunction* newFunction(HandleAtom atom, FunctionSyntaxKind kind,
                            GeneratorKind generatorKind, FunctionAsyncKind asyncKind,
                            HandleObject proto);

    void trace(JSTracer* trc);

  private:
    Parser* thisForCtor() { return this; }

    JSLinearString* stopStringCompression();

    Node stringLiteral();
    Node noSubstitutionTaggedTemplate();
    Node noSubstitutionUntaggedTemplate();
    Node templateLiteral(YieldHandling yieldHandling);
    bool taggedTemplate(YieldHandling yieldHandling, Node nodeList, TokenKind tt);
    bool appendToCallSiteObj(Node callSiteObj);
    bool addExprAndGetNextTemplStrToken(YieldHandling yieldHandling, Node nodeList,
                                        TokenKind* ttp);
    bool checkStatementsEOF();

    inline Node newName(PropertyName* name);
    inline Node newName(PropertyName* name, TokenPos pos);

    inline bool abortIfSyntaxParser();

  public:
    /* Public entry points for parsing. */
    Node statement(YieldHandling yieldHandling);
    Node statementListItem(YieldHandling yieldHandling, bool canHaveDirectives = false);

    bool maybeParseDirective(Node list, Node pn, bool* cont);

    // Parse the body of an eval.
    //
    // Eval scripts are distinguished from global scripts in that in ES6, per
    // 18.2.1.1 steps 9 and 10, all eval scripts are executed under a fresh
    // lexical scope.
    Node evalBody(EvalSharedContext* evalsc);

    // Parse the body of a global script.
    Node globalBody(GlobalSharedContext* globalsc);

    // Parse a module.
    Node moduleBody(ModuleSharedContext* modulesc);

    // Parse a function, used for the Function, GeneratorFunction, and
    // AsyncFunction constructors.
    Node standaloneFunction(HandleFunction fun, HandleScope enclosingScope,
                            const mozilla::Maybe<uint32_t>& parameterListEnd,
                            GeneratorKind generatorKind, FunctionAsyncKind asyncKind,
                            Directives inheritedDirectives, Directives* newDirectives);

    // Parse a function, given only its arguments and body. Used for lazily
    // parsed functions.
    Node standaloneLazyFunction(HandleFunction fun, uint32_t preludeStart, bool strict,
                                GeneratorKind generatorKind, FunctionAsyncKind asyncKind);

    // Parse an inner function given an enclosing ParseContext and a
    // FunctionBox for the inner function.
    bool innerFunction(Node pn, ParseContext* outerpc, FunctionBox* funbox, uint32_t preludeStart,
                       InHandling inHandling, YieldHandling yieldHandling,
                       FunctionSyntaxKind kind,
                       Directives inheritedDirectives, Directives* newDirectives);

    // Parse a function's formal parameters and its body assuming its function
    // ParseContext is already on the stack.
    bool functionFormalParametersAndBody(InHandling inHandling, YieldHandling yieldHandling,
                                         Node pn, FunctionSyntaxKind kind,
                                         const mozilla::Maybe<uint32_t>& parameterListEnd = mozilla::Nothing(),
                                         bool isStandaloneFunction = false);

    // Match the current token against the BindingIdentifier production with
    // the given Yield parameter.  If there is no match, report a syntax
    // error.
    PropertyName* bindingIdentifier(YieldHandling yieldHandling);

  private:
    /*
     * JS parsers, from lowest to highest precedence.
     *
     * Each parser must be called during the dynamic scope of a ParseContext
     * object, pointed to by this->pc.
     *
     * Each returns a parse node tree or null on error.
     *
     * Parsers whose name has a '1' suffix leave the TokenStream state
     * pointing to the token one past the end of the parsed fragment.  For a
     * number of the parsers this is convenient and avoids a lot of
     * unnecessary ungetting and regetting of tokens.
     *
     * Some parsers have two versions:  an always-inlined version (with an 'i'
     * suffix) and a never-inlined version (with an 'n' suffix).
     */
    Node functionStmt(uint32_t preludeStart,
                      YieldHandling yieldHandling, DefaultHandling defaultHandling,
                      FunctionAsyncKind asyncKind = SyncFunction);
    Node functionExpr(uint32_t preludeStart, InvokedPrediction invoked = PredictUninvoked,
                      FunctionAsyncKind asyncKind = SyncFunction);

    Node statementList(YieldHandling yieldHandling);

    Node blockStatement(YieldHandling yieldHandling,
                        unsigned errorNumber = JSMSG_CURLY_IN_COMPOUND);
    Node doWhileStatement(YieldHandling yieldHandling);
    Node whileStatement(YieldHandling yieldHandling);

    Node forStatement(YieldHandling yieldHandling);
    bool forHeadStart(YieldHandling yieldHandling,
                      ParseNodeKind* forHeadKind,
                      Node* forInitialPart,
                      mozilla::Maybe<ParseContext::Scope>& forLetImpliedScope,
                      Node* forInOrOfExpression);
    Node expressionAfterForInOrOf(ParseNodeKind forHeadKind, YieldHandling yieldHandling);

    Node switchStatement(YieldHandling yieldHandling);
    Node continueStatement(YieldHandling yieldHandling);
    Node breakStatement(YieldHandling yieldHandling);
    Node returnStatement(YieldHandling yieldHandling);
    Node withStatement(YieldHandling yieldHandling);
    Node throwStatement(YieldHandling yieldHandling);
    Node tryStatement(YieldHandling yieldHandling);
    Node catchBlockStatement(YieldHandling yieldHandling, ParseContext::Scope& catchParamScope);
    Node debuggerStatement();

    Node variableStatement(YieldHandling yieldHandling);

    Node labeledStatement(YieldHandling yieldHandling);
    Node labeledItem(YieldHandling yieldHandling);

    Node ifStatement(YieldHandling yieldHandling);
    Node consequentOrAlternative(YieldHandling yieldHandling);

    // While on a |let| TOK_NAME token, examine |next|.  Indicate whether
    // |next|, the next token already gotten with modifier TokenStream::None,
    // continues a LexicalDeclaration.
    bool nextTokenContinuesLetDeclaration(TokenKind next, YieldHandling yieldHandling);

    Node lexicalDeclaration(YieldHandling yieldHandling, DeclarationKind kind);

    Node importDeclaration();

    bool processExport(Node node);
    bool processExportFrom(Node node);

    Node exportFrom(uint32_t begin, Node specList);
    Node exportBatch(uint32_t begin);
    bool checkLocalExportNames(Node node);
    Node exportClause(uint32_t begin);
    Node exportFunctionDeclaration(uint32_t begin, uint32_t preludeStart,
                                   FunctionAsyncKind asyncKind = SyncFunction);
    Node exportVariableStatement(uint32_t begin);
    Node exportClassDeclaration(uint32_t begin);
    Node exportLexicalDeclaration(uint32_t begin, DeclarationKind kind);
    Node exportDefaultFunctionDeclaration(uint32_t begin, uint32_t preludeStart,
                                          FunctionAsyncKind asyncKind = SyncFunction);
    Node exportDefaultClassDeclaration(uint32_t begin);
    Node exportDefaultAssignExpr(uint32_t begin);
    Node exportDefault(uint32_t begin);
    Node exportDeclaration();

    Node expressionStatement(YieldHandling yieldHandling,
                             InvokedPrediction invoked = PredictUninvoked);

    // Declaration parsing.  The main entrypoint is Parser::declarationList,
    // with sub-functionality split out into the remaining methods.

    // |blockScope| may be non-null only when |kind| corresponds to a lexical
    // declaration (that is, PNK_LET or PNK_CONST).
    //
    // The for* parameters, for normal declarations, should be null/ignored.
    // They should be non-null only when Parser::forHeadStart parses a
    // declaration at the start of a for-loop head.
    //
    // In this case, on success |*forHeadKind| is PNK_FORHEAD, PNK_FORIN, or
    // PNK_FOROF, corresponding to the three for-loop kinds.  The precise value
    // indicates what was parsed.
    //
    // If parsing recognized a for(;;) loop, the next token is the ';' within
    // the loop-head that separates the init/test parts.
    //
    // Otherwise, for for-in/of loops, the next token is the ')' ending the
    // loop-head.  Additionally, the expression that the loop iterates over was
    // parsed into |*forInOrOfExpression|.
    Node declarationList(YieldHandling yieldHandling,
                         ParseNodeKind kind,
                         ParseNodeKind* forHeadKind = nullptr,
                         Node* forInOrOfExpression = nullptr);

    // The items in a declaration list are either patterns or names, with or
    // without initializers.  These two methods parse a single pattern/name and
    // any associated initializer -- and if parsing an |initialDeclaration|
    // will, if parsing in a for-loop head (as specified by |forHeadKind| being
    // non-null), consume additional tokens up to the closing ')' in a
    // for-in/of loop head, returning the iterated expression in
    // |*forInOrOfExpression|.  (An "initial declaration" is the first
    // declaration in a declaration list: |a| but not |b| in |var a, b|, |{c}|
    // but not |d| in |let {c} = 3, d|.)
    Node declarationPattern(Node decl, DeclarationKind declKind, TokenKind tt,
                            bool initialDeclaration, YieldHandling yieldHandling,
                            ParseNodeKind* forHeadKind, Node* forInOrOfExpression);
    Node declarationName(Node decl, DeclarationKind declKind, TokenKind tt,
                         bool initialDeclaration, YieldHandling yieldHandling,
                         ParseNodeKind* forHeadKind, Node* forInOrOfExpression);

    // Having parsed a name (not found in a destructuring pattern) declared by
    // a declaration, with the current token being the '=' separating the name
    // from its initializer, parse and bind that initializer -- and possibly
    // consume trailing in/of and subsequent expression, if so directed by
    // |forHeadKind|.
    bool initializerInNameDeclaration(Node decl, Node binding, Handle<PropertyName*> name,
                                      DeclarationKind declKind, bool initialDeclaration,
                                      YieldHandling yieldHandling, ParseNodeKind* forHeadKind,
                                      Node* forInOrOfExpression);

    Node expr(InHandling inHandling, YieldHandling yieldHandling,
              TripledotHandling tripledotHandling, PossibleError* possibleError = nullptr,
              InvokedPrediction invoked = PredictUninvoked);
    Node assignExpr(InHandling inHandling, YieldHandling yieldHandling,
                    TripledotHandling tripledotHandling, PossibleError* possibleError = nullptr,
                    InvokedPrediction invoked = PredictUninvoked);
    Node assignExprWithoutYieldOrAwait(YieldHandling yieldHandling);
    Node yieldExpression(InHandling inHandling);
    Node condExpr1(InHandling inHandling, YieldHandling yieldHandling,
                   TripledotHandling tripledotHandling,
                   PossibleError* possibleError,
                   InvokedPrediction invoked = PredictUninvoked);
    Node orExpr1(InHandling inHandling, YieldHandling yieldHandling,
                 TripledotHandling tripledotHandling,
                 PossibleError* possibleError,
                 InvokedPrediction invoked = PredictUninvoked);
    Node unaryExpr(YieldHandling yieldHandling, TripledotHandling tripledotHandling,
                   PossibleError* possibleError = nullptr,
                   InvokedPrediction invoked = PredictUninvoked);
    Node memberExpr(YieldHandling yieldHandling, TripledotHandling tripledotHandling,
                    TokenKind tt, bool allowCallSyntax = true,
                    PossibleError* possibleError = nullptr,
                    InvokedPrediction invoked = PredictUninvoked);
    Node primaryExpr(YieldHandling yieldHandling, TripledotHandling tripledotHandling,
                     TokenKind tt, PossibleError* possibleError,
                     InvokedPrediction invoked = PredictUninvoked);
    Node exprInParens(InHandling inHandling, YieldHandling yieldHandling,
                      TripledotHandling tripledotHandling, PossibleError* possibleError = nullptr);

    bool tryNewTarget(Node& newTarget);
    bool checkAndMarkSuperScope();

    Node methodDefinition(uint32_t preludeStart, PropertyType propType, HandleAtom funName);

    /*
     * Additional JS parsers.
     */
    bool functionArguments(YieldHandling yieldHandling, FunctionSyntaxKind kind,
                           Node funcpn);

    Node functionDefinition(Node func, uint32_t preludeStart,
                            InHandling inHandling, YieldHandling yieldHandling,
                            HandleAtom name, FunctionSyntaxKind kind,
                            GeneratorKind generatorKind, FunctionAsyncKind asyncKind,
                            bool tryAnnexB = false);

    // Parse a function body.  Pass StatementListBody if the body is a list of
    // statements; pass ExpressionBody if the body is a single expression.
    enum FunctionBodyType { StatementListBody, ExpressionBody };
    Node functionBody(InHandling inHandling, YieldHandling yieldHandling, FunctionSyntaxKind kind,
                      FunctionBodyType type);

    Node unaryOpExpr(YieldHandling yieldHandling, ParseNodeKind kind, JSOp op, uint32_t begin);

    Node condition(InHandling inHandling, YieldHandling yieldHandling);

    /* comprehensions */
    Node generatorComprehensionLambda(unsigned begin);
    Node comprehensionFor(GeneratorKind comprehensionKind);
    Node comprehensionIf(GeneratorKind comprehensionKind);
    Node comprehensionTail(GeneratorKind comprehensionKind);
    Node comprehension(GeneratorKind comprehensionKind);
    Node arrayComprehension(uint32_t begin);
    Node generatorComprehension(uint32_t begin);

    bool argumentList(YieldHandling yieldHandling, Node listNode, bool* isSpread,
                      PossibleError* possibleError = nullptr);
    Node destructuringDeclaration(DeclarationKind kind, YieldHandling yieldHandling,
                                  TokenKind tt);
    Node destructuringDeclarationWithoutYieldOrAwait(DeclarationKind kind, YieldHandling yieldHandling,
                                                     TokenKind tt);

    bool namedImportsOrNamespaceImport(TokenKind tt, Node importSpecSet);
    bool checkExportedName(JSAtom* exportName);
    bool checkExportedNamesForDeclaration(Node node);
    bool checkExportedNameForClause(Node node);
    bool checkExportedNameForFunction(Node node);
    bool checkExportedNameForClass(Node node);

    enum ClassContext { ClassStatement, ClassExpression };
    Node classDefinition(YieldHandling yieldHandling, ClassContext classContext,
                         DefaultHandling defaultHandling);

    bool checkLabelOrIdentifierReference(HandlePropertyName ident,
                                         uint32_t offset,
                                         YieldHandling yieldHandling);

    bool checkLocalExportName(HandlePropertyName ident, uint32_t offset) {
        return checkLabelOrIdentifierReference(ident, offset, YieldIsName);
    }

    bool checkBindingIdentifier(HandlePropertyName ident,
                                uint32_t offset,
                                YieldHandling yieldHandling);

    PropertyName* labelOrIdentifierReference(YieldHandling yieldHandling);

    PropertyName* labelIdentifier(YieldHandling yieldHandling) {
        return labelOrIdentifierReference(yieldHandling);
    }

    PropertyName* identifierReference(YieldHandling yieldHandling) {
        return labelOrIdentifierReference(yieldHandling);
    }

    PropertyName* importedBinding() {
        return bindingIdentifier(YieldIsName);
    }

    Node identifierReference(Handle<PropertyName*> name);

    bool matchLabel(YieldHandling yieldHandling, MutableHandle<PropertyName*> label);

    bool allowsForEachIn() {
#if !JS_HAS_FOR_EACH_IN
        return false;
#else
        return options().forEachStatementOption && versionNumber() >= JSVERSION_1_6;
#endif
    }

    bool matchInOrOf(bool* isForInp, bool* isForOfp);

    bool hasUsedFunctionSpecialName(HandlePropertyName name);
    bool declareFunctionArgumentsObject();
    bool declareFunctionThis();
    Node newInternalDotName(HandlePropertyName name);
    Node newThisName();
    Node newDotGeneratorName();
    bool declareDotGeneratorName();

    bool skipLazyInnerFunction(Node pn, uint32_t preludeStart, FunctionSyntaxKind kind,
                               bool tryAnnexB);
    bool innerFunction(Node pn, ParseContext* outerpc, HandleFunction fun, uint32_t preludeStart,
                       InHandling inHandling, YieldHandling yieldHandling,
                       FunctionSyntaxKind kind,
                       GeneratorKind generatorKind, FunctionAsyncKind asyncKind, bool tryAnnexB,
                       Directives inheritedDirectives, Directives* newDirectives);
    bool trySyntaxParseInnerFunction(Node pn, HandleFunction fun, uint32_t preludeStart,
                                     InHandling inHandling, YieldHandling yieldHandling,
                                     FunctionSyntaxKind kind,
                                     GeneratorKind generatorKind, FunctionAsyncKind asyncKind,
                                     bool tryAnnexB,
                                     Directives inheritedDirectives, Directives* newDirectives);
    bool finishFunctionScopes(bool isStandaloneFunction);
    bool finishFunction(bool isStandaloneFunction = false);
    bool leaveInnerFunction(ParseContext* outerpc);

    bool matchOrInsertSemicolonHelper(TokenStream::Modifier modifier);
    bool matchOrInsertSemicolonAfterExpression();
    bool matchOrInsertSemicolonAfterNonExpression();

  public:
    enum FunctionCallBehavior {
        PermitAssignmentToFunctionCalls,
        ForbidAssignmentToFunctionCalls
    };

    bool isValidSimpleAssignmentTarget(Node node,
                                       FunctionCallBehavior behavior = ForbidAssignmentToFunctionCalls);

  private:
    bool checkIncDecOperand(Node operand, uint32_t operandOffset);
    bool checkStrictAssignment(Node lhs);

    bool hasValidSimpleStrictParameterNames();

    void reportRedeclaration(HandlePropertyName name, DeclarationKind prevKind, TokenPos pos,
                             uint32_t prevPos);
    bool notePositionalFormalParameter(Node fn, HandlePropertyName name, uint32_t beginPos,
                                       bool disallowDuplicateParams, bool* duplicatedParam);
    bool noteDestructuredPositionalFormalParameter(Node fn, Node destruct);
    mozilla::Maybe<DeclarationKind> isVarRedeclaredInEval(HandlePropertyName name,
                                                          DeclarationKind kind);
    bool tryDeclareVar(HandlePropertyName name, DeclarationKind kind, uint32_t beginPos,
                       mozilla::Maybe<DeclarationKind>* redeclaredKind, uint32_t* prevPos);
    bool tryDeclareVarForAnnexBLexicalFunction(HandlePropertyName name, uint32_t beginPos,
                                               bool* tryAnnexB);
    bool checkLexicalDeclarationDirectlyWithinBlock(ParseContext::Statement& stmt,
                                                    DeclarationKind kind, TokenPos pos);
    bool noteDeclaredName(HandlePropertyName name, DeclarationKind kind, TokenPos pos);
    bool noteUsedName(HandlePropertyName name);
    bool hasUsedName(HandlePropertyName name);

    // Required on Scope exit.
    bool propagateFreeNamesAndMarkClosedOverBindings(ParseContext::Scope& scope);

    mozilla::Maybe<GlobalScope::Data*> newGlobalScopeData(ParseContext::Scope& scope);
    mozilla::Maybe<ModuleScope::Data*> newModuleScopeData(ParseContext::Scope& scope);
    mozilla::Maybe<EvalScope::Data*> newEvalScopeData(ParseContext::Scope& scope);
    mozilla::Maybe<FunctionScope::Data*> newFunctionScopeData(ParseContext::Scope& scope,
                                                              bool hasParameterExprs);
    mozilla::Maybe<VarScope::Data*> newVarScopeData(ParseContext::Scope& scope);
    mozilla::Maybe<LexicalScope::Data*> newLexicalScopeData(ParseContext::Scope& scope);
    Node finishLexicalScope(ParseContext::Scope& scope, Node body);

    Node propertyName(YieldHandling yieldHandling, Node propList,
                      PropertyType* propType, MutableHandleAtom propAtom);
    Node computedPropertyName(YieldHandling yieldHandling, Node literal);
    Node arrayInitializer(YieldHandling yieldHandling, PossibleError* possibleError);
    Node newRegExp();

    Node objectLiteral(YieldHandling yieldHandling, PossibleError* possibleError);

    // Top-level entrypoint into destructuring pattern checking/name-analyzing.
    bool checkDestructuringPattern(Node pattern, const mozilla::Maybe<DeclarationKind>& maybeDecl,
                                   PossibleError* possibleError = nullptr);

    // Recursive methods for checking/name-analyzing subcomponents of a
    // destructuring pattern.  The array/object methods *must* be passed arrays
    // or objects.  The name method may be passed anything but will report an
    // error if not passed a name.
    bool checkDestructuringArray(Node arrayPattern, const mozilla::Maybe<DeclarationKind>& maybeDecl);
    bool checkDestructuringObject(Node objectPattern, const mozilla::Maybe<DeclarationKind>& maybeDecl);
    bool checkDestructuringName(Node expr, const mozilla::Maybe<DeclarationKind>& maybeDecl);

    Node newNumber(const Token& tok) {
        return handler.newNumber(tok.number(), tok.decimalPoint(), tok.pos);
    }

    static Node null() { return ParseHandler::null(); }

    JSAtom* prefixAccessorName(PropertyType propType, HandleAtom propAtom);

    bool asmJS(Node list);
};

template <typename ParseHandler>
class MOZ_STACK_CLASS AutoAwaitIsKeyword
{
  private:
    Parser<ParseHandler>* parser_;
    bool oldAwaitIsKeyword_;

  public:
    AutoAwaitIsKeyword(Parser<ParseHandler>* parser, bool awaitIsKeyword) {
        parser_ = parser;
        oldAwaitIsKeyword_ = parser_->awaitIsKeyword_;
        parser_->setAwaitIsKeyword(awaitIsKeyword);
    }

    ~AutoAwaitIsKeyword() {
        parser_->setAwaitIsKeyword(oldAwaitIsKeyword_);
    }
};

} /* namespace frontend */
} /* namespace js */

#endif /* frontend_Parser_h */<|MERGE_RESOLUTION|>--- conflicted
+++ resolved
@@ -798,23 +798,17 @@
     bool awaitIsKeyword_:1;
 
   public:
-<<<<<<< HEAD
-    ParserBase(ExclusiveContext* cx, LifoAlloc& alloc,
+    bool awaitIsKeyword() const {
+      return awaitIsKeyword_;
+    }
+
+    ParserBase(JSContext* cx, LifoAlloc& alloc,
                const ReadOnlyCompileOptions& options,
                const char16_t* chars, size_t length,
                const StringTaint& taint,
                bool foldConstants,
                UsedNameTracker& usedNames,
                Parser<SyntaxParseHandler>* syntaxParser,
-=======
-    bool awaitIsKeyword() const {
-      return awaitIsKeyword_;
-    }
-
-    ParserBase(JSContext* cx, LifoAlloc& alloc, const ReadOnlyCompileOptions& options,
-               const char16_t* chars, size_t length, bool foldConstants,
-               UsedNameTracker& usedNames, Parser<SyntaxParseHandler>* syntaxParser,
->>>>>>> d3261dd5
                LazyScript* lazyOuterFunction);
     ~ParserBase();
 
@@ -1025,14 +1019,9 @@
     void freeTree(Node node) { handler.freeTree(node); }
 
   public:
-<<<<<<< HEAD
-    Parser(ExclusiveContext* cx, LifoAlloc& alloc, const ReadOnlyCompileOptions& options,
+    Parser(JSContext* cx, LifoAlloc& alloc, const ReadOnlyCompileOptions& options,
            const char16_t* chars, size_t length, const StringTaint& taint,
            bool foldConstants, UsedNameTracker& usedNames,
-=======
-    Parser(JSContext* cx, LifoAlloc& alloc, const ReadOnlyCompileOptions& options,
-           const char16_t* chars, size_t length, bool foldConstants, UsedNameTracker& usedNames,
->>>>>>> d3261dd5
            Parser<SyntaxParseHandler>* syntaxParser, LazyScript* lazyOuterFunction);
     ~Parser();
 
