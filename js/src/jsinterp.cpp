--- conflicted
+++ resolved
@@ -2779,13 +2779,8 @@
             goto abort_trace;                                                 \
     JS_END_MACRO
 #else
-<<<<<<< HEAD
-# define ABORT_TRACE ((void)0)
-# define ABORT_TRACE_IF_ERROR ((void)0)
-=======
 # define ABORT_TRACE            ((void)0)
 # define ABORT_TRACE_IF_ERROR   ((void)0)
->>>>>>> 26f98ce7
 #endif
 
 #if JS_THREADED_INTERP
