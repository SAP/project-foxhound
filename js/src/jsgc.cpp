/* -*- Mode: C++; tab-width: 8; indent-tabs-mode: nil; c-basic-offset: 4 -*-
 * vim: set ts=8 sw=4 et tw=78:
 *
 * ***** BEGIN LICENSE BLOCK *****
 * Version: MPL 1.1/GPL 2.0/LGPL 2.1
 *
 * The contents of this file are subject to the Mozilla Public License Version
 * 1.1 (the "License"); you may not use this file except in compliance with
 * the License. You may obtain a copy of the License at
 * http://www.mozilla.org/MPL/
 *
 * Software distributed under the License is distributed on an "AS IS" basis,
 * WITHOUT WARRANTY OF ANY KIND, either express or implied. See the License
 * for the specific language governing rights and limitations under the
 * License.
 *
 * The Original Code is Mozilla Communicator client code, released
 * March 31, 1998.
 *
 * The Initial Developer of the Original Code is
 * Netscape Communications Corporation.
 * Portions created by the Initial Developer are Copyright (C) 1998
 * the Initial Developer. All Rights Reserved.
 *
 * Contributor(s):
 *
 * Alternatively, the contents of this file may be used under the terms of
 * either of the GNU General Public License Version 2 or later (the "GPL"),
 * or the GNU Lesser General Public License Version 2.1 or later (the "LGPL"),
 * in which case the provisions of the GPL or the LGPL are applicable instead
 * of those above. If you wish to allow use of your version of this file only
 * under the terms of either the GPL or the LGPL, and not to allow others to
 * use your version of this file under the terms of the MPL, indicate your
 * decision by deleting the provisions above and replace them with the notice
 * and other provisions required by the GPL or the LGPL. If you do not delete
 * the provisions above, a recipient may use your version of this file under
 * the terms of any one of the MPL, the GPL or the LGPL.
 *
 * ***** END LICENSE BLOCK ***** */

/*
 * JS Mark-and-Sweep Garbage Collector.
 *
 * This GC allocates fixed-sized things with sizes up to GC_NBYTES_MAX (see
 * jsgc.h). It allocates from a special GC arena pool with each arena allocated
 * using malloc. It uses an ideally parallel array of flag bytes to hold the
 * mark bit, finalizer type index, etc.
 *
 * XXX swizzle page to freelist for better locality of reference
 */
#include <math.h>
#include <string.h>     /* for memset used when DEBUG */
#include "jstypes.h"
#include "jsstdint.h"
#include "jsutil.h"
#include "jshash.h"
#include "jsbit.h"
#include "jsclist.h"
#include "jsprf.h"
#include "jsapi.h"
#include "jsatom.h"
#include "jscntxt.h"
#include "jsversion.h"
#include "jsdbgapi.h"
#include "jsexn.h"
#include "jsfun.h"
#include "jsgc.h"
#include "jsgcchunk.h"
#include "jsgcmark.h"
#include "jsinterp.h"
#include "jsiter.h"
#include "jslock.h"
#include "jsnum.h"
#include "jsobj.h"
#include "jsparse.h"
#include "jsproxy.h"
#include "jsscope.h"
#include "jsscript.h"
#include "jsstaticcheck.h"
#include "jsstr.h"
#include "methodjit/MethodJIT.h"

#if JS_HAS_XML_SUPPORT
#include "jsxml.h"
#endif

#include "jsprobes.h"
#include "jscntxtinlines.h"
#include "jsinterpinlines.h"
#include "jsobjinlines.h"
#include "jshashtable.h"
#include "jsweakmap.h"

#include "jsstrinlines.h"
#include "jscompartment.h"

#ifdef MOZ_VALGRIND
# define JS_VALGRIND
#endif
#ifdef JS_VALGRIND
# include <valgrind/memcheck.h>
#endif

using namespace js;
using namespace js::gc;

/*
 * Check that JSTRACE_XML follows JSTRACE_OBJECT and JSTRACE_STRING.
 */
JS_STATIC_ASSERT(JSTRACE_OBJECT == 0);
JS_STATIC_ASSERT(JSTRACE_STRING == 1);
JS_STATIC_ASSERT(JSTRACE_SHAPE  == 2);
JS_STATIC_ASSERT(JSTRACE_XML    == 3);

/*
 * JS_IS_VALID_TRACE_KIND assumes that JSTRACE_SHAPE is the last non-xml
 * trace kind when JS_HAS_XML_SUPPORT is false.
 */
JS_STATIC_ASSERT(JSTRACE_SHAPE + 1 == JSTRACE_XML);

/*
 * Everything we store in the heap must be a multiple of the cell size.
 */
JS_STATIC_ASSERT(sizeof(JSString)         % sizeof(FreeCell) == 0);
JS_STATIC_ASSERT(sizeof(JSShortString)    % sizeof(FreeCell) == 0);
JS_STATIC_ASSERT(sizeof(JSObject)         % sizeof(FreeCell) == 0);
JS_STATIC_ASSERT(sizeof(JSFunction)       % sizeof(FreeCell) == 0);
JS_STATIC_ASSERT(sizeof(Shape)            % sizeof(FreeCell) == 0);
#ifdef JSXML
JS_STATIC_ASSERT(sizeof(JSXML)            % sizeof(FreeCell) == 0);
#endif

/*
 * All arenas must be exactly 4k.
 */
JS_STATIC_ASSERT(sizeof(Arena<JSString>)         == 4096);
JS_STATIC_ASSERT(sizeof(Arena<JSExternalString>) == 4096);
JS_STATIC_ASSERT(sizeof(Arena<JSShortString>)    == 4096);
JS_STATIC_ASSERT(sizeof(Arena<JSObject>)         == 4096);
JS_STATIC_ASSERT(sizeof(Arena<JSFunction>)       == 4096);
JS_STATIC_ASSERT(sizeof(Arena<Shape>)            == 4096);
JS_STATIC_ASSERT(sizeof(Arena<JSXML>)            == 4096);

#ifdef JS_GCMETER
# define METER(x)               ((void) (x))
# define METER_IF(condition, x) ((void) ((condition) && (x)))
#else
# define METER(x)               ((void) 0)
# define METER_IF(condition, x) ((void) 0)
#endif

# define METER_UPDATE_MAX(maxLval, rval)                                       \
    METER_IF((maxLval) < (rval), (maxLval) = (rval))

namespace js {
namespace gc {

/* This array should be const, but that doesn't link right under GCC. */
FinalizeKind slotsToThingKind[] = {
    /* 0 */  FINALIZE_OBJECT0,  FINALIZE_OBJECT2,  FINALIZE_OBJECT2,  FINALIZE_OBJECT4,
    /* 4 */  FINALIZE_OBJECT4,  FINALIZE_OBJECT8,  FINALIZE_OBJECT8,  FINALIZE_OBJECT8,
    /* 8 */  FINALIZE_OBJECT8,  FINALIZE_OBJECT12, FINALIZE_OBJECT12, FINALIZE_OBJECT12,
    /* 12 */ FINALIZE_OBJECT12, FINALIZE_OBJECT16, FINALIZE_OBJECT16, FINALIZE_OBJECT16,
    /* 16 */ FINALIZE_OBJECT16
};

JS_STATIC_ASSERT(JS_ARRAY_LENGTH(slotsToThingKind) == SLOTS_TO_THING_KIND_LIMIT);

/* Initialize the arena and setup the free list. */
template <typename T>
void
Arena<T>::init(JSCompartment *compartment, unsigned thingKind)
{
    aheader.compartment = compartment;
    aheader.thingKind = thingKind;
    char *p = (char *)&t.things[0];
    aheader.freeList = reinterpret_cast<FreeCell *>(p);
    T *thing = &t.things[0];
    T *last = &t.things[JS_ARRAY_LENGTH(t.things) - 1];
    while (thing < last) {
        thing->asFreeCell()->link = (thing + 1)->asFreeCell();
        ++thing;
    }
    last->asFreeCell()->link = NULL;
#ifdef DEBUG
    aheader.thingSize = sizeof(T);
    aheader.isUsed = true;
    aheader.hasFreeThings = true;
#endif
}

template <typename T>
bool
Arena<T>::inFreeList(void *thing) const
{
    FreeCell *cursor = aheader.freeList;
    while (cursor) {
        JS_ASSERT(aheader.thingSize == sizeof(T));
        JS_ASSERT(!cursor->isMarked());

        /* If the cursor moves past the thing, it's not in the freelist. */
        if (thing < cursor)
            break;

        /* If we find it on the freelist, it's dead. */
        if (thing == cursor)
            return true;
        JS_ASSERT_IF(cursor->link, cursor < cursor->link);
        cursor = cursor->link;
    }
    return false;
}

template<typename T>
inline ConservativeGCTest
Arena<T>::mark(T *thing, JSTracer *trc)
{
    T *alignedThing = getAlignedThing(thing);

    if (alignedThing > &t.things[ThingsPerArena-1] || alignedThing < &t.things[0])
        return CGCT_NOTARENA;

    if (inFreeList(alignedThing))
        return CGCT_NOTLIVE;

    JS_ASSERT(sizeof(T) == aheader.thingSize);
    js::gc::MarkRoot(trc, alignedThing, "machine stack");

#ifdef JS_DUMP_CONSERVATIVE_GC_ROOTS
    if (alignedThing != thing)
        return CGCT_VALIDWITHOFFSET;
#endif
    return CGCT_VALID;
}

template<typename T>
inline bool
Arena<T>::finalize(JSContext *cx)
{
    JS_ASSERT_IF(header()->hasFreeThings, header()->freeList);
    JS_ASSERT(!getMarkingDelay()->link);
    JS_ASSERT(getMarkingDelay()->unmarkedChildren == 0);
    JS_ASSERT(header()->isUsed);

    FreeCell *nextFree = header()->freeList;
    FreeCell *freeList = NULL;
    FreeCell **tailp = &freeList;
    bool allClear = true;

    T *thingsEnd = &t.things[ThingsPerArena-1];
    T *thing = &t.things[0];
    thingsEnd++;

    if (!nextFree) {
        nextFree = thingsEnd->asFreeCell();
    } else {
        JS_ASSERT(thing->asFreeCell() <= nextFree);
        JS_ASSERT(nextFree < thingsEnd->asFreeCell());
    }

    for (;; thing++) {
        if (thing->asFreeCell() == nextFree) {
            if (thing == thingsEnd)
                break;
            nextFree = nextFree->link;
            if (!nextFree) {
                nextFree = thingsEnd->asFreeCell();
            } else {
                JS_ASSERT(thing->asFreeCell() < nextFree);
                JS_ASSERT(nextFree < thingsEnd->asFreeCell());
            }
        } else if (thing->asFreeCell()->isMarked()) {
            allClear = false;
            continue;
        } else {
            thing->finalize(cx);
#ifdef DEBUG
            memset(thing, JS_FREE_PATTERN, sizeof(T));
#endif
        }
        FreeCell *t = thing->asFreeCell();
        *tailp = t;
        tailp = &t->link;
    }

#ifdef DEBUG
    /* Check that the free list is consistent. */
    unsigned nfree = 0;
    if (freeList) {
        JS_ASSERT(tailp != &freeList);
        FreeCell *t = freeList;
        for (;;) {
            ++nfree;
            if (&t->link == tailp)
                break;
            JS_ASSERT(t < t->link);
            t = t->link;
        }
    }
#endif

    if (allClear) {
        JS_ASSERT(nfree == ThingsPerArena);
        JS_ASSERT((T *)tailp == &t.things[ThingsPerArena-1]);
        *tailp = NULL;
        header()->freeList = freeList;
#ifdef DEBUG
        header()->hasFreeThings = true;
#endif
        JS_ASSERT((T *)header()->freeList == &t.things[0]);
    } else {
        JS_ASSERT(nfree < ThingsPerArena);
        *tailp = NULL;
        header()->freeList = freeList;
#ifdef DEBUG
        header()->hasFreeThings = (nfree == 0) ? false : true;
#endif
    }
    return allClear;
}

#ifdef DEBUG
bool
checkArenaListsForThing(JSCompartment *comp, void *thing)
{
    if (comp->arenas[FINALIZE_OBJECT0].arenasContainThing<JSObject>(thing) ||
        comp->arenas[FINALIZE_OBJECT0_BACKGROUND].arenasContainThing<JSObject>(thing) ||
        comp->arenas[FINALIZE_OBJECT2].arenasContainThing<JSObject_Slots2>(thing) ||
        comp->arenas[FINALIZE_OBJECT2_BACKGROUND].arenasContainThing<JSObject_Slots2>(thing) ||
        comp->arenas[FINALIZE_OBJECT4].arenasContainThing<JSObject_Slots4>(thing) ||
        comp->arenas[FINALIZE_OBJECT4_BACKGROUND].arenasContainThing<JSObject_Slots4>(thing) ||
        comp->arenas[FINALIZE_OBJECT8].arenasContainThing<JSObject_Slots8>(thing) ||
        comp->arenas[FINALIZE_OBJECT8_BACKGROUND].arenasContainThing<JSObject_Slots8>(thing) ||
        comp->arenas[FINALIZE_OBJECT12].arenasContainThing<JSObject_Slots12>(thing) ||
        comp->arenas[FINALIZE_OBJECT12_BACKGROUND].arenasContainThing<JSObject_Slots12>(thing) ||
        comp->arenas[FINALIZE_OBJECT16].arenasContainThing<JSObject_Slots16>(thing) ||
        comp->arenas[FINALIZE_OBJECT16_BACKGROUND].arenasContainThing<JSObject_Slots16>(thing) ||
        comp->arenas[FINALIZE_FUNCTION].arenasContainThing<JSFunction>(thing) ||
        comp->arenas[FINALIZE_SHAPE].arenasContainThing<Shape>(thing) ||
#if JS_HAS_XML_SUPPORT
        comp->arenas[FINALIZE_XML].arenasContainThing<JSXML>(thing) ||
#endif
        comp->arenas[FINALIZE_STRING].arenasContainThing<JSString>(thing) ||
        comp->arenas[FINALIZE_EXTERNAL_STRING].arenasContainThing<JSExternalString>(thing) ||
        comp->arenas[FINALIZE_SHORT_STRING].arenasContainThing<JSShortString>(thing))
    {
        return true;
    }

    return false;
}

bool
checkArenaListAllUnmarked(JSCompartment *comp)
{
    for (unsigned i = 0; i < FINALIZE_LIMIT; i++) {
        if (comp->arenas[i].markedThingsInArenaList())
            return false;
    }
    return true;
}
#endif

} /* namespace gc */
} /* namespace js */

void
JSCompartment::finishArenaLists()
{
    for (int i = 0; i < FINALIZE_LIMIT; i++)
        arenas[i].releaseAll();
}

void
Chunk::clearMarkBitmap()
{
    PodZero(&bitmaps[0], ArenasPerChunk);
}

bool
Chunk::init(JSRuntime *rt)
{
    info.runtime = rt;
    info.age = 0;
    info.emptyArenaLists.init();
    info.emptyArenaLists.cellFreeList = &arenas[0];
#ifdef JS_THREADSAFE
    info.chunkLock = JS_NEW_LOCK();
    if (!info.chunkLock)
        return false;
#endif
    Arena<FreeCell> *arena = &arenas[0];
    Arena<FreeCell> *last = &arenas[JS_ARRAY_LENGTH(arenas) - 1];
    while (arena < last) {
        arena->header()->next = arena + 1;
        arena->header()->compartment = NULL;
#ifdef DEBUG
        arena->header()->isUsed = false;
#endif
        ++arena;
    }
    last->header()->next = NULL;
    last->header()->compartment = NULL;
#ifdef DEBUG
    last->header()->isUsed = false;
#endif
    info.numFree = ArenasPerChunk;
    return true;
}

bool
Chunk::unused()
{
    return info.numFree == ArenasPerChunk;
}

bool
Chunk::hasAvailableArenas()
{
    return info.numFree > 0;
}

bool
Chunk::withinArenasRange(Cell *cell)
{
    uintptr_t addr = uintptr_t(cell);
    if (addr >= uintptr_t(&arenas[0]) && addr < uintptr_t(&arenas[ArenasPerChunk]))
        return true;
    return false;
}

template <typename T>
Arena<T> *
Chunk::allocateArena(JSContext *cx, unsigned thingKind)
{
#ifdef JS_THREADSAFE
    Conditionally<AutoLock> lockIf(cx->runtime->gcHelperThread.sweeping, info.chunkLock);
#endif
    JSCompartment *comp = cx->compartment;
    JS_ASSERT(hasAvailableArenas());
    Arena<T> *arena = info.emptyArenaLists.getNext<T>(comp, thingKind);
    JS_ASSERT(arena);
    JS_ASSERT(arena->header()->isUsed);
    --info.numFree;
    JSRuntime *rt = info.runtime;

    JS_ATOMIC_ADD(&rt->gcBytes, sizeof(Arena<T>));
    JS_ATOMIC_ADD(&comp->gcBytes, sizeof(Arena<T>));
    METER(JS_ATOMIC_INCREMENT(&rt->gcStats.nallarenas));
    if (comp->gcBytes >= comp->gcTriggerBytes)
        TriggerCompartmentGC(comp);

    return arena;
}

template <typename T>
void
Chunk::releaseArena(Arena<T> *arena)
{
    JSRuntime *rt = info.runtime;
#ifdef JS_THREADSAFE
    Conditionally<AutoLock> lockIf(rt->gcHelperThread.sweeping, info.chunkLock);
#endif
    JSCompartment *comp = arena->header()->compartment;
    METER(rt->gcStats.afree++);
    JS_ASSERT(rt->gcStats.nallarenas != 0);
    METER(JS_ATOMIC_DECREMENT(&rt->gcStats.nallarenas));

    JS_ASSERT(size_t(rt->gcBytes) >= sizeof(Arena<T>));
    JS_ASSERT(size_t(comp->gcBytes) >= sizeof(Arena<T>));
#ifdef JS_THREADSAFE
    if (rt->gcHelperThread.sweeping) {
        rt->reduceGCTriggerBytes(GC_HEAP_GROWTH_FACTOR * sizeof(Arena<T>));
        comp->reduceGCTriggerBytes(GC_HEAP_GROWTH_FACTOR * sizeof(Arena<T>));
    }
#endif
    JS_ATOMIC_ADD(&rt->gcBytes, -sizeof(Arena<T>));
    JS_ATOMIC_ADD(&comp->gcBytes, -sizeof(Arena<T>));
    info.emptyArenaLists.insert((Arena<Cell> *)arena);
#ifdef DEBUG
    arena->header()->isUsed = false;
#endif
    arena->header()->compartment = NULL;
    ++info.numFree;
    if (unused())
        info.age = 0;
}

JSRuntime *
Chunk::getRuntime()
{
    return info.runtime;
}

inline jsuword
GetGCChunk(JSRuntime *rt)
{
    void *p = rt->gcChunkAllocator->alloc();
#ifdef MOZ_GCTIMER
    if (p)
        JS_ATOMIC_INCREMENT(&newChunkCount);
#endif
    METER_IF(p, rt->gcStats.nchunks++);
    METER_UPDATE_MAX(rt->gcStats.maxnchunks, rt->gcStats.nchunks);
    return reinterpret_cast<jsuword>(p);
}

inline void
ReleaseGCChunk(JSRuntime *rt, jsuword chunk)
{
    void *p = reinterpret_cast<void *>(chunk);
    JS_ASSERT(p);
#ifdef MOZ_GCTIMER
    JS_ATOMIC_INCREMENT(&destroyChunkCount);
#endif
#ifdef JS_THREADSAFE
    JS_DESTROY_LOCK(((Chunk *)chunk)->info.chunkLock);
#endif
    JS_ASSERT(rt->gcStats.nchunks != 0);
    METER(rt->gcStats.nchunks--);
    rt->gcChunkAllocator->free_(p);
}

inline Chunk *
AllocateGCChunk(JSRuntime *rt)
{
    Chunk *p = (Chunk *)rt->gcChunkAllocator->alloc();
#ifdef MOZ_GCTIMER
    if (p)
        JS_ATOMIC_INCREMENT(&newChunkCount);
#endif
    METER_IF(p, rt->gcStats.nchunks++);
    return p;
}

inline void
ReleaseGCChunk(JSRuntime *rt, Chunk *p)
{
    JS_ASSERT(p);
#ifdef MOZ_GCTIMER
    JS_ATOMIC_INCREMENT(&destroyChunkCount);
#endif
#ifdef JS_THREADSAFE
    JS_DESTROY_LOCK(p->info.chunkLock);
#endif
    JS_ASSERT(rt->gcStats.nchunks != 0);
    METER(rt->gcStats.nchunks--);
    rt->gcChunkAllocator->free_(p);
}

static Chunk *
PickChunk(JSRuntime *rt)
{
    Chunk *chunk;
    for (GCChunkSet::Range r(rt->gcChunkSet.all()); !r.empty(); r.popFront()) {
        if (r.front()->hasAvailableArenas())
            return r.front();
    }

    chunk = AllocateGCChunk(rt);
    if (!chunk)
        return NULL;

    /*
     * FIXME bug 583732 - chunk is newly allocated and cannot be present in
     * the table so using ordinary lookupForAdd is suboptimal here.
     */
    GCChunkSet::AddPtr p = rt->gcChunkSet.lookupForAdd(chunk);
    JS_ASSERT(!p);
    if (!rt->gcChunkSet.add(p, chunk)) {
        ReleaseGCChunk(rt, chunk);
        return NULL;
    }

    if (!chunk->init(rt)) {
        ReleaseGCChunk(rt, chunk);
        return NULL;
    }

    return chunk;
}

static void
ExpireGCChunks(JSRuntime *rt)
{
    static const size_t MaxAge = 3;

    /* Remove unused chunks. */
    AutoLockGC lock(rt);

    rt->gcChunksWaitingToExpire = 0;
    for (GCChunkSet::Enum e(rt->gcChunkSet); !e.empty(); e.popFront()) {
        Chunk *chunk = e.front();
        JS_ASSERT(chunk->info.runtime == rt);
        if (chunk->unused()) {
            if (chunk->info.age++ > MaxAge) {
                e.removeFront();
                ReleaseGCChunk(rt, chunk);
                continue;
            }
            rt->gcChunksWaitingToExpire++;
        }
    }
}

template <typename T>
static Arena<T> *
AllocateArena(JSContext *cx, unsigned thingKind)
{
    JSRuntime *rt = cx->runtime;
    AutoLockGC lock(rt);
    Chunk *chunk = cx->compartment->chunk;
    if (!chunk || !chunk->hasAvailableArenas()) {
        chunk = PickChunk(rt);
        if (!chunk) {
            TriggerGC(rt);
            return NULL;
        }
        cx->compartment->chunk = chunk;
    }
    return chunk->allocateArena<T>(cx, thingKind);
}

JS_FRIEND_API(bool)
IsAboutToBeFinalized(JSContext *cx, const void *thing)
{
    if (JSAtom::isStatic(thing))
        return false;
    JS_ASSERT(cx);

    JSCompartment *thingCompartment = reinterpret_cast<const Cell *>(thing)->compartment();
    JSRuntime *rt = cx->runtime;
    JS_ASSERT(rt == thingCompartment->rt);
    if (rt->gcCurrentCompartment != NULL && rt->gcCurrentCompartment != thingCompartment)
        return false;

    return !reinterpret_cast<const Cell *>(thing)->isMarked();
}

JS_FRIEND_API(bool)
js_GCThingIsMarked(void *thing, uintN color = BLACK)
{
    JS_ASSERT(thing);
    AssertValidColor(thing, color);
    return reinterpret_cast<Cell *>(thing)->isMarked(color);
}

/*
 * 1/8 life for JIT code. After this number of microseconds have passed, 1/8 of all
 * JIT code is discarded in inactive compartments, regardless of how often that
 * code runs.
 */
static const int64 JIT_SCRIPT_EIGHTH_LIFETIME = 120 * 1000 * 1000;

JSBool
js_InitGC(JSRuntime *rt, uint32 maxbytes)
{
    /*
     * Make room for at least 16 chunks so the table would not grow before
     * the browser starts up.
     */
    if (!rt->gcChunkSet.init(16))
        return false;

    if (!rt->gcRootsHash.init(256))
        return false;

    if (!rt->gcLocksHash.init(256))
        return false;

#ifdef JS_THREADSAFE
    rt->gcLock = JS_NEW_LOCK();
    if (!rt->gcLock)
        return false;
    rt->gcDone = JS_NEW_CONDVAR(rt->gcLock);
    if (!rt->gcDone)
        return false;
    rt->requestDone = JS_NEW_CONDVAR(rt->gcLock);
    if (!rt->requestDone)
        return false;
    if (!rt->gcHelperThread.init(rt))
        return false;
#endif

    /*
     * Separate gcMaxMallocBytes from gcMaxBytes but initialize to maxbytes
     * for default backward API compatibility.
     */
    rt->gcMaxBytes = maxbytes;
    rt->setGCMaxMallocBytes(maxbytes);

    rt->gcEmptyArenaPoolLifespan = 30000;

    rt->gcTriggerFactor = uint32(100.0f * GC_HEAP_GROWTH_FACTOR);

    /*
     * The assigned value prevents GC from running when GC memory is too low
     * (during JS engine start).
     */
    rt->setGCLastBytes(8192);

    rt->gcJitReleaseTime = PRMJ_Now() + JIT_SCRIPT_EIGHTH_LIFETIME;

    METER(PodZero(&rt->gcStats));
    return true;
}

namespace js {

template <typename T>
static inline ConservativeGCTest
MarkCell(Cell *cell, JSTracer *trc)
{
    return GetArena<T>(cell)->mark((T *)cell, trc);
}

/*
 * Returns CGCT_VALID or CGCT_VALIDWITHOFFSET and mark it if the w can be a 
 * live GC thing and sets thingKind accordingly. Otherwise returns the 
 * reason for rejection.
 */
inline ConservativeGCTest
MarkIfGCThingWord(JSTracer *trc, jsuword w, uint32 &thingKind)
{
    JSRuntime *rt = trc->context->runtime;
    /*
     * The conservative scanner may access words that valgrind considers as
     * undefined. To avoid false positives and not to alter valgrind view of
     * the memory we make as memcheck-defined the argument, a copy of the
     * original word. See bug 572678.
     */
#ifdef JS_VALGRIND
    VALGRIND_MAKE_MEM_DEFINED(&w, sizeof(w));
#endif

    /*
     * We assume that the compiler never uses sub-word alignment to store
     * pointers and does not tag pointers on its own. Additionally, the value
     * representation for all values and the jsid representation for GC-things
     * do not touch the low two bits. Thus any word with the low two bits set
     * is not a valid GC-thing.
     */
    JS_STATIC_ASSERT(JSID_TYPE_STRING == 0 && JSID_TYPE_OBJECT == 4);
    if (w & 0x3)
        return CGCT_LOWBITSET;

    /*
     * An object jsid has its low bits tagged. In the value representation on
     * 64-bit, the high bits are tagged.
     */
    const jsuword JSID_PAYLOAD_MASK = ~jsuword(JSID_TYPE_MASK);
#if JS_BITS_PER_WORD == 32
    jsuword payload = w & JSID_PAYLOAD_MASK;
#elif JS_BITS_PER_WORD == 64
    jsuword payload = w & JSID_PAYLOAD_MASK & JSVAL_PAYLOAD_MASK;
#endif

    Cell *cell = reinterpret_cast<Cell *>(payload);
    Chunk *chunk = cell->chunk();

    if (!rt->gcChunkSet.has(chunk))
        return CGCT_NOTCHUNK;

    if (!chunk->withinArenasRange(cell))
        return CGCT_NOTARENA;

    ArenaHeader *aheader = cell->arena()->header();

    if (!aheader->compartment)
        return CGCT_NOTLIVE;

    ConservativeGCTest test;
    thingKind = aheader->thingKind;

    switch (thingKind) {
      case FINALIZE_OBJECT0:
      case FINALIZE_OBJECT0_BACKGROUND:
        test = MarkCell<JSObject>(cell, trc);
        break;
      case FINALIZE_OBJECT2:
      case FINALIZE_OBJECT2_BACKGROUND:
        test = MarkCell<JSObject_Slots2>(cell, trc);
        break;
      case FINALIZE_OBJECT4:
      case FINALIZE_OBJECT4_BACKGROUND:
        test = MarkCell<JSObject_Slots4>(cell, trc);
        break;
      case FINALIZE_OBJECT8:
      case FINALIZE_OBJECT8_BACKGROUND:
        test = MarkCell<JSObject_Slots8>(cell, trc);
        break;
      case FINALIZE_OBJECT12:
      case FINALIZE_OBJECT12_BACKGROUND:
        test = MarkCell<JSObject_Slots12>(cell, trc);
        break;
      case FINALIZE_OBJECT16:
      case FINALIZE_OBJECT16_BACKGROUND:
        test = MarkCell<JSObject_Slots16>(cell, trc);
        break;
      case FINALIZE_STRING:
        test = MarkCell<JSString>(cell, trc);
        break;
      case FINALIZE_EXTERNAL_STRING:
        test = MarkCell<JSExternalString>(cell, trc);
        break;
      case FINALIZE_SHORT_STRING:
        test = MarkCell<JSShortString>(cell, trc);
        break;
      case FINALIZE_FUNCTION:
        test = MarkCell<JSFunction>(cell, trc);
        break;
      case FINALIZE_SHAPE:
        test = MarkCell<Shape>(cell, trc);
        break;
#if JS_HAS_XML_SUPPORT
      case FINALIZE_XML:
        test = MarkCell<JSXML>(cell, trc);
        break;
#endif
      default:
        test = CGCT_WRONGTAG;
        JS_NOT_REACHED("wrong tag");
    }

    return test;
}

inline ConservativeGCTest
MarkIfGCThingWord(JSTracer *trc, jsuword w)
{
    uint32 thingKind;
    return MarkIfGCThingWord(trc, w, thingKind);
}

static void
MarkWordConservatively(JSTracer *trc, jsuword w)
{
    /*
     * The conservative scanner may access words that valgrind considers as
     * undefined. To avoid false positives and not to alter valgrind view of
     * the memory we make as memcheck-defined the argument, a copy of the
     * original word. See bug 572678.
     */
#ifdef JS_VALGRIND
    VALGRIND_MAKE_MEM_DEFINED(&w, sizeof(w));
#endif

    uint32 thingKind;
#if defined JS_DUMP_CONSERVATIVE_GC_ROOTS || defined JS_GCMETER
    ConservativeGCTest test =
#endif
    MarkIfGCThingWord(trc, w, thingKind);

#ifdef JS_DUMP_CONSERVATIVE_GC_ROOTS
    if (test == CGCT_VALID || test == CGCT_VALIDWITHOFFSET) {
        if (IS_GC_MARKING_TRACER(trc) && static_cast<GCMarker *>(trc)->conservativeDumpFileName) {
            const jsuword JSID_PAYLOAD_MASK = ~jsuword(JSID_TYPE_MASK);
#if JS_BITS_PER_WORD == 32
            jsuword payload = w & JSID_PAYLOAD_MASK;
#elif JS_BITS_PER_WORD == 64
            jsuword payload = w & JSID_PAYLOAD_MASK & JSVAL_PAYLOAD_MASK;
#endif
            void *thing = (test == CGCT_VALIDWITHOFFSET) 
                          ? GetAlignedThing((void *)payload, thingKind) 
                          : (void *)payload;
            GCMarker::ConservativeRoot root = {thing, thingKind};
            static_cast<GCMarker *>(trc)->conservativeRoots.append(root);
        }
    }
#endif

#if defined JS_DUMP_CONSERVATIVE_GC_ROOTS || defined JS_GCMETER
    if (IS_GC_MARKING_TRACER(trc))
        static_cast<GCMarker *>(trc)->conservativeStats.counter[test]++;
#endif
}

static void
MarkRangeConservatively(JSTracer *trc, const jsuword *begin, const jsuword *end)
{
    JS_ASSERT(begin <= end);
    for (const jsuword *i = begin; i != end; ++i)
        MarkWordConservatively(trc, *i);
}

static void
MarkThreadDataConservatively(JSTracer *trc, ThreadData *td)
{
    ConservativeGCThreadData *ctd = &td->conservativeGC;
    JS_ASSERT(ctd->hasStackToScan());
    jsuword *stackMin, *stackEnd;
#if JS_STACK_GROWTH_DIRECTION > 0
    stackMin = td->nativeStackBase;
    stackEnd = ctd->nativeStackTop;
#else
    stackMin = ctd->nativeStackTop + 1;
    stackEnd = td->nativeStackBase;
#endif
    JS_ASSERT(stackMin <= stackEnd);
    MarkRangeConservatively(trc, stackMin, stackEnd);
    MarkRangeConservatively(trc, ctd->registerSnapshot.words,
                            JS_ARRAY_END(ctd->registerSnapshot.words));
}

void
MarkStackRangeConservatively(JSTracer *trc, Value *beginv, Value *endv)
{
    const jsuword *begin = beginv->payloadWord();
    const jsuword *end = endv->payloadWord();;
#ifdef JS_NUNBOX32
    /*
     * With 64-bit jsvals on 32-bit systems, we can optimize a bit by
     * scanning only the payloads.
     */
    JS_ASSERT(begin <= end);
    for (const jsuword *i = begin; i != end; i += sizeof(Value)/sizeof(jsuword))
        MarkWordConservatively(trc, *i);
#else
    MarkRangeConservatively(trc, begin, end);
#endif
}

void
MarkConservativeStackRoots(JSTracer *trc)
{
#ifdef JS_THREADSAFE
    for (JSThread::Map::Range r = trc->context->runtime->threads.all(); !r.empty(); r.popFront()) {
        JSThread *thread = r.front().value;
        ConservativeGCThreadData *ctd = &thread->data.conservativeGC;
        if (ctd->hasStackToScan()) {
            JS_ASSERT_IF(!thread->data.requestDepth, thread->suspendCount);
            MarkThreadDataConservatively(trc, &thread->data);
        } else {
            JS_ASSERT(!thread->suspendCount);
            JS_ASSERT(thread->data.requestDepth <= ctd->requestThreshold);
        }
    }
#else
    MarkThreadDataConservatively(trc, &trc->context->runtime->threadData);
#endif
}

JS_NEVER_INLINE void
ConservativeGCThreadData::recordStackTop()
{
    /* Update the native stack pointer if it points to a bigger stack. */
    jsuword dummy;
    nativeStackTop = &dummy;

    /*
     * To record and update the register snapshot for the conservative
     * scanning with the latest values we use setjmp.
     */
#if defined(_MSC_VER)
# pragma warning(push)
# pragma warning(disable: 4611)
#endif
    (void) setjmp(registerSnapshot.jmpbuf);
#if defined(_MSC_VER)
# pragma warning(pop)
#endif
}

static inline void
RecordNativeStackTopForGC(JSContext *cx)
{
    ConservativeGCThreadData *ctd = &JS_THREAD_DATA(cx)->conservativeGC;

#ifdef JS_THREADSAFE
    /* Record the stack top here only if we are called from a request. */
    JS_ASSERT(cx->thread->data.requestDepth >= ctd->requestThreshold);
    if (cx->thread->data.requestDepth == ctd->requestThreshold)
        return;
#endif
    ctd->recordStackTop();
}

} /* namespace js */

#ifdef DEBUG
static void
CheckLeakedRoots(JSRuntime *rt);
#endif

void
js_FinishGC(JSRuntime *rt)
{
#ifdef JS_ARENAMETER
    JS_DumpArenaStats(stdout);
#endif
#ifdef JS_GCMETER
    if (JS_WANT_GC_METER_PRINT)
        js_DumpGCStats(rt, stdout);
#endif

    /* Delete all remaining Compartments. */
    for (JSCompartment **c = rt->compartments.begin(); c != rt->compartments.end(); ++c) {
        JSCompartment *comp = *c;
        comp->finishArenaLists();
        Foreground::delete_(comp);
    }
    rt->compartments.clear();
    rt->atomsCompartment = NULL;

    rt->gcWeakMapList = NULL;

    for (GCChunkSet::Range r(rt->gcChunkSet.all()); !r.empty(); r.popFront())
        ReleaseGCChunk(rt, r.front());
    rt->gcChunkSet.clear();

#ifdef JS_THREADSAFE
    rt->gcHelperThread.finish(rt);
#endif

#ifdef DEBUG
    if (!rt->gcRootsHash.empty())
        CheckLeakedRoots(rt);
#endif
    rt->gcRootsHash.clear();
    rt->gcLocksHash.clear();
}

JSBool
js_AddRoot(JSContext *cx, Value *vp, const char *name)
{
    JSBool ok = js_AddRootRT(cx->runtime, Jsvalify(vp), name);
    if (!ok)
        JS_ReportOutOfMemory(cx);
    return ok;
}

JSBool
js_AddGCThingRoot(JSContext *cx, void **rp, const char *name)
{
    JSBool ok = js_AddGCThingRootRT(cx->runtime, rp, name);
    if (!ok)
        JS_ReportOutOfMemory(cx);
    return ok;
}

JS_FRIEND_API(JSBool)
js_AddRootRT(JSRuntime *rt, jsval *vp, const char *name)
{
    /*
     * Due to the long-standing, but now removed, use of rt->gcLock across the
     * bulk of js_GC, API users have come to depend on JS_AddRoot etc. locking
     * properly with a racing GC, without calling JS_AddRoot from a request.
     * We have to preserve API compatibility here, now that we avoid holding
     * rt->gcLock across the mark phase (including the root hashtable mark).
     */
    AutoLockGC lock(rt);
    js_WaitForGC(rt);

    return !!rt->gcRootsHash.put((void *)vp,
                                 RootInfo(name, JS_GC_ROOT_VALUE_PTR));
}

JS_FRIEND_API(JSBool)
js_AddGCThingRootRT(JSRuntime *rt, void **rp, const char *name)
{
    /*
     * Due to the long-standing, but now removed, use of rt->gcLock across the
     * bulk of js_GC, API users have come to depend on JS_AddRoot etc. locking
     * properly with a racing GC, without calling JS_AddRoot from a request.
     * We have to preserve API compatibility here, now that we avoid holding
     * rt->gcLock across the mark phase (including the root hashtable mark).
     */
    AutoLockGC lock(rt);
    js_WaitForGC(rt);

    return !!rt->gcRootsHash.put((void *)rp,
                                 RootInfo(name, JS_GC_ROOT_GCTHING_PTR));
}

JS_FRIEND_API(JSBool)
js_RemoveRoot(JSRuntime *rt, void *rp)
{
    /*
     * Due to the JS_RemoveRootRT API, we may be called outside of a request.
     * Same synchronization drill as above in js_AddRoot.
     */
    AutoLockGC lock(rt);
    js_WaitForGC(rt);
    rt->gcRootsHash.remove(rp);
    rt->gcPoke = JS_TRUE;
    return JS_TRUE;
}

typedef RootedValueMap::Range RootRange;
typedef RootedValueMap::Entry RootEntry;
typedef RootedValueMap::Enum RootEnum;

#ifdef DEBUG

static void
CheckLeakedRoots(JSRuntime *rt)
{
    uint32 leakedroots = 0;

    /* Warn (but don't assert) debug builds of any remaining roots. */
    for (RootRange r = rt->gcRootsHash.all(); !r.empty(); r.popFront()) {
        RootEntry &entry = r.front();
        leakedroots++;
        fprintf(stderr,
                "JS engine warning: leaking GC root \'%s\' at %p\n",
                entry.value.name ? entry.value.name : "", entry.key);
    }

    if (leakedroots > 0) {
        if (leakedroots == 1) {
            fprintf(stderr,
"JS engine warning: 1 GC root remains after destroying the JSRuntime at %p.\n"
"                   This root may point to freed memory. Objects reachable\n"
"                   through it have not been finalized.\n",
                    (void *) rt);
        } else {
            fprintf(stderr,
"JS engine warning: %lu GC roots remain after destroying the JSRuntime at %p.\n"
"                   These roots may point to freed memory. Objects reachable\n"
"                   through them have not been finalized.\n",
                    (unsigned long) leakedroots, (void *) rt);
        }
    }
}

void
js_DumpNamedRoots(JSRuntime *rt,
                  void (*dump)(const char *name, void *rp, JSGCRootType type, void *data),
                  void *data)
{
    for (RootRange r = rt->gcRootsHash.all(); !r.empty(); r.popFront()) {
        RootEntry &entry = r.front();
        if (const char *name = entry.value.name)
            dump(name, entry.key, entry.value.type, data);
    }
}

#endif /* DEBUG */

uint32
js_MapGCRoots(JSRuntime *rt, JSGCRootMapFun map, void *data)
{
    AutoLockGC lock(rt);
    int ct = 0;
    for (RootEnum e(rt->gcRootsHash); !e.empty(); e.popFront()) {
        RootEntry &entry = e.front();

        ct++;
        intN mapflags = map(entry.key, entry.value.type, entry.value.name, data);

        if (mapflags & JS_MAP_GCROOT_REMOVE)
            e.removeFront();
        if (mapflags & JS_MAP_GCROOT_STOP)
            break;
    }

    return ct;
}

void
JSRuntime::setGCTriggerFactor(uint32 factor)
{
    JS_ASSERT(factor >= 100);

    gcTriggerFactor = factor;
    setGCLastBytes(gcLastBytes);

    for (JSCompartment **c = compartments.begin(); c != compartments.end(); ++c)
        (*c)->setGCLastBytes(gcLastBytes);
}

void
JSRuntime::setGCLastBytes(size_t lastBytes)
{
    gcLastBytes = lastBytes;

    /* FIXME bug 603916 - we should unify the triggers here. */
    float trigger1 = float(lastBytes) * float(gcTriggerFactor) / 100.0f;
    float trigger2 = float(Max(lastBytes, GC_ARENA_ALLOCATION_TRIGGER)) *
                     GC_HEAP_GROWTH_FACTOR;
    float maxtrigger = Max(trigger1, trigger2);
    gcTriggerBytes = (float(gcMaxBytes) < maxtrigger) ? gcMaxBytes : size_t(maxtrigger);
}

void
JSRuntime::reduceGCTriggerBytes(uint32 amount) {
    JS_ASSERT(amount > 0);
    JS_ASSERT((gcTriggerBytes - amount) > 0);
    if (gcTriggerBytes - amount < GC_ARENA_ALLOCATION_TRIGGER * GC_HEAP_GROWTH_FACTOR)
        return;
    gcTriggerBytes -= amount;
}

void
JSCompartment::setGCLastBytes(size_t lastBytes)
{
    gcLastBytes = lastBytes;

    /* FIXME bug 603916 - we should unify the triggers here. */
    float trigger1 = float(lastBytes) * float(rt->gcTriggerFactor) / 100.0f;
    float trigger2 = float(Max(lastBytes, GC_ARENA_ALLOCATION_TRIGGER)) *
                     GC_HEAP_GROWTH_FACTOR;
    float maxtrigger = Max(trigger1, trigger2);
    gcTriggerBytes = (float(rt->gcMaxBytes) < maxtrigger) ? rt->gcMaxBytes : size_t(maxtrigger);
}

void
JSCompartment::reduceGCTriggerBytes(uint32 amount) {
    JS_ASSERT(amount > 0);
    JS_ASSERT((gcTriggerBytes - amount) > 0);
    if (gcTriggerBytes - amount < GC_ARENA_ALLOCATION_TRIGGER * GC_HEAP_GROWTH_FACTOR)
        return;
    gcTriggerBytes -= amount;
}

void
FreeLists::purge()
{
    /*
     * Return the free list back to the arena so the GC finalization will not
     * run the finalizers over unitialized bytes from free things.
     */
    for (FreeCell ***p = finalizables; p != JS_ARRAY_END(finalizables); ++p)
        *p = NULL;
}

ArenaList *
GetFinalizableArenaList(JSCompartment *c, unsigned thingKind) {
    JS_ASSERT(thingKind < FINALIZE_LIMIT);
    return &c->arenas[thingKind];
}

#ifdef DEBUG
bool
CheckAllocation(JSContext *cx)
{
#ifdef JS_THREADSAFE
    JS_ASSERT(cx->thread);
#endif
    JS_ASSERT(!cx->runtime->gcRunning);
    return true;
}
#endif

inline bool
NeedLastDitchGC(JSContext *cx)
{
    JSRuntime *rt = cx->runtime;
#ifdef JS_GC_ZEAL
    if (rt->gcZeal >= 1)
        return true;
#endif
    return rt->gcIsNeeded;
}

/*
 * Return false only if the GC run but could not bring its memory usage under
 * JSRuntime::gcMaxBytes.
 */
static bool
RunLastDitchGC(JSContext *cx)
{
    JSRuntime *rt = cx->runtime;
    METER(rt->gcStats.lastditch++);
#ifdef JS_THREADSAFE
    Conditionally<AutoUnlockAtomsCompartment>
        unlockAtomsCompartmenIf(cx->compartment == rt->atomsCompartment &&
                                  rt->atomsCompartmentIsLocked, cx);
#endif
    /* The last ditch GC preserves all atoms. */
    AutoKeepAtoms keep(rt);
    js_GC(cx, rt->gcTriggerCompartment, GC_NORMAL);

#ifdef JS_THREADSAFE
    if (rt->gcBytes >= rt->gcMaxBytes)
        cx->runtime->gcHelperThread.waitBackgroundSweepEnd(cx->runtime);
#endif

    return rt->gcBytes < rt->gcMaxBytes;
}

template <typename T>
inline bool
RefillTypedFreeList(JSContext *cx, unsigned thingKind)
{
    JSCompartment *compartment = cx->compartment;
    JS_ASSERT_IF(compartment->freeLists.finalizables[thingKind],
                 !*compartment->freeLists.finalizables[thingKind]);

    JS_ASSERT(!cx->runtime->gcRunning);
    if (cx->runtime->gcRunning)
        return false;

    bool canGC = !JS_ON_TRACE(cx) && !JS_THREAD_DATA(cx)->waiveGCQuota;
#ifdef JS_THREADSAFE
    bool waited = false;
#endif

    do {
        if (canGC && JS_UNLIKELY(NeedLastDitchGC(cx))) {
            if (!RunLastDitchGC(cx))
                break;

            /*
             * The JSGC_END callback can legitimately allocate new GC
             * things and populate the free list. If that happens, just
             * return that list head.
             */
            if (compartment->freeLists.finalizables[thingKind])
                return true;
            canGC = false;
        }

        ArenaList *arenaList = GetFinalizableArenaList(compartment, thingKind);
#ifdef JS_THREADSAFE
try_again:
#endif
        Arena<T> *a = NULL;
        if (!arenaList->hasToBeFinalized) {
            a = reinterpret_cast<Arena<T> *>(arenaList->getNextWithFreeList(cx));
            if (a) {
                JS_ASSERT(a->header()->freeList);
                JS_ASSERT(sizeof(T) == a->header()->thingSize);
                compartment->freeLists.populate(a, thingKind);
                return true;
            }
        }

        /*
         * If the allocation fails rt->gcIsNeeded will be set and we will run
         * the GC on the next loop iteration if the last ditch GC is allowed.
         */
        a = AllocateArena<T>(cx, thingKind);
        if (a) {
            compartment->freeLists.populate(a, thingKind);
            arenaList->insert((Arena<FreeCell> *) a);
            a->getMarkingDelay()->init();
            return true;
        }
#ifdef JS_THREADSAFE
        if (!waited) {
            /* The background thread can still free arenas during the finalization phase. */
            cx->runtime->gcHelperThread.waitBackgroundSweepEnd(cx->runtime);
            waited = true;
            goto try_again;
        }
#endif
    } while (canGC);

    METER(cx->runtime->gcStats.fail++);
    js_ReportOutOfMemory(cx);
    return false;
}

bool
RefillFinalizableFreeList(JSContext *cx, unsigned thingKind)
{
    switch (thingKind) {
      case FINALIZE_OBJECT0:
      case FINALIZE_OBJECT0_BACKGROUND:
        return RefillTypedFreeList<JSObject>(cx, thingKind);
      case FINALIZE_OBJECT2:
      case FINALIZE_OBJECT2_BACKGROUND:
        return RefillTypedFreeList<JSObject_Slots2>(cx, thingKind);
      case FINALIZE_OBJECT4:
      case FINALIZE_OBJECT4_BACKGROUND:
        return RefillTypedFreeList<JSObject_Slots4>(cx, thingKind);
      case FINALIZE_OBJECT8:
      case FINALIZE_OBJECT8_BACKGROUND:
        return RefillTypedFreeList<JSObject_Slots8>(cx, thingKind);
      case FINALIZE_OBJECT12:
      case FINALIZE_OBJECT12_BACKGROUND:
        return RefillTypedFreeList<JSObject_Slots12>(cx, thingKind);
      case FINALIZE_OBJECT16:
      case FINALIZE_OBJECT16_BACKGROUND:
        return RefillTypedFreeList<JSObject_Slots16>(cx, thingKind);
      case FINALIZE_STRING:
        return RefillTypedFreeList<JSString>(cx, thingKind);
      case FINALIZE_EXTERNAL_STRING:
        return RefillTypedFreeList<JSExternalString>(cx, thingKind);
      case FINALIZE_SHORT_STRING:
        return RefillTypedFreeList<JSShortString>(cx, thingKind);
      case FINALIZE_FUNCTION:
        return RefillTypedFreeList<JSFunction>(cx, thingKind);
      case FINALIZE_SHAPE:
        return RefillTypedFreeList<Shape>(cx, thingKind);
#if JS_HAS_XML_SUPPORT
      case FINALIZE_XML:
        return RefillTypedFreeList<JSXML>(cx, thingKind);
#endif
      default:
        JS_NOT_REACHED("bad finalize kind");
        return false;
    }
}

uint32
js_GetGCThingTraceKind(void *thing)
{
    return GetGCThingTraceKind(thing);
}

JSBool
js_LockGCThingRT(JSRuntime *rt, void *thing)
{
    if (!thing)
        return true;

    AutoLockGC lock(rt);
    if (GCLocks::Ptr p = rt->gcLocksHash.lookupWithDefault(thing, 0))
        p->value++;
    else
        return false;

    METER(rt->gcStats.lock++);
    return true;
}

void
js_UnlockGCThingRT(JSRuntime *rt, void *thing)
{
    if (!thing)
        return;

    AutoLockGC lock(rt);
    GCLocks::Ptr p = rt->gcLocksHash.lookup(thing);

    if (p) {
        rt->gcPoke = true;
        if (--p->value == 0)
            rt->gcLocksHash.remove(p);

        METER(rt->gcStats.unlock++);
    }
}

namespace js {

/*
 * When the native stack is low, the GC does not call JS_TraceChildren to mark
 * the reachable "children" of the thing. Rather the thing is put aside and
 * JS_TraceChildren is called later with more space on the C stack.
 *
 * To implement such delayed marking of the children with minimal overhead for
 * the normal case of sufficient native stack, the code adds a field per
 * arena. The field marlingdelay->link links all arenas with delayed things
 * into a stack list with the pointer to stack top in
 * GCMarker::unmarkedArenaStackTop. delayMarkingChildren adds
 * arenas to the stack as necessary while markDelayedChildren pops the arenas
 * from the stack until it empties.
 */

GCMarker::GCMarker(JSContext *cx)
  : color(0),
    stackLimit(0),
    unmarkedArenaStackTop(NULL),
    objStack(cx->runtime->gcMarkStackObjs, sizeof(cx->runtime->gcMarkStackObjs)),
    xmlStack(cx->runtime->gcMarkStackXMLs, sizeof(cx->runtime->gcMarkStackXMLs)),
    largeStack(cx->runtime->gcMarkStackLarges, sizeof(cx->runtime->gcMarkStackLarges))
{
    JS_TRACER_INIT(this, cx, NULL);
#ifdef DEBUG
    markLaterCount = 0;
#endif
#ifdef JS_DUMP_CONSERVATIVE_GC_ROOTS
    conservativeDumpFileName = getenv("JS_DUMP_CONSERVATIVE_GC_ROOTS");
    memset(&conservativeStats, 0, sizeof(conservativeStats));
#endif
}

GCMarker::~GCMarker()
{
#ifdef JS_DUMP_CONSERVATIVE_GC_ROOTS
    dumpConservativeRoots();
#endif
#ifdef JS_GCMETER
    /* Update total stats. */
    context->runtime->gcStats.conservative.add(conservativeStats);
#endif
}

void
GCMarker::delayMarkingChildren(const void *thing)
{
    const Cell *cell = reinterpret_cast<const Cell *>(thing);
    Arena<Cell> *a = cell->arena();
    JS_ASSERT(cell->isMarked());
    METER(cell->compartment()->rt->gcStats.unmarked++);
    MarkingDelay *markingDelay = a->getMarkingDelay();

    if (markingDelay->link) {
        if (markingDelay->start > (jsuword)cell)
            markingDelay->start = (jsuword)cell;
        /* Arena already scheduled to be marked again */
        return;
    }
    markingDelay->start = (jsuword)cell;
    Arena<Cell> *tos = unmarkedArenaStackTop;
    markingDelay->link = tos ? tos : a;
    unmarkedArenaStackTop = a;
#ifdef DEBUG
    JSCompartment *comp = cell->compartment();
    markLaterCount += Arena<FreeCell>::ThingsPerArena;
    METER_UPDATE_MAX(comp->rt->gcStats.maxunmarked, markLaterCount);
#endif
}

template<typename T>
void
Arena<T>::markDelayedChildren(JSTracer *trc)
{
    T* thing = (T *)getMarkingDelay()->start;
    T *thingsEnd = &t.things[ThingsPerArena-1];
    JS_ASSERT(thing == getAlignedThing(thing));
    while (thing <= thingsEnd) {
        if (thing->isMarked())
            js::gc::MarkChildren(trc, thing);

        thing++;
    }
}

void
GCMarker::markDelayedChildren()
{
    while (Arena<Cell> *a = unmarkedArenaStackTop) {
        /*
         * markingDelay->link == current arena indicates last arena on stack.
         * If marking gets delayed at the same arena again, the arena is pushed 
         * again in delayMarkingChildren. markingDelay->link has to be cleared, 
         * otherwise the arena is not pushed again.
         */
        MarkingDelay *markingDelay = a->getMarkingDelay();
        unmarkedArenaStackTop = (markingDelay->link != a)
            ? markingDelay->link
            : NULL;
        markingDelay->link = NULL;
#ifdef DEBUG
        markLaterCount -= Arena<FreeCell>::ThingsPerArena;
#endif

        switch (a->header()->thingKind) {
          case FINALIZE_OBJECT0:
          case FINALIZE_OBJECT0_BACKGROUND:
            reinterpret_cast<Arena<JSObject> *>(a)->markDelayedChildren(this);
            break;
          case FINALIZE_OBJECT2:
          case FINALIZE_OBJECT2_BACKGROUND:
            reinterpret_cast<Arena<JSObject_Slots2> *>(a)->markDelayedChildren(this);
            break;
          case FINALIZE_OBJECT4:
          case FINALIZE_OBJECT4_BACKGROUND:
            reinterpret_cast<Arena<JSObject_Slots4> *>(a)->markDelayedChildren(this);
            break;
          case FINALIZE_OBJECT8:
          case FINALIZE_OBJECT8_BACKGROUND:
            reinterpret_cast<Arena<JSObject_Slots8> *>(a)->markDelayedChildren(this);
            break;
          case FINALIZE_OBJECT12:
          case FINALIZE_OBJECT12_BACKGROUND:
            reinterpret_cast<Arena<JSObject_Slots12> *>(a)->markDelayedChildren(this);
            break;
          case FINALIZE_OBJECT16:
          case FINALIZE_OBJECT16_BACKGROUND:
            reinterpret_cast<Arena<JSObject_Slots16> *>(a)->markDelayedChildren(this);
            break;
          case FINALIZE_STRING:
            reinterpret_cast<Arena<JSString> *>(a)->markDelayedChildren(this);
            break;
          case FINALIZE_EXTERNAL_STRING:
            reinterpret_cast<Arena<JSExternalString> *>(a)->markDelayedChildren(this);
            break;
          case FINALIZE_SHORT_STRING:
            JS_NOT_REACHED("no delayed marking");
            break;
          case FINALIZE_FUNCTION:
            reinterpret_cast<Arena<JSFunction> *>(a)->markDelayedChildren(this);
            break;
          case FINALIZE_SHAPE:
            reinterpret_cast<Arena<Shape> *>(a)->markDelayedChildren(this);
            break;
#if JS_HAS_XML_SUPPORT
          case FINALIZE_XML:
            reinterpret_cast<Arena<JSXML> *>(a)->markDelayedChildren(this);
            break;
#endif
          default:
            JS_NOT_REACHED("wrong thingkind");
        }
    }
    JS_ASSERT(markLaterCount == 0);
    JS_ASSERT(!unmarkedArenaStackTop);
}

} /* namespace js */

static void
gc_root_traversal(JSTracer *trc, const RootEntry &entry)
{
#ifdef DEBUG
    void *ptr;
    if (entry.value.type == JS_GC_ROOT_GCTHING_PTR) {
        ptr = *reinterpret_cast<void **>(entry.key);
    } else {
        Value *vp = reinterpret_cast<Value *>(entry.key);
        ptr = vp->isGCThing() ? vp->toGCThing() : NULL;
    }

    if (ptr) {
        if (!JSAtom::isStatic(ptr)) {
            bool root_points_to_gcArenaList = false;
            JSCompartment **c = trc->context->runtime->compartments.begin();
            for (; c != trc->context->runtime->compartments.end(); ++c) {
                JSCompartment *comp = *c;
                if (checkArenaListsForThing(comp, ptr)) {
                    root_points_to_gcArenaList = true;
                    break;
                }
            }
            if (!root_points_to_gcArenaList && entry.value.name) {
                fprintf(stderr,
"JS API usage error: the address passed to JS_AddNamedRoot currently holds an\n"
"invalid gcthing.  This is usually caused by a missing call to JS_RemoveRoot.\n"
"The root's name is \"%s\".\n",
                        entry.value.name);
            }
            JS_ASSERT(root_points_to_gcArenaList);
        }
    }
#endif
    JS_SET_TRACING_NAME(trc, entry.value.name ? entry.value.name : "root");
    if (entry.value.type == JS_GC_ROOT_GCTHING_PTR)
        MarkGCThing(trc, *reinterpret_cast<void **>(entry.key));
    else
        MarkValueRaw(trc, *reinterpret_cast<Value *>(entry.key));
}

static void
gc_lock_traversal(const GCLocks::Entry &entry, JSTracer *trc)
{
    JS_ASSERT(entry.value >= 1);
    MarkGCThing(trc, entry.key, "locked object");
}

void
js_TraceStackFrame(JSTracer *trc, JSStackFrame *fp)
{
    MarkObject(trc, fp->scopeChain(), "scope chain");
    if (fp->isDummyFrame())
        return;
    if (fp->hasArgsObj())
        MarkObject(trc, fp->argsObj(), "arguments");
    js_TraceScript(trc, fp->script());
    fp->script()->compartment->active = true;
    MarkValue(trc, fp->returnValue(), "rval");
}

void
AutoIdArray::trace(JSTracer *trc)
{
    JS_ASSERT(tag == IDARRAY);
    gc::MarkIdRange(trc, idArray->length, idArray->vector, "JSAutoIdArray.idArray");
}

void
AutoEnumStateRooter::trace(JSTracer *trc)
{
    gc::MarkObject(trc, *obj, "js::AutoEnumStateRooter.obj");
}

inline void
AutoGCRooter::trace(JSTracer *trc)
{
    switch (tag) {
      case JSVAL:
        MarkValue(trc, static_cast<AutoValueRooter *>(this)->val, "js::AutoValueRooter.val");
        return;

      case SHAPE:
        MarkShape(trc, static_cast<AutoShapeRooter *>(this)->shape, "js::AutoShapeRooter.val");
        return;

      case PARSER:
        static_cast<Parser *>(this)->trace(trc);
        return;

      case SCRIPT:
        if (JSScript *script = static_cast<AutoScriptRooter *>(this)->script)
            js_TraceScript(trc, script);
        return;

      case ENUMERATOR:
        static_cast<AutoEnumStateRooter *>(this)->trace(trc);
        return;

      case IDARRAY: {
        JSIdArray *ida = static_cast<AutoIdArray *>(this)->idArray;
        MarkIdRange(trc, ida->length, ida->vector, "js::AutoIdArray.idArray");
        return;
      }

      case DESCRIPTORS: {
        PropDescArray &descriptors =
            static_cast<AutoPropDescArrayRooter *>(this)->descriptors;
        for (size_t i = 0, len = descriptors.length(); i < len; i++) {
            PropDesc &desc = descriptors[i];
            MarkValue(trc, desc.pd, "PropDesc::pd");
            MarkValue(trc, desc.value, "PropDesc::value");
            MarkValue(trc, desc.get, "PropDesc::get");
            MarkValue(trc, desc.set, "PropDesc::set");
        }
        return;
      }

      case DESCRIPTOR : {
        PropertyDescriptor &desc = *static_cast<AutoPropertyDescriptorRooter *>(this);
        if (desc.obj)
            MarkObject(trc, *desc.obj, "Descriptor::obj");
        MarkValue(trc, desc.value, "Descriptor::value");
        if ((desc.attrs & JSPROP_GETTER) && desc.getter)
            MarkObject(trc, *CastAsObject(desc.getter), "Descriptor::get");
        if (desc.attrs & JSPROP_SETTER && desc.setter)
            MarkObject(trc, *CastAsObject(desc.setter), "Descriptor::set");
        return;
      }

      case NAMESPACES: {
        JSXMLArray &array = static_cast<AutoNamespaceArray *>(this)->array;
        MarkObjectRange(trc, array.length, reinterpret_cast<JSObject **>(array.vector),
                        "JSXMLArray.vector");
        array.cursors->trace(trc);
        return;
      }

      case XML:
        js_TraceXML(trc, static_cast<AutoXMLRooter *>(this)->xml);
        return;

      case OBJECT:
        if (JSObject *obj = static_cast<AutoObjectRooter *>(this)->obj)
            MarkObject(trc, *obj, "js::AutoObjectRooter.obj");
        return;

      case ID:
        MarkId(trc, static_cast<AutoIdRooter *>(this)->id_, "js::AutoIdRooter.val");
        return;

      case VALVECTOR: {
        AutoValueVector::VectorImpl &vector = static_cast<AutoValueVector *>(this)->vector;
        MarkValueRange(trc, vector.length(), vector.begin(), "js::AutoValueVector.vector");
        return;
      }

      case STRING:
        if (JSString *str = static_cast<AutoStringRooter *>(this)->str)
            MarkString(trc, str, "js::AutoStringRooter.str");
        return;

      case IDVECTOR: {
        AutoIdVector::VectorImpl &vector = static_cast<AutoIdVector *>(this)->vector;
        MarkIdRange(trc, vector.length(), vector.begin(), "js::AutoIdVector.vector");
        return;
      }

      case SHAPEVECTOR: {
        AutoShapeVector::VectorImpl &vector = static_cast<js::AutoShapeVector *>(this)->vector;
        MarkShapeRange(trc, vector.length(), vector.begin(), "js::AutoShapeVector.vector");
        return;
      }

      case BINDINGS: {
        static_cast<js::AutoBindingsRooter *>(this)->bindings.trace(trc);
        return;
      }

      case TYPE: {
        types::TypeObject *type = static_cast<types::AutoTypeRooter *>(this)->type;
        if (!type->marked)
            type->trace(trc);
        return;
      }
    }

    JS_ASSERT(tag >= 0);
    MarkValueRange(trc, tag, static_cast<AutoArrayRooter *>(this)->array, "js::AutoArrayRooter.array");
}

namespace js {

JS_FRIEND_API(void)
MarkContext(JSTracer *trc, JSContext *acx)
{
    /* Stack frames and slots are traced by StackSpace::mark. */

    /* Mark other roots-by-definition in acx. */
    if (acx->globalObject && !acx->hasRunOption(JSOPTION_UNROOTED_GLOBAL))
        MarkObject(trc, *acx->globalObject, "global object");
    if (acx->isExceptionPending())
        MarkValue(trc, acx->getPendingException(), "exception");

    for (js::AutoGCRooter *gcr = acx->autoGCRooters; gcr; gcr = gcr->down)
        gcr->trace(trc);

    if (acx->sharpObjectMap.depth > 0)
        js_TraceSharpMap(trc, &acx->sharpObjectMap);

    MarkValue(trc, acx->iterValue, "iterValue");
}

JS_REQUIRES_STACK void
MarkRuntime(JSTracer *trc)
{
    JSRuntime *rt = trc->context->runtime;

    if (rt->state != JSRTS_LANDING)
        MarkConservativeStackRoots(trc);

    for (RootRange r = rt->gcRootsHash.all(); !r.empty(); r.popFront())
        gc_root_traversal(trc, r.front());

    for (GCLocks::Range r = rt->gcLocksHash.all(); !r.empty(); r.popFront())
        gc_lock_traversal(r.front(), trc);

    js_TraceAtomState(trc);
    js_MarkTraps(trc);

    JSContext *iter = NULL;
    while (JSContext *acx = js_ContextIterator(rt, JS_TRUE, &iter))
        MarkContext(trc, acx);

    for (JSCompartment **c = rt->compartments.begin(); c != rt->compartments.end(); ++c) {
        if ((*c)->types.inferenceDepth)
            (*c)->markTypes(trc);
#ifdef JS_TRACER
        (*c)->traceMonitor.mark(trc);
#endif
    }

    for (ThreadDataIter i(rt); !i.empty(); i.popFront())
        i.threadData()->mark(trc);

    /*
     * We mark extra roots at the last thing so it can use use additional
     * colors to implement cycle collection.
     */
    if (rt->gcExtraRootsTraceOp)
        rt->gcExtraRootsTraceOp(trc, rt->gcExtraRootsData);

#ifdef DEBUG
    if (rt->functionMeterFilename) {
        for (int k = 0; k < 2; k++) {
            typedef JSRuntime::FunctionCountMap HM;
            HM &h = (k == 0) ? rt->methodReadBarrierCountMap : rt->unjoinedFunctionCountMap;
            for (HM::Range r = h.all(); !r.empty(); r.popFront()) {
                JSFunction *fun = r.front().key;
                JS_CALL_OBJECT_TRACER(trc, fun, "FunctionCountMap key");
            }
        }
    }
#endif
}

void
TriggerGC(JSRuntime *rt)
{
    JS_ASSERT(!rt->gcRunning);
    if (rt->gcIsNeeded)
        return;

    /*
     * Trigger the GC when it is safe to call an operation callback on any
     * thread.
     */
    rt->gcIsNeeded = true;
    rt->gcTriggerCompartment = NULL;
    TriggerAllOperationCallbacks(rt);
}

void
TriggerCompartmentGC(JSCompartment *comp)
{
    JSRuntime *rt = comp->rt;
    JS_ASSERT(!rt->gcRunning);

#ifdef JS_GC_ZEAL
    if (rt->gcZeal >= 1) {
        TriggerGC(rt);
        return;
    }
#endif

    if (rt->gcMode != JSGC_MODE_COMPARTMENT || comp == rt->atomsCompartment) {
        /* We can't do a compartmental GC of the default compartment. */
        TriggerGC(rt);
        return;
    }
    
    if (rt->gcIsNeeded) {
        /* If we need to GC more than one compartment, run a full GC. */
        if (rt->gcTriggerCompartment != comp)
            rt->gcTriggerCompartment = NULL;
        return;
    }

    if (rt->gcBytes > 8192 && rt->gcBytes >= 3 * (rt->gcTriggerBytes / 2)) {
        /* If we're using significantly more than our quota, do a full GC. */
        TriggerGC(rt);
        return;
    }

    /*
     * Trigger the GC when it is safe to call an operation callback on any
     * thread.
     */
    rt->gcIsNeeded = true;
    rt->gcTriggerCompartment = comp;
    TriggerAllOperationCallbacks(comp->rt);
}

void
MaybeGC(JSContext *cx)
{
    JSRuntime *rt = cx->runtime;

#ifdef JS_GC_ZEAL
    if (rt->gcZeal > 0) {
        js_GC(cx, NULL, GC_NORMAL);
        return;
    }
#endif

    JSCompartment *comp = cx->compartment;
    if (rt->gcIsNeeded) {
        js_GC(cx, (comp == rt->gcTriggerCompartment) ? comp : NULL, GC_NORMAL);
        return;
    }

    if (comp->gcBytes > 8192 && comp->gcBytes >= 3 * (comp->gcTriggerBytes / 4))
        js_GC(cx, (rt->gcMode == JSGC_MODE_COMPARTMENT) ? comp : NULL, GC_NORMAL);
}

} /* namespace js */

void
js_DestroyScriptsToGC(JSContext *cx, JSCompartment *comp)
{
    JSScript **listp, *script;

    for (size_t i = 0; i != JS_ARRAY_LENGTH(comp->scriptsToGC); ++i) {
        listp = &comp->scriptsToGC[i];
        while ((script = *listp) != NULL) {
            *listp = script->u.nextToGC;
            script->u.nextToGC = NULL;

            js_DestroyCachedScript(cx, script);
        }
    }
}

template<typename T>
static void
FinalizeArenaList(JSCompartment *comp, JSContext *cx, JSGCInvocationKind gckind, unsigned thingKind)
{
    JS_STATIC_ASSERT(!(sizeof(T) & Cell::CellMask));
    ArenaList *arenaList = GetFinalizableArenaList(comp, thingKind);
    Arena<FreeCell> **ap = &arenaList->head;
    Arena<T> *a = (Arena<T> *) *ap;
    if (!a)
        return;
    JS_ASSERT(sizeof(T) == arenaList->head->header()->thingSize);

#ifdef JS_GCMETER
    uint32 nlivearenas = 0, nkilledarenas = 0, nthings = 0;
#endif
    for (;;) {
        JS_ASSERT(a->header()->thingKind == thingKind);
        bool allClear = a->finalize(cx);
        if (allClear) {
            *ap = a->header()->next;
            a->chunk()->releaseArena(a);
            METER(nkilledarenas++);
        } else {
            ap = &a->header()->next;
            METER(nlivearenas++);
        }
        if (!(a = (Arena<T> *) *ap))
            break;
    }
    arenaList->cursor = arenaList->head;
    METER(UpdateCompartmentStats(comp, thingKind, nlivearenas, nkilledarenas, nthings));
}

template<typename T>
static void
FinalizeArenaListLater(JSContext *cx, ArenaList *arenaList, Arena<FreeCell> *head)
{
    JS_STATIC_ASSERT(!(sizeof(T) & Cell::CellMask));
    JS_ASSERT(arenaList->hasToBeFinalized);
    Arena<FreeCell> **ap = &head;
    Arena<T> *a = (Arena<T> *) *ap;
    JS_ASSERT(a);
#ifdef DEBUG
    int thingKind = head->header()->thingKind;
    JSCompartment *comp = head->header()->compartment;
#endif
    JS_ASSERT(sizeof(T) == head->header()->thingSize);

#ifdef JS_GCMETER
    uint32 nlivearenas = 0, nkilledarenas = 0, nthings = 0;
#endif
    for (;;) {
        bool allClear = a->finalize(cx);
        /* We don't delete the head because the next allcoated arena has to link to it. */
        if (allClear && (a != (Arena<T> *)head)) {
            *ap = a->header()->next;
            a->chunk()->releaseArena(a);
            METER(nkilledarenas++);
        } else {
            ap = &a->header()->next;
            METER(nlivearenas++);
        }
        if (!(a = (Arena<T> *) *ap))
            break;
    }
    arenaList->cursor = (Arena<FreeCell> *)head;
    arenaList->hasToBeFinalized = false;
    METER(UpdateCompartmentStats(comp, thingKind, nlivearenas, nkilledarenas, nthings));
}

void
FinalizeArenaList(JSContext *cx, ArenaList *list, Arena<FreeCell> *head)
{
    JS_ASSERT(list->head);
    JS_ASSERT(head);
    js::gc::FinalizeKind kind = js::gc::FinalizeKind(head->header()->thingKind);

    switch (kind) {
      case FINALIZE_OBJECT0:
      case FINALIZE_OBJECT2:
      case FINALIZE_OBJECT4:
      case FINALIZE_OBJECT8:
      case FINALIZE_OBJECT12:
      case FINALIZE_OBJECT16:
      case FINALIZE_FUNCTION:
      case FINALIZE_SHAPE:
      case FINALIZE_EXTERNAL_STRING:
        JS_NOT_REACHED("no background finalization");
        break;
      case FINALIZE_OBJECT0_BACKGROUND:
        FinalizeArenaListLater<JSObject>(cx, list, (Arena<FreeCell> *)head);
        break;
      case FINALIZE_OBJECT2_BACKGROUND:
        FinalizeArenaListLater<JSObject_Slots2>(cx, list, (Arena<FreeCell> *)head);
        break;
      case FINALIZE_OBJECT4_BACKGROUND:
        FinalizeArenaListLater<JSObject_Slots4>(cx, list, (Arena<FreeCell> *)head);
        break;
      case FINALIZE_OBJECT8_BACKGROUND:
        FinalizeArenaListLater<JSObject_Slots8>(cx, list, (Arena<FreeCell> *)head);
        break;
      case FINALIZE_OBJECT12_BACKGROUND:
        FinalizeArenaListLater<JSObject_Slots12>(cx, list, (Arena<FreeCell> *)head);
        break;
      case FINALIZE_OBJECT16_BACKGROUND:
        FinalizeArenaListLater<JSObject_Slots16>(cx, list, (Arena<FreeCell> *)head);
        break;
      case FINALIZE_STRING:
        FinalizeArenaListLater<JSString>(cx, list, (Arena<FreeCell> *)head);
        break;
      case FINALIZE_SHORT_STRING:
        FinalizeArenaListLater<JSShortString>(cx, list, (Arena<FreeCell> *)head);
        break;
 #if JS_HAS_XML_SUPPORT
      case FINALIZE_XML:
        JS_NOT_REACHED("no background finalization");
        break;
#endif
      default:
        JS_NOT_REACHED("wrong kind");
    }
}

#ifdef JS_THREADSAFE
template<typename T>
void BackgroundFinalize(JSCompartment *comp, JSContext *cx, JSGCInvocationKind gckind, unsigned thingKind)
{
    ArenaList *list = GetFinalizableArenaList(comp, thingKind);
    if (list->head && list->head->header()->next) {
        cx->gcBackgroundFree->finalizeLater(list);
    } else {
        FinalizeArenaList<T>(comp, cx, gckind, thingKind);
    }
}
#endif

void
JSCompartment::finalizeObjectArenaLists(JSContext *cx, JSGCInvocationKind gckind)
{
    FinalizeArenaList<JSObject>(this, cx, gckind, FINALIZE_OBJECT0);
    FinalizeArenaList<JSObject_Slots2>(this, cx, gckind, FINALIZE_OBJECT2);
    FinalizeArenaList<JSObject_Slots4>(this, cx, gckind, FINALIZE_OBJECT4);
    FinalizeArenaList<JSObject_Slots8>(this, cx, gckind, FINALIZE_OBJECT8);
    FinalizeArenaList<JSObject_Slots12>(this, cx, gckind, FINALIZE_OBJECT12);
    FinalizeArenaList<JSObject_Slots16>(this, cx, gckind, FINALIZE_OBJECT16);
    FinalizeArenaList<JSFunction>(this, cx, gckind, FINALIZE_FUNCTION);

#ifdef JS_THREADSAFE
    if (cx->gcBackgroundFree && gckind != GC_LAST_CONTEXT && cx->runtime->state != JSRTS_LANDING) {
        BackgroundFinalize<JSObject>(this, cx, gckind, FINALIZE_OBJECT0_BACKGROUND);
        BackgroundFinalize<JSObject_Slots2>(this, cx, gckind, FINALIZE_OBJECT2_BACKGROUND);
        BackgroundFinalize<JSObject_Slots4>(this, cx, gckind, FINALIZE_OBJECT4_BACKGROUND);
        BackgroundFinalize<JSObject_Slots8>(this, cx, gckind, FINALIZE_OBJECT8_BACKGROUND);
        BackgroundFinalize<JSObject_Slots12>(this, cx, gckind, FINALIZE_OBJECT12_BACKGROUND);
        BackgroundFinalize<JSObject_Slots16>(this, cx, gckind, FINALIZE_OBJECT16_BACKGROUND);
    } else {
        FinalizeArenaList<JSObject>(this, cx, gckind, FINALIZE_OBJECT0_BACKGROUND);
        FinalizeArenaList<JSObject_Slots2>(this, cx, gckind, FINALIZE_OBJECT2_BACKGROUND);
        FinalizeArenaList<JSObject_Slots4>(this, cx, gckind, FINALIZE_OBJECT4_BACKGROUND);
        FinalizeArenaList<JSObject_Slots8>(this, cx, gckind, FINALIZE_OBJECT8_BACKGROUND);
        FinalizeArenaList<JSObject_Slots12>(this, cx, gckind, FINALIZE_OBJECT12_BACKGROUND);
        FinalizeArenaList<JSObject_Slots16>(this, cx, gckind, FINALIZE_OBJECT16_BACKGROUND);
    }
#else
    FinalizeArenaList<JSObject>(this, cx, gckind, FINALIZE_OBJECT0_BACKGROUND);
    FinalizeArenaList<JSObject_Slots2>(this, cx, gckind, FINALIZE_OBJECT2_BACKGROUND);
    FinalizeArenaList<JSObject_Slots4>(this, cx, gckind, FINALIZE_OBJECT4_BACKGROUND);
    FinalizeArenaList<JSObject_Slots8>(this, cx, gckind, FINALIZE_OBJECT8_BACKGROUND);
    FinalizeArenaList<JSObject_Slots12>(this, cx, gckind, FINALIZE_OBJECT12_BACKGROUND);
    FinalizeArenaList<JSObject_Slots16>(this, cx, gckind, FINALIZE_OBJECT16_BACKGROUND);
#endif

#if JS_HAS_XML_SUPPORT
    FinalizeArenaList<JSXML>(this, cx, gckind, FINALIZE_XML);
#endif
}

void
JSCompartment::finalizeStringArenaLists(JSContext *cx, JSGCInvocationKind gckind)
{
#ifdef JS_THREADSAFE
    if (cx->gcBackgroundFree && gckind != GC_LAST_CONTEXT && cx->runtime->state != JSRTS_LANDING) {
        BackgroundFinalize<JSShortString>(this, cx, gckind, FINALIZE_SHORT_STRING);
        BackgroundFinalize<JSString>(this, cx, gckind, FINALIZE_STRING);
    } else {
        FinalizeArenaList<JSShortString>(this, cx, gckind, FINALIZE_SHORT_STRING);
        FinalizeArenaList<JSString>(this, cx, gckind, FINALIZE_STRING);
    }
    FinalizeArenaList<JSExternalString>(this, cx, gckind, FINALIZE_EXTERNAL_STRING);
#else
    FinalizeArenaList<JSShortString>(this, cx, gckind, FINALIZE_SHORT_STRING);
    FinalizeArenaList<JSString>(this, cx, gckind, FINALIZE_STRING);
    FinalizeArenaList<JSExternalString>(this, cx, gckind, FINALIZE_EXTERNAL_STRING);
#endif
}

void
JSCompartment::finalizeShapeArenaLists(JSContext *cx, JSGCInvocationKind gckind)
{
    FinalizeArenaList<Shape>(this, cx, gckind, FINALIZE_SHAPE);
}

#ifdef JS_THREADSAFE

namespace js {

bool
GCHelperThread::init(JSRuntime *rt)
{
    if (!(wakeup = PR_NewCondVar(rt->gcLock)))
        return false;
    if (!(sweepingDone = PR_NewCondVar(rt->gcLock)))
        return false;

    thread = PR_CreateThread(PR_USER_THREAD, threadMain, rt, PR_PRIORITY_NORMAL,
                             PR_LOCAL_THREAD, PR_JOINABLE_THREAD, 0);
    return !!thread;

}

void
GCHelperThread::finish(JSRuntime *rt)
{
    PRThread *join = NULL;
    {
        AutoLockGC lock(rt);
        if (thread && !shutdown) {
            shutdown = true;
            PR_NotifyCondVar(wakeup);
            join = thread;
        }
    }
    if (join) {
        /* PR_DestroyThread is not necessary. */
        PR_JoinThread(join);
    }
    if (wakeup)
        PR_DestroyCondVar(wakeup);
    if (sweepingDone)
        PR_DestroyCondVar(sweepingDone);
}

/* static */
void
GCHelperThread::threadMain(void *arg)
{
    JSRuntime *rt = static_cast<JSRuntime *>(arg);
    rt->gcHelperThread.threadLoop(rt);
}

void
GCHelperThread::threadLoop(JSRuntime *rt)
{
    AutoLockGC lock(rt);
    while (!shutdown) {
        /*
         * Sweeping can be true here on the first iteration if a GC and the
         * corresponding startBackgroundSweep call happen before this thread
         * has a chance to run.
         */
        if (!sweeping)
            PR_WaitCondVar(wakeup, PR_INTERVAL_NO_TIMEOUT);
        if (sweeping) {
            AutoUnlockGC unlock(rt);
            doSweep();
        }
        sweeping = false;
        PR_NotifyAllCondVar(sweepingDone);
    }
}

void
GCHelperThread::startBackgroundSweep(JSRuntime *rt)
{
    /* The caller takes the GC lock. */
    JS_ASSERT(!sweeping);
    sweeping = true;
    PR_NotifyCondVar(wakeup);
}

void
GCHelperThread::waitBackgroundSweepEnd(JSRuntime *rt)
{
    AutoLockGC lock(rt);
    while (sweeping)
        PR_WaitCondVar(sweepingDone, PR_INTERVAL_NO_TIMEOUT);
}

JS_FRIEND_API(void)
GCHelperThread::replenishAndFreeLater(void *ptr)
{
    JS_ASSERT(freeCursor == freeCursorEnd);
    do {
        if (freeCursor && !freeVector.append(freeCursorEnd - FREE_ARRAY_LENGTH))
            break;
        freeCursor = (void **) OffTheBooks::malloc_(FREE_ARRAY_SIZE);
        if (!freeCursor) {
            freeCursorEnd = NULL;
            break;
        }
        freeCursorEnd = freeCursor + FREE_ARRAY_LENGTH;
        *freeCursor++ = ptr;
        return;
    } while (false);
    Foreground::free_(ptr);
}

void
GCHelperThread::replenishAndFinalizeLater(ArenaList *list)
{
    JS_ASSERT(cx);
    JS_ASSERT(finalizeCursor == finalizeCursorEnd);
    do {
        if (finalizeCursor && !finalizeVector.append(finalizeCursorEnd - FREE_ARRAY_LENGTH))
            break;
        finalizeCursor = (void **) OffTheBooks::malloc_(FREE_ARRAY_SIZE);
        if (!finalizeCursor) {
            finalizeCursorEnd = NULL;
            break;
        }
        finalizeCursorEnd = finalizeCursor + FREE_ARRAY_LENGTH;
        *finalizeCursor++ = list;
        *finalizeCursor++ = list->head;
        return;
    } while (false);
    FinalizeArenaList(cx, list, list->head);
}

void
GCHelperThread::doSweep()
{
    JS_ASSERT(cx);
    if (finalizeCursor) {
        void **array = finalizeCursorEnd - FREE_ARRAY_LENGTH;
        finalizeElementsAndArray(array, finalizeCursor);
        finalizeCursor = finalizeCursorEnd = NULL;
    } else {
        JS_ASSERT(!finalizeCursorEnd);
    }
    for (void ***iter = finalizeVector.begin(); iter != finalizeVector.end(); ++iter) {
        void **array = *iter;
        finalizeElementsAndArray(array, array + FREE_ARRAY_LENGTH);
    }
    finalizeVector.resize(0);
    cx = NULL;
    if (freeCursor) {
        void **array = freeCursorEnd - FREE_ARRAY_LENGTH;
        freeElementsAndArray(array, freeCursor);
        freeCursor = freeCursorEnd = NULL;
    } else {
        JS_ASSERT(!freeCursorEnd);
    }
    for (void ***iter = freeVector.begin(); iter != freeVector.end(); ++iter) {
        void **array = *iter;
        freeElementsAndArray(array, array + FREE_ARRAY_LENGTH);
    }
    freeVector.resize(0);
}

}

#endif /* JS_THREADSAFE */

static void
SweepCrossCompartmentWrappers(JSContext *cx)
{
    JSRuntime *rt = cx->runtime;
    /*
     * Figure out how much JIT code should be released from inactive compartments.
     * If multiple eighth-lives have passed, compound the release interval linearly;
     * if enough time has passed, all inactive JIT code will be released.
     */
    uint32 releaseInterval = 0;
    int64 now = PRMJ_Now();
    if (now >= rt->gcJitReleaseTime) {
        releaseInterval = 8;
        while (now >= rt->gcJitReleaseTime) {
            if (--releaseInterval == 1)
                rt->gcJitReleaseTime = now;
            rt->gcJitReleaseTime += JIT_SCRIPT_EIGHTH_LIFETIME;
        }
    }

    /*
     * Sweep the compartment:
     * (1) Remove dead wrappers from the compartment map.
     * (2) Finalize any unused empty shapes.
     * (3) Sweep the trace JIT of unused code.
     * (4) Sweep the method JIT ICs and release infrequently used JIT code.
     */
    for (JSCompartment **c = rt->compartments.begin(); c != rt->compartments.end(); ++c)
        (*c)->sweep(cx, releaseInterval);
}

static void
SweepCompartments(JSContext *cx, JSGCInvocationKind gckind)
{
    JSRuntime *rt = cx->runtime;
    JSCompartmentCallback callback = rt->compartmentCallback;

    /* Skip the atomsCompartment. */
    JSCompartment **read = rt->compartments.begin() + 1;
    JSCompartment **end = rt->compartments.end();
    JSCompartment **write = read;
    JS_ASSERT(rt->compartments.length() >= 1);
    JS_ASSERT(*rt->compartments.begin() == rt->atomsCompartment);

    while (read < end) {
        JSCompartment *compartment = *read++;

        if (!compartment->hold &&
            (compartment->arenaListsAreEmpty() || gckind == GC_LAST_CONTEXT))
        {
            JS_ASSERT(compartment->freeLists.isEmpty());
            if (callback)
                (void) callback(cx, compartment, JSCOMPARTMENT_DESTROY);
            if (compartment->principals)
                JSPRINCIPALS_DROP(cx, compartment->principals);
            cx->delete_(compartment);
            continue;
        }
        *write++ = compartment;
    }
    rt->compartments.resize(write - rt->compartments.begin());
}

/*
 * Common cache invalidation and so forth that must be done before GC. Even if
 * GCUntilDone calls GC several times, this work needs to be done only once.
 */
static void
PreGCCleanup(JSContext *cx, JSGCInvocationKind gckind)
{
    JSRuntime *rt = cx->runtime;

    /* Clear gcIsNeeded now, when we are about to start a normal GC cycle. */
    rt->gcIsNeeded = false;
    rt->gcTriggerCompartment = NULL;

    /* Reset malloc counter. */
    rt->resetGCMallocBytes();

#ifdef JS_DUMP_SCOPE_METERS
    {
        extern void js_DumpScopeMeters(JSRuntime *rt);
        js_DumpScopeMeters(rt);
    }
#endif

    /*
     * Reset the property cache's type id generator so we can compress ids.
     * Same for the protoHazardShape proxy-shape standing in for all object
     * prototypes having readonly or setter properties.
     */
    if (rt->shapeGen & SHAPE_OVERFLOW_BIT
#ifdef JS_GC_ZEAL
        || rt->gcZeal >= 1
#endif
        ) {
        rt->gcRegenShapes = true;
        rt->shapeGen = 0;
        rt->protoHazardShape = 0;
    }

    if (rt->gcCurrentCompartment) {
        rt->gcCurrentCompartment->purge(cx);
    } else {
        for (JSCompartment **c = rt->compartments.begin(); c != rt->compartments.end(); ++c)
            (*c)->purge(cx);
    }

    js_PurgeThreads(cx);
    {
        JSContext *iter = NULL;
        while (JSContext *acx = js_ContextIterator(rt, JS_TRUE, &iter))
            acx->purge();
    }
}

/*
 * Perform mark-and-sweep GC.
 *
 * In a JS_THREADSAFE build, the calling thread must be rt->gcThread and each
 * other thread must be either outside all requests or blocked waiting for GC
 * to finish. Note that the caller does not hold rt->gcLock.
 * If comp is set, we perform a single-compartment GC.
 */
static void
MarkAndSweep(JSContext *cx, JSCompartment *comp, JSGCInvocationKind gckind GCTIMER_PARAM)
{
    JSRuntime *rt = cx->runtime;
    rt->gcNumber++;
    JS_ASSERT_IF(comp, !rt->gcRegenShapes);
    JS_ASSERT_IF(comp, gckind != GC_LAST_CONTEXT);
    JS_ASSERT_IF(comp, comp != rt->atomsCompartment);
    JS_ASSERT_IF(comp, comp->rt->gcMode == JSGC_MODE_COMPARTMENT);

    /*
     * Mark phase.
     */
    GCMarker gcmarker(cx);
    JS_ASSERT(IS_GC_MARKING_TRACER(&gcmarker));
    JS_ASSERT(gcmarker.getMarkColor() == BLACK);
    rt->gcMarkingTracer = &gcmarker;
    gcmarker.stackLimit = cx->stackLimit;
#ifdef JS_THREADSAFE
    /*
     * cx->gcBackgroundFree is set if we need several mark-and-sweep loops to
     * finish the GC.
     */
    if (!cx->gcBackgroundFree) {
        /* Wait until the sweeping from the previois GC finishes. */
        rt->gcHelperThread.waitBackgroundSweepEnd(rt);
        cx->gcBackgroundFree = &rt->gcHelperThread;
    } else {
        rt->gcHelperThread.waitBackgroundSweepEnd(rt);
    }
    JS_ASSERT(!rt->gcHelperThread.sweeping);
    cx->gcBackgroundFree->setContext(cx);
#endif
    for (GCChunkSet::Range r(rt->gcChunkSet.all()); !r.empty(); r.popFront())
         r.front()->clearMarkBitmap();

    if (comp) {
        for (JSCompartment **c = rt->compartments.begin(); c != rt->compartments.end(); ++c)
            (*c)->markCrossCompartmentWrappers(&gcmarker);
    } else {
        js_MarkScriptFilenames(rt);
    }

    MarkRuntime(&gcmarker);

    gcmarker.drainMarkStack();

    /*
     * Mark weak roots.
     */
    while (true) {
        if (!js_TraceWatchPoints(&gcmarker) && !WeakMap::markIteratively(&gcmarker))
            break;
        gcmarker.drainMarkStack();
    }

    rt->gcMarkingTracer = NULL;

    if (rt->gcCallback)
        (void) rt->gcCallback(cx, JSGC_MARK_END);

#ifdef DEBUG
    /* Make sure that we didn't mark an object in another compartment */
    if (comp) {
        for (JSCompartment **c = rt->compartments.begin(); c != rt->compartments.end(); ++c)
            JS_ASSERT_IF(*c != comp && *c != rt->atomsCompartment, checkArenaListAllUnmarked(*c));
    }
#endif

    /*
     * Sweep phase.
     *
     * Finalize as we sweep, outside of rt->gcLock but with rt->gcRunning set
     * so that any attempt to allocate a GC-thing from a finalizer will fail,
     * rather than nest badly and leave the unmarked newborn to be swept.
     *
     * We first sweep atom state so we can use IsAboutToBeFinalized on
     * JSString held in a hashtable to check if the hashtable entry can be
     * freed. Note that even after the entry is freed, JSObject finalizers can
     * continue to access the corresponding JSString* assuming that they are
     * unique. This works since the atomization API must not be called during
     * the GC.
     */
    TIMESTAMP(startSweep);

    /* Finalize unreachable (key,value) pairs in all weak maps. */
    WeakMap::sweep(cx);

    js_SweepAtomState(cx);

    /* Finalize watch points associated with unreachable objects. */
    js_SweepWatchPoints(cx);

    /*
     * We finalize objects before other GC things to ensure that object's finalizer 
     * can access them even if they will be freed. Sweep the runtime's property trees 
     * after finalizing objects, in case any had watchpoints referencing tree nodes.
     * Do this before sweeping compartments, so that we sweep all shapes in
     * unreachable compartments.
     */
    if (comp) {
        comp->sweep(cx, 0);
        comp->finalizeObjectArenaLists(cx, gckind);
        TIMESTAMP(sweepObjectEnd);
        comp->finalizeStringArenaLists(cx, gckind);
        TIMESTAMP(sweepStringEnd);
        comp->finalizeShapeArenaLists(cx, gckind);
        TIMESTAMP(sweepShapeEnd);
    } else {
        SweepCrossCompartmentWrappers(cx);
        for (JSCompartment **c = rt->compartments.begin(); c != rt->compartments.end(); c++)
            (*c)->finalizeObjectArenaLists(cx, gckind);

        TIMESTAMP(sweepObjectEnd);

        for (JSCompartment **c = rt->compartments.begin(); c != rt->compartments.end(); c++)
            (*c)->finalizeStringArenaLists(cx, gckind);

        TIMESTAMP(sweepStringEnd);

        for (JSCompartment **c = rt->compartments.begin(); c != rt->compartments.end(); c++)
            (*c)->finalizeShapeArenaLists(cx, gckind);

        TIMESTAMP(sweepShapeEnd);

        for (JSCompartment **c = rt->compartments.begin(); c != rt->compartments.end(); ++c)
            (*c)->propertyTree.dumpShapeStats();
    }

    PropertyTree::dumpShapes(cx);

    if (!comp) {
        SweepCompartments(cx, gckind);

        /*
         * Sweep script filenames after sweeping functions in the generic loop
         * above. In this way when a scripted function's finalizer destroys the
         * script and calls rt->destroyScriptHook, the hook can still access the
         * script's filename. See bug 323267.
         */
        js_SweepScriptFilenames(rt);
    }

    /*
     * Destroy arenas after we finished the sweeping so finalizers can safely
     * use IsAboutToBeFinalized().
     */
    ExpireGCChunks(rt);
    TIMESTAMP(sweepDestroyEnd);

    if (rt->gcCallback)
        (void) rt->gcCallback(cx, JSGC_FINALIZE_END);
#ifdef DEBUG_srcnotesize
  { extern void DumpSrcNoteSizeHist();
    DumpSrcNoteSizeHist();
    printf("GC HEAP SIZE %lu\n", (unsigned long)rt->gcBytes);
  }
#endif
}

#ifdef JS_THREADSAFE

/*
 * If the GC is running and we're called on another thread, wait for this GC
 * activation to finish. We can safely wait here without fear of deadlock (in
 * the case where we are called within a request on another thread's context)
 * because the GC doesn't set rt->gcRunning until after it has waited for all
 * active requests to end.
 *
 * We call here js_CurrentThreadId() after checking for rt->gcState to avoid
 * an expensive call when the GC is not running.
 */
void
js_WaitForGC(JSRuntime *rt)
{
    if (rt->gcRunning && rt->gcThread->id != js_CurrentThreadId()) {
        do {
            JS_AWAIT_GC_DONE(rt);
        } while (rt->gcRunning);
    }
}

/*
 * GC is running on another thread. Temporarily suspend all requests running
 * on the current thread and wait until the GC is done.
 */
static void
LetOtherGCFinish(JSContext *cx)
{
    JSRuntime *rt = cx->runtime;
    JS_ASSERT(rt->gcThread);
    JS_ASSERT(cx->thread != rt->gcThread);

    size_t requestDebit = cx->thread->data.requestDepth ? 1 : 0;
    JS_ASSERT(requestDebit <= rt->requestCount);
#ifdef JS_TRACER
    JS_ASSERT_IF(requestDebit == 0, !JS_ON_TRACE(cx));
#endif
    if (requestDebit != 0) {
#ifdef JS_TRACER
        if (JS_ON_TRACE(cx)) {
            /*
             * Leave trace before we decrease rt->requestCount and notify the
             * GC. Otherwise the GC may start immediately after we unlock while
             * this thread is still on trace.
             */
            AutoUnlockGC unlock(rt);
            LeaveTrace(cx);
        }
#endif
        rt->requestCount -= requestDebit;
        if (rt->requestCount == 0)
            JS_NOTIFY_REQUEST_DONE(rt);
    }

    /*
     * Check that we did not release the GC lock above and let the GC to
     * finish before we wait.
     */
    JS_ASSERT(rt->gcThread);

    /*
     * Wait for GC to finish on the other thread, even if requestDebit is 0
     * and even if GC has not started yet because the gcThread is waiting in
     * AutoGCSession. This ensures that js_GC never returns without a full GC
     * cycle happening.
     */
    do {
        JS_AWAIT_GC_DONE(rt);
    } while (rt->gcThread);

    rt->requestCount += requestDebit;
}

#endif

class AutoGCSession {
  public:
    explicit AutoGCSession(JSContext *cx);
    ~AutoGCSession();

  private:
    JSContext   *context;

    /* Disable copy constructor or assignments */
    AutoGCSession(const AutoGCSession&);
    void operator=(const AutoGCSession&);
};

/*
 * Start a new GC session. Together with LetOtherGCFinish this function
 * contains the rendezvous algorithm by which we stop the world for GC.
 *
 * This thread becomes the GC thread. Wait for all other threads to quiesce.
 * Then set rt->gcRunning and return.
 */
AutoGCSession::AutoGCSession(JSContext *cx)
  : context(cx)
{
    JSRuntime *rt = cx->runtime;

#ifdef JS_THREADSAFE
    if (rt->gcThread && rt->gcThread != cx->thread)
        LetOtherGCFinish(cx);
#endif

    JS_ASSERT(!rt->gcRunning);

#ifdef JS_THREADSAFE
    /* No other thread is in GC, so indicate that we're now in GC. */
    JS_ASSERT(!rt->gcThread);
    rt->gcThread = cx->thread;

    /*
     * Notify operation callbacks on other threads, which will give them a
     * chance to yield their requests. Threads without requests perform their
     * callback at some later point, which then will be unnecessary, but
     * harmless.
     */
    for (JSThread::Map::Range r = rt->threads.all(); !r.empty(); r.popFront()) {
        JSThread *thread = r.front().value;
        if (thread != cx->thread)
            thread->data.triggerOperationCallback(rt);
    }

    /*
     * Discount the request on the current thread from contributing to
     * rt->requestCount before we wait for all other requests to finish.
     * JS_NOTIFY_REQUEST_DONE, which will wake us up, is only called on
     * rt->requestCount transitions to 0.
     */
    size_t requestDebit = cx->thread->data.requestDepth ? 1 : 0;
    JS_ASSERT(requestDebit <= rt->requestCount);
    if (requestDebit != rt->requestCount) {
        rt->requestCount -= requestDebit;

        do {
            JS_AWAIT_REQUEST_DONE(rt);
        } while (rt->requestCount > 0);
        rt->requestCount += requestDebit;
    }

#endif /* JS_THREADSAFE */

    /*
     * Set rt->gcRunning here within the GC lock, and after waiting for any
     * active requests to end. This way js_WaitForGC called outside a request
     * would not block on the GC that is waiting for other requests to finish
     * with rt->gcThread set while JS_BeginRequest would do such wait.
     */
    rt->gcRunning = true;
}

/* End the current GC session and allow other threads to proceed. */
AutoGCSession::~AutoGCSession()
{
    JSRuntime *rt = context->runtime;
    rt->gcRunning = false;
#ifdef JS_THREADSAFE
    JS_ASSERT(rt->gcThread == context->thread);
    rt->gcThread = NULL;
    JS_NOTIFY_GC_DONE(rt);
#endif
}

/*
 * GC, repeatedly if necessary, until we think we have not created any new
 * garbage and no other threads are demanding more GC.
 */
static void
GCUntilDone(JSContext *cx, JSCompartment *comp, JSGCInvocationKind gckind  GCTIMER_PARAM)
{
    if (JS_ON_TRACE(cx))
        return;

    JSRuntime *rt = cx->runtime;

    /* Recursive GC or a call from another thread restarts the GC cycle. */
    if (rt->gcMarkAndSweep) {
        rt->gcPoke = true;
#ifdef JS_THREADSAFE
        JS_ASSERT(rt->gcThread);
        if (rt->gcThread != cx->thread) {
            /* We do not return until another GC finishes. */
            LetOtherGCFinish(cx);
        }
#endif
        return;
    }

    AutoGCSession gcsession(cx);

    /*
     * We should not be depending on cx->compartment in the GC, so set it to
     * NULL to look for violations.
     */
    SwitchToCompartment sc(cx, (JSCompartment *)NULL);

    JS_ASSERT(!rt->gcCurrentCompartment);
    rt->gcCurrentCompartment = comp;

    METER(rt->gcStats.poke++);

    bool firstRun = true;
    rt->gcMarkAndSweep = true;
#ifdef JS_THREADSAFE
    JS_ASSERT(!cx->gcBackgroundFree);
#endif
    do {
        rt->gcPoke = false;

        AutoUnlockGC unlock(rt);
        if (firstRun) {
            PreGCCleanup(cx, gckind);
            TIMESTAMP(startMark);
            firstRun = false;
        }

        MarkAndSweep(cx, comp, gckind  GCTIMER_ARG);

#ifdef JS_THREADSAFE
        JS_ASSERT(cx->gcBackgroundFree == &rt->gcHelperThread);
        if (rt->gcPoke) {
            AutoLockGC lock(rt);
            cx->gcBackgroundFree = NULL;
            rt->gcHelperThread.startBackgroundSweep(rt);
        }
#endif

        // GC again if:
        //   - another thread, not in a request, called js_GC
        //   - js_GC was called recursively
        //   - a finalizer called js_RemoveRoot or js_UnlockGCThingRT.
    } while (rt->gcPoke);

#ifdef JS_THREADSAFE
    JS_ASSERT(cx->gcBackgroundFree == &rt->gcHelperThread);
    cx->gcBackgroundFree = NULL;
    rt->gcHelperThread.startBackgroundSweep(rt);
#endif

    rt->gcMarkAndSweep = false;
    rt->gcRegenShapes = false;
    rt->setGCLastBytes(rt->gcBytes);
    rt->gcCurrentCompartment = NULL;

    for (JSCompartment **c = rt->compartments.begin(); c != rt->compartments.end(); ++c)
        (*c)->setGCLastBytes((*c)->gcBytes);
}

void
js_GC(JSContext *cx, JSCompartment *comp, JSGCInvocationKind gckind)
{
    JSRuntime *rt = cx->runtime;

    /*
     * Don't collect garbage if the runtime isn't up, and cx is not the last
     * context in the runtime.  The last context must force a GC, and nothing
     * should suppress that final collection or there may be shutdown leaks,
     * or runtime bloat until the next context is created.
     */
    if (rt->state != JSRTS_UP && gckind != GC_LAST_CONTEXT)
        return;

    RecordNativeStackTopForGC(cx);

#ifdef DEBUG
    int stackDummy;
# if JS_STACK_GROWTH_DIRECTION > 0
    /* cx->stackLimit is set to jsuword(-1) by default. */
    JS_ASSERT_IF(cx->stackLimit != jsuword(-1),
                 JS_CHECK_STACK_SIZE(cx->stackLimit + (1 << 14), &stackDummy));
# else
    /* -16k because it is possible to perform a GC during an overrecursion report. */
    JS_ASSERT_IF(cx->stackLimit, JS_CHECK_STACK_SIZE(cx->stackLimit - (1 << 14), &stackDummy));
# endif
#endif

    GCTIMER_BEGIN();

    do {
        /*
         * Let the API user decide to defer a GC if it wants to (unless this
         * is the last context).  Invoke the callback regardless. Sample the
         * callback in case we are freely racing with a JS_SetGCCallback{,RT}
         * on another thread.
         */
        if (JSGCCallback callback = rt->gcCallback) {
            if (!callback(cx, JSGC_BEGIN) && gckind != GC_LAST_CONTEXT)
                return;
        }

        {
#ifdef JS_THREADSAFE
            rt->gcHelperThread.waitBackgroundSweepEnd(rt);
#endif
            /* Lock out other GC allocator and collector invocations. */
            AutoLockGC lock(rt);

            GCUntilDone(cx, comp, gckind  GCTIMER_ARG);
        }

        /* We re-sample the callback again as the finalizers can change it. */
        if (JSGCCallback callback = rt->gcCallback)
            (void) callback(cx, JSGC_END);

        /*
         * On shutdown, iterate until the JSGC_END callback stops creating
         * garbage.
         */
    } while (gckind == GC_LAST_CONTEXT && rt->gcPoke);
#ifdef JS_GCMETER
    js_DumpGCStats(cx->runtime, stderr);
#endif
    GCTIMER_END(gckind == GC_LAST_CONTEXT);
}

<<<<<<< HEAD
void
JSObject::markSlots(JSTracer *trc)
{
    JS_ASSERT(isNative());
    JS_ASSERT(slotSpan() <= numSlots());
    uint32 nfixed = numFixedSlots();
    uint32 nslots = slotSpan();
    uint32 i;
    for (i = 0; i < nslots && i < nfixed; i++) {
        const Value &v = fixedSlots()[i];
        JS_SET_TRACING_DETAILS(trc, js_PrintObjectSlotName, this, i);
        MarkValueRaw(trc, v);
    }
    for (; i < nslots; i++) {
        const Value &v = slots[i - nfixed];
        JS_SET_TRACING_DETAILS(trc, js_PrintObjectSlotName, this, i);
        MarkValueRaw(trc, v);
    }
}


=======
>>>>>>> 64f60006
namespace js {
namespace gc {

bool
SetTypeCheckingForCycles(JSContext *cx, JSObject *obj, types::TypeObject *type)
{
    /*
     * This function cannot be called during the GC and always requires a
     * request.
     */
#ifdef JS_THREADSAFE
    JS_ASSERT(cx->thread->data.requestDepth);

    /*
     * This is only necessary if AutoGCSession below would wait for GC to
     * finish on another thread, but to capture the minimal stack space and
     * for code simplicity we do it here unconditionally.
     */
    RecordNativeStackTopForGC(cx);
#endif

    JSRuntime *rt = cx->runtime;
    AutoLockGC lock(rt);
    AutoGCSession gcsession(cx);
    AutoUnlockGC unlock(rt);

    bool cycle = false;
    for (JSObject *obj2 = type->proto; obj2;) {
        if (obj2 == obj) {
            cycle = true;
            break;
        }
        obj2 = obj2->getProto();
    }
    if (!cycle)
        obj->setType(type);

    return !cycle;
}

JSCompartment *
NewCompartment(JSContext *cx, JSPrincipals *principals)
{
    JSRuntime *rt = cx->runtime;
    JSCompartment *compartment = cx->new_<JSCompartment>(rt);
    if (!compartment || !compartment->init(cx)) {
        Foreground::delete_(compartment);
        JS_ReportOutOfMemory(cx);
        return NULL;
    }

    if (principals) {
        compartment->principals = principals;
        JSPRINCIPALS_HOLD(cx, principals);
    }

    compartment->setGCLastBytes(8192);

    {
        AutoLockGC lock(rt);

        if (!rt->compartments.append(compartment)) {
            AutoUnlockGC unlock(rt);
            Foreground::delete_(compartment);
            JS_ReportOutOfMemory(cx);
            return NULL;
        }
    }

    JSCompartmentCallback callback = rt->compartmentCallback;
    if (callback && !callback(cx, compartment, JSCOMPARTMENT_NEW)) {
        AutoLockGC lock(rt);
        rt->compartments.popBack();
        Foreground::delete_(compartment);
        return NULL;
    }
    return compartment;
}

} /* namespace gc */

void
TraceRuntime(JSTracer *trc)
{
    LeaveTrace(trc->context);

#ifdef JS_THREADSAFE
    {
        JSContext *cx = trc->context;
        JSRuntime *rt = cx->runtime;
        AutoLockGC lock(rt);

        if (rt->gcThread != cx->thread) {
            AutoGCSession gcsession(cx);
            AutoUnlockGC unlock(rt);
            RecordNativeStackTopForGC(trc->context);
            MarkRuntime(trc);
            return;
        }
    }
#else
    RecordNativeStackTopForGC(trc->context);
#endif

    /*
     * Calls from inside a normal GC or a recursive calls are OK and do not
     * require session setup.
     */
    MarkRuntime(trc);
}

} /* namespace js */<|MERGE_RESOLUTION|>--- conflicted
+++ resolved
@@ -2921,30 +2921,6 @@
     GCTIMER_END(gckind == GC_LAST_CONTEXT);
 }
 
-<<<<<<< HEAD
-void
-JSObject::markSlots(JSTracer *trc)
-{
-    JS_ASSERT(isNative());
-    JS_ASSERT(slotSpan() <= numSlots());
-    uint32 nfixed = numFixedSlots();
-    uint32 nslots = slotSpan();
-    uint32 i;
-    for (i = 0; i < nslots && i < nfixed; i++) {
-        const Value &v = fixedSlots()[i];
-        JS_SET_TRACING_DETAILS(trc, js_PrintObjectSlotName, this, i);
-        MarkValueRaw(trc, v);
-    }
-    for (; i < nslots; i++) {
-        const Value &v = slots[i - nfixed];
-        JS_SET_TRACING_DETAILS(trc, js_PrintObjectSlotName, this, i);
-        MarkValueRaw(trc, v);
-    }
-}
-
-
-=======
->>>>>>> 64f60006
 namespace js {
 namespace gc {
 
