/* -*- Mode: C++; tab-width: 8; indent-tabs-mode: nil; c-basic-offset: 4 -*-
 * vim: set ts=8 sw=4 et tw=78:
 *
 * ***** BEGIN LICENSE BLOCK *****
 * Version: MPL 1.1/GPL 2.0/LGPL 2.1
 *
 * The contents of this file are subject to the Mozilla Public License Version
 * 1.1 (the "License"); you may not use this file except in compliance with
 * the License. You may obtain a copy of the License at
 * http://www.mozilla.org/MPL/
 *
 * Software distributed under the License is distributed on an "AS IS" basis,
 * WITHOUT WARRANTY OF ANY KIND, either express or implied. See the License
 * for the specific language governing rights and limitations under the
 * License.
 *
 * The Original Code is Mozilla Communicator client code, released
 * March 31, 1998.
 *
 * The Initial Developer of the Original Code is
 * Netscape Communications Corporation.
 * Portions created by the Initial Developer are Copyright (C) 1998
 * the Initial Developer. All Rights Reserved.
 *
 * Contributor(s):
 *
 * Alternatively, the contents of this file may be used under the terms of
 * either of the GNU General Public License Version 2 or later (the "GPL"),
 * or the GNU Lesser General Public License Version 2.1 or later (the "LGPL"),
 * in which case the provisions of the GPL or the LGPL are applicable instead
 * of those above. If you wish to allow use of your version of this file only
 * under the terms of either the GPL or the LGPL, and not to allow others to
 * use your version of this file under the terms of the MPL, indicate your
 * decision by deleting the provisions above and replace them with the notice
 * and other provisions required by the GPL or the LGPL. If you do not delete
 * the provisions above, a recipient may use your version of this file under
 * the terms of any one of the MPL, the GPL or the LGPL.
 *
 * ***** END LICENSE BLOCK ***** */

#define __STDC_LIMIT_MACROS

/*
 * JS debugging API.
 */
#include <string.h>
#include "jstypes.h"
#include "jsstdint.h"
#include "jsutil.h" /* Added by JSIFY */
#include "jsclist.h"
#include "jsapi.h"
#include "jscntxt.h"
#include "jsversion.h"
#include "jsdbgapi.h"
#include "jsemit.h"
#include "jsfun.h"
#include "jsgc.h"
#include "jsinterp.h"
#include "jslock.h"
#include "jsobj.h"
#include "jsopcode.h"
#include "jsparse.h"
#include "jsscope.h"
#include "jsscript.h"
#include "jsstaticcheck.h"
#include "jsstr.h"

#include "jsatominlines.h"
#include "jsobjinlines.h"
#include "jsscopeinlines.h"

#include "jsautooplen.h"

using namespace js;

typedef struct JSTrap {
    JSCList         links;
    JSScript        *script;
    jsbytecode      *pc;
    JSOp            op;
    JSTrapHandler   handler;
    jsval           closure;
} JSTrap;

#define DBG_LOCK(rt)            JS_ACQUIRE_LOCK((rt)->debuggerLock)
#define DBG_UNLOCK(rt)          JS_RELEASE_LOCK((rt)->debuggerLock)
#define DBG_LOCK_EVAL(rt,expr)  (DBG_LOCK(rt), (expr), DBG_UNLOCK(rt))

/*
 * NB: FindTrap must be called with rt->debuggerLock acquired.
 */
static JSTrap *
FindTrap(JSRuntime *rt, JSScript *script, jsbytecode *pc)
{
    JSTrap *trap;

    for (trap = (JSTrap *)rt->trapList.next;
         &trap->links != &rt->trapList;
         trap = (JSTrap *)trap->links.next) {
        if (trap->script == script && trap->pc == pc)
            return trap;
    }
    return NULL;
}

jsbytecode *
js_UntrapScriptCode(JSContext *cx, JSScript *script)
{
    jsbytecode *code;
    JSRuntime *rt;
    JSTrap *trap;

    code = script->code;
    rt = cx->runtime;
    DBG_LOCK(rt);
    for (trap = (JSTrap *)rt->trapList.next;
         &trap->links !=
                &rt->trapList;
         trap = (JSTrap *)trap->links.next) {
        if (trap->script == script &&
            (size_t)(trap->pc - script->code) < script->length) {
            if (code == script->code) {
                jssrcnote *sn, *notes;
                size_t nbytes;

                nbytes = script->length * sizeof(jsbytecode);
                notes = script->notes();
                for (sn = notes; !SN_IS_TERMINATOR(sn); sn = SN_NEXT(sn))
                    continue;
                nbytes += (sn - notes + 1) * sizeof *sn;

                code = (jsbytecode *) cx->malloc(nbytes);
                if (!code)
                    break;
                memcpy(code, script->code, nbytes);
                JS_PURGE_GSN_CACHE(cx);
            }
            code[trap->pc - script->code] = trap->op;
        }
    }
    DBG_UNLOCK(rt);
    return code;
}

JS_PUBLIC_API(JSBool)
JS_SetTrap(JSContext *cx, JSScript *script, jsbytecode *pc,
           JSTrapHandler handler, jsval closure)
{
    JSTrap *junk, *trap, *twin;
    JSRuntime *rt;
    uint32 sample;

    if (script == JSScript::emptyScript()) {
        JS_ReportErrorFlagsAndNumber(cx, JSREPORT_ERROR, js_GetErrorMessage,
                                     NULL, JSMSG_READ_ONLY, "empty script");
        return JS_FALSE;
    }

    JS_ASSERT((JSOp) *pc != JSOP_TRAP);
    junk = NULL;
    rt = cx->runtime;
    DBG_LOCK(rt);
    trap = FindTrap(rt, script, pc);
    if (trap) {
        JS_ASSERT(trap->script == script && trap->pc == pc);
        JS_ASSERT(*pc == JSOP_TRAP);
    } else {
        sample = rt->debuggerMutations;
        DBG_UNLOCK(rt);
        trap = (JSTrap *) cx->malloc(sizeof *trap);
        if (!trap)
            return JS_FALSE;
        trap->closure = JSVAL_NULL;
        DBG_LOCK(rt);
        twin = (rt->debuggerMutations != sample)
               ? FindTrap(rt, script, pc)
               : NULL;
        if (twin) {
            junk = trap;
            trap = twin;
        } else {
            JS_APPEND_LINK(&trap->links, &rt->trapList);
            ++rt->debuggerMutations;
            trap->script = script;
            trap->pc = pc;
            trap->op = (JSOp)*pc;
            *pc = JSOP_TRAP;
        }
    }
    trap->handler = handler;
    trap->closure = closure;
    DBG_UNLOCK(rt);
    if (junk)
        cx->free(junk);
    return JS_TRUE;
}

JS_PUBLIC_API(JSOp)
JS_GetTrapOpcode(JSContext *cx, JSScript *script, jsbytecode *pc)
{
    JSRuntime *rt;
    JSTrap *trap;
    JSOp op;

    rt = cx->runtime;
    DBG_LOCK(rt);
    trap = FindTrap(rt, script, pc);
    op = trap ? trap->op : (JSOp) *pc;
    DBG_UNLOCK(rt);
    return op;
}

static void
DestroyTrapAndUnlock(JSContext *cx, JSTrap *trap)
{
    ++cx->runtime->debuggerMutations;
    JS_REMOVE_LINK(&trap->links);
    *trap->pc = (jsbytecode)trap->op;
    DBG_UNLOCK(cx->runtime);
    cx->free(trap);
}

JS_PUBLIC_API(void)
JS_ClearTrap(JSContext *cx, JSScript *script, jsbytecode *pc,
             JSTrapHandler *handlerp, jsval *closurep)
{
    JSTrap *trap;

    DBG_LOCK(cx->runtime);
    trap = FindTrap(cx->runtime, script, pc);
    if (handlerp)
        *handlerp = trap ? trap->handler : NULL;
    if (closurep)
        *closurep = trap ? trap->closure : JSVAL_NULL;
    if (trap)
        DestroyTrapAndUnlock(cx, trap);
    else
        DBG_UNLOCK(cx->runtime);
}

JS_PUBLIC_API(void)
JS_ClearScriptTraps(JSContext *cx, JSScript *script)
{
    JSRuntime *rt;
    JSTrap *trap, *next;
    uint32 sample;

    rt = cx->runtime;
    DBG_LOCK(rt);
    for (trap = (JSTrap *)rt->trapList.next;
         &trap->links != &rt->trapList;
         trap = next) {
        next = (JSTrap *)trap->links.next;
        if (trap->script == script) {
            sample = rt->debuggerMutations;
            DestroyTrapAndUnlock(cx, trap);
            DBG_LOCK(rt);
            if (rt->debuggerMutations != sample + 1)
                next = (JSTrap *)rt->trapList.next;
        }
    }
    DBG_UNLOCK(rt);
}

JS_PUBLIC_API(void)
JS_ClearAllTraps(JSContext *cx)
{
    JSRuntime *rt;
    JSTrap *trap, *next;
    uint32 sample;

    rt = cx->runtime;
    DBG_LOCK(rt);
    for (trap = (JSTrap *)rt->trapList.next;
         &trap->links != &rt->trapList;
         trap = next) {
        next = (JSTrap *)trap->links.next;
        sample = rt->debuggerMutations;
        DestroyTrapAndUnlock(cx, trap);
        DBG_LOCK(rt);
        if (rt->debuggerMutations != sample + 1)
            next = (JSTrap *)rt->trapList.next;
    }
    DBG_UNLOCK(rt);
}

/*
 * NB: js_MarkTraps does not acquire cx->runtime->debuggerLock, since the
 * debugger should never be racing with the GC (i.e., the debugger must
 * respect the request model).
 */
void
js_MarkTraps(JSTracer *trc)
{
    JSRuntime *rt = trc->context->runtime;

    for (JSTrap *trap = (JSTrap *) rt->trapList.next;
         &trap->links != &rt->trapList;
         trap = (JSTrap *) trap->links.next) {
        JS_SET_TRACING_NAME(trc, "trap->closure");
<<<<<<< HEAD
        CallGCMarkerIfGCThing(trc, Valueify(trap->closure));
=======
        js_CallValueTracerIfGCThing(trc, trap->closure);
>>>>>>> 3b2aaa18
    }
}

JS_PUBLIC_API(JSTrapStatus)
JS_HandleTrap(JSContext *cx, JSScript *script, jsbytecode *pc, jsval *rval)
{
    JSTrap *trap;
    jsint op;
    JSTrapStatus status;

    DBG_LOCK(cx->runtime);
    trap = FindTrap(cx->runtime, script, pc);
    JS_ASSERT(!trap || trap->handler);
    if (!trap) {
        op = (JSOp) *pc;
        DBG_UNLOCK(cx->runtime);

        /* Defend against "pc for wrong script" API usage error. */
        JS_ASSERT(op != JSOP_TRAP);

#ifdef JS_THREADSAFE
        /* If the API was abused, we must fail for want of the real op. */
        if (op == JSOP_TRAP)
            return JSTRAP_ERROR;

        /* Assume a race with a debugger thread and try to carry on. */
        *rval = INT_TO_JSVAL(op);
        return JSTRAP_CONTINUE;
#else
        /* Always fail if single-threaded (must be an API usage error). */
        return JSTRAP_ERROR;
#endif
    }
    DBG_UNLOCK(cx->runtime);

    /*
     * It's important that we not use 'trap->' after calling the callback --
     * the callback might remove the trap!
     */
    op = (jsint)trap->op;
    status = trap->handler(cx, script, pc, rval, trap->closure);
    if (status == JSTRAP_CONTINUE) {
        /* By convention, return the true op to the interpreter in rval. */
        *rval = INT_TO_JSVAL(op);
    }
    return status;
}

#ifdef JS_TRACER
static void
JITInhibitingHookChange(JSRuntime *rt, bool wasInhibited)
{
    if (wasInhibited) {
        if (!rt->debuggerInhibitsJIT()) {
            for (JSCList *cl = rt->contextList.next; cl != &rt->contextList; cl = cl->next)
                js_ContextFromLinkField(cl)->updateJITEnabled();
        }
    } else if (rt->debuggerInhibitsJIT()) {
        for (JSCList *cl = rt->contextList.next; cl != &rt->contextList; cl = cl->next)
            js_ContextFromLinkField(cl)->jitEnabled = false;
    }
}

static void
LeaveTraceRT(JSRuntime *rt)
{
    JSThreadData *data = js_CurrentThreadData(rt);
    JSContext *cx = data ? data->traceMonitor.tracecx : NULL;
    JS_UNLOCK_GC(rt);

    if (cx)
        LeaveTrace(cx);
}
#endif

JS_PUBLIC_API(JSBool)
<<<<<<< HEAD
JS_SetInterrupt(JSRuntime *rt, JSInterruptHook handler, void *closure)
=======
JS_SetInterrupt(JSRuntime *rt, JSInterruptHook hook, void *closure)
>>>>>>> 3b2aaa18
{
#ifdef JS_TRACER
    {
        AutoLockGC lock(rt);
        bool wasInhibited = rt->debuggerInhibitsJIT();
#endif
<<<<<<< HEAD
        rt->globalDebugHooks.interruptHook = handler;
=======
        rt->globalDebugHooks.interruptHook = hook;
>>>>>>> 3b2aaa18
        rt->globalDebugHooks.interruptHookData = closure;
#ifdef JS_TRACER
        JITInhibitingHookChange(rt, wasInhibited);
    }
    LeaveTraceRT(rt);
#endif
    return JS_TRUE;
}

JS_PUBLIC_API(JSBool)
<<<<<<< HEAD
JS_ClearInterrupt(JSRuntime *rt, JSInterruptHook *handlerp, void **closurep)
=======
JS_ClearInterrupt(JSRuntime *rt, JSInterruptHook *hoop, void **closurep)
>>>>>>> 3b2aaa18
{
#ifdef JS_TRACER
    AutoLockGC lock(rt);
    bool wasInhibited = rt->debuggerInhibitsJIT();
#endif
<<<<<<< HEAD
    if (handlerp)
        *handlerp = rt->globalDebugHooks.interruptHook;
=======
    if (hoop)
        *hoop = rt->globalDebugHooks.interruptHook;
>>>>>>> 3b2aaa18
    if (closurep)
        *closurep = rt->globalDebugHooks.interruptHookData;
    rt->globalDebugHooks.interruptHook = 0;
    rt->globalDebugHooks.interruptHookData = 0;
#ifdef JS_TRACER
    JITInhibitingHookChange(rt, wasInhibited);
#endif
    return JS_TRUE;
}

/************************************************************************/

typedef struct JSWatchPoint {
    JSCList             links;
    JSObject            *object;        /* weak link, see js_FinalizeObject */
    JSScopeProperty     *sprop;
    PropertyOp          setter;
    JSWatchPointHandler handler;
    JSObject            *closure;
    uintN               flags;
} JSWatchPoint;

#define JSWP_LIVE       0x1             /* live because set and not cleared */
#define JSWP_HELD       0x2             /* held while running handler/setter */

static bool
IsWatchedProperty(JSContext *cx, JSScopeProperty *sprop);

/*
 * NB: DropWatchPointAndUnlock releases cx->runtime->debuggerLock in all cases.
 */
static JSBool
DropWatchPointAndUnlock(JSContext *cx, JSWatchPoint *wp, uintN flag)
{
    JSBool ok;
    JSScopeProperty *sprop;
    JSScope *scope;
    PropertyOp setter;

    ok = JS_TRUE;
    wp->flags &= ~flag;
    if (wp->flags != 0) {
        DBG_UNLOCK(cx->runtime);
        return ok;
    }

    /*
     * Remove wp from the list, then if there are no other watchpoints for
     * wp->sprop in any scope, restore wp->sprop->setter from wp.
     */
    ++cx->runtime->debuggerMutations;
    JS_REMOVE_LINK(&wp->links);
    sprop = wp->sprop;

    /*
     * Passing null for the scope parameter tells js_GetWatchedSetter to find
     * any watch point for sprop, and not to lock or unlock rt->debuggerLock.
     * If js_ChangeNativePropertyAttrs fails, propagate failure after removing
     * wp->closure's root and freeing wp.
     */
    setter = js_GetWatchedSetter(cx->runtime, NULL, sprop);
    DBG_UNLOCK(cx->runtime);
    if (!setter) {
        JS_LOCK_OBJ(cx, wp->object);
        scope = wp->object->scope();

        /*
         * If the property wasn't found on wp->object, or it isn't still being
         * watched, then someone else must have deleted or unwatched it, and we
         * don't need to change the property attributes.
         */
        JSScopeProperty *wprop = scope->lookup(sprop->id);
        if (wprop &&
            wprop->hasSetterValue() == sprop->hasSetterValue() &&
            IsWatchedProperty(cx, wprop)) {
            sprop = scope->changeProperty(cx, wprop, 0, wprop->attributes(),
                                          wprop->getter(), wp->setter);
            if (!sprop)
                ok = JS_FALSE;
        }
        JS_UNLOCK_SCOPE(cx, scope);
    }

    cx->free(wp);
    return ok;
}

/*
 * NB: js_TraceWatchPoints does not acquire cx->runtime->debuggerLock, since
 * the debugger should never be racing with the GC (i.e., the debugger must
 * respect the request model).
 */
void
js_TraceWatchPoints(JSTracer *trc, JSObject *obj)
{
    JSRuntime *rt;
    JSWatchPoint *wp;

    rt = trc->context->runtime;

    for (wp = (JSWatchPoint *)rt->watchPointList.next;
         &wp->links != &rt->watchPointList;
         wp = (JSWatchPoint *)wp->links.next) {
        if (wp->object == obj) {
            wp->sprop->trace(trc);
<<<<<<< HEAD
            if (wp->sprop->hasSetterValue() && wp->setter) {
                JS_CALL_OBJECT_TRACER(trc, CastAsObject(wp->setter),
                                      "wp->setter");
            }
=======
            if (wp->sprop->hasSetterValue() && wp->setter)
                JS_CALL_OBJECT_TRACER(trc, CastAsObject(wp->setter), "wp->setter");
>>>>>>> 3b2aaa18
            JS_SET_TRACING_NAME(trc, "wp->closure");
            CallGCMarkerForGCThing(trc, Value(wp->closure));
        }
    }
}

void
js_SweepWatchPoints(JSContext *cx)
{
    JSRuntime *rt;
    JSWatchPoint *wp, *next;
    uint32 sample;

    rt = cx->runtime;
    DBG_LOCK(rt);
    for (wp = (JSWatchPoint *)rt->watchPointList.next;
         &wp->links != &rt->watchPointList;
         wp = next) {
        next = (JSWatchPoint *)wp->links.next;
        if (js_IsAboutToBeFinalized(wp->object)) {
            sample = rt->debuggerMutations;

            /* Ignore failures. */
            DropWatchPointAndUnlock(cx, wp, JSWP_LIVE);
            DBG_LOCK(rt);
            if (rt->debuggerMutations != sample + 1)
                next = (JSWatchPoint *)rt->watchPointList.next;
        }
    }
    DBG_UNLOCK(rt);
}



/*
 * NB: FindWatchPoint must be called with rt->debuggerLock acquired.
 */
static JSWatchPoint *
FindWatchPoint(JSRuntime *rt, JSScope *scope, jsid id)
{
    JSWatchPoint *wp;

    for (wp = (JSWatchPoint *)rt->watchPointList.next;
         &wp->links != &rt->watchPointList;
         wp = (JSWatchPoint *)wp->links.next) {
        if (wp->object->scope() == scope && wp->sprop->id == id)
            return wp;
    }
    return NULL;
}

JSScopeProperty *
js_FindWatchPoint(JSRuntime *rt, JSScope *scope, jsid id)
{
    JSWatchPoint *wp;
    JSScopeProperty *sprop;

    DBG_LOCK(rt);
    wp = FindWatchPoint(rt, scope, id);
    sprop = wp ? wp->sprop : NULL;
    DBG_UNLOCK(rt);
    return sprop;
}

/*
 * Secret handshake with DropWatchPointAndUnlock: if (!scope), we know our
 * caller has acquired rt->debuggerLock, so we don't have to.
 */
PropertyOp
js_GetWatchedSetter(JSRuntime *rt, JSScope *scope,
                    const JSScopeProperty *sprop)
{
    PropertyOp setter;
    JSWatchPoint *wp;

    setter = NULL;
    if (scope)
        DBG_LOCK(rt);
    for (wp = (JSWatchPoint *)rt->watchPointList.next;
         &wp->links != &rt->watchPointList;
         wp = (JSWatchPoint *)wp->links.next) {
        if ((!scope || wp->object->scope() == scope) && wp->sprop == sprop) {
            setter = wp->setter;
            break;
        }
    }
    if (scope)
        DBG_UNLOCK(rt);
    return setter;
}

JSBool
js_watch_set(JSContext *cx, JSObject *obj, jsid id, Value *vp)
{
    JSRuntime *rt = cx->runtime;
    DBG_LOCK(rt);
    for (JSWatchPoint *wp = (JSWatchPoint *)rt->watchPointList.next;
         &wp->links != &rt->watchPointList;
         wp = (JSWatchPoint *)wp->links.next) {
        JSScopeProperty *sprop = wp->sprop;
        if (wp->object == obj && SPROP_USERID(sprop) == id &&
            !(wp->flags & JSWP_HELD)) {
            wp->flags |= JSWP_HELD;
            DBG_UNLOCK(rt);

            JS_LOCK_OBJ(cx, obj);
<<<<<<< HEAD
            jsid propid = sprop->id;
            jsid userid = SPROP_USERID(sprop);
=======
            jsval propid = ID_TO_VALUE(sprop->id);
            jsval userid = SPROP_USERID(sprop);
>>>>>>> 3b2aaa18
            JSScope *scope = obj->scope();
            JS_UNLOCK_OBJ(cx, obj);

            /* NB: wp is held, so we can safely dereference it still. */
            if (!wp->handler(cx, obj, propid,
                             SPROP_HAS_VALID_SLOT(sprop, scope)
<<<<<<< HEAD
                                ? Jsvalify(obj->getSlotMT(cx, sprop->slot))
                                : JSVAL_VOID,
                             Jsvalify(vp), wp->closure)) {
=======
                             ? obj->getSlotMT(cx, sprop->slot)
                             : JSVAL_VOID,
                             vp, wp->closure)) {
>>>>>>> 3b2aaa18
                DBG_LOCK(rt);
                DropWatchPointAndUnlock(cx, wp, JSWP_HELD);
                return JS_FALSE;
            }

            /*
             * Create a pseudo-frame for the setter invocation so that any
             * stack-walking security code under the setter will correctly
             * identify the guilty party.  So that the watcher appears to
             * be active to obj_eval and other such code, point frame.pc
             * at the JSOP_STOP at the end of the script.
             *
             * The pseudo-frame is not created for fast natives as they
             * are treated as interpreter frame extensions and always
             * trusted.
             */
            JSObject *closure = wp->closure;
<<<<<<< HEAD
            Class *clasp = closure->getClass();
=======
            JSClass *clasp = closure->getClass();
>>>>>>> 3b2aaa18
            JSFunction *fun;
            JSScript *script;
            if (clasp == &js_FunctionClass) {
                fun = GET_FUNCTION_PRIVATE(cx, closure);
                script = FUN_SCRIPT(fun);
            } else if (clasp == &js_ScriptClass) {
                fun = NULL;
                script = (JSScript *) closure->getPrivate();
            } else {
                fun = NULL;
                script = NULL;
            }

<<<<<<< HEAD
            uintN vplen = 2 + (fun ? (fun->minArgs() +
                                      (fun->isInterpreted() ? 0
                                                            : fun->u.n.extra))
                                   : 0);
            uintN nslots = script ? script->nslots : 0;
=======
            uintN vplen = 2;
            if (fun)
                vplen += fun->minArgs() + (fun->isInterpreted() ? 0 : fun->u.n.extra);
            uintN nfixed = script ? script->nfixed : 0;
>>>>>>> 3b2aaa18

            /* Destructor pops frame. */
            JSFrameRegs regs;
            ExecuteFrameGuard frame;

            if (fun && !fun->isFastNative()) {
                /*
                 * Get a pointer to new frame/slots. This memory is not
                 * "claimed", so the code before pushExecuteFrame must not
                 * reenter the interpreter.
                 */
                JSStackFrame *down = js_GetTopStackFrame(cx);
<<<<<<< HEAD
                if (!cx->stack().getExecuteFrame(cx, down, vplen, nslots, frame)) {
=======
                if (!cx->stack().getExecuteFrame(cx, down, vplen, nfixed, frame)) {
>>>>>>> 3b2aaa18
                    DBG_LOCK(rt);
                    DropWatchPointAndUnlock(cx, wp, JSWP_HELD);
                    return JS_FALSE;
                }

                /* Initialize slots/frame. */
<<<<<<< HEAD
                Value *vp = frame.getvp();
                PodZero(vp, vplen);
                SetObject(&vp[0], *closure);
                JSStackFrame *fp = frame.getFrame();
                PodZero(fp->slots(), nslots);
=======
                jsval *vp = frame.getvp();
                PodZero(vp, vplen);
                vp[0] = OBJECT_TO_JSVAL(closure);
                JSStackFrame *fp = frame.getFrame();
                PodZero(fp->slots(), nfixed);
>>>>>>> 3b2aaa18
                PodZero(fp);
                fp->script = script;
                fp->fun = fun;
                fp->argv = vp + 2;
                fp->scopeChain = closure->getParent();
<<<<<<< HEAD
                JS_ASSERT_IF(!fun, !script);

                /* Initialize regs. */
                regs.pc = script ? script->code : NULL;
                regs.sp = fp->slots() + nslots;
=======

                /* Initialize regs. */
                regs.pc = script ? script->code : NULL;
                regs.sp = fp->slots() + nfixed;
>>>>>>> 3b2aaa18

                /* Officially push |fp|. |frame|'s destructor pops. */
                cx->stack().pushExecuteFrame(cx, frame, regs, NULL);

                /* Now that fp has been pushed, get the call object. */
                if (script && fun && fun->isHeavyweight() &&
                    !js_GetCallObject(cx, fp)) {
                    DBG_LOCK(rt);
                    DropWatchPointAndUnlock(cx, wp, JSWP_HELD);
                    return JS_FALSE;
                }
            }

            JSBool ok = !wp->setter ||
<<<<<<< HEAD
                         (sprop->hasSetterValue()
                         ? InternalCall(cx, obj,
                                        ToValue(CastAsObject(wp->setter)),
                                        1, vp, vp)
=======
                        (sprop->hasSetterValue()
                         ? js_InternalCall(cx, obj,
                                           CastAsObjectJSVal(wp->setter),
                                           1, vp, vp)
>>>>>>> 3b2aaa18
                         : wp->setter(cx, obj, userid, vp));

            /* Evil code can cause us to have an arguments object. */
            if (frame.getFrame())
                frame.getFrame()->putActivationObjects(cx);

            DBG_LOCK(rt);
            return DropWatchPointAndUnlock(cx, wp, JSWP_HELD) && ok;
        }
    }
    DBG_UNLOCK(rt);
    return JS_TRUE;
}

JSBool
js_watch_set_wrapper(JSContext *cx, JSObject *obj, uintN argc, Value *argv,
                     Value *rval)
{
    JSObject *funobj;
    JSFunction *wrapper;
    jsid userid;

    funobj = &argv[-2].asObject();
    wrapper = GET_FUNCTION_PRIVATE(cx, funobj);
    userid = ATOM_TO_JSID(wrapper->atom);
    rval->copy(argv[0]);
    return js_watch_set(cx, obj, userid, rval);
}

static bool
IsWatchedProperty(JSContext *cx, JSScopeProperty *sprop)
{
    if (sprop->hasSetterValue()) {
        JSObject *funobj = sprop->setterObject();
        if (!funobj || !funobj->isFunction())
            return false;

        JSFunction *fun = GET_FUNCTION_PRIVATE(cx, funobj);
        return FUN_NATIVE(fun) == js_watch_set_wrapper;
    }
    return sprop->setterOp() == js_watch_set;
}

PropertyOp
js_WrapWatchedSetter(JSContext *cx, jsid id, uintN attrs, PropertyOp setter)
{
    JSAtom *atom;
    JSFunction *wrapper;

    if (!(attrs & JSPROP_SETTER))
        return &js_watch_set;   /* & to silence schoolmarmish MSVC */

    if (JSID_IS_ATOM(id)) {
        atom = JSID_TO_ATOM(id);
    } else if (JSID_IS_INT(id)) {
        if (!js_ValueToStringId(cx, IdToValue(id), &id))
            return NULL;
        atom = JSID_TO_ATOM(id);
    } else {
        atom = NULL;
    }

    wrapper = js_NewFunction(cx, NULL, js_watch_set_wrapper, 1, 0,
<<<<<<< HEAD
                             CastAsObject(setter)->getParent(), atom);
=======
                             setter ? CastAsObject(setter)->getParent() : NULL, atom);
>>>>>>> 3b2aaa18
    if (!wrapper)
        return NULL;
    return CastAsPropertyOp(FUN_OBJECT(wrapper));
}

JS_PUBLIC_API(JSBool)
JS_SetWatchPoint(JSContext *cx, JSObject *obj, jsid id,
                 JSWatchPointHandler handler, void *closure)
{
    JSObject *origobj;
    Value v;
    uintN attrs;
    jsid propid;
    JSObject *pobj;
    JSProperty *prop;
    JSScopeProperty *sprop;
    JSRuntime *rt;
    JSBool ok;
    JSWatchPoint *wp;
    PropertyOp watcher;

    origobj = obj;
    obj = js_GetWrappedObject(cx, obj);
    Innerize(cx, &obj);
    if (!obj)
        return JS_FALSE;

    if (JSID_IS_INT(id)) {
        propid = id;
    } else {
        if (!js_ValueToStringId(cx, IdToValue(id), &propid))
            return JS_FALSE;
        propid = js_CheckForStringIndex(propid);
    }

    /*
     * If, by unwrapping and innerizing, we changed the object, check
     * again to make sure that we're allowed to set a watch point.
     */
    if (origobj != obj && !obj->checkAccess(cx, propid, JSACC_WATCH, &v, &attrs))
        return JS_FALSE;

    if (!obj->isNative()) {
        JS_ReportErrorNumber(cx, js_GetErrorMessage, NULL, JSMSG_CANT_WATCH,
                             obj->getClass()->name);
        return JS_FALSE;
    }

    if (!js_LookupProperty(cx, obj, propid, &pobj, &prop))
        return JS_FALSE;
    sprop = (JSScopeProperty *) prop;
    rt = cx->runtime;
    if (!sprop) {
        /* Check for a deleted symbol watchpoint, which holds its property. */
        sprop = js_FindWatchPoint(rt, obj->scope(), propid);
        if (!sprop) {
            /* Make a new property in obj so we can watch for the first set. */
            if (!js_DefineNativeProperty(cx, obj, propid, sUndefinedValue, NULL, NULL,
                                         JSPROP_ENUMERATE, 0, 0, &prop)) {
                return JS_FALSE;
            }
            sprop = (JSScopeProperty *) prop;
        }
    } else if (pobj != obj) {
        /* Clone the prototype property so we can watch the right object. */
        Value value;
        PropertyOp getter, setter;
        uintN attrs, flags;
        intN shortid;

        if (pobj->isNative()) {
            value.copy(SPROP_HAS_VALID_SLOT(sprop, pobj->scope())
                        ? pobj->lockedGetSlot(sprop->slot)
                        : sUndefinedValue);
            getter = sprop->getter();
            setter = sprop->setter();
            attrs = sprop->attributes();
            flags = sprop->getFlags();
            shortid = sprop->shortid;
        } else {
            if (!pobj->getProperty(cx, propid, &value) ||
                !pobj->getAttributes(cx, propid, prop, &attrs)) {
                pobj->dropProperty(cx, prop);
                return JS_FALSE;
            }
            getter = setter = NULL;
            flags = 0;
            shortid = 0;
        }
        pobj->dropProperty(cx, prop);

        /* Recall that obj is native, whether or not pobj is native. */
        if (!js_DefineNativeProperty(cx, obj, propid, value, getter, setter,
                                     attrs, flags, shortid, &prop)) {
            return JS_FALSE;
        }
        sprop = (JSScopeProperty *) prop;
    }

    /*
     * At this point, prop/sprop exists in obj, obj is locked, and we must
     * obj->dropProperty(cx, prop) before returning.
     */
    ok = JS_TRUE;
    DBG_LOCK(rt);
    wp = FindWatchPoint(rt, obj->scope(), propid);
    if (!wp) {
        DBG_UNLOCK(rt);
        watcher = js_WrapWatchedSetter(cx, propid, sprop->attributes(), sprop->setter());
        if (!watcher) {
            ok = JS_FALSE;
            goto out;
        }

        wp = (JSWatchPoint *) cx->malloc(sizeof *wp);
        if (!wp) {
            ok = JS_FALSE;
            goto out;
        }
        wp->handler = NULL;
        wp->closure = NULL;
        wp->object = obj;
        wp->setter = sprop->setter();
        wp->flags = JSWP_LIVE;

        /* XXXbe nest in obj lock here */
        sprop = js_ChangeNativePropertyAttrs(cx, obj, sprop, 0, sprop->attributes(),
                                             sprop->getter(), watcher);
        if (!sprop) {
            /* Self-link so DropWatchPointAndUnlock can JS_REMOVE_LINK it. */
            JS_INIT_CLIST(&wp->links);
            DBG_LOCK(rt);
            DropWatchPointAndUnlock(cx, wp, JSWP_LIVE);
            ok = JS_FALSE;
            goto out;
        }
        wp->sprop = sprop;

        /*
         * Now that wp is fully initialized, append it to rt's wp list.
         * Because obj is locked we know that no other thread could have added
         * a watchpoint for (obj, propid).
         */
        DBG_LOCK(rt);
        JS_ASSERT(!FindWatchPoint(rt, obj->scope(), propid));
        JS_APPEND_LINK(&wp->links, &rt->watchPointList);
        ++rt->debuggerMutations;
    }
    wp->handler = handler;
    wp->closure = reinterpret_cast<JSObject*>(closure);
    DBG_UNLOCK(rt);

out:
    obj->dropProperty(cx, prop);
    return ok;
}

JS_PUBLIC_API(JSBool)
JS_ClearWatchPoint(JSContext *cx, JSObject *obj, jsid id,
                   JSWatchPointHandler *handlerp, void **closurep)
{
    JSRuntime *rt;
    JSWatchPoint *wp;

    rt = cx->runtime;
    DBG_LOCK(rt);
    for (wp = (JSWatchPoint *)rt->watchPointList.next;
         &wp->links != &rt->watchPointList;
         wp = (JSWatchPoint *)wp->links.next) {
        if (wp->object == obj && SPROP_USERID(wp->sprop) == id) {
            if (handlerp)
                *handlerp = wp->handler;
            if (closurep)
                *closurep = wp->closure;
            return DropWatchPointAndUnlock(cx, wp, JSWP_LIVE);
        }
    }
    DBG_UNLOCK(rt);
    if (handlerp)
        *handlerp = NULL;
    if (closurep)
        *closurep = NULL;
    return JS_TRUE;
}

JS_PUBLIC_API(JSBool)
JS_ClearWatchPointsForObject(JSContext *cx, JSObject *obj)
{
    JSRuntime *rt;
    JSWatchPoint *wp, *next;
    uint32 sample;

    rt = cx->runtime;
    DBG_LOCK(rt);
    for (wp = (JSWatchPoint *)rt->watchPointList.next;
         &wp->links != &rt->watchPointList;
         wp = next) {
        next = (JSWatchPoint *)wp->links.next;
        if (wp->object == obj) {
            sample = rt->debuggerMutations;
            if (!DropWatchPointAndUnlock(cx, wp, JSWP_LIVE))
                return JS_FALSE;
            DBG_LOCK(rt);
            if (rt->debuggerMutations != sample + 1)
                next = (JSWatchPoint *)rt->watchPointList.next;
        }
    }
    DBG_UNLOCK(rt);
    return JS_TRUE;
}

JS_PUBLIC_API(JSBool)
JS_ClearAllWatchPoints(JSContext *cx)
{
    JSRuntime *rt;
    JSWatchPoint *wp, *next;
    uint32 sample;

    rt = cx->runtime;
    DBG_LOCK(rt);
    for (wp = (JSWatchPoint *)rt->watchPointList.next;
         &wp->links != &rt->watchPointList;
         wp = next) {
        next = (JSWatchPoint *)wp->links.next;
        sample = rt->debuggerMutations;
        if (!DropWatchPointAndUnlock(cx, wp, JSWP_LIVE))
            return JS_FALSE;
        DBG_LOCK(rt);
        if (rt->debuggerMutations != sample + 1)
            next = (JSWatchPoint *)rt->watchPointList.next;
    }
    DBG_UNLOCK(rt);
    return JS_TRUE;
}

/************************************************************************/

JS_PUBLIC_API(uintN)
JS_PCToLineNumber(JSContext *cx, JSScript *script, jsbytecode *pc)
{
    return js_PCToLineNumber(cx, script, pc);
}

JS_PUBLIC_API(jsbytecode *)
JS_LineNumberToPC(JSContext *cx, JSScript *script, uintN lineno)
{
    return js_LineNumberToPC(script, lineno);
}

JS_PUBLIC_API(uintN)
JS_GetFunctionArgumentCount(JSContext *cx, JSFunction *fun)
{
    return fun->nargs;
}

JS_PUBLIC_API(JSBool)
JS_FunctionHasLocalNames(JSContext *cx, JSFunction *fun)
{
    return fun->hasLocalNames();
}

extern JS_PUBLIC_API(jsuword *)
JS_GetFunctionLocalNameArray(JSContext *cx, JSFunction *fun, void **markp)
{
    *markp = JS_ARENA_MARK(&cx->tempPool);
    return js_GetLocalNameArray(cx, fun, &cx->tempPool);
}

extern JS_PUBLIC_API(JSAtom *)
JS_LocalNameToAtom(jsuword w)
{
    return JS_LOCAL_NAME_TO_ATOM(w);
}

extern JS_PUBLIC_API(JSString *)
JS_AtomKey(JSAtom *atom)
{
    return ATOM_TO_STRING(atom);
}

extern JS_PUBLIC_API(void)
JS_ReleaseFunctionLocalNameArray(JSContext *cx, void *mark)
{
    JS_ARENA_RELEASE(&cx->tempPool, mark);
}

JS_PUBLIC_API(JSScript *)
JS_GetFunctionScript(JSContext *cx, JSFunction *fun)
{
    return FUN_SCRIPT(fun);
}

JS_PUBLIC_API(JSNative)
JS_GetFunctionNative(JSContext *cx, JSFunction *fun)
{
    return Jsvalify(FUN_NATIVE(fun));
}

JS_PUBLIC_API(JSFastNative)
JS_GetFunctionFastNative(JSContext *cx, JSFunction *fun)
{
    return FUN_FAST_NATIVE(fun);
}

JS_PUBLIC_API(JSPrincipals *)
JS_GetScriptPrincipals(JSContext *cx, JSScript *script)
{
    return script->principals;
}

/************************************************************************/

/*
 *  Stack Frame Iterator
 */
JS_PUBLIC_API(JSStackFrame *)
JS_FrameIterator(JSContext *cx, JSStackFrame **iteratorp)
{
    *iteratorp = (*iteratorp == NULL) ? js_GetTopStackFrame(cx) : (*iteratorp)->down;
    return *iteratorp;
}

JS_PUBLIC_API(JSScript *)
JS_GetFrameScript(JSContext *cx, JSStackFrame *fp)
{
    return fp->script;
}

JS_PUBLIC_API(jsbytecode *)
JS_GetFramePC(JSContext *cx, JSStackFrame *fp)
{
    return fp->pc(cx);
}

JS_PUBLIC_API(JSStackFrame *)
JS_GetScriptedCaller(JSContext *cx, JSStackFrame *fp)
{
    return js_GetScriptedCaller(cx, fp);
}

JS_PUBLIC_API(JSPrincipals *)
JS_StackFramePrincipals(JSContext *cx, JSStackFrame *fp)
{
    JSSecurityCallbacks *callbacks;

    if (fp->fun) {
        callbacks = JS_GetSecurityCallbacks(cx);
        if (callbacks && callbacks->findObjectPrincipals) {
            if (FUN_OBJECT(fp->fun) != fp->callee())
                return callbacks->findObjectPrincipals(cx, fp->callee());
            /* FALL THROUGH */
        }
    }
    if (fp->script)
        return fp->script->principals;
    return NULL;
}

JSPrincipals *
js_EvalFramePrincipals(JSContext *cx, JSObject *callee, JSStackFrame *caller)
{
    JSPrincipals *principals, *callerPrincipals;
    JSSecurityCallbacks *callbacks;

    callbacks = JS_GetSecurityCallbacks(cx);
    if (callbacks && callbacks->findObjectPrincipals)
        principals = callbacks->findObjectPrincipals(cx, callee);
    else
        principals = NULL;
    if (!caller)
        return principals;
    callerPrincipals = JS_StackFramePrincipals(cx, caller);
    return (callerPrincipals && principals &&
            callerPrincipals->subsume(callerPrincipals, principals))
           ? principals
           : callerPrincipals;
}

JS_PUBLIC_API(JSPrincipals *)
JS_EvalFramePrincipals(JSContext *cx, JSStackFrame *fp, JSStackFrame *caller)
{
    return js_EvalFramePrincipals(cx, fp->callee(), caller);
}

JS_PUBLIC_API(void *)
JS_GetFrameAnnotation(JSContext *cx, JSStackFrame *fp)
{
    if (fp->annotation && fp->script) {
        JSPrincipals *principals = JS_StackFramePrincipals(cx, fp);

        if (principals && principals->globalPrivilegesEnabled(cx, principals)) {
            /*
             * Give out an annotation only if privileges have not been revoked
             * or disabled globally.
             */
            return fp->annotation;
        }
    }

    return NULL;
}

JS_PUBLIC_API(void)
JS_SetFrameAnnotation(JSContext *cx, JSStackFrame *fp, void *annotation)
{
    fp->annotation = annotation;
}

JS_PUBLIC_API(void *)
JS_GetFramePrincipalArray(JSContext *cx, JSStackFrame *fp)
{
    JSPrincipals *principals;

    principals = JS_StackFramePrincipals(cx, fp);
    if (!principals)
        return NULL;
    return principals->getPrincipalArray(cx, principals);
}

JS_PUBLIC_API(JSBool)
JS_IsNativeFrame(JSContext *cx, JSStackFrame *fp)
{
    return !fp->script;
}

/* this is deprecated, use JS_GetFrameScopeChain instead */
JS_PUBLIC_API(JSObject *)
JS_GetFrameObject(JSContext *cx, JSStackFrame *fp)
{
    return fp->scopeChain;
}

JS_PUBLIC_API(JSObject *)
JS_GetFrameScopeChain(JSContext *cx, JSStackFrame *fp)
{
    JS_ASSERT(cx->stack().contains(fp));

    /* Force creation of argument and call objects if not yet created */
    (void) JS_GetFrameCallObject(cx, fp);
    return js_GetScopeChain(cx, fp);
}

JS_PUBLIC_API(JSObject *)
JS_GetFrameCallObject(JSContext *cx, JSStackFrame *fp)
{
    JS_ASSERT(cx->stack().contains(fp));

    if (! fp->fun)
        return NULL;

    /* Force creation of argument object if not yet created */
    (void) js_GetArgsObject(cx, fp);

    /*
     * XXX ill-defined: null return here means error was reported, unlike a
     *     null returned above or in the #else
     */
    return js_GetCallObject(cx, fp);
}

JS_PUBLIC_API(JSObject *)
JS_GetFrameThis(JSContext *cx, JSStackFrame *fp)
{
    return fp->getThisObject(cx);
}

JS_PUBLIC_API(JSFunction *)
JS_GetFrameFunction(JSContext *cx, JSStackFrame *fp)
{
    return fp->fun;
}

JS_PUBLIC_API(JSObject *)
JS_GetFrameFunctionObject(JSContext *cx, JSStackFrame *fp)
{
    if (!fp->fun)
        return NULL;

    JS_ASSERT(fp->callee()->isFunction());
    JS_ASSERT(fp->callee()->getPrivate() == fp->fun);
    return fp->callee();
}

JS_PUBLIC_API(JSBool)
JS_IsConstructorFrame(JSContext *cx, JSStackFrame *fp)
{
    return (fp->flags & JSFRAME_CONSTRUCTING) != 0;
}

JS_PUBLIC_API(JSObject *)
JS_GetFrameCalleeObject(JSContext *cx, JSStackFrame *fp)
{
    return fp->callee();
}

JS_PUBLIC_API(JSBool)
JS_IsDebuggerFrame(JSContext *cx, JSStackFrame *fp)
{
    return (fp->flags & JSFRAME_DEBUGGER) != 0;
}

JS_PUBLIC_API(jsval)
JS_GetFrameReturnValue(JSContext *cx, JSStackFrame *fp)
{
    return Jsvalify(fp->rval);
}

JS_PUBLIC_API(void)
JS_SetFrameReturnValue(JSContext *cx, JSStackFrame *fp, jsval rval)
{
    fp->rval.copy(Valueify(rval));
}

/************************************************************************/

JS_PUBLIC_API(const char *)
JS_GetScriptFilename(JSContext *cx, JSScript *script)
{
    return script->filename;
}

JS_PUBLIC_API(uintN)
JS_GetScriptBaseLineNumber(JSContext *cx, JSScript *script)
{
    return script->lineno;
}

JS_PUBLIC_API(uintN)
JS_GetScriptLineExtent(JSContext *cx, JSScript *script)
{
    return js_GetScriptLineExtent(script);
}

JS_PUBLIC_API(JSVersion)
JS_GetScriptVersion(JSContext *cx, JSScript *script)
{
    return (JSVersion) (script->version & JSVERSION_MASK);
}

/***************************************************************************/

JS_PUBLIC_API(void)
JS_SetNewScriptHook(JSRuntime *rt, JSNewScriptHook hook, void *callerdata)
{
    rt->globalDebugHooks.newScriptHook = hook;
    rt->globalDebugHooks.newScriptHookData = callerdata;
}

JS_PUBLIC_API(void)
JS_SetDestroyScriptHook(JSRuntime *rt, JSDestroyScriptHook hook,
                        void *callerdata)
{
    rt->globalDebugHooks.destroyScriptHook = hook;
    rt->globalDebugHooks.destroyScriptHookData = callerdata;
}

/***************************************************************************/

JS_PUBLIC_API(JSBool)
JS_EvaluateUCInStackFrame(JSContext *cx, JSStackFrame *fp,
                          const jschar *chars, uintN length,
                          const char *filename, uintN lineno,
                          jsval *rval)
{
    JS_ASSERT_NOT_ON_TRACE(cx);

    JSObject *scobj;
    JSScript *script;
    JSBool ok;

    scobj = JS_GetFrameScopeChain(cx, fp);
    if (!scobj)
        return JS_FALSE;

    /*
     * NB: This function breaks the assumption that the compiler can see all
     * calls and properly compute a static level. In order to get around this,
     * we use a static level that will cause us not to attempt to optimize
     * variable references made by this frame.
     */
    script = Compiler::compileScript(cx, scobj, fp, JS_StackFramePrincipals(cx, fp),
                                     TCF_COMPILE_N_GO, chars, length, NULL,
                                     filename, lineno, NULL, JS_DISPLAY_SIZE);

    if (!script)
        return JS_FALSE;

    JSStackFrame *displayCopy[JS_DISPLAY_SIZE];
    if (cx->fp != fp) {
        memcpy(displayCopy, cx->display, sizeof displayCopy);

        /*
         * Set up cx->display as it would have been when fp was active.
         *
         * NB: To reconstruct cx->display for fp, we have to follow the frame
         * chain from oldest to youngest, in the opposite direction to its
         * single linkge. To avoid the obvious recursive reversal algorithm,
         * which might use too much stack, we reverse in place and reverse
         * again as we reconstruct the display. This is safe because cx is
         * thread-local and we can't cause GC until the call to js_Execute
         * below.
         */
        JSStackFrame *fp2 = fp, *last = NULL;
        while (fp2) {
            JSStackFrame *next = fp2->down;
            fp2->down = last;
            last = fp2;
            fp2 = next;
        }

        fp2 = last;
        last = NULL;
        while (fp2) {
            JSStackFrame *next = fp2->down;
            fp2->down = last;
            last = fp2;

            JSScript *script = fp2->script;
            if (script && script->staticLevel < JS_DISPLAY_SIZE)
                cx->display[script->staticLevel] = fp2;
            fp2 = next;
        }
    }

    ok = Execute(cx, scobj, script, fp, JSFRAME_DEBUGGER | JSFRAME_EVAL,
                 Valueify(rval));

    if (cx->fp != fp)
        memcpy(cx->display, displayCopy, sizeof cx->display);
    js_DestroyScript(cx, script);
    return ok;
}

JS_PUBLIC_API(JSBool)
JS_EvaluateInStackFrame(JSContext *cx, JSStackFrame *fp,
                        const char *bytes, uintN length,
                        const char *filename, uintN lineno,
                        jsval *rval)
{
    jschar *chars;
    JSBool ok;
    size_t len = length;

    chars = js_InflateString(cx, bytes, &len);
    if (!chars)
        return JS_FALSE;
    length = (uintN) len;
    ok = JS_EvaluateUCInStackFrame(cx, fp, chars, length, filename, lineno,
                                   rval);
    cx->free(chars);

    return ok;
}

/************************************************************************/

/* XXXbe this all needs to be reworked to avoid requiring JSScope types. */

JS_PUBLIC_API(JSScopeProperty *)
JS_PropertyIterator(JSObject *obj, JSScopeProperty **iteratorp)
{
    JSScopeProperty *sprop;
    JSScope *scope;

    sprop = *iteratorp;
    scope = obj->scope();

    /* XXXbe minor(?) incompatibility: iterate in reverse definition order */
    sprop = sprop ? sprop->parent : scope->lastProperty();
    *iteratorp = sprop;
    return sprop;
}

JS_PUBLIC_API(JSBool)
JS_GetPropertyDesc(JSContext *cx, JSObject *obj, JSScopeProperty *sprop,
                   JSPropertyDesc *pd)
{
    pd->id = Jsvalify(IdToValue(sprop->id));

    JSBool wasThrowing = cx->throwing;
    AutoValueRooter lastException(cx, cx->exception);
    cx->throwing = JS_FALSE;

    if (!js_GetProperty(cx, obj, sprop->id, Valueify(&pd->value))) {
        if (!cx->throwing) {
            pd->flags = JSPD_ERROR;
            pd->value = JSVAL_VOID;
        } else {
            pd->flags = JSPD_EXCEPTION;
            pd->value = Jsvalify(cx->exception);
        }
    } else {
        pd->flags = 0;
    }

    cx->throwing = wasThrowing;
    if (wasThrowing)
        cx->exception.copy(lastException.value());

    pd->flags |= (sprop->enumerable() ? JSPD_ENUMERATE : 0)
              |  (!sprop->writable()  ? JSPD_READONLY  : 0)
              |  (!sprop->configurable() ? JSPD_PERMANENT : 0);
    pd->spare = 0;
    if (sprop->getter() == js_GetCallArg) {
        pd->slot = sprop->shortid;
        pd->flags |= JSPD_ARGUMENT;
    } else if (sprop->getter() == js_GetCallVar) {
        pd->slot = sprop->shortid;
        pd->flags |= JSPD_VARIABLE;
    } else {
        pd->slot = 0;
    }
    pd->alias = JSVAL_VOID;

    JSScope *scope = obj->scope();
    if (SPROP_HAS_VALID_SLOT(sprop, scope)) {
        JSScopeProperty *aprop;
        for (aprop = scope->lastProperty(); aprop; aprop = aprop->parent) {
            if (aprop != sprop && aprop->slot == sprop->slot) {
                pd->alias = Jsvalify(IdToValue(aprop->id));
                break;
            }
        }
    }
    return JS_TRUE;
}

JS_PUBLIC_API(JSBool)
JS_GetPropertyDescArray(JSContext *cx, JSObject *obj, JSPropertyDescArray *pda)
{
    JSScope *scope;
    uint32 i, n;
    JSPropertyDesc *pd;
    JSScopeProperty *sprop;

    Class *clasp = obj->getClass();
    if (!obj->isNative() || (clasp->flags & JSCLASS_NEW_ENUMERATE)) {
        JS_ReportErrorNumber(cx, js_GetErrorMessage, NULL,
                             JSMSG_CANT_DESCRIBE_PROPS, clasp->name);
        return JS_FALSE;
    }
    if (!clasp->enumerate(cx, obj))
        return JS_FALSE;

    /* have no props, or object's scope has not mutated from that of proto */
    scope = obj->scope();
    if (scope->entryCount == 0) {
        pda->length = 0;
        pda->array = NULL;
        return JS_TRUE;
    }

    n = scope->entryCount;
    pd = (JSPropertyDesc *) cx->malloc((size_t)n * sizeof(JSPropertyDesc));
    if (!pd)
        return JS_FALSE;
    i = 0;
    for (sprop = scope->lastProperty(); sprop; sprop = sprop->parent) {
        if (!js_AddRoot(cx, Valueify(&pd[i].id), NULL))
            goto bad;
        if (!js_AddRoot(cx, Valueify(&pd[i].value), NULL))
            goto bad;
        if (!JS_GetPropertyDesc(cx, obj, sprop, &pd[i]))
            goto bad;
        if ((pd[i].flags & JSPD_ALIAS) && !js_AddRoot(cx, Valueify(&pd[i].alias), NULL))
            goto bad;
        if (++i == n)
            break;
    }
    pda->length = i;
    pda->array = pd;
    return JS_TRUE;

bad:
    pda->length = i + 1;
    pda->array = pd;
    JS_PutPropertyDescArray(cx, pda);
    return JS_FALSE;
}

JS_PUBLIC_API(void)
JS_PutPropertyDescArray(JSContext *cx, JSPropertyDescArray *pda)
{
    JSPropertyDesc *pd;
    uint32 i;

    pd = pda->array;
    for (i = 0; i < pda->length; i++) {
        js_RemoveRoot(cx->runtime, &pd[i].id);
        js_RemoveRoot(cx->runtime, &pd[i].value);
        if (pd[i].flags & JSPD_ALIAS)
            js_RemoveRoot(cx->runtime, &pd[i].alias);
    }
    cx->free(pd);
}

/************************************************************************/

JS_PUBLIC_API(JSBool)
JS_SetDebuggerHandler(JSRuntime *rt, JSDebuggerHandler handler, void *closure)
{
    rt->globalDebugHooks.debuggerHandler = handler;
    rt->globalDebugHooks.debuggerHandlerData = closure;
    return JS_TRUE;
}

JS_PUBLIC_API(JSBool)
JS_SetSourceHandler(JSRuntime *rt, JSSourceHandler handler, void *closure)
{
    rt->globalDebugHooks.sourceHandler = handler;
    rt->globalDebugHooks.sourceHandlerData = closure;
    return JS_TRUE;
}

JS_PUBLIC_API(JSBool)
JS_SetExecuteHook(JSRuntime *rt, JSInterpreterHook hook, void *closure)
{
    rt->globalDebugHooks.executeHook = hook;
    rt->globalDebugHooks.executeHookData = closure;
    return JS_TRUE;
}

JS_PUBLIC_API(JSBool)
JS_SetCallHook(JSRuntime *rt, JSInterpreterHook hook, void *closure)
{
#ifdef JS_TRACER
    {
        AutoLockGC lock(rt);
        bool wasInhibited = rt->debuggerInhibitsJIT();
#endif
        rt->globalDebugHooks.callHook = hook;
        rt->globalDebugHooks.callHookData = closure;
#ifdef JS_TRACER
        JITInhibitingHookChange(rt, wasInhibited);
    }
    if (hook)
        LeaveTraceRT(rt);
#endif
    return JS_TRUE;
}

JS_PUBLIC_API(JSBool)
JS_SetObjectHook(JSRuntime *rt, JSObjectHook hook, void *closure)
{
#ifdef JS_TRACER
    {
        AutoLockGC lock(rt);
        bool wasInhibited = rt->debuggerInhibitsJIT();
#endif
        rt->globalDebugHooks.objectHook = hook;
        rt->globalDebugHooks.objectHookData = closure;
#ifdef JS_TRACER
        JITInhibitingHookChange(rt, wasInhibited);
    }
    if (hook)
        LeaveTraceRT(rt);
#endif
    return JS_TRUE;
}

JS_PUBLIC_API(JSBool)
JS_SetThrowHook(JSRuntime *rt, JSThrowHook hook, void *closure)
{
    rt->globalDebugHooks.throwHook = hook;
    rt->globalDebugHooks.throwHookData = closure;
    return JS_TRUE;
}

JS_PUBLIC_API(JSBool)
JS_SetDebugErrorHook(JSRuntime *rt, JSDebugErrorHook hook, void *closure)
{
    rt->globalDebugHooks.debugErrorHook = hook;
    rt->globalDebugHooks.debugErrorHookData = closure;
    return JS_TRUE;
}

/************************************************************************/

JS_PUBLIC_API(size_t)
JS_GetObjectTotalSize(JSContext *cx, JSObject *obj)
{
    size_t nbytes;
    JSScope *scope;

    nbytes = sizeof *obj;
    if (obj->dslots) {
        nbytes += (obj->dslotLength() - JS_INITIAL_NSLOTS + 1)
                  * sizeof obj->dslots[0];
    }
    if (obj->isNative()) {
        scope = obj->scope();
        if (!scope->isSharedEmpty()) {
            nbytes += sizeof *scope;
            nbytes += SCOPE_CAPACITY(scope) * sizeof(JSScopeProperty *);
        }
    }
    return nbytes;
}

static size_t
GetAtomTotalSize(JSContext *cx, JSAtom *atom)
{
    size_t nbytes;

    nbytes = sizeof(JSAtom *) + sizeof(JSDHashEntryStub);
    if (ATOM_IS_STRING(atom)) {
        nbytes += sizeof(JSString);
        nbytes += (ATOM_TO_STRING(atom)->flatLength() + 1) * sizeof(jschar);
    } else if (ATOM_IS_DOUBLE(atom)) {
        nbytes += sizeof(jsdouble);
    }
    return nbytes;
}

JS_PUBLIC_API(size_t)
JS_GetFunctionTotalSize(JSContext *cx, JSFunction *fun)
{
    size_t nbytes;

    nbytes = sizeof *fun;
    nbytes += JS_GetObjectTotalSize(cx, FUN_OBJECT(fun));
    if (FUN_INTERPRETED(fun))
        nbytes += JS_GetScriptTotalSize(cx, fun->u.i.script);
    if (fun->atom)
        nbytes += GetAtomTotalSize(cx, fun->atom);
    return nbytes;
}

#include "jsemit.h"

JS_PUBLIC_API(size_t)
JS_GetScriptTotalSize(JSContext *cx, JSScript *script)
{
    size_t nbytes, pbytes;
    jsatomid i;
    jssrcnote *sn, *notes;
    JSObjectArray *objarray;
    JSPrincipals *principals;

    nbytes = sizeof *script;
    if (script->u.object)
        nbytes += JS_GetObjectTotalSize(cx, script->u.object);

    nbytes += script->length * sizeof script->code[0];
    nbytes += script->atomMap.length * sizeof script->atomMap.vector[0];
    for (i = 0; i < script->atomMap.length; i++)
        nbytes += GetAtomTotalSize(cx, script->atomMap.vector[i]);

    if (script->filename)
        nbytes += strlen(script->filename) + 1;

    notes = script->notes();
    for (sn = notes; !SN_IS_TERMINATOR(sn); sn = SN_NEXT(sn))
        continue;
    nbytes += (sn - notes + 1) * sizeof *sn;

    if (script->objectsOffset != 0) {
        objarray = script->objects();
        i = objarray->length;
        nbytes += sizeof *objarray + i * sizeof objarray->vector[0];
        do {
            nbytes += JS_GetObjectTotalSize(cx, objarray->vector[--i]);
        } while (i != 0);
    }

    if (script->regexpsOffset != 0) {
        objarray = script->regexps();
        i = objarray->length;
        nbytes += sizeof *objarray + i * sizeof objarray->vector[0];
        do {
            nbytes += JS_GetObjectTotalSize(cx, objarray->vector[--i]);
        } while (i != 0);
    }

    if (script->trynotesOffset != 0) {
        nbytes += sizeof(JSTryNoteArray) +
            script->trynotes()->length * sizeof(JSTryNote);
    }

    principals = script->principals;
    if (principals) {
        JS_ASSERT(principals->refcount);
        pbytes = sizeof *principals;
        if (principals->refcount > 1)
            pbytes = JS_HOWMANY(pbytes, principals->refcount);
        nbytes += pbytes;
    }

    return nbytes;
}

JS_PUBLIC_API(uint32)
JS_GetTopScriptFilenameFlags(JSContext *cx, JSStackFrame *fp)
{
    if (!fp)
        fp = js_GetTopStackFrame(cx);
    while (fp) {
        if (fp->script)
            return JS_GetScriptFilenameFlags(fp->script);
        fp = fp->down;
    }
    return 0;
 }

JS_PUBLIC_API(uint32)
JS_GetScriptFilenameFlags(JSScript *script)
{
    JS_ASSERT(script);
    if (!script->filename)
        return JSFILENAME_NULL;
    return js_GetScriptFilenameFlags(script->filename);
}

JS_PUBLIC_API(JSBool)
JS_FlagScriptFilenamePrefix(JSRuntime *rt, const char *prefix, uint32 flags)
{
    if (!js_SaveScriptFilenameRT(rt, prefix, flags))
        return JS_FALSE;
    return JS_TRUE;
}

JS_PUBLIC_API(JSBool)
JS_IsSystemObject(JSContext *cx, JSObject *obj)
{
    return obj->isSystem();
}

JS_PUBLIC_API(JSObject *)
JS_NewSystemObject(JSContext *cx, JSClass *clasp, JSObject *proto,
                   JSObject *parent, JSBool system)
{
<<<<<<< HEAD
    JSObject *obj = js_NewObject(cx, Valueify(clasp), proto, parent);
=======
    JSObject *obj;

    obj = NewObject(cx, clasp, proto, parent);
>>>>>>> 3b2aaa18
    if (obj && system)
        obj->setSystem();
    return obj;
}

/************************************************************************/

JS_PUBLIC_API(const JSDebugHooks *)
JS_GetGlobalDebugHooks(JSRuntime *rt)
{
    return &rt->globalDebugHooks;
}

const JSDebugHooks js_NullDebugHooks = {};

JS_PUBLIC_API(JSDebugHooks *)
JS_SetContextDebugHooks(JSContext *cx, const JSDebugHooks *hooks)
{
    JS_ASSERT(hooks);
    if (hooks != &cx->runtime->globalDebugHooks && hooks != &js_NullDebugHooks)
        LeaveTrace(cx);

#ifdef JS_TRACER
    AutoLockGC lock(cx->runtime);
#endif
    JSDebugHooks *old = const_cast<JSDebugHooks *>(cx->debugHooks);
    cx->debugHooks = hooks;
#ifdef JS_TRACER
    cx->updateJITEnabled();
#endif
    return old;
}

JS_PUBLIC_API(JSDebugHooks *)
JS_ClearContextDebugHooks(JSContext *cx)
{
    return JS_SetContextDebugHooks(cx, &js_NullDebugHooks);
}

#ifdef MOZ_SHARK

#include <CHUD/CHUD.h>

JS_PUBLIC_API(JSBool)
JS_StartChudRemote()
{
    if (chudIsRemoteAccessAcquired() &&
        (chudStartRemotePerfMonitor("Mozilla") == chudSuccess)) {
        return JS_TRUE;
    }

    return JS_FALSE;
}

JS_PUBLIC_API(JSBool)
JS_StopChudRemote()
{
    if (chudIsRemoteAccessAcquired() &&
        (chudStopRemotePerfMonitor() == chudSuccess)) {
        return JS_TRUE;
    }

    return JS_FALSE;
}

JS_PUBLIC_API(JSBool)
JS_ConnectShark()
{
    if (!chudIsInitialized() && (chudInitialize() != chudSuccess))
        return JS_FALSE;

    if (chudAcquireRemoteAccess() != chudSuccess)
        return JS_FALSE;

    return JS_TRUE;
}

JS_PUBLIC_API(JSBool)
JS_DisconnectShark()
{
    if (chudIsRemoteAccessAcquired() && (chudReleaseRemoteAccess() != chudSuccess))
        return JS_FALSE;

    return JS_TRUE;
}

JS_FRIEND_API(JSBool)
js_StartShark(JSContext *cx, JSObject *obj,
              uintN argc, jsval *argv, jsval *rval)
{
    if (!JS_StartChudRemote()) {
        JS_ReportError(cx, "Error starting CHUD.");
        return JS_FALSE;
    }

    return JS_TRUE;
}

JS_FRIEND_API(JSBool)
js_StopShark(JSContext *cx, JSObject *obj,
             uintN argc, jsval *argv, jsval *rval)
{
    if (!JS_StopChudRemote()) {
        JS_ReportError(cx, "Error stopping CHUD.");
        return JS_FALSE;
    }

    return JS_TRUE;
}

JS_FRIEND_API(JSBool)
js_ConnectShark(JSContext *cx, JSObject *obj,
                uintN argc, jsval *argv, jsval *rval)
{
    if (!JS_ConnectShark()) {
        JS_ReportError(cx, "Error connecting to Shark.");
        return JS_FALSE;
    }

    return JS_TRUE;
}

JS_FRIEND_API(JSBool)
js_DisconnectShark(JSContext *cx, JSObject *obj,
                   uintN argc, jsval *argv, jsval *rval)
{
    if (!JS_DisconnectShark()) {
        JS_ReportError(cx, "Error disconnecting from Shark.");
        return JS_FALSE;
    }

    return JS_TRUE;
}

#endif /* MOZ_SHARK */

#ifdef MOZ_CALLGRIND

#include <valgrind/callgrind.h>

JS_FRIEND_API(JSBool)
js_StartCallgrind(JSContext *cx, JSObject *obj,
                  uintN argc, jsval *argv, jsval *rval)
{
    CALLGRIND_START_INSTRUMENTATION;
    CALLGRIND_ZERO_STATS;
    return JS_TRUE;
}

JS_FRIEND_API(JSBool)
js_StopCallgrind(JSContext *cx, JSObject *obj,
                 uintN argc, jsval *argv, jsval *rval)
{
    CALLGRIND_STOP_INSTRUMENTATION;
    return JS_TRUE;
}

JS_FRIEND_API(JSBool)
js_DumpCallgrind(JSContext *cx, JSObject *obj,
                 uintN argc, jsval *argv, jsval *rval)
{
    JSString *str;
    char *cstr;

    if (argc > 0 && JSVAL_IS_STRING(argv[0])) {
        str = JSVAL_TO_STRING(argv[0]);
        cstr = js_DeflateString(cx, str->chars(), str->length());
        if (cstr) {
            CALLGRIND_DUMP_STATS_AT(cstr);
            cx->free(cstr);
            return JS_TRUE;
        }
    }
    CALLGRIND_DUMP_STATS;

    return JS_TRUE;
}

#endif /* MOZ_CALLGRIND */

#ifdef MOZ_VTUNE
#include <VTuneApi.h>

static const char *vtuneErrorMessages[] = {
  "unknown, error #0",
  "invalid 'max samples' field",
  "invalid 'samples per buffer' field",
  "invalid 'sample interval' field",
  "invalid path",
  "sample file in use",
  "invalid 'number of events' field",
  "unknown, error #7",
  "internal error",
  "bad event name",
  "VTStopSampling called without calling VTStartSampling",
  "no events selected for event-based sampling",
  "events selected cannot be run together",
  "no sampling parameters",
  "sample database already exists",
  "sampling already started",
  "time-based sampling not supported",
  "invalid 'sampling parameters size' field",
  "invalid 'event size' field",
  "sampling file already bound",
  "invalid event path",
  "invalid license",
  "invalid 'global options' field",

};

JS_FRIEND_API(JSBool)
js_StartVtune(JSContext *cx, JSObject *obj,
              uintN argc, jsval *argv, jsval *rval)
{
    VTUNE_EVENT events[] = {
        { 1000000, 0, 0, 0, "CPU_CLK_UNHALTED.CORE" },
        { 1000000, 0, 0, 0, "INST_RETIRED.ANY" },
    };

    U32 n_events = sizeof(events) / sizeof(VTUNE_EVENT);
    char *default_filename = "mozilla-vtune.tb5";
    JSString *str;
    U32 status;

    VTUNE_SAMPLING_PARAMS params =
        sizeof(VTUNE_SAMPLING_PARAMS),
        sizeof(VTUNE_EVENT),
        0, 0, /* Reserved fields */
        1,    /* Initialize in "paused" state */
        0,    /* Max samples, or 0 for "continuous" */
        4096, /* Samples per buffer */
        0.1,  /* Sampling interval in ms */
        1,    /* 1 for event-based sampling, 0 for time-based */

        n_events,
        events,
        default_filename,
    };

    if (argc > 0 && JSVAL_IS_STRING(argv[0])) {
        str = JSVAL_TO_STRING(argv[0]);
        params.tb5Filename = js_DeflateString(cx, str->chars(), str->length());
    }

    status = VTStartSampling(&params);

    if (params.tb5Filename != default_filename)
        cx->free(params.tb5Filename);

    if (status != 0) {
        if (status == VTAPI_MULTIPLE_RUNS)
            VTStopSampling(0);
        if (status < sizeof(vtuneErrorMessages))
            JS_ReportError(cx, "Vtune setup error: %s",
                           vtuneErrorMessages[status]);
        else
            JS_ReportError(cx, "Vtune setup error: %d",
                           status);
        return JS_FALSE;
    }
    return JS_TRUE;
}

JS_FRIEND_API(JSBool)
js_StopVtune(JSContext *cx, JSObject *obj,
             uintN argc, jsval *argv, jsval *rval)
{
    U32 status = VTStopSampling(1);
    if (status) {
        if (status < sizeof(vtuneErrorMessages))
            JS_ReportError(cx, "Vtune shutdown error: %s",
                           vtuneErrorMessages[status]);
        else
            JS_ReportError(cx, "Vtune shutdown error: %d",
                           status);
        return JS_FALSE;
    }
    return JS_TRUE;
}

JS_FRIEND_API(JSBool)
js_PauseVtune(JSContext *cx, JSObject *obj,
              uintN argc, jsval *argv, jsval *rval)
{
    VTPause();
    return JS_TRUE;
}

JS_FRIEND_API(JSBool)
js_ResumeVtune(JSContext *cx, JSObject *obj,
               uintN argc, jsval *argv, jsval *rval)
{
    VTResume();
    return JS_TRUE;
}

#endif /* MOZ_VTUNE */

#ifdef MOZ_TRACEVIS
/*
 * Ethogram - Javascript wrapper for TraceVis state
 *
 * ethology: The scientific study of animal behavior,
 *           especially as it occurs in a natural environment.
 * ethogram: A pictorial catalog of the behavioral patterns of
 *           an organism or a species.
 *
 */
#if defined(XP_WIN)
#include <windows.h>
#else
#include <sys/time.h>
#endif
#include "jstracer.h"

#define ETHOGRAM_BUF_SIZE 65536

static JSBool
ethogram_construct(JSContext *cx, JSObject *obj,
                   uintN argc, jsval *argv, jsval *rval);
static void
ethogram_finalize(JSContext *cx, JSObject *obj);

static JSClass ethogram_class = {
    "Ethogram",
    JSCLASS_HAS_PRIVATE,
    JS_PropertyStub, JS_PropertyStub, JS_PropertyStub, JS_PropertyStub,
    JS_EnumerateStub, JS_ResolveStub, JS_ConvertStub, ethogram_finalize,
    JSCLASS_NO_OPTIONAL_MEMBERS
};

struct EthogramEvent {
    TraceVisState s;
    TraceVisExitReason r;
    int ts;
    int tus;
    JSString *filename;
    int lineno;
};

static int
compare_strings(const void *k1, const void *k2)
{
    return strcmp((const char *) k1, (const char *) k2) == 0;
}

class EthogramEventBuffer {
private:
    EthogramEvent mBuf[ETHOGRAM_BUF_SIZE];
    int mReadPos;
    int mWritePos;
    JSObject *mFilenames;
    int mStartSecond;

    struct EthogramScriptEntry {
        char *filename;
        JSString *jsfilename;

        EthogramScriptEntry *next;
    };
    EthogramScriptEntry *mScripts;

public:
    friend JSBool
    ethogram_construct(JSContext *cx, JSObject *obj,
                       uintN argc, jsval *argv, jsval *rval);

    inline void push(TraceVisState s, TraceVisExitReason r, char *filename, int lineno) {
        mBuf[mWritePos].s = s;
        mBuf[mWritePos].r = r;
#if defined(XP_WIN)
        FILETIME now;
        GetSystemTimeAsFileTime(&now);
        unsigned long long raw_us = 0.1 *
            (((unsigned long long) now.dwHighDateTime << 32ULL) |
             (unsigned long long) now.dwLowDateTime);
        unsigned int sec = raw_us / 1000000L;
        unsigned int usec = raw_us % 1000000L;
        mBuf[mWritePos].ts = sec - mStartSecond;
        mBuf[mWritePos].tus = usec;
#else
        struct timeval tv;
        gettimeofday(&tv, NULL);
        mBuf[mWritePos].ts = tv.tv_sec - mStartSecond;
        mBuf[mWritePos].tus = tv.tv_usec;
#endif

        JSString *jsfilename = findScript(filename);
        mBuf[mWritePos].filename = jsfilename;
        mBuf[mWritePos].lineno = lineno;

        mWritePos = (mWritePos + 1) % ETHOGRAM_BUF_SIZE;
        if (mWritePos == mReadPos) {
            mReadPos = (mWritePos + 1) % ETHOGRAM_BUF_SIZE;
        }
    }

    inline EthogramEvent *pop() {
        EthogramEvent *e = &mBuf[mReadPos];
        mReadPos = (mReadPos + 1) % ETHOGRAM_BUF_SIZE;
        return e;
    }

    bool isEmpty() {
        return (mReadPos == mWritePos);
    }

    EthogramScriptEntry *addScript(JSContext *cx, JSObject *obj, char *filename, JSString *jsfilename) {
        JSHashNumber hash = JS_HashString(filename);
        JSHashEntry **hep = JS_HashTableRawLookup(traceVisScriptTable, hash, filename);
        if (*hep != NULL)
            return JS_FALSE;

        JS_HashTableRawAdd(traceVisScriptTable, hep, hash, filename, this);

        EthogramScriptEntry * entry = (EthogramScriptEntry *) JS_malloc(cx, sizeof(EthogramScriptEntry));
        if (entry == NULL)
            return NULL;

        entry->next = mScripts;
        mScripts = entry;
        entry->filename = filename;
        entry->jsfilename = jsfilename;

        return mScripts;
    }

    void removeScripts(JSContext *cx) {
        EthogramScriptEntry *se = mScripts;
        while (se != NULL) {
            char *filename = se->filename;

            JSHashNumber hash = JS_HashString(filename);
            JSHashEntry **hep = JS_HashTableRawLookup(traceVisScriptTable, hash, filename);
            JSHashEntry *he = *hep;
            if (he) {
                /* we hardly knew he */
                JS_HashTableRawRemove(traceVisScriptTable, hep, he);
            }

            EthogramScriptEntry *se_head = se;
            se = se->next;
            JS_free(cx, se_head);
        }
    }

    JSString *findScript(char *filename) {
        EthogramScriptEntry *se = mScripts;
        while (se != NULL) {
            if (compare_strings(se->filename, filename))
                return (se->jsfilename);
            se = se->next;
        }
        return NULL;
    }

    JSObject *filenames() {
        return mFilenames;
    }

    int length() {
        if (mWritePos < mReadPos)
            return (mWritePos + ETHOGRAM_BUF_SIZE) - mReadPos;
        else
            return mWritePos - mReadPos;
    }
};

static char jstv_empty[] = "<null>";

inline char *
jstv_Filename(JSStackFrame *fp)
{
    while (fp && fp->script == NULL)
        fp = fp->down;
    return (fp && fp->script && fp->script->filename)
           ? (char *)fp->script->filename
           : jstv_empty;
}
inline uintN
jstv_Lineno(JSContext *cx, JSStackFrame *fp)
{
    while (fp && fp->regs == NULL)
        fp = fp->down;
    return (fp && fp->regs) ? js_FramePCToLineNumber(cx, fp) : 0;
}

/* Collect states here and distribute to a matching buffer, if any */
JS_FRIEND_API(void)
js::StoreTraceVisState(JSContext *cx, TraceVisState s, TraceVisExitReason r)
{
    JSStackFrame *fp = cx->fp;

    char *script_file = jstv_Filename(fp);
    JSHashNumber hash = JS_HashString(script_file);

    JSHashEntry **hep = JS_HashTableRawLookup(traceVisScriptTable, hash, script_file);
    /* update event buffer, flag if overflowed */
    JSHashEntry *he = *hep;
    if (he) {
        EthogramEventBuffer *p;
        p = (EthogramEventBuffer *) he->value;

        p->push(s, r, script_file, jstv_Lineno(cx, fp));
    }
}

static JSBool
ethogram_construct(JSContext *cx, JSObject *obj,
                   uintN argc, jsval *argv, jsval *rval)
{
    EthogramEventBuffer *p;

    p = (EthogramEventBuffer *) JS_malloc(cx, sizeof(EthogramEventBuffer));

    p->mReadPos = p->mWritePos = 0;
    p->mScripts = NULL;
    p->mFilenames = JS_NewArrayObject(cx, 0, NULL);

#if defined(XP_WIN)
    FILETIME now;
    GetSystemTimeAsFileTime(&now);
    unsigned long long raw_us = 0.1 *
        (((unsigned long long) now.dwHighDateTime << 32ULL) |
         (unsigned long long) now.dwLowDateTime);
    unsigned int s = raw_us / 1000000L;
    p->mStartSecond = s;
#else
    struct timeval tv;
    gettimeofday(&tv, NULL);
    p->mStartSecond = tv.tv_sec;
#endif
    jsval filenames = OBJECT_TO_JSVAL(p->filenames());
    if (!JS_DefineProperty(cx, obj, "filenames", filenames,
                           NULL, NULL, JSPROP_READONLY|JSPROP_PERMANENT))
        return JS_FALSE;

    if (!JS_IsConstructing(cx)) {
        obj = JS_NewObject(cx, &ethogram_class, NULL, NULL);
        if (!obj)
            return JS_FALSE;
        *rval = OBJECT_TO_JSVAL(obj);
    }
    JS_SetPrivate(cx, obj, p);
    return JS_TRUE;
}

static void
ethogram_finalize(JSContext *cx, JSObject *obj)
{
    EthogramEventBuffer *p;
    p = (EthogramEventBuffer *) JS_GetInstancePrivate(cx, obj, &ethogram_class, NULL);
    if (!p)
        return;

    p->removeScripts(cx);

    JS_free(cx, p);
}

static JSBool
ethogram_addScript(JSContext *cx, JSObject *obj,
                   uintN argc, jsval *argv, jsval *rval)
{
    JSString *str;
    char *filename = NULL;
    if (argc > 0 && JSVAL_IS_STRING(argv[0])) {
        str = JSVAL_TO_STRING(argv[0]);
        filename = js_DeflateString(cx,
                                    str->chars(),
                                    str->length());
    }

    /* silently ignore no args */
    if (!filename)
        return JS_TRUE;

    EthogramEventBuffer *p = (EthogramEventBuffer *) JS_GetInstancePrivate(cx, obj, &ethogram_class, argv);

    p->addScript(cx, obj, filename, str);
    JS_CallFunctionName(cx, p->filenames(), "push", 1, argv, rval);
    return JS_TRUE;
}

static JSBool
ethogram_getAllEvents(JSContext *cx, JSObject *obj,
                      uintN argc, jsval *argv, jsval *rval)
{
    EthogramEventBuffer *p;

    p = (EthogramEventBuffer *) JS_GetInstancePrivate(cx, obj, &ethogram_class, argv);
    if (!p)
        return JS_FALSE;

    if (p->isEmpty()) {
        *rval = JSVAL_NULL;
        return JS_TRUE;
    }

    JSObject *rarray = JS_NewArrayObject(cx, 0, NULL);
    if (rarray == NULL) {
        *rval = JSVAL_NULL;
        return JS_TRUE;
    }

    *rval = OBJECT_TO_JSVAL(rarray);

    for (int i = 0; !p->isEmpty(); i++) {

        JSObject *x = JS_NewObject(cx, NULL, NULL, NULL);
        if (x == NULL)
            return JS_FALSE;

        EthogramEvent *e = p->pop();

        jsval state = INT_TO_JSVAL(e->s);
        jsval reason = INT_TO_JSVAL(e->r);
        jsval ts = INT_TO_JSVAL(e->ts);
        jsval tus = INT_TO_JSVAL(e->tus);

        jsval filename = STRING_TO_JSVAL(e->filename);
        jsval lineno = INT_TO_JSVAL(e->lineno);

        if (!JS_SetProperty(cx, x, "state", &state))
            return JS_FALSE;
        if (!JS_SetProperty(cx, x, "reason", &reason))
            return JS_FALSE;
        if (!JS_SetProperty(cx, x, "ts", &ts))
            return JS_FALSE;
        if (!JS_SetProperty(cx, x, "tus", &tus))
            return JS_FALSE;

        if (!JS_SetProperty(cx, x, "filename", &filename))
            return JS_FALSE;
        if (!JS_SetProperty(cx, x, "lineno", &lineno))
            return JS_FALSE;

        jsval element = OBJECT_TO_JSVAL(x);
        JS_SetElement(cx, rarray, i, &element);
    }

    return JS_TRUE;
}

static JSBool
ethogram_getNextEvent(JSContext *cx, JSObject *obj,
                      uintN argc, jsval *argv, jsval *rval)
{
    EthogramEventBuffer *p;

    p = (EthogramEventBuffer *) JS_GetInstancePrivate(cx, obj, &ethogram_class, argv);
    if (!p)
        return JS_FALSE;

    JSObject *x = JS_NewObject(cx, NULL, NULL, NULL);
    if (x == NULL)
        return JS_FALSE;

    if (p->isEmpty()) {
        *rval = JSVAL_NULL;
        return JS_TRUE;
    }

    EthogramEvent *e = p->pop();
    jsval state = INT_TO_JSVAL(e->s);
    jsval reason = INT_TO_JSVAL(e->r);
    jsval ts = INT_TO_JSVAL(e->ts);
    jsval tus = INT_TO_JSVAL(e->tus);

    jsval filename = STRING_TO_JSVAL(e->filename);
    jsval lineno = INT_TO_JSVAL(e->lineno);

    if (!JS_SetProperty(cx, x, "state", &state))
        return JS_FALSE;
    if (!JS_SetProperty(cx, x, "reason", &reason))
        return JS_FALSE;
    if (!JS_SetProperty(cx, x, "ts", &ts))
        return JS_FALSE;
    if (!JS_SetProperty(cx, x, "tus", &tus))
        return JS_FALSE;
    if (!JS_SetProperty(cx, x, "filename", &filename))
        return JS_FALSE;

    if (!JS_SetProperty(cx, x, "lineno", &lineno))
        return JS_FALSE;

    *rval = OBJECT_TO_JSVAL(x);

    return JS_TRUE;
}

static JSFunctionSpec ethogram_methods[] = {
    {"addScript",    ethogram_addScript,    1},
    {"getAllEvents", ethogram_getAllEvents, 0},
    {"getNextEvent", ethogram_getNextEvent, 0},
    {0}
};

/*
 * An |Ethogram| organizes the output of a collection of files that should be
 * monitored together. A single object gets events for the group.
 */
JS_FRIEND_API(JSBool)
js_InitEthogram(JSContext *cx, JSObject *obj,
                uintN argc, jsval *argv, jsval *rval)
{
    if (!traceVisScriptTable) {
        traceVisScriptTable = JS_NewHashTable(8, JS_HashString, compare_strings,
                                         NULL, NULL, NULL);
    }

    JS_InitClass(cx, JS_GetGlobalObject(cx), NULL, &ethogram_class,
                 ethogram_construct, 0, NULL, ethogram_methods,
                 NULL, NULL);

    return JS_TRUE;
}

JS_FRIEND_API(JSBool)
js_ShutdownEthogram(JSContext *cx, JSObject *obj,
                    uintN argc, jsval *argv, jsval *rval)
{
    if (traceVisScriptTable)
        JS_HashTableDestroy(traceVisScriptTable);

    return JS_TRUE;
}

#endif /* MOZ_TRACEVIS */<|MERGE_RESOLUTION|>--- conflicted
+++ resolved
@@ -298,11 +298,7 @@
          &trap->links != &rt->trapList;
          trap = (JSTrap *) trap->links.next) {
         JS_SET_TRACING_NAME(trc, "trap->closure");
-<<<<<<< HEAD
-        CallGCMarkerIfGCThing(trc, Valueify(trap->closure));
-=======
         js_CallValueTracerIfGCThing(trc, trap->closure);
->>>>>>> 3b2aaa18
     }
 }
 
@@ -379,22 +375,14 @@
 #endif
 
 JS_PUBLIC_API(JSBool)
-<<<<<<< HEAD
-JS_SetInterrupt(JSRuntime *rt, JSInterruptHook handler, void *closure)
-=======
 JS_SetInterrupt(JSRuntime *rt, JSInterruptHook hook, void *closure)
->>>>>>> 3b2aaa18
 {
 #ifdef JS_TRACER
     {
         AutoLockGC lock(rt);
         bool wasInhibited = rt->debuggerInhibitsJIT();
 #endif
-<<<<<<< HEAD
-        rt->globalDebugHooks.interruptHook = handler;
-=======
         rt->globalDebugHooks.interruptHook = hook;
->>>>>>> 3b2aaa18
         rt->globalDebugHooks.interruptHookData = closure;
 #ifdef JS_TRACER
         JITInhibitingHookChange(rt, wasInhibited);
@@ -405,23 +393,14 @@
 }
 
 JS_PUBLIC_API(JSBool)
-<<<<<<< HEAD
-JS_ClearInterrupt(JSRuntime *rt, JSInterruptHook *handlerp, void **closurep)
-=======
 JS_ClearInterrupt(JSRuntime *rt, JSInterruptHook *hoop, void **closurep)
->>>>>>> 3b2aaa18
 {
 #ifdef JS_TRACER
     AutoLockGC lock(rt);
     bool wasInhibited = rt->debuggerInhibitsJIT();
 #endif
-<<<<<<< HEAD
-    if (handlerp)
-        *handlerp = rt->globalDebugHooks.interruptHook;
-=======
     if (hoop)
         *hoop = rt->globalDebugHooks.interruptHook;
->>>>>>> 3b2aaa18
     if (closurep)
         *closurep = rt->globalDebugHooks.interruptHookData;
     rt->globalDebugHooks.interruptHook = 0;
@@ -527,17 +506,9 @@
          wp = (JSWatchPoint *)wp->links.next) {
         if (wp->object == obj) {
             wp->sprop->trace(trc);
-<<<<<<< HEAD
-            if (wp->sprop->hasSetterValue() && wp->setter) {
-                JS_CALL_OBJECT_TRACER(trc, CastAsObject(wp->setter),
-                                      "wp->setter");
-            }
-=======
             if (wp->sprop->hasSetterValue() && wp->setter)
                 JS_CALL_OBJECT_TRACER(trc, CastAsObject(wp->setter), "wp->setter");
->>>>>>> 3b2aaa18
-            JS_SET_TRACING_NAME(trc, "wp->closure");
-            CallGCMarkerForGCThing(trc, Value(wp->closure));
+            CallGCMarkerForGCThing(trc, Value(wp->closure), "wp->closure");
         }
     }
 }
@@ -642,28 +613,17 @@
             DBG_UNLOCK(rt);
 
             JS_LOCK_OBJ(cx, obj);
-<<<<<<< HEAD
             jsid propid = sprop->id;
             jsid userid = SPROP_USERID(sprop);
-=======
-            jsval propid = ID_TO_VALUE(sprop->id);
-            jsval userid = SPROP_USERID(sprop);
->>>>>>> 3b2aaa18
             JSScope *scope = obj->scope();
             JS_UNLOCK_OBJ(cx, obj);
 
             /* NB: wp is held, so we can safely dereference it still. */
             if (!wp->handler(cx, obj, propid,
                              SPROP_HAS_VALID_SLOT(sprop, scope)
-<<<<<<< HEAD
-                                ? Jsvalify(obj->getSlotMT(cx, sprop->slot))
-                                : JSVAL_VOID,
-                             Jsvalify(vp), wp->closure)) {
-=======
                              ? obj->getSlotMT(cx, sprop->slot)
                              : JSVAL_VOID,
                              vp, wp->closure)) {
->>>>>>> 3b2aaa18
                 DBG_LOCK(rt);
                 DropWatchPointAndUnlock(cx, wp, JSWP_HELD);
                 return JS_FALSE;
@@ -681,11 +641,7 @@
              * trusted.
              */
             JSObject *closure = wp->closure;
-<<<<<<< HEAD
-            Class *clasp = closure->getClass();
-=======
             JSClass *clasp = closure->getClass();
->>>>>>> 3b2aaa18
             JSFunction *fun;
             JSScript *script;
             if (clasp == &js_FunctionClass) {
@@ -699,18 +655,10 @@
                 script = NULL;
             }
 
-<<<<<<< HEAD
-            uintN vplen = 2 + (fun ? (fun->minArgs() +
-                                      (fun->isInterpreted() ? 0
-                                                            : fun->u.n.extra))
-                                   : 0);
-            uintN nslots = script ? script->nslots : 0;
-=======
             uintN vplen = 2;
             if (fun)
                 vplen += fun->minArgs() + (fun->isInterpreted() ? 0 : fun->u.n.extra);
             uintN nfixed = script ? script->nfixed : 0;
->>>>>>> 3b2aaa18
 
             /* Destructor pops frame. */
             JSFrameRegs regs;
@@ -723,47 +671,27 @@
                  * reenter the interpreter.
                  */
                 JSStackFrame *down = js_GetTopStackFrame(cx);
-<<<<<<< HEAD
-                if (!cx->stack().getExecuteFrame(cx, down, vplen, nslots, frame)) {
-=======
                 if (!cx->stack().getExecuteFrame(cx, down, vplen, nfixed, frame)) {
->>>>>>> 3b2aaa18
                     DBG_LOCK(rt);
                     DropWatchPointAndUnlock(cx, wp, JSWP_HELD);
                     return JS_FALSE;
                 }
 
                 /* Initialize slots/frame. */
-<<<<<<< HEAD
-                Value *vp = frame.getvp();
-                PodZero(vp, vplen);
-                SetObject(&vp[0], *closure);
-                JSStackFrame *fp = frame.getFrame();
-                PodZero(fp->slots(), nslots);
-=======
                 jsval *vp = frame.getvp();
                 PodZero(vp, vplen);
                 vp[0] = OBJECT_TO_JSVAL(closure);
                 JSStackFrame *fp = frame.getFrame();
                 PodZero(fp->slots(), nfixed);
->>>>>>> 3b2aaa18
                 PodZero(fp);
                 fp->script = script;
                 fp->fun = fun;
                 fp->argv = vp + 2;
                 fp->scopeChain = closure->getParent();
-<<<<<<< HEAD
-                JS_ASSERT_IF(!fun, !script);
-
-                /* Initialize regs. */
-                regs.pc = script ? script->code : NULL;
-                regs.sp = fp->slots() + nslots;
-=======
 
                 /* Initialize regs. */
                 regs.pc = script ? script->code : NULL;
                 regs.sp = fp->slots() + nfixed;
->>>>>>> 3b2aaa18
 
                 /* Officially push |fp|. |frame|'s destructor pops. */
                 cx->stack().pushExecuteFrame(cx, frame, regs, NULL);
@@ -778,17 +706,10 @@
             }
 
             JSBool ok = !wp->setter ||
-<<<<<<< HEAD
-                         (sprop->hasSetterValue()
-                         ? InternalCall(cx, obj,
-                                        ToValue(CastAsObject(wp->setter)),
-                                        1, vp, vp)
-=======
                         (sprop->hasSetterValue()
                          ? js_InternalCall(cx, obj,
                                            CastAsObjectJSVal(wp->setter),
                                            1, vp, vp)
->>>>>>> 3b2aaa18
                          : wp->setter(cx, obj, userid, vp));
 
             /* Evil code can cause us to have an arguments object. */
@@ -852,11 +773,7 @@
     }
 
     wrapper = js_NewFunction(cx, NULL, js_watch_set_wrapper, 1, 0,
-<<<<<<< HEAD
-                             CastAsObject(setter)->getParent(), atom);
-=======
                              setter ? CastAsObject(setter)->getParent() : NULL, atom);
->>>>>>> 3b2aaa18
     if (!wrapper)
         return NULL;
     return CastAsPropertyOp(FUN_OBJECT(wrapper));
@@ -1888,13 +1805,9 @@
 JS_NewSystemObject(JSContext *cx, JSClass *clasp, JSObject *proto,
                    JSObject *parent, JSBool system)
 {
-<<<<<<< HEAD
-    JSObject *obj = js_NewObject(cx, Valueify(clasp), proto, parent);
-=======
     JSObject *obj;
 
     obj = NewObject(cx, clasp, proto, parent);
->>>>>>> 3b2aaa18
     if (obj && system)
         obj->setSystem();
     return obj;
