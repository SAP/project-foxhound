/* -*- Mode: C++; tab-width: 4; indent-tabs-mode: nil; c-basic-offset: 4 -*-
 * vim: set ts=4 sw=4 et tw=99:
 *
 * ***** BEGIN LICENSE BLOCK *****
 * Version: MPL 1.1/GPL 2.0/LGPL 2.1
 *
 * The contents of this file are subject to the Mozilla Public License Version
 * 1.1 (the "License"); you may not use this file except in compliance with
 * the License. You may obtain a copy of the License at
 * http://www.mozilla.org/MPL/
 *
 * Software distributed under the License is distributed on an "AS IS" basis,
 * WITHOUT WARRANTY OF ANY KIND, either express or implied. See the License
 * for the specific language governing rights and limitations under the
 * License.
 *
 * The Original Code is Mozilla SpiderMonkey JavaScript 1.9 code, released
 * May 28, 2008.
 *
 * The Initial Developer of the Original Code is
 *   Brendan Eich <brendan@mozilla.org>
 *
 * Contributor(s):
 *   David Anderson <danderson@mozilla.com>
 *   David Mandelin <dmandelin@mozilla.com>
 *
 * Alternatively, the contents of this file may be used under the terms of
 * either of the GNU General Public License Version 2 or later (the "GPL"),
 * or the GNU Lesser General Public License Version 2.1 or later (the "LGPL"),
 * in which case the provisions of the GPL or the LGPL are applicable instead
 * of those above. If you wish to allow use of your version of this file only
 * under the terms of either the GPL or the LGPL, and not to allow others to
 * use your version of this file under the terms of the MPL, indicate your
 * decision by deleting the provisions above and replace them with the notice
 * and other provisions required by the GPL or the LGPL. If you do not delete
 * the provisions above, a recipient may use your version of this file under
 * the terms of any one of the MPL, the GPL or the LGPL.
 *
 * ***** END LICENSE BLOCK ***** */

#include "jscntxt.h"
#include "jsscope.h"
#include "jsobj.h"
#include "jslibmath.h"
#include "jsiter.h"
#include "jsnum.h"
#include "jsxml.h"
#include "jsstaticcheck.h"
#include "jsbool.h"
#include "assembler/assembler/MacroAssemblerCodeRef.h"
#include "assembler/assembler/CodeLocation.h"
#include "jsiter.h"
#include "jstypes.h"
#include "methodjit/StubCalls.h"
#include "jstracer.h"
#include "jspropertycache.h"
#include "methodjit/MonoIC.h"
#include "jsanalyze.h"
#include "methodjit/BaseCompiler.h"
#include "methodjit/ICRepatcher.h"

#include "jsinterpinlines.h"
#include "jspropertycacheinlines.h"
#include "jsscopeinlines.h"
#include "jsscriptinlines.h"
#include "jsstrinlines.h"
#include "jsobjinlines.h"
#include "jscntxtinlines.h"
#include "jsatominlines.h"
#include "StubCalls-inl.h"
#include "MethodJIT-inl.h"

#include "jsautooplen.h"

using namespace js;
using namespace js::mjit;
using namespace JSC;

using ic::Repatcher;

static jsbytecode *
FindExceptionHandler(JSContext *cx)
{
    StackFrame *fp = cx->fp();
    JSScript *script = fp->script();

top:
    if (cx->isExceptionPending() && JSScript::isValidOffset(script->trynotesOffset)) {
        // The PC is updated before every stub call, so we can use it here.
        unsigned offset = cx->regs().pc - script->main;

        JSTryNoteArray *tnarray = script->trynotes();
        for (unsigned i = 0; i < tnarray->length; ++i) {
            JSTryNote *tn = &tnarray->vector[i];

            // The following if condition actually tests two separate conditions:
            //   (1) offset - tn->start >= tn->length
            //       means the PC is not in the range of this try note, so we
            //       should continue searching, after considering:
            //   (2) offset - tn->start == tn->length
            //       means the PC is at the first op of the exception handler
            //       for this try note. This happens when an exception is thrown
            //       during recording: the interpreter sets the PC to the handler
            //       and then exits. In this case, we are in fact at the right
            //       exception handler. 
            //      
            //       Hypothetically, the op we are at might have thrown an
            //       exception, in which case this would not be the right handler.
            //       But the first ops of exception handlers generated by our
            //       bytecode compiler cannot throw, so this is not possible.
            if (offset - tn->start > tn->length)
                continue;
            if (tn->stackDepth > cx->regs().sp - fp->base())
                continue;

            jsbytecode *pc = script->main + tn->start + tn->length;
            JSBool ok = js_UnwindScope(cx, tn->stackDepth, JS_TRUE);
            JS_ASSERT(cx->regs().sp == fp->base() + tn->stackDepth);

            switch (tn->kind) {
                case JSTRY_CATCH:
                  JS_ASSERT(js_GetOpcode(cx, fp->script(), pc) == JSOP_ENTERBLOCK);

#if JS_HAS_GENERATORS
                  /* Catch cannot intercept the closing of a generator. */
                  if (JS_UNLIKELY(cx->getPendingException().isMagic(JS_GENERATOR_CLOSING)))
                      break;
#endif

                  /*
                   * Don't clear cx->throwing to save cx->exception from GC
                   * until it is pushed to the stack via [exception] in the
                   * catch block.
                   */
                  return pc;

                case JSTRY_FINALLY:
                  /*
                   * Push (true, exception) pair for finally to indicate that
                   * [retsub] should rethrow the exception.
                   */
                  cx->regs().sp[0].setBoolean(true);
                  cx->regs().sp[1] = cx->getPendingException();
                  cx->regs().sp += 2;
                  cx->clearPendingException();
                  return pc;

                case JSTRY_ITER:
                {
                  /*
                   * This is similar to JSOP_ENDITER in the interpreter loop,
                   * except the code now uses the stack slot normally used by
                   * JSOP_NEXTITER, namely regs.sp[-1] before the regs.sp -= 2
                   * adjustment and regs.sp[1] after, to save and restore the
                   * pending exception.
                   */
                  Value v = cx->getPendingException();
                  JS_ASSERT(js_GetOpcode(cx, fp->script(), pc) == JSOP_ENDITER);
                  cx->clearPendingException();
                  ok = !!js_CloseIterator(cx, &cx->regs().sp[-1].toObject());
                  cx->regs().sp -= 1;
                  if (!ok)
                      goto top;
                  cx->setPendingException(v);
                }
            }
        }
    }

    return NULL;
}

/*
 * Clean up a frame and return.
 */
static void
InlineReturn(VMFrame &f)
{
    JS_ASSERT(f.fp() != f.entryfp);
    JS_ASSERT(!js_IsActiveWithOrBlock(f.cx, &f.fp()->scopeChain(), 0));
    f.cx->stack.popInlineFrame();
}

void JS_FASTCALL
stubs::SlowCall(VMFrame &f, uint32 argc)
{
    Value *vp = f.regs.sp - (argc + 2);

    if (!Invoke(f.cx, InvokeArgsAlreadyOnTheStack(argc, vp)))
        THROW();
}

void JS_FASTCALL
stubs::SlowNew(VMFrame &f, uint32 argc)
{
    JSContext *cx = f.cx;
    Value *vp = f.regs.sp - (argc + 2);

    if (!InvokeConstructor(cx, InvokeArgsAlreadyOnTheStack(argc, vp)))
        THROW();
}

/*
 * This function must only be called after the early prologue, since it depends
 * on fp->exec.fun.
 */
static inline void
RemovePartialFrame(JSContext *cx, StackFrame *fp)
{
    cx->stack.popInlineFrame();
}

/*
 * HitStackQuota is called after the early prologue pushing the new frame would
 * overflow f.stackLimit.
 */
void JS_FASTCALL
stubs::HitStackQuota(VMFrame &f)
{
    /* Include space for any inline frames. */
    uintN nvals = f.fp()->script()->nslots + StackSpace::STACK_EXTRA;
    JS_ASSERT(f.regs.sp == f.fp()->base());
    StackSpace &space = f.cx->stack.space();
    if (space.bumpLimitWithinQuota(NULL, f.entryfp, f.regs.sp, nvals, &f.stackLimit))
        return;

    /* Remove the current partially-constructed frame before throwing. */
    RemovePartialFrame(f.cx, f.fp());
    js_ReportOverRecursed(f.cx);
    THROW();
}

/*
 * This function must only be called after the early prologue, since it depends
 * on fp->exec.fun.
 */
void * JS_FASTCALL
stubs::FixupArity(VMFrame &f, uint32 nactual)
{
    JSContext *cx = f.cx;
    StackFrame *oldfp = f.fp();

    JS_ASSERT(nactual != oldfp->numFormalArgs());

    /*
     * Grossssss! *move* the stack frame. If this ends up being perf-critical,
     * we can figure out how to spot-optimize it. Be careful to touch only the
     * members that have been initialized by initCallFrameCallerHalf and the
     * early prologue.
     */
    uint32 flags         = oldfp->isConstructingFlag();
    JSFunction *fun      = oldfp->fun();
    void *ncode          = oldfp->nativeReturnAddress();

    /* Pop the inline frame. */
    f.regs.popPartialFrame((Value *)oldfp);

    /* Reserve enough space for a callee frame. */
    StackFrame *newfp = cx->stack.getInlineFrameWithinLimit(cx, (Value*) oldfp, nactual,
                                                            fun, fun->script(), &flags,
                                                            f.entryfp, &f.stackLimit);
    if (!newfp) {
        /*
         * The PC is not coherent with the current frame, so fix it up for
         * exception handling.
         */
        f.regs.pc = f.jit()->nativeToPC(ncode, &f.regs.inlined);
        THROWV(NULL);
    }

    /* Reset the part of the stack frame set by the caller. */
    newfp->initCallFrameCallerHalf(cx, flags, ncode);

    /* Reset the part of the stack frame set by the prologue up to now. */
    newfp->initCallFrameEarlyPrologue(fun, nactual);

    /* The caller takes care of assigning fp to regs. */
    return newfp;
}

void * JS_FASTCALL
stubs::CompileFunction(VMFrame &f, uint32 nactual)
{
    /*
     * We have a partially constructed frame. That's not really good enough to
     * compile though because we could throw, so get a full, adjusted frame.
     */
    JSContext *cx = f.cx;
    StackFrame *fp = f.fp();

    /*
     * Since we can only use members set by initCallFrameCallerHalf,
     * we must carefully extract the callee from the nactual.
     */
    JSObject &callee = fp->formalArgsEnd()[-(int(nactual) + 2)].toObject();
    JSFunction *fun = callee.getFunctionPrivate();
    JSScript *script = fun->script();

    /*
     * FixupArity/RemovePartialFrame expect to be called after the early
     * prologue.
     */
    fp->initCallFrameEarlyPrologue(fun, nactual);

    if (nactual != fp->numFormalArgs()) {
        fp = (StackFrame *)FixupArity(f, nactual);
        if (!fp)
            return NULL;
    }

    CallArgs args = CallArgsFromArgv(fp->numFormalArgs(), fp->formalArgs());
    if (!cx->typeMonitorCall(args, fp->isConstructing()))
        return NULL;

    /* Finish frame initialization. */
    fp->initCallFrameLatePrologue();

    /* These would have been initialized by the prologue. */
    f.regs.prepareToRun(fp, script);

    if (fun->isHeavyweight() && !js::CreateFunCallObject(cx, fp))
        THROWV(NULL);

    CompileStatus status = CanMethodJIT(cx, script, fp, CompileRequest_JIT);
    if (status == Compile_Okay) {
        void *entry = script->getJIT(fp->isConstructing())->invokeEntry;

        /* Same constraint on fp as UncachedInlineCall. */
        f.regs.sp = (Value *) f.regs.fp;
        f.regs.fp = f.regs.fp->prev();
        return entry;
    }

    /* Force computation of the previous PC, as Interpret will clear it. */
    fp->prev()->pc(cx, fp);

    /* Function did not compile... interpret it. */
    JSBool ok = Interpret(cx, fp);
    InlineReturn(f);

    if (!ok)
        THROWV(NULL);

    return NULL;
}

static inline bool
UncachedInlineCall(VMFrame &f, uint32 flags, void **pret, bool *unjittable, uint32 argc,
                   types::ClonedTypeSet *argTypes)
{
    JSContext *cx = f.cx;
    Value *vp = f.regs.sp - (argc + 2);
    JSObject &callee = vp->toObject();
    JSFunction *newfun = callee.getFunctionPrivate();
    JSScript *newscript = newfun->script();

    bool newType = (flags & JSFRAME_CONSTRUCTING) && cx->typeInferenceEnabled() &&
        types::UseNewType(cx, f.script(), f.pc());

    if (argTypes && argc == newfun->nargs) {
        /*
         * Use the space of all possible types being passed at this callsite if there
         * is a match between argc and nargs, so that the fastEntry can be subsequently
         * used without further type checking. If there is an argument count mismatch,
         * the callee's args will end up getting marked as unknown.
         */
        types::AutoEnterTypeInference enter(cx);
        if (flags & JSFRAME_CONSTRUCTING) {
            if (!newscript->typeSetNewCalled(cx))
                return false;
        } else {
            if (!newscript->typeSetThis(cx, &argTypes[0]))
                return false;
        }
        for (unsigned i = 0; i < argc; i++) {
            if (!newscript->typeSetArgument(cx, i, &argTypes[1 + i]))
                return false;
        }
    } else {
        CallArgs args = CallArgsFromVp(argc, vp);
        if (!cx->typeMonitorCall(args, flags & JSFRAME_CONSTRUCTING))
            return false;
    }

    /* Get pointer to new frame/slots, prepare arguments. */
    StackFrame *newfp = cx->stack.getInlineFrameWithinLimit(cx, f.regs.sp, argc,
                                                            newfun, newscript, &flags,
                                                            f.entryfp, &f.stackLimit);
    if (JS_UNLIKELY(!newfp))
        return false;

    /* Initialize frame, locals. */
    newfp->initCallFrame(cx, callee, newfun, argc, flags);
    SetValueRangeToUndefined(newfp->slots(), newscript->nfixed);

    /* Officially push the frame. */
    cx->stack.pushInlineFrame(newscript, newfp, f.regs);
    JS_ASSERT(newfp == f.fp());

    /* Scope with a call object parented by callee's parent. */
    if (newfun->isHeavyweight() && !js::CreateFunCallObject(cx, newfp))
        return false;

    /* Try to compile if not already compiled. */
    if (newscript->getJITStatus(newfp->isConstructing()) == JITScript_None) {
        CompileStatus status = CanMethodJIT(cx, newscript, newfp, CompileRequest_Interpreter);
        if (status == Compile_Error) {
            /* A runtime exception was thrown, get out. */
            InlineReturn(f);
            return false;
        }
        if (status == Compile_Abort)
            *unjittable = true;
    }

    /*
     * If newscript was successfully compiled, run it. Skip for calls which
     * will be constructing a new type object for 'this'.
     */
    if (!newType) {
        if (JITScript *jit = newscript->getJIT(newfp->isConstructing())) {
            *pret = jit->invokeEntry;

            /*
             * Keep the old fp around and let the JIT code repush it. If we are
             * rejoining into a recompiled frame then the code patching up
             * doubles needs to see the calling script's frame.
             */
            f.regs.sp = (Value *) f.regs.fp;
            f.regs.fp = f.regs.fp->prev();
            return true;
        }
    }

    /* Otherwise, run newscript in the interpreter. */
    bool ok = !!Interpret(cx, cx->fp());
    InlineReturn(f);

    *pret = NULL;
    return ok;
}

void * JS_FASTCALL
stubs::UncachedNew(VMFrame &f, uint32 argc)
{
    UncachedCallResult ucr;
    UncachedNewHelper(f, argc, NULL, &ucr);
    return ucr.codeAddr;
}

void
stubs::UncachedNewHelper(VMFrame &f, uint32 argc, types::ClonedTypeSet *argTypes,
                         UncachedCallResult *ucr)
{
    ucr->init();
    JSContext *cx = f.cx;
    Value *vp = f.regs.sp - (argc + 2);
    /* Try to do a fast inline call before the general Invoke path. */
    if (IsFunctionObject(*vp, &ucr->fun) && ucr->fun->isInterpretedConstructor()) {
        ucr->callee = &vp->toObject();
<<<<<<< HEAD
        if (!UncachedInlineCall(f, JSFRAME_CONSTRUCTING, &ucr->codeAddr, &ucr->unjittable, argc, argTypes))
=======
        if (!UncachedInlineCall(f, StackFrame::CONSTRUCTING, &ucr->codeAddr, &ucr->unjittable, argc))
>>>>>>> 003f619b
            THROW();
    } else {
        if (!InvokeConstructor(cx, InvokeArgsAlreadyOnTheStack(argc, vp)))
            THROW();
    }
}

void * JS_FASTCALL
stubs::UncachedCall(VMFrame &f, uint32 argc)
{
    UncachedCallResult ucr;
    UncachedCallHelper(f, argc, NULL, &ucr);
    return ucr.codeAddr;
}

void JS_FASTCALL
stubs::Eval(VMFrame &f, uint32 argc)
{
    Value *vp = f.regs.sp - (argc + 2);

    if (!IsBuiltinEvalForScope(&f.fp()->scopeChain(), *vp)) {
        if (!Invoke(f.cx, InvokeArgsAlreadyOnTheStack(argc, vp)))
            THROW();
        return;
    }

    JS_ASSERT(f.fp() == f.cx->fp());
    if (!DirectEval(f.cx, CallArgsFromVp(argc, vp)))
        THROW();

    f.regs.sp = vp + 1;
}

void
stubs::UncachedCallHelper(VMFrame &f, uint32 argc, types::ClonedTypeSet *argTypes,
                          UncachedCallResult *ucr)
{
    ucr->init();

    JSContext *cx = f.cx;
    Value *vp = f.regs.sp - (argc + 2);

    if (IsFunctionObject(*vp, &ucr->callee)) {
        ucr->callee = &vp->toObject();
        ucr->fun = GET_FUNCTION_PRIVATE(cx, ucr->callee);

        if (ucr->fun->isInterpreted()) {
            if (!UncachedInlineCall(f, 0, &ucr->codeAddr, &ucr->unjittable, argc, argTypes))
                THROW();
            return;
        }

        if (ucr->fun->isNative()) {
            if (!CallJSNative(cx, ucr->fun->u.n.native, argc, vp))
                THROW();
            return;
        }
    }

    if (!Invoke(f.cx, InvokeArgsAlreadyOnTheStack(argc, vp)))
        THROW();

    return;
}

void JS_FASTCALL
stubs::PutActivationObjects(VMFrame &f)
{
    JS_ASSERT(f.fp()->hasCallObj() || f.fp()->hasArgsObj());
    f.fp()->putActivationObjects();
}

extern "C" void *
js_InternalThrow(VMFrame &f)
{
    JSContext *cx = f.cx;

    // It's possible that from within RunTracer(), Interpret() returned with
    // an error and finished the frame (i.e., called ScriptEpilogue), but has
    // not yet performed an inline return.
    //
    // In this case, RunTracer() has no choice but to propagate the error
    // up to the method JIT, and thus to this function. But ScriptEpilogue()
    // has already been called. Detect this, and avoid double-finishing the
    // frame. See HandleErrorInExcessFrame() and bug 624100.
    if (f.fp()->finishedInInterpreter()) {
        // If it's the last frame, just propagate the failure up again.
        if (f.fp() == f.entryfp)
            return NULL;

        InlineReturn(f);
    }

    // Make sure sp is up to date.
    JS_ASSERT(&cx->regs() == &f.regs);

    // Call the throw hook if necessary
    JSThrowHook handler = f.cx->debugHooks->throwHook;
    if (handler) {
        Value rval;
<<<<<<< HEAD
        switch (handler(cx, f.script(), f.pc(), Jsvalify(&rval), cx->debugHooks->throwHookData)) {
=======
        switch (handler(cx, cx->fp()->script(), cx->regs().pc, Jsvalify(&rval),
                        cx->debugHooks->throwHookData)) {
>>>>>>> 003f619b
          case JSTRAP_ERROR:
            cx->clearPendingException();
            return NULL;

          case JSTRAP_RETURN:
            cx->clearPendingException();
            cx->fp()->setReturnValue(rval);
            return cx->jaegerCompartment()->forceReturnFromExternC();

          case JSTRAP_THROW:
            cx->setPendingException(rval);
            break;

          default:
            break;
        }
    }

    jsbytecode *pc = NULL;
    for (;;) {
        pc = FindExceptionHandler(cx);
        if (pc)
            break;

        // The JIT guarantees that ScriptEpilogue() has always been run
        // upon exiting to its caller. This is important for consistency,
        // where execution modes make similar guarantees about prologues
        // and epilogues. RunTracer(), Interpret(), and Invoke() all
        // rely on this property.
        JS_ASSERT(!f.fp()->finishedInInterpreter());
        js_UnwindScope(cx, 0, cx->isExceptionPending());
        ScriptEpilogue(f.cx, f.fp(), false);

        // Don't remove the last frame, this is the responsibility of
        // JaegerShot()'s caller. We only guarantee that ScriptEpilogue()
        // has been run.
        if (f.entryfp == f.fp())
            break;

        JS_ASSERT(f.regs.sp == cx->regs().sp);
        InlineReturn(f);
    }

    JS_ASSERT(f.regs.sp == cx->regs().sp);

    if (!pc)
        return NULL;

    StackFrame *fp = cx->fp();
    JSScript *script = fp->script();
    return script->nativeCodeForPC(fp->isConstructing(), pc);
}

void JS_FASTCALL
stubs::CreateFunCallObject(VMFrame &f)
{
    JS_ASSERT(f.fp()->fun()->isHeavyweight());
    if (!js::CreateFunCallObject(f.cx, f.fp()))
        THROW();
}

void JS_FASTCALL
stubs::CreateThis(VMFrame &f, JSObject *proto)
{
    JSContext *cx = f.cx;
    StackFrame *fp = f.fp();
    JSObject *callee = &fp->callee();
    JSObject *obj = js_CreateThisForFunctionWithProto(cx, callee, proto);
    if (!obj)
        THROW();
    fp->formalArgs()[-1].setObject(*obj);
}

void JS_FASTCALL
stubs::ScriptDebugPrologue(VMFrame &f)
{
    js::ScriptDebugPrologue(f.cx, f.fp());
}

void JS_FASTCALL
stubs::ScriptDebugEpilogue(VMFrame &f)
{
    if (!js::ScriptDebugEpilogue(f.cx, f.fp(), JS_TRUE))
        THROW();
}

#ifdef JS_TRACER

/*
 * Called when an error is in progress and the topmost frame could not handle
 * it. This will unwind to a given frame, or find and align to an exception
 * handler in the process.
 */
static inline bool
HandleErrorInExcessFrame(VMFrame &f, StackFrame *stopFp, bool searchedTopmostFrame = true)
{
    JSContext *cx = f.cx;

    /*
     * Callers of this called either Interpret() or JaegerShot(), which would
     * have searched for exception handlers already. If we see stopFp, just
     * return false. Otherwise, pop the frame, since it's guaranteed useless.
     *
     * Note that this also guarantees ScriptEpilogue() has been called.
     */
    StackFrame *fp = cx->fp();
    if (searchedTopmostFrame) {
        /*
         * This is a special case meaning that fp->finishedInInterpreter() is
         * true. If so, and fp == stopFp, our only choice is to propagate this
         * error up, back to the method JIT, and then to js_InternalThrow,
         * where this becomes a special case. See the comment there and bug
         * 624100.
         */
        if (fp == stopFp)
            return false;

        /*
         * Otherwise, the protocol here (like Invoke) is to assume that the
         * execution mode finished the frame, and to just pop it.
         */
        InlineReturn(f);
    }

    /* Remove the bottom frame. */
    bool returnOK = false;
    for (;;) {
        fp = cx->fp();

        /* Clear imacros. */
        if (fp->hasImacropc()) {
            cx->regs().pc = fp->imacropc();
            fp->clearImacropc();
        }
        JS_ASSERT(!fp->hasImacropc());

        /* If there's an exception and a handler, set the pc and leave. */
        if (cx->isExceptionPending()) {
            jsbytecode *pc = FindExceptionHandler(cx);
            if (pc) {
                cx->regs().pc = pc;
                returnOK = true;
                break;
            }
        }

        /* Don't unwind if this was the entry frame. */
        if (fp == stopFp)
            break;

        /* Unwind and return. */
        returnOK &= bool(js_UnwindScope(cx, 0, returnOK || cx->isExceptionPending()));
        returnOK = ScriptEpilogue(cx, fp, returnOK);
        InlineReturn(f);
    }

    JS_ASSERT(&f.regs == &cx->regs());
    JS_ASSERT_IF(!returnOK, cx->fp() == stopFp);

    return returnOK;
}

/* Returns whether the current PC has method JIT'd code. */
static inline void *
AtSafePoint(JSContext *cx)
{
    StackFrame *fp = cx->fp();
    if (fp->hasImacropc())
        return NULL;

    JSScript *script = fp->script();
    return script->maybeNativeCodeForPC(fp->isConstructing(), cx->regs().pc);
}

/*
 * Interprets until either a safe point is reached that has method JIT'd
 * code, or the current frame tries to return.
 */
static inline JSBool
PartialInterpret(VMFrame &f)
{
    JSContext *cx = f.cx;
    StackFrame *fp = cx->fp();

#ifdef DEBUG
    JSScript *script = fp->script();
    JS_ASSERT(!fp->finishedInInterpreter());
    JS_ASSERT(fp->hasImacropc() ||
              !script->maybeNativeCodeForPC(fp->isConstructing(), cx->regs().pc));
#endif

    JSBool ok = JS_TRUE;
    ok = Interpret(cx, fp, 0, JSINTERP_SAFEPOINT);

    return ok;
}

JS_STATIC_ASSERT(JSOP_NOP == 0);

/*
 * Returns whether the current PC would return, or if the frame has already
 * been completed. This distinction avoids re-entering the interpreter or JIT
 * to complete a JSOP_RETURN. Instead, that edge case is handled in
 * HandleFinishedFrame. We could consider reducing complexity, and making this
 * function return only "finishedInInterpreter", and always using the full VM
 * machinery to fully finish frames.
 */
static inline bool
FrameIsFinished(JSContext *cx)
{
    JSOp op = JSOp(*cx->regs().pc);
    return (op == JSOP_RETURN ||
            op == JSOP_RETRVAL ||
            op == JSOP_STOP)
        ? true
        : cx->fp()->finishedInInterpreter();
}


/* Simulate an inline_return by advancing the pc. */
static inline void
AdvanceReturnPC(JSContext *cx)
{
    JS_ASSERT(*cx->regs().pc == JSOP_CALL ||
              *cx->regs().pc == JSOP_NEW ||
              *cx->regs().pc == JSOP_EVAL ||
              *cx->regs().pc == JSOP_FUNCALL ||
              *cx->regs().pc == JSOP_FUNAPPLY);
    cx->regs().pc += JSOP_CALL_LENGTH;
}


/*
 * Given a frame that is about to return, make sure its return value and
 * activation objects are fixed up. Then, pop the frame and advance the
 * current PC. Note that while we could enter the JIT at this point, the
 * logic would still be necessary for the interpreter, so it's easier
 * (and faster) to finish frames in C++ even if at a safe point here.
 */
static bool
HandleFinishedFrame(VMFrame &f, StackFrame *entryFrame)
{
    JSContext *cx = f.cx;

    JS_ASSERT(FrameIsFinished(cx));

    /*
     * This is the most difficult and complicated piece of the tracer
     * integration, and historically has been very buggy. The problem is that
     * although this frame has to be popped (see RemoveExcessFrames), it may
     * be at a JSOP_RETURN opcode, and it might not have ever been executed.
     * That is, fp->rval may not be set to the top of the stack, and if it
     * has, the stack has already been decremented. Note that fp->rval is not
     * the only problem: the epilogue may never have been executed.
     *
     * Here are the edge cases and whether the frame has been exited cleanly:
     *  1. No: A trace exited directly before a RETURN op, and the
     *         interpreter never ran.
     *  2. Yes: The interpreter exited cleanly.
     *  3. No: The interpreter exited on a safe point. LEAVE_ON_SAFE_POINT
     *         is not used in between JSOP_RETURN and advancing the PC,
     *         therefore, it cannot have been run if at a safe point.
     *  4. No: Somewhere in the RunTracer call tree, we removed a frame,
     *         and we returned to a JSOP_RETURN opcode. Note carefully
     *         that in this situation, FrameIsFinished() returns true!
     *  5. Yes: The function exited in the method JIT, during
     *         FinishExcessFrames() However, in this case, we'll never enter
     *         HandleFinishedFrame(): we always immediately pop JIT'd frames.
     *
     * Since the only scenario where this fixup is NOT needed is a normal exit
     * from the interpreter, we can cleanly check for this scenario by checking
     * a bit it sets in the frame.
     */
    bool returnOK = true;
    if (!cx->fp()->finishedInInterpreter()) {
        if (JSOp(*cx->regs().pc) == JSOP_RETURN)
            cx->fp()->setReturnValue(f.regs.sp[-1]);

        returnOK = ScriptEpilogue(cx, cx->fp(), true);
    }

    if (cx->fp() != entryFrame) {
        InlineReturn(f);
        AdvanceReturnPC(cx);
    }

    return returnOK;
}

/*
 * Given a frame newer than the entry frame, try to finish it. If it's at a
 * return position, pop the frame. If it's at a safe point, execute it in
 * Jaeger code. Otherwise, try to interpret until a safe point.
 *
 * While this function is guaranteed to make progress, it may not actually
 * finish or pop the current frame. It can either:
 *   1) Finalize a finished frame, or
 *   2) Finish and finalize the frame in the Method JIT, or
 *   3) Interpret, which can:
 *     a) Propagate an error, or
 *     b) Finish the frame, but not finalize it, or
 *     c) Abruptly leave at any point in the frame, or in a newer frame
 *        pushed by a call, that has method JIT'd code.
 */
static bool
EvaluateExcessFrame(VMFrame &f, StackFrame *entryFrame)
{
    JSContext *cx = f.cx;
    StackFrame *fp = cx->fp();

    /*
     * A "finished" frame is when the interpreter rested on a STOP,
     * RETURN, RETRVAL, etc. We check for finished frames BEFORE looking
     * for a safe point. If the frame was finished, we could have already
     * called ScriptEpilogue(), and entering the JIT could call it twice.
     */
    if (!fp->hasImacropc() && FrameIsFinished(cx))
        return HandleFinishedFrame(f, entryFrame);

    if (void *ncode = AtSafePoint(cx)) {
        if (!JaegerShotAtSafePoint(cx, ncode))
            return false;
        InlineReturn(f);
        AdvanceReturnPC(cx);
        return true;
    }

    return PartialInterpret(f);
}

/*
 * Evaluate frames newer than the entry frame until all are gone. This will
 * always leave f.regs.fp == entryFrame.
 */
static bool
FinishExcessFrames(VMFrame &f, StackFrame *entryFrame)
{
    JSContext *cx = f.cx;

    while (cx->fp() != entryFrame || entryFrame->hasImacropc()) {
        if (!EvaluateExcessFrame(f, entryFrame)) {
            if (!HandleErrorInExcessFrame(f, entryFrame))
                return false;
        }
    }

    return true;
}

#if defined JS_MONOIC
static void
UpdateTraceHintSingle(Repatcher &repatcher, JSC::CodeLocationJump jump, JSC::CodeLocationLabel target)
{
    /*
     * Hack: The value that will be patched is before the executable address,
     * so to get protection right, just unprotect the general region around
     * the jump.
     */
    repatcher.relink(jump, target);

    JaegerSpew(JSpew_PICs, "relinking trace hint %p to %p\n",
               jump.executableAddress(), target.executableAddress());
}

static void
DisableTraceHint(JITScript *jit, ic::TraceICInfo &ic)
{
    Repatcher repatcher(jit);
    UpdateTraceHintSingle(repatcher, ic.traceHint, ic.fastTarget);

    if (ic.hasSlowTraceHint)
        UpdateTraceHintSingle(repatcher, ic.slowTraceHint, ic.slowTarget);
}

static void
ResetTraceHintAt(JSScript *script, js::mjit::JITScript *jit,
                 jsbytecode *pc, uint16_t index, bool full)
{
    if (index >= jit->nTraceICs)
        return;
    ic::TraceICInfo &ic = jit->traceICs()[index];
    if (!ic.initialized)
        return;
    
    JS_ASSERT(ic.jumpTargetPC == pc);

    JaegerSpew(JSpew_PICs, "Enabling trace IC %u in script %p\n", index, script);

    Repatcher repatcher(jit);

    UpdateTraceHintSingle(repatcher, ic.traceHint, ic.stubEntry);

    if (ic.hasSlowTraceHint)
        UpdateTraceHintSingle(repatcher, ic.slowTraceHint, ic.stubEntry);

    if (full) {
        ic.traceData = NULL;
        ic.loopCounterStart = 1;
        ic.loopCounter = ic.loopCounterStart;
    }
}
#endif

void
js::mjit::ResetTraceHint(JSScript *script, jsbytecode *pc, uint16_t index, bool full)
{
#if JS_MONOIC
    if (script->jitNormal)
        ResetTraceHintAt(script, script->jitNormal, pc, index, full);

    if (script->jitCtor)
        ResetTraceHintAt(script, script->jitCtor, pc, index, full);
#endif
}

#if JS_MONOIC
void *
RunTracer(VMFrame &f, ic::TraceICInfo &ic)
#else
void *
RunTracer(VMFrame &f)
#endif
{
    JSContext *cx = f.cx;
    StackFrame *entryFrame = f.fp();
    TracePointAction tpa;

    /* :TODO: nuke PIC? */
    if (!cx->traceJitEnabled)
        return NULL;

    /*
     * Force initialization of the entry frame's scope chain and return value,
     * if necessary.  The tracer can query the scope chain without needing to
     * check the HAS_SCOPECHAIN flag, and the frame is guaranteed to have the
     * correct return value stored if we trace/interpret through to the end
     * of the frame.
     */
    entryFrame->scopeChain();
    entryFrame->returnValue();

    bool blacklist;
    uintN inlineCallCount = 0;
    void **traceData;
    uintN *traceEpoch;
    uint32 *loopCounter;
    uint32 hits;
#if JS_MONOIC
    traceData = &ic.traceData;
    traceEpoch = &ic.traceEpoch;
    loopCounter = &ic.loopCounter;
    *loopCounter = 1;
    hits = ic.loopCounterStart;
#else
    traceData = NULL;
    traceEpoch = NULL;
    loopCounter = NULL;
    hits = 1;
#endif

    {
        /*
         * While the tracer is running, redirect the regs to a local variable here.
         * If the tracer exits during an inlined frame, it will synthesize those
         * frames, point f.regs.fp at them and then enter the interpreter. If the
         * interpreter pops the frames it will not be reflected here as a local
         * set of regs is used by the interpreter, and f->regs end up pointing at
         * garbage, confusing the recompiler.
         */
        JSFrameRegs regs = f.regs;
        PreserveRegsGuard regsGuard(cx, regs);

        tpa = MonitorTracePoint(f.cx, inlineCallCount, &blacklist, traceData, traceEpoch,
                                loopCounter, hits);
        JS_ASSERT(!TRACE_RECORDER(cx));
    }

#if JS_MONOIC
    ic.loopCounterStart = *loopCounter;
    if (blacklist)
        DisableTraceHint(entryFrame->jit(), ic);
#endif

    // Even though ExecuteTree() bypasses the interpreter, it should propagate
    // error failures correctly.
    JS_ASSERT_IF(cx->isExceptionPending(), tpa == TPA_Error);

    JS_ASSERT(f.fp() == cx->fp());
    switch (tpa) {
      case TPA_Nothing:
        return NULL;

      case TPA_Error:
        if (!HandleErrorInExcessFrame(f, entryFrame, f.fp()->finishedInInterpreter()))
            THROWV(NULL);
        JS_ASSERT(!cx->fp()->hasImacropc());
        break;

      case TPA_RanStuff:
      case TPA_Recorded:
        break;
    }

    /*
     * The tracer could have dropped us off on any frame at any position.
     * Well, it could not have removed frames (recursion is disabled).
     *
     * Frames after the entryFrame cannot be entered via JaegerShotAtSafePoint()
     * unless each is at a safe point. We can JaegerShotAtSafePoint these
     * frames individually, but we must unwind to the entryFrame.
     *
     * Note carefully that JaegerShotAtSafePoint can resume methods at
     * arbitrary safe points whereas JaegerShot cannot.
     *
     * If we land on entryFrame without a safe point in sight, we'll end up
     * at the RETURN op. This is an edge case with two paths:
     *
     * 1) The entryFrame is the last inline frame. If it fell on a RETURN,
     *    move the return value down.
     * 2) The entryFrame is NOT the last inline frame. Pop the frame.
     *
     * In both cases, we hijack the stub to return to the force-return
     * trampoline. This trampoline simulates the frame-popping portion of
     * emitReturn (except without the benefit of the FrameState) and will
     * produce the necessary register state to return to the caller.
     */

  restart:
    /* Step 1. Finish frames created after the entry frame. */
    if (!FinishExcessFrames(f, entryFrame))
        THROWV(NULL);

    /* IMacros are guaranteed to have been removed by now. */
    JS_ASSERT(f.fp() == entryFrame);
    JS_ASSERT(!entryFrame->hasImacropc());

    /* Step 2. If entryFrame is done, use a special path to return to EnterMethodJIT(). */
    if (FrameIsFinished(cx)) {
        if (!HandleFinishedFrame(f, entryFrame))
            THROWV(NULL);
        *f.returnAddressLocation() = cx->jaegerCompartment()->forceReturnFromFastCall();
        return NULL;
    }

    /* Step 3. If entryFrame is at a safe point, just leave. */
    if (void *ncode = AtSafePoint(cx))
        return ncode;

    /* Step 4. Do a partial interp, then restart the whole process. */
    if (!PartialInterpret(f)) {
        if (!HandleErrorInExcessFrame(f, entryFrame))
            THROWV(NULL);
    }

    goto restart;
}

#endif /* JS_TRACER */

#if defined JS_TRACER
# if defined JS_MONOIC
void *JS_FASTCALL
stubs::InvokeTracer(VMFrame &f, ic::TraceICInfo *ic)
{
    return RunTracer(f, *ic);
}

# else

void *JS_FASTCALL
stubs::InvokeTracer(VMFrame &f)
{
    return RunTracer(f);
}
# endif /* JS_MONOIC */
#endif /* JS_TRACER */
<|MERGE_RESOLUTION|>--- conflicted
+++ resolved
@@ -264,7 +264,9 @@
          * The PC is not coherent with the current frame, so fix it up for
          * exception handling.
          */
-        f.regs.pc = f.jit()->nativeToPC(ncode, &f.regs.inlined);
+        JSInlinedSite *inline_;
+        f.regs.pc = f.jit()->nativeToPC(ncode, &inline_);
+        JS_ASSERT(!inline_);
         THROWV(NULL);
     }
 
@@ -326,8 +328,7 @@
         void *entry = script->getJIT(fp->isConstructing())->invokeEntry;
 
         /* Same constraint on fp as UncachedInlineCall. */
-        f.regs.sp = (Value *) f.regs.fp;
-        f.regs.fp = f.regs.fp->prev();
+        f.regs.popFrame((Value *) f.regs.fp());
         return entry;
     }
 
@@ -354,7 +355,7 @@
     JSFunction *newfun = callee.getFunctionPrivate();
     JSScript *newscript = newfun->script();
 
-    bool newType = (flags & JSFRAME_CONSTRUCTING) && cx->typeInferenceEnabled() &&
+    bool newType = (flags & StackFrame::CONSTRUCTING) && cx->typeInferenceEnabled() &&
         types::UseNewType(cx, f.script(), f.pc());
 
     if (argTypes && argc == newfun->nargs) {
@@ -365,7 +366,7 @@
          * the callee's args will end up getting marked as unknown.
          */
         types::AutoEnterTypeInference enter(cx);
-        if (flags & JSFRAME_CONSTRUCTING) {
+        if (flags & StackFrame::CONSTRUCTING) {
             if (!newscript->typeSetNewCalled(cx))
                 return false;
         } else {
@@ -378,7 +379,7 @@
         }
     } else {
         CallArgs args = CallArgsFromVp(argc, vp);
-        if (!cx->typeMonitorCall(args, flags & JSFRAME_CONSTRUCTING))
+        if (!cx->typeMonitorCall(args, flags & StackFrame::CONSTRUCTING))
             return false;
     }
 
@@ -426,8 +427,7 @@
              * rejoining into a recompiled frame then the code patching up
              * doubles needs to see the calling script's frame.
              */
-            f.regs.sp = (Value *) f.regs.fp;
-            f.regs.fp = f.regs.fp->prev();
+            f.regs.popFrame((Value *) f.regs.fp());
             return true;
         }
     }
@@ -458,11 +458,7 @@
     /* Try to do a fast inline call before the general Invoke path. */
     if (IsFunctionObject(*vp, &ucr->fun) && ucr->fun->isInterpretedConstructor()) {
         ucr->callee = &vp->toObject();
-<<<<<<< HEAD
-        if (!UncachedInlineCall(f, JSFRAME_CONSTRUCTING, &ucr->codeAddr, &ucr->unjittable, argc, argTypes))
-=======
-        if (!UncachedInlineCall(f, StackFrame::CONSTRUCTING, &ucr->codeAddr, &ucr->unjittable, argc))
->>>>>>> 003f619b
+        if (!UncachedInlineCall(f, StackFrame::CONSTRUCTING, &ucr->codeAddr, &ucr->unjittable, argc, argTypes))
             THROW();
     } else {
         if (!InvokeConstructor(cx, InvokeArgsAlreadyOnTheStack(argc, vp)))
@@ -563,12 +559,7 @@
     JSThrowHook handler = f.cx->debugHooks->throwHook;
     if (handler) {
         Value rval;
-<<<<<<< HEAD
         switch (handler(cx, f.script(), f.pc(), Jsvalify(&rval), cx->debugHooks->throwHookData)) {
-=======
-        switch (handler(cx, cx->fp()->script(), cx->regs().pc, Jsvalify(&rval),
-                        cx->debugHooks->throwHookData)) {
->>>>>>> 003f619b
           case JSTRAP_ERROR:
             cx->clearPendingException();
             return NULL;
@@ -1038,7 +1029,7 @@
          * set of regs is used by the interpreter, and f->regs end up pointing at
          * garbage, confusing the recompiler.
          */
-        JSFrameRegs regs = f.regs;
+        FrameRegs regs = f.regs;
         PreserveRegsGuard regsGuard(cx, regs);
 
         tpa = MonitorTracePoint(f.cx, inlineCallCount, &blacklist, traceData, traceEpoch,
