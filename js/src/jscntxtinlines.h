--- conflicted
+++ resolved
@@ -50,6 +50,22 @@
 
 namespace js {
 
+struct PreserveRegsGuard
+{
+    JSContext *cx;
+    const FrameRegs &regs;
+    FrameRegs *prevContextRegs;
+    PreserveRegsGuard(JSContext *cx, FrameRegs &regs)
+      : cx(cx), regs(regs), prevContextRegs(cx->maybeRegs()) {
+        cx->stack.repointRegs(&regs);
+    }
+    ~PreserveRegsGuard() {
+        JS_ASSERT(cx->maybeRegs() == &regs);
+        *prevContextRegs = regs;
+        cx->stack.repointRegs(prevContextRegs);
+    }
+};
+
 static inline GlobalObject *
 GetGlobalForScopeChain(JSContext *cx)
 {
@@ -72,448 +88,7 @@
         return NULL;
     }
     OBJ_TO_INNER_OBJECT(cx, scope);
-<<<<<<< HEAD
-    return scope;
-}
-
-}
-
-#ifdef JS_METHODJIT
-inline js::mjit::JaegerCompartment *JSContext::jaegerCompartment()
-{
-    return compartment->jaegerCompartment;
-}
-#endif
-
-inline bool
-JSContext::ensureGeneratorStackSpace()
-{
-    bool ok = genStack.reserve(genStack.length() + 1);
-    if (!ok)
-        js_ReportOutOfMemory(this);
-    return ok;
-}
-
-inline js::RegExpStatics *
-JSContext::regExpStatics()
-{
-    return js::RegExpStatics::extractFrom(js::GetGlobalForScopeChain(this));
-}
-
-namespace js {
-
-struct PreserveRegsGuard
-{
-    JSContext *cx;
-    const JSFrameRegs &regs;
-    JSFrameRegs *prevContextRegs;
-    PreserveRegsGuard(JSContext *cx, JSFrameRegs &regs)
-        : cx(cx), regs(regs), prevContextRegs(cx->regs) {
-        cx->setCurrentRegs(&regs);
-    }
-    ~PreserveRegsGuard() {
-        JS_ASSERT(cx->regs == &regs);
-        *prevContextRegs = regs;
-        cx->setCurrentRegs(prevContextRegs);
-    }
-};
-
-JS_REQUIRES_STACK JS_ALWAYS_INLINE JSFrameRegs *
-StackSegment::getCurrentRegs() const
-{
-    JS_ASSERT(inContext());
-    return isActive() ? cx->regs : getSuspendedRegs();
-}
-
-JS_REQUIRES_STACK JS_ALWAYS_INLINE JSStackFrame *
-StackSegment::getCurrentFrame() const
-{
-    return getCurrentRegs()->fp;
-}
-
-JS_REQUIRES_STACK inline Value *
-StackSpace::firstUnused() const
-{
-    StackSegment *seg = currentSegment;
-    if (!seg) {
-        JS_ASSERT(invokeArgEnd == NULL);
-        return base;
-    }
-    if (seg->inContext()) {
-        Value *sp = seg->getCurrentRegs()->sp;
-        if (invokeArgEnd > sp) {
-            JS_ASSERT(invokeSegment == currentSegment);
-            //JS_ASSERT_IF(seg->maybeContext()->hasfp(),  FIXME
-            //             invokeFrame == seg->maybeContext()->fp());
-            return invokeArgEnd;
-        }
-        return sp;
-    }
-    JS_ASSERT(invokeArgEnd);
-    JS_ASSERT(invokeSegment == currentSegment);
-    return invokeArgEnd;
-}
-
-
-/* Inline so we don't need the friend API. */
-JS_ALWAYS_INLINE bool
-StackSpace::isCurrentAndActive(JSContext *cx) const
-{
-#ifdef DEBUG
-    JS_ASSERT_IF(cx->getCurrentSegment(),
-                 cx->getCurrentSegment()->maybeContext() == cx);
-    cx->assertSegmentsInSync();
-#endif
-    return currentSegment &&
-           currentSegment->isActive() &&
-           currentSegment == cx->getCurrentSegment();
-}
-
-STATIC_POSTCONDITION(!return || ubound(from) >= nvals)
-JS_ALWAYS_INLINE bool
-StackSpace::ensureSpace(JSContext *maybecx, Value *from, ptrdiff_t nvals) const
-{
-    JS_ASSERT(from >= firstUnused());
-#ifdef XP_WIN
-    JS_ASSERT(from <= commitEnd);
-    if (commitEnd - from >= nvals)
-        goto success;
-    if (end - from < nvals) {
-        if (maybecx)
-            js_ReportOutOfScriptQuota(maybecx);
-        return false;
-    }
-    if (!bumpCommit(from, nvals)) {
-        if (maybecx)
-            js_ReportOutOfScriptQuota(maybecx);
-        return false;
-    }
-    goto success;
-#else
-    if (end - from < nvals) {
-        if (maybecx)
-            js_ReportOutOfScriptQuota(maybecx);
-        return false;
-    }
-    goto success;
-#endif
-  success:
-#ifdef DEBUG
-    memset(from, 0xde, nvals * sizeof(js::Value));
-#endif
-    return true;
-}
-
-JS_ALWAYS_INLINE bool
-StackSpace::ensureEnoughSpaceToEnterTrace()
-{
-#ifdef XP_WIN
-    return ensureSpace(NULL, firstUnused(), MAX_TRACE_SPACE_VALS);
-#endif
-    return end - firstUnused() > MAX_TRACE_SPACE_VALS;
-}
-
-JS_ALWAYS_INLINE bool
-StackSpace::EnsureSpaceCheck::operator()(const StackSpace &stack, JSContext *cx,
-                                         Value *from, uintN nvals)
-{
-    return stack.ensureSpace(cx, from, nvals);
-}
-
-JS_ALWAYS_INLINE bool
-StackSpace::LimitCheck::operator()(const StackSpace &stack, JSContext *cx,
-                                   Value *from, uintN nvals)
-{
-    JS_ASSERT(from == stack.firstUnused());
-    JS_ASSERT(from < *limit);
-    if (*limit - from >= ptrdiff_t(nvals))
-        return true;
-    if (stack.bumpCommitAndLimit(base, from, nvals, limit))
-        return true;
-    js_ReportOverRecursed(cx);
-    return false;
-}
-
-JS_REQUIRES_STACK JS_ALWAYS_INLINE bool
-StackSpace::pushInvokeArgs(JSContext *cx, uintN argc, InvokeArgsGuard *ag)
-{
-    if (JS_UNLIKELY(!isCurrentAndActive(cx)))
-        return pushSegmentForInvoke(cx, argc, ag);
-
-    Value *sp = cx->regs->sp;
-    Value *start = invokeArgEnd > sp ? invokeArgEnd : sp;
-    JS_ASSERT(start == firstUnused());
-    uintN nvals = 2 + argc;
-    if (!ensureSpace(cx, start, nvals))
-        return false;
-
-    Value *vp = start;
-    Value *vpend = vp + nvals;
-    /* Don't need to MakeRangeGCSafe: the VM stack is conservatively marked. */
-
-    /* Use invokeArgEnd to root [vp, vpend) until the frame is pushed. */
-    ag->prevInvokeArgEnd = invokeArgEnd;
-    invokeArgEnd = vpend;
-#ifdef DEBUG
-    ag->prevInvokeSegment = invokeSegment;
-    invokeSegment = currentSegment;
-    ag->prevInvokeFrame = invokeFrame;
-    invokeFrame = cx->maybefp();
-#endif
-
-    ag->cx = cx;
-    ImplicitCast<CallArgs>(*ag) = CallArgsFromVp(argc, vp);
-    return true;
-}
-
-JS_REQUIRES_STACK JS_ALWAYS_INLINE void
-StackSpace::popInvokeArgs(const InvokeArgsGuard &ag)
-{
-    if (JS_UNLIKELY(ag.seg != NULL)) {
-        popSegmentForInvoke(ag);
-        return;
-    }
-
-    JS_ASSERT(isCurrentAndActive(ag.cx));
-    JS_ASSERT(invokeSegment == currentSegment);
-    // JS_ASSERT(invokeFrame == ag.cx->maybefp()); FIXME
-    JS_ASSERT(invokeArgEnd == ag.argv() + ag.argc());
-
-#ifdef DEBUG
-    invokeSegment = ag.prevInvokeSegment;
-    invokeFrame = ag.prevInvokeFrame;
-#endif
-    invokeArgEnd = ag.prevInvokeArgEnd;
-}
-
-JS_ALWAYS_INLINE
-InvokeArgsGuard::~InvokeArgsGuard()
-{
-    if (JS_UNLIKELY(!pushed()))
-        return;
-    cx->stack().popInvokeArgs(*this);
-}
-
-template <class Check>
-JS_REQUIRES_STACK JS_ALWAYS_INLINE JSStackFrame *
-StackSpace::getCallFrame(JSContext *cx, Value *firstUnused, uintN nactual,
-                         JSFunction *fun, JSScript *script, uint32 *flags,
-                         Check check) const
-{
-    JS_ASSERT(fun->script() == script);
-
-    /* Include extra space for inlining by the method-jit. */
-    uintN nvals = STACK_EXTRA + script->nslots;
-    uintN nformal = fun->nargs;
-
-    /* Maintain layout invariant: &formalArgs[0] == ((Value *)fp) - nformal. */
-
-    if (nactual == nformal) {
-        if (JS_UNLIKELY(!check(*this, cx, firstUnused, nvals)))
-            return NULL;
-        return reinterpret_cast<JSStackFrame *>(firstUnused);
-    }
-
-    if (nactual < nformal) {
-        *flags |= JSFRAME_UNDERFLOW_ARGS;
-        uintN nmissing = nformal - nactual;
-        if (JS_UNLIKELY(!check(*this, cx, firstUnused, nmissing + nvals)))
-            return NULL;
-        SetValueRangeToUndefined(firstUnused, nmissing);
-        return reinterpret_cast<JSStackFrame *>(firstUnused + nmissing);
-    }
-
-    *flags |= JSFRAME_OVERFLOW_ARGS;
-    uintN ncopy = 2 + nformal;
-    if (JS_UNLIKELY(!check(*this, cx, firstUnused, ncopy + nvals)))
-        return NULL;
-
-    Value *dst = firstUnused;
-    Value *src = firstUnused - (2 + nactual);
-    PodCopy(dst, src, ncopy);
-    Debug_SetValueRangeToCrashOnTouch(src, ncopy);
-    return reinterpret_cast<JSStackFrame *>(firstUnused + ncopy);
-}
-
-JS_REQUIRES_STACK JS_ALWAYS_INLINE bool
-StackSpace::getInvokeFrame(JSContext *cx, const CallArgs &args,
-                           JSFunction *fun, JSScript *script,
-                           uint32 *flags, InvokeFrameGuard *fg) const
-{
-    JS_ASSERT(firstUnused() == args.argv() + args.argc());
-
-    Value *firstUnused = args.argv() + args.argc();
-    fg->regs_.fp = getCallFrame(cx, firstUnused, args.argc(), fun, script, flags,
-                                EnsureSpaceCheck());
-    fg->regs_.sp = fg->regs_.fp->slots() + script->nfixed;
-    fg->regs_.pc = script->code;
-    fg->regs_.inlined = NULL;
-
-    return fg->regs_.fp != NULL;
-}
-
-JS_REQUIRES_STACK JS_ALWAYS_INLINE void
-StackSpace::pushInvokeFrame(JSContext *cx, const CallArgs &args,
-                            InvokeFrameGuard *fg)
-{
-    JS_ASSERT(firstUnused() == args.argv() + args.argc());
-
-    if (JS_UNLIKELY(!currentSegment->inContext())) {
-        cx->pushSegmentAndFrame(currentSegment, fg->regs_);
-    } else {
-        fg->prevRegs_ = cx->regs;
-        cx->setCurrentRegs(&fg->regs_);
-    }
-
-    fg->cx_ = cx;
-    JS_ASSERT(isCurrentAndActive(cx));
-}
-
-JS_REQUIRES_STACK JS_ALWAYS_INLINE void
-StackSpace::popInvokeFrame(const InvokeFrameGuard &fg)
-{
-    JSContext *cx = fg.cx_;
-    JSStackFrame *fp = fg.regs_.fp;
-
-    PutActivationObjects(cx, fp);
-
-    JS_ASSERT(isCurrentAndActive(cx));
-    if (JS_UNLIKELY(currentSegment->getInitialFrame() == fp)) {
-        cx->popSegmentAndFrame();
-    } else {
-        JS_ASSERT(&fg.regs_ == cx->regs);
-        JS_ASSERT(fp->prev_ == fg.prevRegs_->fp);
-        JS_ASSERT(fp->prevpc() == fg.prevRegs_->pc);
-        cx->setCurrentRegs(fg.prevRegs_);
-    }
-}
-
-JS_ALWAYS_INLINE void
-InvokeFrameGuard::pop()
-{
-    JS_ASSERT(pushed());
-    cx_->stack().popInvokeFrame(*this);
-    cx_ = NULL;
-}
-
-JS_REQUIRES_STACK JS_ALWAYS_INLINE JSStackFrame *
-StackSpace::getInlineFrame(JSContext *cx, Value *sp, uintN nactual,
-                           JSFunction *fun, JSScript *script, uint32 *flags) const
-{
-    JS_ASSERT(isCurrentAndActive(cx));
-    JS_ASSERT(cx->hasActiveSegment());
-    JS_ASSERT(cx->regs->sp == sp);
-
-    return getCallFrame(cx, sp, nactual, fun, script, flags, EnsureSpaceCheck());
-}
-
-JS_REQUIRES_STACK JS_ALWAYS_INLINE JSStackFrame *
-StackSpace::getInlineFrameWithinLimit(JSContext *cx, Value *sp, uintN nactual,
-                                      JSFunction *fun, JSScript *script, uint32 *flags,
-                                      JSStackFrame *base, Value **limit) const
-{
-    JS_ASSERT(isCurrentAndActive(cx));
-    JS_ASSERT(cx->hasActiveSegment());
-    JS_ASSERT(cx->regs->sp == sp);
-
-    return getCallFrame(cx, sp, nactual, fun, script, flags, LimitCheck(base, limit));
-}
-
-JS_REQUIRES_STACK JS_ALWAYS_INLINE void
-StackSpace::pushInlineFrame(JSContext *cx, JSScript *script, JSStackFrame *fp,
-                            JSFrameRegs *regs)
-{
-    JS_ASSERT(isCurrentAndActive(cx));
-    JS_ASSERT(cx->regs == regs && script == fp->script());
-
-    regs->fp = fp;
-    regs->pc = script->code;
-    regs->inlined = NULL;
-    regs->sp = fp->slots() + script->nfixed;
-}
-
-JS_REQUIRES_STACK JS_ALWAYS_INLINE void
-StackSpace::popInlineFrame(JSContext *cx, JSStackFrame *prev, Value *newsp)
-{
-    JSFrameRegs *regs = cx->regs;
-    JSStackFrame *fp = regs->fp;
-
-    JS_ASSERT(isCurrentAndActive(cx));
-    JS_ASSERT(cx->hasActiveSegment());
-    JS_ASSERT(fp->prev_ == prev);
-    JS_ASSERT(!fp->hasImacropc());
-    JS_ASSERT(prev->base() <= newsp && newsp <= fp->formalArgsEnd());
-
-    PutActivationObjects(cx, fp);
-
-    regs->pc = prev->pc(cx, fp, &regs->inlined);
-    regs->fp = prev;
-    regs->sp = newsp;
-}
-
-JS_ALWAYS_INLINE Value *
-StackSpace::getStackLimit(JSContext *cx)
-{
-    Value *sp = cx->regs->sp;
-    JS_ASSERT(sp == firstUnused());
-    Value *limit = sp + STACK_QUOTA;
-
-    /*
-     * Try to reserve the whole STACK_QUOTA. If that fails, though, just
-     * reserve the minimum required space: enough for the nslots + an
-     * additional stack frame.
-     */
-#ifdef XP_WIN
-    if (JS_LIKELY(limit <= commitEnd))
-        return limit;
-    if (ensureSpace(NULL /* don't report error */, sp, STACK_QUOTA))
-        return limit;
-    uintN minimum = cx->fp()->numSlots() + STACK_EXTRA;
-    return ensureSpace(cx, sp, minimum) ? sp + minimum : NULL;
-#else
-    if (JS_LIKELY(limit <= end))
-        return limit;
-    uintN minimum = cx->fp()->numSlots() + STACK_EXTRA;
-    return ensureSpace(cx, sp, minimum) ? sp + minimum : NULL;
-#endif
-}
-
-JS_REQUIRES_STACK inline
-FrameRegsIter::FrameRegsIter(JSContext *cx)
-  : cx(cx)
-{
-    curseg = cx->getCurrentSegment();
-    if (JS_UNLIKELY(!curseg || !curseg->isActive())) {
-        initSlow();
-        return;
-    }
-    JS_ASSERT(cx->regs->fp);
-    curfp = cx->regs->fp;
-    cursp = cx->regs->sp;
-    curpc = cx->regs->pc;
-    return;
-}
-
-inline FrameRegsIter &
-FrameRegsIter::operator++()
-{
-    JSStackFrame *fp = curfp;
-    JSStackFrame *prev = curfp = curfp->prev();
-    if (!prev)
-        return *this;
-
-    curpc = curfp->pc(cx, fp);
-
-    if (JS_UNLIKELY(fp == curseg->getInitialFrame())) {
-        incSlow(fp, prev);
-        return *this;
-    }
-
-    cursp = fp->formalArgsEnd();
-    return *this;
-=======
     return scope->asGlobal();
->>>>>>> 003f619b
 }
 
 inline GSNCache *
