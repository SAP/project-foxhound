/* -*- Mode: C++; tab-width: 8; indent-tabs-mode: nil; c-basic-offset: 4 -*-
 * vim: set ts=8 sts=4 et sw=4 tw=99:
 * This Source Code Form is subject to the terms of the Mozilla Public
 * License, v. 2.0. If a copy of the MPL was not distributed with this
 * file, You can obtain one at http://mozilla.org/MPL/2.0/. */

#include "jsarray.h"

#include "mozilla/ArrayUtils.h"
#include "mozilla/CheckedInt.h"
#include "mozilla/DebugOnly.h"
#include "mozilla/FloatingPoint.h"
#include "mozilla/MathAlgorithms.h"

#include <algorithm>

#include "jsapi.h"
#include "jsatom.h"
#include "jscntxt.h"
#include "jsfriendapi.h"
#include "jsfun.h"
#include "jsiter.h"
#include "jsnum.h"
#include "jsobj.h"
#include "jstypes.h"
#include "jsutil.h"

#include "ds/Sort.h"
#include "gc/Heap.h"
#include "jit/InlinableNatives.h"
#include "js/Class.h"
#include "js/Conversions.h"
#include "vm/ArgumentsObject.h"
#include "vm/Interpreter.h"
#include "vm/Shape.h"
#include "vm/StringBuffer.h"
#include "vm/TypedArrayCommon.h"

#include "jsatominlines.h"

#include "vm/ArgumentsObject-inl.h"
#include "vm/ArrayObject-inl.h"
#include "vm/Interpreter-inl.h"
#include "vm/NativeObject-inl.h"
#include "vm/Runtime-inl.h"
#include "vm/UnboxedObject-inl.h"

using namespace js;
using namespace js::gc;

using mozilla::Abs;
using mozilla::ArrayLength;
using mozilla::CeilingLog2;
using mozilla::CheckedInt;
using mozilla::DebugOnly;
using mozilla::IsNaN;

using JS::AutoCheckCannotGC;
using JS::IsArrayAnswer;
using JS::ToUint32;

bool
JS::IsArray(JSContext* cx, HandleObject obj, IsArrayAnswer* answer)
{
    if (obj->is<ArrayObject>() || obj->is<UnboxedArrayObject>()) {
        *answer = IsArrayAnswer::Array;
        return true;
    }

    if (obj->is<ProxyObject>())
        return Proxy::isArray(cx, obj, answer);

    *answer = IsArrayAnswer::NotArray;
    return true;
}

bool
JS::IsArray(JSContext* cx, HandleObject obj, bool* isArray)
{
    IsArrayAnswer answer;
    if (!IsArray(cx, obj, &answer))
        return false;

    if (answer == IsArrayAnswer::RevokedProxy) {
        JS_ReportErrorNumber(cx, GetErrorMessage, nullptr, JSMSG_PROXY_REVOKED);
        return false;
    }

    *isArray = answer == IsArrayAnswer::Array;
    return true;
}

bool
js::GetLengthProperty(JSContext* cx, HandleObject obj, uint32_t* lengthp)
{
    if (obj->is<ArrayObject>()) {
        *lengthp = obj->as<ArrayObject>().length();
        return true;
    }

    if (obj->is<UnboxedArrayObject>()) {
        *lengthp = obj->as<UnboxedArrayObject>().length();
        return true;
    }

    if (obj->is<ArgumentsObject>()) {
        ArgumentsObject& argsobj = obj->as<ArgumentsObject>();
        if (!argsobj.hasOverriddenLength()) {
            *lengthp = argsobj.initialLength();
            return true;
        }
    }

    RootedValue value(cx);
    if (!GetProperty(cx, obj, obj, cx->names().length, &value))
        return false;

    bool overflow;
    if (!ToLengthClamped(cx, value, lengthp, &overflow)) {
        if (!overflow)
            return false;
        *lengthp = UINT32_MAX;
    }
    return true;
}

/*
 * Determine if the id represents an array index.
 *
 * An id is an array index according to ECMA by (15.4):
 *
 * "Array objects give special treatment to a certain class of property names.
 * A property name P (in the form of a string value) is an array index if and
 * only if ToString(ToUint32(P)) is equal to P and ToUint32(P) is not equal
 * to 2^32-1."
 *
 * This means the largest allowed index is actually 2^32-2 (4294967294).
 *
 * In our implementation, it would be sufficient to check for id.isInt32()
 * except that by using signed 31-bit integers we miss the top half of the
 * valid range. This function checks the string representation itself; note
 * that calling a standard conversion routine might allow strings such as
 * "08" or "4.0" as array indices, which they are not.
 *
 */
template <typename CharT>
static bool
StringIsArrayIndex(const CharT* s, uint32_t length, uint32_t* indexp)
{
    const CharT* end = s + length;

    if (length == 0 || length > (sizeof("4294967294") - 1) || !JS7_ISDEC(*s))
        return false;

    uint32_t c = 0, previous = 0;
    uint32_t index = JS7_UNDEC(*s++);

    /* Don't allow leading zeros. */
    if (index == 0 && s != end)
        return false;

    for (; s < end; s++) {
        if (!JS7_ISDEC(*s))
            return false;

        previous = index;
        c = JS7_UNDEC(*s);
        index = 10 * index + c;
    }

    /* Make sure we didn't overflow. */
    if (previous < (MAX_ARRAY_INDEX / 10) || (previous == (MAX_ARRAY_INDEX / 10) &&
        c <= (MAX_ARRAY_INDEX % 10))) {
        MOZ_ASSERT(index <= MAX_ARRAY_INDEX);
        *indexp = index;
        return true;
    }

    return false;
}

JS_FRIEND_API(bool)
js::StringIsArrayIndex(JSLinearString* str, uint32_t* indexp)
{
    AutoCheckCannotGC nogc;
    return str->hasLatin1Chars()
           ? ::StringIsArrayIndex(str->latin1Chars(nogc), str->length(), indexp)
           : ::StringIsArrayIndex(str->twoByteChars(nogc), str->length(), indexp);
}

static bool
ToId(JSContext* cx, double index, MutableHandleId id)
{
    if (index == uint32_t(index))
        return IndexToId(cx, uint32_t(index), id);

    Value tmp = DoubleValue(index);
    return ValueToId<CanGC>(cx, HandleValue::fromMarkedLocation(&tmp), id);
}

static bool
ToId(JSContext* cx, uint32_t index, MutableHandleId id)
{
    return IndexToId(cx, index, id);
}

/*
 * If the property at the given index exists, get its value into location
 * pointed by vp and set *hole to false. Otherwise set *hole to true and *vp
 * to JSVAL_VOID. This function assumes that the location pointed by vp is
 * properly rooted and can be used as GC-protected storage for temporaries.
 */
template <typename IndexType>
static inline bool
DoGetElement(JSContext* cx, HandleObject obj, HandleObject receiver,
             IndexType index, bool* hole, MutableHandleValue vp)
{
    RootedId id(cx);
    if (!ToId(cx, index, &id))
        return false;

    bool found;
    if (!HasProperty(cx, obj, id, &found))
        return false;

    if (found) {
        if (!GetProperty(cx, obj, receiver, id, vp))
            return false;
    } else {
        vp.setUndefined();
    }
    *hole = !found;
    return true;
}

template <typename IndexType>
static void
AssertGreaterThanZero(IndexType index)
{
    MOZ_ASSERT(index >= 0);
    MOZ_ASSERT(index == floor(index));
}

template<>
void
AssertGreaterThanZero(uint32_t index)
{
}

static bool
GetElement(JSContext* cx, HandleObject obj, HandleObject receiver,
           uint32_t index, bool* hole, MutableHandleValue vp)
{
    AssertGreaterThanZero(index);
    if (index < GetAnyBoxedOrUnboxedInitializedLength(obj)) {
        vp.set(GetAnyBoxedOrUnboxedDenseElement(obj, uint32_t(index)));
        if (!vp.isMagic(JS_ELEMENTS_HOLE)) {
            *hole = false;
            return true;
        }
    }
    if (obj->is<ArgumentsObject>()) {
        if (obj->as<ArgumentsObject>().maybeGetElement(uint32_t(index), vp)) {
            *hole = false;
            return true;
        }
    }

    return DoGetElement(cx, obj, receiver, index, hole, vp);
}

template <typename IndexType>
static inline bool
GetElement(JSContext* cx, HandleObject obj, IndexType index, bool* hole, MutableHandleValue vp)
{
    return GetElement(cx, obj, obj, index, hole, vp);
}

bool
ElementAdder::append(JSContext* cx, HandleValue v)
{
    MOZ_ASSERT(index_ < length_);
    if (resObj_) {
        DenseElementResult result =
            SetOrExtendAnyBoxedOrUnboxedDenseElements(cx, resObj_, index_, v.address(), 1);
        if (result == DenseElementResult::Failure)
            return false;
        if (result == DenseElementResult::Incomplete) {
            if (!DefineElement(cx, resObj_, index_, v))
                return false;
        }
    } else {
        vp_[index_] = v;
    }
    index_++;
    return true;
}

void
ElementAdder::appendHole()
{
    MOZ_ASSERT(getBehavior_ == ElementAdder::CheckHasElemPreserveHoles);
    MOZ_ASSERT(index_ < length_);
    if (!resObj_)
        vp_[index_].setMagic(JS_ELEMENTS_HOLE);
    index_++;
}

bool
js::GetElementsWithAdder(JSContext* cx, HandleObject obj, HandleObject receiver,
                         uint32_t begin, uint32_t end, ElementAdder* adder)
{
    MOZ_ASSERT(begin <= end);

    RootedValue val(cx);
    for (uint32_t i = begin; i < end; i++) {
        if (adder->getBehavior() == ElementAdder::CheckHasElemPreserveHoles) {
            bool hole;
            if (!GetElement(cx, obj, receiver, i, &hole, &val))
                return false;
            if (hole) {
                adder->appendHole();
                continue;
            }
        } else {
            MOZ_ASSERT(adder->getBehavior() == ElementAdder::GetElement);
            if (!GetElement(cx, obj, receiver, i, &val))
                return false;
        }
        if (!adder->append(cx, val))
            return false;
    }

    return true;
}

template <JSValueType Type>
DenseElementResult
GetBoxedOrUnboxedDenseElements(JSObject* aobj, uint32_t length, Value* vp)
{
    MOZ_ASSERT(!ObjectMayHaveExtraIndexedProperties(aobj));

    if (length > GetBoxedOrUnboxedInitializedLength<Type>(aobj))
        return DenseElementResult::Incomplete;

    for (size_t i = 0; i < length; i++) {
        vp[i] = GetBoxedOrUnboxedDenseElement<Type>(aobj, i);

        // No other indexed properties so hole => undefined.
        if (vp[i].isMagic(JS_ELEMENTS_HOLE))
            vp[i] = UndefinedValue();
    }

    return DenseElementResult::Success;
}

DefineBoxedOrUnboxedFunctor3(GetBoxedOrUnboxedDenseElements,
                             JSObject*, uint32_t, Value*);

bool
js::GetElements(JSContext* cx, HandleObject aobj, uint32_t length, Value* vp)
{
    if (!ObjectMayHaveExtraIndexedProperties(aobj)) {
        GetBoxedOrUnboxedDenseElementsFunctor functor(aobj, length, vp);
        DenseElementResult result = CallBoxedOrUnboxedSpecialization(functor, aobj);
        if (result != DenseElementResult::Incomplete)
            return result == DenseElementResult::Success;
    }

    if (aobj->is<ArgumentsObject>()) {
        ArgumentsObject& argsobj = aobj->as<ArgumentsObject>();
        if (!argsobj.hasOverriddenLength()) {
            if (argsobj.maybeGetElements(0, length, vp))
                return true;
        }
    }

    if (js::GetElementsOp op = aobj->getOps()->getElements) {
        ElementAdder adder(cx, vp, length, ElementAdder::GetElement);
        return op(cx, aobj, 0, length, &adder);
    }

    for (uint32_t i = 0; i < length; i++) {
        if (!GetElement(cx, aobj, aobj, i, MutableHandleValue::fromMarkedLocation(&vp[i])))
            return false;
    }

    return true;
}

// Set the value of the property at the given index to v. The behavior of this
// function is currently incoherent and it sometimes defines the property
// instead. See bug 1163091.
static bool
SetArrayElement(JSContext* cx, HandleObject obj, double index, HandleValue v)
{
    MOZ_ASSERT(index >= 0);

    if ((obj->is<ArrayObject>() || obj->is<UnboxedArrayObject>()) && !obj->isIndexed() && index <= UINT32_MAX) {
        DenseElementResult result =
            SetOrExtendAnyBoxedOrUnboxedDenseElements(cx, obj, uint32_t(index), v.address(), 1);
        if (result != DenseElementResult::Incomplete)
            return result == DenseElementResult::Success;
    }

    RootedId id(cx);
    if (!ToId(cx, index, &id))
        return false;

    return SetProperty(cx, obj, id, v);
}

/*
 * Attempt to delete the element |index| from |obj| as if by
 * |obj.[[Delete]](index)|.
 *
 * If an error occurs while attempting to delete the element (that is, the call
 * to [[Delete]] threw), return false.
 *
 * Otherwise call result.succeed() or result.fail() to indicate whether the
 * deletion attempt succeeded (that is, whether the call to [[Delete]] returned
 * true or false).  (Deletes generally fail only when the property is
 * non-configurable, but proxies may implement different semantics.)
 */
static bool
DeleteArrayElement(JSContext* cx, HandleObject obj, double index, ObjectOpResult& result)
{
    MOZ_ASSERT(index >= 0);
    MOZ_ASSERT(floor(index) == index);

    if (obj->is<ArrayObject>() && !obj->isIndexed()) {
        ArrayObject* aobj = &obj->as<ArrayObject>();
        if (index <= UINT32_MAX) {
            uint32_t idx = uint32_t(index);
            if (idx < aobj->getDenseInitializedLength()) {
                if (!aobj->maybeCopyElementsForWrite(cx))
                    return false;
                if (idx+1 == aobj->getDenseInitializedLength()) {
                    aobj->setDenseInitializedLength(idx);
                } else {
                    aobj->markDenseElementsNotPacked(cx);
                    aobj->setDenseElement(idx, MagicValue(JS_ELEMENTS_HOLE));
                }
                if (!SuppressDeletedElement(cx, obj, idx))
                    return false;
            }
        }

        return result.succeed();
    }

    RootedId id(cx);
    if (!ToId(cx, index, &id))
        return false;
    return DeleteProperty(cx, obj, id, result);
}

/* ES6 draft rev 32 (2 Febr 2015) 7.3.7 */
static bool
DeletePropertyOrThrow(JSContext* cx, HandleObject obj, double index)
{
    ObjectOpResult success;
    if (!DeleteArrayElement(cx, obj, index, success))
        return false;
    if (!success) {
        RootedId id(cx);
        RootedValue indexv(cx, NumberValue(index));
        if (!ValueToId<CanGC>(cx, indexv, &id))
            return false;
        return success.reportError(cx, obj, id);
    }
    return true;
}

bool
js::SetLengthProperty(JSContext* cx, HandleObject obj, double length)
{
    RootedValue v(cx, NumberValue(length));
    return SetProperty(cx, obj, cx->names().length, v);
}

static bool
array_length_getter(JSContext* cx, HandleObject obj, HandleId id, MutableHandleValue vp)
{
    vp.setNumber(obj->as<ArrayObject>().length());
    return true;
}

static bool
array_length_setter(JSContext* cx, HandleObject obj, HandleId id, MutableHandleValue vp,
                    ObjectOpResult& result)
{
    if (!obj->is<ArrayObject>()) {
        // This array .length property was found on the prototype
        // chain. Ideally the setter should not have been called, but since
        // we're here, do an impression of SetPropertyByDefining.
        const Class* clasp = obj->getClass();
        return DefineProperty(cx, obj, cx->names().length, vp,
                              clasp->getProperty, clasp->setProperty, JSPROP_ENUMERATE, result);
    }

    Rooted<ArrayObject*> arr(cx, &obj->as<ArrayObject>());
    MOZ_ASSERT(arr->lengthIsWritable(),
               "setter shouldn't be called if property is non-writable");

    return ArraySetLength(cx, arr, id, JSPROP_PERMANENT, vp, result);
}

struct ReverseIndexComparator
{
    bool operator()(const uint32_t& a, const uint32_t& b, bool* lessOrEqualp) {
        MOZ_ASSERT(a != b, "how'd we get duplicate indexes?");
        *lessOrEqualp = b <= a;
        return true;
    }
};

bool
js::CanonicalizeArrayLengthValue(JSContext* cx, HandleValue v, uint32_t* newLen)
{
    double d;

    if (!ToUint32(cx, v, newLen))
        return false;

    if (!ToNumber(cx, v, &d))
        return false;

    if (d == *newLen)
        return true;

    JS_ReportErrorNumber(cx, GetErrorMessage, nullptr, JSMSG_BAD_ARRAY_LENGTH);
    return false;
}

/* ES6 draft rev 34 (2015 Feb 20) 9.4.2.4 ArraySetLength */
bool
js::ArraySetLength(JSContext* cx, Handle<ArrayObject*> arr, HandleId id,
                   unsigned attrs, HandleValue value, ObjectOpResult& result)
{
    MOZ_ASSERT(id == NameToId(cx->names().length));

    if (!arr->maybeCopyElementsForWrite(cx))
        return false;

    // Step 1.
    uint32_t newLen;
    if (attrs & JSPROP_IGNORE_VALUE) {
        // The spec has us calling OrdinaryDefineOwnProperty if
        // Desc.[[Value]] is absent, but our implementation is so different that
        // this is impossible. Instead, set newLen to the current length and
        // proceed to step 9.
        newLen = arr->length();
    } else {
        // Step 2 is irrelevant in our implementation.

        // Steps 3-7.
        MOZ_ASSERT_IF(attrs & JSPROP_IGNORE_VALUE, value.isUndefined());
        if (!CanonicalizeArrayLengthValue(cx, value, &newLen))
            return false;

        // Step 8 is irrelevant in our implementation.
    }

    // Steps 9-11.
    bool lengthIsWritable = arr->lengthIsWritable();
#ifdef DEBUG
    {
        RootedShape lengthShape(cx, arr->lookupPure(id));
        MOZ_ASSERT(lengthShape);
        MOZ_ASSERT(lengthShape->writable() == lengthIsWritable);
    }
#endif
    uint32_t oldLen = arr->length();

    // Part of steps 1.a, 12.a, and 16: Fail if we're being asked to change
    // enumerability or configurability, or otherwise break the object
    // invariants. (ES6 checks these by calling OrdinaryDefineOwnProperty, but
    // in SM, the array length property is hardly ordinary.)
    if ((attrs & (JSPROP_PERMANENT | JSPROP_IGNORE_PERMANENT)) == 0 ||
        (attrs & (JSPROP_ENUMERATE | JSPROP_IGNORE_ENUMERATE)) == JSPROP_ENUMERATE ||
        (attrs & (JSPROP_GETTER | JSPROP_SETTER)) != 0 ||
        (!lengthIsWritable && (attrs & (JSPROP_READONLY | JSPROP_IGNORE_READONLY)) == 0))
    {
        return result.fail(JSMSG_CANT_REDEFINE_PROP);
    }

    // Steps 12-13 for arrays with non-writable length.
    if (!lengthIsWritable) {
        if (newLen == oldLen)
            return result.succeed();

        return result.fail(JSMSG_CANT_REDEFINE_ARRAY_LENGTH);
    }

    // Step 19.
    bool succeeded = true;
    do {
        // The initialized length and capacity of an array only need updating
        // when non-hole elements are added or removed, which doesn't happen
        // when array length stays the same or increases.
        if (newLen >= oldLen)
            break;

        // Attempt to propagate dense-element optimization tricks, if possible,
        // and avoid the generic (and accordingly slow) deletion code below.
        // We can only do this if there are only densely-indexed elements.
        // Once there's a sparse indexed element, there's no good way to know,
        // save by enumerating all the properties to find it.  But we *have* to
        // know in case that sparse indexed element is non-configurable, as
        // that element must prevent any deletions below it.  Bug 586842 should
        // fix this inefficiency by moving indexed storage to be entirely
        // separate from non-indexed storage.
        // A second reason for this optimization to be invalid is an active
        // for..in iteration over the array. Keys deleted before being reached
        // during the iteration must not be visited, and suppressing them here
        // would be too costly.
        ObjectGroup* arrGroup = arr->getGroup(cx);
        if (!arr->isIndexed() &&
            !MOZ_UNLIKELY(!arrGroup || arrGroup->hasAllFlags(OBJECT_FLAG_ITERATED)))
        {
            if (!arr->maybeCopyElementsForWrite(cx))
                return false;

            uint32_t oldCapacity = arr->getDenseCapacity();
            uint32_t oldInitializedLength = arr->getDenseInitializedLength();
            MOZ_ASSERT(oldCapacity >= oldInitializedLength);
            if (oldInitializedLength > newLen)
                arr->setDenseInitializedLength(newLen);
            if (oldCapacity > newLen)
                arr->shrinkElements(cx, newLen);

            // We've done the work of deleting any dense elements needing
            // deletion, and there are no sparse elements.  Thus we can skip
            // straight to defining the length.
            break;
        }

        // Step 15.
        //
        // Attempt to delete all elements above the new length, from greatest
        // to least.  If any of these deletions fails, we're supposed to define
        // the length to one greater than the index that couldn't be deleted,
        // *with the property attributes specified*.  This might convert the
        // length to be not the value specified, yet non-writable.  (You may be
        // forgiven for thinking these are interesting semantics.)  Example:
        //
        //   var arr =
        //     Object.defineProperty([0, 1, 2, 3], 1, { writable: false });
        //   Object.defineProperty(arr, "length",
        //                         { value: 0, writable: false });
        //
        // will convert |arr| to an array of non-writable length two, then
        // throw a TypeError.
        //
        // We implement this behavior, in the relevant lops below, by setting
        // |succeeded| to false.  Then we exit the loop, define the length
        // appropriately, and only then throw a TypeError, if necessary.
        uint32_t gap = oldLen - newLen;
        const uint32_t RemoveElementsFastLimit = 1 << 24;
        if (gap < RemoveElementsFastLimit) {
            // If we're removing a relatively small number of elements, just do
            // it exactly by the spec.
            while (newLen < oldLen) {
                // Step 15a.
                oldLen--;

                // Steps 15b-d.
                ObjectOpResult deleteSucceeded;
                if (!DeleteElement(cx, arr, oldLen, deleteSucceeded))
                    return false;
                if (!deleteSucceeded) {
                    newLen = oldLen + 1;
                    succeeded = false;
                    break;
                }
            }
        } else {
            // If we're removing a large number of elements from an array
            // that's probably sparse, try a different tack.  Get all the own
            // property names, sift out the indexes in the deletion range into
            // a vector, sort the vector greatest to least, then delete the
            // indexes greatest to least using that vector.  See bug 322135.
            //
            // This heuristic's kind of a huge guess -- "large number of
            // elements" and "probably sparse" are completely unprincipled
            // predictions.  In the long run, bug 586842 will support the right
            // fix: store sparse elements in a sorted data structure that
            // permits fast in-reverse-order traversal and concurrent removals.

            Vector<uint32_t> indexes(cx);
            {
                AutoIdVector props(cx);
                if (!GetPropertyKeys(cx, arr, JSITER_OWNONLY | JSITER_HIDDEN, &props))
                    return false;

                for (size_t i = 0; i < props.length(); i++) {
                    if (!CheckForInterrupt(cx))
                        return false;

                    uint32_t index;
                    if (!IdIsIndex(props[i], &index))
                        continue;

                    if (index >= newLen && index < oldLen) {
                        if (!indexes.append(index))
                            return false;
                    }
                }
            }

            uint32_t count = indexes.length();
            {
                // We should use radix sort to be O(n), but this is uncommon
                // enough that we'll punt til someone complains.
                Vector<uint32_t> scratch(cx);
                if (!scratch.resize(count))
                    return false;
                MOZ_ALWAYS_TRUE(MergeSort(indexes.begin(), count, scratch.begin(),
                                          ReverseIndexComparator()));
            }

            uint32_t index = UINT32_MAX;
            for (uint32_t i = 0; i < count; i++) {
                MOZ_ASSERT(indexes[i] < index, "indexes should never repeat");
                index = indexes[i];

                // Steps 15b-d.
                ObjectOpResult deleteSucceeded;
                if (!DeleteElement(cx, arr, index, deleteSucceeded))
                    return false;
                if (!deleteSucceeded) {
                    newLen = index + 1;
                    succeeded = false;
                    break;
                }
            }
        }
    } while (false);

    // Update array length. Technically we should have been doing this
    // throughout the loop, in step 19.d.iii.
    arr->setLength(cx, newLen);

    // Step 20.
    if (attrs & JSPROP_READONLY) {
        // Yes, we totally drop a non-stub getter/setter from a defineProperty
        // API call on the floor here.  Given that getter/setter will go away in
        // the long run, with accessors replacing them both internally and at the
        // API level, just run with this.
        RootedShape lengthShape(cx, arr->lookup(cx, id));
        if (!NativeObject::changeProperty(cx, arr, lengthShape,
                                          lengthShape->attributes() | JSPROP_READONLY,
                                          array_length_getter, array_length_setter))
        {
            return false;
        }
    }

    // All operations past here until the |!succeeded| code must be infallible,
    // so that all element fields remain properly synchronized.

    // Trim the initialized length, if needed, to preserve the <= length
    // invariant.  (Capacity was already reduced during element deletion, if
    // necessary.)
    ObjectElements* header = arr->getElementsHeader();
    header->initializedLength = Min(header->initializedLength, newLen);

    if (attrs & JSPROP_READONLY) {
        header->setNonwritableArrayLength();

        // When an array's length becomes non-writable, writes to indexes
        // greater than or equal to the length don't change the array.  We
        // handle this with a check for non-writable length in most places.
        // But in JIT code every check counts -- so we piggyback the check on
        // the already-required range check for |index < capacity| by making
        // capacity of arrays with non-writable length never exceed the length.
        if (arr->getDenseCapacity() > newLen) {
            arr->shrinkElements(cx, newLen);
            arr->getElementsHeader()->capacity = newLen;
        }
    }

    if (!succeeded)
        return result.fail(JSMSG_CANT_TRUNCATE_ARRAY);

    return result.succeed();
}

bool
js::WouldDefinePastNonwritableLength(HandleNativeObject obj, uint32_t index)
{
    if (!obj->is<ArrayObject>())
        return false;

    ArrayObject* arr = &obj->as<ArrayObject>();
    return !arr->lengthIsWritable() && index >= arr->length();
}

static bool
array_addProperty(JSContext* cx, HandleObject obj, HandleId id, HandleValue v)
{
    Rooted<ArrayObject*> arr(cx, &obj->as<ArrayObject>());

    uint32_t index;
    if (!IdIsIndex(id, &index))
        return true;

    uint32_t length = arr->length();
    if (index >= length) {
        MOZ_ASSERT(arr->lengthIsWritable(),
                   "how'd this element get added if length is non-writable?");
        arr->setLength(cx, index + 1);
    }
    return true;
}

static inline bool
ObjectMayHaveExtraIndexedOwnProperties(JSObject* obj)
{
    return (!obj->isNative() && !obj->is<UnboxedArrayObject>()) ||
           obj->isIndexed() ||
           obj->is<TypedArrayObject>() ||
           ClassMayResolveId(*obj->runtimeFromAnyThread()->commonNames,
                             obj->getClass(), INT_TO_JSID(0), obj);
}

bool
js::ObjectMayHaveExtraIndexedProperties(JSObject* obj)
{
    /*
     * Whether obj may have indexed properties anywhere besides its dense
     * elements. This includes other indexed properties in its shape hierarchy,
     * and indexed properties or elements along its prototype chain.
     */

    if (ObjectMayHaveExtraIndexedOwnProperties(obj))
        return true;

    while ((obj = obj->getProto()) != nullptr) {
        if (ObjectMayHaveExtraIndexedOwnProperties(obj))
            return true;
        if (GetAnyBoxedOrUnboxedInitializedLength(obj) != 0)
            return true;
    }

    return false;
}

static bool
AddLengthProperty(ExclusiveContext* cx, HandleArrayObject obj)
{
    /*
     * Add the 'length' property for a newly created array,
     * and update the elements to be an empty array owned by the object.
     * The shared emptyObjectElements singleton cannot be used for slow arrays,
     * as accesses to 'length' will use the elements header.
     */

    RootedId lengthId(cx, NameToId(cx->names().length));
    MOZ_ASSERT(!obj->lookup(cx, lengthId));

    return NativeObject::addProperty(cx, obj, lengthId, array_length_getter, array_length_setter,
                                     SHAPE_INVALID_SLOT,
                                     JSPROP_PERMANENT | JSPROP_SHARED | JSPROP_SHADOWABLE,
                                     0, /* allowDictionary = */ false);
}

#if JS_HAS_TOSOURCE

static bool
array_toSource(JSContext* cx, unsigned argc, Value* vp)
{
    JS_CHECK_RECURSION(cx, return false);
    CallArgs args = CallArgsFromVp(argc, vp);

    if (!args.thisv().isObject()) {
        ReportIncompatible(cx, args);
        return false;
    }

    Rooted<JSObject*> obj(cx, &args.thisv().toObject());
    RootedValue elt(cx);

    AutoCycleDetector detector(cx, obj);
    if (!detector.init())
        return false;

    StringBuffer sb(cx);

    if (detector.foundCycle()) {
        if (!sb.append("[]"))
            return false;
        goto make_string;
    }

    if (!sb.append('['))
        return false;

    uint32_t length;
    if (!GetLengthProperty(cx, obj, &length))
        return false;

    for (uint32_t index = 0; index < length; index++) {
        bool hole;
        if (!CheckForInterrupt(cx) ||
            !GetElement(cx, obj, index, &hole, &elt)) {
            return false;
        }

        /* Get element's character string. */
        JSString* str;
        if (hole) {
            str = cx->runtime()->emptyString;
        } else {
            str = ValueToSource(cx, elt);
            if (!str)
                return false;
        }

        /* Append element to buffer. */
        if (!sb.append(str))
            return false;
        if (index + 1 != length) {
            if (!sb.append(", "))
                return false;
        } else if (hole) {
            if (!sb.append(','))
                return false;
        }
    }

    /* Finalize the buffer. */
    if (!sb.append(']'))
        return false;

  make_string:
    JSString* str = sb.finishString();
    if (!str)
        return false;

    args.rval().setString(str);
    return true;
}

#endif

struct EmptySeparatorOp
{
    bool operator()(JSContext*, StringBuffer& sb) { return true; }
};

template <typename CharT>
struct CharSeparatorOp
{
    const CharT sep;
    explicit CharSeparatorOp(CharT sep) : sep(sep) {}
    bool operator()(JSContext*, StringBuffer& sb) { return sb.append(sep); }
};

struct StringSeparatorOp
{
    HandleLinearString sep;

    explicit StringSeparatorOp(HandleLinearString sep) : sep(sep) {}

    bool operator()(JSContext* cx, StringBuffer& sb) {
        return sb.append(sep);
    }
};

template <typename SeparatorOp, JSValueType Type>
static DenseElementResult
ArrayJoinDenseKernel(JSContext* cx, SeparatorOp sepOp, HandleObject obj, uint32_t length,
                     StringBuffer& sb, uint32_t* numProcessed)
{
    // This loop handles all elements up to initializedLength. If
    // length > initLength we rely on the second loop to add the
    // other elements.
    MOZ_ASSERT(*numProcessed == 0);
    uint32_t initLength = Min<uint32_t>(GetBoxedOrUnboxedInitializedLength<Type>(obj), length);
    while (*numProcessed < initLength) {
        if (!CheckForInterrupt(cx))
            return DenseElementResult::Failure;

        const Value& elem = GetBoxedOrUnboxedDenseElement<Type>(obj, *numProcessed);

        if (elem.isString()) {
            if (!sb.append(elem.toString()))
                return DenseElementResult::Failure;
        } else if (elem.isNumber()) {
            if (!NumberValueToStringBuffer(cx, elem, sb))
                return DenseElementResult::Failure;
        } else if (elem.isBoolean()) {
            if (!BooleanToStringBuffer(elem.toBoolean(), sb))
                return DenseElementResult::Failure;
        } else if (elem.isObject() || elem.isSymbol()) {
            /*
             * Object stringifying could modify the initialized length or make
             * the array sparse. Delegate it to a separate loop to keep this
             * one tight.
             *
             * Symbol stringifying is a TypeError, so into the slow path
             * with those as well.
             */
            break;
        } else {
            MOZ_ASSERT(elem.isMagic(JS_ELEMENTS_HOLE) || elem.isNullOrUndefined());
        }

        if (++(*numProcessed) != length && !sepOp(cx, sb))
            return DenseElementResult::Failure;
    }

    return DenseElementResult::Incomplete;
}

template <typename SeparatorOp>
struct ArrayJoinDenseKernelFunctor {
    JSContext* cx;
    SeparatorOp sepOp;
    HandleObject obj;
    uint32_t length;
    StringBuffer& sb;
    uint32_t* numProcessed;

    ArrayJoinDenseKernelFunctor(JSContext* cx, SeparatorOp sepOp, HandleObject obj,
                                uint32_t length, StringBuffer& sb, uint32_t* numProcessed)
      : cx(cx), sepOp(sepOp), obj(obj), length(length), sb(sb), numProcessed(numProcessed)
    {}

    template <JSValueType Type>
    DenseElementResult operator()() {
        return ArrayJoinDenseKernel<SeparatorOp, Type>(cx, sepOp, obj, length, sb, numProcessed);
    }
};

template <bool Locale, typename SeparatorOp>
static bool
ArrayJoinKernel(JSContext* cx, SeparatorOp sepOp, HandleObject obj, uint32_t length,
               StringBuffer& sb)
{
    uint32_t i = 0;

    if (!Locale && !ObjectMayHaveExtraIndexedProperties(obj)) {
        ArrayJoinDenseKernelFunctor<SeparatorOp> functor(cx, sepOp, obj, length, sb, &i);
        DenseElementResult result = CallBoxedOrUnboxedSpecialization(functor, obj);
        if (result == DenseElementResult::Failure)
            return false;
    }

    if (i != length) {
        RootedValue v(cx);
        while (i < length) {
            if (!CheckForInterrupt(cx))
                return false;

            bool hole;
            if (!GetElement(cx, obj, i, &hole, &v))
                return false;
            if (!hole && !v.isNullOrUndefined()) {
                if (Locale) {
                    RootedValue fun(cx);
                    if (!GetProperty(cx, v, cx->names().toLocaleString, &fun))
                        return false;
                    if (!Invoke(cx, v, fun, 0, nullptr, &v))
                        return false;
                }
                if (!ValueToStringBuffer(cx, v, sb))
                    return false;
            }

            if (++i != length && !sepOp(cx, sb))
                return false;
        }
    }

    return true;
}

template <bool Locale>
bool
ArrayJoin(JSContext* cx, CallArgs& args)
{
    // This method is shared by Array.prototype.join and
    // Array.prototype.toLocaleString. The steps in ES5 are nearly the same, so
    // the annotations in this function apply to both toLocaleString and join.

    // Step 1
    RootedObject obj(cx, ToObject(cx, args.thisv()));
    if (!obj)
        return false;

    AutoCycleDetector detector(cx, obj);
    if (!detector.init())
        return false;

    if (detector.foundCycle()) {
        args.rval().setString(cx->names().empty);
        return true;
    }

    // Steps 2 and 3
    uint32_t length;
    if (!GetLengthProperty(cx, obj, &length))
        return false;

    // Steps 4 and 5
    RootedLinearString sepstr(cx);
    if (!Locale && args.hasDefined(0)) {
        JSString *s = ToString<CanGC>(cx, args[0]);
        if (!s)
            return false;
        sepstr = s->ensureLinear(cx);
        if (!sepstr)
            return false;
    } else {
        sepstr = cx->names().comma;
    }

    // Step 6 is implicit in the loops below.

    // An optimized version of a special case of steps 7-11: when length==1 and
    // the 0th element is a string, ToString() of that element is a no-op and
    // so it can be immediately returned as the result.
    if (length == 1 && !Locale && GetAnyBoxedOrUnboxedInitializedLength(obj) == 1) {
        Value elem0 = GetAnyBoxedOrUnboxedDenseElement(obj, 0);
        if (elem0.isString()) {
            args.rval().set(elem0);
            return true;
        }
    }

    StringBuffer sb(cx);
    if (sepstr->hasTwoByteChars() && !sb.ensureTwoByteChars())
        return false;

    // The separator will be added |length - 1| times, reserve space for that
    // so that we don't have to unnecessarily grow the buffer.
    size_t seplen = sepstr->length();
    CheckedInt<uint32_t> res = CheckedInt<uint32_t>(seplen) * (length - 1);
    if (length > 0 && !res.isValid()) {
        ReportAllocationOverflow(cx);
        return false;
    }

    if (length > 0 && !sb.reserve(res.value()))
        return false;

    // Various optimized versions of steps 7-10.
    if (seplen == 0) {
        EmptySeparatorOp op;
        if (!ArrayJoinKernel<Locale>(cx, op, obj, length, sb))
            return false;
    } else if (seplen == 1) {
        char16_t c = sepstr->latin1OrTwoByteChar(0);
        if (c <= JSString::MAX_LATIN1_CHAR) {
            CharSeparatorOp<Latin1Char> op(c);
            if (!ArrayJoinKernel<Locale>(cx, op, obj, length, sb))
                return false;
        } else {
            CharSeparatorOp<char16_t> op(c);
            if (!ArrayJoinKernel<Locale>(cx, op, obj, length, sb))
                return false;
        }
    } else {
        StringSeparatorOp op(sepstr);
        if (!ArrayJoinKernel<Locale>(cx, op, obj, length, sb))
            return false;
    }

    // Step 11
    JSString *str = sb.finishString();
    if (!str)
        return false;

<<<<<<< HEAD
    // TaintFox: add taint operation.
    res->taint().extend(TaintOperation("Array.join"));

    args.rval().setString(res);
=======
    args.rval().setString(str);
>>>>>>> a9ce5c6b
    return true;
}

/* ES5 15.4.4.3 */
static bool
array_toLocaleString(JSContext* cx, unsigned argc, Value* vp)
{
    JS_CHECK_RECURSION(cx, return false);

    CallArgs args = CallArgsFromVp(argc, vp);
    return ArrayJoin<true>(cx, args);
}

/* ES5 15.4.4.5 */
bool
js::array_join(JSContext* cx, unsigned argc, Value* vp)
{
    JS_CHECK_RECURSION(cx, return false);

    CallArgs args = CallArgsFromVp(argc, vp);
    return ArrayJoin<false>(cx, args);
}

/* vector must point to rooted memory. */
static bool
InitArrayElements(JSContext* cx, HandleObject obj, uint32_t start,
                  uint32_t count, const Value* vector,
                  ShouldUpdateTypes updateTypes = ShouldUpdateTypes::Update)
{
    MOZ_ASSERT(count <= MAX_ARRAY_INDEX);

    if (count == 0)
        return true;

    ObjectGroup* group = obj->getGroup(cx);
    if (!group)
        return false;

    if (!ObjectMayHaveExtraIndexedProperties(obj)) {
        DenseElementResult result =
            SetOrExtendAnyBoxedOrUnboxedDenseElements(cx, obj, start, vector, count, updateTypes);
        if (result != DenseElementResult::Incomplete)
            return result == DenseElementResult::Success;
    }

    const Value* end = vector + count;
    while (vector < end && start <= MAX_ARRAY_INDEX) {
        if (!CheckForInterrupt(cx) ||
            !SetArrayElement(cx, obj, start++, HandleValue::fromMarkedLocation(vector++))) {
            return false;
        }
    }

    if (vector == end)
        return true;

    MOZ_ASSERT(start == MAX_ARRAY_INDEX + 1);
    RootedValue value(cx);
    RootedId id(cx);
    RootedValue indexv(cx);
    double index = MAX_ARRAY_INDEX + 1;
    do {
        value = *vector++;
        indexv = DoubleValue(index);
        if (!ValueToId<CanGC>(cx, indexv, &id))
            return false;
        if (!SetProperty(cx, obj, id, value))
            return false;
        index += 1;
    } while (vector != end);

    return true;
}

template <JSValueType Type>
DenseElementResult
ArrayReverseDenseKernel(JSContext* cx, HandleObject obj, uint32_t length)
{
    /* An empty array or an array with no elements is already reversed. */
    if (length == 0 || GetBoxedOrUnboxedInitializedLength<Type>(obj) == 0)
        return DenseElementResult::Success;

    if (Type == JSVAL_TYPE_MAGIC) {
        /*
         * It's actually surprisingly complicated to reverse an array due to the
         * orthogonality of array length and array capacity while handling
         * leading and trailing holes correctly.  Reversing seems less likely to
         * be a common operation than other array mass-mutation methods, so for
         * now just take a probably-small memory hit (in the absence of too many
         * holes in the array at its start) and ensure that the capacity is
         * sufficient to hold all the elements in the array if it were full.
         */
        DenseElementResult result = obj->as<NativeObject>().ensureDenseElements(cx, length, 0);
        if (result != DenseElementResult::Success)
            return result;

        /* Fill out the array's initialized length to its proper length. */
        obj->as<NativeObject>().ensureDenseInitializedLength(cx, length, 0);
    } else {
        // Unboxed arrays can only be reversed here if their initialized length
        // matches their actual length. Otherwise the reversal will place holes
        // at the beginning of the array, which we don't support.
        if (length != obj->as<UnboxedArrayObject>().initializedLength())
            return DenseElementResult::Incomplete;
    }

    RootedValue origlo(cx), orighi(cx);

    uint32_t lo = 0, hi = length - 1;
    for (; lo < hi; lo++, hi--) {
        origlo = GetBoxedOrUnboxedDenseElement<Type>(obj, lo);
        orighi = GetBoxedOrUnboxedDenseElement<Type>(obj, hi);
        SetBoxedOrUnboxedDenseElementNoTypeChange<Type>(obj, lo, orighi);
        if (orighi.isMagic(JS_ELEMENTS_HOLE) &&
            !SuppressDeletedProperty(cx, obj, INT_TO_JSID(lo)))
        {
            return DenseElementResult::Failure;
        }
        SetBoxedOrUnboxedDenseElementNoTypeChange<Type>(obj, hi, origlo);
        if (origlo.isMagic(JS_ELEMENTS_HOLE) &&
            !SuppressDeletedProperty(cx, obj, INT_TO_JSID(hi)))
        {
            return DenseElementResult::Failure;
        }
    }

    return DenseElementResult::Success;
}

DefineBoxedOrUnboxedFunctor3(ArrayReverseDenseKernel,
                             JSContext*, HandleObject, uint32_t);

static bool
array_reverse(JSContext* cx, unsigned argc, Value* vp)
{
    CallArgs args = CallArgsFromVp(argc, vp);
    RootedObject obj(cx, ToObject(cx, args.thisv()));
    if (!obj)
        return false;

    uint32_t len;
    if (!GetLengthProperty(cx, obj, &len))
        return false;

    if (!ObjectMayHaveExtraIndexedProperties(obj)) {
        ArrayReverseDenseKernelFunctor functor(cx, obj, len);
        DenseElementResult result = CallBoxedOrUnboxedSpecialization(functor, obj);
        if (result != DenseElementResult::Incomplete) {
            /*
             * Per ECMA-262, don't update the length of the array, even if the new
             * array has trailing holes (and thus the original array began with
             * holes).
             */
            args.rval().setObject(*obj);
            return result == DenseElementResult::Success;
        }
    }

    RootedValue lowval(cx), hival(cx);
    for (uint32_t i = 0, half = len / 2; i < half; i++) {
        bool hole, hole2;
        if (!CheckForInterrupt(cx) ||
            !GetElement(cx, obj, i, &hole, &lowval) ||
            !GetElement(cx, obj, len - i - 1, &hole2, &hival))
        {
            return false;
        }

        if (!hole && !hole2) {
            if (!SetArrayElement(cx, obj, i, hival))
                return false;
            if (!SetArrayElement(cx, obj, len - i - 1, lowval))
                return false;
        } else if (hole && !hole2) {
            if (!SetArrayElement(cx, obj, i, hival))
                return false;
            if (!DeletePropertyOrThrow(cx, obj, len - i - 1))
                return false;
        } else if (!hole && hole2) {
            if (!DeletePropertyOrThrow(cx, obj, i))
                return false;
            if (!SetArrayElement(cx, obj, len - i - 1, lowval))
                return false;
        } else {
            // No action required.
        }
    }
    args.rval().setObject(*obj);
    return true;
}

static inline bool
CompareStringValues(JSContext* cx, const Value& a, const Value& b, bool* lessOrEqualp)
{
    if (!CheckForInterrupt(cx))
        return false;

    JSString* astr = a.toString();
    JSString* bstr = b.toString();
    int32_t result;
    if (!CompareStrings(cx, astr, bstr, &result))
        return false;

    *lessOrEqualp = (result <= 0);
    return true;
}

static const uint64_t powersOf10[] = {
    1, 10, 100, 1000, 10000, 100000, 1000000, 10000000, 100000000, 1000000000, 1000000000000ULL
};

static inline unsigned
NumDigitsBase10(uint32_t n)
{
    /*
     * This is just floor_log10(n) + 1
     * Algorithm taken from
     * http://graphics.stanford.edu/~seander/bithacks.html#IntegerLog10
     */
    uint32_t log2 = CeilingLog2(n);
    uint32_t t = log2 * 1233 >> 12;
    return t - (n < powersOf10[t]) + 1;
}

static inline bool
CompareLexicographicInt32(const Value& a, const Value& b, bool* lessOrEqualp)
{
    int32_t aint = a.toInt32();
    int32_t bint = b.toInt32();

    /*
     * If both numbers are equal ... trivial
     * If only one of both is negative --> arithmetic comparison as char code
     * of '-' is always less than any other digit
     * If both numbers are negative convert them to positive and continue
     * handling ...
     */
    if (aint == bint) {
        *lessOrEqualp = true;
    } else if ((aint < 0) && (bint >= 0)) {
        *lessOrEqualp = true;
    } else if ((aint >= 0) && (bint < 0)) {
        *lessOrEqualp = false;
    } else {
        uint32_t auint = Abs(aint);
        uint32_t buint = Abs(bint);

        /*
         *  ... get number of digits of both integers.
         * If they have the same number of digits --> arithmetic comparison.
         * If digits_a > digits_b: a < b*10e(digits_a - digits_b).
         * If digits_b > digits_a: a*10e(digits_b - digits_a) <= b.
         */
        unsigned digitsa = NumDigitsBase10(auint);
        unsigned digitsb = NumDigitsBase10(buint);
        if (digitsa == digitsb) {
            *lessOrEqualp = (auint <= buint);
        } else if (digitsa > digitsb) {
            MOZ_ASSERT((digitsa - digitsb) < ArrayLength(powersOf10));
            *lessOrEqualp = (uint64_t(auint) < uint64_t(buint) * powersOf10[digitsa - digitsb]);
        } else { /* if (digitsb > digitsa) */
            MOZ_ASSERT((digitsb - digitsa) < ArrayLength(powersOf10));
            *lessOrEqualp = (uint64_t(auint) * powersOf10[digitsb - digitsa] <= uint64_t(buint));
        }
    }

    return true;
}

template <typename Char1, typename Char2>
static inline bool
CompareSubStringValues(JSContext* cx, const Char1* s1, size_t len1, const Char2* s2, size_t len2,
                       bool* lessOrEqualp)
{
    if (!CheckForInterrupt(cx))
        return false;

    if (!s1 || !s2)
        return false;

    int32_t result = CompareChars(s1, len1, s2, len2);
    *lessOrEqualp = (result <= 0);
    return true;
}

namespace {

struct SortComparatorStrings
{
    JSContext*  const cx;

    explicit SortComparatorStrings(JSContext* cx)
      : cx(cx) {}

    bool operator()(const Value& a, const Value& b, bool* lessOrEqualp) {
        return CompareStringValues(cx, a, b, lessOrEqualp);
    }
};

struct SortComparatorLexicographicInt32
{
    bool operator()(const Value& a, const Value& b, bool* lessOrEqualp) {
        return CompareLexicographicInt32(a, b, lessOrEqualp);
    }
};

struct StringifiedElement
{
    size_t charsBegin;
    size_t charsEnd;
    size_t elementIndex;
};

struct SortComparatorStringifiedElements
{
    JSContext*          const cx;
    const StringBuffer& sb;

    SortComparatorStringifiedElements(JSContext* cx, const StringBuffer& sb)
      : cx(cx), sb(sb) {}

    bool operator()(const StringifiedElement& a, const StringifiedElement& b, bool* lessOrEqualp) {
        size_t lenA = a.charsEnd - a.charsBegin;
        size_t lenB = b.charsEnd - b.charsBegin;

        if (sb.isUnderlyingBufferLatin1()) {
            return CompareSubStringValues(cx, sb.rawLatin1Begin() + a.charsBegin, lenA,
                                          sb.rawLatin1Begin() + b.charsBegin, lenB,
                                          lessOrEqualp);
        }

        return CompareSubStringValues(cx, sb.rawTwoByteBegin() + a.charsBegin, lenA,
                                      sb.rawTwoByteBegin() + b.charsBegin, lenB,
                                      lessOrEqualp);
    }
};

struct SortComparatorFunction
{
    JSContext*         const cx;
    const Value&       fval;
    FastInvokeGuard&   fig;

    SortComparatorFunction(JSContext* cx, const Value& fval, FastInvokeGuard& fig)
      : cx(cx), fval(fval), fig(fig) { }

    bool operator()(const Value& a, const Value& b, bool* lessOrEqualp);
};

bool
SortComparatorFunction::operator()(const Value& a, const Value& b, bool* lessOrEqualp)
{
    /*
     * array_sort deals with holes and undefs on its own and they should not
     * come here.
     */
    MOZ_ASSERT(!a.isMagic() && !a.isUndefined());
    MOZ_ASSERT(!a.isMagic() && !b.isUndefined());

    if (!CheckForInterrupt(cx))
        return false;

    InvokeArgs& args = fig.args();
    if (!args.init(2))
        return false;

    args.setCallee(fval);
    args.setThis(UndefinedValue());
    args[0].set(a);
    args[1].set(b);

    if (!fig.invoke(cx))
        return false;

    double cmp;
    if (!ToNumber(cx, args.rval(), &cmp))
        return false;

    /*
     * XXX eport some kind of error here if cmp is NaN? ECMA talks about
     * 'consistent compare functions' that don't return NaN, but is silent
     * about what the result should be. So we currently ignore it.
     */
    *lessOrEqualp = (IsNaN(cmp) || cmp <= 0);
    return true;
}

struct NumericElement
{
    double dv;
    size_t elementIndex;
};

static bool
ComparatorNumericLeftMinusRight(const NumericElement& a, const NumericElement& b,
                                bool* lessOrEqualp)
{
    *lessOrEqualp = (a.dv <= b.dv);
    return true;
}

static bool
ComparatorNumericRightMinusLeft(const NumericElement& a, const NumericElement& b,
                                bool* lessOrEqualp)
{
    *lessOrEqualp = (b.dv <= a.dv);
    return true;
}

typedef bool (*ComparatorNumeric)(const NumericElement& a, const NumericElement& b,
                                  bool* lessOrEqualp);

static const ComparatorNumeric SortComparatorNumerics[] = {
    nullptr,
    nullptr,
    ComparatorNumericLeftMinusRight,
    ComparatorNumericRightMinusLeft
};

static bool
ComparatorInt32LeftMinusRight(const Value& a, const Value& b, bool* lessOrEqualp)
{
    *lessOrEqualp = (a.toInt32() <= b.toInt32());
    return true;
}

static bool
ComparatorInt32RightMinusLeft(const Value& a, const Value& b, bool* lessOrEqualp)
{
    *lessOrEqualp = (b.toInt32() <= a.toInt32());
    return true;
}

typedef bool (*ComparatorInt32)(const Value& a, const Value& b, bool* lessOrEqualp);

static const ComparatorInt32 SortComparatorInt32s[] = {
    nullptr,
    nullptr,
    ComparatorInt32LeftMinusRight,
    ComparatorInt32RightMinusLeft
};

// Note: Values for this enum must match up with SortComparatorNumerics
// and SortComparatorInt32s.
enum ComparatorMatchResult {
    Match_Failure = 0,
    Match_None,
    Match_LeftMinusRight,
    Match_RightMinusLeft
};

} // namespace


/*
 * Specialize behavior for comparator functions with particular common bytecode
 * patterns: namely, |return x - y| and |return y - x|.
 */
static ComparatorMatchResult
MatchNumericComparator(JSContext* cx, const Value& v)
{
    if (!v.isObject())
        return Match_None;

    JSObject& obj = v.toObject();
    if (!obj.is<JSFunction>())
        return Match_None;

    JSFunction* fun = &obj.as<JSFunction>();
    if (!fun->isInterpreted() || fun->isClassConstructor())
        return Match_None;

    JSScript* script = fun->getOrCreateScript(cx);
    if (!script)
        return Match_Failure;

    jsbytecode* pc = script->code();

    uint16_t arg0, arg1;
    if (JSOp(*pc) != JSOP_GETARG)
        return Match_None;
    arg0 = GET_ARGNO(pc);
    pc += JSOP_GETARG_LENGTH;

    if (JSOp(*pc) != JSOP_GETARG)
        return Match_None;
    arg1 = GET_ARGNO(pc);
    pc += JSOP_GETARG_LENGTH;

    if (JSOp(*pc) != JSOP_SUB)
        return Match_None;
    pc += JSOP_SUB_LENGTH;

    if (JSOp(*pc) != JSOP_RETURN)
        return Match_None;

    if (arg0 == 0 && arg1 == 1)
        return Match_LeftMinusRight;

    if (arg0 == 1 && arg1 == 0)
        return Match_RightMinusLeft;

    return Match_None;
}

template <typename K, typename C>
static inline bool
MergeSortByKey(K keys, size_t len, K scratch, C comparator, AutoValueVector* vec)
{
    MOZ_ASSERT(vec->length() >= len);

    /* Sort keys. */
    if (!MergeSort(keys, len, scratch, comparator))
        return false;

    /*
     * Reorder vec by keys in-place, going element by element.  When an out-of-
     * place element is encountered, move that element to its proper position,
     * displacing whatever element was at *that* point to its proper position,
     * and so on until an element must be moved to the current position.
     *
     * At each outer iteration all elements up to |i| are sorted.  If
     * necessary each inner iteration moves some number of unsorted elements
     * (including |i|) directly to sorted position.  Thus on completion |*vec|
     * is sorted, and out-of-position elements have moved once.  Complexity is
     * Θ(len) + O(len) == O(2*len), with each element visited at most twice.
     */
    for (size_t i = 0; i < len; i++) {
        size_t j = keys[i].elementIndex;
        if (i == j)
            continue; // fixed point

        MOZ_ASSERT(j > i, "Everything less than |i| should be in the right place!");
        Value tv = (*vec)[j];
        do {
            size_t k = keys[j].elementIndex;
            keys[j].elementIndex = j;
            (*vec)[j].set((*vec)[k]);
            j = k;
        } while (j != i);

        // We could assert the loop invariant that |i == keys[i].elementIndex|
        // here if we synced |keys[i].elementIndex|.  But doing so would render
        // the assertion vacuous, so don't bother, even in debug builds.
        (*vec)[i].set(tv);
    }

    return true;
}

/*
 * Sort Values as strings.
 *
 * To minimize #conversions, SortLexicographically() first converts all Values
 * to strings at once, then sorts the elements by these cached strings.
 */
static bool
SortLexicographically(JSContext* cx, AutoValueVector* vec, size_t len)
{
    MOZ_ASSERT(vec->length() >= len);

    StringBuffer sb(cx);
    Vector<StringifiedElement, 0, TempAllocPolicy> strElements(cx);

    /* MergeSort uses the upper half as scratch space. */
    if (!strElements.resize(2 * len))
        return false;

    /* Convert Values to strings. */
    size_t cursor = 0;
    for (size_t i = 0; i < len; i++) {
        if (!CheckForInterrupt(cx))
            return false;

        if (!ValueToStringBuffer(cx, (*vec)[i], sb))
            return false;

        strElements[i] = { cursor, sb.length(), i };
        cursor = sb.length();
    }

    /* Sort Values in vec alphabetically. */
    return MergeSortByKey(strElements.begin(), len, strElements.begin() + len,
                          SortComparatorStringifiedElements(cx, sb), vec);
}

/*
 * Sort Values as numbers.
 *
 * To minimize #conversions, SortNumerically first converts all Values to
 * numerics at once, then sorts the elements by these cached numerics.
 */
static bool
SortNumerically(JSContext* cx, AutoValueVector* vec, size_t len, ComparatorMatchResult comp)
{
    MOZ_ASSERT(vec->length() >= len);

    Vector<NumericElement, 0, TempAllocPolicy> numElements(cx);

    /* MergeSort uses the upper half as scratch space. */
    if (!numElements.resize(2 * len))
        return false;

    /* Convert Values to numerics. */
    for (size_t i = 0; i < len; i++) {
        if (!CheckForInterrupt(cx))
            return false;

        double dv;
        if (!ToNumber(cx, (*vec)[i], &dv))
            return false;

        numElements[i] = { dv, i };
    }

    /* Sort Values in vec numerically. */
    return MergeSortByKey(numElements.begin(), len, numElements.begin() + len,
                          SortComparatorNumerics[comp], vec);
}

bool
js::array_sort(JSContext* cx, unsigned argc, Value* vp)
{
    CallArgs args = CallArgsFromVp(argc, vp);

    RootedValue fvalRoot(cx);
    Value& fval = fvalRoot.get();

    if (args.hasDefined(0)) {
        if (args[0].isPrimitive()) {
            JS_ReportErrorNumber(cx, GetErrorMessage, nullptr, JSMSG_BAD_SORT_ARG);
            return false;
        }
        fval = args[0];     /* non-default compare function */
    } else {
        fval.setNull();
    }

    RootedObject obj(cx, ToObject(cx, args.thisv()));
    if (!obj)
        return false;

    ComparatorMatchResult comp = MatchNumericComparator(cx, fval);
    if (comp == Match_Failure)
        return false;

    if (!fval.isNull() && comp == Match_None) {
        /*
         * Non-optimized user supplied comparators perform much better when
         * called from within a self-hosted sorting function.
         */
        RootedAtom selfHostedSortAtom(cx, Atomize(cx, "ArraySort", 9));
        RootedPropertyName selfHostedSortName(cx, selfHostedSortAtom->asPropertyName());
        RootedValue selfHostedSortValue(cx);

        if (!GlobalObject::getIntrinsicValue(cx, cx->global(), selfHostedSortName,
            &selfHostedSortValue)) {
            return false;
        }

        MOZ_ASSERT(selfHostedSortValue.isObject());
        MOZ_ASSERT(selfHostedSortValue.toObject().is<JSFunction>());

        InvokeArgs iargs(cx);

        if (!iargs.init(1))
            return false;

        iargs.setCallee(selfHostedSortValue);
        iargs.setThis(args.thisv());
        iargs[0].set(fval);

        if (!Invoke(cx, iargs))
            return false;

        args.rval().set(iargs.rval());
        return true;
    }

    uint32_t len;
    if (!GetLengthProperty(cx, obj, &len))
        return false;
    if (len < 2) {
        /* [] and [a] remain unchanged when sorted. */
        args.rval().setObject(*obj);
        return true;
    }

    /*
     * We need a temporary array of 2 * len Value to hold the array elements
     * and the scratch space for merge sort. Check that its size does not
     * overflow size_t, which would allow for indexing beyond the end of the
     * malloc'd vector.
     */
#if JS_BITS_PER_WORD == 32
    if (size_t(len) > size_t(-1) / (2 * sizeof(Value))) {
        ReportAllocationOverflow(cx);
        return false;
    }
#endif

    /*
     * Initialize vec as a root. We will clear elements of vec one by
     * one while increasing the rooted amount of vec when we know that the
     * property at the corresponding index exists and its value must be rooted.
     *
     * In this way when sorting a huge mostly sparse array we will not
     * access the tail of vec corresponding to properties that do not
     * exist, allowing OS to avoiding committing RAM. See bug 330812.
     */
    size_t n, undefs;
    {
        AutoValueVector vec(cx);
        if (!vec.reserve(2 * size_t(len)))
            return false;

        /*
         * By ECMA 262, 15.4.4.11, a property that does not exist (which we
         * call a "hole") is always greater than an existing property with
         * value undefined and that is always greater than any other property.
         * Thus to sort holes and undefs we simply count them, sort the rest
         * of elements, append undefs after them and then make holes after
         * undefs.
         */
        undefs = 0;
        bool allStrings = true;
        bool allInts = true;
        RootedValue v(cx);
        for (uint32_t i = 0; i < len; i++) {
            if (!CheckForInterrupt(cx))
                return false;

            /* Clear vec[newlen] before including it in the rooted set. */
            bool hole;
            if (!GetElement(cx, obj, i, &hole, &v))
                return false;
            if (hole)
                continue;
            if (v.isUndefined()) {
                ++undefs;
                continue;
            }
            vec.infallibleAppend(v);
            allStrings = allStrings && v.isString();
            allInts = allInts && v.isInt32();
        }


        /*
         * If the array only contains holes, we're done.  But if it contains
         * undefs, those must be sorted to the front of the array.
         */
        n = vec.length();
        if (n == 0 && undefs == 0) {
            args.rval().setObject(*obj);
            return true;
        }

        /* Here len == n + undefs + number_of_holes. */
        if (fval.isNull()) {
            /*
             * Sort using the default comparator converting all elements to
             * strings.
             */
            if (allStrings) {
                JS_ALWAYS_TRUE(vec.resize(n * 2));
                if (!MergeSort(vec.begin(), n, vec.begin() + n, SortComparatorStrings(cx)))
                    return false;
            } else if (allInts) {
                JS_ALWAYS_TRUE(vec.resize(n * 2));
                if (!MergeSort(vec.begin(), n, vec.begin() + n,
                               SortComparatorLexicographicInt32())) {
                    return false;
                }
            } else {
                if (!SortLexicographically(cx, &vec, n))
                    return false;
            }
        } else {
            if (allInts) {
                JS_ALWAYS_TRUE(vec.resize(n * 2));
                if (!MergeSort(vec.begin(), n, vec.begin() + n, SortComparatorInt32s[comp]))
                    return false;
            } else {
                if (!SortNumerically(cx, &vec, n, comp))
                    return false;
            }
        }

        if (!InitArrayElements(cx, obj, 0, uint32_t(n), vec.begin(), ShouldUpdateTypes::DontUpdate))
            return false;
    }

    /* Set undefs that sorted after the rest of elements. */
    while (undefs != 0) {
        --undefs;
        if (!CheckForInterrupt(cx) || !SetArrayElement(cx, obj, n++, UndefinedHandleValue))
            return false;
    }

    /* Re-create any holes that sorted to the end of the array. */
    while (len > n) {
        if (!CheckForInterrupt(cx) || !DeletePropertyOrThrow(cx, obj, --len))
            return false;
    }
    args.rval().setObject(*obj);
    return true;
}

bool
js::NewbornArrayPush(JSContext* cx, HandleObject obj, const Value& v)
{
    Rooted<ArrayObject*> arr(cx, &obj->as<ArrayObject>());

    MOZ_ASSERT(!v.isMagic());
    MOZ_ASSERT(arr->lengthIsWritable());

    uint32_t length = arr->length();
    MOZ_ASSERT(length <= arr->getDenseCapacity());

    if (!arr->ensureElements(cx, length + 1))
        return false;

    arr->setDenseInitializedLength(length + 1);
    arr->setLengthInt32(length + 1);
    arr->initDenseElementWithType(cx, length, v);
    return true;
}

/* ES5 15.4.4.7 */
bool
js::array_push(JSContext* cx, unsigned argc, Value* vp)
{
    CallArgs args = CallArgsFromVp(argc, vp);

    /* Step 1. */
    RootedObject obj(cx, ToObject(cx, args.thisv()));
    if (!obj)
        return false;

    /* Steps 2-3. */
    uint32_t length;
    if (!GetLengthProperty(cx, obj, &length))
        return false;

    if (!ObjectMayHaveExtraIndexedProperties(obj)) {
        DenseElementResult result =
            SetOrExtendAnyBoxedOrUnboxedDenseElements(cx, obj, length,
                                                      args.array(), args.length());
        if (result != DenseElementResult::Incomplete) {
            if (result == DenseElementResult::Failure)
                return false;

            uint32_t newlength = length + args.length();
            args.rval().setNumber(newlength);

            // SetOrExtendAnyBoxedOrUnboxedDenseElements takes care of updating the
            // length for boxed and unboxed arrays. Handle updates to the length of
            // non-arrays here.
            bool isArray;
            if (!IsArray(cx, obj, &isArray))
                return false;

            if (!isArray)
                return SetLengthProperty(cx, obj, newlength);

            return true;
        }
    }

    /* Steps 4-5. */
    if (!InitArrayElements(cx, obj, length, args.length(), args.array()))
        return false;

    /* Steps 6-7. */
    double newlength = length + double(args.length());
    args.rval().setNumber(newlength);
    return SetLengthProperty(cx, obj, newlength);
}

/* ES6 20130308 draft 15.4.4.6. */
bool
js::array_pop(JSContext* cx, unsigned argc, Value* vp)
{
    CallArgs args = CallArgsFromVp(argc, vp);

    /* Step 1. */
    RootedObject obj(cx, ToObject(cx, args.thisv()));
    if (!obj)
        return false;

    /* Steps 2-3. */
    uint32_t index;
    if (!GetLengthProperty(cx, obj, &index))
        return false;

    /* Steps 4-5. */
    if (index == 0) {
        /* Step 4b. */
        args.rval().setUndefined();
    } else {
        /* Step 5a. */
        index--;

        /* Step 5b, 5e. */
        bool hole;
        if (!GetElement(cx, obj, index, &hole, args.rval()))
            return false;

        /* Step 5c. */
        if (!hole && !DeletePropertyOrThrow(cx, obj, index))
            return false;
    }

    /* Steps 4a, 5d. */
    return SetLengthProperty(cx, obj, index);
}

template <JSValueType Type>
static inline DenseElementResult
ShiftMoveBoxedOrUnboxedDenseElements(JSObject* obj)
{
    MOZ_ASSERT(HasBoxedOrUnboxedDenseElements<Type>(obj));

    /*
     * At this point the length and initialized length have already been
     * decremented and the result fetched, so just shift the array elements
     * themselves.
     */
    size_t initlen = GetBoxedOrUnboxedInitializedLength<Type>(obj);
    if (Type == JSVAL_TYPE_MAGIC) {
        obj->as<NativeObject>().moveDenseElementsNoPreBarrier(0, 1, initlen);
    } else {
        uint8_t* data = obj->as<UnboxedArrayObject>().elements();
        size_t elementSize = UnboxedTypeSize(Type);
        memmove(data, data + elementSize, initlen * elementSize);
    }

    return DenseElementResult::Success;
}

DefineBoxedOrUnboxedFunctor1(ShiftMoveBoxedOrUnboxedDenseElements, JSObject*);

void
js::ArrayShiftMoveElements(JSObject* obj)
{
    MOZ_ASSERT_IF(obj->is<ArrayObject>(), obj->as<ArrayObject>().lengthIsWritable());

    ShiftMoveBoxedOrUnboxedDenseElementsFunctor functor(obj);
    JS_ALWAYS_TRUE(CallBoxedOrUnboxedSpecialization(functor, obj) == DenseElementResult::Success);
}

template <JSValueType Type>
DenseElementResult
ArrayShiftDenseKernel(JSContext* cx, JSObject* obj, Value* rval)
{
    if (ObjectMayHaveExtraIndexedProperties(obj))
        return DenseElementResult::Incomplete;

    size_t initlen = GetBoxedOrUnboxedInitializedLength<Type>(obj);
    if (initlen == 0)
        return DenseElementResult::Incomplete;

    *rval = GetBoxedOrUnboxedDenseElement<Type>(obj, 0);
    if (rval->isMagic(JS_ELEMENTS_HOLE))
        rval->setUndefined();

    DenseElementResult result = MoveBoxedOrUnboxedDenseElements<Type>(cx, obj, 0, 1, initlen - 1);
    MOZ_ASSERT(result != DenseElementResult::Incomplete);
    if (result == DenseElementResult::Failure)
        return DenseElementResult::Failure;

    SetBoxedOrUnboxedInitializedLength<Type>(cx, obj, initlen - 1);
    return DenseElementResult::Success;
}

DefineBoxedOrUnboxedFunctor3(ArrayShiftDenseKernel,
                             JSContext*, JSObject*, Value*);

/* ES5 15.4.4.9 */
bool
js::array_shift(JSContext* cx, unsigned argc, Value* vp)
{
    CallArgs args = CallArgsFromVp(argc, vp);

    /* Step 1. */
    RootedObject obj(cx, ToObject(cx, args.thisv()));
    if (!obj)
        return false;

    /* Steps 2-3. */
    uint32_t len;
    if (!GetLengthProperty(cx, obj, &len))
        return false;

    /* Step 4. */
    if (len == 0) {
        /* Step 4a. */
        if (!SetLengthProperty(cx, obj, 0))
            return false;

        /* Step 4b. */
        args.rval().setUndefined();
        return true;
    }

    uint32_t newlen = len - 1;

    /* Fast paths. */
    ArrayShiftDenseKernelFunctor functor(cx, obj, args.rval().address());
    DenseElementResult result = CallBoxedOrUnboxedSpecialization(functor, obj);
    if (result != DenseElementResult::Incomplete) {
        if (result == DenseElementResult::Failure)
            return false;

        if (!SetLengthProperty(cx, obj, newlen))
            return false;

        RootedId id(cx);
        if (!IndexToId(cx, newlen, &id))
            return false;
        return SuppressDeletedProperty(cx, obj, id);
    }

    /* Steps 5, 10. */
    bool hole;
    if (!GetElement(cx, obj, uint32_t(0), &hole, args.rval()))
        return false;

    /* Steps 6-7. */
    RootedValue value(cx);
    for (uint32_t i = 0; i < newlen; i++) {
        if (!CheckForInterrupt(cx))
            return false;
        if (!GetElement(cx, obj, i + 1, &hole, &value))
            return false;
        if (hole) {
            if (!DeletePropertyOrThrow(cx, obj, i))
                return false;
        } else {
            if (!SetArrayElement(cx, obj, i, value))
                return false;
        }
    }

    /* Step 8. */
    if (!DeletePropertyOrThrow(cx, obj, newlen))
        return false;

    /* Step 9. */
    return SetLengthProperty(cx, obj, newlen);
}

bool
js::array_unshift(JSContext* cx, unsigned argc, Value* vp)
{
    CallArgs args = CallArgsFromVp(argc, vp);
    RootedObject obj(cx, ToObject(cx, args.thisv()));
    if (!obj)
        return false;

    uint32_t length;
    if (!GetLengthProperty(cx, obj, &length))
        return false;

    double newlen = length;
    if (args.length() > 0) {
        /* Slide up the array to make room for all args at the bottom. */
        if (length > 0) {
            // Only include a fast path for boxed arrays. Unboxed arrays can'nt
            // be optimized here because unshifting temporarily places holes at
            // the start of the array.
            bool optimized = false;
            do {
                if (!obj->is<ArrayObject>())
                    break;
                if (ObjectMayHaveExtraIndexedProperties(obj))
                    break;
                ArrayObject* aobj = &obj->as<ArrayObject>();
                if (!aobj->lengthIsWritable())
                    break;
                DenseElementResult result = aobj->ensureDenseElements(cx, length, args.length());
                if (result != DenseElementResult::Success) {
                    if (result == DenseElementResult::Failure)
                        return false;
                    MOZ_ASSERT(result == DenseElementResult::Incomplete);
                    break;
                }
                aobj->moveDenseElements(args.length(), 0, length);
                for (uint32_t i = 0; i < args.length(); i++)
                    aobj->setDenseElement(i, MagicValue(JS_ELEMENTS_HOLE));
                optimized = true;
            } while (false);

            if (!optimized) {
                double last = length;
                double upperIndex = last + args.length();
                RootedValue value(cx);
                do {
                    --last, --upperIndex;
                    bool hole;
                    if (!CheckForInterrupt(cx))
                        return false;
                    if (!GetElement(cx, obj, last, &hole, &value))
                        return false;
                    if (hole) {
                        if (!DeletePropertyOrThrow(cx, obj, upperIndex))
                            return false;
                    } else {
                        if (!SetArrayElement(cx, obj, upperIndex, value))
                            return false;
                    }
                } while (last != 0);
            }
        }

        /* Copy from args to the bottom of the array. */
        if (!InitArrayElements(cx, obj, 0, args.length(), args.array()))
            return false;

        newlen += args.length();
    }
    if (!SetLengthProperty(cx, obj, newlen))
        return false;

    /* Follow Perl by returning the new array length. */
    args.rval().setNumber(newlen);
    return true;
}

/*
 * Returns true if this is a dense or unboxed array whose |count| properties
 * starting from |startingIndex| may be accessed (get, set, delete) directly
 * through its contiguous vector of elements without fear of getters, setters,
 * etc. along the prototype chain, or of enumerators requiring notification of
 * modifications.
 */
static inline bool
CanOptimizeForDenseStorage(HandleObject arr, uint32_t startingIndex, uint32_t count, JSContext* cx)
{
    /* If the desired properties overflow dense storage, we can't optimize. */
    if (UINT32_MAX - startingIndex < count)
        return false;

    /* There's no optimizing possible if it's not an array. */
    if (!arr->is<ArrayObject>() && !arr->is<UnboxedArrayObject>())
        return false;

    /*
     * Don't optimize if the array might be in the midst of iteration.  We
     * rely on this to be able to safely move dense array elements around with
     * just a memmove (see NativeObject::moveDenseArrayElements), without worrying
     * about updating any in-progress enumerators for properties implicitly
     * deleted if a hole is moved from one location to another location not yet
     * visited.  See bug 690622.
     */
    ObjectGroup* arrGroup = arr->getGroup(cx);
    if (MOZ_UNLIKELY(!arrGroup || arrGroup->hasAllFlags(OBJECT_FLAG_ITERATED)))
        return false;

    /*
     * Another potential wrinkle: what if the enumeration is happening on an
     * object which merely has |arr| on its prototype chain?
     */
    if (arr->isDelegate())
        return false;

    /*
     * Now watch out for getters and setters along the prototype chain or in
     * other indexed properties on the object.  (Note that non-writable length
     * is subsumed by the initializedLength comparison.)
     */
    return !ObjectMayHaveExtraIndexedProperties(arr) &&
           startingIndex + count <= GetAnyBoxedOrUnboxedInitializedLength(arr);
}

/* ES5 15.4.4.12. */
static bool
array_splice(JSContext* cx, unsigned argc, Value* vp)
{
    return array_splice_impl(cx, argc, vp, true);
}

bool
js::array_splice_impl(JSContext* cx, unsigned argc, Value* vp, bool returnValueIsUsed)
{
    CallArgs args = CallArgsFromVp(argc, vp);

    /* Step 1. */
    RootedObject obj(cx, ToObject(cx, args.thisv()));
    if (!obj)
        return false;

    /* Steps 3-4. */
    uint32_t len;
    if (!GetLengthProperty(cx, obj, &len))
        return false;

    /* Step 5. */
    double relativeStart;
    if (!ToInteger(cx, args.get(0), &relativeStart))
        return false;

    /* Step 6. */
    uint32_t actualStart;
    if (relativeStart < 0)
        actualStart = Max(len + relativeStart, 0.0);
    else
        actualStart = Min(relativeStart, double(len));

    /* Step 7. */
    uint32_t actualDeleteCount;
    if (args.length() != 1) {
        double deleteCountDouble;
        RootedValue cnt(cx, args.length() >= 2 ? args[1] : Int32Value(0));
        if (!ToInteger(cx, cnt, &deleteCountDouble))
            return false;
        actualDeleteCount = Min(Max(deleteCountDouble, 0.0), double(len - actualStart));
    } else {
        /*
         * Non-standard: if start was specified but deleteCount was omitted,
         * delete to the end of the array.  See bug 668024 for discussion.
         */
        actualDeleteCount = len - actualStart;
    }

    MOZ_ASSERT(len - actualStart >= actualDeleteCount);

    /* Steps 2, 8-9. */
    RootedObject arr(cx);
    if (CanOptimizeForDenseStorage(obj, actualStart, actualDeleteCount, cx)) {
        if (returnValueIsUsed) {
            arr = NewFullyAllocatedArrayTryReuseGroup(cx, obj, actualDeleteCount);
            if (!arr)
                return false;
            DebugOnly<DenseElementResult> result =
                CopyAnyBoxedOrUnboxedDenseElements(cx, arr, obj, 0, actualStart, actualDeleteCount);
            MOZ_ASSERT(result.value == DenseElementResult::Success);
        }
    } else {
        arr = NewFullyAllocatedArrayTryReuseGroup(cx, obj, actualDeleteCount);
        if (!arr)
            return false;

        RootedValue fromValue(cx);
        for (uint32_t k = 0; k < actualDeleteCount; k++) {
            bool hole;
            if (!CheckForInterrupt(cx) ||
                !GetElement(cx, obj, actualStart + k, &hole, &fromValue) ||
                (!hole && !DefineElement(cx, arr, k, fromValue)))
            {
                return false;
            }
        }
    }

    /* Step 11. */
    uint32_t itemCount = (args.length() >= 2) ? (args.length() - 2) : 0;

    if (itemCount < actualDeleteCount) {
        /* Step 12: the array is being shrunk. */
        uint32_t sourceIndex = actualStart + actualDeleteCount;
        uint32_t targetIndex = actualStart + itemCount;
        uint32_t finalLength = len - actualDeleteCount + itemCount;

        if (CanOptimizeForDenseStorage(obj, 0, len, cx)) {
            /* Steps 12(a)-(b). */
            DenseElementResult result =
                MoveAnyBoxedOrUnboxedDenseElements(cx, obj, targetIndex, sourceIndex,
                                                   len - sourceIndex);
            MOZ_ASSERT(result != DenseElementResult::Incomplete);
            if (result == DenseElementResult::Failure)
                return false;

            /* Steps 12(c)-(d). */
            SetAnyBoxedOrUnboxedInitializedLength(cx, obj, finalLength);
        } else {
            /*
             * This is all very slow if the length is very large. We don't yet
             * have the ability to iterate in sorted order, so we just do the
             * pessimistic thing and let CheckForInterrupt handle the
             * fallout.
             */

            /* Steps 12(a)-(b). */
            RootedValue fromValue(cx);
            for (uint32_t from = sourceIndex, to = targetIndex; from < len; from++, to++) {
                if (!CheckForInterrupt(cx))
                    return false;

                bool hole;
                if (!GetElement(cx, obj, from, &hole, &fromValue))
                    return false;
                if (hole) {
                    if (!DeletePropertyOrThrow(cx, obj, to))
                        return false;
                } else {
                    if (!SetArrayElement(cx, obj, to, fromValue))
                        return false;
                }
            }

            /* Steps 12(c)-(d). */
            for (uint32_t k = len; k > finalLength; k--) {
                if (!DeletePropertyOrThrow(cx, obj, k - 1))
                    return false;
            }
        }
    } else if (itemCount > actualDeleteCount) {
        /* Step 13. */

        /*
         * Optimize only if the array is already dense and we can extend it to
         * its new length.  It would be wrong to extend the elements here for a
         * number of reasons.
         *
         * First, this could cause us to fall into the fast-path below.  This
         * would cause elements to be moved into places past the non-writable
         * length.  And when the dense initialized length is updated, that'll
         * cause the |in| operator to think that those elements actually exist,
         * even though, properly, setting them must fail.
         *
         * Second, extending the elements here will trigger assertions inside
         * ensureDenseElements that the elements aren't being extended past the
         * length of a non-writable array.  This is because extending elements
         * will extend capacity -- which might extend them past a non-writable
         * length, violating the |capacity <= length| invariant for such
         * arrays.  And that would make the various JITted fast-path method
         * implementations of [].push, [].unshift, and so on wrong.
         *
         * If the array length is non-writable, this method *will* throw.  For
         * simplicity, have the slow-path code do it.  (Also note that the slow
         * path may validly *not* throw -- if all the elements being moved are
         * holes.)
         */
        if (obj->is<ArrayObject>()) {
            Rooted<ArrayObject*> arr(cx, &obj->as<ArrayObject>());
            if (arr->lengthIsWritable()) {
                DenseElementResult result =
                    arr->ensureDenseElements(cx, arr->length(), itemCount - actualDeleteCount);
                if (result == DenseElementResult::Failure)
                    return false;
            }
        }

        if (CanOptimizeForDenseStorage(obj, len, itemCount - actualDeleteCount, cx)) {
            DenseElementResult result =
                MoveAnyBoxedOrUnboxedDenseElements(cx, obj, actualStart + itemCount,
                                                   actualStart + actualDeleteCount,
                                                   len - (actualStart + actualDeleteCount));
            MOZ_ASSERT(result != DenseElementResult::Incomplete);
            if (result == DenseElementResult::Failure)
                return false;

            /* Steps 12(c)-(d). */
            SetAnyBoxedOrUnboxedInitializedLength(cx, obj, len + itemCount - actualDeleteCount);
        } else {
            RootedValue fromValue(cx);
            for (double k = len - actualDeleteCount; k > actualStart; k--) {
                if (!CheckForInterrupt(cx))
                    return false;

                double from = k + actualDeleteCount - 1;
                double to = k + itemCount - 1;

                bool hole;
                if (!GetElement(cx, obj, from, &hole, &fromValue))
                    return false;

                if (hole) {
                    if (!DeletePropertyOrThrow(cx, obj, to))
                        return false;
                } else {
                    if (!SetArrayElement(cx, obj, to, fromValue))
                        return false;
                }
            }
        }
    }

    /* Step 10. */
    Value* items = args.array() + 2;

    /* Steps 14-15. */
    for (uint32_t k = actualStart, i = 0; i < itemCount; i++, k++) {
        if (!SetArrayElement(cx, obj, k, HandleValue::fromMarkedLocation(&items[i])))
            return false;
    }

    /* Step 16. */
    double finalLength = double(len) - actualDeleteCount + itemCount;
    if (!SetLengthProperty(cx, obj, finalLength))
        return false;

    /* Step 17. */
    if (returnValueIsUsed)
        args.rval().setObject(*arr);

    return true;
}

template <JSValueType TypeOne, JSValueType TypeTwo>
DenseElementResult
ArrayConcatDenseKernel(JSContext* cx, JSObject* obj1, JSObject* obj2, JSObject* result)
{
    uint32_t initlen1 = GetBoxedOrUnboxedInitializedLength<TypeOne>(obj1);
    MOZ_ASSERT(initlen1 == GetAnyBoxedOrUnboxedArrayLength(obj1));

    uint32_t initlen2 = GetBoxedOrUnboxedInitializedLength<TypeTwo>(obj2);
    MOZ_ASSERT(initlen2 == GetAnyBoxedOrUnboxedArrayLength(obj2));

    /* No overflow here due to nelements limit. */
    uint32_t len = initlen1 + initlen2;

    MOZ_ASSERT(GetBoxedOrUnboxedInitializedLength<TypeOne>(result) == 0);

    DenseElementResult rv = EnsureBoxedOrUnboxedDenseElements<TypeOne>(cx, result, len);
    if (rv != DenseElementResult::Success)
        return rv;

    CopyBoxedOrUnboxedDenseElements<TypeOne, TypeOne>(cx, result, obj1, 0, 0, initlen1);
    CopyBoxedOrUnboxedDenseElements<TypeOne, TypeTwo>(cx, result, obj2, initlen1, 0, initlen2);

    SetAnyBoxedOrUnboxedArrayLength(cx, result, len);
    return DenseElementResult::Success;
}

DefineBoxedOrUnboxedFunctorPair4(ArrayConcatDenseKernel,
                                 JSContext*, JSObject*, JSObject*, JSObject*);

bool
js::array_concat_dense(JSContext* cx, HandleObject obj1, HandleObject obj2,
                       HandleObject result)
{
    ArrayConcatDenseKernelFunctor functor(cx, obj1, obj2, result);
    DenseElementResult rv = CallBoxedOrUnboxedSpecialization(functor, obj1, obj2);
    MOZ_ASSERT(rv != DenseElementResult::Incomplete);
    return rv == DenseElementResult::Success;
}

/*
 * Python-esque sequence operations.
 */
bool
js::array_concat(JSContext* cx, unsigned argc, Value* vp)
{
    CallArgs args = CallArgsFromVp(argc, vp);

    /* Treat our |this| object as the first argument; see ECMA 15.4.4.4. */
    Value* p = args.array() - 1;

    /* Create a new Array object and root it using *vp. */
    RootedObject aobj(cx, ToObject(cx, args.thisv()));
    if (!aobj)
        return false;

    RootedObject narr(cx);
    uint32_t length;
    bool isArray;
    if (!IsArray(cx, aobj, &isArray))
        return false;
    if (isArray && !ObjectMayHaveExtraIndexedProperties(aobj)) {
        if (!GetLengthProperty(cx, aobj, &length))
            return false;

        size_t initlen = GetAnyBoxedOrUnboxedInitializedLength(aobj);
        narr = NewFullyAllocatedArrayTryReuseGroup(cx, aobj, initlen);
        if (!narr)
            return false;
        CopyAnyBoxedOrUnboxedDenseElements(cx, narr, aobj, 0, 0, initlen);
        SetAnyBoxedOrUnboxedArrayLength(cx, narr, length);

        args.rval().setObject(*narr);
        if (argc == 0)
            return true;
        argc--;
        p++;

        if (length == initlen) {
            while (argc) {
                HandleValue v = HandleValue::fromMarkedLocation(p);
                if (!v.isObject())
                    break;
                RootedObject obj(cx, &v.toObject());

                // This should be IsConcatSpreadable
                bool isArray;
                if (!IsArray(cx, obj, &isArray))
                    return false;
                if (!isArray || ObjectMayHaveExtraIndexedProperties(obj))
                    break;

                uint32_t argLength;
                if (!GetLengthProperty(cx, obj, &argLength))
                    return false;

                initlen = GetAnyBoxedOrUnboxedInitializedLength(obj);
                if (argLength != initlen)
                    break;

                DenseElementResult result =
                    EnsureAnyBoxedOrUnboxedDenseElements(cx, narr, length + argLength);
                if (result == DenseElementResult::Failure)
                    return false;
                if (result == DenseElementResult::Incomplete)
                    break;

                SetAnyBoxedOrUnboxedInitializedLength(cx, narr, length + argLength);

                bool success = true;
                for (size_t i = 0; i < initlen; i++) {
                    Value v = GetAnyBoxedOrUnboxedDenseElement(obj, i);
                    if (!InitAnyBoxedOrUnboxedDenseElement(cx, narr, length + i, v)) {
                        success = false;
                        break;
                    }
                }
                if (!success) {
                    SetAnyBoxedOrUnboxedInitializedLength(cx, narr, length);
                    break;
                }

                length += argLength;
                SetAnyBoxedOrUnboxedArrayLength(cx, narr, length);

                argc--;
                p++;
            }
        }
    } else {
        narr = NewFullyAllocatedArrayTryReuseGroup(cx, aobj, 0);
        if (!narr)
            return false;
        args.rval().setObject(*narr);
        length = 0;
    }

    /* Loop over [0, argc] to concat args into narr, expanding all Arrays. */
    for (unsigned i = 0; i <= argc; i++) {
        if (!CheckForInterrupt(cx))
            return false;
        HandleValue v = HandleValue::fromMarkedLocation(&p[i]);
        if (v.isObject()) {
            RootedObject obj(cx, &v.toObject());
            // This should be IsConcatSpreadable
            bool isArray;
            if (!IsArray(cx, obj, &isArray))
                return false;
            if (isArray) {
                uint32_t alength;
                if (!GetLengthProperty(cx, obj, &alength))
                    return false;
                RootedValue tmp(cx);
                for (uint32_t slot = 0; slot < alength; slot++) {
                    bool hole;
                    if (!CheckForInterrupt(cx) || !GetElement(cx, obj, slot, &hole, &tmp))
                        return false;

                    /*
                     * Per ECMA 262, 15.4.4.4, step 9, ignore nonexistent
                     * properties.
                     */
                    if (!hole && !SetArrayElement(cx, narr, length + slot, tmp))
                        return false;
                }
                length += alength;
                continue;
            }
        }

        if (!SetArrayElement(cx, narr, length, v))
            return false;
        length++;
    }

    return SetLengthProperty(cx, narr, length);
}

struct SortComparatorIndexes
{
    bool operator()(uint32_t a, uint32_t b, bool* lessOrEqualp) {
        *lessOrEqualp = (a <= b);
        return true;
    }
};

// Returns all indexed properties in the range [begin, end) found on |obj| or
// its proto chain. This function does not handle proxies, objects with
// resolve/lookupProperty hooks or indexed getters, as those can introduce
// new properties. In those cases, *success is set to |false|.
static bool
GetIndexedPropertiesInRange(JSContext* cx, HandleObject obj, uint32_t begin, uint32_t end,
                            Vector<uint32_t>& indexes, bool* success)
{
    *success = false;

    // First, look for proxies or class hooks that can introduce extra
    // properties.
    JSObject* pobj = obj;
    do {
        if (!pobj->isNative() || pobj->getClass()->resolve || pobj->getOps()->lookupProperty)
            return true;
    } while ((pobj = pobj->getProto()));

    // Collect indexed property names.
    pobj = obj;
    do {
        // Append dense elements.
        NativeObject* nativeObj = &pobj->as<NativeObject>();
        uint32_t initLen = nativeObj->getDenseInitializedLength();
        for (uint32_t i = begin; i < initLen && i < end; i++) {
            if (nativeObj->getDenseElement(i).isMagic(JS_ELEMENTS_HOLE))
                continue;
            if (!indexes.append(i))
                return false;
        }

        // Append typed array elements.
        if (pobj->is<TypedArrayObject>()) {
            uint32_t len = pobj->as<TypedArrayObject>().length();
            for (uint32_t i = begin; i < len && i < end; i++) {
                if (!indexes.append(i))
                    return false;
            }
        }

        // Append sparse elements.
        if (pobj->isIndexed()) {
            Shape::Range<NoGC> r(pobj->as<NativeObject>().lastProperty());
            for (; !r.empty(); r.popFront()) {
                Shape& shape = r.front();
                jsid id = shape.propid();
                if (!JSID_IS_INT(id))
                    continue;

                uint32_t i = uint32_t(JSID_TO_INT(id));
                if (!(begin <= i && i < end))
                    continue;

                // Watch out for getters, they can add new properties.
                if (!shape.hasDefaultGetter())
                    return true;

                if (!indexes.append(i))
                    return false;
            }
        }
    } while ((pobj = pobj->getProto()));

    // Sort the indexes.
    Vector<uint32_t> tmp(cx);
    size_t n = indexes.length();
    if (!tmp.resize(n))
        return false;
    if (!MergeSort(indexes.begin(), n, tmp.begin(), SortComparatorIndexes()))
        return false;

    // Remove duplicates.
    if (!indexes.empty()) {
        uint32_t last = 0;
        for (size_t i = 1, len = indexes.length(); i < len; i++) {
            uint32_t elem = indexes[i];
            if (indexes[last] != elem) {
                last++;
                indexes[last] = elem;
            }
        }
        if (!indexes.resize(last + 1))
            return false;
    }

    *success = true;
    return true;
}

static bool
SliceSlowly(JSContext* cx, HandleObject obj, HandleObject receiver,
            uint32_t begin, uint32_t end, HandleObject result)
{
    RootedValue value(cx);
    for (uint32_t slot = begin; slot < end; slot++) {
        bool hole;
        if (!CheckForInterrupt(cx) ||
            !GetElement(cx, obj, receiver, slot, &hole, &value))
        {
            return false;
        }
        if (!hole && !DefineElement(cx, result, slot - begin, value))
            return false;
    }
    return true;
}

static bool
SliceSparse(JSContext* cx, HandleObject obj, uint32_t begin, uint32_t end, HandleObject result)
{
    MOZ_ASSERT(begin <= end);

    Vector<uint32_t> indexes(cx);
    bool success;
    if (!GetIndexedPropertiesInRange(cx, obj, begin, end, indexes, &success))
        return false;

    if (!success)
        return SliceSlowly(cx, obj, obj, begin, end, result);

    RootedValue value(cx);
    for (size_t i = 0, len = indexes.length(); i < len; i++) {
        uint32_t index = indexes[i];
        MOZ_ASSERT(begin <= index && index < end);

        bool hole;
        if (!GetElement(cx, obj, obj, index, &hole, &value))
            return false;

        if (!hole && !DefineElement(cx, result, index - begin, value))
            return false;
    }

    return true;
}

template <typename T>
static inline uint32_t
NormalizeSliceTerm(T value, uint32_t length)
{
    if (value < 0) {
        value += length;
        if (value < 0)
            return 0;
    } else if (double(value) > double(length)) {
        return length;
    }
    return uint32_t(value);
}

bool
js::array_slice(JSContext* cx, unsigned argc, Value* vp)
{
    CallArgs args = CallArgsFromVp(argc, vp);

    RootedObject obj(cx, ToObject(cx, args.thisv()));
    if (!obj)
        return false;

    uint32_t length;
    if (!GetLengthProperty(cx, obj, &length))
        return false;

    uint32_t begin = 0;
    uint32_t end = length;
    if (args.length() > 0) {
        double d;
        if (!ToInteger(cx, args[0], &d))
            return false;
        begin = NormalizeSliceTerm(d, length);

        if (args.hasDefined(1)) {
            if (!ToInteger(cx, args[1], &d))
                return false;
            end = NormalizeSliceTerm(d, length);
        }
    }

    if (begin > end)
        begin = end;

    if (!ObjectMayHaveExtraIndexedProperties(obj)) {
        size_t initlen = GetAnyBoxedOrUnboxedInitializedLength(obj);
        size_t count = 0;
        if (initlen > begin)
            count = Min<size_t>(initlen - begin, end - begin);

        RootedObject narr(cx, NewFullyAllocatedArrayTryReuseGroup(cx, obj, count));
        if (!narr)
            return false;
        SetAnyBoxedOrUnboxedArrayLength(cx, narr, end - begin);

        if (count) {
            DebugOnly<DenseElementResult> result =
                CopyAnyBoxedOrUnboxedDenseElements(cx, narr, obj, 0, begin, count);
            MOZ_ASSERT(result.value == DenseElementResult::Success);
        }
        args.rval().setObject(*narr);
        return true;
    }

    RootedObject narr(cx, NewPartlyAllocatedArrayTryReuseGroup(cx, obj, end - begin));
    if (!narr)
        return false;

    if (js::GetElementsOp op = obj->getOps()->getElements) {
        ElementAdder adder(cx, narr, end - begin, ElementAdder::CheckHasElemPreserveHoles);
        if (!op(cx, obj, begin, end, &adder))
            return false;

        args.rval().setObject(*narr);
        return true;
    }

    if (obj->isNative() && obj->isIndexed() && end - begin > 1000) {
        if (!SliceSparse(cx, obj, begin, end, narr))
            return false;
    } else {
        if (!SliceSlowly(cx, obj, obj, begin, end, narr))
            return false;
    }

    args.rval().setObject(*narr);
    return true;
}

template <JSValueType Type>
DenseElementResult
ArraySliceDenseKernel(JSContext* cx, JSObject* obj, int32_t beginArg, int32_t endArg, JSObject* result)
{
    int32_t length = GetAnyBoxedOrUnboxedArrayLength(obj);

    uint32_t begin = NormalizeSliceTerm(beginArg, length);
    uint32_t end = NormalizeSliceTerm(endArg, length);

    if (begin > end)
        begin = end;

    size_t initlen = GetBoxedOrUnboxedInitializedLength<Type>(obj);
    if (initlen > begin) {
        size_t count = Min<size_t>(initlen - begin, end - begin);
        if (count) {
            DenseElementResult rv = EnsureBoxedOrUnboxedDenseElements<Type>(cx, result, count);
            if (rv != DenseElementResult::Success)
                return rv;
            CopyBoxedOrUnboxedDenseElements<Type, Type>(cx, result, obj, 0, begin, count);
        }
    }

    SetAnyBoxedOrUnboxedArrayLength(cx, result, end - begin);
    return DenseElementResult::Success;
}

DefineBoxedOrUnboxedFunctor5(ArraySliceDenseKernel,
                             JSContext*, JSObject*, int32_t, int32_t, JSObject*);

JSObject*
js::array_slice_dense(JSContext* cx, HandleObject obj, int32_t begin, int32_t end,
                      HandleObject result)
{
    if (result) {
        ArraySliceDenseKernelFunctor functor(cx, obj, begin, end, result);
        DenseElementResult rv = CallBoxedOrUnboxedSpecialization(functor, result);
        MOZ_ASSERT(rv != DenseElementResult::Incomplete);
        return rv == DenseElementResult::Success ? result : nullptr;
    }

    // Slower path if the JIT wasn't able to allocate an object inline.
    JS::AutoValueArray<4> argv(cx);
    argv[0].setUndefined();
    argv[1].setObject(*obj);
    argv[2].setInt32(begin);
    argv[3].setInt32(end);
    if (!array_slice(cx, 2, argv.begin()))
        return nullptr;
    return &argv[0].toObject();
}

static bool
array_isArray(JSContext* cx, unsigned argc, Value* vp)
{
    CallArgs args = CallArgsFromVp(argc, vp);
    bool isArray = false;
    if (args.get(0).isObject()) {
        RootedObject obj(cx, &args[0].toObject());
        if (!IsArray(cx, obj, &isArray))
            return false;
    }
    args.rval().setBoolean(isArray);
    return true;
}

static bool
IsArrayConstructor(const Value& v)
{
    // This must only return true if v is *the* Array constructor for the
    // current compartment; we rely on the fact that any other Array
    // constructor would be represented as a wrapper.
    return v.isObject() &&
           v.toObject().is<JSFunction>() &&
           v.toObject().as<JSFunction>().isNative() &&
           v.toObject().as<JSFunction>().native() == ArrayConstructor;
}

static bool
ArrayFromCallArgs(JSContext* cx, CallArgs& args, HandleObject proto = nullptr)
{
    JSObject* obj = NewCopiedArrayForCallingAllocationSite(cx, args.array(), args.length(), proto);
    if (!obj)
        return false;

    args.rval().setObject(*obj);
    return true;
}

static bool
array_of(JSContext* cx, unsigned argc, Value* vp)
{
    CallArgs args = CallArgsFromVp(argc, vp);

    if (IsArrayConstructor(args.thisv()) || !IsConstructor(args.thisv())) {
        // IsArrayConstructor(this) will usually be true in practice. This is
        // the most common path.
        return ArrayFromCallArgs(cx, args);
    }

    // Step 4.
    RootedObject obj(cx);
    {
        ConstructArgs cargs(cx);
        if (!cargs.init(1))
            return false;
        cargs[0].setNumber(args.length());

        RootedValue v(cx);
        if (!Construct(cx, args.thisv(), cargs, args.thisv(), &v))
            return false;

        obj = &v.toObject();
    }

    // Step 8.
    for (unsigned k = 0; k < args.length(); k++) {
        if (!DefineElement(cx, obj, k, args[k]))
            return false;
    }

    // Steps 9-10.
    if (!SetLengthProperty(cx, obj, args.length()))
        return false;

    // Step 11.
    args.rval().setObject(*obj);
    return true;
}

#define GENERIC JSFUN_GENERIC_NATIVE

static const JSFunctionSpec array_methods[] = {
#if JS_HAS_TOSOURCE
    JS_FN(js_toSource_str,      array_toSource,     0,0),
#endif
    JS_SELF_HOSTED_FN(js_toString_str, "ArrayToString",      0,0),
    JS_FN(js_toLocaleString_str,       array_toLocaleString, 0,0),

    /* Perl-ish methods. */
    JS_INLINABLE_FN("join",     array_join,         1,JSFUN_GENERIC_NATIVE, ArrayJoin),
    JS_FN("reverse",            array_reverse,      0,JSFUN_GENERIC_NATIVE),
    JS_FN("sort",               array_sort,         1,JSFUN_GENERIC_NATIVE),
    JS_INLINABLE_FN("push",     array_push,         1,JSFUN_GENERIC_NATIVE, ArrayPush),
    JS_INLINABLE_FN("pop",      array_pop,          0,JSFUN_GENERIC_NATIVE, ArrayPop),
    JS_INLINABLE_FN("shift",    array_shift,        0,JSFUN_GENERIC_NATIVE, ArrayShift),
    JS_FN("unshift",            array_unshift,      1,JSFUN_GENERIC_NATIVE),
    JS_INLINABLE_FN("splice",   array_splice,       2,JSFUN_GENERIC_NATIVE, ArraySplice),

    /* Pythonic sequence methods. */
    JS_INLINABLE_FN("concat",   array_concat,       1,JSFUN_GENERIC_NATIVE, ArrayConcat),
    JS_INLINABLE_FN("slice",    array_slice,        2,JSFUN_GENERIC_NATIVE, ArraySlice),

    JS_SELF_HOSTED_FN("lastIndexOf", "ArrayLastIndexOf", 1,0),
    JS_SELF_HOSTED_FN("indexOf",     "ArrayIndexOf",     1,0),
    JS_SELF_HOSTED_FN("forEach",     "ArrayForEach",     1,0),
    JS_SELF_HOSTED_FN("map",         "ArrayMap",         1,0),
    JS_SELF_HOSTED_FN("filter",      "ArrayFilter",      1,0),
    JS_SELF_HOSTED_FN("reduce",      "ArrayReduce",      1,0),
    JS_SELF_HOSTED_FN("reduceRight", "ArrayReduceRight", 1,0),
    JS_SELF_HOSTED_FN("some",        "ArraySome",        1,0),
    JS_SELF_HOSTED_FN("every",       "ArrayEvery",       1,0),

    /* ES6 additions */
    JS_SELF_HOSTED_FN("find",        "ArrayFind",        1,0),
    JS_SELF_HOSTED_FN("findIndex",   "ArrayFindIndex",   1,0),
    JS_SELF_HOSTED_FN("copyWithin",  "ArrayCopyWithin",  3,0),

    JS_SELF_HOSTED_FN("fill",        "ArrayFill",        3,0),

    JS_SELF_HOSTED_SYM_FN(iterator,  "ArrayValues",      0,0),
    JS_SELF_HOSTED_FN("entries",     "ArrayEntries",     0,0),
    JS_SELF_HOSTED_FN("keys",        "ArrayKeys",        0,0),

    /* ES7 additions */
    JS_SELF_HOSTED_FN("includes",    "ArrayIncludes",    2,0),
    JS_FS_END
};

static const JSFunctionSpec array_static_methods[] = {
    JS_INLINABLE_FN("isArray",       array_isArray,        1,0, ArrayIsArray),
    JS_SELF_HOSTED_FN("lastIndexOf", "ArrayStaticLastIndexOf", 2,0),
    JS_SELF_HOSTED_FN("indexOf",     "ArrayStaticIndexOf", 2,0),
    JS_SELF_HOSTED_FN("forEach",     "ArrayStaticForEach", 2,0),
    JS_SELF_HOSTED_FN("map",         "ArrayStaticMap",   2,0),
    JS_SELF_HOSTED_FN("filter",      "ArrayStaticFilter", 2,0),
    JS_SELF_HOSTED_FN("every",       "ArrayStaticEvery", 2,0),
    JS_SELF_HOSTED_FN("some",        "ArrayStaticSome",  2,0),
    JS_SELF_HOSTED_FN("reduce",      "ArrayStaticReduce", 2,0),
    JS_SELF_HOSTED_FN("reduceRight", "ArrayStaticReduceRight", 2,0),
    JS_SELF_HOSTED_FN("from",        "ArrayFrom", 3,0),
    JS_FN("of",                 array_of,           0,0),

    JS_FS_END
};

/* ES5 15.4.2 */
bool
js::ArrayConstructor(JSContext* cx, unsigned argc, Value* vp)
{
    CallArgs args = CallArgsFromVp(argc, vp);

    RootedObject proto(cx);
    if (!GetPrototypeFromCallableConstructor(cx, args, &proto))
        return false;

    if (args.length() != 1 || !args[0].isNumber())
        return ArrayFromCallArgs(cx, args, proto);

    uint32_t length;
    if (args[0].isInt32()) {
        int32_t i = args[0].toInt32();
        if (i < 0) {
            JS_ReportErrorNumber(cx, GetErrorMessage, nullptr, JSMSG_BAD_ARRAY_LENGTH);
            return false;
        }
        length = uint32_t(i);
    } else {
        double d = args[0].toDouble();
        length = ToUint32(d);
        if (d != double(length)) {
            JS_ReportErrorNumber(cx, GetErrorMessage, nullptr, JSMSG_BAD_ARRAY_LENGTH);
            return false;
        }
    }

    JSObject* obj = NewPartlyAllocatedArrayForCallingAllocationSite(cx, length, proto);
    if (!obj)
        return false;

    args.rval().setObject(*obj);
    return true;
}

JSObject*
js::ArrayConstructorOneArg(JSContext* cx, HandleObjectGroup group, int32_t lengthInt)
{
    if (lengthInt < 0) {
        JS_ReportErrorNumber(cx, GetErrorMessage, nullptr, JSMSG_BAD_ARRAY_LENGTH);
        return nullptr;
    }

    uint32_t length = uint32_t(lengthInt);
    return NewPartlyAllocatedArrayTryUseGroup(cx, group, length);
}

static JSObject*
CreateArrayPrototype(JSContext* cx, JSProtoKey key)
{
    MOZ_ASSERT(key == JSProto_Array);
    RootedObject proto(cx, cx->global()->getOrCreateObjectPrototype(cx));
    if (!proto)
        return nullptr;

    RootedObjectGroup group(cx, ObjectGroup::defaultNewGroup(cx, &ArrayObject::class_,
                                                             TaggedProto(proto)));
    if (!group)
        return nullptr;

    RootedShape shape(cx, EmptyShape::getInitialShape(cx, &ArrayObject::class_, TaggedProto(proto),
                                                      gc::AllocKind::OBJECT0));
    if (!shape)
        return nullptr;

    AutoSetNewObjectMetadata metadata(cx);
    RootedArrayObject arrayProto(cx, ArrayObject::createArray(cx, gc::AllocKind::OBJECT4,
                                                              gc::TenuredHeap, shape, group, 0,
                                                              metadata));
    if (!arrayProto ||
        !JSObject::setSingleton(cx, arrayProto) ||
        !arrayProto->setDelegate(cx) ||
        !AddLengthProperty(cx, arrayProto))
    {
        return nullptr;
    }

    /*
     * The default 'new' group of Array.prototype is required by type inference
     * to have unknown properties, to simplify handling of e.g. heterogenous
     * arrays in JSON and script literals and allows setDenseArrayElement to
     * be used without updating the indexed type set for such default arrays.
     */
    if (!JSObject::setNewGroupUnknown(cx, &ArrayObject::class_, arrayProto))
        return nullptr;

    return arrayProto;
}

const Class ArrayObject::class_ = {
    "Array",
    JSCLASS_HAS_CACHED_PROTO(JSProto_Array) | JSCLASS_DELAY_METADATA_CALLBACK,
    array_addProperty,
    nullptr, /* delProperty */
    nullptr, /* getProperty */
    nullptr, /* setProperty */
    nullptr, /* enumerate */
    nullptr, /* resolve */
    nullptr, /* mayResolve */
    nullptr, /* finalize */
    nullptr, /* call */
    nullptr, /* hasInstance */
    nullptr, /* construct */
    nullptr, /* trace */
    {
        GenericCreateConstructor<ArrayConstructor, 1, AllocKind::FUNCTION, &jit::JitInfo_Array>,
        CreateArrayPrototype,
        array_static_methods,
        nullptr,
        array_methods
    }
};

/*
 * Array allocation functions.
 */

static inline bool
EnsureNewArrayElements(ExclusiveContext* cx, ArrayObject* obj, uint32_t length)
{
    /*
     * If ensureElements creates dynamically allocated slots, then having
     * fixedSlots is a waste.
     */
    DebugOnly<uint32_t> cap = obj->getDenseCapacity();

    if (!obj->ensureElements(cx, length))
        return false;

    MOZ_ASSERT_IF(cap, !obj->hasDynamicElements());

    return true;
}

template <uint32_t maxLength>
static MOZ_ALWAYS_INLINE ArrayObject*
NewArray(ExclusiveContext* cxArg, uint32_t length,
         HandleObject protoArg, NewObjectKind newKind = GenericObject)
{
    gc::AllocKind allocKind = GuessArrayGCKind(length);
    MOZ_ASSERT(CanBeFinalizedInBackground(allocKind, &ArrayObject::class_));
    allocKind = GetBackgroundAllocKind(allocKind);

    RootedObject proto(cxArg, protoArg);
    if (!proto && !GetBuiltinPrototype(cxArg, JSProto_Array, &proto))
        return nullptr;

    Rooted<TaggedProto> taggedProto(cxArg, TaggedProto(proto));
    bool isCachable = NewObjectWithTaggedProtoIsCachable(cxArg, taggedProto, newKind, &ArrayObject::class_);
    if (isCachable) {
        JSContext* cx = cxArg->asJSContext();
        JSRuntime* rt = cx->runtime();
        NewObjectCache& cache = rt->newObjectCache;
        NewObjectCache::EntryIndex entry = -1;
        if (cache.lookupProto(&ArrayObject::class_, proto, allocKind, &entry)) {
            gc::InitialHeap heap = GetInitialHeap(newKind, &ArrayObject::class_);
            AutoSetNewObjectMetadata metadata(cx);
            JSObject* obj = cache.newObjectFromHit(cx, entry, heap);
            if (obj) {
                /* Fixup the elements pointer and length, which may be incorrect. */
                ArrayObject* arr = &obj->as<ArrayObject>();
                arr->setFixedElements();
                arr->setLength(cx, length);
                if (maxLength > 0 &&
                    !EnsureNewArrayElements(cx, arr, std::min(maxLength, length)))
                {
                    return nullptr;
                }
                return arr;
            }
        }
    }

    RootedObjectGroup group(cxArg, ObjectGroup::defaultNewGroup(cxArg, &ArrayObject::class_,
                                                                TaggedProto(proto)));
    if (!group)
        return nullptr;

    /*
     * Get a shape with zero fixed slots, regardless of the size class.
     * See JSObject::createArray.
     */
    RootedShape shape(cxArg, EmptyShape::getInitialShape(cxArg, &ArrayObject::class_,
                                                         TaggedProto(proto),
                                                         gc::AllocKind::OBJECT0));
    if (!shape)
        return nullptr;

    AutoSetNewObjectMetadata metadata(cxArg);
    RootedArrayObject arr(cxArg, ArrayObject::createArray(cxArg, allocKind,
                                                          GetInitialHeap(newKind, &ArrayObject::class_),
                                                          shape, group, length, metadata));
    if (!arr)
        return nullptr;

    if (shape->isEmptyShape()) {
        if (!AddLengthProperty(cxArg, arr))
            return nullptr;
        shape = arr->lastProperty();
        EmptyShape::insertInitialShape(cxArg, shape, proto);
    }

    if (newKind == SingletonObject && !JSObject::setSingleton(cxArg, arr))
        return nullptr;

    if (isCachable) {
        NewObjectCache& cache = cxArg->asJSContext()->runtime()->newObjectCache;
        NewObjectCache::EntryIndex entry = -1;
        cache.lookupProto(&ArrayObject::class_, proto, allocKind, &entry);
        cache.fillProto(entry, &ArrayObject::class_, taggedProto, allocKind, arr);
    }

    if (maxLength > 0 && !EnsureNewArrayElements(cxArg, arr, std::min(maxLength, length)))
        return nullptr;

    probes::CreateObject(cxArg, arr);
    return arr;
}

ArrayObject * JS_FASTCALL
js::NewDenseEmptyArray(JSContext* cx, HandleObject proto /* = nullptr */,
                       NewObjectKind newKind /* = GenericObject */)
{
    return NewArray<0>(cx, 0, proto, newKind);
}

ArrayObject * JS_FASTCALL
js::NewDenseFullyAllocatedArray(ExclusiveContext* cx, uint32_t length,
                                HandleObject proto /* = nullptr */,
                                NewObjectKind newKind /* = GenericObject */)
{
    return NewArray<UINT32_MAX>(cx, length, proto, newKind);
}

ArrayObject * JS_FASTCALL
js::NewDensePartlyAllocatedArray(ExclusiveContext* cx, uint32_t length,
                                 HandleObject proto /* = nullptr */,
                                 NewObjectKind newKind /* = GenericObject */)
{
    return NewArray<ArrayObject::EagerAllocationMaxLength>(cx, length, proto, newKind);
}

ArrayObject * JS_FASTCALL
js::NewDenseUnallocatedArray(ExclusiveContext* cx, uint32_t length,
                             HandleObject proto /* = nullptr */,
                             NewObjectKind newKind /* = GenericObject */)
{
    return NewArray<0>(cx, length, proto, newKind);
}

// values must point at already-rooted Value objects
ArrayObject*
js::NewDenseCopiedArray(ExclusiveContext* cx, uint32_t length, const Value* values,
                        HandleObject proto /* = nullptr */,
                        NewObjectKind newKind /* = GenericObject */)
{
    ArrayObject* arr = NewArray<UINT32_MAX>(cx, length, proto, newKind);
    if (!arr)
        return nullptr;

    MOZ_ASSERT(arr->getDenseCapacity() >= length);

    arr->setDenseInitializedLength(values ? length : 0);

    if (values)
        arr->initDenseElements(0, values, length);

    return arr;
}

ArrayObject*
js::NewDenseFullyAllocatedArrayWithTemplate(JSContext* cx, uint32_t length, JSObject* templateObject)
{
    AutoSetNewObjectMetadata metadata(cx);
    gc::AllocKind allocKind = GuessArrayGCKind(length);
    MOZ_ASSERT(CanBeFinalizedInBackground(allocKind, &ArrayObject::class_));
    allocKind = GetBackgroundAllocKind(allocKind);

    RootedObjectGroup group(cx, templateObject->group());
    RootedShape shape(cx, templateObject->as<ArrayObject>().lastProperty());

    gc::InitialHeap heap = GetInitialHeap(GenericObject, &ArrayObject::class_);
    Rooted<ArrayObject*> arr(cx, ArrayObject::createArray(cx, allocKind,
                                                          heap, shape, group, length, metadata));
    if (!arr)
        return nullptr;

    if (!EnsureNewArrayElements(cx, arr, length))
        return nullptr;

    probes::CreateObject(cx, arr);

    return arr;
}

JSObject*
js::NewDenseCopyOnWriteArray(JSContext* cx, HandleArrayObject templateObject, gc::InitialHeap heap)
{
    MOZ_ASSERT(!gc::IsInsideNursery(templateObject));

    ArrayObject* arr = ArrayObject::createCopyOnWriteArray(cx, heap, templateObject);
    if (!arr)
        return nullptr;

    probes::CreateObject(cx, arr);
    return arr;
}

// Return a new boxed or unboxed array with the specified length and allocated
// capacity (up to maxLength), using the specified group if possible. If the
// specified group cannot be used, ensure that the created array at least has
// the given [[Prototype]].
template <uint32_t maxLength>
static inline JSObject*
NewArrayTryUseGroup(ExclusiveContext* cx, HandleObjectGroup group, size_t length,
                    NewObjectKind newKind = GenericObject, bool forceAnalyze = false)
{
    MOZ_ASSERT(newKind != SingletonObject);

    if (group->maybePreliminaryObjects())
        group->maybePreliminaryObjects()->maybeAnalyze(cx, group, forceAnalyze);

    if (group->shouldPreTenure() || group->maybePreliminaryObjects())
        newKind = TenuredObject;

    RootedObject proto(cx, group->proto().toObject());
    if (group->maybeUnboxedLayout()) {
        if (length > UnboxedArrayObject::MaximumCapacity)
            return NewArray<maxLength>(cx, length, proto, newKind);
        return UnboxedArrayObject::create(cx, group, length, newKind, maxLength);
    }

    ArrayObject* res = NewArray<maxLength>(cx, length, proto, newKind);
    if (!res)
        return nullptr;

    res->setGroup(group);

    // If the length calculation overflowed, make sure that is marked for the
    // new group.
    if (res->length() > INT32_MAX)
        res->setLength(cx, res->length());

    if (PreliminaryObjectArray* preliminaryObjects = group->maybePreliminaryObjects())
        preliminaryObjects->registerNewObject(res);

    return res;
}

JSObject*
js::NewFullyAllocatedArrayTryUseGroup(ExclusiveContext* cx, HandleObjectGroup group, size_t length,
                                      NewObjectKind newKind, bool forceAnalyze)
{
    return NewArrayTryUseGroup<UINT32_MAX>(cx, group, length, newKind, forceAnalyze);
}

JSObject*
js::NewPartlyAllocatedArrayTryUseGroup(ExclusiveContext* cx, HandleObjectGroup group, size_t length)
{
    return NewArrayTryUseGroup<ArrayObject::EagerAllocationMaxLength>(cx, group, length);
}

// Return a new array with the default prototype and specified allocated
// capacity and length. If possible, try to reuse the group of the input
// object. The resulting array will either reuse the input object's group or
// will have unknown property types. Additionally, the result will have the
// same boxed/unboxed elements representation as the input object, unless
// |length| is larger than the input object's initialized length (in which case
// UnboxedArrayObject::MaximumCapacity might be exceeded).
template <uint32_t maxLength>
static inline JSObject*
NewArrayTryReuseGroup(JSContext* cx, JSObject* obj, size_t length,
                      NewObjectKind newKind = GenericObject, bool forceAnalyze = false)
{
    if (!obj->is<ArrayObject>() && !obj->is<UnboxedArrayObject>())
        return NewArray<maxLength>(cx, length, nullptr, newKind);

    if (obj->getProto() != cx->global()->maybeGetArrayPrototype())
        return NewArray<maxLength>(cx, length, nullptr, newKind);

    RootedObjectGroup group(cx, obj->getGroup(cx));
    if (!group)
        return nullptr;

    return NewArrayTryUseGroup<maxLength>(cx, group, length, newKind, forceAnalyze);
}

JSObject*
js::NewFullyAllocatedArrayTryReuseGroup(JSContext* cx, JSObject* obj, size_t length,
                                        NewObjectKind newKind, bool forceAnalyze)
{
    return NewArrayTryReuseGroup<UINT32_MAX>(cx, obj, length, newKind, forceAnalyze);
}

JSObject*
js::NewPartlyAllocatedArrayTryReuseGroup(JSContext* cx, JSObject* obj, size_t length)
{
    return NewArrayTryReuseGroup<ArrayObject::EagerAllocationMaxLength>(cx, obj, length);
}

JSObject*
js::NewFullyAllocatedArrayForCallingAllocationSite(JSContext* cx, size_t length,
                                                   NewObjectKind newKind, bool forceAnalyze)
{
    RootedObjectGroup group(cx, ObjectGroup::callingAllocationSiteGroup(cx, JSProto_Array));
    if (!group)
        return nullptr;
    return NewArrayTryUseGroup<UINT32_MAX>(cx, group, length, newKind, forceAnalyze);
}

JSObject*
js::NewPartlyAllocatedArrayForCallingAllocationSite(JSContext* cx, size_t length, HandleObject proto)
{
    RootedObjectGroup group(cx, ObjectGroup::callingAllocationSiteGroup(cx, JSProto_Array, proto));
    if (!group)
        return nullptr;
    return NewArrayTryUseGroup<ArrayObject::EagerAllocationMaxLength>(cx, group, length);
}

JSObject*
js::NewCopiedArrayTryUseGroup(ExclusiveContext* cx, HandleObjectGroup group,
                              const Value* vp, size_t length, NewObjectKind newKind,
                              ShouldUpdateTypes updateTypes)
{
    bool forceAnalyze = false;

    static const size_t EagerPreliminaryObjectAnalysisThreshold = 800;

    // Force analysis to see if an unboxed array can be used when making a
    // sufficiently large array, to avoid excessive analysis and copying later
    // on. If this is the first array of its group that is being created, first
    // make a dummy array with the initial elements of the array we are about
    // to make, so there is some basis for the unboxed array analysis.
    if (length > EagerPreliminaryObjectAnalysisThreshold) {
        if (PreliminaryObjectArrayWithTemplate* objects = group->maybePreliminaryObjects()) {
            if (objects->empty()) {
                size_t nlength = Min<size_t>(length, 100);
                JSObject* obj = NewFullyAllocatedArrayTryUseGroup(cx, group, nlength);
                if (!obj)
                    return nullptr;
                DebugOnly<DenseElementResult> result =
                    SetOrExtendAnyBoxedOrUnboxedDenseElements(cx, obj, 0, vp, nlength, updateTypes);
                MOZ_ASSERT(result.value == DenseElementResult::Success);
            }
        }
        forceAnalyze = true;
    }

    JSObject* obj = NewFullyAllocatedArrayTryUseGroup(cx, group, length, newKind, forceAnalyze);
    if (!obj)
        return nullptr;

    DenseElementResult result =
        SetOrExtendAnyBoxedOrUnboxedDenseElements(cx, obj, 0, vp, length, updateTypes);
    if (result == DenseElementResult::Failure)
        return nullptr;
    if (result == DenseElementResult::Success)
        return obj;

    MOZ_ASSERT(obj->is<UnboxedArrayObject>());
    if (!UnboxedArrayObject::convertToNative(cx->asJSContext(), obj))
        return nullptr;

    result = SetOrExtendBoxedOrUnboxedDenseElements<JSVAL_TYPE_MAGIC>(cx, obj, 0, vp, length,
                                                                      updateTypes);
    MOZ_ASSERT(result != DenseElementResult::Incomplete);
    if (result == DenseElementResult::Failure)
        return nullptr;

    return obj;
}

JSObject*
js::NewCopiedArrayForCallingAllocationSite(JSContext* cx, const Value* vp, size_t length,
                                           HandleObject proto /* = nullptr */)
{
    RootedObjectGroup group(cx, ObjectGroup::callingAllocationSiteGroup(cx, JSProto_Array, proto));
    if (!group)
        return nullptr;
    return NewCopiedArrayTryUseGroup(cx, group, vp, length);
}

#ifdef DEBUG
bool
js::ArrayInfo(JSContext* cx, unsigned argc, Value* vp)
{
    CallArgs args = CallArgsFromVp(argc, vp);
    JSObject* obj;

    for (unsigned i = 0; i < args.length(); i++) {
        RootedValue arg(cx, args[i]);

        UniqueChars bytes = DecompileValueGenerator(cx, JSDVG_SEARCH_STACK, arg, nullptr);
        if (!bytes)
            return false;
        if (arg.isPrimitive() ||
            !(obj = arg.toObjectOrNull())->is<ArrayObject>()) {
            fprintf(stderr, "%s: not array\n", bytes.get());
            continue;
        }
        fprintf(stderr, "%s: (len %u", bytes.get(), obj->as<ArrayObject>().length());
        fprintf(stderr, ", capacity %u", obj->as<ArrayObject>().getDenseCapacity());
        fputs(")\n", stderr);
    }

    args.rval().setUndefined();
    return true;
}
#endif<|MERGE_RESOLUTION|>--- conflicted
+++ resolved
@@ -1174,14 +1174,10 @@
     if (!str)
         return false;
 
-<<<<<<< HEAD
     // TaintFox: add taint operation.
-    res->taint().extend(TaintOperation("Array.join"));
-
-    args.rval().setString(res);
-=======
+    str->taint().extend(TaintOperation("Array.join"));
+
     args.rval().setString(str);
->>>>>>> a9ce5c6b
     return true;
 }
 
