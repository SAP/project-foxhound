--- conflicted
+++ resolved
@@ -49,23 +49,6 @@
 #ifdef JS_THREADSAFE
 #include "jsdhash.h"
 #endif
-
-<<<<<<< HEAD
-struct JSRegExpStatics {
-    JSString    *input;         /* input string to match (perl $_, GC root) */
-    JSBool      multiline;      /* whether input contains newlines (perl $*) */
-    uint16      parenCount;     /* number of valid elements in parens[] */
-    uint16      moreLength;     /* number of allocated elements in moreParens */
-    JSSubString parens[9];      /* last set of parens matched (perl $1, $2) */
-    JSSubString *moreParens;    /* null or realloc'd vector for $10, etc. */
-    JSSubString lastMatch;      /* last string matched (perl $&) */
-    JSSubString lastParen;      /* last paren matched (perl $+) */
-    JSSubString leftContext;    /* input to left of last match (perl $`) */
-    JSSubString rightContext;   /* input to right of last match (perl $') */
-};
-=======
-JS_BEGIN_EXTERN_C
->>>>>>> 3b2aaa18
 
 namespace js { class AutoValueRooter; }
 
@@ -186,19 +169,6 @@
 extern JS_FRIEND_API(JSObject *) JS_FASTCALL
 js_CloneRegExpObject(JSContext *cx, JSObject *obj, JSObject *proto);
 
-<<<<<<< HEAD
-const uint32 JSSLOT_REGEXP_LAST_INDEX = JSSLOT_PRIVATE + 1;
-const uint32 REGEXP_CLASS_FIXED_RESERVED_SLOTS = 1;
-
-static inline void
-js_ClearRegExpLastIndex(JSObject *obj)
-{
-    JS_ASSERT(obj->getClass() == &js_RegExpClass);
-    obj->fslots[JSSLOT_REGEXP_LAST_INDEX].setInt32(0);
-}
-
-=======
->>>>>>> 3b2aaa18
 /* Return whether the given character array contains RegExp meta-characters. */
 extern bool
 js_ContainsRegExpMetaChars(const jschar *chars, size_t length);
