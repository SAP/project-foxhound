# -*- Mode: python; indent-tabs-mode: nil; tab-width: 40 -*-
# vim: set filetype=python:
# This Source Code Form is subject to the terms of the Mozilla Public
# License, v. 2.0. If a copy of the MPL was not distributed with this
# file, You can obtain one at http://mozilla.org/MPL/2.0/.

include('js-config.mozbuild')
include('js-cxxflags.mozbuild')

# Directory metadata
component_engine = ('Core', 'JavaScript Engine')
component_gc     = ('Core', 'JavaScript: GC')
component_intl   = ('Core', 'JavaScript: Internationalization API')
component_jit    = ('Core', 'JavaScript Engine: JIT')
component_stl    = ('Core', 'JavaScript: Standard Library')
component_wasm   = ('Core', 'Javascript: Web Assembly')

FILES_PER_UNIFIED_FILE = 6

# Prevent redefining FILES_PER_UNIFIED_FILE in each sub-directory of js. This
# will not escape this directory.
export('FILES_PER_UNIFIED_FILE')

with Files('*'):
    BUG_COMPONENT = component_engine

with Files('wasm/**'):
    BUG_COMPONENT = component_wasm
with Files('builtin/**'):
    BUG_COMPONENT = component_stl
with Files('ctypes/**'):
    BUG_COMPONENT = ('Core', 'js-ctypes')
with Files('gc/**'):
    BUG_COMPONENT = component_gc
with Files('jit/**'):
    BUG_COMPONENT = component_jit

# File-specific metadata
for gcfile in ['devtools/rootAnalysis', 'devtools/gc-ubench', 'devtools/gctrace']:
    with Files(gcfile):
        BUG_COMPONENT = component_gc

for stlfile in ['jsdate.*', 'jsnum.*']:
    with Files(stlfile):
        BUG_COMPONENT = component_stl

with Files('builtin/intl/*'):
    BUG_COMPONENT = component_intl

if CONFIG['JS_BUNDLED_EDITLINE']:
    DIRS += ['editline']

if not CONFIG['JS_DISABLE_SHELL']:
    DIRS += ['shell']

TEST_DIRS += ['jsapi-tests', 'tests', 'gdb']

if CONFIG['FUZZING_INTERFACES']:
    TEST_DIRS += [
        'fuzz-tests',
    ]

if CONFIG['FUZZING_INTERFACES'] and CONFIG['LIBFUZZER']:
    # In addition to regular coverage provided by trace-pc-guard,
    # LibFuzzer can use trace-cmp to instrument various compare instructions.
    # Only use this feature on source files that do a lot of constant
    # comparisons that would otherwise be hard to guess by LibFuzzer,
    # as it comes with a larger overhead (requires -use_value_profile=1).
    include('/tools/fuzzing/libfuzzer-flags.mozbuild')

    # Any files that are targeted by LibFuzzer should be added here so they can
    # be built with the necessary instrumentation flags, rather than just building
    # the whole JS engine with instrumentation, to reduce the amount of noise.
    SOURCES += [
        'vm/StructuredClone.cpp',
    ]
    SOURCES['vm/StructuredClone.cpp'].flags += libfuzzer_flags
else:
    UNIFIED_SOURCES += [
        'vm/StructuredClone.cpp',
    ]

CONFIGURE_SUBST_FILES += [
    'devtools/rootAnalysis/Makefile',
]
CONFIGURE_DEFINE_FILES += [
    'js-confdefs.h',
]

if not CONFIG['JS_STANDALONE']:
    CONFIGURE_SUBST_FILES += [
        '../../config/autoconf-js.mk',
        '../../config/emptyvars-js.mk',
    ]

CONFIGURE_DEFINE_FILES += [
    'js-config.h',
]

if CONFIG['HAVE_DTRACE']:
    GENERATED_FILES += ['javascript-trace.h']

    EXPORTS += ['!javascript-trace.h']

# Changes to internal header files, used externally, massively slow down
# browser builds.  Don't add new files here unless you know what you're
# doing!
EXPORTS += [
    '!js-config.h',
    'js.msg',
    'jsapi.h',
    'jsfriendapi.h',
    'jspubtd.h',
    'jstypes.h',
]

EXPORTS.js += [
    '../public/AllocationRecording.h',
    '../public/AllocPolicy.h',
    '../public/ArrayBuffer.h',
    '../public/BuildId.h',
    '../public/CallArgs.h',
    '../public/CallNonGenericMethod.h',
    '../public/CharacterEncoding.h',
    '../public/Class.h',
    '../public/CompilationAndEvaluation.h',
    '../public/CompileOptions.h',
    '../public/ContextOptions.h',
    '../public/Conversions.h',
    '../public/Date.h',
    '../public/Debug.h',
    '../public/Equality.h',
    '../public/ErrorReport.h',
    '../public/ForOfIterator.h',
    '../public/GCAnnotations.h',
    '../public/GCAPI.h',
    '../public/GCHashTable.h',
    '../public/GCPolicyAPI.h',
    '../public/GCVariant.h',
    '../public/GCVector.h',
    '../public/HashTable.h',
    '../public/HeapAPI.h',
    '../public/Id.h',
    '../public/Initialization.h',
    '../public/JSON.h',
    '../public/LocaleSensitive.h',
    '../public/MemoryFunctions.h',
    '../public/MemoryMetrics.h',
    '../public/Modules.h',
    '../public/OffThreadScriptCompilation.h',
    '../public/Principals.h',
    '../public/Printf.h',
    '../public/ProfilingCategory.h',
    '../public/ProfilingFrameIterator.h',
    '../public/ProfilingStack.h',
    '../public/Promise.h',
    '../public/PropertyDescriptor.h',
    '../public/PropertySpec.h',
    '../public/ProtoKey.h',
    '../public/Proxy.h',
    '../public/Realm.h',
    '../public/RealmOptions.h',
    '../public/RefCounted.h',
    '../public/RegExp.h',
    '../public/RegExpFlags.h',
    '../public/RequiredDefines.h',
    '../public/Result.h',
    '../public/RootingAPI.h',
    '../public/SavedFrameAPI.h',
    '../public/SharedArrayBuffer.h',
    '../public/SliceBudget.h',
    '../public/SourceText.h',
    '../public/StableStringChars.h',
    '../public/Stream.h',
    '../public/StructuredClone.h',
    '../public/SweepingAPI.h',
    '../public/Symbol.h',
    '../public/TraceKind.h',
    '../public/TraceLoggerAPI.h',
    '../public/TracingAPI.h',
    '../public/TrackedOptimizationInfo.h',
    '../public/Transcoding.h',
    '../public/TypeDecls.h',
    '../public/UbiNode.h',
    '../public/UbiNodeBreadthFirst.h',
    '../public/UbiNodeCensus.h',
    '../public/UbiNodeDominatorTree.h',
    '../public/UbiNodePostOrder.h',
    '../public/UbiNodeShortestPaths.h',
    '../public/UbiNodeUtils.h',
    '../public/UniquePtr.h',
    '../public/Utility.h',
    '../public/Value.h',
    '../public/Vector.h',
    '../public/Warnings.h',
    '../public/WeakMapPtr.h',
    '../public/Wrapper.h',
]

EXPORTS.js.experimental += [
    '../public/experimental/SourceHook.h',
]

UNIFIED_SOURCES += [
    'builtin/Array.cpp',
    'builtin/AtomicsObject.cpp',
    'builtin/BigInt.cpp',
    'builtin/Boolean.cpp',
    'builtin/DataViewObject.cpp',
    'builtin/Eval.cpp',
    'builtin/intl/Collator.cpp',
    'builtin/intl/CommonFunctions.cpp',
    'builtin/intl/DateTimeFormat.cpp',
    'builtin/intl/IntlObject.cpp',
    'builtin/intl/NumberFormat.cpp',
    'builtin/intl/PluralRules.cpp',
    'builtin/intl/RelativeTimeFormat.cpp',
    'builtin/intl/SharedIntlData.cpp',
    'builtin/JSON.cpp',
    'builtin/MapObject.cpp',
    'builtin/ModuleObject.cpp',
    'builtin/Object.cpp',
    'builtin/Profilers.cpp',
    'builtin/Promise.cpp',
    'builtin/Reflect.cpp',
    'builtin/ReflectParse.cpp',
    'builtin/Stream.cpp',
    'builtin/String.cpp',
    'builtin/Symbol.cpp',
    'builtin/TestingFunctions.cpp',
    'builtin/TypedObject.cpp',
    'builtin/WeakMapObject.cpp',
    'builtin/WeakSetObject.cpp',
    'ds/Bitmap.cpp',
    'ds/LifoAlloc.cpp',
    'ds/MemoryProtectionExceptionHandler.cpp',
    'irregexp/NativeRegExpMacroAssembler.cpp',
    'irregexp/RegExpAST.cpp',
    'irregexp/RegExpCharacters.cpp',
    'irregexp/RegExpEngine.cpp',
    'irregexp/RegExpInterpreter.cpp',
    'irregexp/RegExpMacroAssembler.cpp',
    'irregexp/RegExpParser.cpp',
    'irregexp/RegExpStack.cpp',
    'jsapi.cpp',
    'jsdate.cpp',
    'jsexn.cpp',
    'jsfriendapi.cpp',
    'jsnum.cpp',
<<<<<<< HEAD
    'jstaint.cpp',
    'perf/jsperf.cpp',
=======
>>>>>>> e3f1cbb4
    'proxy/BaseProxyHandler.cpp',
    'proxy/CrossCompartmentWrapper.cpp',
    'proxy/DeadObjectProxy.cpp',
    'proxy/OpaqueCrossCompartmentWrapper.cpp',
    'proxy/Proxy.cpp',
    'proxy/ScriptedProxyHandler.cpp',
    'proxy/SecurityWrapper.cpp',
    'proxy/Wrapper.cpp',
    'threading/Mutex.cpp',
    'threading/ProtectedData.cpp',
    'util/AllocPolicy.cpp',
    'util/CompleteFile.cpp',
    'util/NativeStack.cpp',
    'util/Printf.cpp',
    'util/StringBuffer.cpp',
    'util/StructuredSpewer.cpp',
    'util/Text.cpp',
    'util/Unicode.cpp',
    'vm/ArgumentsObject.cpp',
    'vm/ArrayBufferObject.cpp',
    'vm/ArrayBufferViewObject.cpp',
    'vm/AsyncFunction.cpp',
    'vm/AsyncIteration.cpp',
    'vm/BigIntType.cpp',
    'vm/BuildId.cpp',
    'vm/BytecodeUtil.cpp',
    'vm/Caches.cpp',
    'vm/CallNonGenericMethod.cpp',
    'vm/CharacterEncoding.cpp',
    'vm/CodeCoverage.cpp',
    'vm/Compartment.cpp',
    'vm/CompilationAndEvaluation.cpp',
    'vm/Compression.cpp',
    'vm/DateTime.cpp',
    'vm/Debugger.cpp',
    'vm/DebuggerMemory.cpp',
    'vm/EnvironmentObject.cpp',
    'vm/EqualityOperations.cpp',
    'vm/ErrorObject.cpp',
    'vm/ErrorReporting.cpp',
    'vm/ForOfIterator.cpp',
    'vm/GeckoProfiler.cpp',
    'vm/GeneratorObject.cpp',
    'vm/GlobalObject.cpp',
    'vm/HelperThreads.cpp',
    'vm/Id.cpp',
    'vm/Initialization.cpp',
    'vm/Iteration.cpp',
    'vm/JSAtom.cpp',
    'vm/JSContext.cpp',
    'vm/JSFunction.cpp',
    'vm/JSObject.cpp',
    'vm/JSONParser.cpp',
    'vm/JSONPrinter.cpp',
    'vm/JSScript.cpp',
    'vm/List.cpp',
    'vm/MemoryMetrics.cpp',
    'vm/Modules.cpp',
    'vm/NativeObject.cpp',
    'vm/ObjectGroup.cpp',
    'vm/OffThreadScriptCompilation.cpp',
    'vm/PIC.cpp',
    'vm/Printer.cpp',
    'vm/Probes.cpp',
    'vm/ProxyObject.cpp',
    'vm/Realm.cpp',
    'vm/ReceiverGuard.cpp',
    'vm/RegExpObject.cpp',
    'vm/RegExpStatics.cpp',
    'vm/Runtime.cpp',
    'vm/SavedStacks.cpp',
    'vm/Scope.cpp',
    'vm/SelfHosting.cpp',
    'vm/Shape.cpp',
    'vm/SharedArrayObject.cpp',
    'vm/SharedImmutableStringsCache.cpp',
    'vm/SourceHook.cpp',
    'vm/Stack.cpp',
    'vm/StringType.cpp',
    'vm/SymbolType.cpp',
    'vm/TaggedProto.cpp',
    'vm/Time.cpp',
    'vm/TypedArrayObject.cpp',
    'vm/TypeInference.cpp',
    'vm/UbiNode.cpp',
    'vm/UbiNodeCensus.cpp',
    'vm/UbiNodeShortestPaths.cpp',
    'vm/Value.cpp',
    'vm/Warnings.cpp',
    'vm/Xdr.cpp',
]

# builtin/RegExp.cpp cannot be built in unified mode because it causes huge
#   win32 test slowdowns
# jsmath.cpp cannot be built in unified mode because it needs to re-#define the
#   RtlGenRandom declaration's calling convention in <ntsecapi.h> on Windows.
# jsutil.cpp cannot be built in unified mode because it is needed for
#   check-vanilla-allocations.
# util/DoubleToString.cpp cannot be built in unified mode because we want to
#   suppress compiler warnings in third-party dtoa.c.
# vm/Interpreter.cpp is gigantic and destroys incremental build times for any
#   files unlucky enough to be unified with it.
SOURCES += [
    'builtin/RegExp.cpp',
    'jsmath.cpp',
    'jsutil.cpp',
    'util/DoubleToString.cpp',
    'vm/Interpreter.cpp',
    'vm/ProfilingStack.cpp',
]

if CONFIG['MOZ_INSTRUMENTS']:
    SOURCES += [
        'devtools/Instruments.cpp',
    ]

if CONFIG['ENABLE_TRACE_LOGGING']:
    SOURCES += [
        'vm/TraceLogging.cpp',
        'vm/TraceLoggingGraph.cpp',
        'vm/TraceLoggingTypes.cpp',
    ]

if CONFIG['OS_ARCH'] == 'WINNT':
    UNIFIED_SOURCES += [
        'threading/windows/CpuCount.cpp',
        'threading/windows/Thread.cpp',
    ]
else:
    UNIFIED_SOURCES += [
        'threading/posix/CpuCount.cpp',
        'threading/posix/Thread.cpp',
    ]

if CONFIG['JS_HAS_CTYPES']:
    SOURCES += [
        'ctypes/CTypes.cpp',
        'ctypes/Library.cpp',
    ]
    if not CONFIG['MOZ_SYSTEM_FFI']:
        LOCAL_INCLUDES += [
            '!ctypes/libffi/include',
            'ctypes/libffi/src/%s' % CONFIG['FFI_TARGET_DIR'],
        ]

if CONFIG['MOZ_VTUNE']:
    SOURCES += [
        'vtune/ittnotify_static.c',
        'vtune/jitprofiling.c',
        'vtune/VTuneWrapper.cpp',
    ]
    SOURCES['vtune/ittnotify_static.c'].flags += ['-Wno-varargs', '-Wno-unknown-pragmas']

DIRS += [
    'build',
    'frontend',
    'gc',
    'jit',
    'wasm',
    'zydis',
]

FINAL_LIBRARY = 'js'

# Prepare self-hosted JS code for embedding
GENERATED_FILES += [('selfhosted.out.h', 'selfhosted.js')]
selfhosted = GENERATED_FILES[('selfhosted.out.h', 'selfhosted.js')]
selfhosted.script = 'builtin/embedjs.py:generate_selfhosted'
selfhosted.inputs = [
    'js.msg',
    'builtin/TypedObjectConstants.h',
    'builtin/SelfHostingDefines.h',
    'builtin/Utilities.js',
    'builtin/Array.js',
    'builtin/AsyncFunction.js',
    'builtin/AsyncIteration.js',
    'builtin/Classes.js',
    'builtin/Date.js',
    'builtin/Error.js',
    'builtin/Function.js',
    'builtin/Generator.js',
    'builtin/intl/Collator.js',
    'builtin/intl/CommonFunctions.js',
    'builtin/intl/CurrencyDataGenerated.js',
    'builtin/intl/DateTimeFormat.js',
    'builtin/intl/IntlObject.js',
    'builtin/intl/LangTagMappingsGenerated.js',
    'builtin/intl/NumberFormat.js',
    'builtin/intl/PluralRules.js',
    'builtin/intl/RelativeTimeFormat.js',
    'builtin/Iterator.js',
    'builtin/Map.js',
    'builtin/Module.js',
    'builtin/Number.js',
    'builtin/Object.js',
    'builtin/Promise.js',
    'builtin/Reflect.js',
    'builtin/RegExp.js',
    'builtin/RegExpGlobalReplaceOpt.h.js',
    'builtin/RegExpLocalReplaceOpt.h.js',
    'builtin/String.js',
    'builtin/Set.js',
    'builtin/Sorting.js',
    'builtin/TypedArray.js',
    'builtin/TypedObject.js',
    'builtin/WeakMap.js',
    'builtin/WeakSet.js'
]

if CONFIG['JS_HAS_CTYPES']:
    if CONFIG['MOZ_SYSTEM_FFI']:
        CXXFLAGS += CONFIG['MOZ_FFI_CFLAGS']

# Suppress warnings in third-party code.
if CONFIG['CC_TYPE'] in ('clang', 'gcc'):
    SOURCES['util/DoubleToString.cpp'].flags += ['-Wno-implicit-fallthrough']<|MERGE_RESOLUTION|>--- conflicted
+++ resolved
@@ -247,11 +247,7 @@
     'jsexn.cpp',
     'jsfriendapi.cpp',
     'jsnum.cpp',
-<<<<<<< HEAD
     'jstaint.cpp',
-    'perf/jsperf.cpp',
-=======
->>>>>>> e3f1cbb4
     'proxy/BaseProxyHandler.cpp',
     'proxy/CrossCompartmentWrapper.cpp',
     'proxy/DeadObjectProxy.cpp',
