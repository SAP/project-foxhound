--- conflicted
+++ resolved
@@ -26,6 +26,7 @@
 #include <math.h>
 #include <string.h>  // memmove
 
+#include "jstaint.h"
 #include "jstypes.h"
 
 #include "double-conversion/double-conversion.h"
@@ -653,14 +654,10 @@
 
 const JSClass NumberObject::class_ = {
     js_Number_str,
-<<<<<<< HEAD
-    JSCLASS_HAS_RESERVED_SLOTS(1) | JSCLASS_HAS_CACHED_PROTO(JSProto_Number),
-    JS_NULL_CLASS_OPS, &NumberObject::classSpec_};
-=======
     // TaintFox: The number object now needs a private slot to store the taint information
-    JSCLASS_HAS_RESERVED_SLOTS(NumberObject::RESERVED_SLOTS) | JSCLASS_HAS_CACHED_PROTO(JSProto_Number) | JSCLASS_HAS_PRIVATE
+    JSCLASS_HAS_RESERVED_SLOTS(NumberObject::RESERVED_SLOTS) | JSCLASS_HAS_CACHED_PROTO(JSProto_Number),
+    JS_NULL_CLASS_OPS, &NumberObject::classSpec_
 };
->>>>>>> 455d3613
 
 static bool Number(JSContext* cx, unsigned argc, Value* vp) {
   CallArgs args = CallArgsFromVp(argc, vp);
@@ -722,7 +719,6 @@
   return true;
 }
 
-<<<<<<< HEAD
 // On-off helper function for the self-hosted Number_toLocaleString method.
 // This only exists to produce an error message with the right method name.
 bool js::ThisNumberValueForToLocaleString(JSContext* cx, unsigned argc,
@@ -733,28 +729,6 @@
   if (!ThisNumberValue(cx, args, "toLocaleString", &d)) {
     return false;
   }
-=======
-#if JS_HAS_TOSOURCE
-MOZ_ALWAYS_INLINE bool
-num_toSource_impl(JSContext* cx, const CallArgs& args)
-{
-    double d = Extract(args.thisv());
-    StringBuffer sb(cx);
-
-    // TaintFox: Hide the fact that tainted numbers are NumberObjects.
-    if (isTaintedNumber(args.thisv())) {
-        if (!NumberValueToStringBuffer(cx, NumberValue(d), sb)) {
-            return false;
-        }
-    } else {
-        if (!sb.append("(new Number(") ||
-            !NumberValueToStringBuffer(cx, NumberValue(d), sb) ||
-            !sb.append("))"))
-        {
-            return false;
-        }
-    }
->>>>>>> 455d3613
 
   args.rval().setNumber(d);
   return true;
@@ -769,11 +743,19 @@
   }
 
   JSStringBuilder sb(cx);
-  if (!sb.append("(new Number(") ||
-      !NumberValueToStringBuffer(cx, NumberValue(d), sb) || !sb.append("))")) {
-    return false;
-  }
-
+  // TaintFox: Hide the fact that tainted numbers are NumberObjects.
+  if (isTaintedNumber(args.thisv())) {
+    if (!NumberValueToStringBuffer(cx, NumberValue(d), sb)) {
+      return false;
+    }
+  } else {
+
+    if (!sb.append("(new Number(") ||
+        !NumberValueToStringBuffer(cx, NumberValue(d), sb) || !sb.append("))")) {
+      return false;
+    }
+  }
+  
   JSString* str = sb.finishString();
   if (!str) {
     return false;
@@ -1381,7 +1363,83 @@
     JS_FN("toPrecision", num_toPrecision, 1, 0),
     JS_FS_END};
 
-<<<<<<< HEAD
+static bool
+num_taint_getter(JSContext* cx, unsigned argc, Value* vp)
+{
+    CallArgs args = CallArgsFromVp(argc, vp);
+    args.rval().setNull();
+
+    // This will be the case for unboxed integers. In that case just return null.
+    if (!args.thisv().isObject())
+        return true;
+
+    RootedObject number(cx, &args.thisv().toObject());
+    if (!number->is<NumberObject>())
+        return true;
+
+    const TaintFlow& taint = number->as<NumberObject>().taint();
+
+    // TODO(samuel) refactor into separate function
+    ValueVector taint_flow(cx);
+    for (TaintNode& taint_node : taint) {
+        RootedObject node(cx, JS_NewObject(cx, nullptr));
+        if (!node)
+            return false;
+
+        RootedString operation(cx, JS_NewStringCopyZ(cx, taint_node.operation().name()));
+        if (!operation)
+            return false;
+
+        if (!JS_DefineProperty(cx, node, "operation", operation, JSPROP_READONLY | JSPROP_ENUMERATE | JSPROP_PERMANENT))
+            return false;
+
+        // Wrap the arguments.
+        ValueVector taint_arguments(cx);
+        for (auto& taint_argument : taint_node.operation().arguments()) {
+            RootedString argument(cx, JS_NewUCStringCopyZ(cx, taint_argument.c_str()));
+            if (!argument)
+                return false;
+
+            if (!taint_arguments.append(StringValue(argument)))
+                return false;
+        }
+
+        RootedObject arguments(cx, NewDenseCopiedArray(cx, taint_arguments.length(), taint_arguments.begin()));
+        if (!JS_DefineProperty(cx, node, "arguments", arguments, JSPROP_READONLY | JSPROP_ENUMERATE | JSPROP_PERMANENT))
+            return false;
+
+        taint_flow.append(ObjectValue(*node));
+    }
+
+    args.rval().setObject(*NewDenseCopiedArray(cx, taint_flow.length(), taint_flow.begin()));
+
+    return true;
+}
+
+/* TaintFox: Add |taint| property. */
+static const
+JSPropertySpec number_taint_properties[] = {
+    JS_PSG("taint", num_taint_getter, JSPROP_PERMANENT),
+    JS_PS_END
+};
+
+// TaintFox: taint numbers manually using this method.
+bool
+js::Number_tainted(JSContext* cx, unsigned argc, Value* vp)
+{
+    CallArgs args = CallArgsFromVp(argc, vp);
+
+    double d;
+    if (!ToNumber(cx, args.get(0), &d)) {
+        return false;
+    }
+
+    JSObject* number = NumberObject::createTainted(cx, d, TaintFlow(TaintOperation("manual taint source", { taintarg(cx, d) })));
+    args.rval().setObject(*number);
+
+    return true;
+}
+
 bool js::IsInteger(const Value& val) {
   return val.isInt32() || IsInteger(val.toDouble());
 }
@@ -1395,6 +1453,7 @@
     JS_SELF_HOSTED_FN("isInteger", "Number_isInteger", 1, 0),
     JS_SELF_HOSTED_FN("isNaN", "Number_isNaN", 1, 0),
     JS_SELF_HOSTED_FN("isSafeInteger", "Number_isSafeInteger", 1, 0),
+    JS_FN("tainted", Number_tainted, 1,0),
     JS_FS_END};
 
 static const JSPropertySpec number_static_properties[] = {
@@ -1459,111 +1518,7 @@
   if (!storage) {
     return false;
   }
-=======
-static bool
-num_taint_getter(JSContext* cx, unsigned argc, Value* vp)
-{
-    CallArgs args = CallArgsFromVp(argc, vp);
-    args.rval().setNull();
-
-    // This will be the case for unboxed integers. In that case just return null.
-    if (!args.thisv().isObject())
-        return true;
-
-    RootedObject number(cx, &args.thisv().toObject());
-    if (!number->is<NumberObject>())
-        return true;
-
-    const TaintFlow& taint = number->as<NumberObject>().taint();
-
-    // TODO(samuel) refactor into separate function
-    AutoValueVector taint_flow(cx);
-    for (TaintNode& taint_node : taint) {
-        RootedObject node(cx, JS_NewObject(cx, nullptr));
-        if (!node)
-            return false;
-
-        RootedString operation(cx, JS_NewStringCopyZ(cx, taint_node.operation().name()));
-        if (!operation)
-            return false;
-
-        if (!JS_DefineProperty(cx, node, "operation", operation, JSPROP_READONLY | JSPROP_ENUMERATE | JSPROP_PERMANENT))
-            return false;
-
-        // Wrap the arguments.
-        AutoValueVector taint_arguments(cx);
-        for (auto& taint_argument : taint_node.operation().arguments()) {
-            RootedString argument(cx, JS_NewUCStringCopyZ(cx, taint_argument.c_str()));
-            if (!argument)
-                return false;
-
-            if (!taint_arguments.append(StringValue(argument)))
-                return false;
-        }
-
-        RootedObject arguments(cx, NewDenseCopiedArray(cx, taint_arguments.length(), taint_arguments.begin()));
-        if (!JS_DefineProperty(cx, node, "arguments", arguments, JSPROP_READONLY | JSPROP_ENUMERATE | JSPROP_PERMANENT))
-            return false;
-
-        taint_flow.append(ObjectValue(*node));
-    }
-
-    args.rval().setObject(*NewDenseCopiedArray(cx, taint_flow.length(), taint_flow.begin()));
-
-    return true;
-}
-
-/* TaintFox: Add |taint| property. */
-static const
-JSPropertySpec number_taint_properties[] = {
-    JS_PSG("taint", num_taint_getter, JSPROP_PERMANENT),
-    JS_PS_END
-};
-
-// ES6 draft ES6 15.7.3.12
-static bool
-Number_isInteger(JSContext* cx, unsigned argc, Value* vp)
-{
-    CallArgs args = CallArgsFromVp(argc, vp);
-    if (args.length() < 1 || !args[0].isNumber()) {
-        args.rval().setBoolean(false);
-        return true;
-    }
-    Value val = args[0];
-    args.rval().setBoolean(val.isInt32() ||
-                           (mozilla::IsFinite(val.toDouble()) &&
-                            JS::ToInteger(val.toDouble()) == val.toDouble()));
-    return true;
-}
-
-// TaintFox: taint numbers manually using this method.
-bool
-js::Number_tainted(JSContext* cx, unsigned argc, Value* vp)
-{
-    CallArgs args = CallArgsFromVp(argc, vp);
-
-    double d;
-    if (!ToNumber(cx, args.get(0), &d)) {
-        return false;
-    }
-
-    JSObject* number = NumberObject::createTainted(cx, d, TaintFlow(TaintSource("manual taint source", { taintarg(cx, d) })));
-    args.rval().setObject(*number);
-
-    return true;
-}
-
-static const JSFunctionSpec number_static_methods[] = {
-    JS_SELF_HOSTED_FN("isFinite", "Number_isFinite", 1,0),
-    JS_FN("isInteger", Number_isInteger, 1, 0),
-    JS_SELF_HOSTED_FN("isNaN", "Number_isNaN", 1,0),
-    JS_SELF_HOSTED_FN("isSafeInteger", "Number_isSafeInteger", 1,0),
-    JS_FN("tainted", Number_tainted, 1,0),
-    JS_FS_END
-};
-
->>>>>>> 455d3613
-
+  
   js_memcpy(storage, thousandsSeparator, thousandsSeparatorSize);
   rt->thousandsSeparator = storage;
   storage += thousandsSeparatorSize;
@@ -1660,7 +1615,7 @@
     number_static_methods,
     number_static_properties,
     number_methods,
-    nullptr,
+    number_taint_properties,
     NumberClassFinish};
 
 static char* FracNumberToCString(JSContext* cx, ToCStringBuf* cbuf, double d,
@@ -1681,7 +1636,6 @@
      *   Printing floating-point numbers quickly and accurately with integers.
      *   Florian Loitsch, PLDI 2010.
      */
-<<<<<<< HEAD
     const double_conversion::DoubleToStringConverter& converter =
         double_conversion::DoubleToStringConverter::EcmaScriptConverter();
     double_conversion::StringBuilder builder(cbuf->sbuf,
@@ -1712,81 +1666,6 @@
     double_conversion::StringBuilder builder(out, sizeof(out));
     converter.ToShortest(d, &builder);
 
-=======
-    static JSConstDoubleSpec number_constants[] = {
-        {"NaN",               GenericNaN()               },
-        {"POSITIVE_INFINITY", mozilla::PositiveInfinity<double>() },
-        {"NEGATIVE_INFINITY", mozilla::NegativeInfinity<double>() },
-        {"MAX_VALUE",         1.7976931348623157E+308    },
-        {"MIN_VALUE",         MinNumberValue<double>()   },
-        /* ES6 (April 2014 draft) 20.1.2.6 */
-        {"MAX_SAFE_INTEGER",  9007199254740991           },
-        /* ES6 (April 2014 draft) 20.1.2.10 */
-        {"MIN_SAFE_INTEGER", -9007199254740991,          },
-        /* ES6 (May 2013 draft) 15.7.3.7 */
-        {"EPSILON", 2.2204460492503130808472633361816e-16},
-        {0,0}
-    };
-
-    /* Add numeric constants (MAX_VALUE, NaN, &c.) to the Number constructor. */
-    if (!JS_DefineConstDoubles(cx, ctor, number_constants))
-        return nullptr;
-
-    if (!DefinePropertiesAndFunctions(cx, ctor, nullptr, number_static_methods))
-        return nullptr;
-
-    if (!DefinePropertiesAndFunctions(cx, numberProto, nullptr, number_methods))
-        return nullptr;
-
-    if (!JS_DefineFunctions(cx, global, number_functions))
-        return nullptr;
-
-    /* TaintFox: Add taint related properties to all number instances. */
-    if (!DefinePropertiesAndFunctions(cx, numberProto, number_taint_properties, nullptr))
-        return nullptr;
-
-    /* Number.parseInt should be the same function object as global parseInt. */
-    RootedId parseIntId(cx, NameToId(cx->names().parseInt));
-    JSFunction* parseInt = DefineFunction(cx, global, parseIntId, num_parseInt, 2,
-                                          JSPROP_RESOLVING);
-    if (!parseInt)
-        return nullptr;
-    RootedValue parseIntValue(cx, ObjectValue(*parseInt));
-    if (!DefineProperty(cx, ctor, parseIntId, parseIntValue, nullptr, nullptr, 0))
-        return nullptr;
-
-    /* Number.parseFloat should be the same function object as global parseFloat. */
-    RootedId parseFloatId(cx, NameToId(cx->names().parseFloat));
-    JSFunction* parseFloat = DefineFunction(cx, global, parseFloatId, num_parseFloat, 1,
-                                            JSPROP_RESOLVING);
-    if (!parseFloat)
-        return nullptr;
-    RootedValue parseFloatValue(cx, ObjectValue(*parseFloat));
-    if (!DefineProperty(cx, ctor, parseFloatId, parseFloatValue, nullptr, nullptr, 0))
-        return nullptr;
-
-    RootedValue valueNaN(cx, cx->runtime()->NaNValue);
-    RootedValue valueInfinity(cx, cx->runtime()->positiveInfinityValue);
-
-    /* ES5 15.1.1.1, 15.1.1.2 */
-    if (!NativeDefineProperty(cx, global, cx->names().NaN, valueNaN, nullptr, nullptr,
-                              JSPROP_PERMANENT | JSPROP_READONLY | JSPROP_RESOLVING) ||
-        !NativeDefineProperty(cx, global, cx->names().Infinity, valueInfinity, nullptr, nullptr,
-                              JSPROP_PERMANENT | JSPROP_READONLY | JSPROP_RESOLVING))
-    {
-        return nullptr;
-    }
-
-    if (!GlobalObject::initBuiltinConstructor(cx, global, JSProto_Number, ctor, numberProto))
-        return nullptr;
-
-    return numberProto;
-}
-
-static char*
-FracNumberToCString(ExclusiveContext* cx, ToCStringBuf* cbuf, double d, int base = 10)
-{
->>>>>>> 455d3613
 #ifdef DEBUG
     char* result =
 #endif
