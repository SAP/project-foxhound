/* -*- Mode: c++; c-basic-offset: 4; tab-width: 40; indent-tabs-mode: nil -*- */
/* vim: set ts=40 sw=4 et tw=99: */
/* ***** BEGIN LICENSE BLOCK *****
 * Version: MPL 1.1/GPL 2.0/LGPL 2.1
 *
 * The contents of this file are subject to the Mozilla Public License Version
 * 1.1 (the "License"); you may not use this file except in compliance with
 * the License. You may obtain a copy of the License at
 * http://www.mozilla.org/MPL/
 *
 * Software distributed under the License is distributed on an "AS IS" basis,
 * WITHOUT WARRANTY OF ANY KIND, either express or implied. See the License
 * for the specific language governing rights and limitations under the
 * License.
 *
 * The Original Code is the Mozilla SpiderMonkey property tree implementation
 *
 * The Initial Developer of the Original Code is
 *   Mozilla Foundation
 * Portions created by the Initial Developer are Copyright (C) 2002-2010
 * the Initial Developer. All Rights Reserved.
 *
 * Contributor(s):
 *   Brendan Eich <brendan@mozilla.org>
 *
 * Alternatively, the contents of this file may be used under the terms of
 * either of the GNU General Public License Version 2 or later (the "GPL"),
 * or the GNU Lesser General Public License Version 2.1 or later (the "LGPL"),
 * in which case the provisions of the GPL or the LGPL are applicable instead
 * of those above. If you wish to allow use of your version of this file only
 * under the terms of either the GPL or the LGPL, and not to allow others to
 * use your version of this file under the terms of the MPL, indicate your
 * decision by deleting the provisions above and replace them with the notice
 * and other provisions required by the GPL or the LGPL. If you do not delete
 * the provisions above, a recipient may use your version of this file under
 * the terms of any one of the MPL, the GPL or the LGPL.
 *
 * ***** END LICENSE BLOCK ***** */

#include <new>

#include "jstypes.h"
#include "jsprf.h"
#include "jsapi.h"
#include "jscntxt.h"
#include "jsgc.h"
#include "jspropertytree.h"
#include "jsscope.h"

#include "jsobjinlines.h"
#include "jsscopeinlines.h"

using namespace js;

inline HashNumber
ShapeHasher::hash(const Lookup l)
{
    return l->hash();
}

inline bool
ShapeHasher::match(const Key k, const Lookup l)
{
    return k->matches(l);
}

Shape *
PropertyTree::newShape(JSContext *cx)
{
    Shape *shape = js_NewGCShape(cx);
    if (!shape) {
        JS_ReportOutOfMemory(cx);
        return NULL;
    }
    return shape;
}

static KidsHash *
HashChildren(Shape *kid1, Shape *kid2)
{
    KidsHash *hash = OffTheBooks::new_<KidsHash>();
    if (!hash || !hash->init(2)) {
        Foreground::delete_(hash);
        return NULL;
    }

    JS_ALWAYS_TRUE(hash->putNew(kid1));
    JS_ALWAYS_TRUE(hash->putNew(kid2));
    return hash;
}

bool
PropertyTree::insertChild(JSContext *cx, Shape *parent, Shape *child)
{
    JS_ASSERT(!parent->inDictionary());
    JS_ASSERT(!child->parent);
    JS_ASSERT(!child->inDictionary());
    JS_ASSERT(cx->compartment == compartment);
    JS_ASSERT(child->compartment() == parent->compartment());

    KidsPointer *kidp = &parent->kids;

    if (kidp->isNull()) {
        child->setParent(parent);
        kidp->setShape(child);
        return true;
    }

    if (kidp->isShape()) {
        Shape *shape = kidp->toShape();
        JS_ASSERT(shape != child);
        JS_ASSERT(!shape->matches(child));

        KidsHash *hash = HashChildren(shape, child);
        if (!hash) {
            JS_ReportOutOfMemory(cx);
            return false;
        }
        kidp->setHash(hash);
        child->setParent(parent);
        return true;
    }

    if (!kidp->toHash()->putNew(child)) {
        JS_ReportOutOfMemory(cx);
        return false;
    }

    child->setParent(parent);
    return true;
}

void
Shape::removeChild(Shape *child)
{
    JS_ASSERT(!child->inDictionary());

    KidsPointer *kidp = &kids;

    if (kidp->isShape()) {
        JS_ASSERT(kidp->toShape() == child);
        kidp->setNull();
        return;
    }

    KidsHash *hash = kidp->toHash();
    JS_ASSERT(hash->count() >= 2);      /* otherwise kidp->isShape() should be true */
    hash->remove(child);
    if (hash->count() == 1) {
        /* Convert from HASH form back to SHAPE form. */
        KidsHash::Range r = hash->all(); 
        Shape *otherChild = r.front();
        JS_ASSERT((r.popFront(), r.empty()));    /* No more elements! */
        kidp->setShape(otherChild);
        js::UnwantedForeground::delete_(hash);
    }
}

/*
 * We need a read barrier for the shape tree, since these are weak pointers.
 */
static Shape *
ReadBarrier(Shape *shape)
{
#ifdef JSGC_INCREMENTAL
    JSCompartment *comp = shape->compartment();
    if (comp->needsBarrier())
        MarkShapeUnbarriered(comp->barrierTracer(), shape, "read barrier");
#endif
    return shape;
}

Shape *
PropertyTree::getChild(JSContext *cx, Shape *parent, const Shape &child)
{
    Shape *shape;

    JS_ASSERT(parent);

    /*
     * The property tree has extremely low fan-out below its root in
     * popular embeddings with real-world workloads. Patterns such as
     * defining closures that capture a constructor's environment as
     * getters or setters on the new object that is passed in as
     * |this| can significantly increase fan-out below the property
     * tree root -- see bug 335700 for details.
     */
    KidsPointer *kidp = &parent->kids;
    if (kidp->isShape()) {
        shape = kidp->toShape();
        if (shape->matches(&child))
            return ReadBarrier(shape);
    } else if (kidp->isHash()) {
        shape = *kidp->toHash()->lookup(&child);
        if (shape)
            return ReadBarrier(shape);
    } else {
        /* If kidp->isNull(), we always insert. */
    }

    shape = newShape(cx);
    if (!shape)
        return NULL;

<<<<<<< HEAD
    UnownedBaseShape *base = child.base()->unowned();

    new (shape) Shape(&child);
    shape->base_ = base;
=======
    new (shape) Shape(child.propid, child.getter(), child.setter(), child.slot, child.attrs,
                      child.flags, child.shortid, js_GenerateShape(cx));
>>>>>>> 2d26cc32

    if (!insertChild(cx, parent, shape))
        return NULL;

    return shape;
}

void
Shape::finalize(JSContext *cx, bool background)
{
    if (!inDictionary()) {
        if (parent && parent->isMarked())
            parent->removeChild(this);

        if (kids.isHash())
            cx->delete_(kids.toHash());
    }
}

#ifdef DEBUG

void
KidsPointer::checkConsistency(const Shape *aKid) const
{
    if (isShape()) {
        JS_ASSERT(toShape() == aKid);
    } else {
        JS_ASSERT(isHash());
        KidsHash *hash = toHash();
        KidsHash::Ptr ptr = hash->lookup(aKid);
        JS_ASSERT(*ptr == aKid);
    }
}

void
Shape::dump(JSContext *cx, FILE *fp) const
{
    jsid propid = this->propid();

    JS_ASSERT(!JSID_IS_VOID(propid));

    if (JSID_IS_INT(propid)) {
        fprintf(fp, "[%ld]", (long) JSID_TO_INT(propid));
    } else if (JSID_IS_DEFAULT_XML_NAMESPACE(propid)) {
        fprintf(fp, "<default XML namespace>");
    } else {
        JSLinearString *str;
        if (JSID_IS_ATOM(propid)) {
            str = JSID_TO_ATOM(propid);
        } else {
            JS_ASSERT(JSID_IS_OBJECT(propid));
            JSString *s = js_ValueToString(cx, IdToValue(propid));
            fputs("object ", fp);
            str = s ? s->ensureLinear(cx) : NULL;
        }
        if (!str)
            fputs("<error>", fp);
        else
            FileEscapedString(fp, str, '"');
    }

<<<<<<< HEAD
    fprintf(fp, " g/s %p/%p slot %d attrs %x ",
            JS_FUNC_TO_DATA_PTR(void *, base()->rawGetter),
            JS_FUNC_TO_DATA_PTR(void *, base()->rawSetter),
            hasSlot() ? slot() : -1, attrs);

=======
    fprintf(fp, " g/s %p/%p slot %u attrs %x ",
            JS_FUNC_TO_DATA_PTR(void *, getter()),
            JS_FUNC_TO_DATA_PTR(void *, setter()),
            slot, attrs);
>>>>>>> 2d26cc32
    if (attrs) {
        int first = 1;
        fputs("(", fp);
#define DUMP_ATTR(name, display) if (attrs & JSPROP_##name) fputs(" " #display + first, fp), first = 0
        DUMP_ATTR(ENUMERATE, enumerate);
        DUMP_ATTR(READONLY, readonly);
        DUMP_ATTR(PERMANENT, permanent);
        DUMP_ATTR(GETTER, getter);
        DUMP_ATTR(SETTER, setter);
        DUMP_ATTR(SHARED, shared);
#undef  DUMP_ATTR
        fputs(") ", fp);
    }

    fprintf(fp, "flags %x ", flags);
    if (flags) {
        int first = 1;
        fputs("(", fp);
#define DUMP_FLAG(name, display) if (flags & name) fputs(" " #display + first, fp), first = 0
        DUMP_FLAG(HAS_SHORTID, has_shortid);
        DUMP_FLAG(METHOD, method);
        DUMP_FLAG(IN_DICTIONARY, in_dictionary);
#undef  DUMP_FLAG
        fputs(") ", fp);
    }

    fprintf(fp, "shortid %d\n", shortid());
}

void
Shape::dumpSubtree(JSContext *cx, int level, FILE *fp) const
{
    if (!parent) {
        JS_ASSERT(level == 0);
        JS_ASSERT(JSID_IS_EMPTY(propid_));
        fprintf(fp, "class %s emptyShape\n", getObjectClass()->name);
    } else {
        fprintf(fp, "%*sid ", level, "");
        dump(cx, fp);
    }

    if (!kids.isNull()) {
        ++level;
        if (kids.isShape()) {
            Shape *kid = kids.toShape();
            JS_ASSERT(kid->parent == this);
            kid->dumpSubtree(cx, level, fp);
        } else {
            const KidsHash &hash = *kids.toHash();
            for (KidsHash::Range range = hash.all(); !range.empty(); range.popFront()) {
                Shape *kid = range.front();

                JS_ASSERT(kid->parent == this);
                kid->dumpSubtree(cx, level, fp);
            }
        }
    }
}

void
js::PropertyTree::dumpShapes(JSContext *cx)
{
    static bool init = false;
    static FILE *dumpfp = NULL;
    if (!init) {
        init = true;
        const char *name = getenv("JS_DUMP_SHAPES_FILE");
        if (!name)
            return;
        dumpfp = fopen(name, "a");
    }

    if (!dumpfp)
        return;

    JSRuntime *rt = cx->runtime;
    fprintf(dumpfp, "rt->gcNumber = %lu", (unsigned long)rt->gcNumber);

    for (JSCompartment **c = rt->compartments.begin(); c != rt->compartments.end(); ++c) {
        if (rt->gcCurrentCompartment != NULL && rt->gcCurrentCompartment != *c)
            continue;

        fprintf(dumpfp, "*** Compartment %p ***\n", (void *)*c);

        /*
        typedef JSCompartment::EmptyShapeSet HS;
        HS &h = (*c)->emptyShapes;
        for (HS::Range r = h.all(); !r.empty(); r.popFront()) {
            Shape *empty = r.front();
            empty->dumpSubtree(cx, 0, dumpfp);
            putc('\n', dumpfp);
        }
        */
    }
}
#endif<|MERGE_RESOLUTION|>--- conflicted
+++ resolved
@@ -202,15 +202,10 @@
     if (!shape)
         return NULL;
 
-<<<<<<< HEAD
     UnownedBaseShape *base = child.base()->unowned();
 
     new (shape) Shape(&child);
-    shape->base_ = base;
-=======
-    new (shape) Shape(child.propid, child.getter(), child.setter(), child.slot, child.attrs,
-                      child.flags, child.shortid, js_GenerateShape(cx));
->>>>>>> 2d26cc32
+    shape->base_.init(base);
 
     if (!insertChild(cx, parent, shape))
         return NULL;
@@ -272,18 +267,11 @@
             FileEscapedString(fp, str, '"');
     }
 
-<<<<<<< HEAD
     fprintf(fp, " g/s %p/%p slot %d attrs %x ",
             JS_FUNC_TO_DATA_PTR(void *, base()->rawGetter),
             JS_FUNC_TO_DATA_PTR(void *, base()->rawSetter),
             hasSlot() ? slot() : -1, attrs);
 
-=======
-    fprintf(fp, " g/s %p/%p slot %u attrs %x ",
-            JS_FUNC_TO_DATA_PTR(void *, getter()),
-            JS_FUNC_TO_DATA_PTR(void *, setter()),
-            slot, attrs);
->>>>>>> 2d26cc32
     if (attrs) {
         int first = 1;
         fputs("(", fp);
