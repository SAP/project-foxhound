--- conflicted
+++ resolved
@@ -837,7 +837,6 @@
 // JSCLASS_GLOBAL_APPLICATION_SLOTS is the number of slots reserved at
 // the beginning of every global object's slots for use by the
 // application.
-<<<<<<< HEAD
 //
 // TaintFox: Add one more reserved slot to all global objects to hold the
 // compiled JavaScript reporting function. See JS_ReportTaintSink.
@@ -851,19 +850,6 @@
 #define JSCLASS_HAS_GLOBAL_FLAG_AND_SLOTS(clasp)                              \
   (((clasp)->flags & JSCLASS_IS_GLOBAL)                                       \
    && JSCLASS_RESERVED_SLOTS(clasp) >= JSCLASS_GLOBAL_SLOT_COUNT)
-=======
-static const uint32_t JSCLASS_GLOBAL_APPLICATION_SLOTS = 5;
-static const uint32_t JSCLASS_GLOBAL_SLOT_COUNT =
-    JSCLASS_GLOBAL_APPLICATION_SLOTS + JSProto_LIMIT * 2 + 38;
-
-#define JSCLASS_GLOBAL_FLAGS_WITH_SLOTS(n) \
-  (JSCLASS_IS_GLOBAL |                     \
-   JSCLASS_HAS_RESERVED_SLOTS(JSCLASS_GLOBAL_SLOT_COUNT + (n)))
-#define JSCLASS_GLOBAL_FLAGS JSCLASS_GLOBAL_FLAGS_WITH_SLOTS(0)
-#define JSCLASS_HAS_GLOBAL_FLAG_AND_SLOTS(clasp) \
-  (((clasp)->flags & JSCLASS_IS_GLOBAL) &&       \
-   JSCLASS_RESERVED_SLOTS(clasp) >= JSCLASS_GLOBAL_SLOT_COUNT)
->>>>>>> 030f2d6b
 
 // Fast access to the original value of each standard class's prototype.
 static const uint32_t JSCLASS_CACHED_PROTO_SHIFT =
