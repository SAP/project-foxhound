--- conflicted
+++ resolved
@@ -717,17 +717,12 @@
 // JSCLASS_GLOBAL_APPLICATION_SLOTS is the number of slots reserved at
 // the beginning of every global object's slots for use by the
 // application.
-<<<<<<< HEAD
 //
 // TaintFox: Add one more reserved slot to all global objects to hold the
 // compiled JavaScript reporting function. See JS_ReportTaintSink.
 #define JSCLASS_GLOBAL_APPLICATION_SLOTS (5 + 1)
-#define JSCLASS_GLOBAL_SLOT_COUNT      (JSCLASS_GLOBAL_APPLICATION_SLOTS + JSProto_LIMIT * 3 + 32)
-=======
-#define JSCLASS_GLOBAL_APPLICATION_SLOTS 5
 #define JSCLASS_GLOBAL_SLOT_COUNT                                             \
     (JSCLASS_GLOBAL_APPLICATION_SLOTS + JSProto_LIMIT * 3 + 36)
->>>>>>> 67fb5ffe
 #define JSCLASS_GLOBAL_FLAGS_WITH_SLOTS(n)                                    \
     (JSCLASS_IS_GLOBAL | JSCLASS_HAS_RESERVED_SLOTS(JSCLASS_GLOBAL_SLOT_COUNT + (n)))
 #define JSCLASS_GLOBAL_FLAGS                                                  \
