--- conflicted
+++ resolved
@@ -145,31 +145,13 @@
     }
   }
 
-<<<<<<< HEAD
-  /**
-   * Initialize this with source unit data: |char16_t| for UTF-16 source
-   * units, or |Utf8Unit| for UTF-8 source units.
-   *
-   * If |ownership == TakeOwnership|, *this function* takes ownership of
-   * |units|, *even if* this function fails, and you MUST NOT free |units|
-   * yourself.  This single-owner-friendly approach reduces risk of leaks on
-   * failure.
-   *
-   * |units| may be null if |unitsLength == 0|; if so, this will silently be
-   * initialized using non-null, unowned units.
-   */
-  [[nodiscard]] MOZ_IS_CLASS_INIT bool init(JSContext* cx, const Unit* units,
-                                            size_t unitsLength,
-                                            const StringTaint& taint,
-                                            SourceOwnership ownership) {
-=======
  private:
   template <typename ContextT>
   [[nodiscard]] MOZ_IS_CLASS_INIT bool initImpl(ContextT* context,
                                                 const Unit* units,
                                                 size_t unitsLength,
+                                                const StringTaint& taint,
                                                 SourceOwnership ownership) {
->>>>>>> fdbb8599
     MOZ_ASSERT_IF(units == nullptr, unitsLength == 0);
 
     // Ideally we'd use |Unit| and not cast below, but the risk of a static
@@ -202,12 +184,6 @@
     return true;
   }
 
-<<<<<<< HEAD
-  [[nodiscard]] MOZ_IS_CLASS_INIT bool init(JSContext* cx, const Unit* units,
-                                            size_t unitsLength,
-                                            SourceOwnership ownership) {
-    return init(cx, units, unitsLength, EmptyTaint, ownership);
-=======
  public:
   /**
    * Initialize this with source unit data: |char16_t| for UTF-16 source
@@ -224,14 +200,27 @@
   [[nodiscard]] MOZ_IS_CLASS_INIT bool init(JSContext* cx, const Unit* units,
                                             size_t unitsLength,
                                             SourceOwnership ownership) {
-    return initImpl(cx, units, unitsLength, ownership);
+    return initImpl(cx, units, unitsLength, EmptyTaint, ownership);
   }
   [[nodiscard]] MOZ_IS_CLASS_INIT bool init(JS::FrontendContext* fc,
                                             const Unit* units,
                                             size_t unitsLength,
                                             SourceOwnership ownership) {
-    return initImpl(fc, units, unitsLength, ownership);
->>>>>>> fdbb8599
+    return initImpl(fc, units, unitsLength, EmptyTaint, ownership);
+  }
+
+  [[nodiscard]] MOZ_IS_CLASS_INIT bool init(JSContext* cx, const Unit* units,
+                                            size_t unitsLength,
+                                            const StringTaint &taint,
+                                            SourceOwnership ownership) {
+    return initImpl(cx, units, unitsLength, taint, ownership);
+  }
+  [[nodiscard]] MOZ_IS_CLASS_INIT bool init(JS::FrontendContext* fc,
+                                            const Unit* units,
+                                            size_t unitsLength,
+                                            const StringTaint &taint,
+                                            SourceOwnership ownership) {
+    return initImpl(fc, units, unitsLength, taint, ownership);
   }
 
   /**
@@ -249,20 +238,6 @@
                                             size_t charsLength,
                                             const StringTaint& taint,
                                             SourceOwnership ownership) {
-    return init(cx, reinterpret_cast<const Unit*>(chars), charsLength,
-                taint, ownership);
-  }
-
-    template <typename Char,
-            typename = std::enable_if_t<std::is_same_v<Char, CharT> &&
-                                        !std::is_same_v<Char, Unit>>>
-  [[nodiscard]] MOZ_IS_CLASS_INIT bool init(JSContext* cx, const Char* chars,
-                                            size_t charsLength,
-                                            SourceOwnership ownership) {
-<<<<<<< HEAD
-    return init(cx, reinterpret_cast<const Unit*>(chars), charsLength,
-                EmptyTaint, ownership);
-=======
     return initImpl(cx, reinterpret_cast<const Unit*>(chars), charsLength,
                     ownership);
   }
@@ -275,7 +250,6 @@
                                             SourceOwnership ownership) {
     return initImpl(fc, reinterpret_cast<const Unit*>(chars), charsLength,
                     ownership);
->>>>>>> fdbb8599
   }
 
   /**
@@ -291,18 +265,14 @@
     [[nodiscard]] bool init(JSContext* cx,
                           js::UniquePtr<Unit[], JS::FreePolicy> data,
                           size_t dataLength) {
-<<<<<<< HEAD
-    return init(cx, data.release(), dataLength, EmptyTaint, SourceOwnership::TakeOwnership);
-=======
     return initImpl(cx, data.release(), dataLength,
                     SourceOwnership::TakeOwnership);
   }
   [[nodiscard]] bool init(JS::FrontendContext* fc,
                           js::UniquePtr<Unit[], JS::FreePolicy> data,
                           size_t dataLength) {
-    return initImpl(fc, data.release(), dataLength,
+    return initImpl(fc, data.release(), dataLength, EmptyTaint,
                     SourceOwnership::TakeOwnership);
->>>>>>> fdbb8599
   }
 
   /**
@@ -349,19 +319,21 @@
    * SourceText.
    */
   [[nodiscard]] bool initMaybeBorrowed(JSContext* cx,
-<<<<<<< HEAD
-                                       AutoStableStringChars& linearChars,
-                                       const StringTaint& taint);
+                                       const StringTaint& taint,
+                                       AutoStableStringChars& linearChars);
+  [[nodiscard]] bool initMaybeBorrowed(JS::FrontendContext* fc,
+                                       const StringTaint& taint,
+                                       AutoStableStringChars& linearChars);
 
   [[nodiscard]] bool initMaybeBorrowed(JSContext* cx,
                                        AutoStableStringChars& linearChars) {
-    return initMaybeBorrowed(cx, linearChars, EmptyTaint);
-  }
-=======
-                                       AutoStableStringChars& linearChars);
+    return initMaybeBorrowed(cx, EmptyTaint, linearChars);
+  }
+
   [[nodiscard]] bool initMaybeBorrowed(JS::FrontendContext* fc,
-                                       AutoStableStringChars& linearChars);
->>>>>>> fdbb8599
+                                       AutoStableStringChars& linearChars) {
+    return initMaybeBorrowed(fc, EmptyTaint, linearChars);
+  }
 
   /**
    * Access the encapsulated data using a code unit type.
