/* -*- Mode: C++; tab-width: 8; indent-tabs-mode: nil; c-basic-offset: 2 -*- */
/* vim: set ts=8 sts=2 et sw=2 tw=80: */
/* This Source Code Form is subject to the terms of the Mozilla Public
 * License, v. 2.0. If a copy of the MPL was not distributed with this
 * file, You can obtain one at http://mozilla.org/MPL/2.0/. */

#include "mozJSSubScriptLoader.h"
#include "mozJSComponentLoader.h"
#include "mozJSLoaderUtils.h"

#include "nsIURI.h"
#include "nsIIOService.h"
#include "nsIChannel.h"
#include "nsIInputStream.h"
#include "nsNetCID.h"
#include "nsNetUtil.h"

#include "jsapi.h"
#include "jsfriendapi.h"
#include "xpcprivate.h"                   // xpc::OptionsBase
#include "js/CompilationAndEvaluation.h"  // JS::Compile{,ForNonSyntacticScope}DontInflate
#include "js/SourceText.h"                // JS::Source{Ownership,Text}
#include "js/Wrapper.h"

#include "mozilla/ContentPrincipal.h"
#include "mozilla/dom/ScriptLoader.h"
#include "mozilla/ScriptPreloader.h"
#include "mozilla/SystemPrincipal.h"
#include "mozilla/scache/StartupCache.h"
#include "mozilla/scache/StartupCacheUtils.h"
#include "mozilla/Unused.h"
#include "mozilla/Utf8.h"  // mozilla::Utf8Unit
#include "nsContentUtils.h"
#include "nsString.h"
#include "GeckoProfiler.h"

using namespace mozilla::scache;
using namespace JS;
using namespace xpc;
using namespace mozilla;
using namespace mozilla::dom;

class MOZ_STACK_CLASS LoadSubScriptOptions : public OptionsBase {
 public:
  explicit LoadSubScriptOptions(JSContext* cx = xpc_GetSafeJSContext(),
                                JSObject* options = nullptr)
      : OptionsBase(cx, options),
        target(cx),
        ignoreCache(false),
        wantReturnValue(false) {}

  virtual bool Parse() override {
    return ParseObject("target", &target) &&
           ParseBoolean("ignoreCache", &ignoreCache) &&
           ParseBoolean("wantReturnValue", &wantReturnValue);
  }

  RootedObject target;
  bool ignoreCache;
  bool wantReturnValue;
};

/* load() error msgs, XXX localize? */
#define LOAD_ERROR_NOSERVICE "Error creating IO Service."
#define LOAD_ERROR_NOURI "Error creating URI (invalid URL scheme?)"
#define LOAD_ERROR_NOSCHEME "Failed to get URI scheme.  This is bad."
#define LOAD_ERROR_URI_NOT_LOCAL "Trying to load a non-local URI."
#define LOAD_ERROR_NOSTREAM "Error opening input stream (invalid filename?)"
#define LOAD_ERROR_NOCONTENT "ContentLength not available (not a local URL?)"
#define LOAD_ERROR_BADCHARSET "Error converting to specified charset"
#define LOAD_ERROR_NOSPEC "Failed to get URI spec.  This is bad."
#define LOAD_ERROR_CONTENTTOOBIG "ContentLength is too large"

mozJSSubScriptLoader::mozJSSubScriptLoader() {}

mozJSSubScriptLoader::~mozJSSubScriptLoader() {}

NS_IMPL_ISUPPORTS(mozJSSubScriptLoader, mozIJSSubScriptLoader)

#define JSSUB_CACHE_PREFIX(aType) "jssubloader/" aType

static void SubscriptCachePath(JSContext* cx, nsIURI* uri,
                               JS::HandleObject targetObj,
                               nsACString& cachePath) {
  // StartupCache must distinguish between non-syntactic vs global when
  // computing the cache key.
  if (!JS_IsGlobalObject(targetObj)) {
    cachePath.AssignLiteral(JSSUB_CACHE_PREFIX("non-syntactic"));
  } else {
    cachePath.AssignLiteral(JSSUB_CACHE_PREFIX("global"));
  }
  PathifyURI(uri, cachePath);
}

static void ReportError(JSContext* cx, const nsACString& msg) {
  NS_ConvertUTF8toUTF16 ucMsg(msg);

  RootedValue exn(cx);
  if (xpc::NonVoidStringToJsval(cx, ucMsg, &exn)) {
    JS_SetPendingException(cx, exn);
  }
}

static void ReportError(JSContext* cx, const char* origMsg, nsIURI* uri) {
  if (!uri) {
    ReportError(cx, nsDependentCString(origMsg));
    return;
  }

  nsAutoCString spec;
  nsresult rv = uri->GetSpec(spec);
  if (NS_FAILED(rv)) {
    spec.AssignLiteral("(unknown)");
  }

  nsAutoCString msg(origMsg);
  msg.AppendLiteral(": ");
  msg.Append(spec);
  ReportError(cx, msg);
}

static JSScript* PrepareScript(nsIURI* uri, JSContext* cx,
                               bool wantGlobalScript, const char* uriStr,
                               const char* buf, int64_t len,
                               bool wantReturnValue) {
  JS::CompileOptions options(cx);
  options.setFileAndLine(uriStr, 1).setNoScriptRval(!wantReturnValue);

  // This presumes that no one else might be compiling a script for this
  // (URL, syntactic-or-not) key *not* using UTF-8.  Seeing as JS source can
  // only be compiled as UTF-8 or UTF-16 now -- there isn't a JSAPI function to
  // compile Latin-1 now -- this presumption seems relatively safe.
  //
  // This also presumes that lazy parsing is disabled, for the sake of the
  // startup cache.  If lazy parsing is ever enabled for pertinent scripts that
  // pass through here, we may need to disable lazy source for them.
  options.setSourceIsLazy(true);

  JS::SourceText<Utf8Unit> srcBuf;
  if (!srcBuf.init(cx, buf, len, JS::SourceOwnership::Borrowed)) {
    return nullptr;
  }

  if (wantGlobalScript) {
    return JS::CompileDontInflate(cx, options, srcBuf);
  }
  return JS::CompileForNonSyntacticScopeDontInflate(cx, options, srcBuf);
}

static bool EvalScript(JSContext* cx, HandleObject targetObj,
                       HandleObject loadScope, MutableHandleValue retval,
                       nsIURI* uri, bool startupCache, bool preloadCache,
                       MutableHandleScript script) {
  MOZ_ASSERT(!js::IsWrapper(targetObj));

  if (JS_IsGlobalObject(targetObj)) {
    if (!JS::CloneAndExecuteScript(cx, script, retval)) {
      return false;
    }
  } else if (js::IsJSMEnvironment(targetObj)) {
    if (!ExecuteInJSMEnvironment(cx, script, targetObj)) {
      return false;
    }
    retval.setUndefined();
  } else {
    JS::RootedObjectVector envChain(cx);
    if (!envChain.append(targetObj)) {
      return false;
    }
    if (!loadScope) {
      // A null loadScope means we are cross-realm. In this case, we should
      // check the target isn't in the JSM loader shared-global or we will
      // contaminate all JSMs in the realm.
      //
      // NOTE: If loadScope is already a shared-global JSM, we can't
      // determine which JSM the target belongs to and have to assume it
      // is in our JSM.
#ifdef MOZ_DIAGNOSTIC_ASSERT_ENABLED
      JSObject* targetGlobal = JS::GetNonCCWObjectGlobal(targetObj);
      MOZ_DIAGNOSTIC_ASSERT(
          !mozJSComponentLoader::Get()->IsLoaderGlobal(targetGlobal),
          "Don't load subscript into target in a shared-global JSM");
#endif
      if (!JS::CloneAndExecuteScript(cx, envChain, script, retval)) {
        return false;
      }
    } else if (JS_IsGlobalObject(loadScope)) {
      if (!JS::CloneAndExecuteScript(cx, envChain, script, retval)) {
        return false;
      }
    } else {
      MOZ_ASSERT(js::IsJSMEnvironment(loadScope));
      if (!js::ExecuteInJSMEnvironment(cx, script, loadScope, envChain)) {
        return false;
      }
      retval.setUndefined();
    }
  }

  JSAutoRealm rar(cx, targetObj);
  if (!JS_WrapValue(cx, retval)) {
    return false;
  }

  if (script && (startupCache || preloadCache)) {
    nsAutoCString cachePath;
    SubscriptCachePath(cx, uri, targetObj, cachePath);

    nsCString uriStr;
    if (preloadCache && NS_SUCCEEDED(uri->GetSpec(uriStr))) {
      // Note that, when called during startup, this will keep the
      // original JSScript object alive for an indefinite amount of time.
      // This has the side-effect of keeping the global that the script
      // was compiled for alive, too.
      //
      // For most startups, the global in question will be the
      // CompilationScope, since we pre-compile any scripts that were
      // needed during the last startup in that scope. But for startups
      // when a non-cached script is used (e.g., after add-on
      // installation), this may be a Sandbox global, which may be
      // nuked but held alive by the JSScript. We can avoid this problem
      // by using a different scope when compiling the script. See
      // useCompilationScope in ReadScript().
      //
      // In general, this isn't a problem, since add-on Sandboxes which
      // use the script preloader are not destroyed until add-on shutdown,
      // and when add-ons are uninstalled or upgraded, the preloader cache
      // is immediately flushed after shutdown. But it's possible to
      // disable and reenable an add-on without uninstalling it, leading
      // to cached scripts being held alive, and tied to nuked Sandbox
      // globals. Given the unusual circumstances required to trigger
      // this, it's not a major concern. But it should be kept in mind.
      ScriptPreloader::GetSingleton().NoteScript(uriStr, cachePath, script);
    }

    if (startupCache) {
      JSAutoRealm ar(cx, script);
      WriteCachedScript(StartupCache::GetSingleton(), cachePath, cx, script);
    }
  }

  return true;
}

<<<<<<< HEAD
class AsyncScriptLoader : public nsIIncrementalStreamLoaderObserver
{
public:
    NS_DECL_CYCLE_COLLECTING_ISUPPORTS
    NS_DECL_NSIINCREMENTALSTREAMLOADEROBSERVER

    NS_DECL_CYCLE_COLLECTION_SCRIPT_HOLDER_CLASS(AsyncScriptLoader)

    AsyncScriptLoader(nsIChannel* aChannel, bool aReuseGlobal,
                      JSObject* aTargetObj, const nsAString& aCharset,
                      bool aCache, Promise* aPromise)
        : mChannel(aChannel)
        , mTargetObj(aTargetObj)
        , mPromise(aPromise)
        , mCharset(aCharset)
        , mReuseGlobal(aReuseGlobal)
        , mCache(aCache)
    {
        // Needed for the cycle collector to manage mTargetObj.
        mozilla::HoldJSObjects(this);
    }

private:
    virtual ~AsyncScriptLoader() {
        mozilla::DropJSObjects(this);
    }

    RefPtr<nsIChannel>      mChannel;
    Heap<JSObject*>           mTargetObj;
    RefPtr<Promise>         mPromise;
    nsString                  mCharset;
    bool                      mReuseGlobal;
    bool                      mCache;
};

NS_IMPL_CYCLE_COLLECTION_CLASS(AsyncScriptLoader)

NS_INTERFACE_MAP_BEGIN_CYCLE_COLLECTION(AsyncScriptLoader)
  NS_INTERFACE_MAP_ENTRY(nsIIncrementalStreamLoaderObserver)
NS_INTERFACE_MAP_END

NS_IMPL_CYCLE_COLLECTION_UNLINK_BEGIN(AsyncScriptLoader)
  NS_IMPL_CYCLE_COLLECTION_UNLINK(mPromise)
  tmp->mTargetObj = nullptr;
NS_IMPL_CYCLE_COLLECTION_UNLINK_END

NS_IMPL_CYCLE_COLLECTION_TRAVERSE_BEGIN(AsyncScriptLoader)
  NS_IMPL_CYCLE_COLLECTION_TRAVERSE(mPromise)
  NS_IMPL_CYCLE_COLLECTION_TRAVERSE_SCRIPT_OBJECTS
NS_IMPL_CYCLE_COLLECTION_TRAVERSE_END

NS_IMPL_CYCLE_COLLECTION_TRACE_BEGIN(AsyncScriptLoader)
  NS_IMPL_CYCLE_COLLECTION_TRACE_JS_MEMBER_CALLBACK(mTargetObj)
NS_IMPL_CYCLE_COLLECTION_TRACE_END

NS_IMPL_CYCLE_COLLECTING_ADDREF(AsyncScriptLoader)
NS_IMPL_CYCLE_COLLECTING_RELEASE(AsyncScriptLoader)

class MOZ_STACK_CLASS AutoRejectPromise
{
  public:
    AutoRejectPromise(JSContext* cx,
                      Promise* aPromise,
                      nsIGlobalObject* aGlobalObject)
      : mCx(cx)
      , mPromise(aPromise)
      , mGlobalObject(aGlobalObject) {}

    ~AutoRejectPromise() {
      if (mPromise) {
        JS::Rooted<JS::Value> undefined(mCx, JS::UndefinedValue());
        mPromise->MaybeReject(mCx, undefined);
      }
    }

    void ResolvePromise(HandleValue aResolveValue) {
      mPromise->MaybeResolve(aResolveValue);
      mPromise = nullptr;
    }

  private:
    JSContext*                mCx;
    RefPtr<Promise>         mPromise;
    nsCOMPtr<nsIGlobalObject> mGlobalObject;
};

NS_IMETHODIMP
AsyncScriptLoader::OnIncrementalData(nsIIncrementalStreamLoader* aLoader,
                                     nsISupports* aContext,
                                     uint32_t aDataLength,
                                     const uint8_t* aData,
                                     StringTaint aTaint,
                                     uint32_t *aConsumedData)
{
  return NS_OK;
}

NS_IMETHODIMP
AsyncScriptLoader::OnStreamComplete(nsIIncrementalStreamLoader* aLoader,
                                    nsISupports* aContext,
                                    nsresult aStatus,
                                    uint32_t aLength,
                                    const uint8_t* aBuf,
                                    StringTaint aTaint)
{
    nsCOMPtr<nsIURI> uri;
    mChannel->GetURI(getter_AddRefs(uri));

    nsCOMPtr<nsIGlobalObject> globalObject = xpc::NativeGlobal(mTargetObj);
    AutoEntryScript aes(globalObject, "async loadSubScript");
    JSContext* cx = aes.cx();
    AutoRejectPromise autoPromise(cx, mPromise, globalObject);

    if (NS_FAILED(aStatus)) {
        ReportError(cx, "Unable to load script.", uri);
    }
    // Just notify that we are done with this load.
    NS_ENSURE_SUCCESS(aStatus, NS_OK);

    if (aLength == 0) {
        return ReportError(cx, LOAD_ERROR_NOCONTENT, uri);
    }

    if (aLength > INT32_MAX) {
        return ReportError(cx, LOAD_ERROR_CONTENTTOOBIG, uri);
    }

    RootedFunction function(cx);
    RootedScript script(cx);
    nsAutoCString spec;
    nsresult rv = uri->GetSpec(spec);
    NS_ENSURE_SUCCESS(rv, rv);

    RootedObject target_obj(cx, mTargetObj);

    rv = PrepareScript(uri, cx, target_obj, spec.get(), mCharset,
                       reinterpret_cast<const char*>(aBuf), aLength,
                       mReuseGlobal, &script, &function);
    if (NS_FAILED(rv)) {
        return rv;
    }

    JS::Rooted<JS::Value> retval(cx);
    rv = EvalScript(cx, target_obj, &retval, uri, mCache, script, function);

    if (NS_SUCCEEDED(rv)) {
        autoPromise.ResolvePromise(retval);
    }

    return rv;
}

nsresult
mozJSSubScriptLoader::ReadScriptAsync(nsIURI* uri, JSObject* targetObjArg,
                                      const nsAString& charset,
                                      nsIIOService* serv, bool reuseGlobal,
                                      bool cache, MutableHandleValue retval)
{
    RootedObject target_obj(RootingCx(), targetObjArg);

    nsCOMPtr<nsIGlobalObject> globalObject = xpc::NativeGlobal(target_obj);
    ErrorResult result;

    AutoJSAPI jsapi;
    if (NS_WARN_IF(!jsapi.Init(globalObject))) {
      return NS_ERROR_UNEXPECTED;
    }

    RefPtr<Promise> promise = Promise::Create(globalObject, result);
    if (result.Failed()) {
      promise = nullptr;
    }

    DebugOnly<bool> asJS = ToJSValue(jsapi.cx(), promise, retval);
    MOZ_ASSERT(asJS, "Should not fail to convert the promise to a JS value");

    // We create a channel and call SetContentType, to avoid expensive MIME type
    // lookups (bug 632490).
    nsCOMPtr<nsIChannel> channel;
    nsresult rv;
    rv = NS_NewChannel(getter_AddRefs(channel),
                       uri,
                       nsContentUtils::GetSystemPrincipal(),
                       nsILoadInfo::SEC_ALLOW_CROSS_ORIGIN_DATA_IS_NULL,
                       nsIContentPolicy::TYPE_OTHER,
                       nullptr,  // aLoadGroup
                       nullptr,  // aCallbacks
                       nsIRequest::LOAD_NORMAL,
                       serv);

    if (!NS_SUCCEEDED(rv)) {
        return rv;
    }

    channel->SetContentType(NS_LITERAL_CSTRING("application/javascript"));

    RefPtr<AsyncScriptLoader> loadObserver =
        new AsyncScriptLoader(channel,
                              reuseGlobal,
                              target_obj,
                              charset,
                              cache,
                              promise);

    nsCOMPtr<nsIIncrementalStreamLoader> loader;
    rv = NS_NewIncrementalStreamLoader(getter_AddRefs(loader), loadObserver);
    NS_ENSURE_SUCCESS(rv, rv);

    nsCOMPtr<nsIStreamListener> listener = loader.get();
    return channel->AsyncOpen2(listener);
}

nsresult
mozJSSubScriptLoader::ReadScript(nsIURI* uri, JSContext* cx, JSObject* targetObjArg,
                                 const nsAString& charset, const char* uriStr,
                                 nsIIOService* serv, nsIPrincipal* principal,
                                 bool reuseGlobal, JS::MutableHandleScript script,
                                 JS::MutableHandleFunction function)
{
    script.set(nullptr);
    function.set(nullptr);

    RootedObject target_obj(cx, targetObjArg);

    // We create a channel and call SetContentType, to avoid expensive MIME type
    // lookups (bug 632490).
    nsCOMPtr<nsIChannel> chan;
    nsCOMPtr<nsIInputStream> instream;
    nsresult rv;
    rv = NS_NewChannel(getter_AddRefs(chan),
                       uri,
                       nsContentUtils::GetSystemPrincipal(),
                       nsILoadInfo::SEC_ALLOW_CROSS_ORIGIN_DATA_IS_NULL,
                       nsIContentPolicy::TYPE_OTHER,
                       nullptr,  // aLoadGroup
                       nullptr,  // aCallbacks
                       nsIRequest::LOAD_NORMAL,
                       serv);

    if (NS_SUCCEEDED(rv)) {
        chan->SetContentType(NS_LITERAL_CSTRING("application/javascript"));
        rv = chan->Open2(getter_AddRefs(instream));
    }

    if (NS_FAILED(rv)) {
        return ReportError(cx, LOAD_ERROR_NOSTREAM, uri);
    }

    int64_t len = -1;

    rv = chan->GetContentLength(&len);
    if (NS_FAILED(rv) || len == -1) {
        return ReportError(cx, LOAD_ERROR_NOCONTENT, uri);
    }

    if (len > INT32_MAX) {
        return ReportError(cx, LOAD_ERROR_CONTENTTOOBIG, uri);
    }

    nsCString buf;
    rv = NS_ReadInputStreamToString(instream, buf, len);
    NS_ENSURE_SUCCESS(rv, rv);

    rv = PrepareScript(uri, cx, target_obj, uriStr, charset,
                       buf.get(), len,
                       reuseGlobal,
                       script, function);
    NS_ENSURE_SUCCESS(rv, rv);

    return NS_OK;
=======
bool mozJSSubScriptLoader::ReadScript(
    JS::MutableHandle<JSScript*> script,
    nsIURI* uri, JSContext* cx, HandleObject targetObj, const char* uriStr,
    nsIIOService* serv, bool wantReturnValue, bool useCompilationScope) {
  // We create a channel and call SetContentType, to avoid expensive MIME type
  // lookups (bug 632490).
  nsCOMPtr<nsIChannel> chan;
  nsCOMPtr<nsIInputStream> instream;
  nsresult rv;
  rv = NS_NewChannel(getter_AddRefs(chan), uri,
                     nsContentUtils::GetSystemPrincipal(),
                     nsILoadInfo::SEC_ALLOW_CROSS_ORIGIN_DATA_IS_NULL,
                     nsIContentPolicy::TYPE_OTHER,
                     nullptr,  // nsICookieSettings
                     nullptr,  // PerformanceStorage
                     nullptr,  // aLoadGroup
                     nullptr,  // aCallbacks
                     nsIRequest::LOAD_NORMAL, serv);

  if (NS_SUCCEEDED(rv)) {
    chan->SetContentType(NS_LITERAL_CSTRING("application/javascript"));
    rv = chan->Open(getter_AddRefs(instream));
  }

  if (NS_FAILED(rv)) {
    ReportError(cx, LOAD_ERROR_NOSTREAM, uri);
    return false;
  }

  int64_t len = -1;

  rv = chan->GetContentLength(&len);
  if (NS_FAILED(rv) || len == -1) {
    ReportError(cx, LOAD_ERROR_NOCONTENT, uri);
    return false;
  }

  if (len > INT32_MAX) {
    ReportError(cx, LOAD_ERROR_CONTENTTOOBIG, uri);
    return false;
  }

  nsCString buf;
  rv = NS_ReadInputStreamToString(instream, buf, len);
  NS_ENSURE_SUCCESS(rv, false);

  Maybe<JSAutoRealm> ar;

  // Note that when using the ScriptPreloader cache with loadSubScript, there
  // will be a side-effect of keeping the global that the script was compiled
  // for alive. See note above in EvalScript().
  //
  // This will compile the script in XPConnect compilation scope. When the
  // script is evaluated, it will be cloned into the target scope to be
  // executed, avoiding leaks on the first session when we don't have a
  // startup cache.
  if (useCompilationScope) {
    ar.emplace(cx, xpc::CompilationScope());
  }

  JSScript* ret = PrepareScript(uri, cx, JS_IsGlobalObject(targetObj), uriStr, buf.get(),
                                len, wantReturnValue);
  if (!ret) {
    return false;
  }

  script.set(ret);
  return true;
}

NS_IMETHODIMP
mozJSSubScriptLoader::LoadSubScript(const nsAString& url, HandleValue target,
                                    JSContext* cx, MutableHandleValue retval) {
  /*
   * Loads a local url, referring to UTF-8-encoded data, and evals it into the
   * current cx.  Synchronous. ChromeUtils.compileScript() should be used for
   * async loads.
   *   url: The url to load.  Must be local so that it can be loaded
   *        synchronously.
   *   targetObj: Optional object to eval the script onto (defaults to context
   *              global)
   *   returns: Whatever jsval the script pointed to by the url returns.
   * Should ONLY (O N L Y !) be called from JavaScript code.
   */
  LoadSubScriptOptions options(cx);
  options.target = target.isObject() ? &target.toObject() : nullptr;
  return DoLoadSubScriptWithOptions(url, options, cx, retval);
>>>>>>> d377b6d7
}

NS_IMETHODIMP
mozJSSubScriptLoader::LoadSubScriptWithOptions(const nsAString& url,
                                               HandleValue optionsVal,
                                               JSContext* cx,
                                               MutableHandleValue retval) {
  if (!optionsVal.isObject()) {
    return NS_ERROR_INVALID_ARG;
  }

  LoadSubScriptOptions options(cx, &optionsVal.toObject());
  if (!options.Parse()) {
    return NS_ERROR_INVALID_ARG;
  }

  return DoLoadSubScriptWithOptions(url, options, cx, retval);
}

nsresult mozJSSubScriptLoader::DoLoadSubScriptWithOptions(
    const nsAString& url, LoadSubScriptOptions& options, JSContext* cx,
    MutableHandleValue retval) {
  nsresult rv = NS_OK;
  RootedObject targetObj(cx);
  RootedObject loadScope(cx);
  mozJSComponentLoader* loader = mozJSComponentLoader::Get();
  loader->FindTargetObject(cx, &loadScope);

  if (options.target) {
    targetObj = options.target;
  } else {
    targetObj = loadScope;
  }

  targetObj = JS_FindCompilationScope(cx, targetObj);
  if (!targetObj || !loadScope) {
    return NS_ERROR_FAILURE;
  }

  MOZ_ASSERT(!js::IsWrapper(targetObj), "JS_FindCompilationScope must unwrap");

  if (js::GetNonCCWObjectRealm(loadScope) !=
      js::GetNonCCWObjectRealm(targetObj)) {
    loadScope = nullptr;
  }

  /* load up the url.  From here on, failures are reflected as ``custom''
   * js exceptions */
  nsCOMPtr<nsIURI> uri;
  nsAutoCString uriStr;
  nsAutoCString scheme;

  // Figure out who's calling us
  JS::AutoFilename filename;
  if (!JS::DescribeScriptedCaller(cx, &filename)) {
    // No scripted frame means we don't know who's calling, bail.
    return NS_ERROR_FAILURE;
  }

  JSAutoRealm ar(cx, targetObj);

  nsCOMPtr<nsIIOService> serv = do_GetService(NS_IOSERVICE_CONTRACTID);
  if (!serv) {
    ReportError(cx, NS_LITERAL_CSTRING(LOAD_ERROR_NOSERVICE));
    return NS_OK;
  }

  NS_LossyConvertUTF16toASCII asciiUrl(url);
  AUTO_PROFILER_TEXT_MARKER_CAUSE("SubScript", asciiUrl, JS,
                                  profiler_get_backtrace());
  AUTO_PROFILER_LABEL_DYNAMIC_NSCSTRING(
      "mozJSSubScriptLoader::DoLoadSubScriptWithOptions", OTHER, asciiUrl);

  // Make sure to explicitly create the URI, since we'll need the
  // canonicalized spec.
  rv = NS_NewURI(getter_AddRefs(uri), asciiUrl);
  if (NS_FAILED(rv)) {
    ReportError(cx, NS_LITERAL_CSTRING(LOAD_ERROR_NOURI));
    return NS_OK;
  }

  rv = uri->GetSpec(uriStr);
  if (NS_FAILED(rv)) {
    ReportError(cx, NS_LITERAL_CSTRING(LOAD_ERROR_NOSPEC));
    return NS_OK;
  }

  rv = uri->GetScheme(scheme);
  if (NS_FAILED(rv)) {
    ReportError(cx, LOAD_ERROR_NOSCHEME, uri);
    return NS_OK;
  }

  // Suppress caching if we're compiling as content or if we're loading a
  // blob: URI.
  bool useCompilationScope = false;
  auto* principal = BasePrincipal::Cast(GetObjectPrincipal(targetObj));
  bool isSystem = principal->Is<SystemPrincipal>();
  if (!isSystem && principal->Is<ContentPrincipal>()) {
    auto* content = principal->As<ContentPrincipal>();

    nsAutoCString scheme;
    content->mURI->GetScheme(scheme);

    // We want to enable caching for scripts with Activity Stream's
    // codebase URLs.
    if (scheme.EqualsLiteral("about")) {
      nsAutoCString filePath;
      content->mURI->GetFilePath(filePath);

      useCompilationScope = filePath.EqualsLiteral("home") ||
                            filePath.EqualsLiteral("newtab") ||
                            filePath.EqualsLiteral("welcome");
      isSystem = true;
    }
  }
  bool ignoreCache =
      options.ignoreCache || !isSystem || scheme.EqualsLiteral("blob");

  StartupCache* cache = ignoreCache ? nullptr : StartupCache::GetSingleton();

  nsAutoCString cachePath;
  SubscriptCachePath(cx, uri, targetObj, cachePath);

  RootedScript script(cx);
  if (!options.ignoreCache) {
    if (!options.wantReturnValue) {
      script = ScriptPreloader::GetSingleton().GetCachedScript(cx, cachePath);
    }
    if (!script && cache) {
      rv = ReadCachedScript(cache, cachePath, cx, &script);
    }
    if (NS_FAILED(rv) || !script) {
      // ReadCachedScript may have set a pending exception.
      JS_ClearPendingException(cx);
    }
  }

  if (script) {
    // |script| came from the cache, so don't bother writing it
    // |back there.
    cache = nullptr;
  } else {
    if (!ReadScript(&script, uri, cx, targetObj, static_cast<const char*>(uriStr.get()),
                    serv, options.wantReturnValue, useCompilationScope)) {
      return NS_OK;
    }
  }

<<<<<<< HEAD
    return NS_OK;
}

NS_IMETHODIMP
ScriptPrecompiler::OnIncrementalData(nsIIncrementalStreamLoader* aLoader,
                                     nsISupports* aContext,
                                     uint32_t aDataLength,
                                     const uint8_t* aData,
                                     StringTaint aTaint,
                                     uint32_t *aConsumedData)
{
  return NS_OK;
}

NS_IMETHODIMP
ScriptPrecompiler::OnStreamComplete(nsIIncrementalStreamLoader* aLoader,
                                    nsISupports* aContext,
                                    nsresult aStatus,
                                    uint32_t aLength,
                                    const uint8_t* aString,
                                    StringTaint aTaint)
{
    AutoSendObserverNotification notifier(this);

    // Just notify that we are done with this load.
    NS_ENSURE_SUCCESS(aStatus, NS_OK);

    // Convert data to char16_t* and prepare to call CompileOffThread.
    nsAutoString hintCharset;
    nsresult rv =
        nsScriptLoader::ConvertToUTF16(mChannel, aString, aLength,
                                       hintCharset, nullptr,
                                       mScriptBuf, mScriptLength);

    NS_ENSURE_SUCCESS(rv, NS_OK);

    // Our goal is to cache persistently the compiled script and to avoid quota
    // checks. Since the caching mechanism decide the persistence type based on
    // the principal, we create a new global with the app's principal.
    // We then enter its compartment to compile with its principal.
    AutoSafeJSContext cx;
    RootedValue v(cx);
    SandboxOptions sandboxOptions;
    sandboxOptions.sandboxName.AssignASCII("asm.js precompilation");
    sandboxOptions.invisibleToDebugger = true;
    sandboxOptions.discardSource = true;
    rv = CreateSandboxObject(cx, &v, mPrincipal, sandboxOptions);
    NS_ENSURE_SUCCESS(rv, NS_OK);

    JSAutoCompartment ac(cx, js::UncheckedUnwrap(&v.toObject()));

    JS::CompileOptions options(cx, JSVERSION_DEFAULT);
    options.forceAsync = true;
    options.installedFile = true;

    nsCOMPtr<nsIURI> uri;
    mChannel->GetURI(getter_AddRefs(uri));
    nsAutoCString spec;
    uri->GetSpec(spec);
    options.setFile(spec.get());

    if (!JS::CanCompileOffThread(cx, options, mScriptLength)) {
        NS_WARNING("Can't compile script off thread!");
        return NS_OK;
    }

    RefPtr<NotifyPrecompilationCompleteRunnable> runnable =
        new NotifyPrecompilationCompleteRunnable(this);

    if (!JS::CompileOffThread(cx, options,
                              mScriptBuf, mScriptLength,
                              OffThreadCallback,
                              static_cast<void*>(runnable))) {
        NS_WARNING("Failed to compile script off thread!");
        return NS_OK;
    }

    Unused << runnable.forget();
    notifier.Disarm();

    return NS_OK;
}

/* static */
void
ScriptPrecompiler::OffThreadCallback(void* aToken, void* aData)
{
    RefPtr<NotifyPrecompilationCompleteRunnable> runnable =
        dont_AddRef(static_cast<NotifyPrecompilationCompleteRunnable*>(aData));
    runnable->SetToken(aToken);

    NS_DispatchToMainThread(runnable);
}

void
ScriptPrecompiler::SendObserverNotification()
{
    MOZ_ASSERT(mChannel && mObserver);
    MOZ_ASSERT(NS_IsMainThread());

    nsCOMPtr<nsIURI> uri;
    mChannel->GetURI(getter_AddRefs(uri));
    mObserver->Observe(uri, "script-precompiled", nullptr);
}

NS_IMETHODIMP
mozJSSubScriptLoader::PrecompileScript(nsIURI* aURI,
                                       nsIPrincipal* aPrincipal,
                                       nsIObserver* aObserver)
{
    nsCOMPtr<nsIChannel> channel;
    nsresult rv = NS_NewChannel(getter_AddRefs(channel),
                                aURI,
                                nsContentUtils::GetSystemPrincipal(),
                                nsILoadInfo::SEC_ALLOW_CROSS_ORIGIN_DATA_IS_NULL,
                                nsIContentPolicy::TYPE_OTHER);

    NS_ENSURE_SUCCESS(rv, rv);

    RefPtr<ScriptPrecompiler> loadObserver =
        new ScriptPrecompiler(aObserver, aPrincipal, channel);

    nsCOMPtr<nsIIncrementalStreamLoader> loader;
    rv = NS_NewIncrementalStreamLoader(getter_AddRefs(loader), loadObserver);
    NS_ENSURE_SUCCESS(rv, rv);

    nsCOMPtr<nsIStreamListener> listener = loader.get();
    rv = channel->AsyncOpen2(listener);
    NS_ENSURE_SUCCESS(rv, rv);

    return NS_OK;
=======
  Unused << EvalScript(cx, targetObj, loadScope, retval, uri, !!cache,
                       !ignoreCache && !options.wantReturnValue, &script);
  return NS_OK;
>>>>>>> d377b6d7
}<|MERGE_RESOLUTION|>--- conflicted
+++ resolved
@@ -242,278 +242,6 @@
   return true;
 }
 
-<<<<<<< HEAD
-class AsyncScriptLoader : public nsIIncrementalStreamLoaderObserver
-{
-public:
-    NS_DECL_CYCLE_COLLECTING_ISUPPORTS
-    NS_DECL_NSIINCREMENTALSTREAMLOADEROBSERVER
-
-    NS_DECL_CYCLE_COLLECTION_SCRIPT_HOLDER_CLASS(AsyncScriptLoader)
-
-    AsyncScriptLoader(nsIChannel* aChannel, bool aReuseGlobal,
-                      JSObject* aTargetObj, const nsAString& aCharset,
-                      bool aCache, Promise* aPromise)
-        : mChannel(aChannel)
-        , mTargetObj(aTargetObj)
-        , mPromise(aPromise)
-        , mCharset(aCharset)
-        , mReuseGlobal(aReuseGlobal)
-        , mCache(aCache)
-    {
-        // Needed for the cycle collector to manage mTargetObj.
-        mozilla::HoldJSObjects(this);
-    }
-
-private:
-    virtual ~AsyncScriptLoader() {
-        mozilla::DropJSObjects(this);
-    }
-
-    RefPtr<nsIChannel>      mChannel;
-    Heap<JSObject*>           mTargetObj;
-    RefPtr<Promise>         mPromise;
-    nsString                  mCharset;
-    bool                      mReuseGlobal;
-    bool                      mCache;
-};
-
-NS_IMPL_CYCLE_COLLECTION_CLASS(AsyncScriptLoader)
-
-NS_INTERFACE_MAP_BEGIN_CYCLE_COLLECTION(AsyncScriptLoader)
-  NS_INTERFACE_MAP_ENTRY(nsIIncrementalStreamLoaderObserver)
-NS_INTERFACE_MAP_END
-
-NS_IMPL_CYCLE_COLLECTION_UNLINK_BEGIN(AsyncScriptLoader)
-  NS_IMPL_CYCLE_COLLECTION_UNLINK(mPromise)
-  tmp->mTargetObj = nullptr;
-NS_IMPL_CYCLE_COLLECTION_UNLINK_END
-
-NS_IMPL_CYCLE_COLLECTION_TRAVERSE_BEGIN(AsyncScriptLoader)
-  NS_IMPL_CYCLE_COLLECTION_TRAVERSE(mPromise)
-  NS_IMPL_CYCLE_COLLECTION_TRAVERSE_SCRIPT_OBJECTS
-NS_IMPL_CYCLE_COLLECTION_TRAVERSE_END
-
-NS_IMPL_CYCLE_COLLECTION_TRACE_BEGIN(AsyncScriptLoader)
-  NS_IMPL_CYCLE_COLLECTION_TRACE_JS_MEMBER_CALLBACK(mTargetObj)
-NS_IMPL_CYCLE_COLLECTION_TRACE_END
-
-NS_IMPL_CYCLE_COLLECTING_ADDREF(AsyncScriptLoader)
-NS_IMPL_CYCLE_COLLECTING_RELEASE(AsyncScriptLoader)
-
-class MOZ_STACK_CLASS AutoRejectPromise
-{
-  public:
-    AutoRejectPromise(JSContext* cx,
-                      Promise* aPromise,
-                      nsIGlobalObject* aGlobalObject)
-      : mCx(cx)
-      , mPromise(aPromise)
-      , mGlobalObject(aGlobalObject) {}
-
-    ~AutoRejectPromise() {
-      if (mPromise) {
-        JS::Rooted<JS::Value> undefined(mCx, JS::UndefinedValue());
-        mPromise->MaybeReject(mCx, undefined);
-      }
-    }
-
-    void ResolvePromise(HandleValue aResolveValue) {
-      mPromise->MaybeResolve(aResolveValue);
-      mPromise = nullptr;
-    }
-
-  private:
-    JSContext*                mCx;
-    RefPtr<Promise>         mPromise;
-    nsCOMPtr<nsIGlobalObject> mGlobalObject;
-};
-
-NS_IMETHODIMP
-AsyncScriptLoader::OnIncrementalData(nsIIncrementalStreamLoader* aLoader,
-                                     nsISupports* aContext,
-                                     uint32_t aDataLength,
-                                     const uint8_t* aData,
-                                     StringTaint aTaint,
-                                     uint32_t *aConsumedData)
-{
-  return NS_OK;
-}
-
-NS_IMETHODIMP
-AsyncScriptLoader::OnStreamComplete(nsIIncrementalStreamLoader* aLoader,
-                                    nsISupports* aContext,
-                                    nsresult aStatus,
-                                    uint32_t aLength,
-                                    const uint8_t* aBuf,
-                                    StringTaint aTaint)
-{
-    nsCOMPtr<nsIURI> uri;
-    mChannel->GetURI(getter_AddRefs(uri));
-
-    nsCOMPtr<nsIGlobalObject> globalObject = xpc::NativeGlobal(mTargetObj);
-    AutoEntryScript aes(globalObject, "async loadSubScript");
-    JSContext* cx = aes.cx();
-    AutoRejectPromise autoPromise(cx, mPromise, globalObject);
-
-    if (NS_FAILED(aStatus)) {
-        ReportError(cx, "Unable to load script.", uri);
-    }
-    // Just notify that we are done with this load.
-    NS_ENSURE_SUCCESS(aStatus, NS_OK);
-
-    if (aLength == 0) {
-        return ReportError(cx, LOAD_ERROR_NOCONTENT, uri);
-    }
-
-    if (aLength > INT32_MAX) {
-        return ReportError(cx, LOAD_ERROR_CONTENTTOOBIG, uri);
-    }
-
-    RootedFunction function(cx);
-    RootedScript script(cx);
-    nsAutoCString spec;
-    nsresult rv = uri->GetSpec(spec);
-    NS_ENSURE_SUCCESS(rv, rv);
-
-    RootedObject target_obj(cx, mTargetObj);
-
-    rv = PrepareScript(uri, cx, target_obj, spec.get(), mCharset,
-                       reinterpret_cast<const char*>(aBuf), aLength,
-                       mReuseGlobal, &script, &function);
-    if (NS_FAILED(rv)) {
-        return rv;
-    }
-
-    JS::Rooted<JS::Value> retval(cx);
-    rv = EvalScript(cx, target_obj, &retval, uri, mCache, script, function);
-
-    if (NS_SUCCEEDED(rv)) {
-        autoPromise.ResolvePromise(retval);
-    }
-
-    return rv;
-}
-
-nsresult
-mozJSSubScriptLoader::ReadScriptAsync(nsIURI* uri, JSObject* targetObjArg,
-                                      const nsAString& charset,
-                                      nsIIOService* serv, bool reuseGlobal,
-                                      bool cache, MutableHandleValue retval)
-{
-    RootedObject target_obj(RootingCx(), targetObjArg);
-
-    nsCOMPtr<nsIGlobalObject> globalObject = xpc::NativeGlobal(target_obj);
-    ErrorResult result;
-
-    AutoJSAPI jsapi;
-    if (NS_WARN_IF(!jsapi.Init(globalObject))) {
-      return NS_ERROR_UNEXPECTED;
-    }
-
-    RefPtr<Promise> promise = Promise::Create(globalObject, result);
-    if (result.Failed()) {
-      promise = nullptr;
-    }
-
-    DebugOnly<bool> asJS = ToJSValue(jsapi.cx(), promise, retval);
-    MOZ_ASSERT(asJS, "Should not fail to convert the promise to a JS value");
-
-    // We create a channel and call SetContentType, to avoid expensive MIME type
-    // lookups (bug 632490).
-    nsCOMPtr<nsIChannel> channel;
-    nsresult rv;
-    rv = NS_NewChannel(getter_AddRefs(channel),
-                       uri,
-                       nsContentUtils::GetSystemPrincipal(),
-                       nsILoadInfo::SEC_ALLOW_CROSS_ORIGIN_DATA_IS_NULL,
-                       nsIContentPolicy::TYPE_OTHER,
-                       nullptr,  // aLoadGroup
-                       nullptr,  // aCallbacks
-                       nsIRequest::LOAD_NORMAL,
-                       serv);
-
-    if (!NS_SUCCEEDED(rv)) {
-        return rv;
-    }
-
-    channel->SetContentType(NS_LITERAL_CSTRING("application/javascript"));
-
-    RefPtr<AsyncScriptLoader> loadObserver =
-        new AsyncScriptLoader(channel,
-                              reuseGlobal,
-                              target_obj,
-                              charset,
-                              cache,
-                              promise);
-
-    nsCOMPtr<nsIIncrementalStreamLoader> loader;
-    rv = NS_NewIncrementalStreamLoader(getter_AddRefs(loader), loadObserver);
-    NS_ENSURE_SUCCESS(rv, rv);
-
-    nsCOMPtr<nsIStreamListener> listener = loader.get();
-    return channel->AsyncOpen2(listener);
-}
-
-nsresult
-mozJSSubScriptLoader::ReadScript(nsIURI* uri, JSContext* cx, JSObject* targetObjArg,
-                                 const nsAString& charset, const char* uriStr,
-                                 nsIIOService* serv, nsIPrincipal* principal,
-                                 bool reuseGlobal, JS::MutableHandleScript script,
-                                 JS::MutableHandleFunction function)
-{
-    script.set(nullptr);
-    function.set(nullptr);
-
-    RootedObject target_obj(cx, targetObjArg);
-
-    // We create a channel and call SetContentType, to avoid expensive MIME type
-    // lookups (bug 632490).
-    nsCOMPtr<nsIChannel> chan;
-    nsCOMPtr<nsIInputStream> instream;
-    nsresult rv;
-    rv = NS_NewChannel(getter_AddRefs(chan),
-                       uri,
-                       nsContentUtils::GetSystemPrincipal(),
-                       nsILoadInfo::SEC_ALLOW_CROSS_ORIGIN_DATA_IS_NULL,
-                       nsIContentPolicy::TYPE_OTHER,
-                       nullptr,  // aLoadGroup
-                       nullptr,  // aCallbacks
-                       nsIRequest::LOAD_NORMAL,
-                       serv);
-
-    if (NS_SUCCEEDED(rv)) {
-        chan->SetContentType(NS_LITERAL_CSTRING("application/javascript"));
-        rv = chan->Open2(getter_AddRefs(instream));
-    }
-
-    if (NS_FAILED(rv)) {
-        return ReportError(cx, LOAD_ERROR_NOSTREAM, uri);
-    }
-
-    int64_t len = -1;
-
-    rv = chan->GetContentLength(&len);
-    if (NS_FAILED(rv) || len == -1) {
-        return ReportError(cx, LOAD_ERROR_NOCONTENT, uri);
-    }
-
-    if (len > INT32_MAX) {
-        return ReportError(cx, LOAD_ERROR_CONTENTTOOBIG, uri);
-    }
-
-    nsCString buf;
-    rv = NS_ReadInputStreamToString(instream, buf, len);
-    NS_ENSURE_SUCCESS(rv, rv);
-
-    rv = PrepareScript(uri, cx, target_obj, uriStr, charset,
-                       buf.get(), len,
-                       reuseGlobal,
-                       script, function);
-    NS_ENSURE_SUCCESS(rv, rv);
-
-    return NS_OK;
-=======
 bool mozJSSubScriptLoader::ReadScript(
     JS::MutableHandle<JSScript*> script,
     nsIURI* uri, JSContext* cx, HandleObject targetObj, const char* uriStr,
@@ -601,7 +329,6 @@
   LoadSubScriptOptions options(cx);
   options.target = target.isObject() ? &target.toObject() : nullptr;
   return DoLoadSubScriptWithOptions(url, options, cx, retval);
->>>>>>> d377b6d7
 }
 
 NS_IMETHODIMP
@@ -751,141 +478,7 @@
     }
   }
 
-<<<<<<< HEAD
-    return NS_OK;
-}
-
-NS_IMETHODIMP
-ScriptPrecompiler::OnIncrementalData(nsIIncrementalStreamLoader* aLoader,
-                                     nsISupports* aContext,
-                                     uint32_t aDataLength,
-                                     const uint8_t* aData,
-                                     StringTaint aTaint,
-                                     uint32_t *aConsumedData)
-{
-  return NS_OK;
-}
-
-NS_IMETHODIMP
-ScriptPrecompiler::OnStreamComplete(nsIIncrementalStreamLoader* aLoader,
-                                    nsISupports* aContext,
-                                    nsresult aStatus,
-                                    uint32_t aLength,
-                                    const uint8_t* aString,
-                                    StringTaint aTaint)
-{
-    AutoSendObserverNotification notifier(this);
-
-    // Just notify that we are done with this load.
-    NS_ENSURE_SUCCESS(aStatus, NS_OK);
-
-    // Convert data to char16_t* and prepare to call CompileOffThread.
-    nsAutoString hintCharset;
-    nsresult rv =
-        nsScriptLoader::ConvertToUTF16(mChannel, aString, aLength,
-                                       hintCharset, nullptr,
-                                       mScriptBuf, mScriptLength);
-
-    NS_ENSURE_SUCCESS(rv, NS_OK);
-
-    // Our goal is to cache persistently the compiled script and to avoid quota
-    // checks. Since the caching mechanism decide the persistence type based on
-    // the principal, we create a new global with the app's principal.
-    // We then enter its compartment to compile with its principal.
-    AutoSafeJSContext cx;
-    RootedValue v(cx);
-    SandboxOptions sandboxOptions;
-    sandboxOptions.sandboxName.AssignASCII("asm.js precompilation");
-    sandboxOptions.invisibleToDebugger = true;
-    sandboxOptions.discardSource = true;
-    rv = CreateSandboxObject(cx, &v, mPrincipal, sandboxOptions);
-    NS_ENSURE_SUCCESS(rv, NS_OK);
-
-    JSAutoCompartment ac(cx, js::UncheckedUnwrap(&v.toObject()));
-
-    JS::CompileOptions options(cx, JSVERSION_DEFAULT);
-    options.forceAsync = true;
-    options.installedFile = true;
-
-    nsCOMPtr<nsIURI> uri;
-    mChannel->GetURI(getter_AddRefs(uri));
-    nsAutoCString spec;
-    uri->GetSpec(spec);
-    options.setFile(spec.get());
-
-    if (!JS::CanCompileOffThread(cx, options, mScriptLength)) {
-        NS_WARNING("Can't compile script off thread!");
-        return NS_OK;
-    }
-
-    RefPtr<NotifyPrecompilationCompleteRunnable> runnable =
-        new NotifyPrecompilationCompleteRunnable(this);
-
-    if (!JS::CompileOffThread(cx, options,
-                              mScriptBuf, mScriptLength,
-                              OffThreadCallback,
-                              static_cast<void*>(runnable))) {
-        NS_WARNING("Failed to compile script off thread!");
-        return NS_OK;
-    }
-
-    Unused << runnable.forget();
-    notifier.Disarm();
-
-    return NS_OK;
-}
-
-/* static */
-void
-ScriptPrecompiler::OffThreadCallback(void* aToken, void* aData)
-{
-    RefPtr<NotifyPrecompilationCompleteRunnable> runnable =
-        dont_AddRef(static_cast<NotifyPrecompilationCompleteRunnable*>(aData));
-    runnable->SetToken(aToken);
-
-    NS_DispatchToMainThread(runnable);
-}
-
-void
-ScriptPrecompiler::SendObserverNotification()
-{
-    MOZ_ASSERT(mChannel && mObserver);
-    MOZ_ASSERT(NS_IsMainThread());
-
-    nsCOMPtr<nsIURI> uri;
-    mChannel->GetURI(getter_AddRefs(uri));
-    mObserver->Observe(uri, "script-precompiled", nullptr);
-}
-
-NS_IMETHODIMP
-mozJSSubScriptLoader::PrecompileScript(nsIURI* aURI,
-                                       nsIPrincipal* aPrincipal,
-                                       nsIObserver* aObserver)
-{
-    nsCOMPtr<nsIChannel> channel;
-    nsresult rv = NS_NewChannel(getter_AddRefs(channel),
-                                aURI,
-                                nsContentUtils::GetSystemPrincipal(),
-                                nsILoadInfo::SEC_ALLOW_CROSS_ORIGIN_DATA_IS_NULL,
-                                nsIContentPolicy::TYPE_OTHER);
-
-    NS_ENSURE_SUCCESS(rv, rv);
-
-    RefPtr<ScriptPrecompiler> loadObserver =
-        new ScriptPrecompiler(aObserver, aPrincipal, channel);
-
-    nsCOMPtr<nsIIncrementalStreamLoader> loader;
-    rv = NS_NewIncrementalStreamLoader(getter_AddRefs(loader), loadObserver);
-    NS_ENSURE_SUCCESS(rv, rv);
-
-    nsCOMPtr<nsIStreamListener> listener = loader.get();
-    rv = channel->AsyncOpen2(listener);
-    NS_ENSURE_SUCCESS(rv, rv);
-
-    return NS_OK;
-=======
   Unused << EvalScript(cx, targetObj, loadScope, retval, uri, !!cache,
                        !ignoreCache && !options.wantReturnValue, &script);
   return NS_OK;
->>>>>>> d377b6d7
 }