/* -*- Mode: C++; tab-width: 8; indent-tabs-mode: nil; c-basic-offset: 2 -*- */
/* vim: set ts=8 sts=2 et sw=2 tw=80: */
/* This Source Code Form is subject to the terms of the Mozilla Public
 * License, v. 2.0. If a copy of the MPL was not distributed with this
 * file, You can obtain one at http://mozilla.org/MPL/2.0/. */
/*
 * Modifications Copyright SAP SE. 2019-2021.  All rights reserved.
 */

/*
 * Infrastructure for sharing DOMString data with JSStrings.
 *
 * Importing an nsAString into JS:
 * If possible (GetSharedBufferHandle works) use the external string support in
 * JS to create a JSString that points to the readable's buffer.  We keep a
 * reference to the buffer handle until the JSString is finalized.
 *
 * Exporting a JSString as an nsAReadable:
 * Wrap the JSString with a root-holding XPCJSReadableStringWrapper, which roots
 * the string and exposes its buffer via the nsAString interface, as
 * well as providing refcounting support.
 */

#include "nscore.h"
#include "nsString.h"
#include "nsStringBuffer.h"
#include "jsapi.h"
#include "xpcpublic.h"

using namespace JS;

const XPCStringConvert::LiteralExternalString
    XPCStringConvert::sLiteralExternalString;

const XPCStringConvert::DOMStringExternalString
    XPCStringConvert::sDOMStringExternalString;

void XPCStringConvert::LiteralExternalString::finalize(
    JS::Latin1Char* aChars) const {
  // Nothing to do.
}

void XPCStringConvert::LiteralExternalString::finalize(char16_t* aChars) const {
  // Nothing to do.
}

size_t XPCStringConvert::LiteralExternalString::sizeOfBuffer(
    const JS::Latin1Char* aChars, mozilla::MallocSizeOf aMallocSizeOf) const {
  // This string's buffer is not heap-allocated, so its malloc size is 0.
  return 0;
}

size_t XPCStringConvert::LiteralExternalString::sizeOfBuffer(
    const char16_t* aChars, mozilla::MallocSizeOf aMallocSizeOf) const {
  // This string's buffer is not heap-allocated, so its malloc size is 0.
  return 0;
}

void XPCStringConvert::DOMStringExternalString::finalize(
    JS::Latin1Char* aChars) const {
  nsStringBuffer* buf = nsStringBuffer::FromData(aChars);
  buf->Release();
}

void XPCStringConvert::DOMStringExternalString::finalize(
    char16_t* aChars) const {
  nsStringBuffer* buf = nsStringBuffer::FromData(aChars);
  buf->Release();
}

size_t XPCStringConvert::DOMStringExternalString::sizeOfBuffer(
    const JS::Latin1Char* aChars, mozilla::MallocSizeOf aMallocSizeOf) const {
  // We promised the JS engine we would not GC.  Enforce that:
  JS::AutoCheckCannotGC autoCannotGC;

  const nsStringBuffer* buf =
      nsStringBuffer::FromData(const_cast<JS::Latin1Char*>(aChars));
  // We want sizeof including this, because the entire string buffer is owned by
  // the external string.  But only report here if we're unshared; if we're
  // shared then we don't know who really owns this data.
  return buf->SizeOfIncludingThisIfUnshared(aMallocSizeOf);
}

size_t XPCStringConvert::DOMStringExternalString::sizeOfBuffer(
    const char16_t* aChars, mozilla::MallocSizeOf aMallocSizeOf) const {
  // We promised the JS engine we would not GC.  Enforce that:
  JS::AutoCheckCannotGC autoCannotGC;

  const nsStringBuffer* buf =
      nsStringBuffer::FromData(const_cast<char16_t*>(aChars));
  // We want sizeof including this, because the entire string buffer is owned by
  // the external string.  But only report here if we're unshared; if we're
  // shared then we don't know who really owns this data.
  return buf->SizeOfIncludingThisIfUnshared(aMallocSizeOf);
}

// convert a readable to a JSString, copying string data
// static
bool XPCStringConvert::ReadableToJSVal(JSContext* cx, const nsAString& readable,
                                       nsStringBuffer** sharedBuffer,
                                       MutableHandleValue vp) {
  *sharedBuffer = nullptr;

  uint32_t length = readable.Length();

  if (readable.IsLiteral()) {
    return StringLiteralToJSVal(cx, readable.BeginReading(), length, readable.Taint(), vp);
  }

  nsStringBuffer* buf = nsStringBuffer::FromString(readable);
  if (buf) {
    bool shared;
<<<<<<< HEAD
    // TaintFox: StringBufferToJSVal takes care of propagating taint.
    if (!StringBufferToJSVal(cx, buf, length, vp, &shared)) {
=======
    if (!UCStringBufferToJSVal(cx, buf, length, vp, &shared)) {
>>>>>>> f8704c84
      return false;
    }
    if (shared) {
      *sharedBuffer = buf;
    }
    return true;
  }

  // blech, have to copy.
  JSString* str = JS_NewUCStringCopyN(cx, readable.BeginReading(), length);
  if (!str)
    return false;

  // TaintFox: copy taint information.
  // |str| could be cx->names().emptyString, but we don't taint atoms currently, so that's ok.
  // TODO(samuel) verify readable.taint() is sane
  JS_SetStringTaint(cx, str, readable.Taint());

  vp.setString(str);
  return true;
}

bool XPCStringConvert::Latin1ToJSVal(JSContext* cx, const nsACString& latin1,
                                     nsStringBuffer** sharedBuffer,
                                     MutableHandleValue vp) {
  *sharedBuffer = nullptr;

  uint32_t length = latin1.Length();

  if (latin1.IsLiteral()) {
    return StringLiteralToJSVal(
        cx, reinterpret_cast<const JS::Latin1Char*>(latin1.BeginReading()),
        length, vp);
  }

  nsStringBuffer* buf = nsStringBuffer::FromString(latin1);
  if (buf) {
    bool shared;
    if (!Latin1StringBufferToJSVal(cx, buf, length, vp, &shared)) {
      return false;
    }
    if (shared) {
      *sharedBuffer = buf;
    }
    return true;
  }

  JSString* str = JS_NewStringCopyN(cx, latin1.BeginReading(), length);
  if (!str) {
    return false;
  }
  vp.setString(str);
  return true;
}

bool XPCStringConvert::UTF8ToJSVal(JSContext* cx, const nsACString& utf8,
                                   nsStringBuffer** sharedBuffer,
                                   MutableHandleValue vp) {
  *sharedBuffer = nullptr;

  uint32_t length = utf8.Length();

  if (utf8.IsLiteral()) {
    return UTF8StringLiteralToJSVal(
        cx, JS::UTF8Chars(utf8.BeginReading(), length), vp);
  }

  nsStringBuffer* buf = nsStringBuffer::FromString(utf8);
  if (buf) {
    bool shared;
    if (!UTF8StringBufferToJSVal(cx, buf, length, vp, &shared)) {
      return false;
    }
    if (shared) {
      *sharedBuffer = buf;
    }
    return true;
  }

  JSString* str =
      JS_NewStringCopyUTF8N(cx, JS::UTF8Chars(utf8.BeginReading(), length));
  if (!str) {
    return false;
  }
  vp.setString(str);
  return true;
}

namespace xpc {

bool NonVoidStringToJsval(JSContext* cx, nsAString& str,
                          MutableHandleValue rval) {
  nsStringBuffer* sharedBuffer;
  if (!XPCStringConvert::ReadableToJSVal(cx, str, &sharedBuffer, rval)) {
    return false;
  }

  if (sharedBuffer) {
    // The string was shared but ReadableToJSVal didn't addref it.
    // Move the ownership from str to jsstr.
    str.ForgetSharedBuffer();
  }
  return true;
}

bool NonVoidStringToJsval(JSContext* cx, const nsAString& str,
                          MutableHandleValue rval) {
  nsStringBuffer* sharedBuffer;
  if (!XPCStringConvert::ReadableToJSVal(cx, str, &sharedBuffer, rval)) {
    return false;
  }

  if (sharedBuffer) {
    // The string was shared but ReadableToJSVal didn't addref it.
    sharedBuffer->AddRef();
  }
  return true;
}

bool NonVoidLatin1StringToJsval(JSContext* cx, nsACString& str,
                                MutableHandleValue rval) {
  nsStringBuffer* sharedBuffer;
  if (!XPCStringConvert::Latin1ToJSVal(cx, str, &sharedBuffer, rval)) {
    return false;
  }

  if (sharedBuffer) {
    // The string was shared but Latin1ToJSVal didn't addref it.
    // Move the ownership from str to jsstr.
    str.ForgetSharedBuffer();
  }
  return true;
}

bool NonVoidLatin1StringToJsval(JSContext* cx, const nsACString& str,
                                MutableHandleValue rval) {
  nsStringBuffer* sharedBuffer;
  if (!XPCStringConvert::Latin1ToJSVal(cx, str, &sharedBuffer, rval)) {
    return false;
  }

  if (sharedBuffer) {
    // The string was shared but Latin1ToJSVal didn't addref it.
    sharedBuffer->AddRef();
  }
  return true;
}

bool NonVoidUTF8StringToJsval(JSContext* cx, nsACString& str,
                              MutableHandleValue rval) {
  nsStringBuffer* sharedBuffer;
  if (!XPCStringConvert::UTF8ToJSVal(cx, str, &sharedBuffer, rval)) {
    return false;
  }

  if (sharedBuffer) {
    // The string was shared but UTF8ToJSVal didn't addref it.
    // Move the ownership from str to jsstr.
    str.ForgetSharedBuffer();
  }
  return true;
}

bool NonVoidUTF8StringToJsval(JSContext* cx, const nsACString& str,
                              MutableHandleValue rval) {
  nsStringBuffer* sharedBuffer;
  if (!XPCStringConvert::UTF8ToJSVal(cx, str, &sharedBuffer, rval)) {
    return false;
  }

  if (sharedBuffer) {
    // The string was shared but UTF8ToJSVal didn't addref it.
    sharedBuffer->AddRef();
  }
  return true;
}

}  // namespace xpc<|MERGE_RESOLUTION|>--- conflicted
+++ resolved
@@ -110,12 +110,8 @@
   nsStringBuffer* buf = nsStringBuffer::FromString(readable);
   if (buf) {
     bool shared;
-<<<<<<< HEAD
     // TaintFox: StringBufferToJSVal takes care of propagating taint.
-    if (!StringBufferToJSVal(cx, buf, length, vp, &shared)) {
-=======
     if (!UCStringBufferToJSVal(cx, buf, length, vp, &shared)) {
->>>>>>> f8704c84
       return false;
     }
     if (shared) {
