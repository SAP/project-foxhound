/* -*- Mode: C++; tab-width: 8; indent-tabs-mode: nil; c-basic-offset: 2 -*- */
/* vim: set ts=8 sts=2 et sw=2 tw=80: */
/* This Source Code Form is subject to the terms of the Mozilla Public
 * License, v. 2.0. If a copy of the MPL was not distributed with this
 * file, You can obtain one at http://mozilla.org/MPL/2.0/. */

/*
 * Infrastructure for sharing DOMString data with JSStrings.
 *
 * Importing an nsAString into JS:
 * If possible (GetSharedBufferHandle works) use the external string support in
 * JS to create a JSString that points to the readable's buffer.  We keep a
 * reference to the buffer handle until the JSString is finalized.
 *
 * Exporting a JSString as an nsAReadable:
 * Wrap the JSString with a root-holding XPCJSReadableStringWrapper, which roots
 * the string and exposes its buffer via the nsAString interface, as
 * well as providing refcounting support.
 */

#include "nsAutoPtr.h"
#include "nscore.h"
#include "nsString.h"
#include "nsStringBuffer.h"
#include "jsapi.h"
#include "xpcpublic.h"

using namespace JS;

// static
void XPCStringConvert::FinalizeLiteral(const JSStringFinalizer* fin,
                                       char16_t* chars) {}

const JSStringFinalizer XPCStringConvert::sLiteralFinalizer = {
    XPCStringConvert::FinalizeLiteral};

// static
void XPCStringConvert::FinalizeDOMString(const JSStringFinalizer* fin,
                                         char16_t* chars) {
  nsStringBuffer* buf = nsStringBuffer::FromData(chars);
  buf->Release();
}

const JSStringFinalizer XPCStringConvert::sDOMStringFinalizer = {
    XPCStringConvert::FinalizeDOMString};

// static
void XPCStringConvert::FinalizeDynamicAtom(const JSStringFinalizer* fin,
                                           char16_t* chars) {
  nsDynamicAtom* atom = nsDynamicAtom::FromChars(chars);
  // nsDynamicAtom::Release is always-inline and defined in a translation unit
  // we can't get to here.  So we need to go through nsAtom::Release to call
  // it.
  static_cast<nsAtom*>(atom)->Release();
}

const JSStringFinalizer XPCStringConvert::sDynamicAtomFinalizer = {
    XPCStringConvert::FinalizeDynamicAtom};

// convert a readable to a JSString, copying string data
// static
<<<<<<< HEAD
bool
XPCStringConvert::ReadableToJSVal(JSContext* cx,
                                  const nsAString& readable,
                                  nsStringBuffer** sharedBuffer,
                                  MutableHandleValue vp)
{
    *sharedBuffer = nullptr;

    uint32_t length = readable.Length();

    if (readable.IsLiteral()) {
        JSString* str = JS_NewExternalString(cx,
                                             static_cast<const char16_t*>(readable.BeginReading()),
                                             length, &sLiteralFinalizer);
        if (!str)
            return false;

        // TaintFox: copy taint information.
        JS_SetStringTaint(str, readable.taint());

        vp.setString(str);
        return true;
    }

    nsStringBuffer* buf = nsStringBuffer::FromString(readable);
    if (buf) {
        bool shared;
        // TaintFox: StringBufferToJSVal takes care of propagating taint.
        if (!StringBufferToJSVal(cx, buf, length, vp, &shared))
            return false;
        if (shared)
            *sharedBuffer = buf;

        return true;
    }

    // blech, have to copy.
    JSString* str = JS_NewUCStringCopyN(cx, readable.BeginReading(), length);
    if (!str)
        return false;

    // TaintFox: copy taint information.
    // |str| could be cx->names().emptyString, but we don't taint atoms currently, so that's ok.
    // TODO(samuel) verify readable.taint() is sane
    JS_SetStringTaint(str, readable.taint());

    vp.setString(str);
=======
bool XPCStringConvert::ReadableToJSVal(JSContext* cx, const nsAString& readable,
                                       nsStringBuffer** sharedBuffer,
                                       MutableHandleValue vp) {
  *sharedBuffer = nullptr;

  uint32_t length = readable.Length();

  if (readable.IsLiteral()) {
    return StringLiteralToJSVal(cx, readable.BeginReading(), length, vp);
  }

  nsStringBuffer* buf = nsStringBuffer::FromString(readable);
  if (buf) {
    bool shared;
    if (!StringBufferToJSVal(cx, buf, length, vp, &shared)) {
      return false;
    }
    if (shared) {
      *sharedBuffer = buf;
    }
>>>>>>> 030f2d6b
    return true;
  }

  // blech, have to copy.
  JSString* str = JS_NewUCStringCopyN(cx, readable.BeginReading(), length);
  if (!str) {
    return false;
  }
  vp.setString(str);
  return true;
}

namespace xpc {

bool NonVoidStringToJsval(JSContext* cx, nsAString& str,
                          MutableHandleValue rval) {
  nsStringBuffer* sharedBuffer;
  if (!XPCStringConvert::ReadableToJSVal(cx, str, &sharedBuffer, rval)) {
    return false;
  }

  if (sharedBuffer) {
    // The string was shared but ReadableToJSVal didn't addref it.
    // Move the ownership from str to jsstr.
    str.ForgetSharedBuffer();
  }
  return true;
}

}  // namespace xpc<|MERGE_RESOLUTION|>--- conflicted
+++ resolved
@@ -59,16 +59,12 @@
 
 // convert a readable to a JSString, copying string data
 // static
-<<<<<<< HEAD
-bool
-XPCStringConvert::ReadableToJSVal(JSContext* cx,
-                                  const nsAString& readable,
-                                  nsStringBuffer** sharedBuffer,
-                                  MutableHandleValue vp)
-{
-    *sharedBuffer = nullptr;
+bool XPCStringConvert::ReadableToJSVal(JSContext* cx, const nsAString& readable,
+                                       nsStringBuffer** sharedBuffer,
+                                       MutableHandleValue vp) {
+  *sharedBuffer = nullptr;
 
-    uint32_t length = readable.Length();
+  uint32_t length = readable.Length();
 
     if (readable.IsLiteral()) {
         JSString* str = JS_NewExternalString(cx,
@@ -95,6 +91,11 @@
 
         return true;
     }
+    if (shared) {
+      *sharedBuffer = buf;
+    }
+    return true;
+  }
 
     // blech, have to copy.
     JSString* str = JS_NewUCStringCopyN(cx, readable.BeginReading(), length);
@@ -107,38 +108,7 @@
     JS_SetStringTaint(str, readable.taint());
 
     vp.setString(str);
-=======
-bool XPCStringConvert::ReadableToJSVal(JSContext* cx, const nsAString& readable,
-                                       nsStringBuffer** sharedBuffer,
-                                       MutableHandleValue vp) {
-  *sharedBuffer = nullptr;
-
-  uint32_t length = readable.Length();
-
-  if (readable.IsLiteral()) {
-    return StringLiteralToJSVal(cx, readable.BeginReading(), length, vp);
-  }
-
-  nsStringBuffer* buf = nsStringBuffer::FromString(readable);
-  if (buf) {
-    bool shared;
-    if (!StringBufferToJSVal(cx, buf, length, vp, &shared)) {
-      return false;
-    }
-    if (shared) {
-      *sharedBuffer = buf;
-    }
->>>>>>> 030f2d6b
     return true;
-  }
-
-  // blech, have to copy.
-  JSString* str = JS_NewUCStringCopyN(cx, readable.BeginReading(), length);
-  if (!str) {
-    return false;
-  }
-  vp.setString(str);
-  return true;
 }
 
 namespace xpc {
