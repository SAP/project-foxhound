/* -*- Mode: C++; tab-width: 8; indent-tabs-mode: nil; c-basic-offset: 2 -*- */
/* vim: set ts=8 sts=2 et sw=2 tw=80: */
/* This Source Code Form is subject to the terms of the Mozilla Public
 * License, v. 2.0. If a copy of the MPL was not distributed with this
 * file, You can obtain one at http://mozilla.org/MPL/2.0/. */
/*
 * Modifications Copyright SAP SE. 2019-2021.  All rights reserved.
 */

#ifndef xpcpublic_h
#define xpcpublic_h

#include <cstddef>
#include <cstdint>
#include "ErrorList.h"
#include "js/BuildId.h"
#include "js/ErrorReport.h"
#include "js/GCAPI.h"
#include "js/Object.h"
#include "js/RootingAPI.h"
#include "js/String.h"
#include "js/TypeDecls.h"
#include "js/Utility.h"
#include "js/Value.h"
#include "jsapi.h"
#include "mozilla/AlreadyAddRefed.h"
#include "mozilla/Assertions.h"
#include "mozilla/Attributes.h"
#include "mozilla/Maybe.h"
#include "mozilla/MemoryReporting.h"
#include "mozilla/dom/DOMString.h"
#include "mozilla/fallible.h"
#include "nsAtom.h"
#include "nsCOMPtr.h"
#include "nsISupports.h"
#include "nsIURI.h"
#include "nsStringBuffer.h"
#include "nsStringFwd.h"
#include "nsTArray.h"
#include "nsWrapperCache.h"

// XXX only for NukeAllWrappersForRealm, which is only used in
// dom/base/WindowDestroyedEvent.cpp outside of js
#include "jsfriendapi.h"

class JSObject;
class JSString;
class JSTracer;
class nsGlobalWindowInner;
class nsIGlobalObject;
class nsIHandleReportCallback;
class nsIPrincipal;
class nsPIDOMWindowInner;
struct JSContext;
struct nsID;
struct nsXPTInterfaceInfo;

namespace JS {
class Compartment;
class ContextOptions;
class Realm;
class RealmOptions;
class Value;
struct RuntimeStats;
}  // namespace JS

namespace mozilla {
class BasePrincipal;

namespace dom {
class Exception;
}  // namespace dom
}  // namespace mozilla

using xpcGCCallback = void (*)(JSGCStatus);

namespace xpc {

class Scriptability {
 public:
  explicit Scriptability(JS::Realm* realm);
  bool Allowed();
  bool IsImmuneToScriptPolicy();

  void Block();
  void Unblock();
  void SetWindowAllowsScript(bool aAllowed);

  static Scriptability& Get(JSObject* aScope);

  // Returns true if scripting is allowed, false otherwise (if no Scriptability
  // exists, like for example inside a ShadowRealm global, then script execution
  // is assumed to be allowed)
  static bool AllowedIfExists(JSObject* aScope);

 private:
  // Whenever a consumer wishes to prevent script from running on a global,
  // it increments this value with a call to Block(). When it wishes to
  // re-enable it (if ever), it decrements this value with a call to Unblock().
  // Script may not run if this value is non-zero.
  uint32_t mScriptBlocks;

  // Whether the DOM window allows javascript in this scope. If this scope
  // doesn't have a window, this value is always true.
  bool mWindowAllowsScript;

  // Whether this scope is immune to user-defined or addon-defined script
  // policy.
  bool mImmuneToScriptPolicy;

  // Whether the new-style domain policy when this compartment was created
  // forbids script execution.
  bool mScriptBlockedByPolicy;
};

JSObject* TransplantObject(JSContext* cx, JS::Handle<JSObject*> origobj,
                           JS::Handle<JSObject*> target);

JSObject* TransplantObjectRetainingXrayExpandos(JSContext* cx,
                                                JS::Handle<JSObject*> origobj,
                                                JS::Handle<JSObject*> target);

// If origObj has an xray waiver, nuke it before transplant.
JSObject* TransplantObjectNukingXrayWaiver(JSContext* cx,
                                           JS::Handle<JSObject*> origObj,
                                           JS::Handle<JSObject*> target);

bool IsUAWidgetCompartment(JS::Compartment* compartment);
bool IsUAWidgetScope(JS::Realm* realm);
bool IsInUAWidgetScope(JSObject* obj);

bool MightBeWebContentCompartment(JS::Compartment* compartment);

void SetCompartmentChangedDocumentDomain(JS::Compartment* compartment);

JSObject* GetUAWidgetScope(JSContext* cx, nsIPrincipal* principal);

JSObject* GetUAWidgetScope(JSContext* cx, JSObject* contentScope);

// Returns whether XBL scopes have been explicitly disabled for code running
// in this compartment. See the comment around mAllowContentXBLScope.
bool AllowContentXBLScope(JS::Realm* realm);

// Get the scope for creating reflectors for native anonymous content
// whose normal global would be the given global.
JSObject* NACScope(JSObject* global);

bool IsSandboxPrototypeProxy(JSObject* obj);
bool IsWebExtensionContentScriptSandbox(JSObject* obj);

// The JSContext argument represents the Realm that's asking the question.  This
// is needed to properly answer without exposing information unnecessarily
// from behind security wrappers.  There will be no exceptions thrown on this
// JSContext.
bool IsReflector(JSObject* obj, JSContext* cx);

bool IsXrayWrapper(JSObject* obj);

// If this function was created for a given XrayWrapper, returns the global of
// the Xrayed object. Otherwise, returns the global of the function.
//
// To emphasize the obvious: the return value here is not necessarily same-
// compartment with the argument.
JSObject* XrayAwareCalleeGlobal(JSObject* fun);

void TraceXPCGlobal(JSTracer* trc, JSObject* obj);

/**
 * Creates a new global object using the given aCOMObj as the global
 * object. The object will be set up according to the flags (defined
 * below). If you do not pass INIT_JS_STANDARD_CLASSES, then aCOMObj
 * must implement nsIXPCScriptable so it can resolve the standard
 * classes when asked by the JS engine.
 *
 * @param aJSContext the context to use while creating the global object.
 * @param aCOMObj the native object that represents the global object.
 * @param aPrincipal the principal of the code that will run in this
 *                   compartment. Can be null if not on the main thread.
 * @param aFlags one of the flags below specifying what options this
 *               global object wants.
 * @param aOptions JSAPI-specific options for the new compartment.
 */
nsresult InitClassesWithNewWrappedGlobal(
    JSContext* aJSContext, nsISupports* aCOMObj, nsIPrincipal* aPrincipal,
    uint32_t aFlags, JS::RealmOptions& aOptions,
    JS::MutableHandle<JSObject*> aNewGlobal);

enum InitClassesFlag {
  INIT_JS_STANDARD_CLASSES = 1 << 0,
  DONT_FIRE_ONNEWGLOBALHOOK = 1 << 1,
  OMIT_COMPONENTS_OBJECT = 1 << 2,
};

} /* namespace xpc */

namespace JS {

struct RuntimeStats;

}  // namespace JS

static_assert(JSCLASS_GLOBAL_APPLICATION_SLOTS > 0,
              "Need at least one slot for JSCLASS_SLOT0_IS_NSISUPPORTS");

#define XPCONNECT_GLOBAL_FLAGS_WITH_EXTRA_SLOTS(n)    \
  JSCLASS_DOM_GLOBAL | JSCLASS_SLOT0_IS_NSISUPPORTS | \
      JSCLASS_GLOBAL_FLAGS_WITH_SLOTS(DOM_GLOBAL_SLOTS + n)

#define XPCONNECT_GLOBAL_EXTRA_SLOT_OFFSET \
  (JSCLASS_GLOBAL_SLOT_COUNT + DOM_GLOBAL_SLOTS)

#define XPCONNECT_GLOBAL_FLAGS XPCONNECT_GLOBAL_FLAGS_WITH_EXTRA_SLOTS(0)

inline JSObject* xpc_FastGetCachedWrapper(JSContext* cx, nsWrapperCache* cache,
                                          JS::MutableHandle<JS::Value> vp) {
  if (cache) {
    JSObject* wrapper = cache->GetWrapper();
    if (wrapper &&
        JS::GetCompartment(wrapper) == js::GetContextCompartment(cx)) {
      vp.setObject(*wrapper);
      return wrapper;
    }
  }

  return nullptr;
}

// If aWrappedJS is a JS wrapper, unmark its JSObject.
extern void xpc_TryUnmarkWrappedGrayObject(nsISupports* aWrappedJS);

extern void xpc_UnmarkSkippableJSHolders();

// Defined in XPCDebug.cpp.
extern bool xpc_DumpJSStack(bool showArgs, bool showLocals, bool showThisProps);

// Return a newly-allocated string containing a representation of the
// current JS stack. Defined in XPCDebug.cpp.
extern JS::UniqueChars xpc_PrintJSStack(JSContext* cx, bool showArgs,
                                        bool showLocals, bool showThisProps);

// readable string conversions, static methods and members only
class XPCStringConvert {
 public:
  // If the string shares the readable's buffer, that buffer will
  // get assigned to *sharedBuffer.  Otherwise null will be
  // assigned.
  static bool ReadableToJSVal(JSContext* cx, const nsAString& readable,
                              nsStringBuffer** sharedBuffer,
                              JS::MutableHandle<JS::Value> vp);

  // Convert the given stringbuffer/length pair to a jsval
  static MOZ_ALWAYS_INLINE bool StringBufferToJSVal(
      JSContext* cx, nsStringBuffer* buf, uint32_t length,
      JS::MutableHandle<JS::Value> rval, bool* sharedBuffer) {
    JSString* str = JS_NewMaybeExternalString(
        cx, static_cast<char16_t*>(buf->Data()), length,
        &sDOMStringExternalString, sharedBuffer);
    if (!str) {
      return false;
    }

    // TaintFox: Transfer taint information to newly created JS string.
    JS_SetStringTaint(cx, str, buf->taint());

    rval.setString(str);
    return true;
  }

  static inline bool StringLiteralToJSVal(JSContext* cx,
                                          const char16_t* literal,
                                          uint32_t length,
<<<<<<< HEAD
                                          const StringTaint& taint,
                                          JS::MutableHandleValue rval) {
=======
                                          JS::MutableHandle<JS::Value> rval) {
>>>>>>> f532fa26
    bool ignored;
    JSString* str = JS_NewMaybeExternalString(
        cx, literal, length, &sLiteralExternalString, &ignored);
    if (!str) {
      return false;
    }

    // TaintFox: propagate taint
    JS_SetStringTaint(cx, str, taint);

    rval.setString(str);
    return true;
  }

  static inline bool StringLiteralToJSVal(JSContext* cx,
                                          const char16_t* literal,
                                          uint32_t length,
                                          JS::MutableHandleValue rval) {
    return StringLiteralToJSVal(cx, literal, length, EmptyTaint, rval);
  }

  static inline bool DynamicAtomToJSVal(JSContext* cx, nsDynamicAtom* atom,
                                        JS::MutableHandle<JS::Value> rval) {
    bool sharedAtom;
    JSString* str =
        JS_NewMaybeExternalString(cx, atom->GetUTF16String(), atom->GetLength(),
                                  &sDynamicAtomExternalString, &sharedAtom);
    if (!str) {
      return false;
    }
    if (sharedAtom) {
      // We only have non-owning atoms in DOMString for now.
      // nsDynamicAtom::AddRef is always-inline and defined in a
      // translation unit we can't get to here.  So we need to go through
      // nsAtom::AddRef to call it.
      static_cast<nsAtom*>(atom)->AddRef();
    }
    rval.setString(str);
    return true;
  }

  static MOZ_ALWAYS_INLINE bool MaybeGetExternalStringChars(
      JSString* str, const JSExternalStringCallbacks* desiredCallbacks,
      const char16_t** chars) {
    const JSExternalStringCallbacks* callbacks;
    return JS::IsExternalString(str, &callbacks, chars) &&
           callbacks == desiredCallbacks;
  }

  // Returns non-null chars if the given string is a literal external string.
  static MOZ_ALWAYS_INLINE bool MaybeGetLiteralStringChars(
      JSString* str, const char16_t** chars) {
    return MaybeGetExternalStringChars(str, &sLiteralExternalString, chars);
  }

  // Returns non-null chars if the given string is a DOM external string.
  static MOZ_ALWAYS_INLINE bool MaybeGetDOMStringChars(JSString* str,
                                                       const char16_t** chars) {
    return MaybeGetExternalStringChars(str, &sDOMStringExternalString, chars);
  }

 private:
  struct LiteralExternalString : public JSExternalStringCallbacks {
    void finalize(char16_t* aChars) const override;
    size_t sizeOfBuffer(const char16_t* aChars,
                        mozilla::MallocSizeOf aMallocSizeOf) const override;
  };
  struct DOMStringExternalString : public JSExternalStringCallbacks {
    void finalize(char16_t* aChars) const override;
    size_t sizeOfBuffer(const char16_t* aChars,
                        mozilla::MallocSizeOf aMallocSizeOf) const override;
  };
  struct DynamicAtomExternalString : public JSExternalStringCallbacks {
    void finalize(char16_t* aChars) const override;
    size_t sizeOfBuffer(const char16_t* aChars,
                        mozilla::MallocSizeOf aMallocSizeOf) const override;
  };
  static const LiteralExternalString sLiteralExternalString;
  static const DOMStringExternalString sDOMStringExternalString;
  static const DynamicAtomExternalString sDynamicAtomExternalString;

  XPCStringConvert() = delete;
};

namespace xpc {

// If these functions return false, then an exception will be set on cx.
bool Base64Encode(JSContext* cx, JS::Handle<JS::Value> val,
                  JS::MutableHandle<JS::Value> out);
bool Base64Decode(JSContext* cx, JS::Handle<JS::Value> val,
                  JS::MutableHandle<JS::Value> out);

/**
 * Convert an nsString to jsval, returning true on success.
 * Note, the ownership of the string buffer may be moved from str to rval.
 * If that happens, str will point to an empty string after this call.
 */
bool NonVoidStringToJsval(JSContext* cx, nsAString& str,
                          JS::MutableHandle<JS::Value> rval);
inline bool StringToJsval(JSContext* cx, nsAString& str,
                          JS::MutableHandle<JS::Value> rval) {
  // From the T_ASTRING case in XPCConvert::NativeData2JS.
  if (str.IsVoid()) {
    rval.setNull();
    return true;
  }
  return NonVoidStringToJsval(cx, str, rval);
}

inline bool NonVoidStringToJsval(JSContext* cx, const nsAString& str,
                                 JS::MutableHandle<JS::Value> rval) {
  nsString mutableCopy;
  if (!mutableCopy.Assign(str, mozilla::fallible)) {
    JS_ReportOutOfMemory(cx);
    return false;
  }
  return NonVoidStringToJsval(cx, mutableCopy, rval);
}

inline bool StringToJsval(JSContext* cx, const nsAString& str,
                          JS::MutableHandle<JS::Value> rval) {
  nsString mutableCopy;
  if (!mutableCopy.Assign(str, mozilla::fallible)) {
    JS_ReportOutOfMemory(cx);
    return false;
  }
  return StringToJsval(cx, mutableCopy, rval);
}

/**
 * As above, but for mozilla::dom::DOMString.
 */
inline bool NonVoidStringToJsval(JSContext* cx, mozilla::dom::DOMString& str,
                                 JS::MutableHandle<JS::Value> rval) {
  if (str.IsEmpty()) {
    rval.set(JS_GetEmptyStringValue(cx));
    return true;
  }

  if (str.HasStringBuffer()) {
    uint32_t length = str.StringBufferLength();
    nsStringBuffer* buf = str.StringBuffer();
    bool shared;
    // Taint propagated in StringBufferToJSVal
    if (!XPCStringConvert::StringBufferToJSVal(cx, buf, length, rval,
                                               &shared)) {
      return false;
    }
    if (shared) {
      // JS now needs to hold a reference to the buffer
      str.RelinquishBufferOwnership();
    }
    return true;
  }

  if (str.HasLiteral()) {
    return XPCStringConvert::StringLiteralToJSVal(cx, str.Literal(),
                                                  str.LiteralLength(),
                                                  str.Taint(), rval);
  }

  if (str.HasAtom()) {
    return XPCStringConvert::DynamicAtomToJSVal(cx, str.Atom(), rval);
  }

  // It's an actual XPCOM string
  return NonVoidStringToJsval(cx, str.AsAString(), rval);
}

MOZ_ALWAYS_INLINE
bool StringToJsval(JSContext* cx, mozilla::dom::DOMString& str,
                   JS::MutableHandle<JS::Value> rval) {
  if (str.IsNull()) {
    rval.setNull();
    return true;
  }
  return NonVoidStringToJsval(cx, str, rval);
}

mozilla::BasePrincipal* GetRealmPrincipal(JS::Realm* realm);

void NukeAllWrappersForRealm(JSContext* cx, JS::Realm* realm,
                             js::NukeReferencesToWindow nukeReferencesToWindow =
                                 js::NukeWindowReferences);

void SetLocationForGlobal(JSObject* global, const nsACString& location);
void SetLocationForGlobal(JSObject* global, nsIURI* locationURI);

// ReportJSRuntimeExplicitTreeStats will expect this in the |extra| member
// of JS::ZoneStats.
class ZoneStatsExtras {
 public:
  ZoneStatsExtras() = default;

  nsCString pathPrefix;

 private:
  ZoneStatsExtras(const ZoneStatsExtras& other) = delete;
  ZoneStatsExtras& operator=(const ZoneStatsExtras& other) = delete;
};

// ReportJSRuntimeExplicitTreeStats will expect this in the |extra| member
// of JS::RealmStats.
class RealmStatsExtras {
 public:
  RealmStatsExtras() = default;

  nsCString jsPathPrefix;
  nsCString domPathPrefix;
  nsCOMPtr<nsIURI> location;

 private:
  RealmStatsExtras(const RealmStatsExtras& other) = delete;
  RealmStatsExtras& operator=(const RealmStatsExtras& other) = delete;
};

// This reports all the stats in |rtStats| that belong in the "explicit" tree,
// (which isn't all of them).
// @see ZoneStatsExtras
// @see RealmStatsExtras
void ReportJSRuntimeExplicitTreeStats(const JS::RuntimeStats& rtStats,
                                      const nsACString& rtPath,
                                      nsIHandleReportCallback* handleReport,
                                      nsISupports* data, bool anonymize,
                                      size_t* rtTotal = nullptr);

/**
 * Throws an exception on cx and returns false.
 */
bool Throw(JSContext* cx, nsresult rv);

/**
 * Returns the nsISupports native behind a given reflector (either DOM or
 * XPCWN).  If a non-reflector object is passed in, null will be returned.
 *
 * This function will not correctly handle Window or Location objects behind
 * cross-compartment wrappers: it will return null.  If you care about getting
 * non-null for Window or Location, use ReflectorToISupportsDynamic.
 */
already_AddRefed<nsISupports> ReflectorToISupportsStatic(JSObject* reflector);

/**
 * Returns the nsISupports native behind a given reflector (either DOM or
 * XPCWN).  If a non-reflector object is passed in, null will be returned.
 *
 * The JSContext argument represents the Realm that's asking for the
 * nsISupports.  This is needed to properly handle Window and Location objects,
 * which do dynamic security checks.
 */
already_AddRefed<nsISupports> ReflectorToISupportsDynamic(JSObject* reflector,
                                                          JSContext* cx);

/**
 * Singleton scopes for stuff that really doesn't fit anywhere else.
 *
 * If you find yourself wanting to use these compartments, you're probably doing
 * something wrong. Callers MUST consult with the XPConnect module owner before
 * using this compartment. If you don't, bholley will hunt you down.
 */
JSObject* UnprivilegedJunkScope();

JSObject* UnprivilegedJunkScope(const mozilla::fallible_t&);

bool IsUnprivilegedJunkScope(JSObject*);

/**
 * This will generally be the shared JSM global, but callers should not depend
 * on that fact.
 */
JSObject* PrivilegedJunkScope();

/**
 * Shared compilation scope for XUL prototype documents and XBL
 * precompilation.
 */
JSObject* CompilationScope();

/**
 * Returns the nsIGlobalObject corresponding to |obj|'s JS global. |obj| must
 * not be a cross-compartment wrapper: CCWs are not associated with a single
 * global.
 */
nsIGlobalObject* NativeGlobal(JSObject* obj);

/**
 * Returns the nsIGlobalObject corresponding to |cx|'s JS global. Must not be
 * called when |cx| is not in a Realm.
 */
nsIGlobalObject* CurrentNativeGlobal(JSContext* cx);

/**
 * If |aObj| is a window, returns the associated nsGlobalWindow.
 * Otherwise, returns null.
 */
nsGlobalWindowInner* WindowOrNull(JSObject* aObj);

/**
 * If |aObj| has a window for a global, returns the associated nsGlobalWindow.
 * Otherwise, returns null. Note: aObj must not be a cross-compartment wrapper
 * because CCWs are not associated with a single global/realm.
 */
nsGlobalWindowInner* WindowGlobalOrNull(JSObject* aObj);

/**
 * If |aObj| is a Sandbox object associated with a DOMWindow via a
 * sandboxPrototype, then return that DOMWindow.
 * |aCx| is used for checked unwrapping of the Window.
 */
nsGlobalWindowInner* SandboxWindowOrNull(JSObject* aObj, JSContext* aCx);

/**
 * If |cx| is in a realm whose global is a window, returns the associated
 * nsGlobalWindow. Otherwise, returns null.
 */
nsGlobalWindowInner* CurrentWindowOrNull(JSContext* cx);

class MOZ_RAII AutoScriptActivity {
  bool mActive;
  bool mOldValue;

 public:
  explicit AutoScriptActivity(bool aActive);
  ~AutoScriptActivity();
};

// This function may be used off-main-thread, in which case it is benignly
// racey.
bool ShouldDiscardSystemSource();

void SetPrefableRealmOptions(JS::RealmOptions& options);
void SetPrefableContextOptions(JS::ContextOptions& options);

class ErrorBase {
 public:
  nsString mErrorMsg;
  nsString mFileName;
  uint32_t mSourceId;
  uint32_t mLineNumber;
  uint32_t mColumn;

  ErrorBase() : mSourceId(0), mLineNumber(0), mColumn(0) {}

  void Init(JSErrorBase* aReport);

  void AppendErrorDetailsTo(nsCString& error);
};

class ErrorNote : public ErrorBase {
 public:
  void Init(JSErrorNotes::Note* aNote);

  // Produce an error event message string from the given JSErrorNotes::Note.
  // This may produce an empty string if aNote doesn't have a message
  // attached.
  static void ErrorNoteToMessageString(JSErrorNotes::Note* aNote,
                                       nsAString& aString);

  // Log the error note to the stderr.
  void LogToStderr();
};

class ErrorReport : public ErrorBase {
 public:
  NS_INLINE_DECL_THREADSAFE_REFCOUNTING(ErrorReport);

  nsTArray<ErrorNote> mNotes;

  nsCString mCategory;
  nsString mSourceLine;
  nsString mErrorMsgName;
  uint64_t mWindowID;
  bool mIsWarning;
  bool mIsMuted;
  bool mIsPromiseRejection;

  ErrorReport()
      : mWindowID(0),
        mIsWarning(false),
        mIsMuted(false),
        mIsPromiseRejection(false) {}

  void Init(JSErrorReport* aReport, const char* aToStringResult, bool aIsChrome,
            uint64_t aWindowID);
  void Init(JSContext* aCx, mozilla::dom::Exception* aException, bool aIsChrome,
            uint64_t aWindowID);

  // Log the error report to the console.  Which console will depend on the
  // window id it was initialized with.
  void LogToConsole();
  // Log to console, using the given stack object (which should be a stack of
  // the sort that JS::CaptureCurrentStack produces).  aStack is allowed to be
  // null. If aStack is non-null, aStackGlobal must be a non-null global
  // object that's same-compartment with aStack. Note that aStack might be a
  // CCW.
  void LogToConsoleWithStack(nsGlobalWindowInner* aWin,
                             JS::Handle<mozilla::Maybe<JS::Value>> aException,
                             JS::Handle<JSObject*> aStack,
                             JS::Handle<JSObject*> aStackGlobal);

  // Produce an error event message string from the given JSErrorReport.  Note
  // that this may produce an empty string if aReport doesn't have a
  // message attached.
  static void ErrorReportToMessageString(JSErrorReport* aReport,
                                         nsAString& aString);

  // Log the error report to the stderr.
  void LogToStderr();

  bool IsWarning() const { return mIsWarning; };

 private:
  ~ErrorReport() = default;
};

void DispatchScriptErrorEvent(nsPIDOMWindowInner* win,
                              JS::RootingContext* rootingCx,
                              xpc::ErrorReport* xpcReport,
                              JS::Handle<JS::Value> exception,
                              JS::Handle<JSObject*> exceptionStack);

// Get a stack (as stackObj outparam) of the sort that can be passed to
// xpc::ErrorReport::LogToConsoleWithStack from the given exception value.  Can
// be nullptr if the exception value doesn't have an associated stack, and if
// there is no stack supplied by the JS engine in exceptionStack.  The
// returned stack, if any, may also not be in the same compartment as
// exceptionValue.
//
// The "win" argument passed in here should be the same as the window whose
// WindowID() is used to initialize the xpc::ErrorReport.  This may be null, of
// course.  If it's not null, this function may return a null stack object if
// the window is far enough gone, because in those cases we don't want to have
// the stack in the console message keeping the window alive.
//
// If this function sets stackObj to a non-null value, stackGlobal is set to
// either the JS exception object's global or the global of the SavedFrame we
// got from a DOM or XPConnect exception. In all cases, stackGlobal is an
// unwrapped global object and is same-compartment with stackObj.
void FindExceptionStackForConsoleReport(
    nsPIDOMWindowInner* win, JS::Handle<JS::Value> exceptionValue,
    JS::Handle<JSObject*> exceptionStack, JS::MutableHandle<JSObject*> stackObj,
    JS::MutableHandle<JSObject*> stackGlobal);

// Return a name for the realm.
// This function makes reasonable efforts to make this name both mostly
// human-readable and unique. However, there are no guarantees of either
// property.
extern void GetCurrentRealmName(JSContext*, nsCString& name);

void AddGCCallback(xpcGCCallback cb);
void RemoveGCCallback(xpcGCCallback cb);

// We need an exact page size only if we run the binary in automation.
#if defined(XP_DARWIN) && defined(__aarch64__)
const size_t kAutomationPageSize = 16384;
#else
const size_t kAutomationPageSize = 4096;
#endif

struct alignas(kAutomationPageSize) ReadOnlyPage final {
  bool mNonLocalConnectionsDisabled = false;
  bool mTurnOffAllSecurityPref = false;

  static void Init();

#ifdef MOZ_TSAN
  // TSan is confused by write access to read-only section.
  static ReadOnlyPage sInstance;
#else
  static const volatile ReadOnlyPage sInstance;
#endif

 private:
  constexpr ReadOnlyPage() = default;
  ReadOnlyPage(const ReadOnlyPage&) = delete;
  void operator=(const ReadOnlyPage&) = delete;

  static void Write(const volatile bool* aPtr, bool aValue);
};

inline bool AreNonLocalConnectionsDisabled() {
  return ReadOnlyPage::sInstance.mNonLocalConnectionsDisabled;
}

inline bool IsInAutomation() {
  if (!ReadOnlyPage::sInstance.mTurnOffAllSecurityPref) {
    return false;
  }
  MOZ_RELEASE_ASSERT(AreNonLocalConnectionsDisabled());
  return true;
}

void InitializeJSContext();

/**
 * Extract the native nsID object from a JS ID, IfaceID, ClassID, or ContractID
 * value.
 *
 * Returns 'Nothing()' if 'aVal' does is not one of the supported ID types.
 */
mozilla::Maybe<nsID> JSValue2ID(JSContext* aCx, JS::Handle<JS::Value> aVal);

/**
 * Reflect an ID into JS
 */
bool ID2JSValue(JSContext* aCx, const nsID& aId,
                JS::MutableHandle<JS::Value> aVal);

/**
 * Reflect an IfaceID into JS
 *
 * This object will expose constants from the selected interface, and support
 * 'instanceof', in addition to the other methods available on JS ID objects.
 *
 * Use 'xpc::JSValue2ID' to unwrap JS::Values created with this function.
 */
bool IfaceID2JSValue(JSContext* aCx, const nsXPTInterfaceInfo& aInfo,
                     JS::MutableHandle<JS::Value> aVal);

/**
 * Reflect a ContractID into JS
 *
 * This object will expose 'getService' and 'createInstance' methods in addition
 * to the other methods available on nsID objects.
 *
 * Use 'xpc::JSValue2ID' to unwrap JS::Values created with this function.
 */
bool ContractID2JSValue(JSContext* aCx, JSString* aContract,
                        JS::MutableHandle<JS::Value> aVal);

class JSStackFrameBase {
 public:
  virtual void Clear() = 0;
};

void RegisterJSStackFrame(JS::Realm* aRealm, JSStackFrameBase* aStackFrame);
void UnregisterJSStackFrame(JS::Realm* aRealm, JSStackFrameBase* aStackFrame);
void NukeJSStackFrames(JS::Realm* aRealm);

// Check whether the given jsid is a property name (string or symbol) whose
// value can be gotten cross-origin.  Cross-origin gets always return undefined
// as the value, unless the Xray actually provides a different value.
bool IsCrossOriginWhitelistedProp(JSContext* cx,
                                  JS::Handle<JS::PropertyKey> id);

// Appends to props the jsids for property names (strings or symbols) whose
// value can be gotten cross-origin.
bool AppendCrossOriginWhitelistedPropNames(
    JSContext* cx, JS::MutableHandle<JS::StackGCVector<JS::PropertyKey>> props);
}  // namespace xpc

namespace mozilla {
namespace dom {

/**
 * This is used to prevent UA widget code from directly creating and adopting
 * nodes via the content document, since they should use the special
 * create-and-insert apis instead.
 */
bool IsNotUAWidget(JSContext* cx, JSObject* /* unused */);

/**
 * A test for whether WebIDL methods that should only be visible to
 * chrome, XBL scopes, or UA Widget scopes.
 */
bool IsChromeOrUAWidget(JSContext* cx, JSObject* /* unused */);

/**
 * Same as IsChromeOrUAWidget but can be used in worker threads as well.
 */
bool ThreadSafeIsChromeOrUAWidget(JSContext* cx, JSObject* obj);

}  // namespace dom

/**
 * Fill the given vector with the buildid.
 */
bool GetBuildId(JS::BuildIdCharVector* aBuildID);

}  // namespace mozilla

#endif<|MERGE_RESOLUTION|>--- conflicted
+++ resolved
@@ -269,12 +269,8 @@
   static inline bool StringLiteralToJSVal(JSContext* cx,
                                           const char16_t* literal,
                                           uint32_t length,
-<<<<<<< HEAD
                                           const StringTaint& taint,
-                                          JS::MutableHandleValue rval) {
-=======
                                           JS::MutableHandle<JS::Value> rval) {
->>>>>>> f532fa26
     bool ignored;
     JSString* str = JS_NewMaybeExternalString(
         cx, literal, length, &sLiteralExternalString, &ignored);
