/* -*- Mode: C++; tab-width: 8; indent-tabs-mode: nil; c-basic-offset: 2 -*- */
/* vim: set ts=8 sts=2 et sw=2 tw=80: */
/* This Source Code Form is subject to the terms of the Mozilla Public
 * License, v. 2.0. If a copy of the MPL was not distributed with this
 * file, You can obtain one at http://mozilla.org/MPL/2.0/. */
/*
 * Modifications Copyright SAP SE. 2019-2021.  All rights reserved.
 */

#ifndef xpcpublic_h
#define xpcpublic_h

#include <cstddef>
#include <cstdint>
#include <type_traits>
#include "ErrorList.h"
#include "js/BuildId.h"
#include "js/ErrorReport.h"
#include "js/GCAPI.h"
#include "js/Object.h"
#include "js/RootingAPI.h"
#include "js/String.h"
#include "js/TypeDecls.h"
#include "js/Utility.h"
#include "js/Value.h"
#include "jsapi.h"
#include "mozilla/AlreadyAddRefed.h"
#include "mozilla/Assertions.h"
#include "mozilla/Attributes.h"
#include "mozilla/Maybe.h"
#include "mozilla/MemoryReporting.h"
#include "mozilla/TextUtils.h"
#include "mozilla/dom/DOMString.h"
#include "mozilla/StringBuffer.h"
#include "mozilla/fallible.h"
#include "nsAtom.h"
#include "nsCOMPtr.h"
#include "nsISupports.h"
#include "nsIURI.h"
#include "nsStringFwd.h"
#include "nsTArray.h"
#include "nsWrapperCache.h"

// XXX only for NukeAllWrappersForRealm, which is only used in
// dom/base/WindowDestroyedEvent.cpp outside of js
#include "jsfriendapi.h"

class JSObject;
class JSString;
class JSTracer;
class nsGlobalWindowInner;
class nsIGlobalObject;
class nsIHandleReportCallback;
class nsIPrincipal;
class nsPIDOMWindowInner;
struct JSContext;
struct nsID;
struct nsXPTInterfaceInfo;

namespace JS {
class Compartment;
class ContextOptions;
class PrefableCompileOptions;
class Realm;
class RealmOptions;
class Value;
struct RuntimeStats;
}  // namespace JS

namespace mozilla {
class BasePrincipal;

namespace dom {
class Exception;
}  // namespace dom
}  // namespace mozilla

using xpcGCCallback = void (*)(JSGCStatus);

namespace xpc {

class Scriptability {
 public:
  explicit Scriptability(JS::Realm* realm);
  bool Allowed();
  bool IsImmuneToScriptPolicy();

  void Block();
  void Unblock();
  void SetWindowAllowsScript(bool aAllowed);

  static Scriptability& Get(JSObject* aScope);

  // Returns true if scripting is allowed, false otherwise (if no Scriptability
  // exists, like for example inside a ShadowRealm global, then script execution
  // is assumed to be allowed)
  static bool AllowedIfExists(JSObject* aScope);

 private:
  // Whenever a consumer wishes to prevent script from running on a global,
  // it increments this value with a call to Block(). When it wishes to
  // re-enable it (if ever), it decrements this value with a call to Unblock().
  // Script may not run if this value is non-zero.
  uint32_t mScriptBlocks;

  // Whether the DOM window allows javascript in this scope. If this scope
  // doesn't have a window, this value is always true.
  bool mWindowAllowsScript;

  // Whether this scope is immune to user-defined or addon-defined script
  // policy.
  bool mImmuneToScriptPolicy;

  // Whether the new-style domain policy when this compartment was created
  // forbids script execution.
  bool mScriptBlockedByPolicy;
};

JSObject* TransplantObject(JSContext* cx, JS::Handle<JSObject*> origobj,
                           JS::Handle<JSObject*> target);

JSObject* TransplantObjectRetainingXrayExpandos(JSContext* cx,
                                                JS::Handle<JSObject*> origobj,
                                                JS::Handle<JSObject*> target);

// If origObj has an xray waiver, nuke it before transplant.
JSObject* TransplantObjectNukingXrayWaiver(JSContext* cx,
                                           JS::Handle<JSObject*> origObj,
                                           JS::Handle<JSObject*> target);

bool IsUAWidgetCompartment(JS::Compartment* compartment);
bool IsUAWidgetScope(JS::Realm* realm);
bool IsInUAWidgetScope(JSObject* obj);

bool MightBeWebContentCompartment(JS::Compartment* compartment);

void SetCompartmentChangedDocumentDomain(JS::Compartment* compartment);

JSObject* GetUAWidgetScope(JSContext* cx, nsIPrincipal* principal);

JSObject* GetUAWidgetScope(JSContext* cx, JSObject* contentScope);

// Returns whether XBL scopes have been explicitly disabled for code running
// in this compartment. See the comment around mAllowContentXBLScope.
bool AllowContentXBLScope(JS::Realm* realm);

// Get the scope for creating reflectors for native anonymous content
// whose normal global would be the given global.
JSObject* NACScope(JSObject* global);

bool IsSandboxPrototypeProxy(JSObject* obj);
bool IsWebExtensionContentScriptSandbox(JSObject* obj);

// The JSContext argument represents the Realm that's asking the question.  This
// is needed to properly answer without exposing information unnecessarily
// from behind security wrappers.  There will be no exceptions thrown on this
// JSContext.
bool IsReflector(JSObject* obj, JSContext* cx);

bool IsXrayWrapper(JSObject* obj);

// If this function was created for a given XrayWrapper, returns the global of
// the Xrayed object. Otherwise, returns the global of the function.
//
// To emphasize the obvious: the return value here is not necessarily same-
// compartment with the argument.
JSObject* XrayAwareCalleeGlobal(JSObject* fun);

void TraceXPCGlobal(JSTracer* trc, JSObject* obj);

/**
 * Creates a new global object using the given aCOMObj as the global object.
 * The object will be set up according to the flags (defined below).
 * aCOMObj must implement nsIXPCScriptable so it can resolve the standard
 * classes when asked by the JS engine.
 *
 * @param aJSContext the context to use while creating the global object.
 * @param aCOMObj the native object that represents the global object.
 * @param aPrincipal the principal of the code that will run in this
 *                   compartment. Can be null if not on the main thread.
 * @param aFlags one of the flags below specifying what options this
 *               global object wants.
 * @param aOptions JSAPI-specific options for the new compartment.
 */
nsresult InitClassesWithNewWrappedGlobal(
    JSContext* aJSContext, nsISupports* aCOMObj, nsIPrincipal* aPrincipal,
    uint32_t aFlags, JS::RealmOptions& aOptions,
    JS::MutableHandle<JSObject*> aNewGlobal);

enum InitClassesFlag {
  DONT_FIRE_ONNEWGLOBALHOOK = 1 << 0,
  OMIT_COMPONENTS_OBJECT = 1 << 1,
};

} /* namespace xpc */

namespace JS {

struct RuntimeStats;

}  // namespace JS

static_assert(JSCLASS_GLOBAL_APPLICATION_SLOTS > 0,
              "Need at least one slot for JSCLASS_SLOT0_IS_NSISUPPORTS");

#define XPCONNECT_GLOBAL_FLAGS_WITH_EXTRA_SLOTS(n)    \
  JSCLASS_DOM_GLOBAL | JSCLASS_SLOT0_IS_NSISUPPORTS | \
      JSCLASS_GLOBAL_FLAGS_WITH_SLOTS(DOM_GLOBAL_SLOTS + n)

#define XPCONNECT_GLOBAL_EXTRA_SLOT_OFFSET \
  (JSCLASS_GLOBAL_SLOT_COUNT + DOM_GLOBAL_SLOTS)

#define XPCONNECT_GLOBAL_FLAGS XPCONNECT_GLOBAL_FLAGS_WITH_EXTRA_SLOTS(0)

inline JSObject* xpc_FastGetCachedWrapper(JSContext* cx, nsWrapperCache* cache,
                                          JS::MutableHandle<JS::Value> vp) {
  if (cache) {
    JSObject* wrapper = cache->GetWrapper();
    if (wrapper &&
        JS::GetCompartment(wrapper) == js::GetContextCompartment(cx)) {
      vp.setObject(*wrapper);
      return wrapper;
    }
  }

  return nullptr;
}

// If aWrappedJS is a JS wrapper, unmark its JSObject.
extern void xpc_TryUnmarkWrappedGrayObject(nsISupports* aWrappedJS);

extern void xpc_UnmarkSkippableJSHolders();

// Defined in XPCDebug.cpp.
extern bool xpc_DumpJSStack(bool showArgs, bool showLocals, bool showThisProps);

// Return a newly-allocated string containing a representation of the
// current JS stack. Defined in XPCDebug.cpp.
extern JS::UniqueChars xpc_PrintJSStack(JSContext* cx, bool showArgs,
                                        bool showLocals, bool showThisProps);

inline void AssignFromStringBuffer(mozilla::StringBuffer* buffer, size_t len,
                                   nsAString& dest) {
  dest.Assign(buffer, len);
}
inline void AssignFromStringBuffer(mozilla::StringBuffer* buffer, size_t len,
                                   nsACString& dest) {
  dest.Assign(buffer, len);
}

// readable string conversions, static methods and members only
class XPCStringConvert {
 public:
  // Convert the given stringbuffer/length pair to a jsval
  static MOZ_ALWAYS_INLINE bool UCStringBufferToJSVal(
      JSContext* cx, mozilla::StringBuffer* buf, uint32_t length,
      JS::MutableHandle<JS::Value> rval) {
    JSString* str = JS::NewStringFromKnownLiveTwoByteBuffer(cx, buf, length);
    if (!str) {
      return false;
    }

<<<<<<< HEAD
    // TaintFox: Transfer taint information to newly created JS string.
    JS_SetStringTaint(cx, str, buf->Taint());
=======
    // Foxhound: Transfer taint information to newly created JS string.
    if (taint.hasTaint()) {
      JS_SetStringTaint(cx, str, taint);
    }
>>>>>>> e0033ca6

    rval.setString(str);
    return true;
  }

  static MOZ_ALWAYS_INLINE bool Latin1StringBufferToJSVal(
      JSContext* cx, mozilla::StringBuffer* buf, uint32_t length,
      JS::MutableHandle<JS::Value> rval) {
    JSString* str = JS::NewStringFromKnownLiveLatin1Buffer(cx, buf, length);
    if (!str) {
      return false;
    }

    // Foxhound: Transfer taint information to newly created JS string.
    JS_SetStringTaint(cx, str, buf->Taint());

    rval.setString(str);
    return true;
  }

  static MOZ_ALWAYS_INLINE bool UTF8StringBufferToJSVal(
      JSContext* cx, mozilla::StringBuffer* buf, uint32_t length,
      JS::MutableHandle<JS::Value> rval) {
    JSString* str = JS::NewStringFromKnownLiveUTF8Buffer(cx, buf, length);
    if (!str) {
      return false;
    }

    // Foxhound: Transfer taint information to newly created JS string.
    JS_SetStringTaint(cx, str, buf->Taint());

    rval.setString(str);
    return true;
  }

  static inline bool StringLiteralToJSVal(JSContext* cx,
                                          const char16_t* literal,
                                          uint32_t length,
                                          const StringTaint& taint,
                                          JS::MutableHandle<JS::Value> rval) {
    bool ignored;
    JSString* str = JS_NewMaybeExternalUCString(
        cx, literal, length, &sLiteralExternalString, &ignored);
    if (!str) {
      return false;
    }

    // Foxhound: propagate taint
    JS_SetStringTaint(cx, str, taint);

    rval.setString(str);
    return true;
  }

  static inline bool StringLiteralToJSVal(JSContext* cx,
                                          const JS::Latin1Char* literal,
                                          uint32_t length,
                                          const StringTaint& taint,
                                          JS::MutableHandle<JS::Value> rval) {
    bool ignored;
    JSString* str = JS_NewMaybeExternalStringLatin1(
        cx, literal, length, &sLiteralExternalString, &ignored);
    if (!str) {
      return false;
    }

    // Foxhound: propagate taint
    JS_SetStringTaint(cx, str, taint);

    rval.setString(str);
    return true;
  }

  static inline bool UTF8StringLiteralToJSVal(
      JSContext* cx, const JS::UTF8Chars& chars,
      const StringTaint& taint,
      JS::MutableHandle<JS::Value> rval) {
    bool ignored;
    JSString* str = JS_NewMaybeExternalStringUTF8(
        cx, chars, &sLiteralExternalString, &ignored);
    if (!str) {
      return false;
    }

    // Foxhound: propagate taint
    JS_SetStringTaint(cx, str, taint);

    rval.setString(str);
    return true;
  }

 private:
  static MOZ_ALWAYS_INLINE bool MaybeGetExternalStringChars(
      JSString* str, const JSExternalStringCallbacks** callbacks,
      const char16_t** chars) {
    return JS::IsExternalUCString(str, callbacks, chars);
  }
  static MOZ_ALWAYS_INLINE bool MaybeGetExternalStringChars(
      JSString* str, const JSExternalStringCallbacks** callbacks,
      const JS::Latin1Char** chars) {
    return JS::IsExternalStringLatin1(str, callbacks, chars);
  }

  static MOZ_ALWAYS_INLINE bool IsStringWithStringBuffer(
      JSString* str, mozilla::StringBuffer** buffer, const char16_t** chars) {
    if (!JS::IsTwoByteStringWithStringBuffer(str, buffer)) {
      return false;
    }
    *chars = static_cast<const char16_t*>((*buffer)->Data());
    return true;
  }
  static MOZ_ALWAYS_INLINE bool IsStringWithStringBuffer(
      JSString* str, mozilla::StringBuffer** buffer,
      const JS::Latin1Char** chars) {
    if (!JS::IsLatin1StringWithStringBuffer(str, buffer)) {
      return false;
    }
    *chars = static_cast<const JS::Latin1Char*>((*buffer)->Data());
    return true;
  }

  enum class AcceptedEncoding { All, ASCII };

  template <typename SrcCharT, typename DestCharT, AcceptedEncoding encoding,
            typename T>
  static MOZ_ALWAYS_INLINE bool MaybeAssignStringChars(JSString* s, size_t len,
                                                       T& dest) {
    MOZ_ASSERT(len == JS::GetStringLength(s));
    static_assert(sizeof(SrcCharT) == sizeof(DestCharT));
    if constexpr (encoding == AcceptedEncoding::ASCII) {
      static_assert(
          std::is_same_v<DestCharT, char>,
          "AcceptedEncoding::ASCII can be used only with single byte");
    }

    const DestCharT* chars;
    {
      mozilla::StringBuffer* buf;
      if (IsStringWithStringBuffer(
              s, &buf, reinterpret_cast<const SrcCharT**>(&chars))) {
        if constexpr (encoding == AcceptedEncoding::ASCII) {
          if (!mozilla::IsAscii(mozilla::Span(chars, len))) {
            return false;
          }
        }

        // The characters represent an existing string buffer that we shared
        // with JS.  We can share that buffer ourselves if the string
        // corresponds to the whole buffer; otherwise we have to copy.
        if (chars[len] == '\0') {
          AssignFromStringBuffer(buf, len, dest);
          return true;
        }
        return false;
      }
    }

    const JSExternalStringCallbacks* callbacks;
    if (!MaybeGetExternalStringChars(
            s, &callbacks, reinterpret_cast<const SrcCharT**>(&chars))) {
      return false;
    }
    if (callbacks == &sLiteralExternalString) {
      if constexpr (encoding == AcceptedEncoding::ASCII) {
        if (!mozilla::IsAscii(mozilla::Span(chars, len))) {
          return false;
        }
      }

      // The characters represent a literal string constant
      // compiled into libxul; we can just use it as-is.
      dest.AssignLiteral(chars, len);
      dest.AssignTaint(JS_GetStringTaint(s));
      return true;
    }

    return false;
  }

 public:
  template <typename T>
  static MOZ_ALWAYS_INLINE bool MaybeAssignUCStringChars(JSString* s,
                                                         size_t len, T& dest) {
    return MaybeAssignStringChars<char16_t, char16_t, AcceptedEncoding::All>(
        s, len, dest);
  }

  template <typename T>
  static MOZ_ALWAYS_INLINE bool MaybeAssignLatin1StringChars(JSString* s,
                                                             size_t len,
                                                             T& dest) {
    return MaybeAssignStringChars<JS::Latin1Char, char, AcceptedEncoding::All>(
        s, len, dest);
  }

  template <typename T>
  static MOZ_ALWAYS_INLINE bool MaybeAssignUTF8StringChars(JSString* s,
                                                           size_t len,
                                                           T& dest) {
    return MaybeAssignStringChars<JS::Latin1Char, char,
                                  AcceptedEncoding::ASCII>(s, len, dest);
  }

 private:
  struct LiteralExternalString : public JSExternalStringCallbacks {
    void finalize(JS::Latin1Char* aChars) const override;
    void finalize(char16_t* aChars) const override;
    size_t sizeOfBuffer(const JS::Latin1Char* aChars,
                        mozilla::MallocSizeOf aMallocSizeOf) const override;
    size_t sizeOfBuffer(const char16_t* aChars,
                        mozilla::MallocSizeOf aMallocSizeOf) const override;
  };
  static const LiteralExternalString sLiteralExternalString;

  XPCStringConvert() = delete;
};

namespace xpc {

// If these functions return false, then an exception will be set on cx.
bool Base64Encode(JSContext* cx, JS::Handle<JS::Value> val,
                  JS::MutableHandle<JS::Value> out);
bool Base64Decode(JSContext* cx, JS::Handle<JS::Value> val,
                  JS::MutableHandle<JS::Value> out);

/**
 * Convert an nsString to jsval, returning true on success.
 */
bool NonVoidStringToJsval(JSContext* cx, const nsAString& str,
                          JS::MutableHandle<JS::Value> rval);

inline bool StringToJsval(JSContext* cx, const nsAString& str,
                          JS::MutableHandle<JS::Value> rval) {
  // From the T_ASTRING case in XPCConvert::NativeData2JS.
  if (str.IsVoid()) {
    rval.setNull();
    return true;
  }
  return NonVoidStringToJsval(cx, str, rval);
}

/**
 * As above, but for mozilla::dom::DOMString.
 */
inline bool NonVoidStringToJsval(JSContext* cx, mozilla::dom::DOMString& str,
                                 JS::MutableHandle<JS::Value> rval) {
  if (str.IsEmpty()) {
    rval.set(JS_GetEmptyStringValue(cx));
    return true;
  }

  if (str.HasStringBuffer()) {
    uint32_t length = str.StringBufferLength();
    mozilla::StringBuffer* buf = str.StringBuffer();
    return XPCStringConvert::UCStringBufferToJSVal(cx, buf, length, rval);
  }

  if (str.HasLiteral()) {
    return XPCStringConvert::StringLiteralToJSVal(cx, str.Literal(),
                                                  str.LiteralLength(),
                                                  str.Taint(), rval);
  }

  // It's an actual XPCOM string
  return NonVoidStringToJsval(cx, str.AsAString(), rval);
}

MOZ_ALWAYS_INLINE
bool StringToJsval(JSContext* cx, mozilla::dom::DOMString& str,
                   JS::MutableHandle<JS::Value> rval) {
  if (str.IsNull()) {
    rval.setNull();
    return true;
  }
  return NonVoidStringToJsval(cx, str, rval);
}

/**
 * As above, but for nsACString with latin-1 (non-UTF8) content.
 */
bool NonVoidLatin1StringToJsval(JSContext* cx, const nsACString& str,
                                JS::MutableHandle<JS::Value> rval);

inline bool Latin1StringToJsval(JSContext* cx, const nsACString& str,
                                JS::MutableHandle<JS::Value> rval) {
  if (str.IsVoid()) {
    rval.setNull();
    return true;
  }
  return NonVoidLatin1StringToJsval(cx, str, rval);
}

/**
 * As above, but for nsACString with UTF-8 content.
 */
bool NonVoidUTF8StringToJsval(JSContext* cx, const nsACString& str,
                              JS::MutableHandle<JS::Value> rval);

inline bool UTF8StringToJsval(JSContext* cx, const nsACString& str,
                              JS::MutableHandle<JS::Value> rval) {
  if (str.IsVoid()) {
    rval.setNull();
    return true;
  }
  return NonVoidUTF8StringToJsval(cx, str, rval);
}

mozilla::BasePrincipal* GetRealmPrincipal(JS::Realm* realm);

void NukeAllWrappersForRealm(JSContext* cx, JS::Realm* realm,
                             js::NukeReferencesToWindow nukeReferencesToWindow =
                                 js::NukeWindowReferences);

void SetLocationForGlobal(JSObject* global, const nsACString& location);
void SetLocationForGlobal(JSObject* global, nsIURI* locationURI);

// ReportJSRuntimeExplicitTreeStats will expect this in the |extra| member
// of JS::ZoneStats.
class ZoneStatsExtras {
 public:
  ZoneStatsExtras() = default;

  nsCString pathPrefix;

 private:
  ZoneStatsExtras(const ZoneStatsExtras& other) = delete;
  ZoneStatsExtras& operator=(const ZoneStatsExtras& other) = delete;
};

// ReportJSRuntimeExplicitTreeStats will expect this in the |extra| member
// of JS::RealmStats.
class RealmStatsExtras {
 public:
  RealmStatsExtras() = default;

  nsCString jsPathPrefix;
  nsCString domPathPrefix;
  nsCOMPtr<nsIURI> location;

 private:
  RealmStatsExtras(const RealmStatsExtras& other) = delete;
  RealmStatsExtras& operator=(const RealmStatsExtras& other) = delete;
};

// This reports all the stats in |rtStats| that belong in the "explicit" tree,
// (which isn't all of them).
// @see ZoneStatsExtras
// @see RealmStatsExtras
void ReportJSRuntimeExplicitTreeStats(const JS::RuntimeStats& rtStats,
                                      const nsACString& rtPath,
                                      nsIHandleReportCallback* handleReport,
                                      nsISupports* data, bool anonymize,
                                      size_t* rtTotal = nullptr);

/**
 * Throws an exception on cx and returns false.
 */
bool Throw(JSContext* cx, nsresult rv);

/**
 * Returns the nsISupports native behind a given reflector (either DOM or
 * XPCWN).  If a non-reflector object is passed in, null will be returned.
 *
 * This function will not correctly handle Window or Location objects behind
 * cross-compartment wrappers: it will return null.  If you care about getting
 * non-null for Window or Location, use ReflectorToISupportsDynamic.
 */
already_AddRefed<nsISupports> ReflectorToISupportsStatic(JSObject* reflector);

/**
 * Returns the nsISupports native behind a given reflector (either DOM or
 * XPCWN).  If a non-reflector object is passed in, null will be returned.
 *
 * The JSContext argument represents the Realm that's asking for the
 * nsISupports.  This is needed to properly handle Window and Location objects,
 * which do dynamic security checks.
 */
already_AddRefed<nsISupports> ReflectorToISupportsDynamic(JSObject* reflector,
                                                          JSContext* cx);

/**
 * Singleton scopes for stuff that really doesn't fit anywhere else.
 *
 * If you find yourself wanting to use these compartments, you're probably doing
 * something wrong. Callers MUST consult with the XPConnect module owner before
 * using this compartment. If you don't, bholley will hunt you down.
 */
JSObject* UnprivilegedJunkScope();

JSObject* UnprivilegedJunkScope(const mozilla::fallible_t&);

bool IsUnprivilegedJunkScope(JSObject*);

/**
 * This will generally be the shared JSM global, but callers should not depend
 * on that fact.
 */
JSObject* PrivilegedJunkScope();

/**
 * Shared compilation scope for XUL prototype documents and XBL
 * precompilation.
 */
JSObject* CompilationScope();

/**
 * Returns the nsIGlobalObject corresponding to |obj|'s JS global. |obj| must
 * not be a cross-compartment wrapper: CCWs are not associated with a single
 * global.
 */
nsIGlobalObject* NativeGlobal(JSObject* obj);

/**
 * Returns the nsIGlobalObject corresponding to |cx|'s JS global. Must not be
 * called when |cx| is not in a Realm.
 */
nsIGlobalObject* CurrentNativeGlobal(JSContext* cx);

/**
 * If |aObj| is a window, returns the associated nsGlobalWindow.
 * Otherwise, returns null.
 */
nsGlobalWindowInner* WindowOrNull(JSObject* aObj);

/**
 * If |aObj| has a window for a global, returns the associated nsGlobalWindow.
 * Otherwise, returns null. Note: aObj must not be a cross-compartment wrapper
 * because CCWs are not associated with a single global/realm.
 */
nsGlobalWindowInner* WindowGlobalOrNull(JSObject* aObj);

/**
 * If |aObj| is a Sandbox object and it has a sandboxPrototype, then return
 * that prototype.
 * |aCx| is used for checked unwrapping of the prototype.
 */
JSObject* SandboxPrototypeOrNull(JSContext* aCx, JSObject* aObj);

/**
 * If |aObj| is a Sandbox object associated with a DOMWindow via a
 * sandboxPrototype, then return that DOMWindow.
 * |aCx| is used for checked unwrapping of the Window.
 */
inline nsGlobalWindowInner* SandboxWindowOrNull(JSObject* aObj,
                                                JSContext* aCx) {
  JSObject* proto = SandboxPrototypeOrNull(aCx, aObj);
  return proto ? WindowOrNull(proto) : nullptr;
}

/**
 * If |cx| is in a realm whose global is a window, returns the associated
 * nsGlobalWindow. Otherwise, returns null.
 */
nsGlobalWindowInner* CurrentWindowOrNull(JSContext* cx);

class MOZ_RAII AutoScriptActivity {
  bool mActive;
  bool mOldValue;

 public:
  explicit AutoScriptActivity(bool aActive);
  ~AutoScriptActivity();
};

// This function may be used off-main-thread, in which case it is benignly
// racey.
bool ShouldDiscardSystemSource();

void SetPrefableRealmOptions(JS::RealmOptions& options);
void SetPrefableContextOptions(JS::ContextOptions& options);

// This function may be used off-main-thread.
void SetPrefableCompileOptions(JS::PrefableCompileOptions& options);

// Modify the provided realm options, consistent with |aIsSystemPrincipal| and
// with globally-cached values of various preferences.
//
// Call this function *before* |aOptions| is used to create the corresponding
// global object, as not all of the options it sets can be modified on an
// existing global object.  (The type system should make this obvious, because
// you can't get a *mutable* JS::RealmOptions& from an existing global
// object.)
void InitGlobalObjectOptions(JS::RealmOptions& aOptions,
                             bool aIsSystemPrincipal, bool aSecureContext,
                             bool aForceUTC, bool aAlwaysUseFdlibm,
                             bool aLocaleEnUS);

class ErrorBase {
 public:
  nsString mErrorMsg;
  nsCString mFileName;
  uint32_t mSourceId;
  // Line number (1-origin).
  uint32_t mLineNumber;
  // Column number in UTF-16 code units (1-origin).
  uint32_t mColumn;

  ErrorBase() : mSourceId(0), mLineNumber(0), mColumn(0) {}

  void Init(JSErrorBase* aReport);

  void AppendErrorDetailsTo(nsCString& error);
};

class ErrorNote : public ErrorBase {
 public:
  void Init(JSErrorNotes::Note* aNote);

  // Produce an error event message string from the given JSErrorNotes::Note.
  // This may produce an empty string if aNote doesn't have a message
  // attached.
  static void ErrorNoteToMessageString(JSErrorNotes::Note* aNote,
                                       nsAString& aString);

  // Log the error note to the stderr.
  void LogToStderr();
};

class ErrorReport : public ErrorBase {
 public:
  NS_INLINE_DECL_THREADSAFE_REFCOUNTING(ErrorReport);

  nsTArray<ErrorNote> mNotes;

  nsCString mCategory;
  nsString mErrorMsgName;
  uint64_t mWindowID;
  bool mIsWarning;
  bool mIsMuted;
  bool mIsPromiseRejection;

  ErrorReport()
      : mWindowID(0),
        mIsWarning(false),
        mIsMuted(false),
        mIsPromiseRejection(false) {}

  void Init(JSErrorReport* aReport, const char* aToStringResult, bool aIsChrome,
            uint64_t aWindowID);
  void Init(JSContext* aCx, mozilla::dom::Exception* aException, bool aIsChrome,
            uint64_t aWindowID);

  // Log the error report to the console.  Which console will depend on the
  // window id it was initialized with.
  void LogToConsole();
  // Log to console, using the given stack object (which should be a stack of
  // the sort that JS::CaptureCurrentStack produces).  aStack is allowed to be
  // null. If aStack is non-null, aStackGlobal must be a non-null global
  // object that's same-compartment with aStack. Note that aStack might be a
  // CCW.
  void LogToConsoleWithStack(nsGlobalWindowInner* aWin,
                             JS::Handle<mozilla::Maybe<JS::Value>> aException,
                             JS::Handle<JSObject*> aStack,
                             JS::Handle<JSObject*> aStackGlobal);

  // Produce an error event message string from the given JSErrorReport.  Note
  // that this may produce an empty string if aReport doesn't have a
  // message attached.
  static void ErrorReportToMessageString(JSErrorReport* aReport,
                                         nsAString& aString);

  // Log the error report to the stderr.
  void LogToStderr();

  bool IsWarning() const { return mIsWarning; };

 private:
  ~ErrorReport() = default;
};

void DispatchScriptErrorEvent(nsPIDOMWindowInner* win,
                              JS::RootingContext* rootingCx,
                              xpc::ErrorReport* xpcReport,
                              JS::Handle<JS::Value> exception,
                              JS::Handle<JSObject*> exceptionStack);

// Get a stack (as stackObj outparam) of the sort that can be passed to
// xpc::ErrorReport::LogToConsoleWithStack from the given exception value.  Can
// be nullptr if the exception value doesn't have an associated stack, and if
// there is no stack supplied by the JS engine in exceptionStack.  The
// returned stack, if any, may also not be in the same compartment as
// exceptionValue.
//
// The "win" argument passed in here should be the same as the window whose
// WindowID() is used to initialize the xpc::ErrorReport.  This may be null, of
// course.  If it's not null, this function may return a null stack object if
// the window is far enough gone, because in those cases we don't want to have
// the stack in the console message keeping the window alive.
//
// If this function sets stackObj to a non-null value, stackGlobal is set to
// either the JS exception object's global or the global of the SavedFrame we
// got from a DOM or XPConnect exception. In all cases, stackGlobal is an
// unwrapped global object and is same-compartment with stackObj.
void FindExceptionStackForConsoleReport(
    nsPIDOMWindowInner* win, JS::Handle<JS::Value> exceptionValue,
    JS::Handle<JSObject*> exceptionStack, JS::MutableHandle<JSObject*> stackObj,
    JS::MutableHandle<JSObject*> stackGlobal);

// Return a name for the realm.
// This function makes reasonable efforts to make this name both mostly
// human-readable and unique. However, there are no guarantees of either
// property.
extern void GetCurrentRealmName(JSContext*, nsCString& name);

nsCString GetFunctionName(JSContext* cx, JS::Handle<JSObject*> obj);

void AddGCCallback(xpcGCCallback cb);
void RemoveGCCallback(xpcGCCallback cb);

// We need an exact page size only if we run the binary in automation.
#if (defined(XP_DARWIN) && defined(__aarch64__)) || defined(__loongarch__)
const size_t kAutomationPageSize = 16384;
#else
const size_t kAutomationPageSize = 4096;
#endif

struct alignas(kAutomationPageSize) ReadOnlyPage final {
  bool mNonLocalConnectionsDisabled = false;
  bool mTurnOffAllSecurityPref = false;

  static void Init();

#ifdef MOZ_TSAN
  // TSan is confused by write access to read-only section.
  static ReadOnlyPage sInstance;
#else
  static const volatile ReadOnlyPage sInstance;
#endif

 private:
  constexpr ReadOnlyPage() = default;
  ReadOnlyPage(const ReadOnlyPage&) = delete;
  void operator=(const ReadOnlyPage&) = delete;

  static void Write(const volatile bool* aPtr, bool aValue);
};

inline bool AreNonLocalConnectionsDisabled() {
  return ReadOnlyPage::sInstance.mNonLocalConnectionsDisabled;
}

inline bool IsInAutomation() {
  if (!ReadOnlyPage::sInstance.mTurnOffAllSecurityPref) {
    return false;
  }
  MOZ_RELEASE_ASSERT(AreNonLocalConnectionsDisabled());
  return true;
}

void InitializeJSContext();

/**
 * Extract the native nsID object from a JS ID, IfaceID, ClassID, or ContractID
 * value.
 *
 * Returns 'Nothing()' if 'aVal' does is not one of the supported ID types.
 */
mozilla::Maybe<nsID> JSValue2ID(JSContext* aCx, JS::Handle<JS::Value> aVal);

/**
 * Reflect an ID into JS
 */
bool ID2JSValue(JSContext* aCx, const nsID& aId,
                JS::MutableHandle<JS::Value> aVal);

/**
 * Reflect an IfaceID into JS
 *
 * This object will expose constants from the selected interface, and support
 * 'instanceof', in addition to the other methods available on JS ID objects.
 *
 * Use 'xpc::JSValue2ID' to unwrap JS::Values created with this function.
 */
bool IfaceID2JSValue(JSContext* aCx, const nsXPTInterfaceInfo& aInfo,
                     JS::MutableHandle<JS::Value> aVal);

/**
 * Reflect a ContractID into JS
 *
 * This object will expose 'getService' and 'createInstance' methods in addition
 * to the other methods available on nsID objects.
 *
 * Use 'xpc::JSValue2ID' to unwrap JS::Values created with this function.
 */
bool ContractID2JSValue(JSContext* aCx, JSString* aContract,
                        JS::MutableHandle<JS::Value> aVal);

class JSStackFrameBase {
 public:
  virtual void Clear() = 0;
};

void RegisterJSStackFrame(JS::Realm* aRealm, JSStackFrameBase* aStackFrame);
void UnregisterJSStackFrame(JS::Realm* aRealm, JSStackFrameBase* aStackFrame);
void NukeJSStackFrames(JS::Realm* aRealm);

// Check whether the given jsid is a property name (string or symbol) whose
// value can be gotten cross-origin.  Cross-origin gets always return undefined
// as the value, unless the Xray actually provides a different value.
bool IsCrossOriginWhitelistedProp(JSContext* cx,
                                  JS::Handle<JS::PropertyKey> id);

// Appends to props the jsids for property names (strings or symbols) whose
// value can be gotten cross-origin.
bool AppendCrossOriginWhitelistedPropNames(
    JSContext* cx, JS::MutableHandle<JS::StackGCVector<JS::PropertyKey>> props);
}  // namespace xpc

namespace mozilla {
namespace dom {

/**
 * This is used to prevent UA widget code from directly creating and adopting
 * nodes via the content document, since they should use the special
 * create-and-insert apis instead.
 */
bool IsNotUAWidget(JSContext* cx, JSObject* /* unused */);

/**
 * A test for whether WebIDL methods that should only be visible to
 * chrome, XBL scopes, or UA Widget scopes.
 */
bool IsChromeOrUAWidget(JSContext* cx, JSObject* /* unused */);

/**
 * Same as IsChromeOrUAWidget but can be used in worker threads as well.
 */
bool ThreadSafeIsChromeOrUAWidget(JSContext* cx, JSObject* obj);

}  // namespace dom

/**
 * Fill the given vector with the buildid.
 */
bool GetBuildId(JS::BuildIdCharVector* aBuildID);

}  // namespace mozilla

#endif<|MERGE_RESOLUTION|>--- conflicted
+++ resolved
@@ -260,15 +260,10 @@
       return false;
     }
 
-<<<<<<< HEAD
-    // TaintFox: Transfer taint information to newly created JS string.
-    JS_SetStringTaint(cx, str, buf->Taint());
-=======
     // Foxhound: Transfer taint information to newly created JS string.
-    if (taint.hasTaint()) {
-      JS_SetStringTaint(cx, str, taint);
-    }
->>>>>>> e0033ca6
+    if (buf->Taint()) {
+      JS_SetStringTaint(cx, str, buf->Taint());
+    }
 
     rval.setString(str);
     return true;
