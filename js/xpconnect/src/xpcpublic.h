--- conflicted
+++ resolved
@@ -227,76 +227,6 @@
                                         bool showLocals, bool showThisProps);
 
 // readable string conversions, static methods and members only
-<<<<<<< HEAD
-class XPCStringConvert
-{
-    // One-slot cache, because it turns out it's common for web pages to
-    // get the same string a few times in a row.  We get about a 40% cache
-    // hit rate on this cache last it was measured.  We'd get about 70%
-    // hit rate with a hashtable with removal on finalization, but that
-    // would take a lot more machinery.
-    struct ZoneStringCache
-    {
-        // mString owns mBuffer.  mString is a JS thing, so it can only die
-        // during GC, though it can drop its ref to the buffer if it gets
-        // flattened and wasn't null-terminated.  We clear mString and mBuffer
-        // during GC and in our finalizer (to catch the flatterning case).  As
-        // long as the above holds, mBuffer should not be a dangling pointer, so
-        // using this as a cache key should be safe.
-        //
-        // We also need to include the string's length in the cache key, because
-        // now that we allow non-null-terminated buffers we can have two strings
-        // with the same mBuffer but different lengths.
-        void* mBuffer = nullptr;
-        uint32_t mLength = 0;
-        JSString* mString = nullptr;
-    };
-
-public:
-
-    // If the string shares the readable's buffer, that buffer will
-    // get assigned to *sharedBuffer.  Otherwise null will be
-    // assigned.
-    static bool ReadableToJSVal(JSContext* cx, const nsAString& readable,
-                                nsStringBuffer** sharedBuffer,
-                                JS::MutableHandleValue vp);
-
-    // Convert the given stringbuffer/length pair to a jsval
-    static MOZ_ALWAYS_INLINE bool
-    StringBufferToJSVal(JSContext* cx, nsStringBuffer* buf, uint32_t length,
-                        JS::MutableHandleValue rval, bool* sharedBuffer)
-    {
-        JS::Zone* zone = js::GetContextZone(cx);
-        ZoneStringCache* cache = static_cast<ZoneStringCache*>(JS_GetZoneUserData(zone));
-        if (cache && buf == cache->mBuffer && length == cache->mLength) {
-            MOZ_ASSERT(JS::GetStringZone(cache->mString) == zone);
-            JS::StringReadBarrier(cache->mString);
-            rval.setString(cache->mString);
-            *sharedBuffer = false;
-            return true;
-        }
-
-        JSString* str = JS_NewExternalString(cx,
-                                             static_cast<char16_t*>(buf->Data()),
-                                             length, &sDOMStringFinalizer);
-        if (!str) {
-            return false;
-        }
-
-        // TaintFox: Transfer taint information to newly created JS string.
-        JS_SetStringTaint(str, buf->taint());
-
-        rval.setString(str);
-        if (!cache) {
-            cache = new ZoneStringCache();
-            JS_SetZoneUserData(zone, cache);
-        }
-        cache->mBuffer = buf;
-        cache->mLength = length;
-        cache->mString = str;
-        *sharedBuffer = true;
-        return true;
-=======
 class XPCStringConvert {
  public:
   // If the string shares the readable's buffer, that buffer will
@@ -318,6 +248,10 @@
     if (!str) {
       return false;
     }
+
+    // TaintFox: Transfer taint information to newly created JS string.
+    JS_SetStringTaint(str, buf->taint());
+
     rval.setString(str);
     return true;
   }
@@ -344,7 +278,6 @@
                                   &sDynamicAtomFinalizer, &sharedAtom);
     if (!str) {
       return false;
->>>>>>> 030f2d6b
     }
     if (sharedAtom) {
       // We only have non-owning atoms in DOMString for now.
