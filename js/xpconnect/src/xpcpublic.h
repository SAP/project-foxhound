--- conflicted
+++ resolved
@@ -273,12 +273,8 @@
 
   // Convert the given stringbuffer/length pair to a jsval
   static MOZ_ALWAYS_INLINE bool UCStringBufferToJSVal(
-<<<<<<< HEAD
-      JSContext* cx, nsStringBuffer* buf, uint32_t length,
+      JSContext* cx, mozilla::StringBuffer* buf, uint32_t length,
       const StringTaint& taint,
-=======
-      JSContext* cx, mozilla::StringBuffer* buf, uint32_t length,
->>>>>>> cf0397e3
       JS::MutableHandle<JS::Value> rval, bool* sharedBuffer) {
     JSString* str = JS_NewMaybeExternalUCString(
         cx, static_cast<const char16_t*>(buf->Data()), length,
@@ -433,13 +429,9 @@
         // NOTE: No need to worry about SrcCharT vs DestCharT, given
         //       mozilla::StringBuffer::FromData takes void*.
         AssignFromStringBuffer(
-<<<<<<< HEAD
-            nsStringBuffer::FromData(const_cast<DestCharT*>(chars)), len, dest);
-        dest.AssignTaint(JS_GetStringTaint(s));
-=======
             mozilla::StringBuffer::FromData(const_cast<DestCharT*>(chars)), len,
             dest);
->>>>>>> cf0397e3
+        dest.AssignTaint(JS_GetStringTaint(s));
         return true;
       }
     } else if (callbacks == &sLiteralExternalString) {
